/* Copyright 2008 The Android Open Source Project
 */

#ifndef _BINDER_H_
#define _BINDER_H_

<<<<<<< HEAD
#include <sys/ioctl.h>

#include "binder_kernel.h"
=======
#include <linux/android/binder.h>
#include <sys/ioctl.h>
>>>>>>> 4b02403d

struct binder_state;

struct binder_io
{
    char *data;            /* pointer to read/write from */
    binder_size_t *offs;   /* array of offsets */
    size_t data_avail;     /* bytes available in data buffer */
    size_t offs_avail;     /* entries available in offsets array */

    char *data0;           /* start of data buffer */
    binder_size_t *offs0;  /* start of offsets buffer */
    uint32_t flags;
    uint32_t unused;
};

struct binder_death {
    void (*func)(struct binder_state *bs, void *ptr);
    void *ptr;
};

/* the one magic handle */
#define BINDER_SERVICE_MANAGER  0U

#define SVC_MGR_NAME "android.os.IServiceManager"

enum {
    /* Must match definitions in IBinder.h and IServiceManager.h */
    PING_TRANSACTION  = B_PACK_CHARS('_','P','N','G'),
    SVC_MGR_GET_SERVICE = 1,
    SVC_MGR_CHECK_SERVICE,
    SVC_MGR_ADD_SERVICE,
    SVC_MGR_LIST_SERVICES,
};

typedef int (*binder_handler)(struct binder_state *bs,
                              struct binder_transaction_data_secctx *txn,
                              struct binder_io *msg,
                              struct binder_io *reply);

struct binder_state *binder_open(const char* driver, size_t mapsize);
void binder_close(struct binder_state *bs);

/* initiate a blocking binder call
 * - returns zero on success
 */
int binder_call(struct binder_state *bs,
                struct binder_io *msg, struct binder_io *reply,
                uint32_t target, uint32_t code);

/* release any state associate with the binder_io
 * - call once any necessary data has been extracted from the
 *   binder_io after binder_call() returns
 * - can safely be called even if binder_call() fails
 */
void binder_done(struct binder_state *bs,
                 struct binder_io *msg, struct binder_io *reply);

/* manipulate strong references */
void binder_acquire(struct binder_state *bs, uint32_t target);
void binder_release(struct binder_state *bs, uint32_t target);

void binder_link_to_death(struct binder_state *bs, uint32_t target, struct binder_death *death);

void binder_loop(struct binder_state *bs, binder_handler func);

int binder_become_context_manager(struct binder_state *bs);

/* allocate a binder_io, providing a stack-allocated working
 * buffer, size of the working buffer, and how many object
 * offset entries to reserve from the buffer
 */
void bio_init(struct binder_io *bio, void *data,
           size_t maxdata, size_t maxobjects);

void bio_put_obj(struct binder_io *bio, void *ptr);
void bio_put_ref(struct binder_io *bio, uint32_t handle);
void bio_put_uint32(struct binder_io *bio, uint32_t n);
void bio_put_string16(struct binder_io *bio, const uint16_t *str);
void bio_put_string16_x(struct binder_io *bio, const char *_str);

uint32_t bio_get_uint32(struct binder_io *bio);
uint16_t *bio_get_string16(struct binder_io *bio, size_t *sz);
uint32_t bio_get_ref(struct binder_io *bio);

#endif<|MERGE_RESOLUTION|>--- conflicted
+++ resolved
@@ -4,14 +4,8 @@
 #ifndef _BINDER_H_
 #define _BINDER_H_
 
-<<<<<<< HEAD
-#include <sys/ioctl.h>
-
-#include "binder_kernel.h"
-=======
 #include <linux/android/binder.h>
 #include <sys/ioctl.h>
->>>>>>> 4b02403d
 
 struct binder_state;
 
