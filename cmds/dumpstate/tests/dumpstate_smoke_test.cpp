/*
 * Copyright (C) 2018 The Android Open Source Project
 *
 * Licensed under the Apache License, Version 2.0 (the "License");
 * you may not use this file except in compliance with the License.
 * You may obtain a copy of the License at
 *
 *      http://www.apache.org/licenses/LICENSE-2.0
 *
 * Unless required by applicable law or agreed to in writing, software
 * distributed under the License is distributed on an "AS IS" BASIS,
 * WITHOUT WARRANTIES OR CONDITIONS OF ANY KIND, either express or implied.
 * See the License for the specific language governing permissions and
 * limitations under the License.
 */

#include <android-base/file.h>
#include <android/os/BnDumpstate.h>
#include <android/os/BnDumpstateListener.h>
#include <binder/IServiceManager.h>
#include <binder/ProcessState.h>
#include <cutils/properties.h>
#include <fcntl.h>
#include <gmock/gmock.h>
#include <gtest/gtest.h>
#include <libgen.h>
#include <ziparchive/zip_archive.h>

#include <fstream>
#include <regex>

#include "dumpstate.h"

#define ARRAY_SIZE(a) (sizeof(a) / sizeof((a)[0]))

namespace android {
namespace os {
namespace dumpstate {

using ::testing::Test;
using ::std::literals::chrono_literals::operator""s;
using android::base::unique_fd;

class DumpstateListener;

namespace {

struct SectionInfo {
    std::string name;
    int32_t size_bytes;
};

sp<IDumpstate> GetDumpstateService() {
    return android::interface_cast<IDumpstate>(
        android::defaultServiceManager()->getService(String16("dumpstate")));
}

int OpenForWrite(const std::string& filename) {
    return TEMP_FAILURE_RETRY(open(filename.c_str(),
                                   O_WRONLY | O_CREAT | O_TRUNC | O_CLOEXEC | O_NOFOLLOW,
                                   S_IRUSR | S_IWUSR | S_IRGRP | S_IROTH));
}

void GetEntry(const ZipArchiveHandle archive, const std::string_view entry_name, ZipEntry* data) {
    int32_t e = FindEntry(archive, entry_name, data);
    EXPECT_EQ(e, 0) << ErrorCodeString(e) << " entry name: " << entry_name;
}

// Extracts the main bugreport txt from the given archive and writes into output_fd.
void ExtractBugreport(const ZipArchiveHandle* handle, int output_fd) {
    // Read contents of main_entry.txt which is a single line indicating the name of the zip entry
    // that contains the main bugreport txt.
    ZipEntry main_entry;
    GetEntry(*handle, "main_entry.txt", &main_entry);
    std::string bugreport_txt_name;
    bugreport_txt_name.resize(main_entry.uncompressed_length);
    ExtractToMemory(*handle, &main_entry, reinterpret_cast<uint8_t*>(bugreport_txt_name.data()),
                    main_entry.uncompressed_length);

    // Read the main bugreport txt and extract to output_fd.
    ZipEntry entry;
    GetEntry(*handle, bugreport_txt_name, &entry);
    ExtractEntryToFile(*handle, &entry, output_fd);
}

bool IsSectionStart(const std::string& line, std::string* section_name) {
    static const std::regex kSectionStart = std::regex{"DUMP OF SERVICE (.*):"};
    std::smatch match;
    if (std::regex_match(line, match, kSectionStart)) {
        *section_name = match.str(1);
        return true;
    }
    return false;
}

bool IsSectionEnd(const std::string& line) {
    // Not all lines that contain "was the duration of" is a section end, but all section ends do
    // contain "was the duration of". The disambiguation can be done by the caller.
    return (line.find("was the duration of") != std::string::npos);
}

// Extracts the zipped bugreport and identifies the sections.
void ParseSections(const std::string& zip_path, std::vector<SectionInfo>* sections) {
    // Open the archive
    ZipArchiveHandle handle;
    ASSERT_EQ(OpenArchive(zip_path.c_str(), &handle), 0);

    // Extract the main entry to a temp file
    TemporaryFile tmp_binary;
    ASSERT_NE(-1, tmp_binary.fd);
    ExtractBugreport(&handle, tmp_binary.fd);

    // Read line by line and identify sections
    std::ifstream ifs(tmp_binary.path, std::ifstream::in);
    std::string line;
    int section_bytes = 0;
    std::string current_section_name;
    while (std::getline(ifs, line)) {
        std::string section_name;
        if (IsSectionStart(line, &section_name)) {
            section_bytes = 0;
            current_section_name = section_name;
        } else if (IsSectionEnd(line)) {
            if (!current_section_name.empty()) {
                sections->push_back({current_section_name, section_bytes});
            }
            current_section_name = "";
        } else if (!current_section_name.empty()) {
            section_bytes += line.length();
        }
    }

    CloseArchive(handle);
}

}  // namespace

/**
 * Listens to bugreport progress and updates the user by writing the progress to STDOUT. All the
 * section details generated by dumpstate are added to a vector to be used by Tests later.
 */
class DumpstateListener : public BnDumpstateListener {
  public:
    DumpstateListener(int fd, std::shared_ptr<std::vector<SectionInfo>> sections)
        : out_fd_(fd), sections_(sections) {
    }

    DumpstateListener(int fd) : out_fd_(fd) {
    }

    binder::Status onProgress(int32_t progress) override {
        dprintf(out_fd_, "\rIn progress %d", progress);
        return binder::Status::ok();
    }

    binder::Status onError(int32_t error_code) override {
        std::lock_guard<std::mutex> lock(lock_);
        error_code_ = error_code;
        dprintf(out_fd_, "\rError code %d", error_code);
        return binder::Status::ok();
    }

    binder::Status onFinished() override {
        std::lock_guard<std::mutex> lock(lock_);
        is_finished_ = true;
        dprintf(out_fd_, "\rFinished");
        return binder::Status::ok();
    }

    binder::Status onScreenshotTaken(bool success) override {
        std::lock_guard<std::mutex> lock(lock_);
        dprintf(out_fd_, "\rResult of taking screenshot: %s", success ? "success" : "failure");
        return binder::Status::ok();
    }

    binder::Status onUiIntensiveBugreportDumpsFinished(const android::String16& callingpackage)
        override {
        std::lock_guard <std::mutex> lock(lock_);
        std::string callingpackageUtf8 = std::string(String8(callingpackage).string());
        dprintf(out_fd_, "\rCalling package of ui intensive bugreport dumps finished: %s",
                callingpackageUtf8.c_str());
        return binder::Status::ok();
    }

    bool getIsFinished() {
        std::lock_guard<std::mutex> lock(lock_);
        return is_finished_;
    }

    int getErrorCode() {
        std::lock_guard<std::mutex> lock(lock_);
        return error_code_;
    }

  private:
    int out_fd_;
    int error_code_ = -1;
    bool is_finished_ = false;
    std::shared_ptr<std::vector<SectionInfo>> sections_;
    std::mutex lock_;
};

/**
 * Generates bug report and provide access to the bug report file and other info for other tests.
 * Since bug report generation is slow, the bugreport is only generated once.
 */
class ZippedBugreportGenerationTest : public Test {
  public:
    static std::shared_ptr<std::vector<SectionInfo>> sections;
    static Dumpstate& ds;
    static std::chrono::milliseconds duration;
    static void GenerateBugreport() {
        // clang-format off
        char* argv[] = {
            (char*)"dumpstate",
            (char*)"-d",
            (char*)"-z"
        };
        // clang-format on
        sp<DumpstateListener> listener(new DumpstateListener(dup(fileno(stdout)), sections));
        ds.listener_ = listener;
        auto start = std::chrono::steady_clock::now();
        ds.ParseCommandlineAndRun(ARRAY_SIZE(argv), argv);
        auto end = std::chrono::steady_clock::now();
        duration = std::chrono::duration_cast<std::chrono::milliseconds>(end - start);
    }

    static const std::string getZipFilePath() {
        return ds.GetPath(".zip");
    }
};
std::shared_ptr<std::vector<SectionInfo>> ZippedBugreportGenerationTest::sections =
    std::make_shared<std::vector<SectionInfo>>();
Dumpstate& ZippedBugreportGenerationTest::ds = Dumpstate::GetInstance();
std::chrono::milliseconds ZippedBugreportGenerationTest::duration = 0s;

TEST_F(ZippedBugreportGenerationTest, IsGeneratedWithoutErrors) {
    GenerateBugreport();
    EXPECT_EQ(access(getZipFilePath().c_str(), F_OK), 0);
}

<<<<<<< HEAD
TEST_F(ZippedBugreportGenerationTest, Is3MBMBinSize) {
    struct stat st;
    EXPECT_EQ(stat(getZipFilePath().c_str(), &st), 0);
    EXPECT_GE(st.st_size, 3000000 /* 3MB */);
=======
TEST_F(ZippedBugreportGenerationTest, Is1MBMBinSize) {
    struct stat st;
    EXPECT_EQ(stat(getZipFilePath().c_str(), &st), 0);
    EXPECT_GE(st.st_size, 1000000 /* 1MB */);
>>>>>>> e3330792
}

TEST_F(ZippedBugreportGenerationTest, TakesBetween30And300Seconds) {
    EXPECT_GE(duration, 30s) << "Expected completion in more than 30s. Actual time "
                             << duration.count() << " s.";
    EXPECT_LE(duration, 300s) << "Expected completion in less than 300s. Actual time "
                              << duration.count() << " s.";
}

/**
 * Run tests on contents of zipped bug report.
 */
class ZippedBugReportContentsTest : public Test {
  public:
    ZipArchiveHandle handle;
    void SetUp() {
        ASSERT_EQ(OpenArchive(ZippedBugreportGenerationTest::getZipFilePath().c_str(), &handle), 0);
    }
    void TearDown() {
        CloseArchive(handle);
    }

    void FileExists(const char* filename, uint32_t minsize,
                    uint32_t maxsize = std::numeric_limits<uint32_t>::max()) {
        ZipEntry entry;
        GetEntry(handle, filename, &entry);
        EXPECT_GT(entry.uncompressed_length, minsize);
        EXPECT_LT(entry.uncompressed_length, maxsize);
    }
};

TEST_F(ZippedBugReportContentsTest, ContainsMainEntry) {
    ZipEntry main_entry;
    // contains main entry name file
    GetEntry(handle, "main_entry.txt", &main_entry);

    std::string bugreport_txt_name;
    bugreport_txt_name.resize(main_entry.uncompressed_length);
    ExtractToMemory(handle, &main_entry, reinterpret_cast<uint8_t*>(bugreport_txt_name.data()),
                    main_entry.uncompressed_length);

    // contains main entry file
    FileExists(bugreport_txt_name.c_str(), 1000000U);
}

TEST_F(ZippedBugReportContentsTest, ContainsVersion) {
    ZipEntry entry;
    // contains main entry name file
    GetEntry(handle, "version.txt", &entry);

    char* buf = new char[entry.uncompressed_length + 1];
    ExtractToMemory(handle, &entry, (uint8_t*)buf, entry.uncompressed_length);
    buf[entry.uncompressed_length] = 0;
    EXPECT_STREQ(buf, ZippedBugreportGenerationTest::ds.version_.c_str());
    delete[] buf;
}

TEST_F(ZippedBugReportContentsTest, ContainsBoardSpecificFiles) {
    // TODO(b/160109027): cf_x86_phone-userdebug does not dump them.
    // FileExists("dumpstate_board.bin", 1000000U, 80000000U);
    // FileExists("dumpstate_board.txt", 100000U, 1000000U);
}

TEST_F(ZippedBugReportContentsTest, ContainsProtoFile) {
    FileExists("proto/activity.proto", 100000U, 1000000U);
}

// Spot check on some files pulled from the file system
TEST_F(ZippedBugReportContentsTest, ContainsSomeFileSystemFiles) {
    // FS/proc/*/mountinfo size > 0
    FileExists("FS/proc/1/mountinfo", 0U, 100000U);

    // FS/data/misc/profiles/cur/0/*/primary.prof size > 0
    FileExists("FS/data/misc/profiles/cur/0/com.android.phone/primary.prof", 0U, 100000U);
}

/**
 * Runs tests on section data generated by dumpstate and captured by DumpstateListener.
 */
class BugreportSectionTest : public Test {
  public:
    static void SetUpTestCase() {
        ParseSections(ZippedBugreportGenerationTest::getZipFilePath().c_str(),
                      ZippedBugreportGenerationTest::sections.get());
    }

    int numMatches(const std::string& substring) {
        int matches = 0;
        for (auto const& section : *ZippedBugreportGenerationTest::sections) {
            if (section.name.find(substring) != std::string::npos) {
                matches++;
            }
        }
        return matches;
    }

    void SectionExists(const std::string& sectionName, int minsize) {
        for (auto const& section : *ZippedBugreportGenerationTest::sections) {
            if (sectionName == section.name) {
                EXPECT_GE(section.size_bytes, minsize) << " for section:" << sectionName;
                return;
            }
        }
        FAIL() << sectionName << " not found.";
    }
};

TEST_F(BugreportSectionTest, Atleast3CriticalDumpsysSectionsGenerated) {
    int numSections = numMatches("CRITICAL");
    EXPECT_GE(numSections, 3);
}

TEST_F(BugreportSectionTest, Atleast2HighDumpsysSectionsGenerated) {
    int numSections = numMatches("HIGH");
    EXPECT_GE(numSections, 2);
}

TEST_F(BugreportSectionTest, Atleast50NormalDumpsysSectionsGenerated) {
    int allSections = ZippedBugreportGenerationTest::sections->size();
    int criticalSections = numMatches("CRITICAL");
    int highSections = numMatches("HIGH");
    int normalSections = allSections - criticalSections - highSections;

    EXPECT_GE(normalSections, 50) << "Total sections less than 50 (Critical:" << criticalSections
                                  << "High:" << highSections << "Normal:" << normalSections << ")";
}

// Test if some critical sections are being generated.
TEST_F(BugreportSectionTest, CriticalSurfaceFlingerSectionGenerated) {
    SectionExists("CRITICAL SurfaceFlinger", /* bytes= */ 10000);
}

TEST_F(BugreportSectionTest, ActivitySectionsGenerated) {
    SectionExists("CRITICAL activity", /* bytes= */ 5000);
    SectionExists("activity", /* bytes= */ 10000);
}

TEST_F(BugreportSectionTest, CpuinfoSectionGenerated) {
    SectionExists("CRITICAL cpuinfo", /* bytes= */ 1000);
}

TEST_F(BugreportSectionTest, WindowSectionGenerated) {
    SectionExists("CRITICAL window", /* bytes= */ 20000);
}

TEST_F(BugreportSectionTest, ConnectivitySectionsGenerated) {
    SectionExists("HIGH connectivity", /* bytes= */ 3000);
    SectionExists("connectivity", /* bytes= */ 5000);
}

TEST_F(BugreportSectionTest, MeminfoSectionGenerated) {
    SectionExists("HIGH meminfo", /* bytes= */ 100000);
}

TEST_F(BugreportSectionTest, BatteryStatsSectionGenerated) {
    SectionExists("batterystats", /* bytes= */ 1000);
}

TEST_F(BugreportSectionTest, WifiSectionGenerated) {
    SectionExists("wifi", /* bytes= */ 100000);
}

class DumpstateBinderTest : public Test {
  protected:
    void SetUp() override {
        // In case there is a stray service, stop it first.
        property_set("ctl.stop", "bugreportd");
        // dry_run results in a faster bugreport.
        property_set("dumpstate.dry_run", "true");
        // We need to receive some async calls later. Ensure we have binder threads.
        ProcessState::self()->startThreadPool();
    }

    void TearDown() override {
        property_set("ctl.stop", "bugreportd");
        property_set("dumpstate.dry_run", "");

        unlink("/data/local/tmp/tmp.zip");
        unlink("/data/local/tmp/tmp.png");
    }

    // Waits until listener gets the callbacks.
    void WaitTillExecutionComplete(DumpstateListener* listener) {
        // Wait till one of finished, error or timeout.
        static const int kBugreportTimeoutSeconds = 120;
        int i = 0;
        while (!listener->getIsFinished() && listener->getErrorCode() == -1 &&
               i < kBugreportTimeoutSeconds) {
            sleep(1);
            i++;
        }
    }
};

TEST_F(DumpstateBinderTest, Baseline) {
    // In the beginning dumpstate binder service is not running.
    sp<android::os::IDumpstate> ds_binder(GetDumpstateService());
    EXPECT_EQ(ds_binder, nullptr);

    // Start bugreportd, which runs dumpstate binary with -w; which starts dumpstate service
    // and makes it wait.
    property_set("dumpstate.dry_run", "true");
    property_set("ctl.start", "bugreportd");

    // Now we are able to retrieve dumpstate binder service.
    ds_binder = GetDumpstateService();
    EXPECT_NE(ds_binder, nullptr);

    // Prepare arguments
    unique_fd bugreport_fd(OpenForWrite("/bugreports/tmp.zip"));
    unique_fd screenshot_fd(OpenForWrite("/bugreports/tmp.png"));

    EXPECT_NE(bugreport_fd.get(), -1);
    EXPECT_NE(screenshot_fd.get(), -1);

    sp<DumpstateListener> listener(new DumpstateListener(dup(fileno(stdout))));
    android::binder::Status status =
        ds_binder->startBugreport(123, "com.dummy.package", std::move(bugreport_fd), std::move(screenshot_fd),
                                  Dumpstate::BugreportMode::BUGREPORT_INTERACTIVE, listener, true);
    // startBugreport is an async call. Verify binder call succeeded first, then wait till listener
    // gets expected callbacks.
    EXPECT_TRUE(status.isOk());
    WaitTillExecutionComplete(listener.get());

    // Bugreport generation requires user consent, which we cannot get in a test set up,
    // so instead of getting is_finished_, we are more likely to get a consent error.
    EXPECT_TRUE(
        listener->getErrorCode() == IDumpstateListener::BUGREPORT_ERROR_USER_DENIED_CONSENT ||
        listener->getErrorCode() == IDumpstateListener::BUGREPORT_ERROR_USER_CONSENT_TIMED_OUT);

    // The service should have died on its own, freeing itself up for a new invocation.
    sleep(2);
    ds_binder = GetDumpstateService();
    EXPECT_EQ(ds_binder, nullptr);
}

TEST_F(DumpstateBinderTest, ServiceDies_OnInvalidInput) {
    // Start bugreportd, which runs dumpstate binary with -w; which starts dumpstate service
    // and makes it wait.
    property_set("ctl.start", "bugreportd");
    sp<android::os::IDumpstate> ds_binder(GetDumpstateService());
    EXPECT_NE(ds_binder, nullptr);

    // Prepare arguments
    unique_fd bugreport_fd(OpenForWrite("/data/local/tmp/tmp.zip"));
    unique_fd screenshot_fd(OpenForWrite("/data/local/tmp/tmp.png"));

    EXPECT_NE(bugreport_fd.get(), -1);
    EXPECT_NE(screenshot_fd.get(), -1);

    // Call startBugreport with bad arguments.
    sp<DumpstateListener> listener(new DumpstateListener(dup(fileno(stdout))));
    android::binder::Status status =
        ds_binder->startBugreport(123, "com.dummy.package", std::move(bugreport_fd), std::move(screenshot_fd),
                                  2000,  // invalid bugreport mode
                                  listener, false);
    EXPECT_EQ(listener->getErrorCode(), IDumpstateListener::BUGREPORT_ERROR_INVALID_INPUT);

    // The service should have died, freeing itself up for a new invocation.
    sleep(2);
    ds_binder = GetDumpstateService();
    EXPECT_EQ(ds_binder, nullptr);
}

TEST_F(DumpstateBinderTest, SimultaneousBugreportsNotAllowed) {
    // Start bugreportd, which runs dumpstate binary with -w; which starts dumpstate service
    // and makes it wait.
    property_set("dumpstate.dry_run", "true");
    property_set("ctl.start", "bugreportd");
    sp<android::os::IDumpstate> ds_binder(GetDumpstateService());
    EXPECT_NE(ds_binder, nullptr);

    // Prepare arguments
    unique_fd bugreport_fd(OpenForWrite("/data/local/tmp/tmp.zip"));
    unique_fd bugreport_fd2(dup(bugreport_fd.get()));
    unique_fd screenshot_fd(OpenForWrite("/data/local/tmp/tmp.png"));
    unique_fd screenshot_fd2(dup(screenshot_fd.get()));

    EXPECT_NE(bugreport_fd.get(), -1);
    EXPECT_NE(bugreport_fd2.get(), -1);
    EXPECT_NE(screenshot_fd.get(), -1);
    EXPECT_NE(screenshot_fd2.get(), -1);

    sp<DumpstateListener> listener1(new DumpstateListener(dup(fileno(stdout))));
    android::binder::Status status =
        ds_binder->startBugreport(123, "com.dummy.package", std::move(bugreport_fd), std::move(screenshot_fd),
                                  Dumpstate::BugreportMode::BUGREPORT_INTERACTIVE, listener1, true);
    EXPECT_TRUE(status.isOk());

    // try to make another call to startBugreport. This should fail.
    sp<DumpstateListener> listener2(new DumpstateListener(dup(fileno(stdout))));
    status = ds_binder->startBugreport(123, "com.dummy.package", std::move(bugreport_fd2), std::move(screenshot_fd2),
                                       Dumpstate::BugreportMode::BUGREPORT_INTERACTIVE, listener2, true);
    EXPECT_FALSE(status.isOk());
    WaitTillExecutionComplete(listener2.get());
    EXPECT_EQ(listener2->getErrorCode(),
              IDumpstateListener::BUGREPORT_ERROR_ANOTHER_REPORT_IN_PROGRESS);

    // Meanwhile the first call works as expected. Service should not die in this case.
    WaitTillExecutionComplete(listener1.get());

    // Bugreport generation requires user consent, which we cannot get in a test set up,
    // so instead of getting is_finished_, we are more likely to get a consent error.
    EXPECT_TRUE(
        listener1->getErrorCode() == IDumpstateListener::BUGREPORT_ERROR_USER_DENIED_CONSENT ||
        listener1->getErrorCode() == IDumpstateListener::BUGREPORT_ERROR_USER_CONSENT_TIMED_OUT);
}

}  // namespace dumpstate
}  // namespace os
}  // namespace android<|MERGE_RESOLUTION|>--- conflicted
+++ resolved
@@ -239,17 +239,10 @@
     EXPECT_EQ(access(getZipFilePath().c_str(), F_OK), 0);
 }
 
-<<<<<<< HEAD
-TEST_F(ZippedBugreportGenerationTest, Is3MBMBinSize) {
-    struct stat st;
-    EXPECT_EQ(stat(getZipFilePath().c_str(), &st), 0);
-    EXPECT_GE(st.st_size, 3000000 /* 3MB */);
-=======
 TEST_F(ZippedBugreportGenerationTest, Is1MBMBinSize) {
     struct stat st;
     EXPECT_EQ(stat(getZipFilePath().c_str(), &st), 0);
     EXPECT_GE(st.st_size, 1000000 /* 1MB */);
->>>>>>> e3330792
 }
 
 TEST_F(ZippedBugreportGenerationTest, TakesBetween30And300Seconds) {
