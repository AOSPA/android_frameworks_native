/*
 * Copyright (C) 2008 The Android Open Source Project
 *
 * Licensed under the Apache License, Version 2.0 (the "License");
 * you may not use this file except in compliance with the License.
 * You may obtain a copy of the License at
 *
 *      http://www.apache.org/licenses/LICENSE-2.0
 *
 * Unless required by applicable law or agreed to in writing, software
 * distributed under the License is distributed on an "AS IS" BASIS,
 * WITHOUT WARRANTIES OR CONDITIONS OF ANY KIND, either express or implied.
 * See the License for the specific language governing permissions and
 * limitations under the License.
 */

#define LOG_TAG "dumpstate"

#include <dirent.h>
#include <errno.h>
#include <fcntl.h>
#include <inttypes.h>
#include <libgen.h>
#include <limits.h>
#include <math.h>
#include <poll.h>
#include <stdbool.h>
#include <stdio.h>
#include <stdlib.h>
#include <string.h>
#include <sys/poll.h>
#include <sys/prctl.h>
#include <sys/resource.h>
#include <sys/stat.h>
#include <sys/time.h>
#include <sys/wait.h>
#include <signal.h>
#include <stdarg.h>
#include <string.h>
#include <sys/capability.h>
#include <sys/inotify.h>
#include <sys/klog.h>
#include <time.h>
#include <unistd.h>

#include <chrono>
<<<<<<< HEAD
=======
#include <cmath>
>>>>>>> 6fbb7b84
#include <fstream>
#include <functional>
#include <future>
#include <memory>
#include <numeric>
#include <regex>
#include <set>
#include <string>
#include <utility>
#include <vector>

#include <android-base/file.h>
#include <android-base/properties.h>
#include <android-base/scopeguard.h>
#include <android-base/stringprintf.h>
#include <android-base/strings.h>
#include <android-base/unique_fd.h>
#include <android/content/pm/IPackageManagerNative.h>
#include <android/hardware/dumpstate/1.0/IDumpstateDevice.h>
#include <android/hidl/manager/1.0/IServiceManager.h>
#include <android/os/IIncidentCompanion.h>
#include <binder/IServiceManager.h>
#include <cutils/native_handle.h>
#include <cutils/properties.h>
<<<<<<< HEAD
#include <debuggerd/client.h>
#include <dumpsys.h>
#include <dumputils/dump_utils.h>
=======
#include <cutils/sockets.h>
#include <debuggerd/client.h>
#include <dumpsys.h>
#include <dumputils/dump_utils.h>
#include <hardware_legacy/power.h>
>>>>>>> 6fbb7b84
#include <hidl/ServiceManagement.h>
#include <log/log.h>
#include <openssl/sha.h>
#include <private/android_filesystem_config.h>
#include <private/android_logger.h>
#include <serviceutils/PriorityDumper.h>
#include <utils/StrongPointer.h>
#include "DumpstateInternal.h"
#include "DumpstateService.h"
#include "dumpstate.h"

using ::android::hardware::dumpstate::V1_0::IDumpstateDevice;
using ::std::literals::chrono_literals::operator""ms;
using ::std::literals::chrono_literals::operator""s;

// TODO: remove once moved to namespace
using android::defaultServiceManager;
using android::Dumpsys;
using android::INVALID_OPERATION;
using android::IServiceManager;
using android::OK;
using android::sp;
using android::status_t;
using android::String16;
using android::String8;
using android::TIMED_OUT;
using android::UNKNOWN_ERROR;
using android::Vector;
using android::base::StringPrintf;
using android::os::IDumpstateListener;
using android::os::dumpstate::CommandOptions;
using android::os::dumpstate::DumpFileToFd;
using android::os::dumpstate::PropertiesHelper;

<<<<<<< HEAD
=======
// Keep in sync with
// frameworks/base/services/core/java/com/android/server/am/ActivityManagerService.java
static const int TRACE_DUMP_TIMEOUT_MS = 10000; // 10 seconds

/* Most simple commands have 10 as timeout, so 5 is a good estimate */
static const int32_t WEIGHT_FILE = 5;

// TODO: temporary variables and functions used during C++ refactoring
static Dumpstate& ds = Dumpstate::GetInstance();
static int RunCommand(const std::string& title, const std::vector<std::string>& full_command,
                      const CommandOptions& options = CommandOptions::DEFAULT,
                      bool verbose_duration = false) {
    return ds.RunCommand(title, full_command, options, verbose_duration);
}

// Reasonable value for max stats.
static const int STATS_MAX_N_RUNS = 1000;
static const long STATS_MAX_AVERAGE = 100000;

CommandOptions Dumpstate::DEFAULT_DUMPSYS = CommandOptions::WithTimeout(30).Build();

>>>>>>> 6fbb7b84
typedef Dumpstate::ConsentCallback::ConsentResult UserConsentResult;

/* read before root is shed */
static char cmdline_buf[16384] = "(unknown)";
static const char *dump_traces_path = nullptr;
static const uint64_t USER_CONSENT_TIMEOUT_MS = 30 * 1000;

// TODO: variables and functions below should be part of dumpstate object

static std::set<std::string> mount_points;
void add_mountinfo();

#define PSTORE_LAST_KMSG "/sys/fs/pstore/console-ramoops"
#define ALT_PSTORE_LAST_KMSG "/sys/fs/pstore/console-ramoops-0"
#define BLK_DEV_SYS_DIR "/sys/block"

#define RECOVERY_DIR "/cache/recovery"
#define RECOVERY_DATA_DIR "/data/misc/recovery"
#define UPDATE_ENGINE_LOG_DIR "/data/misc/update_engine_log"
#define LOGPERSIST_DATA_DIR "/data/misc/logd"
#define PROFILE_DATA_DIR_CUR "/data/misc/profiles/cur"
#define PROFILE_DATA_DIR_REF "/data/misc/profiles/ref"
#define XFRM_STAT_PROC_FILE "/proc/net/xfrm_stat"
#define WLUTIL "/vendor/xbin/wlutil"
#define WMTRACE_DATA_DIR "/data/misc/wmtrace"

// TODO(narayan): Since this information has to be kept in sync
// with tombstoned, we should just put it in a common header.
//
// File: system/core/debuggerd/tombstoned/tombstoned.cpp
static const std::string TOMBSTONE_DIR = "/data/tombstones/";
static const std::string TOMBSTONE_FILE_PREFIX = "tombstone_";
static const std::string ANR_DIR = "/data/anr/";
static const std::string ANR_FILE_PREFIX = "anr_";

// TODO: temporary variables and functions used during C++ refactoring
<<<<<<< HEAD
static Dumpstate& ds = Dumpstate::GetInstance();
=======
>>>>>>> 6fbb7b84

#define RETURN_IF_USER_DENIED_CONSENT()                                                        \
    if (ds.IsUserConsentDenied()) {                                                            \
        MYLOGE("Returning early as user denied consent to share bugreport with calling app."); \
        return Dumpstate::RunStatus::USER_CONSENT_DENIED;                                      \
    }

// Runs func_ptr, but checks user consent before and after running it. Returns USER_CONSENT_DENIED
// if consent is found to be denied.
#define RUN_SLOW_FUNCTION_WITH_CONSENT_CHECK(func_ptr, ...) \
    RETURN_IF_USER_DENIED_CONSENT();                        \
    func_ptr(__VA_ARGS__);                                  \
    RETURN_IF_USER_DENIED_CONSENT();

<<<<<<< HEAD
=======
static const char* WAKE_LOCK_NAME = "dumpstate_wakelock";

>>>>>>> 6fbb7b84
namespace android {
namespace os {
namespace {

static int Open(std::string path, int flags, mode_t mode = 0) {
    int fd = TEMP_FAILURE_RETRY(open(path.c_str(), flags, mode));
    if (fd == -1) {
        MYLOGE("open(%s, %s)\n", path.c_str(), strerror(errno));
    }
    return fd;
}


static int OpenForRead(std::string path) {
    return Open(path, O_RDONLY | O_CLOEXEC | O_NOFOLLOW);
}

bool CopyFile(int in_fd, int out_fd) {
    char buf[4096];
    ssize_t byte_count;
    while ((byte_count = TEMP_FAILURE_RETRY(read(in_fd, buf, sizeof(buf)))) > 0) {
        if (!android::base::WriteFully(out_fd, buf, byte_count)) {
            return false;
        }
    }
    return (byte_count != -1);
}

static bool CopyFileToFd(const std::string& input_file, int out_fd) {
    MYLOGD("Going to copy file (%s) to %d\n", input_file.c_str(), out_fd);

    // Obtain a handle to the source file.
    android::base::unique_fd in_fd(OpenForRead(input_file));
    if (out_fd != -1 && in_fd.get() != -1) {
        if (CopyFile(in_fd.get(), out_fd)) {
            return true;
        }
        MYLOGE("Failed to copy file: %s\n", strerror(errno));
    }
    return false;
}

static bool UnlinkAndLogOnError(const std::string& file) {
    if (unlink(file.c_str())) {
        MYLOGE("Failed to unlink file (%s): %s\n", file.c_str(), strerror(errno));
        return false;
    }
    return true;
}

static bool IsFileEmpty(const std::string& file_path) {
    std::ifstream file(file_path, std::ios::binary | std::ios::ate);
    if(file.bad()) {
        MYLOGE("Cannot open file: %s\n", file_path.c_str());
        return true;
    }
    return file.tellg() <= 0;
}

int64_t GetModuleMetadataVersion() {
    auto binder = defaultServiceManager()->getService(android::String16("package_native"));
    if (binder == nullptr) {
        MYLOGE("Failed to retrieve package_native service");
        return 0L;
    }
    auto package_service = android::interface_cast<content::pm::IPackageManagerNative>(binder);
    std::string package_name;
    auto status = package_service->getModuleMetadataPackageName(&package_name);
    if (!status.isOk()) {
        MYLOGE("Failed to retrieve module metadata package name: %s", status.toString8().c_str());
        return 0L;
    }
    MYLOGD("Module metadata package name: %s", package_name.c_str());
    int64_t version_code;
    status = package_service->getVersionCodeForPackage(android::String16(package_name.c_str()),
                                                       &version_code);
    if (!status.isOk()) {
        MYLOGE("Failed to retrieve module metadata version: %s", status.toString8().c_str());
        return 0L;
    }
    return version_code;
<<<<<<< HEAD
}

}  // namespace
}  // namespace os
}  // namespace android

static int RunCommand(const std::string& title, const std::vector<std::string>& fullCommand,
                      const CommandOptions& options = CommandOptions::DEFAULT) {
    return ds.RunCommand(title, fullCommand, options);
=======
>>>>>>> 6fbb7b84
}

}  // namespace
}  // namespace os
}  // namespace android

static void RunDumpsys(const std::string& title, const std::vector<std::string>& dumpsysArgs,
                       const CommandOptions& options = Dumpstate::DEFAULT_DUMPSYS,
                       long dumpsysTimeoutMs = 0) {
    return ds.RunDumpsys(title, dumpsysArgs, options, dumpsysTimeoutMs);
}
static int DumpFile(const std::string& title, const std::string& path) {
    return ds.DumpFile(title, path);
}

// Relative directory (inside the zip) for all files copied as-is into the bugreport.
static const std::string ZIP_ROOT_DIR = "FS";

static const std::string kProtoPath = "proto/";
static const std::string kProtoExt = ".proto";
static const std::string kDumpstateBoardFiles[] = {
    "dumpstate_board.txt",
    "dumpstate_board.bin"
};
static const int NUM_OF_DUMPS = arraysize(kDumpstateBoardFiles);

static constexpr char PROPERTY_EXTRA_OPTIONS[] = "dumpstate.options";
static constexpr char PROPERTY_LAST_ID[] = "dumpstate.last_id";
static constexpr char PROPERTY_VERSION[] = "dumpstate.version";
static constexpr char PROPERTY_EXTRA_TITLE[] = "dumpstate.options.title";
static constexpr char PROPERTY_EXTRA_DESCRIPTION[] = "dumpstate.options.description";

static const CommandOptions AS_ROOT_20 = CommandOptions::WithTimeout(20).AsRoot().Build();

/*
 * Returns a vector of dump fds under |dir_path| with a given |file_prefix|.
 * The returned vector is sorted by the mtimes of the dumps. If |limit_by_mtime|
 * is set, the vector only contains files that were written in the last 30 minutes.
 * If |limit_by_count| is set, the vector only contains the ten latest files.
 */
static std::vector<DumpData> GetDumpFds(const std::string& dir_path,
                                        const std::string& file_prefix,
                                        bool limit_by_mtime,
                                        bool limit_by_count = true) {
    const time_t thirty_minutes_ago = ds.now_ - 60 * 30;

    std::unique_ptr<DIR, decltype(&closedir)> dump_dir(opendir(dir_path.c_str()), closedir);

    if (dump_dir == nullptr) {
        MYLOGW("Unable to open directory %s: %s\n", dir_path.c_str(), strerror(errno));
        return std::vector<DumpData>();
    }

    std::vector<DumpData> dump_data;
    struct dirent* entry = nullptr;
    while ((entry = readdir(dump_dir.get()))) {
        if (entry->d_type != DT_REG) {
            continue;
        }

        const std::string base_name(entry->d_name);
        if (base_name.find(file_prefix) != 0) {
            continue;
        }

        const std::string abs_path = dir_path + base_name;
        android::base::unique_fd fd(
            TEMP_FAILURE_RETRY(open(abs_path.c_str(), O_RDONLY | O_CLOEXEC | O_NOFOLLOW | O_NONBLOCK)));
        if (fd == -1) {
            MYLOGW("Unable to open dump file %s: %s\n", abs_path.c_str(), strerror(errno));
            break;
        }

        struct stat st = {};
        if (fstat(fd, &st) == -1) {
            MYLOGW("Unable to stat dump file %s: %s\n", abs_path.c_str(), strerror(errno));
            continue;
        }

        if (limit_by_mtime && st.st_mtime < thirty_minutes_ago) {
            MYLOGI("Excluding stale dump file: %s\n", abs_path.c_str());
            continue;
        }

        dump_data.emplace_back(DumpData{abs_path, std::move(fd), st.st_mtime});
    }

    // Sort in descending modification time so that we only keep the newest
    // reports if |limit_by_count| is true.
    std::sort(dump_data.begin(), dump_data.end(),
              [](const DumpData& d1, const DumpData& d2) { return d1.mtime > d2.mtime; });

    if (limit_by_count && dump_data.size() > 10) {
        dump_data.erase(dump_data.begin() + 10, dump_data.end());
    }

    return dump_data;
}

static bool AddDumps(const std::vector<DumpData>::const_iterator start,
                     const std::vector<DumpData>::const_iterator end,
                     const char* type_name, const bool add_to_zip) {
    bool dumped = false;
    for (auto it = start; it != end; ++it) {
        const std::string& name = it->name;
        const int fd = it->fd;
        dumped = true;

        // Seek to the beginning of the file before dumping any data. A given
        // DumpData entry might be dumped multiple times in the report.
        //
        // For example, the most recent ANR entry is dumped to the body of the
        // main entry and it also shows up as a separate entry in the bugreport
        // ZIP file.
        if (lseek(fd, 0, SEEK_SET) != static_cast<off_t>(0)) {
            MYLOGE("Unable to add %s to zip file, lseek failed: %s\n", name.c_str(),
                   strerror(errno));
        }

        if (ds.IsZipping() && add_to_zip) {
            if (ds.AddZipEntryFromFd(ZIP_ROOT_DIR + name, fd, /* timeout = */ 0ms) != OK) {
                MYLOGE("Unable to add %s to zip file, addZipEntryFromFd failed\n", name.c_str());
            }
        } else {
            dump_file_from_fd(type_name, name.c_str(), fd);
        }
    }

    return dumped;
}

// for_each_pid() callback to get mount info about a process.
void do_mountinfo(int pid, const char* name __attribute__((unused))) {
    char path[PATH_MAX];

    // Gets the the content of the /proc/PID/ns/mnt link, so only unique mount points
    // are added.
    snprintf(path, sizeof(path), "/proc/%d/ns/mnt", pid);
    char linkname[PATH_MAX];
    ssize_t r = readlink(path, linkname, PATH_MAX);
    if (r == -1) {
        MYLOGE("Unable to read link for %s: %s\n", path, strerror(errno));
        return;
    }
    linkname[r] = '\0';

    if (mount_points.find(linkname) == mount_points.end()) {
        // First time this mount point was found: add it
        snprintf(path, sizeof(path), "/proc/%d/mountinfo", pid);
        if (ds.AddZipEntry(ZIP_ROOT_DIR + path, path)) {
            mount_points.insert(linkname);
        } else {
            MYLOGE("Unable to add mountinfo %s to zip file\n", path);
        }
    }
}

void add_mountinfo() {
    if (!ds.IsZipping()) return;
    std::string title = "MOUNT INFO";
    mount_points.clear();
    DurationReporter duration_reporter(title, true);
    for_each_pid(do_mountinfo, nullptr);
    MYLOGD("%s: %d entries added to zip file\n", title.c_str(), (int)mount_points.size());
}

static void dump_dev_files(const char *title, const char *driverpath, const char *filename)
{
    DIR *d;
    struct dirent *de;
    char path[PATH_MAX];

    d = opendir(driverpath);
    if (d == nullptr) {
        return;
    }

    while ((de = readdir(d))) {
        if (de->d_type != DT_LNK) {
            continue;
        }
        snprintf(path, sizeof(path), "%s/%s/%s", driverpath, de->d_name, filename);
        DumpFile(title, path);
    }

    closedir(d);
}

<<<<<<< HEAD


// dump anrd's trace and add to the zip file.
// 1. check if anrd is running on this device.
// 2. send a SIGUSR1 to its pid which will dump anrd's trace.
// 3. wait until the trace generation completes and add to the zip file.
static bool dump_anrd_trace() {
    int pid;
    char buf[50], path[PATH_MAX];
    struct dirent *trace;
    struct stat st;
    DIR *trace_dir;
    int retry = 5;
    long max_ctime = 0, old_mtime;
    long long cur_size = 0;
    const char *trace_path = "/data/misc/anrd/";

    if (!ds.IsZipping()) {
        MYLOGE("Not dumping anrd trace because it's not a zipped bugreport\n");
        return false;
    }

    // find anrd's pid if it is running.
    pid = GetPidByName("/system/bin/anrd");

    if (pid > 0) {
        if (stat(trace_path, &st) == 0) {
            old_mtime = st.st_mtime;
        } else {
            MYLOGE("Failed to find: %s\n", trace_path);
            return false;
        }

        // send SIGUSR1 to the anrd to generate a trace.
        sprintf(buf, "%d", pid);
        if (RunCommand("ANRD_DUMP", {"kill", "-SIGUSR1", buf},
                       CommandOptions::WithTimeout(1).Build())) {
            MYLOGE("anrd signal timed out. Please manually collect trace\n");
            return false;
        }

        while (retry-- > 0 && old_mtime == st.st_mtime) {
            sleep(1);
            stat(trace_path, &st);
        }

        if (retry < 0 && old_mtime == st.st_mtime) {
            MYLOGE("Failed to stat %s or trace creation timeout\n", trace_path);
            return false;
        }

        // identify the trace file by its creation time.
        if (!(trace_dir = opendir(trace_path))) {
            MYLOGE("Can't open trace file under %s\n", trace_path);
        }
        while ((trace = readdir(trace_dir))) {
            if (strcmp(trace->d_name, ".") == 0
                    || strcmp(trace->d_name, "..") == 0) {
                continue;
            }
            sprintf(path, "%s%s", trace_path, trace->d_name);
            if (stat(path, &st) == 0) {
                if (st.st_ctime > max_ctime) {
                    max_ctime = st.st_ctime;
                    sprintf(buf, "%s", trace->d_name);
                }
            }
        }
        closedir(trace_dir);

        // Wait until the dump completes by checking the size of the trace.
        if (max_ctime > 0) {
            sprintf(path, "%s%s", trace_path, buf);
            while(true) {
                sleep(1);
                if (stat(path, &st) == 0) {
                    if (st.st_size == cur_size) {
                        break;
                    } else if (st.st_size > cur_size) {
                        cur_size = st.st_size;
                    } else {
                        return false;
                    }
                } else {
                    MYLOGE("Cant stat() %s anymore\n", path);
                    return false;
                }
            }
            // Add to the zip file.
            if (!ds.AddZipEntry("anrd_trace.txt", path)) {
                MYLOGE("Unable to add anrd_trace file %s to zip file\n", path);
            } else {
                android::os::UnlinkAndLogOnError(path);
                return true;
            }
        } else {
            MYLOGE("Can't stats any trace file under %s\n", trace_path);
        }
    }
    return false;
}

=======
>>>>>>> 6fbb7b84
static bool skip_not_stat(const char *path) {
    static const char stat[] = "/stat";
    size_t len = strlen(path);
    if (path[len - 1] == '/') { /* Directory? */
        return false;
    }
    return strcmp(path + len - sizeof(stat) + 1, stat); /* .../stat? */
}

static bool skip_none(const char* path __attribute__((unused))) {
    return false;
}

unsigned long worst_write_perf = 20000; /* in KB/s */

//
//  stat offsets
// Name            units         description
// ----            -----         -----------
// read I/Os       requests      number of read I/Os processed
#define __STAT_READ_IOS      0
// read merges     requests      number of read I/Os merged with in-queue I/O
#define __STAT_READ_MERGES   1
// read sectors    sectors       number of sectors read
#define __STAT_READ_SECTORS  2
// read ticks      milliseconds  total wait time for read requests
#define __STAT_READ_TICKS    3
// write I/Os      requests      number of write I/Os processed
#define __STAT_WRITE_IOS     4
// write merges    requests      number of write I/Os merged with in-queue I/O
#define __STAT_WRITE_MERGES  5
// write sectors   sectors       number of sectors written
#define __STAT_WRITE_SECTORS 6
// write ticks     milliseconds  total wait time for write requests
#define __STAT_WRITE_TICKS   7
// in_flight       requests      number of I/Os currently in flight
#define __STAT_IN_FLIGHT     8
// io_ticks        milliseconds  total time this block device has been active
#define __STAT_IO_TICKS      9
// time_in_queue   milliseconds  total wait time for all requests
#define __STAT_IN_QUEUE     10
#define __STAT_NUMBER_FIELD 11
//
// read I/Os, write I/Os
// =====================
//
// These values increment when an I/O request completes.
//
// read merges, write merges
// =========================
//
// These values increment when an I/O request is merged with an
// already-queued I/O request.
//
// read sectors, write sectors
// ===========================
//
// These values count the number of sectors read from or written to this
// block device.  The "sectors" in question are the standard UNIX 512-byte
// sectors, not any device- or filesystem-specific block size.  The
// counters are incremented when the I/O completes.
#define SECTOR_SIZE 512
//
// read ticks, write ticks
// =======================
//
// These values count the number of milliseconds that I/O requests have
// waited on this block device.  If there are multiple I/O requests waiting,
// these values will increase at a rate greater than 1000/second; for
// example, if 60 read requests wait for an average of 30 ms, the read_ticks
// field will increase by 60*30 = 1800.
//
// in_flight
// =========
//
// This value counts the number of I/O requests that have been issued to
// the device driver but have not yet completed.  It does not include I/O
// requests that are in the queue but not yet issued to the device driver.
//
// io_ticks
// ========
//
// This value counts the number of milliseconds during which the device has
// had I/O requests queued.
//
// time_in_queue
// =============
//
// This value counts the number of milliseconds that I/O requests have waited
// on this block device.  If there are multiple I/O requests waiting, this
// value will increase as the product of the number of milliseconds times the
// number of requests waiting (see "read ticks" above for an example).
#define S_TO_MS 1000
//

static int dump_stat_from_fd(const char *title __unused, const char *path, int fd) {
    unsigned long long fields[__STAT_NUMBER_FIELD];
    bool z;
    char *cp, *buffer = nullptr;
    size_t i = 0;
    FILE *fp = fdopen(dup(fd), "rb");
    getline(&buffer, &i, fp);
    fclose(fp);
    if (!buffer) {
        return -errno;
    }
    i = strlen(buffer);
    while ((i > 0) && (buffer[i - 1] == '\n')) {
        buffer[--i] = '\0';
    }
    if (!*buffer) {
        free(buffer);
        return 0;
    }
    z = true;
    for (cp = buffer, i = 0; i < (sizeof(fields) / sizeof(fields[0])); ++i) {
        fields[i] = strtoull(cp, &cp, 10);
        if (fields[i] != 0) {
            z = false;
        }
    }
    if (z) { /* never accessed */
        free(buffer);
        return 0;
    }

    if (!strncmp(path, BLK_DEV_SYS_DIR, sizeof(BLK_DEV_SYS_DIR) - 1)) {
        path += sizeof(BLK_DEV_SYS_DIR) - 1;
    }

    printf("%-30s:%9s%9s%9s%9s%9s%9s%9s%9s%9s%9s%9s\n%-30s:\t%s\n", "Block-Dev",
           "R-IOs", "R-merg", "R-sect", "R-wait", "W-IOs", "W-merg", "W-sect",
           "W-wait", "in-fli", "activ", "T-wait", path, buffer);
    free(buffer);

    if (fields[__STAT_IO_TICKS]) {
        unsigned long read_perf = 0;
        unsigned long read_ios = 0;
        if (fields[__STAT_READ_TICKS]) {
            unsigned long long divisor = fields[__STAT_READ_TICKS]
                                       * fields[__STAT_IO_TICKS];
            read_perf = ((unsigned long long)SECTOR_SIZE
                           * fields[__STAT_READ_SECTORS]
                           * fields[__STAT_IN_QUEUE] + (divisor >> 1))
                                        / divisor;
            read_ios = ((unsigned long long)S_TO_MS * fields[__STAT_READ_IOS]
                           * fields[__STAT_IN_QUEUE] + (divisor >> 1))
                                        / divisor;
        }

        unsigned long write_perf = 0;
        unsigned long write_ios = 0;
        if (fields[__STAT_WRITE_TICKS]) {
            unsigned long long divisor = fields[__STAT_WRITE_TICKS]
                                       * fields[__STAT_IO_TICKS];
            write_perf = ((unsigned long long)SECTOR_SIZE
                           * fields[__STAT_WRITE_SECTORS]
                           * fields[__STAT_IN_QUEUE] + (divisor >> 1))
                                        / divisor;
            write_ios = ((unsigned long long)S_TO_MS * fields[__STAT_WRITE_IOS]
                           * fields[__STAT_IN_QUEUE] + (divisor >> 1))
                                        / divisor;
        }

        unsigned queue = (fields[__STAT_IN_QUEUE]
                             + (fields[__STAT_IO_TICKS] >> 1))
                                 / fields[__STAT_IO_TICKS];

        if (!write_perf && !write_ios) {
            printf("%-30s: perf(ios) rd: %luKB/s(%lu/s) q: %u\n", path, read_perf, read_ios, queue);
        } else {
            printf("%-30s: perf(ios) rd: %luKB/s(%lu/s) wr: %luKB/s(%lu/s) q: %u\n", path, read_perf,
                   read_ios, write_perf, write_ios, queue);
        }

        /* bugreport timeout factor adjustment */
        if ((write_perf > 1) && (write_perf < worst_write_perf)) {
            worst_write_perf = write_perf;
        }
    }
    return 0;
}

static const long MINIMUM_LOGCAT_TIMEOUT_MS = 50000;

/* timeout in ms to read a list of buffers */
static unsigned long logcat_timeout(const std::vector<std::string>& buffers) {
    unsigned long timeout_ms = 0;
    for (const auto& buffer : buffers) {
        log_id_t id = android_name_to_log_id(buffer.c_str());
        unsigned long property_size = __android_logger_get_buffer_size(id);
        /* Engineering margin is ten-fold our guess */
        timeout_ms += 10 * (property_size + worst_write_perf) / worst_write_perf;
    }
    return timeout_ms > MINIMUM_LOGCAT_TIMEOUT_MS ? timeout_ms : MINIMUM_LOGCAT_TIMEOUT_MS;
}

Dumpstate::ConsentCallback::ConsentCallback() : result_(UNAVAILABLE), start_time_(Nanotime()) {
}

android::binder::Status Dumpstate::ConsentCallback::onReportApproved() {
    std::lock_guard<std::mutex> lock(lock_);
    result_ = APPROVED;
    MYLOGD("User approved consent to share bugreport\n");
    return android::binder::Status::ok();
}

android::binder::Status Dumpstate::ConsentCallback::onReportDenied() {
    std::lock_guard<std::mutex> lock(lock_);
    result_ = DENIED;
    MYLOGW("User denied consent to share bugreport\n");
    return android::binder::Status::ok();
}

UserConsentResult Dumpstate::ConsentCallback::getResult() {
    std::lock_guard<std::mutex> lock(lock_);
    return result_;
}

uint64_t Dumpstate::ConsentCallback::getElapsedTimeMs() const {
    return Nanotime() - start_time_;
}

void Dumpstate::PrintHeader() const {
    std::string build, fingerprint, radio, bootloader, network;
    char date[80];

    build = android::base::GetProperty("ro.build.display.id", "(unknown)");
    fingerprint = android::base::GetProperty("ro.build.fingerprint", "(unknown)");
    radio = android::base::GetProperty("gsm.version.baseband", "(unknown)");
    bootloader = android::base::GetProperty("ro.bootloader", "(unknown)");
    network = android::base::GetProperty("gsm.operator.alpha", "(unknown)");
    strftime(date, sizeof(date), "%Y-%m-%d %H:%M:%S", localtime(&now_));

    printf("========================================================\n");
    printf("== dumpstate: %s\n", date);
    printf("========================================================\n");

    printf("\n");
    printf("Build: %s\n", build.c_str());
    // NOTE: fingerprint entry format is important for other tools.
    printf("Build fingerprint: '%s'\n", fingerprint.c_str());
    printf("Bootloader: %s\n", bootloader.c_str());
    printf("Radio: %s\n", radio.c_str());
    printf("Network: %s\n", network.c_str());
    int64_t module_metadata_version = android::os::GetModuleMetadataVersion();
    if (module_metadata_version != 0) {
        printf("Module Metadata version: %" PRId64 "\n", module_metadata_version);
    }

    printf("Kernel: ");
    DumpFileToFd(STDOUT_FILENO, "", "/proc/version");
    printf("Command line: %s\n", strtok(cmdline_buf, "\n"));
    printf("Uptime: ");
    RunCommandToFd(STDOUT_FILENO, "", {"uptime", "-p"},
                   CommandOptions::WithTimeout(1).Always().Build());
    printf("Bugreport format version: %s\n", version_.c_str());
    printf("Dumpstate info: id=%d pid=%d dry_run=%d args=%s extra_options=%s\n", id_, pid_,
           PropertiesHelper::IsDryRun(), options_->args.c_str(), options_->extra_options.c_str());
    printf("\n");
}

// List of file extensions that can cause a zip file attachment to be rejected by some email
// service providers.
static const std::set<std::string> PROBLEMATIC_FILE_EXTENSIONS = {
      ".ade", ".adp", ".bat", ".chm", ".cmd", ".com", ".cpl", ".exe", ".hta", ".ins", ".isp",
      ".jar", ".jse", ".lib", ".lnk", ".mde", ".msc", ".msp", ".mst", ".pif", ".scr", ".sct",
      ".shb", ".sys", ".vb",  ".vbe", ".vbs", ".vxd", ".wsc", ".wsf", ".wsh"
};

status_t Dumpstate::AddZipEntryFromFd(const std::string& entry_name, int fd,
                                      std::chrono::milliseconds timeout = 0ms) {
    if (!IsZipping()) {
        MYLOGD("Not adding zip entry %s from fd because it's not a zipped bugreport\n",
               entry_name.c_str());
        return INVALID_OPERATION;
    }
    std::string valid_name = entry_name;

    // Rename extension if necessary.
    size_t idx = entry_name.rfind('.');
    if (idx != std::string::npos) {
        std::string extension = entry_name.substr(idx);
        std::transform(extension.begin(), extension.end(), extension.begin(), ::tolower);
        if (PROBLEMATIC_FILE_EXTENSIONS.count(extension) != 0) {
            valid_name = entry_name + ".renamed";
            MYLOGI("Renaming entry %s to %s\n", entry_name.c_str(), valid_name.c_str());
        }
    }

    // Logging statement  below is useful to time how long each entry takes, but it's too verbose.
    // MYLOGD("Adding zip entry %s\n", entry_name.c_str());
    int32_t err = zip_writer_->StartEntryWithTime(valid_name.c_str(), ZipWriter::kCompress,
                                                  get_mtime(fd, ds.now_));
    if (err != 0) {
        MYLOGE("zip_writer_->StartEntryWithTime(%s): %s\n", valid_name.c_str(),
               ZipWriter::ErrorCodeString(err));
        return UNKNOWN_ERROR;
    }
    bool finished_entry = false;
    auto finish_entry = [this, &finished_entry] {
        if (!finished_entry) {
            // This should only be called when we're going to return an earlier error,
            // which would've been logged. This may imply the file is already corrupt
            // and any further logging from FinishEntry is more likely to mislead than
            // not.
            this->zip_writer_->FinishEntry();
        }
    };
    auto scope_guard = android::base::make_scope_guard(finish_entry);
    auto start = std::chrono::steady_clock::now();
    auto end = start + timeout;
    struct pollfd pfd = {fd, POLLIN};

    std::vector<uint8_t> buffer(65536);
    while (1) {
        if (timeout.count() > 0) {
            // lambda to recalculate the timeout.
            auto time_left_ms = [end]() {
                auto now = std::chrono::steady_clock::now();
                auto diff = std::chrono::duration_cast<std::chrono::milliseconds>(end - now);
                return std::max(diff.count(), 0LL);
            };

            int rc = TEMP_FAILURE_RETRY(poll(&pfd, 1, time_left_ms()));
            if (rc < 0) {
                MYLOGE("Error in poll while adding from fd to zip entry %s:%s\n",
                       entry_name.c_str(), strerror(errno));
                return -errno;
            } else if (rc == 0) {
                MYLOGE("Timed out adding from fd to zip entry %s:%s Timeout:%lldms\n",
                       entry_name.c_str(), strerror(errno), timeout.count());
                return TIMED_OUT;
            }
        }

        ssize_t bytes_read = TEMP_FAILURE_RETRY(read(fd, buffer.data(), buffer.size()));
        if (bytes_read == 0) {
            break;
        } else if (bytes_read == -1) {
            MYLOGE("read(%s): %s\n", entry_name.c_str(), strerror(errno));
            return -errno;
        }
        err = zip_writer_->WriteBytes(buffer.data(), bytes_read);
        if (err) {
            MYLOGE("zip_writer_->WriteBytes(): %s\n", ZipWriter::ErrorCodeString(err));
            return UNKNOWN_ERROR;
        }
    }

    err = zip_writer_->FinishEntry();
    finished_entry = true;
    if (err != 0) {
        MYLOGE("zip_writer_->FinishEntry(): %s\n", ZipWriter::ErrorCodeString(err));
        return UNKNOWN_ERROR;
    }

    return OK;
}

bool Dumpstate::AddZipEntry(const std::string& entry_name, const std::string& entry_path) {
    android::base::unique_fd fd(
        TEMP_FAILURE_RETRY(open(entry_path.c_str(), O_RDONLY | O_NONBLOCK | O_CLOEXEC)));
    if (fd == -1) {
        MYLOGE("open(%s): %s\n", entry_path.c_str(), strerror(errno));
        return false;
    }

    return (AddZipEntryFromFd(entry_name, fd.get()) == OK);
}

/* adds a file to the existing zipped bugreport */
static int _add_file_from_fd(const char* title __attribute__((unused)), const char* path, int fd) {
    return (ds.AddZipEntryFromFd(ZIP_ROOT_DIR + path, fd) == OK) ? 0 : 1;
}

void Dumpstate::AddDir(const std::string& dir, bool recursive) {
    if (!IsZipping()) {
        MYLOGD("Not adding dir %s because it's not a zipped bugreport\n", dir.c_str());
        return;
    }
    MYLOGD("Adding dir %s (recursive: %d)\n", dir.c_str(), recursive);
    DurationReporter duration_reporter(dir, true);
    dump_files("", dir.c_str(), recursive ? skip_none : is_dir, _add_file_from_fd);
}

bool Dumpstate::AddTextZipEntry(const std::string& entry_name, const std::string& content) {
    if (!IsZipping()) {
        MYLOGD("Not adding text zip entry %s because it's not a zipped bugreport\n",
               entry_name.c_str());
        return false;
    }
    MYLOGD("Adding zip text entry %s\n", entry_name.c_str());
    int32_t err = zip_writer_->StartEntryWithTime(entry_name.c_str(), ZipWriter::kCompress, ds.now_);
    if (err != 0) {
        MYLOGE("zip_writer_->StartEntryWithTime(%s): %s\n", entry_name.c_str(),
               ZipWriter::ErrorCodeString(err));
        return false;
    }

    err = zip_writer_->WriteBytes(content.c_str(), content.length());
    if (err != 0) {
        MYLOGE("zip_writer_->WriteBytes(%s): %s\n", entry_name.c_str(),
               ZipWriter::ErrorCodeString(err));
        return false;
    }

    err = zip_writer_->FinishEntry();
    if (err != 0) {
        MYLOGE("zip_writer_->FinishEntry(): %s\n", ZipWriter::ErrorCodeString(err));
        return false;
    }

    return true;
}

static void DoKmsg() {
    struct stat st;
    if (!stat(PSTORE_LAST_KMSG, &st)) {
        /* Also TODO: Make console-ramoops CAP_SYSLOG protected. */
        DumpFile("LAST KMSG", PSTORE_LAST_KMSG);
    } else if (!stat(ALT_PSTORE_LAST_KMSG, &st)) {
        DumpFile("LAST KMSG", ALT_PSTORE_LAST_KMSG);
    } else {
        /* TODO: Make last_kmsg CAP_SYSLOG protected. b/5555691 */
        DumpFile("LAST KMSG", "/proc/last_kmsg");
    }
}

static void DoKernelLogcat() {
    unsigned long timeout_ms = logcat_timeout({"kernel"});
    RunCommand(
        "KERNEL LOG",
        {"logcat", "-b", "kernel", "-v", "threadtime", "-v", "printable", "-v", "uid", "-d", "*:v"},
        CommandOptions::WithTimeoutInMs(timeout_ms).Build());
}

static void DoLogcat() {
    unsigned long timeout_ms;
    // DumpFile("EVENT LOG TAGS", "/etc/event-log-tags");
    // calculate timeout
    timeout_ms = logcat_timeout({"main", "system", "crash"});
    RunCommand("SYSTEM LOG",
               {"logcat", "-v", "threadtime", "-v", "printable", "-v", "uid", "-d", "*:v"},
               CommandOptions::WithTimeoutInMs(timeout_ms).Build());
    timeout_ms = logcat_timeout({"events"});
    RunCommand(
        "EVENT LOG",
        {"logcat", "-b", "events", "-v", "threadtime", "-v", "printable", "-v", "uid", "-d", "*:v"},
        CommandOptions::WithTimeoutInMs(timeout_ms).Build(), true /* verbose_duration */);
    timeout_ms = logcat_timeout({"stats"});
    RunCommand(
        "STATS LOG",
        {"logcat", "-b", "stats", "-v", "threadtime", "-v", "printable", "-v", "uid", "-d", "*:v"},
        CommandOptions::WithTimeoutInMs(timeout_ms).Build(), true /* verbose_duration */);
    timeout_ms = logcat_timeout({"radio"});
    RunCommand(
        "RADIO LOG",
        {"logcat", "-b", "radio", "-v", "threadtime", "-v", "printable", "-v", "uid", "-d", "*:v"},
        CommandOptions::WithTimeoutInMs(timeout_ms).Build(), true /* verbose_duration */);

    RunCommand("LOG STATISTICS", {"logcat", "-b", "all", "-S"});

    /* kernels must set CONFIG_PSTORE_PMSG, slice up pstore with device tree */
    RunCommand("LAST LOGCAT", {"logcat", "-L", "-b", "all", "-v", "threadtime", "-v", "printable",
                               "-v", "uid", "-d", "*:v"});
}

static void DumpIpTablesAsRoot() {
    RunCommand("IPTABLES", {"iptables", "-L", "-nvx"});
    RunCommand("IP6TABLES", {"ip6tables", "-L", "-nvx"});
    RunCommand("IPTABLES NAT", {"iptables", "-t", "nat", "-L", "-nvx"});
    /* no ip6 nat */
    RunCommand("IPTABLES MANGLE", {"iptables", "-t", "mangle", "-L", "-nvx"});
    RunCommand("IP6TABLES MANGLE", {"ip6tables", "-t", "mangle", "-L", "-nvx"});
    RunCommand("IPTABLES RAW", {"iptables", "-t", "raw", "-L", "-nvx"});
    RunCommand("IP6TABLES RAW", {"ip6tables", "-t", "raw", "-L", "-nvx"});
}

static void AddAnrTraceDir(const bool add_to_zip, const std::string& anr_traces_dir) {
    MYLOGD("AddAnrTraceDir(): dump_traces_file=%s, anr_traces_dir=%s\n", dump_traces_path,
           anr_traces_dir.c_str());

    // If we're here, dump_traces_path will always be a temporary file
    // (created with mkostemp or similar) that contains dumps taken earlier
    // on in the process.
    if (dump_traces_path != nullptr) {
        if (add_to_zip) {
            ds.AddZipEntry(ZIP_ROOT_DIR + anr_traces_dir + "/traces-just-now.txt", dump_traces_path);
        } else {
            MYLOGD("Dumping current ANR traces (%s) to the main bugreport entry\n",
                   dump_traces_path);
            ds.DumpFile("VM TRACES JUST NOW", dump_traces_path);
        }

        const int ret = unlink(dump_traces_path);
        if (ret == -1) {
            MYLOGW("Error unlinking temporary trace path %s: %s\n", dump_traces_path,
                   strerror(errno));
        }
    }

    // Add a specific message for the first ANR Dump.
    if (ds.anr_data_.size() > 0) {
        AddDumps(ds.anr_data_.begin(), ds.anr_data_.begin() + 1,
                 "VM TRACES AT LAST ANR", add_to_zip);

        // The "last" ANR will always be included as separate entry in the zip file. In addition,
        // it will be present in the body of the main entry if |add_to_zip| == false.
        //
        // Historical ANRs are always included as separate entries in the bugreport zip file.
        AddDumps(ds.anr_data_.begin() + ((add_to_zip) ? 1 : 0), ds.anr_data_.end(),
                 "HISTORICAL ANR", true /* add_to_zip */);
    } else {
        printf("*** NO ANRs to dump in %s\n\n", ANR_DIR.c_str());
    }
}

static void AddAnrTraceFiles() {
    const bool add_to_zip = ds.IsZipping() && ds.version_ == VERSION_SPLIT_ANR;

    std::string anr_traces_dir = "/data/anr";

    AddAnrTraceDir(add_to_zip, anr_traces_dir);

    RunCommand("ANR FILES", {"ls", "-lt", ANR_DIR});

    // Slow traces for slow operations.
    struct stat st;
    int i = 0;
    while (true) {
        const std::string slow_trace_path =
            anr_traces_dir + android::base::StringPrintf("slow%02d.txt", i);
        if (stat(slow_trace_path.c_str(), &st)) {
            // No traces file at this index, done with the files.
            break;
        }
        ds.DumpFile("VM TRACES WHEN SLOW", slow_trace_path.c_str());
        i++;
    }
}

static void DumpBlockStatFiles() {
    DurationReporter duration_reporter("DUMP BLOCK STAT");

    std::unique_ptr<DIR, std::function<int(DIR*)>> dirptr(opendir(BLK_DEV_SYS_DIR), closedir);

    if (dirptr == nullptr) {
        MYLOGE("Failed to open %s: %s\n", BLK_DEV_SYS_DIR, strerror(errno));
        return;
    }

    printf("------ DUMP BLOCK STAT ------\n\n");
    while (struct dirent *d = readdir(dirptr.get())) {
        if ((d->d_name[0] == '.')
         && (((d->d_name[1] == '.') && (d->d_name[2] == '\0'))
          || (d->d_name[1] == '\0'))) {
            continue;
        }
        const std::string new_path =
            android::base::StringPrintf("%s/%s", BLK_DEV_SYS_DIR, d->d_name);
        printf("------ BLOCK STAT (%s) ------\n", new_path.c_str());
        dump_files("", new_path.c_str(), skip_not_stat, dump_stat_from_fd);
        printf("\n");
    }
     return;
}

static void DumpPacketStats() {
    DumpFile("NETWORK DEV INFO", "/proc/net/dev");
    DumpFile("QTAGUID NETWORK INTERFACES INFO", "/proc/net/xt_qtaguid/iface_stat_all");
    DumpFile("QTAGUID NETWORK INTERFACES INFO (xt)", "/proc/net/xt_qtaguid/iface_stat_fmt");
    DumpFile("QTAGUID CTRL INFO", "/proc/net/xt_qtaguid/ctrl");
    DumpFile("QTAGUID STATS INFO", "/proc/net/xt_qtaguid/stats");
}

static void DumpIpAddrAndRules() {
    /* The following have a tendency to get wedged when wifi drivers/fw goes belly-up. */
    RunCommand("NETWORK INTERFACES", {"ip", "link"});
    RunCommand("IPv4 ADDRESSES", {"ip", "-4", "addr", "show"});
    RunCommand("IPv6 ADDRESSES", {"ip", "-6", "addr", "show"});
    RunCommand("IP RULES", {"ip", "rule", "show"});
    RunCommand("IP RULES v6", {"ip", "-6", "rule", "show"});
}

static Dumpstate::RunStatus RunDumpsysTextByPriority(const std::string& title, int priority,
                                                     std::chrono::milliseconds timeout,
                                                     std::chrono::milliseconds service_timeout) {
    auto start = std::chrono::steady_clock::now();
    sp<android::IServiceManager> sm = defaultServiceManager();
    Dumpsys dumpsys(sm.get());
    Vector<String16> args;
    Dumpsys::setServiceArgs(args, /* asProto = */ false, priority);
    Vector<String16> services = dumpsys.listServices(priority, /* supports_proto = */ false);
    for (const String16& service : services) {
        RETURN_IF_USER_DENIED_CONSENT();
        std::string path(title);
        path.append(" - ").append(String8(service).c_str());
        size_t bytes_written = 0;
        status_t status = dumpsys.startDumpThread(service, args);
        if (status == OK) {
            dumpsys.writeDumpHeader(STDOUT_FILENO, service, priority);
            std::chrono::duration<double> elapsed_seconds;
            status = dumpsys.writeDump(STDOUT_FILENO, service, service_timeout,
                                       /* as_proto = */ false, elapsed_seconds, bytes_written);
            dumpsys.writeDumpFooter(STDOUT_FILENO, service, elapsed_seconds);
            bool dump_complete = (status == OK);
            dumpsys.stopDumpThread(dump_complete);
        }

        auto elapsed_duration = std::chrono::duration_cast<std::chrono::milliseconds>(
            std::chrono::steady_clock::now() - start);
        if (elapsed_duration > timeout) {
            MYLOGE("*** command '%s' timed out after %llums\n", title.c_str(),
                   elapsed_duration.count());
            break;
        }
    }
    return Dumpstate::RunStatus::OK;
}

static void RunDumpsysText(const std::string& title, int priority,
                           std::chrono::milliseconds timeout,
                           std::chrono::milliseconds service_timeout) {
    DurationReporter duration_reporter(title);
    dprintf(STDOUT_FILENO, "------ %s (/system/bin/dumpsys) ------\n", title.c_str());
    fsync(STDOUT_FILENO);
    RunDumpsysTextByPriority(title, priority, timeout, service_timeout);
}

/* Dump all services registered with Normal or Default priority. */
static Dumpstate::RunStatus RunDumpsysTextNormalPriority(const std::string& title,
                                                         std::chrono::milliseconds timeout,
                                                         std::chrono::milliseconds service_timeout) {
    DurationReporter duration_reporter(title);
    dprintf(STDOUT_FILENO, "------ %s (/system/bin/dumpsys) ------\n", title.c_str());
    fsync(STDOUT_FILENO);
    RunDumpsysTextByPriority(title, IServiceManager::DUMP_FLAG_PRIORITY_NORMAL, timeout,
                             service_timeout);

    RETURN_IF_USER_DENIED_CONSENT();

    return RunDumpsysTextByPriority(title, IServiceManager::DUMP_FLAG_PRIORITY_DEFAULT, timeout,
                                    service_timeout);
}

static Dumpstate::RunStatus RunDumpsysProto(const std::string& title, int priority,
                                            std::chrono::milliseconds timeout,
                                            std::chrono::milliseconds service_timeout) {
    if (!ds.IsZipping()) {
        MYLOGD("Not dumping %s because it's not a zipped bugreport\n", title.c_str());
        return Dumpstate::RunStatus::OK;
    }
    sp<android::IServiceManager> sm = defaultServiceManager();
    Dumpsys dumpsys(sm.get());
    Vector<String16> args;
    Dumpsys::setServiceArgs(args, /* asProto = */ true, priority);
    DurationReporter duration_reporter(title);

    auto start = std::chrono::steady_clock::now();
    Vector<String16> services = dumpsys.listServices(priority, /* supports_proto = */ true);
    for (const String16& service : services) {
        RETURN_IF_USER_DENIED_CONSENT();
        std::string path(kProtoPath);
        path.append(String8(service).c_str());
        if (priority == IServiceManager::DUMP_FLAG_PRIORITY_CRITICAL) {
            path.append("_CRITICAL");
        } else if (priority == IServiceManager::DUMP_FLAG_PRIORITY_HIGH) {
            path.append("_HIGH");
        }
        path.append(kProtoExt);
        status_t status = dumpsys.startDumpThread(service, args);
        if (status == OK) {
            status = ds.AddZipEntryFromFd(path, dumpsys.getDumpFd(), service_timeout);
            bool dumpTerminated = (status == OK);
            dumpsys.stopDumpThread(dumpTerminated);
        }
        ZipWriter::FileEntry file_entry;
        ds.zip_writer_->GetLastEntry(&file_entry);

        auto elapsed_duration = std::chrono::duration_cast<std::chrono::milliseconds>(
            std::chrono::steady_clock::now() - start);
        if (elapsed_duration > timeout) {
            MYLOGE("*** command '%s' timed out after %llums\n", title.c_str(),
                   elapsed_duration.count());
            break;
        }
    }
    return Dumpstate::RunStatus::OK;
}

// Runs dumpsys on services that must dump first and will take less than 100ms to dump.
static Dumpstate::RunStatus RunDumpsysCritical() {
    RunDumpsysText("DUMPSYS CRITICAL", IServiceManager::DUMP_FLAG_PRIORITY_CRITICAL,
                   /* timeout= */ 5s, /* service_timeout= */ 500ms);

    RETURN_IF_USER_DENIED_CONSENT();

    return RunDumpsysProto("DUMPSYS CRITICAL PROTO", IServiceManager::DUMP_FLAG_PRIORITY_CRITICAL,
                           /* timeout= */ 5s, /* service_timeout= */ 500ms);
}

// Runs dumpsys on services that must dump first but can take up to 250ms to dump.
static Dumpstate::RunStatus RunDumpsysHigh() {
    // TODO meminfo takes ~10s, connectivity takes ~5sec to dump. They are both
    // high priority. Reduce timeout once they are able to dump in a shorter time or
    // moved to a parallel task.
    RunDumpsysText("DUMPSYS HIGH", IServiceManager::DUMP_FLAG_PRIORITY_HIGH,
                   /* timeout= */ 90s, /* service_timeout= */ 30s);

    RETURN_IF_USER_DENIED_CONSENT();

    return RunDumpsysProto("DUMPSYS HIGH PROTO", IServiceManager::DUMP_FLAG_PRIORITY_HIGH,
                           /* timeout= */ 5s, /* service_timeout= */ 1s);
}

// Runs dumpsys on services that must dump but can take up to 10s to dump.
static Dumpstate::RunStatus RunDumpsysNormal() {
    RunDumpsysTextNormalPriority("DUMPSYS", /* timeout= */ 90s, /* service_timeout= */ 10s);

    RETURN_IF_USER_DENIED_CONSENT();

    return RunDumpsysProto("DUMPSYS PROTO", IServiceManager::DUMP_FLAG_PRIORITY_NORMAL,
                           /* timeout= */ 90s, /* service_timeout= */ 10s);
}

static void DumpHals() {
    if (!ds.IsZipping()) {
        RunCommand("HARDWARE HALS", {"lshal", "-lVSietrpc", "--types=b,c,l,z", "--debug"},
                   CommandOptions::WithTimeout(10).AsRootIfAvailable().Build());
        return;
    }
    DurationReporter duration_reporter("DUMP HALS");
    RunCommand("HARDWARE HALS", {"lshal", "-lVSietrpc", "--types=b,c,l,z"},
               CommandOptions::WithTimeout(10).AsRootIfAvailable().Build());

    using android::hidl::manager::V1_0::IServiceManager;
    using android::hardware::defaultServiceManager;

    sp<IServiceManager> sm = defaultServiceManager();
    if (sm == nullptr) {
        MYLOGE("Could not retrieve hwservicemanager to dump hals.\n");
        return;
    }

    auto ret = sm->list([&](const auto& interfaces) {
        for (const std::string& interface : interfaces) {
            std::string cleanName = interface;
            std::replace_if(cleanName.begin(),
                            cleanName.end(),
                            [](char c) {
                                return !isalnum(c) &&
                                    std::string("@-_:.").find(c) == std::string::npos;
                            }, '_');
            const std::string path = ds.bugreport_internal_dir_ + "/lshal_debug_" + cleanName;

            {
                auto fd = android::base::unique_fd(
                    TEMP_FAILURE_RETRY(open(path.c_str(),
                    O_WRONLY | O_CREAT | O_TRUNC | O_CLOEXEC | O_NOFOLLOW,
                    S_IRUSR | S_IWUSR | S_IRGRP | S_IROTH)));
                if (fd < 0) {
                    MYLOGE("Could not open %s to dump additional hal information.\n", path.c_str());
                    continue;
                }
                RunCommandToFd(fd,
                        "",
                        {"lshal", "debug", "-E", interface},
                        CommandOptions::WithTimeout(2).AsRootIfAvailable().Build());

                bool empty = 0 == lseek(fd, 0, SEEK_END);
                if (!empty) {
                    ds.AddZipEntry("lshal-debug/" + cleanName + ".txt", path);
                }
            }

            unlink(path.c_str());
        }
    });

    if (!ret.isOk()) {
        MYLOGE("Could not list hals from hwservicemanager.\n");
    }
}

<<<<<<< HEAD
=======
static void DumpExternalFragmentationInfo() {
    struct stat st;
    if (stat("/proc/buddyinfo", &st) != 0) {
        MYLOGE("Unable to dump external fragmentation info\n");
        return;
    }

    printf("------ EXTERNAL FRAGMENTATION INFO ------\n");
    std::ifstream ifs("/proc/buddyinfo");
    auto unusable_index_regex = std::regex{"Node\\s+([0-9]+),\\s+zone\\s+(\\S+)\\s+(.*)"};
    for (std::string line; std::getline(ifs, line);) {
        std::smatch match_results;
        if (std::regex_match(line, match_results, unusable_index_regex)) {
            std::stringstream free_pages(std::string{match_results[3]});
            std::vector<int> free_pages_per_order(std::istream_iterator<int>{free_pages},
                                                  std::istream_iterator<int>());

            int total_free_pages = 0;
            for (size_t i = 0; i < free_pages_per_order.size(); i++) {
                total_free_pages += (free_pages_per_order[i] * std::pow(2, i));
            }

            printf("Node %s, zone %8s", match_results[1].str().c_str(),
                   match_results[2].str().c_str());

            int usable_free_pages = total_free_pages;
            for (size_t i = 0; i < free_pages_per_order.size(); i++) {
                auto unusable_index = (total_free_pages - usable_free_pages) /
                        static_cast<double>(total_free_pages);
                printf(" %5.3f", unusable_index);
                usable_free_pages -= (free_pages_per_order[i] * std::pow(2, i));
            }

            printf("\n");
        }
    }
    printf("\n");
}

>>>>>>> 6fbb7b84
// Dumps various things. Returns early with status USER_CONSENT_DENIED if user denies consent
// via the consent they are shown. Ignores other errors that occur while running various
// commands. The consent checking is currently done around long running tasks, which happen to
// be distributed fairly evenly throughout the function.
static Dumpstate::RunStatus dumpstate() {
    DurationReporter duration_reporter("DUMPSTATE");

    // Dump various things. Note that anything that takes "long" (i.e. several seconds) should
    // check intermittently (if it's intrerruptable like a foreach on pids) and/or should be wrapped
    // in a consent check (via RUN_SLOW_FUNCTION_WITH_CONSENT_CHECK).
    dump_dev_files("TRUSTY VERSION", "/sys/bus/platform/drivers/trusty", "trusty_version");
    RunCommand("UPTIME", {"uptime"});
    DumpBlockStatFiles();
    DumpFile("MEMORY INFO", "/proc/meminfo");
    RunCommand("CPU INFO", {"top", "-b", "-n", "1", "-H", "-s", "6", "-o",
                            "pid,tid,user,pr,ni,%cpu,s,virt,res,pcy,cmd,name"});

    RUN_SLOW_FUNCTION_WITH_CONSENT_CHECK(RunCommand, "PROCRANK", {"procrank"}, AS_ROOT_20);

    DumpFile("VIRTUAL MEMORY STATS", "/proc/vmstat");
    DumpFile("VMALLOC INFO", "/proc/vmallocinfo");
    DumpFile("SLAB INFO", "/proc/slabinfo");
    DumpFile("ZONEINFO", "/proc/zoneinfo");
    DumpFile("PAGETYPEINFO", "/proc/pagetypeinfo");
    DumpFile("BUDDYINFO", "/proc/buddyinfo");
    DumpExternalFragmentationInfo();

    DumpFile("KERNEL WAKE SOURCES", "/d/wakeup_sources");
    DumpFile("KERNEL CPUFREQ", "/sys/devices/system/cpu/cpu0/cpufreq/stats/time_in_state");

    RunCommand("PROCESSES AND THREADS",
               {"ps", "-A", "-T", "-Z", "-O", "pri,nice,rtprio,sched,pcy,time"});

    RUN_SLOW_FUNCTION_WITH_CONSENT_CHECK(RunCommand, "LIBRANK", {"librank"},
                                         CommandOptions::AS_ROOT);

    DumpHals();

    RunCommand("PRINTENV", {"printenv"});
    RunCommand("NETSTAT", {"netstat", "-nW"});
    struct stat s;
    if (stat("/proc/modules", &s) != 0) {
        MYLOGD("Skipping 'lsmod' because /proc/modules does not exist\n");
    } else {
        RunCommand("LSMOD", {"lsmod"});
    }

    if (__android_logger_property_get_bool(
            "ro.logd.kernel", BOOL_DEFAULT_TRUE | BOOL_DEFAULT_FLAG_ENG | BOOL_DEFAULT_FLAG_SVELTE)) {
        DoKernelLogcat();
    } else {
        do_dmesg();
    }

    RunCommand("LIST OF OPEN FILES", {"lsof"}, CommandOptions::AS_ROOT);

    RUN_SLOW_FUNCTION_WITH_CONSENT_CHECK(for_each_pid, do_showmap, "SMAPS OF ALL PROCESSES");

    for_each_tid(show_wchan, "BLOCKED PROCESS WAIT-CHANNELS");
    for_each_pid(show_showtime, "PROCESS TIMES (pid cmd user system iowait+percentage)");

    /* Dump Bluetooth HCI logs */
    ds.AddDir("/data/misc/bluetooth/logs", true);

    if (ds.options_->do_fb && !ds.do_early_screenshot_) {
        MYLOGI("taking late screenshot\n");
        ds.TakeScreenshot();
    }

    DoLogcat();

    AddAnrTraceFiles();

    // NOTE: tombstones are always added as separate entries in the zip archive
    // and are not interspersed with the main report.
    const bool tombstones_dumped = AddDumps(ds.tombstone_data_.begin(), ds.tombstone_data_.end(),
                                            "TOMBSTONE", true /* add_to_zip */);
    if (!tombstones_dumped) {
        printf("*** NO TOMBSTONES to dump in %s\n\n", TOMBSTONE_DIR.c_str());
    }

    DumpPacketStats();

    RunDumpsys("EBPF MAP STATS", {"netd", "trafficcontroller"});

    DoKmsg();

    DumpIpAddrAndRules();

    dump_route_tables();

    RunCommand("ARP CACHE", {"ip", "-4", "neigh", "show"});
    RunCommand("IPv6 ND CACHE", {"ip", "-6", "neigh", "show"});
    RunCommand("MULTICAST ADDRESSES", {"ip", "maddr"});

    RUN_SLOW_FUNCTION_WITH_CONSENT_CHECK(RunDumpsysHigh);

    RunCommand("SYSTEM PROPERTIES", {"getprop"});

    RunCommand("STORAGED IO INFO", {"storaged", "-u", "-p"});

    RunCommand("FILESYSTEMS & FREE SPACE", {"df"});

    /* Binder state is expensive to look at as it uses a lot of memory. */
    DumpFile("BINDER FAILED TRANSACTION LOG", "/sys/kernel/debug/binder/failed_transaction_log");
    DumpFile("BINDER TRANSACTION LOG", "/sys/kernel/debug/binder/transaction_log");
    DumpFile("BINDER TRANSACTIONS", "/sys/kernel/debug/binder/transactions");
    DumpFile("BINDER STATS", "/sys/kernel/debug/binder/stats");
    DumpFile("BINDER STATE", "/sys/kernel/debug/binder/state");

    /* Add window and surface trace files. */
    if (!PropertiesHelper::IsUserBuild()) {
        ds.AddDir(WMTRACE_DATA_DIR, false);
    }

    RUN_SLOW_FUNCTION_WITH_CONSENT_CHECK(ds.DumpstateBoard);

    /* Migrate the ril_dumpstate to a device specific dumpstate? */
    int rilDumpstateTimeout = android::base::GetIntProperty("ril.dumpstate.timeout", 0);
    if (rilDumpstateTimeout > 0) {
        // su does not exist on user builds, so try running without it.
        // This way any implementations of vril-dump that do not require
        // root can run on user builds.
        CommandOptions::CommandOptionsBuilder options =
            CommandOptions::WithTimeout(rilDumpstateTimeout);
        if (!PropertiesHelper::IsUserBuild()) {
            options.AsRoot();
        }
        RunCommand("DUMP VENDOR RIL LOGS", {"vril-dump"}, options.Build());
    }

    printf("========================================================\n");
    printf("== Android Framework Services\n");
    printf("========================================================\n");

    RUN_SLOW_FUNCTION_WITH_CONSENT_CHECK(RunDumpsysNormal);

    printf("========================================================\n");
    printf("== Checkins\n");
    printf("========================================================\n");

    RunDumpsys("CHECKIN BATTERYSTATS", {"batterystats", "-c"});

    RUN_SLOW_FUNCTION_WITH_CONSENT_CHECK(RunDumpsys, "CHECKIN MEMINFO", {"meminfo", "--checkin"});

    RunDumpsys("CHECKIN NETSTATS", {"netstats", "--checkin"});
    RunDumpsys("CHECKIN PROCSTATS", {"procstats", "-c"});
    RunDumpsys("CHECKIN USAGESTATS", {"usagestats", "-c"});
    RunDumpsys("CHECKIN PACKAGE", {"package", "--checkin"});

    printf("========================================================\n");
    printf("== Running Application Activities\n");
    printf("========================================================\n");

    // The following dumpsys internally collects output from running apps, so it can take a long
    // time. So let's extend the timeout.

    const CommandOptions DUMPSYS_COMPONENTS_OPTIONS = CommandOptions::WithTimeout(60).Build();

    RunDumpsys("APP ACTIVITIES", {"activity", "-v", "all"}, DUMPSYS_COMPONENTS_OPTIONS);

    printf("========================================================\n");
    printf("== Running Application Services (platform)\n");
    printf("========================================================\n");

    RunDumpsys("APP SERVICES PLATFORM", {"activity", "service", "all-platform-non-critical"},
            DUMPSYS_COMPONENTS_OPTIONS);

    printf("========================================================\n");
    printf("== Running Application Services (non-platform)\n");
    printf("========================================================\n");

    RunDumpsys("APP SERVICES NON-PLATFORM", {"activity", "service", "all-non-platform"},
            DUMPSYS_COMPONENTS_OPTIONS);

    printf("========================================================\n");
    printf("== Running Application Providers (platform)\n");
    printf("========================================================\n");

    RunDumpsys("APP PROVIDERS PLATFORM", {"activity", "provider", "all-platform"},
            DUMPSYS_COMPONENTS_OPTIONS);

    printf("========================================================\n");
    printf("== Running Application Providers (non-platform)\n");
    printf("========================================================\n");

    RunDumpsys("APP PROVIDERS NON-PLATFORM", {"activity", "provider", "all-non-platform"},
            DUMPSYS_COMPONENTS_OPTIONS);

    printf("========================================================\n");
    printf("== Dropbox crashes\n");
    printf("========================================================\n");

    RunDumpsys("DROPBOX SYSTEM SERVER CRASHES", {"dropbox", "-p", "system_server_crash"});
    RunDumpsys("DROPBOX SYSTEM APP CRASHES", {"dropbox", "-p", "system_app_crash"});

    printf("========================================================\n");
    printf("== Final progress (pid %d): %d/%d (estimated %d)\n", ds.pid_, ds.progress_->Get(),
           ds.progress_->GetMax(), ds.progress_->GetInitialMax());
    printf("========================================================\n");
    printf("== dumpstate: done (id %d)\n", ds.id_);
    printf("========================================================\n");

    printf("========================================================\n");
    printf("== Obtaining statsd metadata\n");
    printf("========================================================\n");
    // This differs from the usual dumpsys stats, which is the stats report data.
    RunDumpsys("STATSDSTATS", {"stats", "--metadata"});
    return Dumpstate::RunStatus::OK;
}

/*
 * Dumps state for the default case; drops root after it's no longer necessary.
 *
 * Returns RunStatus::OK if everything went fine.
 * Returns RunStatus::ERROR if there was an error.
 * Returns RunStatus::USER_DENIED_CONSENT if user explicitly denied consent to sharing the bugreport
 * with the caller.
 */
static Dumpstate::RunStatus DumpstateDefault() {
<<<<<<< HEAD
    // Try to dump anrd trace if the daemon is running.
    dump_anrd_trace();

=======
>>>>>>> 6fbb7b84
    // Invoking the following dumpsys calls before DumpTraces() to try and
    // keep the system stats as close to its initial state as possible.
    RUN_SLOW_FUNCTION_WITH_CONSENT_CHECK(RunDumpsysCritical);

    /* collect stack traces from Dalvik and native processes (needs root) */
    RUN_SLOW_FUNCTION_WITH_CONSENT_CHECK(ds.DumpTraces, &dump_traces_path);

    /* Run some operations that require root. */
    ds.tombstone_data_ = GetDumpFds(TOMBSTONE_DIR, TOMBSTONE_FILE_PREFIX, !ds.IsZipping());
    ds.anr_data_ = GetDumpFds(ANR_DIR, ANR_FILE_PREFIX, !ds.IsZipping());

    ds.AddDir(RECOVERY_DIR, true);
    ds.AddDir(RECOVERY_DATA_DIR, true);
    ds.AddDir(UPDATE_ENGINE_LOG_DIR, true);
    ds.AddDir(LOGPERSIST_DATA_DIR, false);
    if (!PropertiesHelper::IsUserBuild()) {
        ds.AddDir(PROFILE_DATA_DIR_CUR, true);
        ds.AddDir(PROFILE_DATA_DIR_REF, true);
    }
    add_mountinfo();
    DumpIpTablesAsRoot();

    // Capture any IPSec policies in play. No keys are exposed here.
    RunCommand("IP XFRM POLICY", {"ip", "xfrm", "policy"}, CommandOptions::WithTimeout(10).Build());

    // Dump IPsec stats. No keys are exposed here.
    DumpFile("XFRM STATS", XFRM_STAT_PROC_FILE);

    // Run ss as root so we can see socket marks.
    RunCommand("DETAILED SOCKET STATE", {"ss", "-eionptu"}, CommandOptions::WithTimeout(10).Build());

    // Run iotop as root to show top 100 IO threads
    RunCommand("IOTOP", {"iotop", "-n", "1", "-m", "100"});

    // Gather shared memory buffer info if the product implements it
    struct stat st;
    if (!stat("/product/bin/dmabuf_dump", &st)) {
        RunCommand("Dmabuf dump", {"/product/bin/dmabuf_dump"});
    }

    if (!DropRootUser()) {
        return Dumpstate::RunStatus::ERROR;
    }

    RETURN_IF_USER_DENIED_CONSENT();
    return dumpstate();
}

// This method collects common dumpsys for telephony and wifi
static void DumpstateRadioCommon() {
    DumpIpTablesAsRoot();

    ds.AddDir(LOGPERSIST_DATA_DIR, false);

    if (!DropRootUser()) {
        return;
    }

    do_dmesg();
    DoLogcat();
    DumpPacketStats();
    DoKmsg();
    DumpIpAddrAndRules();
    dump_route_tables();
    DumpHals();

    RunDumpsys("NETWORK DIAGNOSTICS", {"connectivity", "--diag"},
               CommandOptions::WithTimeout(10).Build());
}

// This method collects dumpsys for telephony debugging only
static void DumpstateTelephonyOnly() {
    DurationReporter duration_reporter("DUMPSTATE");
    const CommandOptions DUMPSYS_COMPONENTS_OPTIONS = CommandOptions::WithTimeout(60).Build();

    DumpstateRadioCommon();

    RunCommand("SYSTEM PROPERTIES", {"getprop"});

    printf("========================================================\n");
    printf("== Android Framework Services\n");
    printf("========================================================\n");

    RunDumpsys("DUMPSYS", {"connectivity"}, CommandOptions::WithTimeout(90).Build(),
               SEC_TO_MSEC(10));
    RunDumpsys("DUMPSYS", {"connmetrics"}, CommandOptions::WithTimeout(90).Build(),
               SEC_TO_MSEC(10));
    RunDumpsys("DUMPSYS", {"netd"}, CommandOptions::WithTimeout(90).Build(), SEC_TO_MSEC(10));
    RunDumpsys("DUMPSYS", {"carrier_config"}, CommandOptions::WithTimeout(90).Build(),
               SEC_TO_MSEC(10));
    RunDumpsys("DUMPSYS", {"wifi"}, CommandOptions::WithTimeout(90).Build(),
               SEC_TO_MSEC(10));
    RunDumpsys("BATTERYSTATS", {"batterystats"}, CommandOptions::WithTimeout(90).Build(),
               SEC_TO_MSEC(10));

    printf("========================================================\n");
    printf("== Running Application Services\n");
    printf("========================================================\n");

    RunDumpsys("TELEPHONY SERVICES", {"activity", "service", "TelephonyDebugService"});

    printf("========================================================\n");
    printf("== Running Application Services (non-platform)\n");
    printf("========================================================\n");

    RunDumpsys("APP SERVICES NON-PLATFORM", {"activity", "service", "all-non-platform"},
            DUMPSYS_COMPONENTS_OPTIONS);

    printf("========================================================\n");
    printf("== Checkins\n");
    printf("========================================================\n");

    RunDumpsys("CHECKIN BATTERYSTATS", {"batterystats", "-c"});

    printf("========================================================\n");
    printf("== dumpstate: done (id %d)\n", ds.id_);
    printf("========================================================\n");
}

// This method collects dumpsys for wifi debugging only
static void DumpstateWifiOnly() {
    DurationReporter duration_reporter("DUMPSTATE");

    DumpstateRadioCommon();

    printf("========================================================\n");
    printf("== Android Framework Services\n");
    printf("========================================================\n");

    RunDumpsys("DUMPSYS", {"connectivity"}, CommandOptions::WithTimeout(90).Build(),
               SEC_TO_MSEC(10));
    RunDumpsys("DUMPSYS", {"wifi"}, CommandOptions::WithTimeout(90).Build(),
               SEC_TO_MSEC(10));

    DumpHals();

    printf("========================================================\n");
    printf("== dumpstate: done (id %d)\n", ds.id_);
    printf("========================================================\n");
}

Dumpstate::RunStatus Dumpstate::DumpTraces(const char** path) {
    DurationReporter duration_reporter("DUMP TRACES");

    const std::string temp_file_pattern = "/data/anr/dumptrace_XXXXXX";
    const size_t buf_size = temp_file_pattern.length() + 1;
    std::unique_ptr<char[]> file_name_buf(new char[buf_size]);
    memcpy(file_name_buf.get(), temp_file_pattern.c_str(), buf_size);

    // Create a new, empty file to receive all trace dumps.
    //
    // TODO: This can be simplified once we remove support for the old style
    // dumps. We can have a file descriptor passed in to dump_traces instead
    // of creating a file, closing it and then reopening it again.
    android::base::unique_fd fd(mkostemp(file_name_buf.get(), O_APPEND | O_CLOEXEC));
    if (fd < 0) {
        MYLOGE("mkostemp on pattern %s: %s\n", file_name_buf.get(), strerror(errno));
        return RunStatus::OK;
    }

    // Nobody should have access to this temporary file except dumpstate, but we
    // temporarily grant 'read' to 'others' here because this file is created
    // when tombstoned is still running as root, but dumped after dropping. This
    // can go away once support for old style dumping has.
    const int chmod_ret = fchmod(fd, 0666);
    if (chmod_ret < 0) {
        MYLOGE("fchmod on %s failed: %s\n", file_name_buf.get(), strerror(errno));
        return RunStatus::OK;
    }

    std::unique_ptr<DIR, decltype(&closedir)> proc(opendir("/proc"), closedir);
    if (proc.get() == nullptr) {
        MYLOGE("opendir /proc failed: %s\n", strerror(errno));
        return RunStatus::OK;
    }

    // Number of times process dumping has timed out. If we encounter too many
    // failures, we'll give up.
    int timeout_failures = 0;
    bool dalvik_found = false;

    const std::set<int> hal_pids = get_interesting_hal_pids();

    struct dirent* d;
    while ((d = readdir(proc.get()))) {
        RETURN_IF_USER_DENIED_CONSENT();
        int pid = atoi(d->d_name);
        if (pid <= 0) {
            continue;
        }

        const std::string link_name = android::base::StringPrintf("/proc/%d/exe", pid);
        std::string exe;
        if (!android::base::Readlink(link_name, &exe)) {
            continue;
        }

        bool is_java_process;
        if (exe == "/system/bin/app_process32" || exe == "/system/bin/app_process64") {
            // Don't bother dumping backtraces for the zygote.
            if (IsZygote(pid)) {
                continue;
            }

            dalvik_found = true;
            is_java_process = true;
        } else if (should_dump_native_traces(exe.c_str()) || hal_pids.find(pid) != hal_pids.end()) {
            is_java_process = false;
        } else {
            // Probably a native process we don't care about, continue.
            continue;
        }

        // If 3 backtrace dumps fail in a row, consider debuggerd dead.
        if (timeout_failures == 3) {
            dprintf(fd, "ERROR: Too many stack dump failures, exiting.\n");
            break;
        }

        const uint64_t start = Nanotime();
        const int ret = dump_backtrace_to_file_timeout(
            pid, is_java_process ? kDebuggerdJavaBacktrace : kDebuggerdNativeBacktrace,
            is_java_process ? 5 : 20, fd);

        if (ret == -1) {
            // For consistency, the header and footer to this message match those
            // dumped by debuggerd in the success case.
            dprintf(fd, "\n---- pid %d at [unknown] ----\n", pid);
            dprintf(fd, "Dump failed, likely due to a timeout.\n");
            dprintf(fd, "---- end %d ----", pid);
            timeout_failures++;
            continue;
        }

        // We've successfully dumped stack traces, reset the failure count
        // and write a summary of the elapsed time to the file and continue with the
        // next process.
        timeout_failures = 0;

        dprintf(fd, "[dump %s stack %d: %.3fs elapsed]\n", is_java_process ? "dalvik" : "native",
                pid, (float)(Nanotime() - start) / NANOS_PER_SEC);
    }

    if (!dalvik_found) {
        MYLOGE("Warning: no Dalvik processes found to dump stacks\n");
    }

    *path = file_name_buf.release();
    return RunStatus::OK;
}

void Dumpstate::DumpstateBoard() {
    DurationReporter duration_reporter("dumpstate_board()");
    printf("========================================================\n");
    printf("== Board\n");
    printf("========================================================\n");

    if (!IsZipping()) {
        MYLOGD("Not dumping board info because it's not a zipped bugreport\n");
        return;
    }

    std::vector<std::string> paths;
    std::vector<android::base::ScopeGuard<std::function<void()>>> remover;
    for (int i = 0; i < NUM_OF_DUMPS; i++) {
        paths.emplace_back(StringPrintf("%s/%s", ds.bugreport_internal_dir_.c_str(),
                                        kDumpstateBoardFiles[i].c_str()));
        remover.emplace_back(android::base::make_scope_guard(
            std::bind([](std::string path) { android::os::UnlinkAndLogOnError(path); }, paths[i])));
    }

    sp<IDumpstateDevice> dumpstate_device(IDumpstateDevice::getService());
    if (dumpstate_device == nullptr) {
        MYLOGE("No IDumpstateDevice implementation\n");
        return;
    }

    using ScopedNativeHandle =
            std::unique_ptr<native_handle_t, std::function<void(native_handle_t*)>>;
    ScopedNativeHandle handle(native_handle_create(static_cast<int>(paths.size()), 0),
                              [](native_handle_t* handle) {
                                  native_handle_close(handle);
                                  native_handle_delete(handle);
                              });
    if (handle == nullptr) {
        MYLOGE("Could not create native_handle\n");
        return;
    }

    // TODO(128270426): Check for consent in between?
    for (size_t i = 0; i < paths.size(); i++) {
        MYLOGI("Calling IDumpstateDevice implementation using path %s\n", paths[i].c_str());

        android::base::unique_fd fd(TEMP_FAILURE_RETRY(
            open(paths[i].c_str(), O_WRONLY | O_CREAT | O_TRUNC | O_CLOEXEC | O_NOFOLLOW,
                 S_IRUSR | S_IWUSR | S_IRGRP | S_IROTH)));
        if (fd < 0) {
            MYLOGE("Could not open file %s: %s\n", paths[i].c_str(), strerror(errno));
            return;
        }
        handle.get()->data[i] = fd.release();
    }

    // Given that bugreport is required to diagnose failures, it's better to
    // set an arbitrary amount of timeout for IDumpstateDevice than to block the
    // rest of bugreport. In the timeout case, we will kill dumpstate board HAL
    // and grab whatever dumped
    std::packaged_task<bool()>
            dumpstate_task([paths, dumpstate_device, &handle]() -> bool {
            android::hardware::Return<void> status = dumpstate_device->dumpstateBoard(handle.get());
            if (!status.isOk()) {
                MYLOGE("dumpstateBoard failed: %s\n", status.description().c_str());
                return false;
            }
            return true;
        });

    auto result = dumpstate_task.get_future();
    std::thread(std::move(dumpstate_task)).detach();

    constexpr size_t timeout_sec = 30;
    if (result.wait_for(std::chrono::seconds(timeout_sec)) != std::future_status::ready) {
        MYLOGE("dumpstateBoard timed out after %zus, killing dumpstate vendor HAL\n", timeout_sec);
        if (!android::base::SetProperty("ctl.interface_restart",
                                        android::base::StringPrintf("%s/default",
                                                                    IDumpstateDevice::descriptor))) {
            MYLOGE("Couldn't restart dumpstate HAL\n");
        }
    }
    // Wait some time for init to kill dumpstate vendor HAL
    constexpr size_t killing_timeout_sec = 10;
    if (result.wait_for(std::chrono::seconds(killing_timeout_sec)) != std::future_status::ready) {
        MYLOGE("killing dumpstateBoard timed out after %zus, continue and "
               "there might be racing in content\n", killing_timeout_sec);
    }

    auto file_sizes = std::make_unique<ssize_t[]>(paths.size());
    for (size_t i = 0; i < paths.size(); i++) {
        struct stat s;
        if (fstat(handle.get()->data[i], &s) == -1) {
            MYLOGE("Failed to fstat %s: %s\n", kDumpstateBoardFiles[i].c_str(),
                   strerror(errno));
            file_sizes[i] = -1;
            continue;
        }
        file_sizes[i] = s.st_size;
    }

    for (size_t i = 0; i < paths.size(); i++) {
        if (file_sizes[i] == -1) {
            continue;
        }
        if (file_sizes[i] == 0) {
            MYLOGE("Ignoring empty %s\n", kDumpstateBoardFiles[i].c_str());
            continue;
        }
        AddZipEntry(kDumpstateBoardFiles[i], paths[i]);
    }

    printf("*** See dumpstate-board.txt entry ***\n");
}

static void ShowUsage() {
    fprintf(stderr,
            "usage: dumpstate [-h] [-b soundfile] [-e soundfile] [-d] [-p] "
            "[-z]] [-s] [-S] [-q] [-B] [-P] [-R] [-V version]\n"
            "  -h: display this help message\n"
            "  -b: play sound file instead of vibrate, at beginning of job\n"
            "  -e: play sound file instead of vibrate, at end of job\n"
            "  -d: append date to filename\n"
            "  -p: capture screenshot to filename.png\n"
            "  -z: generate zipped file\n"
            "  -s: write output to control socket (for init)\n"
            "  -S: write file location to control socket (for init; requires -z)\n"
            "  -q: disable vibrate\n"
            "  -B: send broadcast when finished\n"
            "  -P: send broadcast when started and update system properties on "
            "progress (requires -B)\n"
            "  -R: take bugreport in remote mode (requires -z, -d and -B, "
            "shouldn't be used with -P)\n"
            "  -w: start binder service and make it wait for a call to startBugreport\n"
            "  -v: prints the dumpstate header and exit\n");
}

static void register_sig_handler() {
    signal(SIGPIPE, SIG_IGN);
}

bool Dumpstate::FinishZipFile() {
    std::string entry_name = base_name_ + "-" + name_ + ".txt";
    MYLOGD("Adding main entry (%s) from %s to .zip bugreport\n", entry_name.c_str(),
           tmp_path_.c_str());
    // Final timestamp
    char date[80];
    time_t the_real_now_please_stand_up = time(nullptr);
    strftime(date, sizeof(date), "%Y/%m/%d %H:%M:%S", localtime(&the_real_now_please_stand_up));
    MYLOGD("dumpstate id %d finished around %s (%ld s)\n", ds.id_, date,
           the_real_now_please_stand_up - ds.now_);

    if (!ds.AddZipEntry(entry_name, tmp_path_)) {
        MYLOGE("Failed to add text entry to .zip file\n");
        return false;
    }
    if (!AddTextZipEntry("main_entry.txt", entry_name)) {
        MYLOGE("Failed to add main_entry.txt to .zip file\n");
        return false;
    }

    // Add log file (which contains stderr output) to zip...
    fprintf(stderr, "dumpstate_log.txt entry on zip file logged up to here\n");
    if (!ds.AddZipEntry("dumpstate_log.txt", ds.log_path_.c_str())) {
        MYLOGE("Failed to add dumpstate log to .zip file\n");
        return false;
    }
    // TODO: Should truncate the existing file.
    // ... and re-open it for further logging.
    if (!redirect_to_existing_file(stderr, const_cast<char*>(ds.log_path_.c_str()))) {
        return false;
    }
    fprintf(stderr, "\n");

    int32_t err = zip_writer_->Finish();
    if (err != 0) {
        MYLOGE("zip_writer_->Finish(): %s\n", ZipWriter::ErrorCodeString(err));
        return false;
    }

    // TODO: remove once FinishZipFile() is automatically handled by Dumpstate's destructor.
    ds.zip_file.reset(nullptr);

    MYLOGD("Removing temporary file %s\n", tmp_path_.c_str())
    android::os::UnlinkAndLogOnError(tmp_path_);

    return true;
}

static std::string SHA256_file_hash(const std::string& filepath) {
    android::base::unique_fd fd(TEMP_FAILURE_RETRY(open(filepath.c_str(), O_RDONLY | O_NONBLOCK
            | O_CLOEXEC | O_NOFOLLOW)));
    if (fd == -1) {
        MYLOGE("open(%s): %s\n", filepath.c_str(), strerror(errno));
        return nullptr;
    }

    SHA256_CTX ctx;
    SHA256_Init(&ctx);

    std::vector<uint8_t> buffer(65536);
    while (1) {
        ssize_t bytes_read = TEMP_FAILURE_RETRY(read(fd.get(), buffer.data(), buffer.size()));
        if (bytes_read == 0) {
            break;
        } else if (bytes_read == -1) {
            MYLOGE("read(%s): %s\n", filepath.c_str(), strerror(errno));
            return nullptr;
        }

        SHA256_Update(&ctx, buffer.data(), bytes_read);
    }

    uint8_t hash[SHA256_DIGEST_LENGTH];
    SHA256_Final(hash, &ctx);

    char hash_buffer[SHA256_DIGEST_LENGTH * 2 + 1];
    for(size_t i = 0; i < SHA256_DIGEST_LENGTH; i++) {
        sprintf(hash_buffer + (i * 2), "%02x", hash[i]);
    }
    hash_buffer[sizeof(hash_buffer) - 1] = 0;
    return std::string(hash_buffer);
}

static void SendBroadcast(const std::string& action, const std::vector<std::string>& args) {
    // clang-format off
    std::vector<std::string> am = {"/system/bin/cmd", "activity", "broadcast", "--user", "0",
                    "--receiver-foreground", "--receiver-include-background", "-a", action};
    // clang-format on

    am.insert(am.end(), args.begin(), args.end());

    RunCommand("", am,
               CommandOptions::WithTimeout(20)
                   .Log("Sending broadcast: '%s'\n")
                   .Always()
                   .DropRoot()
                   .RedirectStderr()
                   .Build());
}

static void Vibrate(int duration_ms) {
    // clang-format off
    RunCommand("", {"cmd", "vibrator", "vibrate", std::to_string(duration_ms), "dumpstate"},
               CommandOptions::WithTimeout(10)
                   .Log("Vibrate: '%s'\n")
                   .Always()
                   .Build());
    // clang-format on
}

static void MaybeResolveSymlink(std::string* path) {
    std::string resolved_path;
    if (android::base::Readlink(*path, &resolved_path)) {
        *path = resolved_path;
    }
}

/*
 * Prepares state like filename, screenshot path, etc in Dumpstate. Also initializes ZipWriter
 * if we are writing zip files and adds the version file.
 */
static void PrepareToWriteToFile() {
    MaybeResolveSymlink(&ds.bugreport_internal_dir_);

    std::string build_id = android::base::GetProperty("ro.build.id", "UNKNOWN_BUILD");
    std::string device_name = android::base::GetProperty("ro.product.name", "UNKNOWN_DEVICE");
    ds.base_name_ = StringPrintf("bugreport-%s-%s", device_name.c_str(), build_id.c_str());
    if (ds.options_->do_add_date) {
        char date[80];
        strftime(date, sizeof(date), "%Y-%m-%d-%H-%M-%S", localtime(&ds.now_));
        ds.name_ = date;
    } else {
        ds.name_ = "undated";
    }

    if (ds.options_->telephony_only) {
        ds.base_name_ += "-telephony";
    } else if (ds.options_->wifi_only) {
        ds.base_name_ += "-wifi";
    }

    if (ds.options_->do_fb) {
<<<<<<< HEAD
        ds.screenshot_path_ = ds.GetPath(".png");
=======
        ds.screenshot_path_ = ds.GetPath(ds.CalledByApi() ? "-tmp.png" : ".png");
>>>>>>> 6fbb7b84
    }
    ds.tmp_path_ = ds.GetPath(".tmp");
    ds.log_path_ = ds.GetPath("-dumpstate_log-" + std::to_string(ds.pid_) + ".txt");

<<<<<<< HEAD
    std::string destination = ds.options_->bugreport_fd.get() != -1
=======
    std::string destination = ds.CalledByApi()
>>>>>>> 6fbb7b84
                                  ? StringPrintf("[fd:%d]", ds.options_->bugreport_fd.get())
                                  : ds.bugreport_internal_dir_.c_str();
    MYLOGD(
        "Bugreport dir: %s\n"
        "Base name: %s\n"
        "Suffix: %s\n"
        "Log path: %s\n"
        "Temporary path: %s\n"
        "Screenshot path: %s\n",
        destination.c_str(), ds.base_name_.c_str(), ds.name_.c_str(), ds.log_path_.c_str(),
        ds.tmp_path_.c_str(), ds.screenshot_path_.c_str());

    if (ds.options_->do_zip_file) {
<<<<<<< HEAD
        ds.path_ = ds.GetPath(".zip");
=======
        ds.path_ = ds.GetPath(ds.CalledByApi() ? "-tmp.zip" : ".zip");
>>>>>>> 6fbb7b84
        MYLOGD("Creating initial .zip file (%s)\n", ds.path_.c_str());
        create_parent_dirs(ds.path_.c_str());
        ds.zip_file.reset(fopen(ds.path_.c_str(), "wb"));
        if (ds.zip_file == nullptr) {
            MYLOGE("fopen(%s, 'wb'): %s\n", ds.path_.c_str(), strerror(errno));
        } else {
            ds.zip_writer_.reset(new ZipWriter(ds.zip_file.get()));
        }
        ds.AddTextZipEntry("version.txt", ds.version_);
    }
}

/*
 * Finalizes writing to the file by renaming or zipping the tmp file to the final location,
 * printing zipped file status, etc.
 */
static void FinalizeFile() {
    /* check if user changed the suffix using system properties */
    std::string name =
        android::base::GetProperty(android::base::StringPrintf("dumpstate.%d.name", ds.pid_), "");
    bool change_suffix = false;
    if (!name.empty()) {
        /* must whitelist which characters are allowed, otherwise it could cross directories */
        std::regex valid_regex("^[-_a-zA-Z0-9]+$");
        if (std::regex_match(name.c_str(), valid_regex)) {
            change_suffix = true;
        } else {
            MYLOGE("invalid suffix provided by user: %s\n", name.c_str());
        }
    }
    if (change_suffix) {
        MYLOGI("changing suffix from %s to %s\n", ds.name_.c_str(), name.c_str());
        ds.name_ = name;
        if (!ds.screenshot_path_.empty()) {
<<<<<<< HEAD
            std::string new_screenshot_path = ds.GetPath(".png");
=======
            std::string new_screenshot_path = ds.GetPath(ds.CalledByApi() ? "-tmp.png" : ".png");
>>>>>>> 6fbb7b84
            if (rename(ds.screenshot_path_.c_str(), new_screenshot_path.c_str())) {
                MYLOGE("rename(%s, %s): %s\n", ds.screenshot_path_.c_str(),
                       new_screenshot_path.c_str(), strerror(errno));
            } else {
                ds.screenshot_path_ = new_screenshot_path;
            }
        }
    }

    bool do_text_file = true;
    if (ds.options_->do_zip_file) {
        if (!ds.FinishZipFile()) {
            MYLOGE("Failed to finish zip file; sending text bugreport instead\n");
            do_text_file = true;
        } else {
            do_text_file = false;
            // If the user has changed the suffix, we need to change the zip file name.
<<<<<<< HEAD
            std::string new_path = ds.GetPath(".zip");
=======
            std::string new_path = ds.GetPath(ds.CalledByApi() ? "-tmp.zip" : ".zip");
>>>>>>> 6fbb7b84
            if (ds.path_ != new_path) {
                MYLOGD("Renaming zip file from %s to %s\n", ds.path_.c_str(), new_path.c_str());
                if (rename(ds.path_.c_str(), new_path.c_str())) {
                    MYLOGE("rename(%s, %s): %s\n", ds.path_.c_str(), new_path.c_str(),
                           strerror(errno));
                } else {
                    ds.path_ = new_path;
                }
            }
<<<<<<< HEAD
        }
    }
    if (do_text_file) {
        ds.path_ = ds.GetPath(".txt");
        MYLOGD("Generating .txt bugreport at %s from %s\n", ds.path_.c_str(), ds.tmp_path_.c_str());
        if (rename(ds.tmp_path_.c_str(), ds.path_.c_str())) {
            MYLOGE("rename(%s, %s): %s\n", ds.tmp_path_.c_str(), ds.path_.c_str(), strerror(errno));
            ds.path_.clear();
        }
    }
    if (ds.options_->use_control_socket) {
        if (do_text_file) {
            dprintf(ds.control_socket_fd_,
                    "FAIL:could not create zip file, check %s "
                    "for more details\n",
                    ds.log_path_.c_str());
        } else {
            dprintf(ds.control_socket_fd_, "OK:%s\n", ds.path_.c_str());
        }
    }
}

/* Broadcasts that we are done with the bugreport */
static void SendBugreportFinishedBroadcast() {
    // TODO(b/111441001): use callback instead of broadcast.
    if (!ds.path_.empty()) {
        MYLOGI("Final bugreport path: %s\n", ds.path_.c_str());
        // clang-format off

        std::vector<std::string> am_args = {
             "--receiver-permission", "android.permission.DUMP",
             "--ei", "android.intent.extra.ID", std::to_string(ds.id_),
             "--ei", "android.intent.extra.PID", std::to_string(ds.pid_),
             "--ei", "android.intent.extra.MAX", std::to_string(ds.progress_->GetMax()),
             "--es", "android.intent.extra.BUGREPORT", ds.path_,
             "--es", "android.intent.extra.DUMPSTATE_LOG", ds.log_path_
        };
        // clang-format on
        if (ds.options_->do_fb && !android::os::IsFileEmpty(ds.screenshot_path_)) {
            am_args.push_back("--es");
            am_args.push_back("android.intent.extra.SCREENSHOT");
            am_args.push_back(ds.screenshot_path_);
        }
        if (!ds.options_->notification_title.empty()) {
            am_args.push_back("--es");
            am_args.push_back("android.intent.extra.TITLE");
            am_args.push_back(ds.options_->notification_title);
            if (!ds.options_->notification_description.empty()) {
                am_args.push_back("--es");
                am_args.push_back("android.intent.extra.DESCRIPTION");
                am_args.push_back(ds.options_->notification_description);
            }
        }
        if (ds.options_->is_remote_mode) {
            am_args.push_back("--es");
            am_args.push_back("android.intent.extra.REMOTE_BUGREPORT_HASH");
            am_args.push_back(SHA256_file_hash(ds.path_));
            SendBroadcast("com.android.internal.intent.action.REMOTE_BUGREPORT_FINISHED", am_args);
        } else {
            SendBroadcast("com.android.internal.intent.action.BUGREPORT_FINISHED", am_args);
        }
    } else {
        MYLOGE("Skipping finished broadcast because bugreport could not be generated\n");
    }
}

static inline const char* ModeToString(Dumpstate::BugreportMode mode) {
    switch (mode) {
        case Dumpstate::BugreportMode::BUGREPORT_FULL:
            return "BUGREPORT_FULL";
        case Dumpstate::BugreportMode::BUGREPORT_INTERACTIVE:
            return "BUGREPORT_INTERACTIVE";
        case Dumpstate::BugreportMode::BUGREPORT_REMOTE:
            return "BUGREPORT_REMOTE";
        case Dumpstate::BugreportMode::BUGREPORT_WEAR:
            return "BUGREPORT_WEAR";
        case Dumpstate::BugreportMode::BUGREPORT_TELEPHONY:
            return "BUGREPORT_TELEPHONY";
        case Dumpstate::BugreportMode::BUGREPORT_WIFI:
            return "BUGREPORT_WIFI";
        case Dumpstate::BugreportMode::BUGREPORT_DEFAULT:
            return "BUGREPORT_DEFAULT";
    }
}

static void SetOptionsFromMode(Dumpstate::BugreportMode mode, Dumpstate::DumpOptions* options) {
    options->extra_options = ModeToString(mode);
    switch (mode) {
        case Dumpstate::BugreportMode::BUGREPORT_FULL:
            options->do_broadcast = true;
            options->do_fb = true;
            break;
        case Dumpstate::BugreportMode::BUGREPORT_INTERACTIVE:
            // Currently, the dumpstate binder is only used by Shell to update progress.
            options->do_start_service = true;
            options->do_progress_updates = true;
            options->do_fb = false;
            options->do_broadcast = true;
            break;
        case Dumpstate::BugreportMode::BUGREPORT_REMOTE:
            options->do_vibrate = false;
            options->is_remote_mode = true;
            options->do_fb = false;
            options->do_broadcast = true;
            break;
        case Dumpstate::BugreportMode::BUGREPORT_WEAR:
            options->do_start_service = true;
            options->do_progress_updates = true;
            options->do_zip_file = true;
            options->do_fb = true;
            options->do_broadcast = true;
            break;
        case Dumpstate::BugreportMode::BUGREPORT_TELEPHONY:
            options->telephony_only = true;
            options->do_fb = false;
            options->do_broadcast = true;
            break;
        case Dumpstate::BugreportMode::BUGREPORT_WIFI:
            options->wifi_only = true;
            options->do_zip_file = true;
            options->do_fb = false;
            options->do_broadcast = true;
            break;
        case Dumpstate::BugreportMode::BUGREPORT_DEFAULT:
            break;
    }
}

=======
        }
    }
    if (do_text_file) {
        ds.path_ = ds.GetPath(".txt");
        MYLOGD("Generating .txt bugreport at %s from %s\n", ds.path_.c_str(), ds.tmp_path_.c_str());
        if (rename(ds.tmp_path_.c_str(), ds.path_.c_str())) {
            MYLOGE("rename(%s, %s): %s\n", ds.tmp_path_.c_str(), ds.path_.c_str(), strerror(errno));
            ds.path_.clear();
        }
    }
    if (ds.options_->use_control_socket) {
        if (do_text_file) {
            dprintf(ds.control_socket_fd_,
                    "FAIL:could not create zip file, check %s "
                    "for more details\n",
                    ds.log_path_.c_str());
        } else {
            dprintf(ds.control_socket_fd_, "OK:%s\n", ds.path_.c_str());
        }
    }
}

/* Broadcasts that we are done with the bugreport */
static void SendBugreportFinishedBroadcast() {
    // TODO(b/111441001): use callback instead of broadcast.
    if (!ds.path_.empty()) {
        MYLOGI("Final bugreport path: %s\n", ds.path_.c_str());
        // clang-format off

        std::vector<std::string> am_args = {
             "--receiver-permission", "android.permission.DUMP",
             "--ei", "android.intent.extra.ID", std::to_string(ds.id_),
             "--ei", "android.intent.extra.PID", std::to_string(ds.pid_),
             "--ei", "android.intent.extra.MAX", std::to_string(ds.progress_->GetMax()),
             "--es", "android.intent.extra.BUGREPORT", ds.path_,
             "--es", "android.intent.extra.DUMPSTATE_LOG", ds.log_path_
        };
        // clang-format on
        if (ds.options_->do_fb && !android::os::IsFileEmpty(ds.screenshot_path_)) {
            am_args.push_back("--es");
            am_args.push_back("android.intent.extra.SCREENSHOT");
            am_args.push_back(ds.screenshot_path_);
        }
        if (!ds.options_->notification_title.empty()) {
            am_args.push_back("--es");
            am_args.push_back("android.intent.extra.TITLE");
            am_args.push_back(ds.options_->notification_title);
            if (!ds.options_->notification_description.empty()) {
                am_args.push_back("--es");
                am_args.push_back("android.intent.extra.DESCRIPTION");
                am_args.push_back(ds.options_->notification_description);
            }
        }
        if (ds.options_->is_remote_mode) {
            am_args.push_back("--es");
            am_args.push_back("android.intent.extra.REMOTE_BUGREPORT_HASH");
            am_args.push_back(SHA256_file_hash(ds.path_));
            SendBroadcast("com.android.internal.intent.action.REMOTE_BUGREPORT_FINISHED", am_args);
        } else {
            SendBroadcast("com.android.internal.intent.action.BUGREPORT_FINISHED", am_args);
        }
    } else {
        MYLOGE("Skipping finished broadcast because bugreport could not be generated\n");
    }
}

static inline const char* ModeToString(Dumpstate::BugreportMode mode) {
    switch (mode) {
        case Dumpstate::BugreportMode::BUGREPORT_FULL:
            return "BUGREPORT_FULL";
        case Dumpstate::BugreportMode::BUGREPORT_INTERACTIVE:
            return "BUGREPORT_INTERACTIVE";
        case Dumpstate::BugreportMode::BUGREPORT_REMOTE:
            return "BUGREPORT_REMOTE";
        case Dumpstate::BugreportMode::BUGREPORT_WEAR:
            return "BUGREPORT_WEAR";
        case Dumpstate::BugreportMode::BUGREPORT_TELEPHONY:
            return "BUGREPORT_TELEPHONY";
        case Dumpstate::BugreportMode::BUGREPORT_WIFI:
            return "BUGREPORT_WIFI";
        case Dumpstate::BugreportMode::BUGREPORT_DEFAULT:
            return "BUGREPORT_DEFAULT";
    }
}

static void SetOptionsFromMode(Dumpstate::BugreportMode mode, Dumpstate::DumpOptions* options) {
    options->extra_options = ModeToString(mode);
    switch (mode) {
        case Dumpstate::BugreportMode::BUGREPORT_FULL:
            options->do_broadcast = true;
            options->do_fb = true;
            break;
        case Dumpstate::BugreportMode::BUGREPORT_INTERACTIVE:
            // Currently, the dumpstate binder is only used by Shell to update progress.
            options->do_start_service = true;
            options->do_progress_updates = true;
            options->do_fb = false;
            options->do_broadcast = true;
            break;
        case Dumpstate::BugreportMode::BUGREPORT_REMOTE:
            options->do_vibrate = false;
            options->is_remote_mode = true;
            options->do_fb = false;
            options->do_broadcast = true;
            break;
        case Dumpstate::BugreportMode::BUGREPORT_WEAR:
            options->do_start_service = true;
            options->do_progress_updates = true;
            options->do_zip_file = true;
            options->do_fb = true;
            options->do_broadcast = true;
            break;
        case Dumpstate::BugreportMode::BUGREPORT_TELEPHONY:
            options->telephony_only = true;
            options->do_fb = false;
            options->do_broadcast = true;
            break;
        case Dumpstate::BugreportMode::BUGREPORT_WIFI:
            options->wifi_only = true;
            options->do_zip_file = true;
            options->do_fb = false;
            options->do_broadcast = true;
            break;
        case Dumpstate::BugreportMode::BUGREPORT_DEFAULT:
            break;
    }
}

>>>>>>> 6fbb7b84
static Dumpstate::BugreportMode getBugreportModeFromProperty() {
    // If the system property is not set, it's assumed to be a default bugreport.
    Dumpstate::BugreportMode mode = Dumpstate::BugreportMode::BUGREPORT_DEFAULT;

    std::string extra_options = android::base::GetProperty(PROPERTY_EXTRA_OPTIONS, "");
    if (!extra_options.empty()) {
        // Framework uses a system property to override some command-line args.
        // Currently, it contains the type of the requested bugreport.
        if (extra_options == "bugreportplus") {
            mode = Dumpstate::BugreportMode::BUGREPORT_INTERACTIVE;
        } else if (extra_options == "bugreportfull") {
            mode = Dumpstate::BugreportMode::BUGREPORT_FULL;
        } else if (extra_options == "bugreportremote") {
            mode = Dumpstate::BugreportMode::BUGREPORT_REMOTE;
        } else if (extra_options == "bugreportwear") {
            mode = Dumpstate::BugreportMode::BUGREPORT_WEAR;
        } else if (extra_options == "bugreporttelephony") {
            mode = Dumpstate::BugreportMode::BUGREPORT_TELEPHONY;
        } else if (extra_options == "bugreportwifi") {
            mode = Dumpstate::BugreportMode::BUGREPORT_WIFI;
        } else {
            MYLOGE("Unknown extra option: %s\n", extra_options.c_str());
        }
        // Reset the property
        android::base::SetProperty(PROPERTY_EXTRA_OPTIONS, "");
    }
    return mode;
}
<<<<<<< HEAD

// TODO: Move away from system properties when we have options passed via binder calls.
/* Sets runtime options from the system properties and then clears those properties. */
static void SetOptionsFromProperties(Dumpstate::DumpOptions* options) {
    Dumpstate::BugreportMode mode = getBugreportModeFromProperty();
    SetOptionsFromMode(mode, options);

=======

// TODO: Move away from system properties when we have options passed via binder calls.
/* Sets runtime options from the system properties and then clears those properties. */
static void SetOptionsFromProperties(Dumpstate::DumpOptions* options) {
    Dumpstate::BugreportMode mode = getBugreportModeFromProperty();
    SetOptionsFromMode(mode, options);

>>>>>>> 6fbb7b84
    options->notification_title = android::base::GetProperty(PROPERTY_EXTRA_TITLE, "");
    if (!options->notification_title.empty()) {
        // Reset the property
        android::base::SetProperty(PROPERTY_EXTRA_TITLE, "");

        options->notification_description =
            android::base::GetProperty(PROPERTY_EXTRA_DESCRIPTION, "");
        if (!options->notification_description.empty()) {
            // Reset the property
            android::base::SetProperty(PROPERTY_EXTRA_DESCRIPTION, "");
        }
        MYLOGD("notification (title:  %s, description: %s)\n", options->notification_title.c_str(),
               options->notification_description.c_str());
<<<<<<< HEAD
=======
    }
}

static void LogDumpOptions(const Dumpstate::DumpOptions& options) {
    MYLOGI("do_zip_file: %d\n", options.do_zip_file);
    MYLOGI("do_add_date: %d\n", options.do_add_date);
    MYLOGI("do_vibrate: %d\n", options.do_vibrate);
    MYLOGI("use_socket: %d\n", options.use_socket);
    MYLOGI("use_control_socket: %d\n", options.use_control_socket);
    MYLOGI("do_fb: %d\n", options.do_fb);
    MYLOGI("do_broadcast: %d\n", options.do_broadcast);
    MYLOGI("is_remote_mode: %d\n", options.is_remote_mode);
    MYLOGI("show_header_only: %d\n", options.show_header_only);
    MYLOGI("do_start_service: %d\n", options.do_start_service);
    MYLOGI("telephony_only: %d\n", options.telephony_only);
    MYLOGI("wifi_only: %d\n", options.wifi_only);
    MYLOGI("do_progress_updates: %d\n", options.do_progress_updates);
    MYLOGI("fd: %d\n", options.bugreport_fd.get());
    MYLOGI("extra_options: %s\n", options.extra_options.c_str());
    MYLOGI("args: %s\n", options.args.c_str());
    MYLOGI("notification_title: %s\n", options.notification_title.c_str());
    MYLOGI("notification_description: %s\n", options.notification_description.c_str());
}

void Dumpstate::DumpOptions::Initialize(BugreportMode bugreport_mode,
                                        const android::base::unique_fd& bugreport_fd_in,
                                        const android::base::unique_fd& screenshot_fd_in) {
    // In the new API world, date is always added; output is always a zip file.
    // TODO(111441001): remove these options once they are obsolete.
    do_add_date = true;
    do_zip_file = true;

    // Duplicate the fds because the passed in fds don't outlive the binder transaction.
    bugreport_fd.reset(dup(bugreport_fd_in.get()));
    screenshot_fd.reset(dup(screenshot_fd_in.get()));

    extra_options = ModeToString(bugreport_mode);
    SetOptionsFromMode(bugreport_mode, this);
}

Dumpstate::RunStatus Dumpstate::DumpOptions::Initialize(int argc, char* argv[]) {
    RunStatus status = RunStatus::OK;
    int c;
    while ((c = getopt(argc, argv, "dho:svqzpPBRSV:w")) != -1) {
        switch (c) {
            // clang-format off
            case 'd': do_add_date = true;            break;
            case 'z': do_zip_file = true;            break;
            // o=use_outfile not supported anymore.
            // TODO(b/111441001): Remove when all callers have migrated.
            case 'o': break;
            case 's': use_socket = true;             break;
            case 'S': use_control_socket = true;     break;
            case 'v': show_header_only = true;       break;
            case 'q': do_vibrate = false;            break;
            case 'p': do_fb = true;                  break;
            case 'P': do_progress_updates = true;    break;
            case 'R': is_remote_mode = true;         break;
            case 'B': do_broadcast = true;           break;
            case 'V':                                break;  // compatibility no-op
            case 'w':
                // This was already processed
                break;
            case 'h':
                status = RunStatus::HELP;
                break;
            default:
                fprintf(stderr, "Invalid option: %c\n", c);
                status = RunStatus::INVALID_INPUT;
                break;
                // clang-format on
        }
    }

    for (int i = 0; i < argc; i++) {
        args += argv[i];
        if (i < argc - 1) {
            args += " ";
        }
    }

    // Reset next index used by getopt so this can be called multiple times, for eg, in tests.
    optind = 1;

    SetOptionsFromProperties(this);
    return status;
}

bool Dumpstate::DumpOptions::ValidateOptions() const {
    if (bugreport_fd.get() != -1 && !do_zip_file) {
        return false;
>>>>>>> 6fbb7b84
    }
}

static void LogDumpOptions(const Dumpstate::DumpOptions& options) {
    MYLOGI("do_zip_file: %d\n", options.do_zip_file);
    MYLOGI("do_add_date: %d\n", options.do_add_date);
    MYLOGI("do_vibrate: %d\n", options.do_vibrate);
    MYLOGI("use_socket: %d\n", options.use_socket);
    MYLOGI("use_control_socket: %d\n", options.use_control_socket);
    MYLOGI("do_fb: %d\n", options.do_fb);
    MYLOGI("do_broadcast: %d\n", options.do_broadcast);
    MYLOGI("is_remote_mode: %d\n", options.is_remote_mode);
    MYLOGI("show_header_only: %d\n", options.show_header_only);
    MYLOGI("do_start_service: %d\n", options.do_start_service);
    MYLOGI("telephony_only: %d\n", options.telephony_only);
    MYLOGI("wifi_only: %d\n", options.wifi_only);
    MYLOGI("do_progress_updates: %d\n", options.do_progress_updates);
    MYLOGI("fd: %d\n", options.bugreport_fd.get());
    MYLOGI("extra_options: %s\n", options.extra_options.c_str());
    MYLOGI("args: %s\n", options.args.c_str());
    MYLOGI("notification_title: %s\n", options.notification_title.c_str());
    MYLOGI("notification_description: %s\n", options.notification_description.c_str());
}

<<<<<<< HEAD
void Dumpstate::DumpOptions::Initialize(BugreportMode bugreport_mode,
                                        const android::base::unique_fd& bugreport_fd_in,
                                        const android::base::unique_fd& screenshot_fd_in) {
    // In the new API world, date is always added; output is always a zip file.
    // TODO(111441001): remove these options once they are obsolete.
    do_add_date = true;
    do_zip_file = true;

    // Duplicate the fds because the passed in fds don't outlive the binder transaction.
    bugreport_fd.reset(dup(bugreport_fd_in.get()));
    screenshot_fd.reset(dup(screenshot_fd_in.get()));

    extra_options = ModeToString(bugreport_mode);
    SetOptionsFromMode(bugreport_mode, this);
}

Dumpstate::RunStatus Dumpstate::DumpOptions::Initialize(int argc, char* argv[]) {
    RunStatus status = RunStatus::OK;
    int c;
    while ((c = getopt(argc, argv, "dho:svqzpPBRSV:w")) != -1) {
        switch (c) {
            // clang-format off
            case 'd': do_add_date = true;            break;
            case 'z': do_zip_file = true;            break;
            // o=use_outfile not supported anymore.
            // TODO(b/111441001): Remove when all callers have migrated.
            case 'o': break;
            case 's': use_socket = true;             break;
            case 'S': use_control_socket = true;     break;
            case 'v': show_header_only = true;       break;
            case 'q': do_vibrate = false;            break;
            case 'p': do_fb = true;                  break;
            case 'P': do_progress_updates = true;    break;
            case 'R': is_remote_mode = true;         break;
            case 'B': do_broadcast = true;           break;
            case 'V':                                break;  // compatibility no-op
            case 'w':
                // This was already processed
                break;
            case 'h':
                status = RunStatus::HELP;
                break;
            default:
                fprintf(stderr, "Invalid option: %c\n", c);
                status = RunStatus::INVALID_INPUT;
                break;
                // clang-format on
        }
    }

    // TODO: use helper function to convert argv into a string
    for (int i = 0; i < argc; i++) {
        args += argv[i];
        if (i < argc - 1) {
            args += " ";
        }
    }

    // Reset next index used by getopt so this can be called multiple times, for eg, in tests.
    optind = 1;

    SetOptionsFromProperties(this);
    return status;
}

bool Dumpstate::DumpOptions::ValidateOptions() const {
    if (bugreport_fd.get() != -1 && !do_zip_file) {
        return false;
    }

=======
>>>>>>> 6fbb7b84
    if ((do_zip_file || do_add_date || do_progress_updates || do_broadcast) && !OutputToFile()) {
        return false;
    }

    if (use_control_socket && !do_zip_file) {
        return false;
    }

    if (do_progress_updates && !do_broadcast) {
        return false;
    }

    if (is_remote_mode && (do_progress_updates || !do_broadcast || !do_zip_file || !do_add_date)) {
        return false;
    }
    return true;
}

void Dumpstate::SetOptions(std::unique_ptr<DumpOptions> options) {
    options_ = std::move(options);
}

Dumpstate::RunStatus Dumpstate::Run(int32_t calling_uid, const std::string& calling_package) {
    Dumpstate::RunStatus status = RunInternal(calling_uid, calling_package);
    if (listener_ != nullptr) {
        switch (status) {
            case Dumpstate::RunStatus::OK:
                listener_->onFinished();
                break;
            case Dumpstate::RunStatus::HELP:
                break;
            case Dumpstate::RunStatus::INVALID_INPUT:
                listener_->onError(IDumpstateListener::BUGREPORT_ERROR_INVALID_INPUT);
                break;
            case Dumpstate::RunStatus::ERROR:
                listener_->onError(IDumpstateListener::BUGREPORT_ERROR_RUNTIME_ERROR);
                break;
            case Dumpstate::RunStatus::USER_CONSENT_DENIED:
                listener_->onError(IDumpstateListener::BUGREPORT_ERROR_USER_DENIED_CONSENT);
                break;
            case Dumpstate::RunStatus::USER_CONSENT_TIMED_OUT:
                listener_->onError(IDumpstateListener::BUGREPORT_ERROR_USER_CONSENT_TIMED_OUT);
                break;
        }
    }
    return status;
}

/*
 * Dumps relevant information to a bugreport based on the given options.
 *
 * The bugreport can be dumped to a file or streamed to a socket.
 *
 * How dumping to file works:
 * stdout is redirected to a temporary file. This will later become the main bugreport entry.
 * stderr is redirected a log file.
 *
 * The temporary bugreport is then populated via printfs, dumping contents of files and
 * output of commands to stdout.
 *
 * If zipping, the temporary bugreport file is added to the zip archive. Else it's renamed to final
 * text file.
 *
 * If zipping, a bunch of other files and dumps also get added to the zip archive. The log file also
 * gets added to the archive.
 *
 * Bugreports are first generated in a local directory and later copied to the caller's fd if
 * supplied.
 */
Dumpstate::RunStatus Dumpstate::RunInternal(int32_t calling_uid,
                                            const std::string& calling_package) {
    LogDumpOptions(*options_);
    if (!options_->ValidateOptions()) {
        MYLOGE("Invalid options specified\n");
        return RunStatus::INVALID_INPUT;
    }
    /* set as high priority, and protect from OOM killer */
    setpriority(PRIO_PROCESS, 0, -20);

    FILE* oom_adj = fopen("/proc/self/oom_score_adj", "we");
    if (oom_adj) {
        fputs("-1000", oom_adj);
        fclose(oom_adj);
    } else {
        /* fallback to kernels <= 2.6.35 */
        oom_adj = fopen("/proc/self/oom_adj", "we");
        if (oom_adj) {
            fputs("-17", oom_adj);
            fclose(oom_adj);
        }
    }

    if (version_ == VERSION_DEFAULT) {
        version_ = VERSION_CURRENT;
    }

    if (version_ != VERSION_CURRENT && version_ != VERSION_SPLIT_ANR) {
        MYLOGE("invalid version requested ('%s'); suppported values are: ('%s', '%s', '%s')\n",
               version_.c_str(), VERSION_DEFAULT.c_str(), VERSION_CURRENT.c_str(),
               VERSION_SPLIT_ANR.c_str());
        return RunStatus::INVALID_INPUT;
    }

    if (options_->show_header_only) {
        PrintHeader();
        return RunStatus::OK;
    }

    if (options_->bugreport_fd.get() != -1) {
        // If the output needs to be copied over to the caller's fd, get user consent.
        android::String16 package(calling_package.c_str());
        CheckUserConsent(calling_uid, package);
    }

    // Redirect output if needed
    bool is_redirecting = options_->OutputToFile();

    // TODO: temporarily set progress until it's part of the Dumpstate constructor
    std::string stats_path =
        is_redirecting
            ? android::base::StringPrintf("%s/dumpstate-stats.txt", bugreport_internal_dir_.c_str())
            : "";
    progress_.reset(new Progress(stats_path));

    /* gets the sequential id */
    uint32_t last_id = android::base::GetIntProperty(PROPERTY_LAST_ID, 0);
    id_ = ++last_id;
    android::base::SetProperty(PROPERTY_LAST_ID, std::to_string(last_id));

    MYLOGI("begin\n");

    if (acquire_wake_lock(PARTIAL_WAKE_LOCK, WAKE_LOCK_NAME) < 0) {
        MYLOGE("Failed to acquire wake lock: %s\n", strerror(errno));
    } else {
        // Wake lock will be released automatically on process death
        MYLOGD("Wake lock acquired.\n");
    }

    register_sig_handler();

    // TODO(b/111441001): maybe skip if already started?
    if (options_->do_start_service) {
        MYLOGI("Starting 'dumpstate' service\n");
        android::status_t ret;
        if ((ret = android::os::DumpstateService::Start()) != android::OK) {
            MYLOGE("Unable to start DumpstateService: %d\n", ret);
        }
    }

    if (PropertiesHelper::IsDryRun()) {
        MYLOGI("Running on dry-run mode (to disable it, call 'setprop dumpstate.dry_run false')\n");
    }

    MYLOGI("dumpstate info: id=%d, args='%s', extra_options= %s)\n", id_, options_->args.c_str(),
           options_->extra_options.c_str());

    MYLOGI("bugreport format version: %s\n", version_.c_str());

    do_early_screenshot_ = options_->do_progress_updates;

    // If we are going to use a socket, do it as early as possible
    // to avoid timeouts from bugreport.
    if (options_->use_socket) {
        if (!redirect_to_socket(stdout, "dumpstate")) {
            return ERROR;
        }
    }

    if (options_->use_control_socket) {
        MYLOGD("Opening control socket\n");
        control_socket_fd_ = open_socket("dumpstate");
        if (control_socket_fd_ == -1) {
            return ERROR;
        }
        options_->do_progress_updates = 1;
    }

    if (is_redirecting) {
        PrepareToWriteToFile();

        if (options_->do_progress_updates) {
            if (options_->do_broadcast) {
                // clang-format off
                std::vector<std::string> am_args = {
                     "--receiver-permission", "android.permission.DUMP",
                     "--es", "android.intent.extra.NAME", name_,
                     "--ei", "android.intent.extra.ID", std::to_string(id_),
                     "--ei", "android.intent.extra.PID", std::to_string(pid_),
                     "--ei", "android.intent.extra.MAX", std::to_string(progress_->GetMax()),
                };
                // clang-format on
                SendBroadcast("com.android.internal.intent.action.BUGREPORT_STARTED", am_args);
            }
            if (options_->use_control_socket) {
                dprintf(control_socket_fd_, "BEGIN:%s\n", path_.c_str());
            }
        }
    }

    /* read /proc/cmdline before dropping root */
    FILE *cmdline = fopen("/proc/cmdline", "re");
    if (cmdline) {
        fgets(cmdline_buf, sizeof(cmdline_buf), cmdline);
        fclose(cmdline);
    }

    if (options_->do_vibrate) {
        Vibrate(150);
    }

    if (options_->do_fb && do_early_screenshot_) {
<<<<<<< HEAD
        if (screenshot_path_.empty()) {
            // should not have happened
            MYLOGE("INTERNAL ERROR: skipping early screenshot because path was not set\n");
        } else {
            MYLOGI("taking early screenshot\n");
            TakeScreenshot();
        }
=======
        MYLOGI("taking early screenshot\n");
        TakeScreenshot();
>>>>>>> 6fbb7b84
    }

    if (options_->do_zip_file && zip_file != nullptr) {
        if (chown(path_.c_str(), AID_SHELL, AID_SHELL)) {
            MYLOGE("Unable to change ownership of zip file %s: %s\n", path_.c_str(),
                   strerror(errno));
        }
    }

    int dup_stdout_fd;
    int dup_stderr_fd;
    if (is_redirecting) {
        // Redirect stderr to log_path_ for debugging.
        TEMP_FAILURE_RETRY(dup_stderr_fd = dup(fileno(stderr)));
        if (!redirect_to_file(stderr, const_cast<char*>(log_path_.c_str()))) {
            return ERROR;
        }
        if (chown(log_path_.c_str(), AID_SHELL, AID_SHELL)) {
            MYLOGE("Unable to change ownership of dumpstate log file %s: %s\n", log_path_.c_str(),
                   strerror(errno));
        }

        // Redirect stdout to tmp_path_. This is the main bugreport entry and will be
        // moved into zip file later, if zipping.
        TEMP_FAILURE_RETRY(dup_stdout_fd = dup(fileno(stdout)));
        // TODO: why not write to a file instead of stdout to overcome this problem?
        /* TODO: rather than generating a text file now and zipping it later,
           it would be more efficient to redirect stdout to the zip entry
           directly, but the libziparchive doesn't support that option yet. */
        if (!redirect_to_file(stdout, const_cast<char*>(tmp_path_.c_str()))) {
            return ERROR;
        }
        if (chown(tmp_path_.c_str(), AID_SHELL, AID_SHELL)) {
            MYLOGE("Unable to change ownership of temporary bugreport file %s: %s\n",
                   tmp_path_.c_str(), strerror(errno));
        }
    }

    // Don't buffer stdout
    setvbuf(stdout, nullptr, _IONBF, 0);

    // NOTE: there should be no stdout output until now, otherwise it would break the header.
    // In particular, DurationReport objects should be created passing 'title, NULL', so their
    // duration is logged into MYLOG instead.
    PrintHeader();

    if (options_->telephony_only) {
        DumpstateTelephonyOnly();
        DumpstateBoard();
    } else if (options_->wifi_only) {
        DumpstateWifiOnly();
    } else {
        // Dump state for the default case. This also drops root.
        RunStatus s = DumpstateDefault();
        if (s != RunStatus::OK) {
<<<<<<< HEAD
            if (s == RunStatus::USER_CONSENT_TIMED_OUT) {
=======
            if (s == RunStatus::USER_CONSENT_DENIED) {
>>>>>>> 6fbb7b84
                HandleUserConsentDenied();
            }
            return s;
        }
    }

    /* close output if needed */
    if (is_redirecting) {
        TEMP_FAILURE_RETRY(dup2(dup_stdout_fd, fileno(stdout)));
    }

    // Rename, and/or zip the (now complete) .tmp file within the internal directory.
    if (options_->OutputToFile()) {
        FinalizeFile();
    }

    // Share the final file with the caller if the user has consented.
    Dumpstate::RunStatus status = Dumpstate::RunStatus::OK;
    if (options_->bugreport_fd.get() != -1) {
        status = CopyBugreportIfUserConsented();
        if (status != Dumpstate::RunStatus::OK &&
            status != Dumpstate::RunStatus::USER_CONSENT_TIMED_OUT) {
            // Do an early return if there were errors. We make an exception for consent
            // timing out because it's possible the user got distracted. In this case the
            // bugreport is not shared but made available for manual retrieval.
            MYLOGI("User denied consent. Returning\n");
            return status;
        }
        if (options_->do_fb && options_->screenshot_fd.get() != -1) {
            bool copy_succeeded = android::os::CopyFileToFd(screenshot_path_,
                                                            options_->screenshot_fd.get());
            if (copy_succeeded) {
                android::os::UnlinkAndLogOnError(screenshot_path_);
            }
        }
        if (status == Dumpstate::RunStatus::USER_CONSENT_TIMED_OUT) {
            MYLOGI(
                "Did not receive user consent yet."
                " Will not copy the bugreport artifacts to caller.\n");
            const String16 incidentcompanion("incidentcompanion");
            sp<android::IBinder> ics(defaultServiceManager()->getService(incidentcompanion));
            if (ics != nullptr) {
                MYLOGD("Canceling user consent request via incidentcompanion service\n");
                android::interface_cast<android::os::IIncidentCompanion>(ics)->cancelAuthorization(
                        consent_callback_.get());
            } else {
                MYLOGD("Unable to cancel user consent; incidentcompanion service unavailable\n");
            }
        }
    }

    /* vibrate a few but shortly times to let user know it's finished */
    if (options_->do_vibrate) {
        for (int i = 0; i < 3; i++) {
            Vibrate(75);
            usleep((75 + 50) * 1000);
        }
    }

    /* tell activity manager we're done */
    if (options_->do_broadcast) {
        SendBugreportFinishedBroadcast();
        // Note that listener_ is notified in Run();
    }

    MYLOGD("Final progress: %d/%d (estimated %d)\n", progress_->Get(), progress_->GetMax(),
           progress_->GetInitialMax());
    progress_->Save();
    MYLOGI("done (id %d)\n", id_);

    if (is_redirecting) {
        TEMP_FAILURE_RETRY(dup2(dup_stderr_fd, fileno(stderr)));
    }

    if (options_->use_control_socket && control_socket_fd_ != -1) {
        MYLOGD("Closing control socket\n");
        close(control_socket_fd_);
    }

    tombstone_data_.clear();
    anr_data_.clear();

    return (consent_callback_ != nullptr &&
            consent_callback_->getResult() == UserConsentResult::UNAVAILABLE)
               ? USER_CONSENT_TIMED_OUT
               : RunStatus::OK;
}

void Dumpstate::CheckUserConsent(int32_t calling_uid, const android::String16& calling_package) {
    consent_callback_ = new ConsentCallback();
    const String16 incidentcompanion("incidentcompanion");
    sp<android::IBinder> ics(defaultServiceManager()->getService(incidentcompanion));
    if (ics != nullptr) {
        MYLOGD("Checking user consent via incidentcompanion service\n");
        android::interface_cast<android::os::IIncidentCompanion>(ics)->authorizeReport(
            calling_uid, calling_package, String16(), String16(),
            0x1 /* FLAG_CONFIRMATION_DIALOG */, consent_callback_.get());
    } else {
        MYLOGD("Unable to check user consent; incidentcompanion service unavailable\n");
    }
}

bool Dumpstate::IsUserConsentDenied() const {
    return ds.consent_callback_ != nullptr &&
           ds.consent_callback_->getResult() == UserConsentResult::DENIED;
}

<<<<<<< HEAD
=======
bool Dumpstate::CalledByApi() const {
    return ds.options_->bugreport_fd.get() != -1 ? true : false;
}

>>>>>>> 6fbb7b84
void Dumpstate::CleanupFiles() {
    android::os::UnlinkAndLogOnError(tmp_path_);
    android::os::UnlinkAndLogOnError(screenshot_path_);
    android::os::UnlinkAndLogOnError(path_);
}

Dumpstate::RunStatus Dumpstate::HandleUserConsentDenied() {
    MYLOGD("User denied consent; deleting files and returning\n");
    CleanupFiles();
    return USER_CONSENT_DENIED;
}

Dumpstate::RunStatus Dumpstate::CopyBugreportIfUserConsented() {
    // If the caller has asked to copy the bugreport over to their directory, we need explicit
    // user consent.
    UserConsentResult consent_result = consent_callback_->getResult();
    if (consent_result == UserConsentResult::UNAVAILABLE) {
        // User has not responded yet.
        uint64_t elapsed_ms = consent_callback_->getElapsedTimeMs();
        if (elapsed_ms < USER_CONSENT_TIMEOUT_MS) {
            uint delay_seconds = (USER_CONSENT_TIMEOUT_MS - elapsed_ms) / 1000;
            MYLOGD("Did not receive user consent yet; going to wait for %d seconds", delay_seconds);
            sleep(delay_seconds);
        }
        consent_result = consent_callback_->getResult();
    }
    if (consent_result == UserConsentResult::DENIED) {
        // User has explicitly denied sharing with the app. To be safe delete the
        // internal bugreport & tmp files.
        return HandleUserConsentDenied();
    }
    if (consent_result == UserConsentResult::APPROVED) {
        bool copy_succeeded = android::os::CopyFileToFd(path_, options_->bugreport_fd.get());
        if (copy_succeeded) {
            android::os::UnlinkAndLogOnError(path_);
        }
        return copy_succeeded ? Dumpstate::RunStatus::OK : Dumpstate::RunStatus::ERROR;
    } else if (consent_result == UserConsentResult::UNAVAILABLE) {
        // consent_result is still UNAVAILABLE. The user has likely not responded yet.
        // Since we do not have user consent to share the bugreport it does not get
        // copied over to the calling app but remains in the internal directory from
        // where the user can manually pull it.
        return Dumpstate::RunStatus::USER_CONSENT_TIMED_OUT;
    }
    // Unknown result; must be a programming error.
    MYLOGE("Unknown user consent result:%d\n", consent_result);
    return Dumpstate::RunStatus::ERROR;
}

Dumpstate::RunStatus Dumpstate::ParseCommandlineAndRun(int argc, char* argv[]) {
    std::unique_ptr<Dumpstate::DumpOptions> options = std::make_unique<Dumpstate::DumpOptions>();
    Dumpstate::RunStatus status = options->Initialize(argc, argv);
    if (status == Dumpstate::RunStatus::OK) {
        SetOptions(std::move(options));
        // When directly running dumpstate binary, the output is not expected to be written
        // to any external file descriptor.
        assert(options_->bugreport_fd.get() == -1);

        // calling_uid and calling_package are for user consent to share the bugreport with
        // an app; they are irrelvant here because bugreport is only written to a local
        // directory, and not shared.
        status = Run(-1 /* calling_uid */, "" /* calling_package */);
    }
    return status;
}

/* Main entry point for dumpstate binary. */
int run_main(int argc, char* argv[]) {
    Dumpstate::RunStatus status = ds.ParseCommandlineAndRun(argc, argv);

    switch (status) {
        case Dumpstate::RunStatus::OK:
            exit(0);
        case Dumpstate::RunStatus::HELP:
            ShowUsage();
            exit(0);
        case Dumpstate::RunStatus::INVALID_INPUT:
            fprintf(stderr, "Invalid combination of args\n");
            ShowUsage();
            exit(1);
        case Dumpstate::RunStatus::ERROR:
            FALLTHROUGH_INTENDED;
        case Dumpstate::RunStatus::USER_CONSENT_DENIED:
            FALLTHROUGH_INTENDED;
        case Dumpstate::RunStatus::USER_CONSENT_TIMED_OUT:
            exit(2);
    }
<<<<<<< HEAD
=======
}

// TODO(111441001): Default DumpOptions to sensible values.
Dumpstate::Dumpstate(const std::string& version)
    : pid_(getpid()),
      options_(new Dumpstate::DumpOptions()),
      last_reported_percent_progress_(0),
      version_(version),
      now_(time(nullptr)) {
}

Dumpstate& Dumpstate::GetInstance() {
    static Dumpstate singleton_(android::base::GetProperty("dumpstate.version", VERSION_CURRENT));
    return singleton_;
}

DurationReporter::DurationReporter(const std::string& title, bool logcat_only, bool verbose)
    : title_(title), logcat_only_(logcat_only), verbose_(verbose) {
    if (!title_.empty()) {
        started_ = Nanotime();
    }
}

DurationReporter::~DurationReporter() {
    if (!title_.empty()) {
        float elapsed = (float)(Nanotime() - started_) / NANOS_PER_SEC;
        if (elapsed < .5f && !verbose_) {
            return;
        }
        MYLOGD("Duration of '%s': %.2fs\n", title_.c_str(), elapsed);
        if (logcat_only_) {
            return;
        }
        // Use "Yoda grammar" to make it easier to grep|sort sections.
        printf("------ %.3fs was the duration of '%s' ------\n", elapsed, title_.c_str());
    }
}

const int32_t Progress::kDefaultMax = 5000;

Progress::Progress(const std::string& path) : Progress(Progress::kDefaultMax, 1.1, path) {
}

Progress::Progress(int32_t initial_max, int32_t progress, float growth_factor)
    : Progress(initial_max, growth_factor, "") {
    progress_ = progress;
}

Progress::Progress(int32_t initial_max, float growth_factor, const std::string& path)
    : initial_max_(initial_max),
      progress_(0),
      max_(initial_max),
      growth_factor_(growth_factor),
      n_runs_(0),
      average_max_(0),
      path_(path) {
    if (!path_.empty()) {
        Load();
    }
}

void Progress::Load() {
    MYLOGD("Loading stats from %s\n", path_.c_str());
    std::string content;
    if (!android::base::ReadFileToString(path_, &content)) {
        MYLOGI("Could not read stats from %s; using max of %d\n", path_.c_str(), max_);
        return;
    }
    if (content.empty()) {
        MYLOGE("No stats (empty file) on %s; using max of %d\n", path_.c_str(), max_);
        return;
    }
    std::vector<std::string> lines = android::base::Split(content, "\n");

    if (lines.size() < 1) {
        MYLOGE("Invalid stats on file %s: not enough lines (%d). Using max of %d\n", path_.c_str(),
               (int)lines.size(), max_);
        return;
    }
    char* ptr;
    n_runs_ = strtol(lines[0].c_str(), &ptr, 10);
    average_max_ = strtol(ptr, nullptr, 10);
    if (n_runs_ <= 0 || average_max_ <= 0 || n_runs_ > STATS_MAX_N_RUNS ||
        average_max_ > STATS_MAX_AVERAGE) {
        MYLOGE("Invalid stats line on file %s: %s\n", path_.c_str(), lines[0].c_str());
        initial_max_ = Progress::kDefaultMax;
    } else {
        initial_max_ = average_max_;
    }
    max_ = initial_max_;

    MYLOGI("Average max progress: %d in %d runs; estimated max: %d\n", average_max_, n_runs_, max_);
}

void Progress::Save() {
    int32_t total = n_runs_ * average_max_ + progress_;
    int32_t runs = n_runs_ + 1;
    int32_t average = floor(((float)total) / runs);
    MYLOGI("Saving stats (total=%d, runs=%d, average=%d) on %s\n", total, runs, average,
           path_.c_str());
    if (path_.empty()) {
        return;
    }

    std::string content = android::base::StringPrintf("%d %d\n", runs, average);
    if (!android::base::WriteStringToFile(content, path_)) {
        MYLOGE("Could not save stats on %s\n", path_.c_str());
    }
}

int32_t Progress::Get() const {
    return progress_;
}

bool Progress::Inc(int32_t delta_sec) {
    bool changed = false;
    if (delta_sec >= 0) {
        progress_ += delta_sec;
        if (progress_ > max_) {
            int32_t old_max = max_;
            max_ = floor((float)progress_ * growth_factor_);
            MYLOGD("Adjusting max progress from %d to %d\n", old_max, max_);
            changed = true;
        }
    }
    return changed;
}

int32_t Progress::GetMax() const {
    return max_;
}

int32_t Progress::GetInitialMax() const {
    return initial_max_;
}

void Progress::Dump(int fd, const std::string& prefix) const {
    const char* pr = prefix.c_str();
    dprintf(fd, "%sprogress: %d\n", pr, progress_);
    dprintf(fd, "%smax: %d\n", pr, max_);
    dprintf(fd, "%sinitial_max: %d\n", pr, initial_max_);
    dprintf(fd, "%sgrowth_factor: %0.2f\n", pr, growth_factor_);
    dprintf(fd, "%spath: %s\n", pr, path_.c_str());
    dprintf(fd, "%sn_runs: %d\n", pr, n_runs_);
    dprintf(fd, "%saverage_max: %d\n", pr, average_max_);
}

bool Dumpstate::IsZipping() const {
    return zip_writer_ != nullptr;
}

std::string Dumpstate::GetPath(const std::string& suffix) const {
    return GetPath(bugreport_internal_dir_, suffix);
}

std::string Dumpstate::GetPath(const std::string& directory, const std::string& suffix) const {
    return android::base::StringPrintf("%s/%s-%s%s", directory.c_str(), base_name_.c_str(),
                                       name_.c_str(), suffix.c_str());
}

void Dumpstate::SetProgress(std::unique_ptr<Progress> progress) {
    progress_ = std::move(progress);
}

void for_each_userid(void (*func)(int), const char *header) {
    std::string title = header == nullptr ? "for_each_userid" : android::base::StringPrintf(
                                                                    "for_each_userid(%s)", header);
    DurationReporter duration_reporter(title);
    if (PropertiesHelper::IsDryRun()) return;

    DIR *d;
    struct dirent *de;

    if (header) printf("\n------ %s ------\n", header);
    func(0);

    if (!(d = opendir("/data/system/users"))) {
        printf("Failed to open /data/system/users (%s)\n", strerror(errno));
        return;
    }

    while ((de = readdir(d))) {
        int userid;
        if (de->d_type != DT_DIR || !(userid = atoi(de->d_name))) {
            continue;
        }
        func(userid);
    }

    closedir(d);
}

static void __for_each_pid(void (*helper)(int, const char *, void *), const char *header, void *arg) {
    DIR *d;
    struct dirent *de;

    if (!(d = opendir("/proc"))) {
        printf("Failed to open /proc (%s)\n", strerror(errno));
        return;
    }

    if (header) printf("\n------ %s ------\n", header);
    while ((de = readdir(d))) {
        if (ds.IsUserConsentDenied()) {
            MYLOGE(
                "Returning early because user denied consent to share bugreport with calling app.");
            closedir(d);
            return;
        }
        int pid;
        int fd;
        char cmdpath[255];
        char cmdline[255];

        if (!(pid = atoi(de->d_name))) {
            continue;
        }

        memset(cmdline, 0, sizeof(cmdline));

        snprintf(cmdpath, sizeof(cmdpath), "/proc/%d/cmdline", pid);
        if ((fd = TEMP_FAILURE_RETRY(open(cmdpath, O_RDONLY | O_CLOEXEC))) >= 0) {
            TEMP_FAILURE_RETRY(read(fd, cmdline, sizeof(cmdline) - 2));
            close(fd);
            if (cmdline[0]) {
                helper(pid, cmdline, arg);
                continue;
            }
        }

        // if no cmdline, a kernel thread has comm
        snprintf(cmdpath, sizeof(cmdpath), "/proc/%d/comm", pid);
        if ((fd = TEMP_FAILURE_RETRY(open(cmdpath, O_RDONLY | O_CLOEXEC))) >= 0) {
            TEMP_FAILURE_RETRY(read(fd, cmdline + 1, sizeof(cmdline) - 4));
            close(fd);
            if (cmdline[1]) {
                cmdline[0] = '[';
                size_t len = strcspn(cmdline, "\f\b\r\n");
                cmdline[len] = ']';
                cmdline[len+1] = '\0';
            }
        }
        if (!cmdline[0]) {
            strcpy(cmdline, "N/A");
        }
        helper(pid, cmdline, arg);
    }

    closedir(d);
}

static void for_each_pid_helper(int pid, const char *cmdline, void *arg) {
    for_each_pid_func *func = (for_each_pid_func*) arg;
    func(pid, cmdline);
}

void for_each_pid(for_each_pid_func func, const char *header) {
    std::string title = header == nullptr ? "for_each_pid"
                                          : android::base::StringPrintf("for_each_pid(%s)", header);
    DurationReporter duration_reporter(title);
    if (PropertiesHelper::IsDryRun()) return;

    __for_each_pid(for_each_pid_helper, header, (void *) func);
}

static void for_each_tid_helper(int pid, const char *cmdline, void *arg) {
    DIR *d;
    struct dirent *de;
    char taskpath[255];
    for_each_tid_func *func = (for_each_tid_func *) arg;

    snprintf(taskpath, sizeof(taskpath), "/proc/%d/task", pid);

    if (!(d = opendir(taskpath))) {
        printf("Failed to open %s (%s)\n", taskpath, strerror(errno));
        return;
    }

    func(pid, pid, cmdline);

    while ((de = readdir(d))) {
        if (ds.IsUserConsentDenied()) {
            MYLOGE(
                "Returning early because user denied consent to share bugreport with calling app.");
            closedir(d);
            return;
        }
        int tid;
        int fd;
        char commpath[255];
        char comm[255];

        if (!(tid = atoi(de->d_name))) {
            continue;
        }

        if (tid == pid)
            continue;

        snprintf(commpath, sizeof(commpath), "/proc/%d/comm", tid);
        memset(comm, 0, sizeof(comm));
        if ((fd = TEMP_FAILURE_RETRY(open(commpath, O_RDONLY | O_CLOEXEC))) < 0) {
            strcpy(comm, "N/A");
        } else {
            char *c;
            TEMP_FAILURE_RETRY(read(fd, comm, sizeof(comm) - 2));
            close(fd);

            c = strrchr(comm, '\n');
            if (c) {
                *c = '\0';
            }
        }
        func(pid, tid, comm);
    }

    closedir(d);
}

void for_each_tid(for_each_tid_func func, const char *header) {
    std::string title = header == nullptr ? "for_each_tid"
                                          : android::base::StringPrintf("for_each_tid(%s)", header);
    DurationReporter duration_reporter(title);

    if (PropertiesHelper::IsDryRun()) return;

    __for_each_pid(for_each_tid_helper, header, (void *) func);
}

void show_wchan(int pid, int tid, const char *name) {
    if (PropertiesHelper::IsDryRun()) return;

    char path[255];
    char buffer[255];
    int fd, ret, save_errno;
    char name_buffer[255];

    memset(buffer, 0, sizeof(buffer));

    snprintf(path, sizeof(path), "/proc/%d/wchan", tid);
    if ((fd = TEMP_FAILURE_RETRY(open(path, O_RDONLY | O_CLOEXEC))) < 0) {
        printf("Failed to open '%s' (%s)\n", path, strerror(errno));
        return;
    }

    ret = TEMP_FAILURE_RETRY(read(fd, buffer, sizeof(buffer)));
    save_errno = errno;
    close(fd);

    if (ret < 0) {
        printf("Failed to read '%s' (%s)\n", path, strerror(save_errno));
        return;
    }

    snprintf(name_buffer, sizeof(name_buffer), "%*s%s",
             pid == tid ? 0 : 3, "", name);

    printf("%-7d %-32s %s\n", tid, name_buffer, buffer);

    return;
}

// print time in centiseconds
static void snprcent(char *buffer, size_t len, size_t spc,
                     unsigned long long time) {
    static long hz; // cache discovered hz

    if (hz <= 0) {
        hz = sysconf(_SC_CLK_TCK);
        if (hz <= 0) {
            hz = 1000;
        }
    }

    // convert to centiseconds
    time = (time * 100 + (hz / 2)) / hz;

    char str[16];

    snprintf(str, sizeof(str), " %llu.%02u",
             time / 100, (unsigned)(time % 100));
    size_t offset = strlen(buffer);
    snprintf(buffer + offset, (len > offset) ? len - offset : 0,
             "%*s", (spc > offset) ? (int)(spc - offset) : 0, str);
}

// print permille as a percent
static void snprdec(char *buffer, size_t len, size_t spc, unsigned permille) {
    char str[16];

    snprintf(str, sizeof(str), " %u.%u%%", permille / 10, permille % 10);
    size_t offset = strlen(buffer);
    snprintf(buffer + offset, (len > offset) ? len - offset : 0,
             "%*s", (spc > offset) ? (int)(spc - offset) : 0, str);
}

void show_showtime(int pid, const char *name) {
    if (PropertiesHelper::IsDryRun()) return;

    char path[255];
    char buffer[1023];
    int fd, ret, save_errno;

    memset(buffer, 0, sizeof(buffer));

    snprintf(path, sizeof(path), "/proc/%d/stat", pid);
    if ((fd = TEMP_FAILURE_RETRY(open(path, O_RDONLY | O_CLOEXEC))) < 0) {
        printf("Failed to open '%s' (%s)\n", path, strerror(errno));
        return;
    }

    ret = TEMP_FAILURE_RETRY(read(fd, buffer, sizeof(buffer)));
    save_errno = errno;
    close(fd);

    if (ret < 0) {
        printf("Failed to read '%s' (%s)\n", path, strerror(save_errno));
        return;
    }

    // field 14 is utime
    // field 15 is stime
    // field 42 is iotime
    unsigned long long utime = 0, stime = 0, iotime = 0;
    if (sscanf(buffer,
               "%*u %*s %*s %*d %*d %*d %*d %*d %*d %*d %*d "
               "%*d %*d %llu %llu %*d %*d %*d %*d %*d %*d "
               "%*d %*d %*d %*d %*d %*d %*d %*d %*d %*d "
               "%*d %*d %*d %*d %*d %*d %*d %*d %*d %llu ",
               &utime, &stime, &iotime) != 3) {
        return;
    }

    unsigned long long total = utime + stime;
    if (!total) {
        return;
    }

    unsigned permille = (iotime * 1000 + (total / 2)) / total;
    if (permille > 1000) {
        permille = 1000;
    }

    // try to beautify and stabilize columns at <80 characters
    snprintf(buffer, sizeof(buffer), "%-6d%s", pid, name);
    if ((name[0] != '[') || utime) {
        snprcent(buffer, sizeof(buffer), 57, utime);
    }
    snprcent(buffer, sizeof(buffer), 65, stime);
    if ((name[0] != '[') || iotime) {
        snprcent(buffer, sizeof(buffer), 73, iotime);
    }
    if (iotime) {
        snprdec(buffer, sizeof(buffer), 79, permille);
    }
    puts(buffer);  // adds a trailing newline

    return;
}

void do_dmesg() {
    const char *title = "KERNEL LOG (dmesg)";
    DurationReporter duration_reporter(title);
    printf("------ %s ------\n", title);

    if (PropertiesHelper::IsDryRun()) return;

    /* Get size of kernel buffer */
    int size = klogctl(KLOG_SIZE_BUFFER, nullptr, 0);
    if (size <= 0) {
        printf("Unexpected klogctl return value: %d\n\n", size);
        return;
    }
    char *buf = (char *) malloc(size + 1);
    if (buf == nullptr) {
        printf("memory allocation failed\n\n");
        return;
    }
    int retval = klogctl(KLOG_READ_ALL, buf, size);
    if (retval < 0) {
        printf("klogctl failure\n\n");
        free(buf);
        return;
    }
    buf[retval] = '\0';
    printf("%s\n\n", buf);
    free(buf);
    return;
}

void do_showmap(int pid, const char *name) {
    char title[255];
    char arg[255];

    snprintf(title, sizeof(title), "SHOW MAP %d (%s)", pid, name);
    snprintf(arg, sizeof(arg), "%d", pid);
    RunCommand(title, {"showmap", "-q", arg}, CommandOptions::AS_ROOT);
}

int Dumpstate::DumpFile(const std::string& title, const std::string& path) {
    DurationReporter duration_reporter(title);

    int status = DumpFileToFd(STDOUT_FILENO, title, path);

    UpdateProgress(WEIGHT_FILE);

    return status;
}

int read_file_as_long(const char *path, long int *output) {
    int fd = TEMP_FAILURE_RETRY(open(path, O_RDONLY | O_NONBLOCK | O_CLOEXEC));
    if (fd < 0) {
        int err = errno;
        MYLOGE("Error opening file descriptor for %s: %s\n", path, strerror(err));
        return -1;
    }
    char buffer[50];
    ssize_t bytes_read = TEMP_FAILURE_RETRY(read(fd, buffer, sizeof(buffer)));
    if (bytes_read == -1) {
        MYLOGE("Error reading file %s: %s\n", path, strerror(errno));
        return -2;
    }
    if (bytes_read == 0) {
        MYLOGE("File %s is empty\n", path);
        return -3;
    }
    *output = atoi(buffer);
    return 0;
}

/* calls skip to gate calling dump_from_fd recursively
 * in the specified directory. dump_from_fd defaults to
 * dump_file_from_fd above when set to NULL. skip defaults
 * to false when set to NULL. dump_from_fd will always be
 * called with title NULL.
 */
int dump_files(const std::string& title, const char* dir, bool (*skip)(const char* path),
               int (*dump_from_fd)(const char* title, const char* path, int fd)) {
    DurationReporter duration_reporter(title);
    DIR *dirp;
    struct dirent *d;
    char *newpath = nullptr;
    const char *slash = "/";
    int retval = 0;

    if (!title.empty()) {
        printf("------ %s (%s) ------\n", title.c_str(), dir);
    }
    if (PropertiesHelper::IsDryRun()) return 0;

    if (dir[strlen(dir) - 1] == '/') {
        ++slash;
    }
    dirp = opendir(dir);
    if (dirp == nullptr) {
        retval = -errno;
        MYLOGE("%s: %s\n", dir, strerror(errno));
        return retval;
    }

    if (!dump_from_fd) {
        dump_from_fd = dump_file_from_fd;
    }
    for (; ((d = readdir(dirp))); free(newpath), newpath = nullptr) {
        if ((d->d_name[0] == '.')
         && (((d->d_name[1] == '.') && (d->d_name[2] == '\0'))
          || (d->d_name[1] == '\0'))) {
            continue;
        }
        asprintf(&newpath, "%s%s%s%s", dir, slash, d->d_name,
                 (d->d_type == DT_DIR) ? "/" : "");
        if (!newpath) {
            retval = -errno;
            continue;
        }
        if (skip && (*skip)(newpath)) {
            continue;
        }
        if (d->d_type == DT_DIR) {
            int ret = dump_files("", newpath, skip, dump_from_fd);
            if (ret < 0) {
                retval = ret;
            }
            continue;
        }
        android::base::unique_fd fd(TEMP_FAILURE_RETRY(open(newpath, O_RDONLY | O_NONBLOCK | O_CLOEXEC)));
        if (fd.get() < 0) {
            retval = -1;
            printf("*** %s: %s\n", newpath, strerror(errno));
            continue;
        }
        (*dump_from_fd)(nullptr, newpath, fd.get());
    }
    closedir(dirp);
    if (!title.empty()) {
        printf("\n");
    }
    return retval;
}

/* fd must have been opened with the flag O_NONBLOCK. With this flag set,
 * it's possible to avoid issues where opening the file itself can get
 * stuck.
 */
int dump_file_from_fd(const char *title, const char *path, int fd) {
    if (PropertiesHelper::IsDryRun()) return 0;

    int flags = fcntl(fd, F_GETFL);
    if (flags == -1) {
        printf("*** %s: failed to get flags on fd %d: %s\n", path, fd, strerror(errno));
        return -1;
    } else if (!(flags & O_NONBLOCK)) {
        printf("*** %s: fd must have O_NONBLOCK set.\n", path);
        return -1;
    }
    return DumpFileFromFdToFd(title, path, fd, STDOUT_FILENO, PropertiesHelper::IsDryRun());
}

int Dumpstate::RunCommand(const std::string& title, const std::vector<std::string>& full_command,
                          const CommandOptions& options, bool verbose_duration) {
    DurationReporter duration_reporter(title, false /* logcat_only */, verbose_duration);

    int status = RunCommandToFd(STDOUT_FILENO, title, full_command, options);

    /* TODO: for now we're simplifying the progress calculation by using the
     * timeout as the weight. It's a good approximation for most cases, except when calling dumpsys,
     * where its weight should be much higher proportionally to its timeout.
     * Ideally, it should use a options.EstimatedDuration() instead...*/
    UpdateProgress(options.Timeout());

    return status;
}

void Dumpstate::RunDumpsys(const std::string& title, const std::vector<std::string>& dumpsys_args,
                           const CommandOptions& options, long dumpsysTimeoutMs) {
    long timeout_ms = dumpsysTimeoutMs > 0 ? dumpsysTimeoutMs : options.TimeoutInMs();
    std::vector<std::string> dumpsys = {"/system/bin/dumpsys", "-T", std::to_string(timeout_ms)};
    dumpsys.insert(dumpsys.end(), dumpsys_args.begin(), dumpsys_args.end());
    RunCommand(title, dumpsys, options);
}

int open_socket(const char *service) {
    int s = android_get_control_socket(service);
    if (s < 0) {
        MYLOGE("android_get_control_socket(%s): %s\n", service, strerror(errno));
        return -1;
    }
    fcntl(s, F_SETFD, FD_CLOEXEC);

    // Set backlog to 0 to make sure that queue size will be minimum.
    // In Linux, because the minimum queue will be 1, connect() will be blocked
    // if the other clients already called connect() and the connection request was not accepted.
    if (listen(s, 0) < 0) {
        MYLOGE("listen(control socket): %s\n", strerror(errno));
        return -1;
    }

    struct sockaddr addr;
    socklen_t alen = sizeof(addr);
    int fd = accept(s, &addr, &alen);

    // Close socket just after accept(), to make sure that connect() by client will get error
    // when the socket is used by the other services.
    // There is still a race condition possibility between accept and close, but there is no way
    // to close-on-accept atomically.
    // See detail; b/123306389#comment25
    close(s);

    if (fd < 0) {
        MYLOGE("accept(control socket): %s\n", strerror(errno));
        return -1;
    }

    return fd;
}

/* redirect output to a service control socket */
bool redirect_to_socket(FILE* redirect, const char* service) {
    int fd = open_socket(service);
    if (fd == -1) {
        return false;
    }
    fflush(redirect);
    // TODO: handle dup2 failure
    TEMP_FAILURE_RETRY(dup2(fd, fileno(redirect)));
    close(fd);
    return true;
}

// TODO: should call is_valid_output_file and/or be merged into it.
void create_parent_dirs(const char *path) {
    char *chp = const_cast<char *> (path);

    /* skip initial slash */
    if (chp[0] == '/')
        chp++;

    /* create leading directories, if necessary */
    struct stat dir_stat;
    while (chp && chp[0]) {
        chp = strchr(chp, '/');
        if (chp) {
            *chp = 0;
            if (stat(path, &dir_stat) == -1 || !S_ISDIR(dir_stat.st_mode)) {
                MYLOGI("Creating directory %s\n", path);
                if (mkdir(path, 0770)) { /* drwxrwx--- */
                    MYLOGE("Unable to create directory %s: %s\n", path, strerror(errno));
                } else if (chown(path, AID_SHELL, AID_SHELL)) {
                    MYLOGE("Unable to change ownership of dir %s: %s\n", path, strerror(errno));
                }
            }
            *chp++ = '/';
        }
    }
}

bool _redirect_to_file(FILE* redirect, char* path, int truncate_flag) {
    create_parent_dirs(path);

    int fd = TEMP_FAILURE_RETRY(open(path,
                                     O_WRONLY | O_CREAT | truncate_flag | O_CLOEXEC | O_NOFOLLOW,
                                     S_IRUSR | S_IWUSR | S_IRGRP | S_IROTH));
    if (fd < 0) {
        MYLOGE("%s: %s\n", path, strerror(errno));
        return false;
    }

    TEMP_FAILURE_RETRY(dup2(fd, fileno(redirect)));
    close(fd);
    return true;
}

bool redirect_to_file(FILE* redirect, char* path) {
    return _redirect_to_file(redirect, path, O_TRUNC);
}

bool redirect_to_existing_file(FILE* redirect, char* path) {
    return _redirect_to_file(redirect, path, O_APPEND);
}

void dump_route_tables() {
    DurationReporter duration_reporter("DUMP ROUTE TABLES");
    if (PropertiesHelper::IsDryRun()) return;
    const char* const RT_TABLES_PATH = "/data/misc/net/rt_tables";
    ds.DumpFile("RT_TABLES", RT_TABLES_PATH);
    FILE* fp = fopen(RT_TABLES_PATH, "re");
    if (!fp) {
        printf("*** %s: %s\n", RT_TABLES_PATH, strerror(errno));
        return;
    }
    char table[16];
    // Each line has an integer (the table number), a space, and a string (the table name). We only
    // need the table number. It's a 32-bit unsigned number, so max 10 chars. Skip the table name.
    // Add a fixed max limit so this doesn't go awry.
    for (int i = 0; i < 64 && fscanf(fp, " %10s %*s", table) == 1; ++i) {
        RunCommand("ROUTE TABLE IPv4", {"ip", "-4", "route", "show", "table", table});
        RunCommand("ROUTE TABLE IPv6", {"ip", "-6", "route", "show", "table", table});
    }
    fclose(fp);
}

// TODO: make this function thread safe if sections are generated in parallel.
void Dumpstate::UpdateProgress(int32_t delta_sec) {
    if (progress_ == nullptr) {
        MYLOGE("UpdateProgress: progress_ not set\n");
        return;
    }

    // Always update progess so stats can be tuned...
    progress_->Inc(delta_sec);

    // ...but only notifiy listeners when necessary.
    if (!options_->do_progress_updates) return;

    int progress = progress_->Get();
    int max = progress_->GetMax();
    int percent = 100 * progress / max;

    if (last_reported_percent_progress_ > 0 && percent <= last_reported_percent_progress_) {
        return;
    }
    last_reported_percent_progress_ = percent;

    if (control_socket_fd_ >= 0) {
        dprintf(control_socket_fd_, "PROGRESS:%d/%d\n", progress, max);
        fsync(control_socket_fd_);
    }

    if (listener_ != nullptr) {
        if (percent % 5 == 0) {
            // We don't want to spam logcat, so only log multiples of 5.
            MYLOGD("Setting progress (%s): %d/%d (%d%%)\n", listener_name_.c_str(), progress, max,
                   percent);
        } else {
            // stderr is ignored on normal invocations, but useful when calling
            // /system/bin/dumpstate directly for debuggging.
            fprintf(stderr, "Setting progress (%s): %d/%d (%d%%)\n", listener_name_.c_str(),
                    progress, max, percent);
        }

        listener_->onProgress(percent);
    }
}

void Dumpstate::TakeScreenshot(const std::string& path) {
    const std::string& real_path = path.empty() ? screenshot_path_ : path;
    int status =
        RunCommand("", {"/system/bin/screencap", "-p", real_path},
                   CommandOptions::WithTimeout(10).Always().DropRoot().RedirectStderr().Build());
    if (status == 0) {
        MYLOGD("Screenshot saved on %s\n", real_path.c_str());
    } else {
        MYLOGE("Failed to take screenshot on %s\n", real_path.c_str());
    }
}

bool is_dir(const char* pathname) {
    struct stat info;
    if (stat(pathname, &info) == -1) {
        return false;
    }
    return S_ISDIR(info.st_mode);
}

time_t get_mtime(int fd, time_t default_mtime) {
    struct stat info;
    if (fstat(fd, &info) == -1) {
        return default_mtime;
    }
    return info.st_mtime;
>>>>>>> 6fbb7b84
}<|MERGE_RESOLUTION|>--- conflicted
+++ resolved
@@ -44,10 +44,7 @@
 #include <unistd.h>
 
 #include <chrono>
-<<<<<<< HEAD
-=======
 #include <cmath>
->>>>>>> 6fbb7b84
 #include <fstream>
 #include <functional>
 #include <future>
@@ -72,17 +69,11 @@
 #include <binder/IServiceManager.h>
 #include <cutils/native_handle.h>
 #include <cutils/properties.h>
-<<<<<<< HEAD
-#include <debuggerd/client.h>
-#include <dumpsys.h>
-#include <dumputils/dump_utils.h>
-=======
 #include <cutils/sockets.h>
 #include <debuggerd/client.h>
 #include <dumpsys.h>
 #include <dumputils/dump_utils.h>
 #include <hardware_legacy/power.h>
->>>>>>> 6fbb7b84
 #include <hidl/ServiceManagement.h>
 #include <log/log.h>
 #include <openssl/sha.h>
@@ -117,8 +108,6 @@
 using android::os::dumpstate::DumpFileToFd;
 using android::os::dumpstate::PropertiesHelper;
 
-<<<<<<< HEAD
-=======
 // Keep in sync with
 // frameworks/base/services/core/java/com/android/server/am/ActivityManagerService.java
 static const int TRACE_DUMP_TIMEOUT_MS = 10000; // 10 seconds
@@ -140,7 +129,6 @@
 
 CommandOptions Dumpstate::DEFAULT_DUMPSYS = CommandOptions::WithTimeout(30).Build();
 
->>>>>>> 6fbb7b84
 typedef Dumpstate::ConsentCallback::ConsentResult UserConsentResult;
 
 /* read before root is shed */
@@ -177,10 +165,6 @@
 static const std::string ANR_FILE_PREFIX = "anr_";
 
 // TODO: temporary variables and functions used during C++ refactoring
-<<<<<<< HEAD
-static Dumpstate& ds = Dumpstate::GetInstance();
-=======
->>>>>>> 6fbb7b84
 
 #define RETURN_IF_USER_DENIED_CONSENT()                                                        \
     if (ds.IsUserConsentDenied()) {                                                            \
@@ -195,11 +179,8 @@
     func_ptr(__VA_ARGS__);                                  \
     RETURN_IF_USER_DENIED_CONSENT();
 
-<<<<<<< HEAD
-=======
 static const char* WAKE_LOCK_NAME = "dumpstate_wakelock";
 
->>>>>>> 6fbb7b84
 namespace android {
 namespace os {
 namespace {
@@ -281,18 +262,6 @@
         return 0L;
     }
     return version_code;
-<<<<<<< HEAD
-}
-
-}  // namespace
-}  // namespace os
-}  // namespace android
-
-static int RunCommand(const std::string& title, const std::vector<std::string>& fullCommand,
-                      const CommandOptions& options = CommandOptions::DEFAULT) {
-    return ds.RunCommand(title, fullCommand, options);
-=======
->>>>>>> 6fbb7b84
 }
 
 }  // namespace
@@ -481,111 +450,6 @@
     closedir(d);
 }
 
-<<<<<<< HEAD
-
-
-// dump anrd's trace and add to the zip file.
-// 1. check if anrd is running on this device.
-// 2. send a SIGUSR1 to its pid which will dump anrd's trace.
-// 3. wait until the trace generation completes and add to the zip file.
-static bool dump_anrd_trace() {
-    int pid;
-    char buf[50], path[PATH_MAX];
-    struct dirent *trace;
-    struct stat st;
-    DIR *trace_dir;
-    int retry = 5;
-    long max_ctime = 0, old_mtime;
-    long long cur_size = 0;
-    const char *trace_path = "/data/misc/anrd/";
-
-    if (!ds.IsZipping()) {
-        MYLOGE("Not dumping anrd trace because it's not a zipped bugreport\n");
-        return false;
-    }
-
-    // find anrd's pid if it is running.
-    pid = GetPidByName("/system/bin/anrd");
-
-    if (pid > 0) {
-        if (stat(trace_path, &st) == 0) {
-            old_mtime = st.st_mtime;
-        } else {
-            MYLOGE("Failed to find: %s\n", trace_path);
-            return false;
-        }
-
-        // send SIGUSR1 to the anrd to generate a trace.
-        sprintf(buf, "%d", pid);
-        if (RunCommand("ANRD_DUMP", {"kill", "-SIGUSR1", buf},
-                       CommandOptions::WithTimeout(1).Build())) {
-            MYLOGE("anrd signal timed out. Please manually collect trace\n");
-            return false;
-        }
-
-        while (retry-- > 0 && old_mtime == st.st_mtime) {
-            sleep(1);
-            stat(trace_path, &st);
-        }
-
-        if (retry < 0 && old_mtime == st.st_mtime) {
-            MYLOGE("Failed to stat %s or trace creation timeout\n", trace_path);
-            return false;
-        }
-
-        // identify the trace file by its creation time.
-        if (!(trace_dir = opendir(trace_path))) {
-            MYLOGE("Can't open trace file under %s\n", trace_path);
-        }
-        while ((trace = readdir(trace_dir))) {
-            if (strcmp(trace->d_name, ".") == 0
-                    || strcmp(trace->d_name, "..") == 0) {
-                continue;
-            }
-            sprintf(path, "%s%s", trace_path, trace->d_name);
-            if (stat(path, &st) == 0) {
-                if (st.st_ctime > max_ctime) {
-                    max_ctime = st.st_ctime;
-                    sprintf(buf, "%s", trace->d_name);
-                }
-            }
-        }
-        closedir(trace_dir);
-
-        // Wait until the dump completes by checking the size of the trace.
-        if (max_ctime > 0) {
-            sprintf(path, "%s%s", trace_path, buf);
-            while(true) {
-                sleep(1);
-                if (stat(path, &st) == 0) {
-                    if (st.st_size == cur_size) {
-                        break;
-                    } else if (st.st_size > cur_size) {
-                        cur_size = st.st_size;
-                    } else {
-                        return false;
-                    }
-                } else {
-                    MYLOGE("Cant stat() %s anymore\n", path);
-                    return false;
-                }
-            }
-            // Add to the zip file.
-            if (!ds.AddZipEntry("anrd_trace.txt", path)) {
-                MYLOGE("Unable to add anrd_trace file %s to zip file\n", path);
-            } else {
-                android::os::UnlinkAndLogOnError(path);
-                return true;
-            }
-        } else {
-            MYLOGE("Can't stats any trace file under %s\n", trace_path);
-        }
-    }
-    return false;
-}
-
-=======
->>>>>>> 6fbb7b84
 static bool skip_not_stat(const char *path) {
     static const char stat[] = "/stat";
     size_t len = strlen(path);
@@ -1371,8 +1235,6 @@
     }
 }
 
-<<<<<<< HEAD
-=======
 static void DumpExternalFragmentationInfo() {
     struct stat st;
     if (stat("/proc/buddyinfo", &st) != 0) {
@@ -1412,7 +1274,6 @@
     printf("\n");
 }
 
->>>>>>> 6fbb7b84
 // Dumps various things. Returns early with status USER_CONSENT_DENIED if user denies consent
 // via the consent they are shown. Ignores other errors that occur while running various
 // commands. The consent checking is currently done around long running tasks, which happen to
@@ -1633,12 +1494,6 @@
  * with the caller.
  */
 static Dumpstate::RunStatus DumpstateDefault() {
-<<<<<<< HEAD
-    // Try to dump anrd trace if the daemon is running.
-    dump_anrd_trace();
-
-=======
->>>>>>> 6fbb7b84
     // Invoking the following dumpsys calls before DumpTraces() to try and
     // keep the system stats as close to its initial state as possible.
     RUN_SLOW_FUNCTION_WITH_CONSENT_CHECK(RunDumpsysCritical);
@@ -1772,8 +1627,6 @@
                SEC_TO_MSEC(10));
     RunDumpsys("DUMPSYS", {"wifi"}, CommandOptions::WithTimeout(90).Build(),
                SEC_TO_MSEC(10));
-
-    DumpHals();
 
     printf("========================================================\n");
     printf("== dumpstate: done (id %d)\n", ds.id_);
@@ -2169,20 +2022,12 @@
     }
 
     if (ds.options_->do_fb) {
-<<<<<<< HEAD
-        ds.screenshot_path_ = ds.GetPath(".png");
-=======
         ds.screenshot_path_ = ds.GetPath(ds.CalledByApi() ? "-tmp.png" : ".png");
->>>>>>> 6fbb7b84
     }
     ds.tmp_path_ = ds.GetPath(".tmp");
     ds.log_path_ = ds.GetPath("-dumpstate_log-" + std::to_string(ds.pid_) + ".txt");
 
-<<<<<<< HEAD
-    std::string destination = ds.options_->bugreport_fd.get() != -1
-=======
     std::string destination = ds.CalledByApi()
->>>>>>> 6fbb7b84
                                   ? StringPrintf("[fd:%d]", ds.options_->bugreport_fd.get())
                                   : ds.bugreport_internal_dir_.c_str();
     MYLOGD(
@@ -2196,11 +2041,7 @@
         ds.tmp_path_.c_str(), ds.screenshot_path_.c_str());
 
     if (ds.options_->do_zip_file) {
-<<<<<<< HEAD
-        ds.path_ = ds.GetPath(".zip");
-=======
         ds.path_ = ds.GetPath(ds.CalledByApi() ? "-tmp.zip" : ".zip");
->>>>>>> 6fbb7b84
         MYLOGD("Creating initial .zip file (%s)\n", ds.path_.c_str());
         create_parent_dirs(ds.path_.c_str());
         ds.zip_file.reset(fopen(ds.path_.c_str(), "wb"));
@@ -2235,11 +2076,7 @@
         MYLOGI("changing suffix from %s to %s\n", ds.name_.c_str(), name.c_str());
         ds.name_ = name;
         if (!ds.screenshot_path_.empty()) {
-<<<<<<< HEAD
-            std::string new_screenshot_path = ds.GetPath(".png");
-=======
             std::string new_screenshot_path = ds.GetPath(ds.CalledByApi() ? "-tmp.png" : ".png");
->>>>>>> 6fbb7b84
             if (rename(ds.screenshot_path_.c_str(), new_screenshot_path.c_str())) {
                 MYLOGE("rename(%s, %s): %s\n", ds.screenshot_path_.c_str(),
                        new_screenshot_path.c_str(), strerror(errno));
@@ -2257,11 +2094,7 @@
         } else {
             do_text_file = false;
             // If the user has changed the suffix, we need to change the zip file name.
-<<<<<<< HEAD
-            std::string new_path = ds.GetPath(".zip");
-=======
             std::string new_path = ds.GetPath(ds.CalledByApi() ? "-tmp.zip" : ".zip");
->>>>>>> 6fbb7b84
             if (ds.path_ != new_path) {
                 MYLOGD("Renaming zip file from %s to %s\n", ds.path_.c_str(), new_path.c_str());
                 if (rename(ds.path_.c_str(), new_path.c_str())) {
@@ -2271,7 +2104,6 @@
                     ds.path_ = new_path;
                 }
             }
-<<<<<<< HEAD
         }
     }
     if (do_text_file) {
@@ -2400,136 +2232,6 @@
     }
 }
 
-=======
-        }
-    }
-    if (do_text_file) {
-        ds.path_ = ds.GetPath(".txt");
-        MYLOGD("Generating .txt bugreport at %s from %s\n", ds.path_.c_str(), ds.tmp_path_.c_str());
-        if (rename(ds.tmp_path_.c_str(), ds.path_.c_str())) {
-            MYLOGE("rename(%s, %s): %s\n", ds.tmp_path_.c_str(), ds.path_.c_str(), strerror(errno));
-            ds.path_.clear();
-        }
-    }
-    if (ds.options_->use_control_socket) {
-        if (do_text_file) {
-            dprintf(ds.control_socket_fd_,
-                    "FAIL:could not create zip file, check %s "
-                    "for more details\n",
-                    ds.log_path_.c_str());
-        } else {
-            dprintf(ds.control_socket_fd_, "OK:%s\n", ds.path_.c_str());
-        }
-    }
-}
-
-/* Broadcasts that we are done with the bugreport */
-static void SendBugreportFinishedBroadcast() {
-    // TODO(b/111441001): use callback instead of broadcast.
-    if (!ds.path_.empty()) {
-        MYLOGI("Final bugreport path: %s\n", ds.path_.c_str());
-        // clang-format off
-
-        std::vector<std::string> am_args = {
-             "--receiver-permission", "android.permission.DUMP",
-             "--ei", "android.intent.extra.ID", std::to_string(ds.id_),
-             "--ei", "android.intent.extra.PID", std::to_string(ds.pid_),
-             "--ei", "android.intent.extra.MAX", std::to_string(ds.progress_->GetMax()),
-             "--es", "android.intent.extra.BUGREPORT", ds.path_,
-             "--es", "android.intent.extra.DUMPSTATE_LOG", ds.log_path_
-        };
-        // clang-format on
-        if (ds.options_->do_fb && !android::os::IsFileEmpty(ds.screenshot_path_)) {
-            am_args.push_back("--es");
-            am_args.push_back("android.intent.extra.SCREENSHOT");
-            am_args.push_back(ds.screenshot_path_);
-        }
-        if (!ds.options_->notification_title.empty()) {
-            am_args.push_back("--es");
-            am_args.push_back("android.intent.extra.TITLE");
-            am_args.push_back(ds.options_->notification_title);
-            if (!ds.options_->notification_description.empty()) {
-                am_args.push_back("--es");
-                am_args.push_back("android.intent.extra.DESCRIPTION");
-                am_args.push_back(ds.options_->notification_description);
-            }
-        }
-        if (ds.options_->is_remote_mode) {
-            am_args.push_back("--es");
-            am_args.push_back("android.intent.extra.REMOTE_BUGREPORT_HASH");
-            am_args.push_back(SHA256_file_hash(ds.path_));
-            SendBroadcast("com.android.internal.intent.action.REMOTE_BUGREPORT_FINISHED", am_args);
-        } else {
-            SendBroadcast("com.android.internal.intent.action.BUGREPORT_FINISHED", am_args);
-        }
-    } else {
-        MYLOGE("Skipping finished broadcast because bugreport could not be generated\n");
-    }
-}
-
-static inline const char* ModeToString(Dumpstate::BugreportMode mode) {
-    switch (mode) {
-        case Dumpstate::BugreportMode::BUGREPORT_FULL:
-            return "BUGREPORT_FULL";
-        case Dumpstate::BugreportMode::BUGREPORT_INTERACTIVE:
-            return "BUGREPORT_INTERACTIVE";
-        case Dumpstate::BugreportMode::BUGREPORT_REMOTE:
-            return "BUGREPORT_REMOTE";
-        case Dumpstate::BugreportMode::BUGREPORT_WEAR:
-            return "BUGREPORT_WEAR";
-        case Dumpstate::BugreportMode::BUGREPORT_TELEPHONY:
-            return "BUGREPORT_TELEPHONY";
-        case Dumpstate::BugreportMode::BUGREPORT_WIFI:
-            return "BUGREPORT_WIFI";
-        case Dumpstate::BugreportMode::BUGREPORT_DEFAULT:
-            return "BUGREPORT_DEFAULT";
-    }
-}
-
-static void SetOptionsFromMode(Dumpstate::BugreportMode mode, Dumpstate::DumpOptions* options) {
-    options->extra_options = ModeToString(mode);
-    switch (mode) {
-        case Dumpstate::BugreportMode::BUGREPORT_FULL:
-            options->do_broadcast = true;
-            options->do_fb = true;
-            break;
-        case Dumpstate::BugreportMode::BUGREPORT_INTERACTIVE:
-            // Currently, the dumpstate binder is only used by Shell to update progress.
-            options->do_start_service = true;
-            options->do_progress_updates = true;
-            options->do_fb = false;
-            options->do_broadcast = true;
-            break;
-        case Dumpstate::BugreportMode::BUGREPORT_REMOTE:
-            options->do_vibrate = false;
-            options->is_remote_mode = true;
-            options->do_fb = false;
-            options->do_broadcast = true;
-            break;
-        case Dumpstate::BugreportMode::BUGREPORT_WEAR:
-            options->do_start_service = true;
-            options->do_progress_updates = true;
-            options->do_zip_file = true;
-            options->do_fb = true;
-            options->do_broadcast = true;
-            break;
-        case Dumpstate::BugreportMode::BUGREPORT_TELEPHONY:
-            options->telephony_only = true;
-            options->do_fb = false;
-            options->do_broadcast = true;
-            break;
-        case Dumpstate::BugreportMode::BUGREPORT_WIFI:
-            options->wifi_only = true;
-            options->do_zip_file = true;
-            options->do_fb = false;
-            options->do_broadcast = true;
-            break;
-        case Dumpstate::BugreportMode::BUGREPORT_DEFAULT:
-            break;
-    }
-}
-
->>>>>>> 6fbb7b84
 static Dumpstate::BugreportMode getBugreportModeFromProperty() {
     // If the system property is not set, it's assumed to be a default bugreport.
     Dumpstate::BugreportMode mode = Dumpstate::BugreportMode::BUGREPORT_DEFAULT;
@@ -2558,7 +2260,6 @@
     }
     return mode;
 }
-<<<<<<< HEAD
 
 // TODO: Move away from system properties when we have options passed via binder calls.
 /* Sets runtime options from the system properties and then clears those properties. */
@@ -2566,15 +2267,6 @@
     Dumpstate::BugreportMode mode = getBugreportModeFromProperty();
     SetOptionsFromMode(mode, options);
 
-=======
-
-// TODO: Move away from system properties when we have options passed via binder calls.
-/* Sets runtime options from the system properties and then clears those properties. */
-static void SetOptionsFromProperties(Dumpstate::DumpOptions* options) {
-    Dumpstate::BugreportMode mode = getBugreportModeFromProperty();
-    SetOptionsFromMode(mode, options);
-
->>>>>>> 6fbb7b84
     options->notification_title = android::base::GetProperty(PROPERTY_EXTRA_TITLE, "");
     if (!options->notification_title.empty()) {
         // Reset the property
@@ -2588,8 +2280,6 @@
         }
         MYLOGD("notification (title:  %s, description: %s)\n", options->notification_title.c_str(),
                options->notification_description.c_str());
-<<<<<<< HEAD
-=======
     }
 }
 
@@ -2681,104 +2371,8 @@
 bool Dumpstate::DumpOptions::ValidateOptions() const {
     if (bugreport_fd.get() != -1 && !do_zip_file) {
         return false;
->>>>>>> 6fbb7b84
-    }
-}
-
-static void LogDumpOptions(const Dumpstate::DumpOptions& options) {
-    MYLOGI("do_zip_file: %d\n", options.do_zip_file);
-    MYLOGI("do_add_date: %d\n", options.do_add_date);
-    MYLOGI("do_vibrate: %d\n", options.do_vibrate);
-    MYLOGI("use_socket: %d\n", options.use_socket);
-    MYLOGI("use_control_socket: %d\n", options.use_control_socket);
-    MYLOGI("do_fb: %d\n", options.do_fb);
-    MYLOGI("do_broadcast: %d\n", options.do_broadcast);
-    MYLOGI("is_remote_mode: %d\n", options.is_remote_mode);
-    MYLOGI("show_header_only: %d\n", options.show_header_only);
-    MYLOGI("do_start_service: %d\n", options.do_start_service);
-    MYLOGI("telephony_only: %d\n", options.telephony_only);
-    MYLOGI("wifi_only: %d\n", options.wifi_only);
-    MYLOGI("do_progress_updates: %d\n", options.do_progress_updates);
-    MYLOGI("fd: %d\n", options.bugreport_fd.get());
-    MYLOGI("extra_options: %s\n", options.extra_options.c_str());
-    MYLOGI("args: %s\n", options.args.c_str());
-    MYLOGI("notification_title: %s\n", options.notification_title.c_str());
-    MYLOGI("notification_description: %s\n", options.notification_description.c_str());
-}
-
-<<<<<<< HEAD
-void Dumpstate::DumpOptions::Initialize(BugreportMode bugreport_mode,
-                                        const android::base::unique_fd& bugreport_fd_in,
-                                        const android::base::unique_fd& screenshot_fd_in) {
-    // In the new API world, date is always added; output is always a zip file.
-    // TODO(111441001): remove these options once they are obsolete.
-    do_add_date = true;
-    do_zip_file = true;
-
-    // Duplicate the fds because the passed in fds don't outlive the binder transaction.
-    bugreport_fd.reset(dup(bugreport_fd_in.get()));
-    screenshot_fd.reset(dup(screenshot_fd_in.get()));
-
-    extra_options = ModeToString(bugreport_mode);
-    SetOptionsFromMode(bugreport_mode, this);
-}
-
-Dumpstate::RunStatus Dumpstate::DumpOptions::Initialize(int argc, char* argv[]) {
-    RunStatus status = RunStatus::OK;
-    int c;
-    while ((c = getopt(argc, argv, "dho:svqzpPBRSV:w")) != -1) {
-        switch (c) {
-            // clang-format off
-            case 'd': do_add_date = true;            break;
-            case 'z': do_zip_file = true;            break;
-            // o=use_outfile not supported anymore.
-            // TODO(b/111441001): Remove when all callers have migrated.
-            case 'o': break;
-            case 's': use_socket = true;             break;
-            case 'S': use_control_socket = true;     break;
-            case 'v': show_header_only = true;       break;
-            case 'q': do_vibrate = false;            break;
-            case 'p': do_fb = true;                  break;
-            case 'P': do_progress_updates = true;    break;
-            case 'R': is_remote_mode = true;         break;
-            case 'B': do_broadcast = true;           break;
-            case 'V':                                break;  // compatibility no-op
-            case 'w':
-                // This was already processed
-                break;
-            case 'h':
-                status = RunStatus::HELP;
-                break;
-            default:
-                fprintf(stderr, "Invalid option: %c\n", c);
-                status = RunStatus::INVALID_INPUT;
-                break;
-                // clang-format on
-        }
-    }
-
-    // TODO: use helper function to convert argv into a string
-    for (int i = 0; i < argc; i++) {
-        args += argv[i];
-        if (i < argc - 1) {
-            args += " ";
-        }
-    }
-
-    // Reset next index used by getopt so this can be called multiple times, for eg, in tests.
-    optind = 1;
-
-    SetOptionsFromProperties(this);
-    return status;
-}
-
-bool Dumpstate::DumpOptions::ValidateOptions() const {
-    if (bugreport_fd.get() != -1 && !do_zip_file) {
-        return false;
-    }
-
-=======
->>>>>>> 6fbb7b84
+    }
+
     if ((do_zip_file || do_add_date || do_progress_updates || do_broadcast) && !OutputToFile()) {
         return false;
     }
@@ -2990,18 +2584,8 @@
     }
 
     if (options_->do_fb && do_early_screenshot_) {
-<<<<<<< HEAD
-        if (screenshot_path_.empty()) {
-            // should not have happened
-            MYLOGE("INTERNAL ERROR: skipping early screenshot because path was not set\n");
-        } else {
-            MYLOGI("taking early screenshot\n");
-            TakeScreenshot();
-        }
-=======
         MYLOGI("taking early screenshot\n");
         TakeScreenshot();
->>>>>>> 6fbb7b84
     }
 
     if (options_->do_zip_file && zip_file != nullptr) {
@@ -3057,11 +2641,7 @@
         // Dump state for the default case. This also drops root.
         RunStatus s = DumpstateDefault();
         if (s != RunStatus::OK) {
-<<<<<<< HEAD
-            if (s == RunStatus::USER_CONSENT_TIMED_OUT) {
-=======
             if (s == RunStatus::USER_CONSENT_DENIED) {
->>>>>>> 6fbb7b84
                 HandleUserConsentDenied();
             }
             return s;
@@ -3169,13 +2749,10 @@
            ds.consent_callback_->getResult() == UserConsentResult::DENIED;
 }
 
-<<<<<<< HEAD
-=======
 bool Dumpstate::CalledByApi() const {
     return ds.options_->bugreport_fd.get() != -1 ? true : false;
 }
 
->>>>>>> 6fbb7b84
 void Dumpstate::CleanupFiles() {
     android::os::UnlinkAndLogOnError(tmp_path_);
     android::os::UnlinkAndLogOnError(screenshot_path_);
@@ -3263,8 +2840,6 @@
         case Dumpstate::RunStatus::USER_CONSENT_TIMED_OUT:
             exit(2);
     }
-<<<<<<< HEAD
-=======
 }
 
 // TODO(111441001): Default DumpOptions to sensible values.
@@ -4095,5 +3670,4 @@
         return default_mtime;
     }
     return info.st_mtime;
->>>>>>> 6fbb7b84
 }