/*
 * Copyright (C) 2016 The Android Open Source Project
 *
 * Licensed under the Apache License, Version 2.0 (the "License");
 * you may not use this file except in compliance with the License.
 * You may obtain a copy of the License at
 *
 *      http://www.apache.org/licenses/LICENSE-2.0
 *
 * Unless required by applicable law or agreed to in writing, software
 * distributed under the License is distributed on an "AS IS" BASIS,
 * WITHOUT WARRANTIES OR CONDITIONS OF ANY KIND, either express or implied.
 * See the License for the specific language governing permissions and
 * limitations under the License.
 */
#define LOG_TAG "installd"

#include <array>
#include <fcntl.h>
#include <stdlib.h>
#include <string.h>
#include <sys/capability.h>
#include <sys/file.h>
#include <sys/stat.h>
#include <sys/time.h>
#include <sys/types.h>
#include <sys/resource.h>
#include <sys/wait.h>
#include <unistd.h>

#include <iomanip>

#include <android-base/file.h>
#include <android-base/logging.h>
#include <android-base/properties.h>
#include <android-base/stringprintf.h>
#include <android-base/strings.h>
#include <android-base/unique_fd.h>
#include <cutils/fs.h>
#include <cutils/properties.h>
#include <cutils/sched_policy.h>
#include <dex2oat_return_codes.h>
#include <log/log.h>               // TODO: Move everything to base/logging.
#include <openssl/sha.h>
#include <private/android_filesystem_config.h>
#include <selinux/android.h>
#include <system/thread_defs.h>

#include "dexopt.h"
#include "dexopt_return_codes.h"
#include "globals.h"
#include "installd_deps.h"
#include "otapreopt_utils.h"
#include "utils.h"

using android::base::EndsWith;
using android::base::GetBoolProperty;
using android::base::GetProperty;
using android::base::ReadFully;
using android::base::StringPrintf;
using android::base::WriteFully;
using android::base::unique_fd;

namespace android {
namespace installd {

// Should minidebug info be included in compiled artifacts? Even if this value is
// "true," usage might still be conditional to other constraints, e.g., system
// property overrides.
static constexpr bool kEnableMinidebugInfo = true;

static constexpr const char* kMinidebugInfoSystemProperty = "dalvik.vm.dex2oat-minidebuginfo";
static constexpr bool kMinidebugInfoSystemPropertyDefault = false;
static constexpr const char* kMinidebugDex2oatFlag = "--generate-mini-debug-info";
static constexpr const char* kDisableCompactDexFlag = "--compact-dex-level=none";


// Deleter using free() for use with std::unique_ptr<>. See also UniqueCPtr<> below.
struct FreeDelete {
  // NOTE: Deleting a const object is valid but free() takes a non-const pointer.
  void operator()(const void* ptr) const {
    free(const_cast<void*>(ptr));
  }
};

// Alias for std::unique_ptr<> that uses the C function free() to delete objects.
template <typename T>
using UniqueCPtr = std::unique_ptr<T, FreeDelete>;

static unique_fd invalid_unique_fd() {
    return unique_fd(-1);
}

static bool is_debug_runtime() {
    return android::base::GetProperty("persist.sys.dalvik.vm.lib.2", "") == "libartd.so";
}

static bool is_debuggable_build() {
    return android::base::GetBoolProperty("ro.debuggable", false);
}

static bool clear_profile(const std::string& profile) {
    unique_fd ufd(open(profile.c_str(), O_WRONLY | O_NOFOLLOW | O_CLOEXEC));
    if (ufd.get() < 0) {
        if (errno != ENOENT) {
            PLOG(WARNING) << "Could not open profile " << profile;
            return false;
        } else {
            // Nothing to clear. That's ok.
            return true;
        }
    }

    if (flock(ufd.get(), LOCK_EX | LOCK_NB) != 0) {
        if (errno != EWOULDBLOCK) {
            PLOG(WARNING) << "Error locking profile " << profile;
        }
        // This implies that the app owning this profile is running
        // (and has acquired the lock).
        //
        // If we can't acquire the lock bail out since clearing is useless anyway
        // (the app will write again to the profile).
        //
        // Note:
        // This does not impact the this is not an issue for the profiling correctness.
        // In case this is needed because of an app upgrade, profiles will still be
        // eventually cleared by the app itself due to checksum mismatch.
        // If this is needed because profman advised, then keeping the data around
        // until the next run is again not an issue.
        //
        // If the app attempts to acquire a lock while we've held one here,
        // it will simply skip the current write cycle.
        return false;
    }

    bool truncated = ftruncate(ufd.get(), 0) == 0;
    if (!truncated) {
        PLOG(WARNING) << "Could not truncate " << profile;
    }
    if (flock(ufd.get(), LOCK_UN) != 0) {
        PLOG(WARNING) << "Error unlocking profile " << profile;
    }
    return truncated;
}

// Clear the reference profile for the given location.
// The location is the profile name for primary apks or the dex path for secondary dex files.
static bool clear_reference_profile(const std::string& package_name, const std::string& location,
        bool is_secondary_dex) {
    return clear_profile(create_reference_profile_path(package_name, location, is_secondary_dex));
}

// Clear the reference profile for the given location.
// The location is the profile name for primary apks or the dex path for secondary dex files.
static bool clear_current_profile(const std::string& package_name, const std::string& location,
        userid_t user, bool is_secondary_dex) {
    return clear_profile(create_current_profile_path(user, package_name, location,
            is_secondary_dex));
}

// Clear the reference profile for the primary apk of the given package.
// The location is the profile name for primary apks or the dex path for secondary dex files.
bool clear_primary_reference_profile(const std::string& package_name,
        const std::string& location) {
    return clear_reference_profile(package_name, location, /*is_secondary_dex*/false);
}

// Clear all current profile for the primary apk of the given package.
// The location is the profile name for primary apks or the dex path for secondary dex files.
bool clear_primary_current_profiles(const std::string& package_name, const std::string& location) {
    bool success = true;
    // For secondary dex files, we don't really need the user but we use it for sanity checks.
    std::vector<userid_t> users = get_known_users(/*volume_uuid*/ nullptr);
    for (auto user : users) {
        success &= clear_current_profile(package_name, location, user, /*is_secondary_dex*/false);
    }
    return success;
}

// Clear the current profile for the primary apk of the given package and user.
bool clear_primary_current_profile(const std::string& package_name, const std::string& location,
        userid_t user) {
    return clear_current_profile(package_name, location, user, /*is_secondary_dex*/false);
}

static std::vector<std::string> SplitBySpaces(const std::string& str) {
    if (str.empty()) {
        return {};
    }
    return android::base::Split(str, " ");
}

static const char* get_location_from_path(const char* path) {
    static constexpr char kLocationSeparator = '/';
    const char *location = strrchr(path, kLocationSeparator);
    if (location == nullptr) {
        return path;
    } else {
        // Skip the separator character.
        return location + 1;
    }
}

// ExecVHelper prepares and holds pointers to parsed command line arguments so that no allocations
// need to be performed between the fork and exec.
class ExecVHelper {
  public:
    // Store a placeholder for the binary name.
    ExecVHelper() : args_(1u, std::string()) {}

    void PrepareArgs(const std::string& bin) {
        CHECK(!args_.empty());
        CHECK(args_[0].empty());
        args_[0] = bin;
        // Write char* into array.
        for (const std::string& arg : args_) {
            argv_.push_back(arg.c_str());
        }
        argv_.push_back(nullptr);  // Add null terminator.
    }

    [[ noreturn ]]
    void Exec(int exit_code) {
        execv(argv_[0], (char * const *)&argv_[0]);
        PLOG(ERROR) << "execv(" << argv_[0] << ") failed";
        exit(exit_code);
    }

    // Add an arg if it's not empty.
    void AddArg(const std::string& arg) {
        if (!arg.empty()) {
            args_.push_back(arg);
        }
    }

    // Add a runtime arg if it's not empty.
    void AddRuntimeArg(const std::string& arg) {
        if (!arg.empty()) {
            args_.push_back("--runtime-arg");
            args_.push_back(arg);
        }
    }

  protected:
    // Holder arrays for backing arg storage.
    std::vector<std::string> args_;

    // Argument poiners.
    std::vector<const char*> argv_;
};

static std::string MapPropertyToArg(const std::string& property,
                                    const std::string& format,
                                    const std::string& default_value = "") {
  std::string prop = GetProperty(property, default_value);
  if (!prop.empty()) {
    return StringPrintf(format.c_str(), prop.c_str());
  }
  return "";
}

class RunDex2Oat : public ExecVHelper {
  public:
    RunDex2Oat(int zip_fd,
               int oat_fd,
               int input_vdex_fd,
               int output_vdex_fd,
               int image_fd,
               const char* input_file_name,
               const char* output_file_name,
               int swap_fd,
               const char* instruction_set,
               const char* compiler_filter,
               bool debuggable,
               bool post_bootcomplete,
               bool background_job_compile,
               int profile_fd,
               const char* class_loader_context,
               int target_sdk_version,
               bool enable_hidden_api_checks,
               bool generate_compact_dex,
               int dex_metadata_fd,
               const char* compilation_reason) {
        // Get the relative path to the input file.
        const char* relative_input_file_name = get_location_from_path(input_file_name);

        std::string dex2oat_Xms_arg = MapPropertyToArg("dalvik.vm.dex2oat-Xms", "-Xms%s");
        std::string dex2oat_Xmx_arg = MapPropertyToArg("dalvik.vm.dex2oat-Xmx", "-Xmx%s");

        const char* threads_property = post_bootcomplete
                ? "dalvik.vm.dex2oat-threads"
                : "dalvik.vm.boot-dex2oat-threads";
        std::string dex2oat_threads_arg = MapPropertyToArg(threads_property, "-j%s");

        const std::string dex2oat_isa_features_key =
                StringPrintf("dalvik.vm.isa.%s.features", instruction_set);
        std::string instruction_set_features_arg =
            MapPropertyToArg(dex2oat_isa_features_key, "--instruction-set-features=%s");

        const std::string dex2oat_isa_variant_key =
                StringPrintf("dalvik.vm.isa.%s.variant", instruction_set);
        std::string instruction_set_variant_arg =
            MapPropertyToArg(dex2oat_isa_variant_key, "--instruction-set-variant=%s");

        const char* dex2oat_norelocation = "-Xnorelocate";

        const std::string dex2oat_flags = GetProperty("dalvik.vm.dex2oat-flags", "");
        std::vector<std::string> dex2oat_flags_args = SplitBySpaces(dex2oat_flags);
        ALOGV("dalvik.vm.dex2oat-flags=%s\n", dex2oat_flags.c_str());

        // If we are booting without the real /data, don't spend time compiling.
        std::string vold_decrypt = GetProperty("vold.decrypt", "");
        bool skip_compilation = vold_decrypt == "trigger_restart_min_framework" ||
                                vold_decrypt == "1";

        const std::string resolve_startup_string_arg =
                MapPropertyToArg("dalvik.vm.dex2oat-resolve-startup-strings",
                                 "--resolve-startup-const-strings=%s");

        const std::string image_block_size_arg =
                MapPropertyToArg("dalvik.vm.dex2oat-max-image-block-size",
                                 "--max-image-block-size=%s");

        const bool generate_debug_info = GetBoolProperty("debug.generate-debug-info", false);

        std::string image_format_arg;
        if (image_fd >= 0) {
            image_format_arg = MapPropertyToArg("dalvik.vm.appimageformat", "--image-format=%s");
        }

        std::string dex2oat_large_app_threshold_arg =
            MapPropertyToArg("dalvik.vm.dex2oat-very-large", "--very-large-app-threshold=%s");

        // If the runtime was requested to use libartd.so, we'll run dex2oatd, otherwise dex2oat.
        const char* dex2oat_bin = "/system/bin/dex2oat";
        constexpr const char* kDex2oatDebugPath = "/system/bin/dex2oatd";
        // Do not use dex2oatd for release candidates (give dex2oat more soak time).
        bool is_release = android::base::GetProperty("ro.build.version.codename", "") == "REL";
        if (is_debug_runtime() ||
                (background_job_compile && is_debuggable_build() && !is_release)) {
            if (access(kDex2oatDebugPath, X_OK) == 0) {
                dex2oat_bin = kDex2oatDebugPath;
            }
        }

        bool generate_minidebug_info = kEnableMinidebugInfo &&
                GetBoolProperty(kMinidebugInfoSystemProperty, kMinidebugInfoSystemPropertyDefault);

        // clang FORTIFY doesn't let us use strlen in constant array bounds, so we
        // use arraysize instead.
        std::string zip_fd_arg = StringPrintf("--zip-fd=%d", zip_fd);
        std::string zip_location_arg = StringPrintf("--zip-location=%s", relative_input_file_name);
        std::string input_vdex_fd_arg = StringPrintf("--input-vdex-fd=%d", input_vdex_fd);
        std::string output_vdex_fd_arg = StringPrintf("--output-vdex-fd=%d", output_vdex_fd);
        std::string oat_fd_arg = StringPrintf("--oat-fd=%d", oat_fd);
        std::string oat_location_arg = StringPrintf("--oat-location=%s", output_file_name);
        std::string instruction_set_arg = StringPrintf("--instruction-set=%s", instruction_set);
        std::string dex2oat_compiler_filter_arg;
        std::string dex2oat_swap_fd;
        std::string dex2oat_image_fd;
        std::string target_sdk_version_arg;
        if (target_sdk_version != 0) {
            StringPrintf("-Xtarget-sdk-version:%d", target_sdk_version);
        }
        std::string class_loader_context_arg;
        if (class_loader_context != nullptr) {
            class_loader_context_arg = StringPrintf("--class-loader-context=%s",
                                                    class_loader_context);
        }

        if (swap_fd >= 0) {
            dex2oat_swap_fd = StringPrintf("--swap-fd=%d", swap_fd);
        }
        if (image_fd >= 0) {
            dex2oat_image_fd = StringPrintf("--app-image-fd=%d", image_fd);
        }

        // Compute compiler filter.
        bool have_dex2oat_relocation_skip_flag = false;
        if (skip_compilation) {
            dex2oat_compiler_filter_arg = "--compiler-filter=extract";
            have_dex2oat_relocation_skip_flag = true;
        } else if (compiler_filter != nullptr) {
            dex2oat_compiler_filter_arg = StringPrintf("--compiler-filter=%s", compiler_filter);
        }

        if (dex2oat_compiler_filter_arg.empty()) {
            dex2oat_compiler_filter_arg = MapPropertyToArg("dalvik.vm.dex2oat-filter",
                                                           "--compiler-filter=%s");
        }

        // Check whether all apps should be compiled debuggable.
        if (!debuggable) {
            debuggable = GetProperty("dalvik.vm.always_debuggable", "") == "1";
        }
        std::string profile_arg;
        if (profile_fd != -1) {
            profile_arg = StringPrintf("--profile-file-fd=%d", profile_fd);
        }

        // Get the directory of the apk to pass as a base classpath directory.
        std::string base_dir;
        std::string apk_dir(input_file_name);
        unsigned long dir_index = apk_dir.rfind('/');
        bool has_base_dir = dir_index != std::string::npos;
        if (has_base_dir) {
            apk_dir = apk_dir.substr(0, dir_index);
            base_dir = StringPrintf("--classpath-dir=%s", apk_dir.c_str());
        }

        std::string dex_metadata_fd_arg = "--dm-fd=" + std::to_string(dex_metadata_fd);

        std::string compilation_reason_arg = compilation_reason == nullptr
                ? ""
                : std::string("--compilation-reason=") + compilation_reason;

        ALOGV("Running %s in=%s out=%s\n", dex2oat_bin, relative_input_file_name, output_file_name);

        // Disable cdex if update input vdex is true since this combination of options is not
        // supported.
        const bool disable_cdex = !generate_compact_dex || (input_vdex_fd == output_vdex_fd);

        AddArg(zip_fd_arg);
        AddArg(zip_location_arg);
        AddArg(input_vdex_fd_arg);
        AddArg(output_vdex_fd_arg);
        AddArg(oat_fd_arg);
        AddArg(oat_location_arg);
        AddArg(instruction_set_arg);

        AddArg(instruction_set_variant_arg);
        AddArg(instruction_set_features_arg);

        AddRuntimeArg(dex2oat_Xms_arg);
        AddRuntimeArg(dex2oat_Xmx_arg);

        AddArg(resolve_startup_string_arg);
        AddArg(image_block_size_arg);
        AddArg(dex2oat_compiler_filter_arg);
        AddArg(dex2oat_threads_arg);
        AddArg(dex2oat_swap_fd);
        AddArg(dex2oat_image_fd);

        if (generate_debug_info) {
            AddArg("--generate-debug-info");
        }
        if (debuggable) {
            AddArg("--debuggable");
        }
        AddArg(image_format_arg);
        AddArg(dex2oat_large_app_threshold_arg);

        if (have_dex2oat_relocation_skip_flag) {
            AddRuntimeArg(dex2oat_norelocation);
        }
        AddArg(profile_arg);
        AddArg(base_dir);
        AddArg(class_loader_context_arg);
        if (generate_minidebug_info) {
            AddArg(kMinidebugDex2oatFlag);
        }
        if (disable_cdex) {
            AddArg(kDisableCompactDexFlag);
        }
        AddArg(target_sdk_version_arg);
        if (enable_hidden_api_checks) {
            AddRuntimeArg("-Xhidden-api-checks");
        }

        if (dex_metadata_fd > -1) {
            AddArg(dex_metadata_fd_arg);
        }

        AddArg(compilation_reason_arg);

        // Do not add args after dex2oat_flags, they should override others for debugging.
        args_.insert(args_.end(), dex2oat_flags_args.begin(), dex2oat_flags_args.end());

        PrepareArgs(dex2oat_bin);
    }
};

/*
 * Whether dexopt should use a swap file when compiling an APK.
 *
 * If kAlwaysProvideSwapFile, do this on all devices (dex2oat will make a more informed decision
 * itself, anyways).
 *
 * Otherwise, read "dalvik.vm.dex2oat-swap". If the property exists, return whether it is "true".
 *
 * Otherwise, return true if this is a low-mem device.
 *
 * Otherwise, return default value.
 */
static bool kAlwaysProvideSwapFile = false;
static bool kDefaultProvideSwapFile = true;

static bool ShouldUseSwapFileForDexopt() {
    if (kAlwaysProvideSwapFile) {
        return true;
    }

    // Check the "override" property. If it exists, return value == "true".
    std::string dex2oat_prop_buf = GetProperty("dalvik.vm.dex2oat-swap", "");
    if (!dex2oat_prop_buf.empty()) {
        return dex2oat_prop_buf == "true";
    }

    // Shortcut for default value. This is an implementation optimization for the process sketched
    // above. If the default value is true, we can avoid to check whether this is a low-mem device,
    // as low-mem is never returning false. The compiler will optimize this away if it can.
    if (kDefaultProvideSwapFile) {
        return true;
    }

    if (GetBoolProperty("ro.config.low_ram", false)) {
        return true;
    }

    // Default value must be false here.
    return kDefaultProvideSwapFile;
}

static void SetDex2OatScheduling(bool set_to_bg) {
    if (set_to_bg) {
        if (set_sched_policy(0, SP_BACKGROUND) < 0) {
            PLOG(ERROR) << "set_sched_policy failed";
            exit(DexoptReturnCodes::kSetSchedPolicy);
        }
        if (setpriority(PRIO_PROCESS, 0, ANDROID_PRIORITY_BACKGROUND) < 0) {
            PLOG(ERROR) << "setpriority failed";
            exit(DexoptReturnCodes::kSetPriority);
        }
    }
}

static unique_fd create_profile(uid_t uid, const std::string& profile, int32_t flags) {
    unique_fd fd(TEMP_FAILURE_RETRY(open(profile.c_str(), flags, 0600)));
    if (fd.get() < 0) {
        if (errno != EEXIST) {
            PLOG(ERROR) << "Failed to create profile " << profile;
            return invalid_unique_fd();
        }
    }
    // Profiles should belong to the app; make sure of that by giving ownership to
    // the app uid. If we cannot do that, there's no point in returning the fd
    // since dex2oat/profman will fail with SElinux denials.
    if (fchown(fd.get(), uid, uid) < 0) {
        PLOG(ERROR) << "Could not chwon profile " << profile;
        return invalid_unique_fd();
    }
    return fd;
}

static unique_fd open_profile(uid_t uid, const std::string& profile, int32_t flags) {
    // Do not follow symlinks when opening a profile:
    //   - primary profiles should not contain symlinks in their paths
    //   - secondary dex paths should have been already resolved and validated
    flags |= O_NOFOLLOW;

    // Check if we need to create the profile
    // Reference profiles and snapshots are created on the fly; so they might not exist beforehand.
    unique_fd fd;
    if ((flags & O_CREAT) != 0) {
        fd = create_profile(uid, profile, flags);
    } else {
        fd.reset(TEMP_FAILURE_RETRY(open(profile.c_str(), flags)));
    }

    if (fd.get() < 0) {
        if (errno != ENOENT) {
            // Profiles might be missing for various reasons. For example, in a
            // multi-user environment, the profile directory for one user can be created
            // after we start a merge. In this case the current profile for that user
            // will not be found.
            // Also, the secondary dex profiles might be deleted by the app at any time,
            // so we can't we need to prepare if they are missing.
            PLOG(ERROR) << "Failed to open profile " << profile;
        }
        return invalid_unique_fd();
    }

    return fd;
}

static unique_fd open_current_profile(uid_t uid, userid_t user, const std::string& package_name,
        const std::string& location, bool is_secondary_dex) {
    std::string profile = create_current_profile_path(user, package_name, location,
            is_secondary_dex);
    return open_profile(uid, profile, O_RDONLY);
}

static unique_fd open_reference_profile(uid_t uid, const std::string& package_name,
        const std::string& location, bool read_write, bool is_secondary_dex) {
    std::string profile = create_reference_profile_path(package_name, location, is_secondary_dex);
    return open_profile(uid, profile, read_write ? (O_CREAT | O_RDWR) : O_RDONLY);
}

static unique_fd open_spnashot_profile(uid_t uid, const std::string& package_name,
        const std::string& location) {
    std::string profile = create_snapshot_profile_path(package_name, location);
    return open_profile(uid, profile, O_CREAT | O_RDWR | O_TRUNC);
}

static void open_profile_files(uid_t uid, const std::string& package_name,
            const std::string& location, bool is_secondary_dex,
            /*out*/ std::vector<unique_fd>* profiles_fd, /*out*/ unique_fd* reference_profile_fd) {
    // Open the reference profile in read-write mode as profman might need to save the merge.
    *reference_profile_fd = open_reference_profile(uid, package_name, location,
            /*read_write*/ true, is_secondary_dex);

    // For secondary dex files, we don't really need the user but we use it for sanity checks.
    // Note: the user owning the dex file should be the current user.
    std::vector<userid_t> users;
    if (is_secondary_dex){
        users.push_back(multiuser_get_user_id(uid));
    } else {
        users = get_known_users(/*volume_uuid*/ nullptr);
    }
    for (auto user : users) {
        unique_fd profile_fd = open_current_profile(uid, user, package_name, location,
                is_secondary_dex);
        // Add to the lists only if both fds are valid.
        if (profile_fd.get() >= 0) {
            profiles_fd->push_back(std::move(profile_fd));
        }
    }
}

static void drop_capabilities(uid_t uid) {
    if (setgid(uid) != 0) {
        PLOG(ERROR) << "setgid(" << uid << ") failed in installd during dexopt";
        exit(DexoptReturnCodes::kSetGid);
    }
    if (setuid(uid) != 0) {
        PLOG(ERROR) << "setuid(" << uid << ") failed in installd during dexopt";
        exit(DexoptReturnCodes::kSetUid);
    }
    // drop capabilities
    struct __user_cap_header_struct capheader;
    struct __user_cap_data_struct capdata[2];
    memset(&capheader, 0, sizeof(capheader));
    memset(&capdata, 0, sizeof(capdata));
    capheader.version = _LINUX_CAPABILITY_VERSION_3;
    if (capset(&capheader, &capdata[0]) < 0) {
        PLOG(ERROR) << "capset failed";
        exit(DexoptReturnCodes::kCapSet);
    }
}

static constexpr int PROFMAN_BIN_RETURN_CODE_COMPILE = 0;
static constexpr int PROFMAN_BIN_RETURN_CODE_SKIP_COMPILATION = 1;
static constexpr int PROFMAN_BIN_RETURN_CODE_BAD_PROFILES = 2;
static constexpr int PROFMAN_BIN_RETURN_CODE_ERROR_IO = 3;
static constexpr int PROFMAN_BIN_RETURN_CODE_ERROR_LOCKING = 4;

class RunProfman : public ExecVHelper {
  public:
   void SetupArgs(const std::vector<unique_fd>& profile_fds,
                  const unique_fd& reference_profile_fd,
                  const std::vector<unique_fd>& apk_fds,
                  const std::vector<std::string>& dex_locations,
<<<<<<< HEAD
                  bool copy_and_update) {
=======
                  bool copy_and_update,
                  bool store_aggregation_counters) {
>>>>>>> eed5d453
        const char* profman_bin =
                is_debug_runtime() ? "/system/bin/profmand" : "/system/bin/profman";

        if (copy_and_update) {
            CHECK_EQ(1u, profile_fds.size());
            CHECK_EQ(1u, apk_fds.size());
        }
        if (reference_profile_fd != -1) {
            AddArg("--reference-profile-file-fd=" + std::to_string(reference_profile_fd.get()));
        }

        for (const unique_fd& fd : profile_fds) {
            AddArg("--profile-file-fd=" + std::to_string(fd.get()));
        }

        for (const unique_fd& fd : apk_fds) {
            AddArg("--apk-fd=" + std::to_string(fd.get()));
<<<<<<< HEAD
        }

        for (const std::string& dex_location : dex_locations) {
            AddArg("--dex-location=" + dex_location);
        }

        if (copy_and_update) {
            AddArg("--copy-and-update-profile-key");
=======
        }

        for (const std::string& dex_location : dex_locations) {
            AddArg("--dex-location=" + dex_location);
        }

        if (copy_and_update) {
            AddArg("--copy-and-update-profile-key");
        }

        if (store_aggregation_counters) {
            AddArg("--store-aggregation-counters");
>>>>>>> eed5d453
        }

        // Do not add after dex2oat_flags, they should override others for debugging.
        PrepareArgs(profman_bin);
<<<<<<< HEAD
    }

    void SetupMerge(const std::vector<unique_fd>& profiles_fd,
                    const unique_fd& reference_profile_fd,
                    const std::vector<unique_fd>& apk_fds = std::vector<unique_fd>(),
                    const std::vector<std::string>& dex_locations = std::vector<std::string>()) {
        SetupArgs(profiles_fd,
                    reference_profile_fd,
                    apk_fds,
                    dex_locations,
                    /*copy_and_update=*/false);
    }

    void SetupCopyAndUpdate(unique_fd&& profile_fd,
                            unique_fd&& reference_profile_fd,
                            unique_fd&& apk_fd,
                            const std::string& dex_location) {
        // The fds need to stay open longer than the scope of the function, so put them into a local
        // variable vector.
        profiles_fd_.push_back(std::move(profile_fd));
        apk_fds_.push_back(std::move(apk_fd));
        reference_profile_fd_ = std::move(reference_profile_fd);
        std::vector<std::string> dex_locations = {dex_location};
        SetupArgs(profiles_fd_, reference_profile_fd_, apk_fds_, dex_locations,
                  /*copy_and_update=*/true);
    }

    void SetupDump(const std::vector<unique_fd>& profiles_fd,
                   const unique_fd& reference_profile_fd,
                   const std::vector<std::string>& dex_locations,
                   const std::vector<unique_fd>& apk_fds,
                   const unique_fd& output_fd) {
        AddArg("--dump-only");
        AddArg(StringPrintf("--dump-output-to-fd=%d", output_fd.get()));
        SetupArgs(profiles_fd, reference_profile_fd, apk_fds, dex_locations,
                  /*copy_and_update=*/false);
    }

    void Exec() {
        ExecVHelper::Exec(DexoptReturnCodes::kProfmanExec);
    }

  private:
    unique_fd reference_profile_fd_;
    std::vector<unique_fd> profiles_fd_;
    std::vector<unique_fd> apk_fds_;
};


=======
    }

    void SetupMerge(const std::vector<unique_fd>& profiles_fd,
                    const unique_fd& reference_profile_fd,
                    const std::vector<unique_fd>& apk_fds = std::vector<unique_fd>(),
                    const std::vector<std::string>& dex_locations = std::vector<std::string>(),
                    bool store_aggregation_counters = false) {
        SetupArgs(profiles_fd,
                  reference_profile_fd,
                  apk_fds,
                  dex_locations,
                  /*copy_and_update=*/false,
                  store_aggregation_counters);
    }

    void SetupCopyAndUpdate(unique_fd&& profile_fd,
                            unique_fd&& reference_profile_fd,
                            unique_fd&& apk_fd,
                            const std::string& dex_location) {
        // The fds need to stay open longer than the scope of the function, so put them into a local
        // variable vector.
        profiles_fd_.push_back(std::move(profile_fd));
        apk_fds_.push_back(std::move(apk_fd));
        reference_profile_fd_ = std::move(reference_profile_fd);
        std::vector<std::string> dex_locations = {dex_location};
        SetupArgs(profiles_fd_,
                  reference_profile_fd_,
                  apk_fds_,
                  dex_locations,
                  /*copy_and_update=*/true,
                  /*store_aggregation_counters=*/false);
    }

    void SetupDump(const std::vector<unique_fd>& profiles_fd,
                   const unique_fd& reference_profile_fd,
                   const std::vector<std::string>& dex_locations,
                   const std::vector<unique_fd>& apk_fds,
                   const unique_fd& output_fd) {
        AddArg("--dump-only");
        AddArg(StringPrintf("--dump-output-to-fd=%d", output_fd.get()));
        SetupArgs(profiles_fd,
                  reference_profile_fd,
                  apk_fds,
                  dex_locations,
                  /*copy_and_update=*/false,
                  /*store_aggregation_counters=*/false);
    }

    void Exec() {
        ExecVHelper::Exec(DexoptReturnCodes::kProfmanExec);
    }

  private:
    unique_fd reference_profile_fd_;
    std::vector<unique_fd> profiles_fd_;
    std::vector<unique_fd> apk_fds_;
};


>>>>>>> eed5d453

// Decides if profile guided compilation is needed or not based on existing profiles.
// The location is the package name for primary apks or the dex path for secondary dex files.
// Returns true if there is enough information in the current profiles that makes it
// worth to recompile the given location.
// If the return value is true all the current profiles would have been merged into
// the reference profiles accessible with open_reference_profile().
static bool analyze_profiles(uid_t uid, const std::string& package_name,
        const std::string& location, bool is_secondary_dex) {
    std::vector<unique_fd> profiles_fd;
    unique_fd reference_profile_fd;
    open_profile_files(uid, package_name, location, is_secondary_dex,
        &profiles_fd, &reference_profile_fd);
    if (profiles_fd.empty() || (reference_profile_fd.get() < 0)) {
        // Skip profile guided compilation because no profiles were found.
        // Or if the reference profile info couldn't be opened.
        return false;
    }

    RunProfman profman_merge;
    profman_merge.SetupMerge(profiles_fd, reference_profile_fd);
    pid_t pid = fork();
    if (pid == 0) {
        /* child -- drop privileges before continuing */
        drop_capabilities(uid);
        profman_merge.Exec();
    }
    /* parent */
    int return_code = wait_child(pid);
    bool need_to_compile = false;
    bool should_clear_current_profiles = false;
    bool should_clear_reference_profile = false;
    if (!WIFEXITED(return_code)) {
        LOG(WARNING) << "profman failed for location " << location << ": " << return_code;
    } else {
        return_code = WEXITSTATUS(return_code);
        switch (return_code) {
            case PROFMAN_BIN_RETURN_CODE_COMPILE:
                need_to_compile = true;
                should_clear_current_profiles = true;
                should_clear_reference_profile = false;
                break;
            case PROFMAN_BIN_RETURN_CODE_SKIP_COMPILATION:
                need_to_compile = false;
                should_clear_current_profiles = false;
                should_clear_reference_profile = false;
                break;
            case PROFMAN_BIN_RETURN_CODE_BAD_PROFILES:
                LOG(WARNING) << "Bad profiles for location " << location;
                need_to_compile = false;
                should_clear_current_profiles = true;
                should_clear_reference_profile = true;
                break;
            case PROFMAN_BIN_RETURN_CODE_ERROR_IO:  // fall-through
            case PROFMAN_BIN_RETURN_CODE_ERROR_LOCKING:
                // Temporary IO problem (e.g. locking). Ignore but log a warning.
                LOG(WARNING) << "IO error while reading profiles for location " << location;
                need_to_compile = false;
                should_clear_current_profiles = false;
                should_clear_reference_profile = false;
                break;
           default:
                // Unknown return code or error. Unlink profiles.
                LOG(WARNING) << "Unknown error code while processing profiles for location "
                        << location << ": " << return_code;
                need_to_compile = false;
                should_clear_current_profiles = true;
                should_clear_reference_profile = true;
                break;
        }
    }

    if (should_clear_current_profiles) {
        if (is_secondary_dex) {
            // For secondary dex files, the owning user is the current user.
            clear_current_profile(package_name, location, multiuser_get_user_id(uid),
                    is_secondary_dex);
        } else  {
            clear_primary_current_profiles(package_name, location);
        }
    }
    if (should_clear_reference_profile) {
        clear_reference_profile(package_name, location, is_secondary_dex);
    }
    return need_to_compile;
}

// Decides if profile guided compilation is needed or not based on existing profiles.
// The analysis is done for the primary apks of the given package.
// Returns true if there is enough information in the current profiles that makes it
// worth to recompile the package.
// If the return value is true all the current profiles would have been merged into
// the reference profiles accessible with open_reference_profile().
bool analyze_primary_profiles(uid_t uid, const std::string& package_name,
        const std::string& profile_name) {
    return analyze_profiles(uid, package_name, profile_name, /*is_secondary_dex*/false);
}

bool dump_profiles(int32_t uid, const std::string& pkgname, const std::string& profile_name,
        const std::string& code_path) {
    std::vector<unique_fd> profile_fds;
    unique_fd reference_profile_fd;
    std::string out_file_name = StringPrintf("/data/misc/profman/%s-%s.txt",
        pkgname.c_str(), profile_name.c_str());

    open_profile_files(uid, pkgname, profile_name, /*is_secondary_dex*/false,
            &profile_fds, &reference_profile_fd);

    const bool has_reference_profile = (reference_profile_fd.get() != -1);
    const bool has_profiles = !profile_fds.empty();

    if (!has_reference_profile && !has_profiles) {
        LOG(ERROR)  << "profman dump: no profiles to dump for " << pkgname;
        return false;
    }

    unique_fd output_fd(open(out_file_name.c_str(),
            O_WRONLY | O_CREAT | O_TRUNC | O_NOFOLLOW, 0644));
    if (fchmod(output_fd, S_IRUSR|S_IWUSR|S_IRGRP|S_IROTH) < 0) {
        LOG(ERROR) << "installd cannot chmod file for dump_profile" << out_file_name;
        return false;
    }

    std::vector<std::string> dex_locations;
    std::vector<unique_fd> apk_fds;
    unique_fd apk_fd(open(code_path.c_str(), O_RDONLY | O_NOFOLLOW));
    if (apk_fd == -1) {
        PLOG(ERROR) << "installd cannot open " << code_path.c_str();
        return false;
    }
    dex_locations.push_back(get_location_from_path(code_path.c_str()));
    apk_fds.push_back(std::move(apk_fd));


    RunProfman profman_dump;
    profman_dump.SetupDump(profile_fds, reference_profile_fd, dex_locations, apk_fds, output_fd);
    pid_t pid = fork();
    if (pid == 0) {
        /* child -- drop privileges before continuing */
        drop_capabilities(uid);
        profman_dump.Exec();
    }
    /* parent */
    int return_code = wait_child(pid);
    if (!WIFEXITED(return_code)) {
        LOG(WARNING) << "profman failed for package " << pkgname << ": "
                << return_code;
        return false;
    }
    return true;
}

bool copy_system_profile(const std::string& system_profile,
        uid_t packageUid, const std::string& package_name, const std::string& profile_name) {
    unique_fd in_fd(open(system_profile.c_str(), O_RDONLY | O_NOFOLLOW | O_CLOEXEC));
    unique_fd out_fd(open_reference_profile(packageUid,
                     package_name,
                     profile_name,
                     /*read_write*/ true,
                     /*secondary*/ false));
    if (in_fd.get() < 0) {
        PLOG(WARNING) << "Could not open profile " << system_profile;
        return false;
    }
    if (out_fd.get() < 0) {
        PLOG(WARNING) << "Could not open profile " << package_name;
        return false;
    }

    // As a security measure we want to write the profile information with the reduced capabilities
    // of the package user id. So we fork and drop capabilities in the child.
    pid_t pid = fork();
    if (pid == 0) {
        /* child -- drop privileges before continuing */
        drop_capabilities(packageUid);

        if (flock(out_fd.get(), LOCK_EX | LOCK_NB) != 0) {
            if (errno != EWOULDBLOCK) {
                PLOG(WARNING) << "Error locking profile " << package_name;
            }
            // This implies that the app owning this profile is running
            // (and has acquired the lock).
            //
            // The app never acquires the lock for the reference profiles of primary apks.
            // Only dex2oat from installd will do that. Since installd is single threaded
            // we should not see this case. Nevertheless be prepared for it.
            PLOG(WARNING) << "Failed to flock " << package_name;
            return false;
        }

        bool truncated = ftruncate(out_fd.get(), 0) == 0;
        if (!truncated) {
            PLOG(WARNING) << "Could not truncate " << package_name;
        }

        // Copy over data.
        static constexpr size_t kBufferSize = 4 * 1024;
        char buffer[kBufferSize];
        while (true) {
            ssize_t bytes = read(in_fd.get(), buffer, kBufferSize);
            if (bytes == 0) {
                break;
            }
            write(out_fd.get(), buffer, bytes);
        }
        if (flock(out_fd.get(), LOCK_UN) != 0) {
            PLOG(WARNING) << "Error unlocking profile " << package_name;
        }
        // Use _exit since we don't want to run the global destructors in the child.
        // b/62597429
        _exit(0);
    }
    /* parent */
    int return_code = wait_child(pid);
    return return_code == 0;
}

static std::string replace_file_extension(const std::string& oat_path, const std::string& new_ext) {
  // A standard dalvik-cache entry. Replace ".dex" with `new_ext`.
  if (EndsWith(oat_path, ".dex")) {
    std::string new_path = oat_path;
    new_path.replace(new_path.length() - strlen(".dex"), strlen(".dex"), new_ext);
    CHECK(EndsWith(new_path, new_ext));
    return new_path;
  }

  // An odex entry. Not that this may not be an extension, e.g., in the OTA
  // case (where the base name will have an extension for the B artifact).
  size_t odex_pos = oat_path.rfind(".odex");
  if (odex_pos != std::string::npos) {
    std::string new_path = oat_path;
    new_path.replace(odex_pos, strlen(".odex"), new_ext);
    CHECK_NE(new_path.find(new_ext), std::string::npos);
    return new_path;
  }

  // Don't know how to handle this.
  return "";
}

// Translate the given oat path to an art (app image) path. An empty string
// denotes an error.
static std::string create_image_filename(const std::string& oat_path) {
    return replace_file_extension(oat_path, ".art");
}

// Translate the given oat path to a vdex path. An empty string denotes an error.
static std::string create_vdex_filename(const std::string& oat_path) {
    return replace_file_extension(oat_path, ".vdex");
}

static int open_output_file(const char* file_name, bool recreate, int permissions) {
    int flags = O_RDWR | O_CREAT;
    if (recreate) {
        if (unlink(file_name) < 0) {
            if (errno != ENOENT) {
                PLOG(ERROR) << "open_output_file: Couldn't unlink " << file_name;
            }
        }
        flags |= O_EXCL;
    }
    return open(file_name, flags, permissions);
}

static bool set_permissions_and_ownership(
        int fd, bool is_public, int uid, const char* path, bool is_secondary_dex) {
    // Primary apks are owned by the system. Secondary dex files are owned by the app.
    int owning_uid = is_secondary_dex ? uid : AID_SYSTEM;
    if (fchmod(fd,
               S_IRUSR|S_IWUSR|S_IRGRP |
               (is_public ? S_IROTH : 0)) < 0) {
        ALOGE("installd cannot chmod '%s' during dexopt\n", path);
        return false;
    } else if (fchown(fd, owning_uid, uid) < 0) {
        ALOGE("installd cannot chown '%s' during dexopt\n", path);
        return false;
    }
    return true;
}

static bool IsOutputDalvikCache(const char* oat_dir) {
  // InstallerConnection.java (which invokes installd) transforms Java null arguments
  // into '!'. Play it safe by handling it both.
  // TODO: ensure we never get null.
  // TODO: pass a flag instead of inferring if the output is dalvik cache.
  return oat_dir == nullptr || oat_dir[0] == '!';
}

// Best-effort check whether we can fit the the path into our buffers.
// Note: the cache path will require an additional 5 bytes for ".swap", but we'll try to run
// without a swap file, if necessary. Reference profiles file also add an extra ".prof"
// extension to the cache path (5 bytes).
// TODO(calin): move away from char* buffers and PKG_PATH_MAX.
static bool validate_dex_path_size(const std::string& dex_path) {
    if (dex_path.size() >= (PKG_PATH_MAX - 8)) {
        LOG(ERROR) << "dex_path too long: " << dex_path;
        return false;
    }
    return true;
}

static bool create_oat_out_path(const char* apk_path, const char* instruction_set,
            const char* oat_dir, bool is_secondary_dex, /*out*/ char* out_oat_path) {
    if (!validate_dex_path_size(apk_path)) {
        return false;
    }

    if (!IsOutputDalvikCache(oat_dir)) {
        // Oat dirs for secondary dex files are already validated.
        if (!is_secondary_dex && validate_apk_path(oat_dir)) {
            ALOGE("cannot validate apk path with oat_dir '%s'\n", oat_dir);
            return false;
        }
        if (!calculate_oat_file_path(out_oat_path, oat_dir, apk_path, instruction_set)) {
            return false;
        }
    } else {
        if (!create_cache_path(out_oat_path, apk_path, instruction_set)) {
            return false;
        }
    }
    return true;
}

// Helper for fd management. This is similar to a unique_fd in that it closes the file descriptor
// on destruction. It will also run the given cleanup (unless told not to) after closing.
//
// Usage example:
//
//   Dex2oatFileWrapper file(open(...),
//                                                   [name]() {
//                                                       unlink(name.c_str());
//                                                   });
//   // Note: care needs to be taken about name, as it needs to have a lifetime longer than the
//            wrapper if captured as a reference.
//
//   if (file.get() == -1) {
//       // Error opening...
//   }
//
//   ...
//   if (error) {
//       // At this point, when the Dex2oatFileWrapper is destructed, the cleanup function will run
//       // and delete the file (after the fd is closed).
//       return -1;
//   }
//
//   (Success case)
//   file.SetCleanup(false);
//   // At this point, when the Dex2oatFileWrapper is destructed, the cleanup function will not run
//   // (leaving the file around; after the fd is closed).
//
class Dex2oatFileWrapper {
 public:
    Dex2oatFileWrapper() : value_(-1), cleanup_(), do_cleanup_(true), auto_close_(true) {
    }

    Dex2oatFileWrapper(int value, std::function<void ()> cleanup)
            : value_(value), cleanup_(cleanup), do_cleanup_(true), auto_close_(true) {}

    Dex2oatFileWrapper(Dex2oatFileWrapper&& other) {
        value_ = other.value_;
        cleanup_ = other.cleanup_;
        do_cleanup_ = other.do_cleanup_;
        auto_close_ = other.auto_close_;
        other.release();
    }

    Dex2oatFileWrapper& operator=(Dex2oatFileWrapper&& other) {
        value_ = other.value_;
        cleanup_ = other.cleanup_;
        do_cleanup_ = other.do_cleanup_;
        auto_close_ = other.auto_close_;
        other.release();
        return *this;
    }

    ~Dex2oatFileWrapper() {
        reset(-1);
    }

    int get() {
        return value_;
    }

    void SetCleanup(bool cleanup) {
        do_cleanup_ = cleanup;
    }

    void reset(int new_value) {
        if (auto_close_ && value_ >= 0) {
            close(value_);
        }
        if (do_cleanup_ && cleanup_ != nullptr) {
            cleanup_();
        }

        value_ = new_value;
    }

    void reset(int new_value, std::function<void ()> new_cleanup) {
        if (auto_close_ && value_ >= 0) {
            close(value_);
        }
        if (do_cleanup_ && cleanup_ != nullptr) {
            cleanup_();
        }

        value_ = new_value;
        cleanup_ = new_cleanup;
    }

    void DisableAutoClose() {
        auto_close_ = false;
    }

 private:
    void release() {
        value_ = -1;
        do_cleanup_ = false;
        cleanup_ = nullptr;
    }
    int value_;
    std::function<void ()> cleanup_;
    bool do_cleanup_;
    bool auto_close_;
};

// (re)Creates the app image if needed.
Dex2oatFileWrapper maybe_open_app_image(const char* out_oat_path,
        bool generate_app_image, bool is_public, int uid, bool is_secondary_dex) {

    // We don't create an image for secondary dex files.
    if (is_secondary_dex) {
        return Dex2oatFileWrapper();
    }

    const std::string image_path = create_image_filename(out_oat_path);
    if (image_path.empty()) {
        // Happens when the out_oat_path has an unknown extension.
        return Dex2oatFileWrapper();
    }

    // In case there is a stale image, remove it now. Ignore any error.
    unlink(image_path.c_str());

    // Not enabled, exit.
    if (!generate_app_image) {
        return Dex2oatFileWrapper();
    }
    std::string app_image_format = GetProperty("dalvik.vm.appimageformat", "");
    if (app_image_format.empty()) {
        return Dex2oatFileWrapper();
    }
    // Recreate is true since we do not want to modify a mapped image. If the app is
    // already running and we modify the image file, it can cause crashes (b/27493510).
    Dex2oatFileWrapper wrapper_fd(
            open_output_file(image_path.c_str(), true /*recreate*/, 0600 /*permissions*/),
            [image_path]() { unlink(image_path.c_str()); });
    if (wrapper_fd.get() < 0) {
        // Could not create application image file. Go on since we can compile without it.
        LOG(ERROR) << "installd could not create '" << image_path
                << "' for image file during dexopt";
         // If we have a valid image file path but no image fd, explicitly erase the image file.
        if (unlink(image_path.c_str()) < 0) {
            if (errno != ENOENT) {
                PLOG(ERROR) << "Couldn't unlink image file " << image_path;
            }
        }
    } else if (!set_permissions_and_ownership(
                wrapper_fd.get(), is_public, uid, image_path.c_str(), is_secondary_dex)) {
        ALOGE("installd cannot set owner '%s' for image during dexopt\n", image_path.c_str());
        wrapper_fd.reset(-1);
    }

    return wrapper_fd;
}

// Creates the dexopt swap file if necessary and return its fd.
// Returns -1 if there's no need for a swap or in case of errors.
unique_fd maybe_open_dexopt_swap_file(const char* out_oat_path) {
    if (!ShouldUseSwapFileForDexopt()) {
        return invalid_unique_fd();
    }
    auto swap_file_name = std::string(out_oat_path) + ".swap";
    unique_fd swap_fd(open_output_file(
            swap_file_name.c_str(), /*recreate*/true, /*permissions*/0600));
    if (swap_fd.get() < 0) {
        // Could not create swap file. Optimistically go on and hope that we can compile
        // without it.
        ALOGE("installd could not create '%s' for swap during dexopt\n", swap_file_name.c_str());
    } else {
        // Immediately unlink. We don't really want to hit flash.
        if (unlink(swap_file_name.c_str()) < 0) {
            PLOG(ERROR) << "Couldn't unlink swap file " << swap_file_name;
        }
    }
    return swap_fd;
}

// Opens the reference profiles if needed.
// Note that the reference profile might not exist so it's OK if the fd will be -1.
Dex2oatFileWrapper maybe_open_reference_profile(const std::string& pkgname,
        const std::string& dex_path, const char* profile_name, bool profile_guided,
        bool is_public, int uid, bool is_secondary_dex) {
    // If we are not profile guided compilation, or we are compiling system server
    // do not bother to open the profiles; we won't be using them.
    if (!profile_guided || (pkgname[0] == '*')) {
        return Dex2oatFileWrapper();
    }

    // If this is a secondary dex path which is public do not open the profile.
    // We cannot compile public secondary dex paths with profiles. That's because
    // it will expose how the dex files are used by their owner.
    //
    // Note that the PackageManager is responsible to set the is_public flag for
    // primary apks and we do not check it here. In some cases, e.g. when
    // compiling with a public profile from the .dm file the PackageManager will
    // set is_public toghether with the profile guided compilation.
    if (is_secondary_dex && is_public) {
        return Dex2oatFileWrapper();
    }

    // Open reference profile in read only mode as dex2oat does not get write permissions.
    std::string location;
    if (is_secondary_dex) {
        location = dex_path;
    } else {
        if (profile_name == nullptr) {
            // This path is taken for system server re-compilation lunched from ZygoteInit.
            return Dex2oatFileWrapper();
        } else {
            location = profile_name;
        }
    }
    unique_fd ufd = open_reference_profile(uid, pkgname, location, /*read_write*/false,
            is_secondary_dex);
    const auto& cleanup = [pkgname, location, is_secondary_dex]() {
        clear_reference_profile(pkgname, location, is_secondary_dex);
    };
    return Dex2oatFileWrapper(ufd.release(), cleanup);
}

// Opens the vdex files and assigns the input fd to in_vdex_wrapper_fd and the output fd to
// out_vdex_wrapper_fd. Returns true for success or false in case of errors.
bool open_vdex_files_for_dex2oat(const char* apk_path, const char* out_oat_path, int dexopt_needed,
        const char* instruction_set, bool is_public, int uid, bool is_secondary_dex,
        bool profile_guided, Dex2oatFileWrapper* in_vdex_wrapper_fd,
        Dex2oatFileWrapper* out_vdex_wrapper_fd) {
    CHECK(in_vdex_wrapper_fd != nullptr);
    CHECK(out_vdex_wrapper_fd != nullptr);
    // Open the existing VDEX. We do this before creating the new output VDEX, which will
    // unlink the old one.
    char in_odex_path[PKG_PATH_MAX];
    int dexopt_action = abs(dexopt_needed);
    bool is_odex_location = dexopt_needed < 0;
    std::string in_vdex_path_str;

    // Infer the name of the output VDEX.
    const std::string out_vdex_path_str = create_vdex_filename(out_oat_path);
    if (out_vdex_path_str.empty()) {
        return false;
    }

    bool update_vdex_in_place = false;
    if (dexopt_action != DEX2OAT_FROM_SCRATCH) {
        // Open the possibly existing vdex. If none exist, we pass -1 to dex2oat for input-vdex-fd.
        const char* path = nullptr;
        if (is_odex_location) {
            if (calculate_odex_file_path(in_odex_path, apk_path, instruction_set)) {
                path = in_odex_path;
            } else {
                ALOGE("installd cannot compute input vdex location for '%s'\n", apk_path);
                return false;
            }
        } else {
            path = out_oat_path;
        }
        in_vdex_path_str = create_vdex_filename(path);
        if (in_vdex_path_str.empty()) {
            ALOGE("installd cannot compute input vdex location for '%s'\n", path);
            return false;
        }
        // We can update in place when all these conditions are met:
        // 1) The vdex location to write to is the same as the vdex location to read (vdex files
        //    on /system typically cannot be updated in place).
        // 2) We dex2oat due to boot image change, because we then know the existing vdex file
        //    cannot be currently used by a running process.
        // 3) We are not doing a profile guided compilation, because dexlayout requires two
        //    different vdex files to operate.
        update_vdex_in_place =
            (in_vdex_path_str == out_vdex_path_str) &&
            (dexopt_action == DEX2OAT_FOR_BOOT_IMAGE) &&
            !profile_guided;
        if (update_vdex_in_place) {
            // Open the file read-write to be able to update it.
            in_vdex_wrapper_fd->reset(open(in_vdex_path_str.c_str(), O_RDWR, 0));
            if (in_vdex_wrapper_fd->get() == -1) {
                // If we failed to open the file, we cannot update it in place.
                update_vdex_in_place = false;
            }
        } else {
            in_vdex_wrapper_fd->reset(open(in_vdex_path_str.c_str(), O_RDONLY, 0));
        }
    }

    // If we are updating the vdex in place, we do not need to recreate a vdex,
    // and can use the same existing one.
    if (update_vdex_in_place) {
        // We unlink the file in case the invocation of dex2oat fails, to ensure we don't
        // have bogus stale vdex files.
        out_vdex_wrapper_fd->reset(
              in_vdex_wrapper_fd->get(),
              [out_vdex_path_str]() { unlink(out_vdex_path_str.c_str()); });
        // Disable auto close for the in wrapper fd (it will be done when destructing the out
        // wrapper).
        in_vdex_wrapper_fd->DisableAutoClose();
    } else {
        out_vdex_wrapper_fd->reset(
              open_output_file(out_vdex_path_str.c_str(), /*recreate*/true, /*permissions*/0644),
              [out_vdex_path_str]() { unlink(out_vdex_path_str.c_str()); });
        if (out_vdex_wrapper_fd->get() < 0) {
            ALOGE("installd cannot open vdex'%s' during dexopt\n", out_vdex_path_str.c_str());
            return false;
        }
    }
    if (!set_permissions_and_ownership(out_vdex_wrapper_fd->get(), is_public, uid,
            out_vdex_path_str.c_str(), is_secondary_dex)) {
        ALOGE("installd cannot set owner '%s' for vdex during dexopt\n", out_vdex_path_str.c_str());
        return false;
    }

    // If we got here we successfully opened the vdex files.
    return true;
}

// Opens the output oat file for the given apk.
// If successful it stores the output path into out_oat_path and returns true.
Dex2oatFileWrapper open_oat_out_file(const char* apk_path, const char* oat_dir,
        bool is_public, int uid, const char* instruction_set, bool is_secondary_dex,
        char* out_oat_path) {
    if (!create_oat_out_path(apk_path, instruction_set, oat_dir, is_secondary_dex, out_oat_path)) {
        return Dex2oatFileWrapper();
    }
    const std::string out_oat_path_str(out_oat_path);
    Dex2oatFileWrapper wrapper_fd(
            open_output_file(out_oat_path, /*recreate*/true, /*permissions*/0644),
            [out_oat_path_str]() { unlink(out_oat_path_str.c_str()); });
    if (wrapper_fd.get() < 0) {
        PLOG(ERROR) << "installd cannot open output during dexopt" <<  out_oat_path;
    } else if (!set_permissions_and_ownership(
                wrapper_fd.get(), is_public, uid, out_oat_path, is_secondary_dex)) {
        ALOGE("installd cannot set owner '%s' for output during dexopt\n", out_oat_path);
        wrapper_fd.reset(-1);
    }
    return wrapper_fd;
}

// Creates RDONLY fds for oat and vdex files, if exist.
// Returns false if it fails to create oat out path for the given apk path.
// Note that the method returns true even if the files could not be opened.
bool maybe_open_oat_and_vdex_file(const std::string& apk_path,
                                  const std::string& oat_dir,
                                  const std::string& instruction_set,
                                  bool is_secondary_dex,
                                  unique_fd* oat_file_fd,
                                  unique_fd* vdex_file_fd) {
    char oat_path[PKG_PATH_MAX];
    if (!create_oat_out_path(apk_path.c_str(),
                             instruction_set.c_str(),
                             oat_dir.c_str(),
                             is_secondary_dex,
                             oat_path)) {
        LOG(ERROR) << "Could not create oat out path for "
                << apk_path << " with oat dir " << oat_dir;
        return false;
    }
    oat_file_fd->reset(open(oat_path, O_RDONLY));
    if (oat_file_fd->get() < 0) {
        PLOG(INFO) << "installd cannot open oat file during dexopt" <<  oat_path;
    }

    std::string vdex_filename = create_vdex_filename(oat_path);
    vdex_file_fd->reset(open(vdex_filename.c_str(), O_RDONLY));
    if (vdex_file_fd->get() < 0) {
        PLOG(INFO) << "installd cannot open vdex file during dexopt" <<  vdex_filename;
    }

    return true;
}

// Updates the access times of out_oat_path based on those from apk_path.
void update_out_oat_access_times(const char* apk_path, const char* out_oat_path) {
    struct stat input_stat;
    memset(&input_stat, 0, sizeof(input_stat));
    if (stat(apk_path, &input_stat) != 0) {
        PLOG(ERROR) << "Could not stat " << apk_path << " during dexopt";
        return;
    }

    struct utimbuf ut;
    ut.actime = input_stat.st_atime;
    ut.modtime = input_stat.st_mtime;
    if (utime(out_oat_path, &ut) != 0) {
        PLOG(WARNING) << "Could not update access times for " << apk_path << " during dexopt";
    }
}

// Runs (execv) dexoptanalyzer on the given arguments.
// The analyzer will check if the dex_file needs to be (re)compiled to match the compiler_filter.
// If this is for a profile guided compilation, profile_was_updated will tell whether or not
// the profile has changed.
class RunDexoptAnalyzer : public ExecVHelper {
 public:
    RunDexoptAnalyzer(const std::string& dex_file,
                    int vdex_fd,
                    int oat_fd,
                    int zip_fd,
                    const std::string& instruction_set,
                    const std::string& compiler_filter,
                    bool profile_was_updated,
                    bool downgrade,
                    const char* class_loader_context) {
        CHECK_GE(zip_fd, 0);
        const char* dexoptanalyzer_bin =
                is_debug_runtime()
                        ? "/system/bin/dexoptanalyzerd"
                        : "/system/bin/dexoptanalyzer";

        std::string dex_file_arg = "--dex-file=" + dex_file;
        std::string oat_fd_arg = "--oat-fd=" + std::to_string(oat_fd);
        std::string vdex_fd_arg = "--vdex-fd=" + std::to_string(vdex_fd);
        std::string zip_fd_arg = "--zip-fd=" + std::to_string(zip_fd);
        std::string isa_arg = "--isa=" + instruction_set;
        std::string compiler_filter_arg = "--compiler-filter=" + compiler_filter;
        const char* assume_profile_changed = "--assume-profile-changed";
        const char* downgrade_flag = "--downgrade";
        std::string class_loader_context_arg = "--class-loader-context=";
        if (class_loader_context != nullptr) {
            class_loader_context_arg += class_loader_context;
        }

        // program name, dex file, isa, filter
        AddArg(dex_file_arg);
        AddArg(isa_arg);
        AddArg(compiler_filter_arg);
        if (oat_fd >= 0) {
            AddArg(oat_fd_arg);
        }
        if (vdex_fd >= 0) {
            AddArg(vdex_fd_arg);
        }
        AddArg(zip_fd_arg.c_str());
        if (profile_was_updated) {
            AddArg(assume_profile_changed);
        }
        if (downgrade) {
            AddArg(downgrade_flag);
        }
        if (class_loader_context != nullptr) {
            AddArg(class_loader_context_arg.c_str());
        }

        PrepareArgs(dexoptanalyzer_bin);
    }
};

// Prepares the oat dir for the secondary dex files.
static bool prepare_secondary_dex_oat_dir(const std::string& dex_path, int uid,
        const char* instruction_set) {
    unsigned long dirIndex = dex_path.rfind('/');
    if (dirIndex == std::string::npos) {
        LOG(ERROR ) << "Unexpected dir structure for secondary dex " << dex_path;
        return false;
    }
    std::string dex_dir = dex_path.substr(0, dirIndex);

    // Create oat file output directory.
    mode_t oat_dir_mode = S_IRWXU | S_IRWXG | S_IXOTH;
    if (prepare_app_cache_dir(dex_dir, "oat", oat_dir_mode, uid, uid) != 0) {
        LOG(ERROR) << "Could not prepare oat dir for secondary dex: " << dex_path;
        return false;
    }

    char oat_dir[PKG_PATH_MAX];
    snprintf(oat_dir, PKG_PATH_MAX, "%s/oat", dex_dir.c_str());

    if (prepare_app_cache_dir(oat_dir, instruction_set, oat_dir_mode, uid, uid) != 0) {
        LOG(ERROR) << "Could not prepare oat/isa dir for secondary dex: " << dex_path;
        return false;
    }

    return true;
}

// Return codes for identifying the reason why dexoptanalyzer was not invoked when processing
// secondary dex files. This return codes are returned by the child process created for
// analyzing secondary dex files in process_secondary_dex_dexopt.

enum DexoptAnalyzerSkipCodes {
  // The dexoptanalyzer was not invoked because of validation or IO errors.
  // Specific errors are encoded in the name.
  kSecondaryDexDexoptAnalyzerSkippedValidatePath = 200,
  kSecondaryDexDexoptAnalyzerSkippedOpenZip = 201,
  kSecondaryDexDexoptAnalyzerSkippedPrepareDir = 202,
  kSecondaryDexDexoptAnalyzerSkippedOpenOutput = 203,
  kSecondaryDexDexoptAnalyzerSkippedFailExec = 204,
  // The dexoptanalyzer was not invoked because the dex file does not exist anymore.
  kSecondaryDexDexoptAnalyzerSkippedNoFile = 205,
};

// Verifies the result of analyzing secondary dex files from process_secondary_dex_dexopt.
// If the result is valid returns true and sets dexopt_needed_out to a valid value.
// Returns false for errors or unexpected result values.
// The result is expected to be either one of SECONDARY_DEX_* codes or a valid exit code
// of dexoptanalyzer.
static bool process_secondary_dexoptanalyzer_result(const std::string& dex_path, int result,
            int* dexopt_needed_out, std::string* error_msg) {
    // The result values are defined in dexoptanalyzer.
    switch (result) {
        case 0:  // dexoptanalyzer: no_dexopt_needed
            *dexopt_needed_out = NO_DEXOPT_NEEDED; return true;
        case 1:  // dexoptanalyzer: dex2oat_from_scratch
            *dexopt_needed_out = DEX2OAT_FROM_SCRATCH; return true;
        case 4:  // dexoptanalyzer: dex2oat_for_bootimage_odex
            *dexopt_needed_out = -DEX2OAT_FOR_BOOT_IMAGE; return true;
        case 5:  // dexoptanalyzer: dex2oat_for_filter_odex
            *dexopt_needed_out = -DEX2OAT_FOR_FILTER; return true;
        case 2:  // dexoptanalyzer: dex2oat_for_bootimage_oat
        case 3:  // dexoptanalyzer: dex2oat_for_filter_oat
            *error_msg = StringPrintf("Dexoptanalyzer return the status of an oat file."
                                      " Expected odex file status for secondary dex %s"
                                      " : dexoptanalyzer result=%d",
                                      dex_path.c_str(),
                                      result);
            return false;
    }

    // Use a second switch for enum switch-case analysis.
    switch (static_cast<DexoptAnalyzerSkipCodes>(result)) {
        case kSecondaryDexDexoptAnalyzerSkippedNoFile:
            // If the file does not exist there's no need for dexopt.
            *dexopt_needed_out = NO_DEXOPT_NEEDED;
            return true;

        case kSecondaryDexDexoptAnalyzerSkippedValidatePath:
            *error_msg = "Dexoptanalyzer path validation failed";
            return false;
        case kSecondaryDexDexoptAnalyzerSkippedOpenZip:
            *error_msg = "Dexoptanalyzer open zip failed";
            return false;
        case kSecondaryDexDexoptAnalyzerSkippedPrepareDir:
            *error_msg = "Dexoptanalyzer dir preparation failed";
            return false;
        case kSecondaryDexDexoptAnalyzerSkippedOpenOutput:
            *error_msg = "Dexoptanalyzer open output failed";
            return false;
        case kSecondaryDexDexoptAnalyzerSkippedFailExec:
            *error_msg = "Dexoptanalyzer failed to execute";
            return false;
    }

    *error_msg = StringPrintf("Unexpected result from analyzing secondary dex %s result=%d",
                              dex_path.c_str(),
                              result);
    return false;
}

enum SecondaryDexAccess {
    kSecondaryDexAccessReadOk = 0,
    kSecondaryDexAccessDoesNotExist = 1,
    kSecondaryDexAccessPermissionError = 2,
    kSecondaryDexAccessIOError = 3
};

static SecondaryDexAccess check_secondary_dex_access(const std::string& dex_path) {
    // Check if the path exists and can be read. If not, there's nothing to do.
    if (access(dex_path.c_str(), R_OK) == 0) {
        return kSecondaryDexAccessReadOk;
    } else {
        if (errno == ENOENT) {
            LOG(INFO) << "Secondary dex does not exist: " <<  dex_path;
            return kSecondaryDexAccessDoesNotExist;
        } else {
            PLOG(ERROR) << "Could not access secondary dex " << dex_path;
            return errno == EACCES
                ? kSecondaryDexAccessPermissionError
                : kSecondaryDexAccessIOError;
        }
    }
}

static bool is_file_public(const std::string& filename) {
    struct stat file_stat;
    if (stat(filename.c_str(), &file_stat) == 0) {
        return (file_stat.st_mode & S_IROTH) != 0;
    }
    return false;
}

// Create the oat file structure for the secondary dex 'dex_path' and assign
// the individual path component to the 'out_' parameters.
static bool create_secondary_dex_oat_layout(const std::string& dex_path, const std::string& isa,
        char* out_oat_dir, char* out_oat_isa_dir, char* out_oat_path, std::string* error_msg) {
    size_t dirIndex = dex_path.rfind('/');
    if (dirIndex == std::string::npos) {
        *error_msg = std::string("Unexpected dir structure for dex file ").append(dex_path);
        return false;
    }
    // TODO(calin): we have similar computations in at lest 3 other places
    // (InstalldNativeService, otapropt and dexopt). Unify them and get rid of snprintf by
    // using string append.
    std::string apk_dir = dex_path.substr(0, dirIndex);
    snprintf(out_oat_dir, PKG_PATH_MAX, "%s/oat", apk_dir.c_str());
    snprintf(out_oat_isa_dir, PKG_PATH_MAX, "%s/%s", out_oat_dir, isa.c_str());

    if (!create_oat_out_path(dex_path.c_str(), isa.c_str(), out_oat_dir,
            /*is_secondary_dex*/true, out_oat_path)) {
        *error_msg = std::string("Could not create oat path for secondary dex ").append(dex_path);
        return false;
    }
    return true;
}

// Validate that the dexopt_flags contain a valid storage flag and convert that to an installd
// recognized storage flags (FLAG_STORAGE_CE or FLAG_STORAGE_DE).
static bool validate_dexopt_storage_flags(int dexopt_flags,
                                          int* out_storage_flag,
                                          std::string* error_msg) {
    if ((dexopt_flags & DEXOPT_STORAGE_CE) != 0) {
        *out_storage_flag = FLAG_STORAGE_CE;
        if ((dexopt_flags & DEXOPT_STORAGE_DE) != 0) {
            *error_msg = "Ambiguous secondary dex storage flag. Both, CE and DE, flags are set";
            return false;
        }
    } else if ((dexopt_flags & DEXOPT_STORAGE_DE) != 0) {
        *out_storage_flag = FLAG_STORAGE_DE;
    } else {
        *error_msg = "Secondary dex storage flag must be set";
        return false;
    }
    return true;
}

// Processes the dex_path as a secondary dex files and return true if the path dex file should
// be compiled. Returns false for errors (logged) or true if the secondary dex path was process
// successfully.
// When returning true, the output parameters will be:
//   - is_public_out: whether or not the oat file should not be made public
//   - dexopt_needed_out: valid OatFileAsssitant::DexOptNeeded
//   - oat_dir_out: the oat dir path where the oat file should be stored
static bool process_secondary_dex_dexopt(const std::string& dex_path, const char* pkgname,
        int dexopt_flags, const char* volume_uuid, int uid, const char* instruction_set,
        const char* compiler_filter, bool* is_public_out, int* dexopt_needed_out,
        std::string* oat_dir_out, bool downgrade, const char* class_loader_context,
        /* out */ std::string* error_msg) {
    LOG(DEBUG) << "Processing secondary dex path " << dex_path;
    int storage_flag;
    if (!validate_dexopt_storage_flags(dexopt_flags, &storage_flag, error_msg)) {
        LOG(ERROR) << *error_msg;
        return false;
    }
    // Compute the oat dir as it's not easy to extract it from the child computation.
    char oat_path[PKG_PATH_MAX];
    char oat_dir[PKG_PATH_MAX];
    char oat_isa_dir[PKG_PATH_MAX];
    if (!create_secondary_dex_oat_layout(
            dex_path, instruction_set, oat_dir, oat_isa_dir, oat_path, error_msg)) {
        LOG(ERROR) << "Could not create secondary odex layout: " << *error_msg;
        return false;
    }
    oat_dir_out->assign(oat_dir);

    pid_t pid = fork();
    if (pid == 0) {
        // child -- drop privileges before continuing.
        drop_capabilities(uid);

        // Validate the path structure.
        if (!validate_secondary_dex_path(pkgname, dex_path, volume_uuid, uid, storage_flag)) {
            LOG(ERROR) << "Could not validate secondary dex path " << dex_path;
            _exit(kSecondaryDexDexoptAnalyzerSkippedValidatePath);
        }

        // Open the dex file.
        unique_fd zip_fd;
        zip_fd.reset(open(dex_path.c_str(), O_RDONLY));
        if (zip_fd.get() < 0) {
            if (errno == ENOENT) {
                _exit(kSecondaryDexDexoptAnalyzerSkippedNoFile);
            } else {
                _exit(kSecondaryDexDexoptAnalyzerSkippedOpenZip);
            }
        }

        // Prepare the oat directories.
        if (!prepare_secondary_dex_oat_dir(dex_path, uid, instruction_set)) {
            _exit(kSecondaryDexDexoptAnalyzerSkippedPrepareDir);
        }

        // Open the vdex/oat files if any.
        unique_fd oat_file_fd;
        unique_fd vdex_file_fd;
        if (!maybe_open_oat_and_vdex_file(dex_path,
                                          *oat_dir_out,
                                          instruction_set,
                                          true /* is_secondary_dex */,
                                          &oat_file_fd,
                                          &vdex_file_fd)) {
            _exit(kSecondaryDexDexoptAnalyzerSkippedOpenOutput);
        }

        // Analyze profiles.
        bool profile_was_updated = analyze_profiles(uid, pkgname, dex_path,
                /*is_secondary_dex*/true);

        // Run dexoptanalyzer to get dexopt_needed code. This is not expected to return.
        // Note that we do not do it before the fork since opening the files is required to happen
        // after forking.
        RunDexoptAnalyzer run_dexopt_analyzer(dex_path,
                                              vdex_file_fd.get(),
                                              oat_file_fd.get(),
                                              zip_fd.get(),
                                              instruction_set,
                                              compiler_filter, profile_was_updated,
                                              downgrade,
                                              class_loader_context);
        run_dexopt_analyzer.Exec(kSecondaryDexDexoptAnalyzerSkippedFailExec);
    }

    /* parent */
    int result = wait_child(pid);
    if (!WIFEXITED(result)) {
        *error_msg = StringPrintf("dexoptanalyzer failed for path %s: 0x%04x",
                                  dex_path.c_str(),
                                  result);
        LOG(ERROR) << *error_msg;
        return false;
    }
    result = WEXITSTATUS(result);
    // Check that we successfully executed dexoptanalyzer.
    bool success = process_secondary_dexoptanalyzer_result(dex_path,
                                                           result,
                                                           dexopt_needed_out,
                                                           error_msg);
    if (!success) {
        LOG(ERROR) << *error_msg;
    }

    LOG(DEBUG) << "Processed secondary dex file " << dex_path << " result=" << result;

    // Run dexopt only if needed or forced.
    // Note that dexoptanalyzer is executed even if force compilation is enabled (because it
    // makes the code simpler; force compilation is only needed during tests).
    if (success &&
        (result != kSecondaryDexDexoptAnalyzerSkippedNoFile) &&
        ((dexopt_flags & DEXOPT_FORCE) != 0)) {
        *dexopt_needed_out = DEX2OAT_FROM_SCRATCH;
    }

    // Check if we should make the oat file public.
    // Note that if the dex file is not public the compiled code cannot be made public.
    // It is ok to check this flag outside in the parent process.
    *is_public_out = ((dexopt_flags & DEXOPT_PUBLIC) != 0) && is_file_public(dex_path);

    return success;
}

static std::string format_dexopt_error(int status, const char* dex_path) {
  if (WIFEXITED(status)) {
    int int_code = WEXITSTATUS(status);
    const char* code_name = get_return_code_name(static_cast<DexoptReturnCodes>(int_code));
    if (code_name != nullptr) {
      return StringPrintf("Dex2oat invocation for %s failed: %s", dex_path, code_name);
    }
  }
  return StringPrintf("Dex2oat invocation for %s failed with 0x%04x", dex_path, status);
}

int dexopt(const char* dex_path, uid_t uid, const char* pkgname, const char* instruction_set,
        int dexopt_needed, const char* oat_dir, int dexopt_flags, const char* compiler_filter,
        const char* volume_uuid, const char* class_loader_context, const char* se_info,
        bool downgrade, int target_sdk_version, const char* profile_name,
        const char* dex_metadata_path, const char* compilation_reason, std::string* error_msg) {
    CHECK(pkgname != nullptr);
    CHECK(pkgname[0] != 0);
    CHECK(error_msg != nullptr);
    CHECK_EQ(dexopt_flags & ~DEXOPT_MASK, 0)
        << "dexopt flags contains unknown fields: " << dexopt_flags;

    if (!validate_dex_path_size(dex_path)) {
        *error_msg = StringPrintf("Failed to validate %s", dex_path);
        return -1;
    }

    if (class_loader_context != nullptr && strlen(class_loader_context) > PKG_PATH_MAX) {
        *error_msg = StringPrintf("Class loader context exceeds the allowed size: %s",
                                  class_loader_context);
        LOG(ERROR) << *error_msg;
        return -1;
    }

    bool is_public = (dexopt_flags & DEXOPT_PUBLIC) != 0;
    bool debuggable = (dexopt_flags & DEXOPT_DEBUGGABLE) != 0;
    bool boot_complete = (dexopt_flags & DEXOPT_BOOTCOMPLETE) != 0;
    bool profile_guided = (dexopt_flags & DEXOPT_PROFILE_GUIDED) != 0;
    bool is_secondary_dex = (dexopt_flags & DEXOPT_SECONDARY_DEX) != 0;
    bool background_job_compile = (dexopt_flags & DEXOPT_IDLE_BACKGROUND_JOB) != 0;
    bool enable_hidden_api_checks = (dexopt_flags & DEXOPT_ENABLE_HIDDEN_API_CHECKS) != 0;
    bool generate_compact_dex = (dexopt_flags & DEXOPT_GENERATE_COMPACT_DEX) != 0;
    bool generate_app_image = (dexopt_flags & DEXOPT_GENERATE_APP_IMAGE) != 0;

    // Check if we're dealing with a secondary dex file and if we need to compile it.
    std::string oat_dir_str;
    if (is_secondary_dex) {
        if (process_secondary_dex_dexopt(dex_path, pkgname, dexopt_flags, volume_uuid, uid,
                instruction_set, compiler_filter, &is_public, &dexopt_needed, &oat_dir_str,
                downgrade, class_loader_context, error_msg)) {
            oat_dir = oat_dir_str.c_str();
            if (dexopt_needed == NO_DEXOPT_NEEDED) {
                return 0;  // Nothing to do, report success.
            }
        } else {
            if (error_msg->empty()) {  // TODO: Make this a CHECK.
                *error_msg = "Failed processing secondary.";
            }
            return -1;  // We had an error, logged in the process method.
        }
    } else {
        // Currently these flags are only use for secondary dex files.
        // Verify that they are not set for primary apks.
        CHECK((dexopt_flags & DEXOPT_STORAGE_CE) == 0);
        CHECK((dexopt_flags & DEXOPT_STORAGE_DE) == 0);
    }

    // Open the input file.
    unique_fd input_fd(open(dex_path, O_RDONLY, 0));
    if (input_fd.get() < 0) {
        *error_msg = StringPrintf("installd cannot open '%s' for input during dexopt", dex_path);
        LOG(ERROR) << *error_msg;
        return -1;
    }

    // Create the output OAT file.
    char out_oat_path[PKG_PATH_MAX];
    Dex2oatFileWrapper out_oat_fd = open_oat_out_file(dex_path, oat_dir, is_public, uid,
            instruction_set, is_secondary_dex, out_oat_path);
    if (out_oat_fd.get() < 0) {
        *error_msg = "Could not open out oat file.";
        return -1;
    }

    // Open vdex files.
    Dex2oatFileWrapper in_vdex_fd;
    Dex2oatFileWrapper out_vdex_fd;
    if (!open_vdex_files_for_dex2oat(dex_path, out_oat_path, dexopt_needed, instruction_set,
            is_public, uid, is_secondary_dex, profile_guided, &in_vdex_fd, &out_vdex_fd)) {
        *error_msg = "Could not open vdex files.";
        return -1;
    }

    // Ensure that the oat dir and the compiler artifacts of secondary dex files have the correct
    // selinux context (we generate them on the fly during the dexopt invocation and they don't
    // fully inherit their parent context).
    // Note that for primary apk the oat files are created before, in a separate installd
    // call which also does the restorecon. TODO(calin): unify the paths.
    if (is_secondary_dex) {
        if (selinux_android_restorecon_pkgdir(oat_dir, se_info, uid,
                SELINUX_ANDROID_RESTORECON_RECURSE)) {
            *error_msg = std::string("Failed to restorecon ").append(oat_dir);
            LOG(ERROR) << *error_msg;
            return -1;
        }
    }

    // Create a swap file if necessary.
    unique_fd swap_fd = maybe_open_dexopt_swap_file(out_oat_path);

    // Create the app image file if needed.
    Dex2oatFileWrapper image_fd = maybe_open_app_image(
            out_oat_path, generate_app_image, is_public, uid, is_secondary_dex);

    // Open the reference profile if needed.
    Dex2oatFileWrapper reference_profile_fd = maybe_open_reference_profile(
            pkgname, dex_path, profile_name, profile_guided, is_public, uid, is_secondary_dex);

    unique_fd dex_metadata_fd;
    if (dex_metadata_path != nullptr) {
        dex_metadata_fd.reset(TEMP_FAILURE_RETRY(open(dex_metadata_path, O_RDONLY | O_NOFOLLOW)));
        if (dex_metadata_fd.get() < 0) {
            PLOG(ERROR) << "Failed to open dex metadata file " << dex_metadata_path;
        }
    }

    LOG(VERBOSE) << "DexInv: --- BEGIN '" << dex_path << "' ---";

    RunDex2Oat runner(input_fd.get(),
                      out_oat_fd.get(),
                      in_vdex_fd.get(),
                      out_vdex_fd.get(),
                      image_fd.get(),
                      dex_path,
                      out_oat_path,
                      swap_fd.get(),
                      instruction_set,
                      compiler_filter,
                      debuggable,
                      boot_complete,
                      background_job_compile,
                      reference_profile_fd.get(),
                      class_loader_context,
                      target_sdk_version,
                      enable_hidden_api_checks,
                      generate_compact_dex,
                      dex_metadata_fd.get(),
                      compilation_reason);

    pid_t pid = fork();
    if (pid == 0) {
        /* child -- drop privileges before continuing */
        drop_capabilities(uid);

        SetDex2OatScheduling(boot_complete);
        if (flock(out_oat_fd.get(), LOCK_EX | LOCK_NB) != 0) {
            PLOG(ERROR) << "flock(" << out_oat_path << ") failed";
            _exit(DexoptReturnCodes::kFlock);
        }

        runner.Exec(DexoptReturnCodes::kDex2oatExec);
    } else {
        int res = wait_child(pid);
        if (res == 0) {
            LOG(VERBOSE) << "DexInv: --- END '" << dex_path << "' (success) ---";
        } else {
            LOG(VERBOSE) << "DexInv: --- END '" << dex_path << "' --- status=0x"
                         << std::hex << std::setw(4) << res << ", process failed";
            *error_msg = format_dexopt_error(res, dex_path);
            return res;
        }
    }

    update_out_oat_access_times(dex_path, out_oat_path);

    // We've been successful, don't delete output.
    out_oat_fd.SetCleanup(false);
    out_vdex_fd.SetCleanup(false);
    image_fd.SetCleanup(false);
    reference_profile_fd.SetCleanup(false);

    return 0;
}

// Try to remove the given directory. Log an error if the directory exists
// and is empty but could not be removed.
static bool rmdir_if_empty(const char* dir) {
    if (rmdir(dir) == 0) {
        return true;
    }
    if (errno == ENOENT || errno == ENOTEMPTY) {
        return true;
    }
    PLOG(ERROR) << "Failed to remove dir: " << dir;
    return false;
}

// Try to unlink the given file. Log an error if the file exists and could not
// be unlinked.
static bool unlink_if_exists(const std::string& file) {
    if (unlink(file.c_str()) == 0) {
        return true;
    }
    if (errno == ENOENT) {
        return true;

    }
    PLOG(ERROR) << "Could not unlink: " << file;
    return false;
}

enum ReconcileSecondaryDexResult {
    kReconcileSecondaryDexExists = 0,
    kReconcileSecondaryDexCleanedUp = 1,
    kReconcileSecondaryDexValidationError = 2,
    kReconcileSecondaryDexCleanUpError = 3,
    kReconcileSecondaryDexAccessIOError = 4,
};

// Reconcile the secondary dex 'dex_path' and its generated oat files.
// Return true if all the parameters are valid and the secondary dex file was
//   processed successfully (i.e. the dex_path either exists, or if not, its corresponding
//   oat/vdex/art files where deleted successfully). In this case, out_secondary_dex_exists
//   will be true if the secondary dex file still exists. If the secondary dex file does not exist,
//   the method cleans up any previously generated compiler artifacts (oat, vdex, art).
// Return false if there were errors during processing. In this case
//   out_secondary_dex_exists will be set to false.
bool reconcile_secondary_dex_file(const std::string& dex_path,
        const std::string& pkgname, int uid, const std::vector<std::string>& isas,
        const std::unique_ptr<std::string>& volume_uuid, int storage_flag,
        /*out*/bool* out_secondary_dex_exists) {
    *out_secondary_dex_exists = false;  // start by assuming the file does not exist.
    if (isas.size() == 0) {
        LOG(ERROR) << "reconcile_secondary_dex_file called with empty isas vector";
        return false;
    }

    if (storage_flag != FLAG_STORAGE_CE && storage_flag != FLAG_STORAGE_DE) {
        LOG(ERROR) << "reconcile_secondary_dex_file called with invalid storage_flag: "
                << storage_flag;
        return false;
    }

    // As a security measure we want to unlink art artifacts with the reduced capabilities
    // of the package user id. So we fork and drop capabilities in the child.
    pid_t pid = fork();
    if (pid == 0) {
        /* child -- drop privileges before continuing */
        drop_capabilities(uid);

        const char* volume_uuid_cstr = volume_uuid == nullptr ? nullptr : volume_uuid->c_str();
        if (!validate_secondary_dex_path(pkgname.c_str(), dex_path.c_str(), volume_uuid_cstr,
                uid, storage_flag)) {
            LOG(ERROR) << "Could not validate secondary dex path " << dex_path;
            _exit(kReconcileSecondaryDexValidationError);
        }

        SecondaryDexAccess access_check = check_secondary_dex_access(dex_path);
        switch (access_check) {
            case kSecondaryDexAccessDoesNotExist:
                 // File does not exist. Proceed with cleaning.
                break;
            case kSecondaryDexAccessReadOk: _exit(kReconcileSecondaryDexExists);
            case kSecondaryDexAccessIOError: _exit(kReconcileSecondaryDexAccessIOError);
            case kSecondaryDexAccessPermissionError: _exit(kReconcileSecondaryDexValidationError);
            default:
                LOG(ERROR) << "Unexpected result from check_secondary_dex_access: " << access_check;
                _exit(kReconcileSecondaryDexValidationError);
        }

        // The secondary dex does not exist anymore or it's. Clear any generated files.
        char oat_path[PKG_PATH_MAX];
        char oat_dir[PKG_PATH_MAX];
        char oat_isa_dir[PKG_PATH_MAX];
        bool result = true;
        for (size_t i = 0; i < isas.size(); i++) {
            std::string error_msg;
            if (!create_secondary_dex_oat_layout(
                    dex_path,isas[i], oat_dir, oat_isa_dir, oat_path, &error_msg)) {
                LOG(ERROR) << error_msg;
                _exit(kReconcileSecondaryDexValidationError);
            }

            // Delete oat/vdex/art files.
            result = unlink_if_exists(oat_path) && result;
            result = unlink_if_exists(create_vdex_filename(oat_path)) && result;
            result = unlink_if_exists(create_image_filename(oat_path)) && result;

            // Delete profiles.
            std::string current_profile = create_current_profile_path(
                multiuser_get_user_id(uid), pkgname, dex_path, /*is_secondary*/true);
            std::string reference_profile = create_reference_profile_path(
                pkgname, dex_path, /*is_secondary*/true);
            result = unlink_if_exists(current_profile) && result;
            result = unlink_if_exists(reference_profile) && result;

            // We upgraded once the location of current profile for secondary dex files.
            // Check for any previous left-overs and remove them as well.
            std::string old_current_profile = dex_path + ".prof";
            result = unlink_if_exists(old_current_profile);

            // Try removing the directories as well, they might be empty.
            result = rmdir_if_empty(oat_isa_dir) && result;
            result = rmdir_if_empty(oat_dir) && result;
        }
        if (!result) {
            PLOG(ERROR) << "Failed to clean secondary dex artifacts for location " << dex_path;
        }
        _exit(result ? kReconcileSecondaryDexCleanedUp : kReconcileSecondaryDexAccessIOError);
    }

    int return_code = wait_child(pid);
    if (!WIFEXITED(return_code)) {
        LOG(WARNING) << "reconcile dex failed for location " << dex_path << ": " << return_code;
    } else {
        return_code = WEXITSTATUS(return_code);
    }

    LOG(DEBUG) << "Reconcile secondary dex path " << dex_path << " result=" << return_code;

    switch (return_code) {
        case kReconcileSecondaryDexCleanedUp:
        case kReconcileSecondaryDexValidationError:
            // If we couldn't validate assume the dex file does not exist.
            // This will purge the entry from the PM records.
            *out_secondary_dex_exists = false;
            return true;
        case kReconcileSecondaryDexExists:
            *out_secondary_dex_exists = true;
            return true;
        case kReconcileSecondaryDexAccessIOError:
            // We had an access IO error.
            // Return false so that we can try again.
            // The value of out_secondary_dex_exists does not matter in this case and by convention
            // is set to false.
            *out_secondary_dex_exists = false;
            return false;
        default:
            LOG(ERROR) << "Unexpected code from reconcile_secondary_dex_file: " << return_code;
            *out_secondary_dex_exists = false;
            return false;
    }
}

// Compute and return the hash (SHA-256) of the secondary dex file at dex_path.
// Returns true if all parameters are valid and the hash successfully computed and stored in
// out_secondary_dex_hash.
// Also returns true with an empty hash if the file does not currently exist or is not accessible to
// the app.
// For any other errors (e.g. if any of the parameters are invalid) returns false.
bool hash_secondary_dex_file(const std::string& dex_path, const std::string& pkgname, int uid,
        const std::unique_ptr<std::string>& volume_uuid, int storage_flag,
        std::vector<uint8_t>* out_secondary_dex_hash) {
    out_secondary_dex_hash->clear();

    const char* volume_uuid_cstr = volume_uuid == nullptr ? nullptr : volume_uuid->c_str();

    if (storage_flag != FLAG_STORAGE_CE && storage_flag != FLAG_STORAGE_DE) {
        LOG(ERROR) << "hash_secondary_dex_file called with invalid storage_flag: "
                << storage_flag;
        return false;
    }

    // Pipe to get the hash result back from our child process.
    unique_fd pipe_read, pipe_write;
    if (!Pipe(&pipe_read, &pipe_write)) {
        PLOG(ERROR) << "Failed to create pipe";
        return false;
    }

    // Fork so that actual access to the files is done in the app's own UID, to ensure we only
    // access data the app itself can access.
    pid_t pid = fork();
    if (pid == 0) {
        // child -- drop privileges before continuing
        drop_capabilities(uid);
        pipe_read.reset();

        if (!validate_secondary_dex_path(pkgname, dex_path, volume_uuid_cstr, uid, storage_flag)) {
            LOG(ERROR) << "Could not validate secondary dex path " << dex_path;
            _exit(DexoptReturnCodes::kHashValidatePath);
        }

        unique_fd fd(TEMP_FAILURE_RETRY(open(dex_path.c_str(), O_RDONLY | O_CLOEXEC | O_NOFOLLOW)));
        if (fd == -1) {
            if (errno == EACCES || errno == ENOENT) {
                // Not treated as an error.
                _exit(0);
            }
            PLOG(ERROR) << "Failed to open secondary dex " << dex_path;
            _exit(DexoptReturnCodes::kHashOpenPath);
        }

        SHA256_CTX ctx;
        SHA256_Init(&ctx);

        std::vector<uint8_t> buffer(65536);
        while (true) {
            ssize_t bytes_read = TEMP_FAILURE_RETRY(read(fd, buffer.data(), buffer.size()));
            if (bytes_read == 0) {
                break;
            } else if (bytes_read == -1) {
                PLOG(ERROR) << "Failed to read secondary dex " << dex_path;
                _exit(DexoptReturnCodes::kHashReadDex);
            }

            SHA256_Update(&ctx, buffer.data(), bytes_read);
        }

        std::array<uint8_t, SHA256_DIGEST_LENGTH> hash;
        SHA256_Final(hash.data(), &ctx);
        if (!WriteFully(pipe_write, hash.data(), hash.size())) {
            _exit(DexoptReturnCodes::kHashWrite);
        }

        _exit(0);
    }

    // parent
    pipe_write.reset();

    out_secondary_dex_hash->resize(SHA256_DIGEST_LENGTH);
    if (!ReadFully(pipe_read, out_secondary_dex_hash->data(), out_secondary_dex_hash->size())) {
        out_secondary_dex_hash->clear();
    }
    return wait_child(pid) == 0;
}

// Helper for move_ab, so that we can have common failure-case cleanup.
static bool unlink_and_rename(const char* from, const char* to) {
    // Check whether "from" exists, and if so whether it's regular. If it is, unlink. Otherwise,
    // return a failure.
    struct stat s;
    if (stat(to, &s) == 0) {
        if (!S_ISREG(s.st_mode)) {
            LOG(ERROR) << from << " is not a regular file to replace for A/B.";
            return false;
        }
        if (unlink(to) != 0) {
            LOG(ERROR) << "Could not unlink " << to << " to move A/B.";
            return false;
        }
    } else {
        // This may be a permission problem. We could investigate the error code, but we'll just
        // let the rename failure do the work for us.
    }

    // Try to rename "to" to "from."
    if (rename(from, to) != 0) {
        PLOG(ERROR) << "Could not rename " << from << " to " << to;
        return false;
    }
    return true;
}

// Move/rename a B artifact (from) to an A artifact (to).
static bool move_ab_path(const std::string& b_path, const std::string& a_path) {
    // Check whether B exists.
    {
        struct stat s;
        if (stat(b_path.c_str(), &s) != 0) {
            // Silently ignore for now. The service calling this isn't smart enough to understand
            // lack of artifacts at the moment.
            return false;
        }
        if (!S_ISREG(s.st_mode)) {
            LOG(ERROR) << "A/B artifact " << b_path << " is not a regular file.";
            // Try to unlink, but swallow errors.
            unlink(b_path.c_str());
            return false;
        }
    }

    // Rename B to A.
    if (!unlink_and_rename(b_path.c_str(), a_path.c_str())) {
        // Delete the b_path so we don't try again (or fail earlier).
        if (unlink(b_path.c_str()) != 0) {
            PLOG(ERROR) << "Could not unlink " << b_path;
        }

        return false;
    }

    return true;
}

bool move_ab(const char* apk_path, const char* instruction_set, const char* oat_dir) {
    // Get the current slot suffix. No suffix, no A/B.
    const std::string slot_suffix = GetProperty("ro.boot.slot_suffix", "");
    if (slot_suffix.empty()) {
        return false;
    }

    if (!ValidateTargetSlotSuffix(slot_suffix)) {
        LOG(ERROR) << "Target slot suffix not legal: " << slot_suffix;
        return false;
    }

    // Validate other inputs.
    if (validate_apk_path(apk_path) != 0) {
        LOG(ERROR) << "Invalid apk_path: " << apk_path;
        return false;
    }
    if (validate_apk_path(oat_dir) != 0) {
        LOG(ERROR) << "Invalid oat_dir: " << oat_dir;
        return false;
    }

    char a_path[PKG_PATH_MAX];
    if (!calculate_oat_file_path(a_path, oat_dir, apk_path, instruction_set)) {
        return false;
    }
    const std::string a_vdex_path = create_vdex_filename(a_path);
    const std::string a_image_path = create_image_filename(a_path);

    // B path = A path + slot suffix.
    const std::string b_path = StringPrintf("%s.%s", a_path, slot_suffix.c_str());
    const std::string b_vdex_path = StringPrintf("%s.%s", a_vdex_path.c_str(), slot_suffix.c_str());
    const std::string b_image_path = StringPrintf("%s.%s",
                                                  a_image_path.c_str(),
                                                  slot_suffix.c_str());

    bool success = true;
    if (move_ab_path(b_path, a_path)) {
        if (move_ab_path(b_vdex_path, a_vdex_path)) {
            // Note: we can live without an app image. As such, ignore failure to move the image file.
            //       If we decide to require the app image, or the app image being moved correctly,
            //       then change accordingly.
            constexpr bool kIgnoreAppImageFailure = true;

            if (!a_image_path.empty()) {
                if (!move_ab_path(b_image_path, a_image_path)) {
                    unlink(a_image_path.c_str());
                    if (!kIgnoreAppImageFailure) {
                        success = false;
                    }
                }
            }
        } else {
            // Cleanup: delete B image, ignore errors.
            unlink(b_image_path.c_str());
            success = false;
        }
    } else {
        // Cleanup: delete B image, ignore errors.
        unlink(b_vdex_path.c_str());
        unlink(b_image_path.c_str());
        success = false;
    }
    return success;
}

bool delete_odex(const char* apk_path, const char* instruction_set, const char* oat_dir) {
    // Delete the oat/odex file.
    char out_path[PKG_PATH_MAX];
    if (!create_oat_out_path(apk_path, instruction_set, oat_dir,
            /*is_secondary_dex*/false, out_path)) {
        return false;
    }

    // In case of a permission failure report the issue. Otherwise just print a warning.
    auto unlink_and_check = [](const char* path) -> bool {
        int result = unlink(path);
        if (result != 0) {
            if (errno == EACCES || errno == EPERM) {
                PLOG(ERROR) << "Could not unlink " << path;
                return false;
            }
            PLOG(WARNING) << "Could not unlink " << path;
        }
        return true;
    };

    // Delete the oat/odex file.
    bool return_value_oat = unlink_and_check(out_path);

    // Derive and delete the app image.
    bool return_value_art = unlink_and_check(create_image_filename(out_path).c_str());

    // Derive and delete the vdex file.
    bool return_value_vdex = unlink_and_check(create_vdex_filename(out_path).c_str());

    // Report success.
    return return_value_oat && return_value_art && return_value_vdex;
}

static bool is_absolute_path(const std::string& path) {
    if (path.find('/') != 0 || path.find("..") != std::string::npos) {
        LOG(ERROR) << "Invalid absolute path " << path;
        return false;
    } else {
        return true;
    }
}

static bool is_valid_instruction_set(const std::string& instruction_set) {
    // TODO: add explicit whitelisting of instruction sets
    if (instruction_set.find('/') != std::string::npos) {
        LOG(ERROR) << "Invalid instruction set " << instruction_set;
        return false;
    } else {
        return true;
    }
}

bool calculate_oat_file_path_default(char path[PKG_PATH_MAX], const char *oat_dir,
        const char *apk_path, const char *instruction_set) {
    std::string oat_dir_ = oat_dir;
    std::string apk_path_ = apk_path;
    std::string instruction_set_ = instruction_set;

    if (!is_absolute_path(oat_dir_)) return false;
    if (!is_absolute_path(apk_path_)) return false;
    if (!is_valid_instruction_set(instruction_set_)) return false;

    std::string::size_type end = apk_path_.rfind('.');
    std::string::size_type start = apk_path_.rfind('/', end);
    if (end == std::string::npos || start == std::string::npos) {
        LOG(ERROR) << "Invalid apk_path " << apk_path_;
        return false;
    }

    std::string res_ = oat_dir_ + '/' + instruction_set + '/'
            + apk_path_.substr(start + 1, end - start - 1) + ".odex";
    const char* res = res_.c_str();
    if (strlen(res) >= PKG_PATH_MAX) {
        LOG(ERROR) << "Result too large";
        return false;
    } else {
        strlcpy(path, res, PKG_PATH_MAX);
        return true;
    }
}

bool calculate_odex_file_path_default(char path[PKG_PATH_MAX], const char *apk_path,
        const char *instruction_set) {
    std::string apk_path_ = apk_path;
    std::string instruction_set_ = instruction_set;

    if (!is_absolute_path(apk_path_)) return false;
    if (!is_valid_instruction_set(instruction_set_)) return false;

    std::string::size_type end = apk_path_.rfind('.');
    std::string::size_type start = apk_path_.rfind('/', end);
    if (end == std::string::npos || start == std::string::npos) {
        LOG(ERROR) << "Invalid apk_path " << apk_path_;
        return false;
    }

    std::string oat_dir = apk_path_.substr(0, start + 1) + "oat";
    return calculate_oat_file_path_default(path, oat_dir.c_str(), apk_path, instruction_set);
}

bool create_cache_path_default(char path[PKG_PATH_MAX], const char *src,
        const char *instruction_set) {
    std::string src_ = src;
    std::string instruction_set_ = instruction_set;

    if (!is_absolute_path(src_)) return false;
    if (!is_valid_instruction_set(instruction_set_)) return false;

    for (auto it = src_.begin() + 1; it < src_.end(); ++it) {
        if (*it == '/') {
            *it = '@';
        }
    }

    std::string res_ = android_data_dir + DALVIK_CACHE + '/' + instruction_set_ + src_
            + DALVIK_CACHE_POSTFIX;
    const char* res = res_.c_str();
    if (strlen(res) >= PKG_PATH_MAX) {
        LOG(ERROR) << "Result too large";
        return false;
    } else {
        strlcpy(path, res, PKG_PATH_MAX);
        return true;
    }
}

bool open_classpath_files(const std::string& classpath, std::vector<unique_fd>* apk_fds,
        std::vector<std::string>* dex_locations) {
    std::vector<std::string> classpaths_elems = base::Split(classpath, ":");
    for (const std::string& elem : classpaths_elems) {
        unique_fd fd(TEMP_FAILURE_RETRY(open(elem.c_str(), O_RDONLY)));
        if (fd < 0) {
            PLOG(ERROR) << "Could not open classpath elem " << elem;
            return false;
        } else {
            apk_fds->push_back(std::move(fd));
            dex_locations->push_back(elem);
        }
    }
    return true;
}

static bool create_app_profile_snapshot(int32_t app_id,
                                        const std::string& package_name,
                                        const std::string& profile_name,
                                        const std::string& classpath) {
    int app_shared_gid = multiuser_get_shared_gid(/*user_id*/ 0, app_id);

    unique_fd snapshot_fd = open_spnashot_profile(AID_SYSTEM, package_name, profile_name);
    if (snapshot_fd < 0) {
        return false;
    }

    std::vector<unique_fd> profiles_fd;
    unique_fd reference_profile_fd;
    open_profile_files(app_shared_gid, package_name, profile_name, /*is_secondary_dex*/ false,
            &profiles_fd, &reference_profile_fd);
    if (profiles_fd.empty() || (reference_profile_fd.get() < 0)) {
        return false;
    }

    profiles_fd.push_back(std::move(reference_profile_fd));

    // Open the class paths elements. These will be used to filter out profile data that does
    // not belong to the classpath during merge.
    std::vector<unique_fd> apk_fds;
    std::vector<std::string> dex_locations;
    if (!open_classpath_files(classpath, &apk_fds, &dex_locations)) {
        return false;
    }

    RunProfman args;
    args.SetupMerge(profiles_fd, snapshot_fd, apk_fds, dex_locations);
    pid_t pid = fork();
    if (pid == 0) {
        /* child -- drop privileges before continuing */
        drop_capabilities(app_shared_gid);
        args.Exec();
    }

    /* parent */
    int return_code = wait_child(pid);
    if (!WIFEXITED(return_code)) {
        LOG(WARNING) << "profman failed for " << package_name << ":" << profile_name;
        return false;
    }

    return true;
}

static bool create_boot_image_profile_snapshot(const std::string& package_name,
                                               const std::string& profile_name,
                                               const std::string& classpath) {
    // The reference profile directory for the android package might not be prepared. Do it now.
    const std::string ref_profile_dir =
            create_primary_reference_profile_package_dir_path(package_name);
    if (fs_prepare_dir(ref_profile_dir.c_str(), 0770, AID_SYSTEM, AID_SYSTEM) != 0) {
        PLOG(ERROR) << "Failed to prepare " << ref_profile_dir;
        return false;
    }

    // Return false for empty class path since it may otherwise return true below if profiles is
    // empty.
    if (classpath.empty()) {
        PLOG(ERROR) << "Class path is empty";
        return false;
    }

    // Open and create the snapshot profile.
    unique_fd snapshot_fd = open_spnashot_profile(AID_SYSTEM, package_name, profile_name);

    // Collect all non empty profiles.
    // The collection will traverse all applications profiles and find the non empty files.
    // This has the potential of inspecting a large number of files and directories (depending
    // on the number of applications and users). So there is a slight increase in the chance
    // to get get occasionally I/O errors (e.g. for opening the file). When that happens do not
    // fail the snapshot and aggregate whatever profile we could open.
    //
    // The profile snapshot is a best effort based on available data it's ok if some data
    // from some apps is missing. It will be counter productive for the snapshot to fail
    // because we could not open or read some of the files.
    std::vector<std::string> profiles;
    if (!collect_profiles(&profiles)) {
        LOG(WARNING) << "There were errors while collecting the profiles for the boot image.";
    }

    // If we have no profiles return early.
    if (profiles.empty()) {
        return true;
    }

    // Open the classpath elements. These will be used to filter out profile data that does
    // not belong to the classpath during merge.
    std::vector<unique_fd> apk_fds;
    std::vector<std::string> dex_locations;
    if (!open_classpath_files(classpath, &apk_fds, &dex_locations)) {
        return false;
    }

    // If we could not open any files from the classpath return an error.
    if (apk_fds.empty()) {
        LOG(ERROR) << "Could not open any of the classpath elements.";
        return false;
    }

    // Aggregate the profiles in batches of kAggregationBatchSize.
    // We do this to avoid opening a huge a amount of files.
    static constexpr size_t kAggregationBatchSize = 10;

    std::vector<unique_fd> profiles_fd;
    for (size_t i = 0; i < profiles.size(); )  {
        for (size_t k = 0; k < kAggregationBatchSize && i < profiles.size(); k++, i++) {
            unique_fd fd = open_profile(AID_SYSTEM, profiles[i], O_RDONLY);
            if (fd.get() >= 0) {
                profiles_fd.push_back(std::move(fd));
            }
        }
        RunProfman args;
<<<<<<< HEAD
        args.SetupMerge(profiles_fd, snapshot_fd, apk_fds, dex_locations);
=======
        args.SetupMerge(profiles_fd,
                        snapshot_fd,
                        apk_fds,
                        dex_locations,
                        /*store_aggregation_counters=*/true);
>>>>>>> eed5d453
        pid_t pid = fork();
        if (pid == 0) {
            /* child -- drop privileges before continuing */
            drop_capabilities(AID_SYSTEM);

            // The introduction of new access flags into boot jars causes them to
            // fail dex file verification.
            args.Exec();
        }

        /* parent */
        int return_code = wait_child(pid);
        if (!WIFEXITED(return_code)) {
            PLOG(WARNING) << "profman failed for " << package_name << ":" << profile_name;
            return false;
        }
        return true;
    }
    return true;
}

bool create_profile_snapshot(int32_t app_id, const std::string& package_name,
        const std::string& profile_name, const std::string& classpath) {
    if (app_id == -1) {
        return create_boot_image_profile_snapshot(package_name, profile_name, classpath);
    } else {
        return create_app_profile_snapshot(app_id, package_name, profile_name, classpath);
    }
}

bool prepare_app_profile(const std::string& package_name,
                         userid_t user_id,
                         appid_t app_id,
                         const std::string& profile_name,
                         const std::string& code_path,
                         const std::unique_ptr<std::string>& dex_metadata) {
    // Prepare the current profile.
    std::string cur_profile  = create_current_profile_path(user_id, package_name, profile_name,
            /*is_secondary_dex*/ false);
    uid_t uid = multiuser_get_uid(user_id, app_id);
    if (fs_prepare_file_strict(cur_profile.c_str(), 0600, uid, uid) != 0) {
        PLOG(ERROR) << "Failed to prepare " << cur_profile;
        return false;
    }

    // Check if we need to install the profile from the dex metadata.
    if (dex_metadata == nullptr) {
        return true;
    }

    // We have a dex metdata. Merge the profile into the reference profile.
    unique_fd ref_profile_fd = open_reference_profile(uid, package_name, profile_name,
            /*read_write*/ true, /*is_secondary_dex*/ false);
    unique_fd dex_metadata_fd(TEMP_FAILURE_RETRY(
            open(dex_metadata->c_str(), O_RDONLY | O_NOFOLLOW)));
    unique_fd apk_fd(TEMP_FAILURE_RETRY(open(code_path.c_str(), O_RDONLY | O_NOFOLLOW)));
    if (apk_fd < 0) {
        PLOG(ERROR) << "Could not open code path " << code_path;
        return false;
    }

    RunProfman args;
    args.SetupCopyAndUpdate(std::move(dex_metadata_fd),
                            std::move(ref_profile_fd),
                            std::move(apk_fd),
                            code_path);
    pid_t pid = fork();
    if (pid == 0) {
        /* child -- drop privileges before continuing */
        gid_t app_shared_gid = multiuser_get_shared_gid(user_id, app_id);
        drop_capabilities(app_shared_gid);

        // The copy and update takes ownership over the fds.
        args.Exec();
    }

    /* parent */
    int return_code = wait_child(pid);
    if (!WIFEXITED(return_code)) {
        PLOG(WARNING) << "profman failed for " << package_name << ":" << profile_name;
        return false;
    }
    return true;
}

}  // namespace installd
}  // namespace android<|MERGE_RESOLUTION|>--- conflicted
+++ resolved
@@ -660,12 +660,8 @@
                   const unique_fd& reference_profile_fd,
                   const std::vector<unique_fd>& apk_fds,
                   const std::vector<std::string>& dex_locations,
-<<<<<<< HEAD
-                  bool copy_and_update) {
-=======
                   bool copy_and_update,
                   bool store_aggregation_counters) {
->>>>>>> eed5d453
         const char* profman_bin =
                 is_debug_runtime() ? "/system/bin/profmand" : "/system/bin/profman";
 
@@ -683,7 +679,6 @@
 
         for (const unique_fd& fd : apk_fds) {
             AddArg("--apk-fd=" + std::to_string(fd.get()));
-<<<<<<< HEAD
         }
 
         for (const std::string& dex_location : dex_locations) {
@@ -692,75 +687,14 @@
 
         if (copy_and_update) {
             AddArg("--copy-and-update-profile-key");
-=======
-        }
-
-        for (const std::string& dex_location : dex_locations) {
-            AddArg("--dex-location=" + dex_location);
-        }
-
-        if (copy_and_update) {
-            AddArg("--copy-and-update-profile-key");
         }
 
         if (store_aggregation_counters) {
             AddArg("--store-aggregation-counters");
->>>>>>> eed5d453
         }
 
         // Do not add after dex2oat_flags, they should override others for debugging.
         PrepareArgs(profman_bin);
-<<<<<<< HEAD
-    }
-
-    void SetupMerge(const std::vector<unique_fd>& profiles_fd,
-                    const unique_fd& reference_profile_fd,
-                    const std::vector<unique_fd>& apk_fds = std::vector<unique_fd>(),
-                    const std::vector<std::string>& dex_locations = std::vector<std::string>()) {
-        SetupArgs(profiles_fd,
-                    reference_profile_fd,
-                    apk_fds,
-                    dex_locations,
-                    /*copy_and_update=*/false);
-    }
-
-    void SetupCopyAndUpdate(unique_fd&& profile_fd,
-                            unique_fd&& reference_profile_fd,
-                            unique_fd&& apk_fd,
-                            const std::string& dex_location) {
-        // The fds need to stay open longer than the scope of the function, so put them into a local
-        // variable vector.
-        profiles_fd_.push_back(std::move(profile_fd));
-        apk_fds_.push_back(std::move(apk_fd));
-        reference_profile_fd_ = std::move(reference_profile_fd);
-        std::vector<std::string> dex_locations = {dex_location};
-        SetupArgs(profiles_fd_, reference_profile_fd_, apk_fds_, dex_locations,
-                  /*copy_and_update=*/true);
-    }
-
-    void SetupDump(const std::vector<unique_fd>& profiles_fd,
-                   const unique_fd& reference_profile_fd,
-                   const std::vector<std::string>& dex_locations,
-                   const std::vector<unique_fd>& apk_fds,
-                   const unique_fd& output_fd) {
-        AddArg("--dump-only");
-        AddArg(StringPrintf("--dump-output-to-fd=%d", output_fd.get()));
-        SetupArgs(profiles_fd, reference_profile_fd, apk_fds, dex_locations,
-                  /*copy_and_update=*/false);
-    }
-
-    void Exec() {
-        ExecVHelper::Exec(DexoptReturnCodes::kProfmanExec);
-    }
-
-  private:
-    unique_fd reference_profile_fd_;
-    std::vector<unique_fd> profiles_fd_;
-    std::vector<unique_fd> apk_fds_;
-};
-
-
-=======
     }
 
     void SetupMerge(const std::vector<unique_fd>& profiles_fd,
@@ -820,7 +754,6 @@
 };
 
 
->>>>>>> eed5d453
 
 // Decides if profile guided compilation is needed or not based on existing profiles.
 // The location is the package name for primary apks or the dex path for secondary dex files.
@@ -2700,15 +2633,11 @@
             }
         }
         RunProfman args;
-<<<<<<< HEAD
-        args.SetupMerge(profiles_fd, snapshot_fd, apk_fds, dex_locations);
-=======
         args.SetupMerge(profiles_fd,
                         snapshot_fd,
                         apk_fds,
                         dex_locations,
                         /*store_aggregation_counters=*/true);
->>>>>>> eed5d453
         pid_t pid = fork();
         if (pid == 0) {
             /* child -- drop privileges before continuing */
