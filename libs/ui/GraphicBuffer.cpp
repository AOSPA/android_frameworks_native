/*
 * Copyright (C) 2007 The Android Open Source Project
 *
 * Licensed under the Apache License, Version 2.0 (the "License");
 * you may not use this file except in compliance with the License.
 * You may obtain a copy of the License at
 *
 *      http://www.apache.org/licenses/LICENSE-2.0
 *
 * Unless required by applicable law or agreed to in writing, software
 * distributed under the License is distributed on an "AS IS" BASIS,
 * WITHOUT WARRANTIES OR CONDITIONS OF ANY KIND, either express or implied.
 * See the License for the specific language governing permissions and
 * limitations under the License.
 */

#define LOG_TAG "GraphicBuffer"
#define ATRACE_TAG ATRACE_TAG_GRAPHICS

#include <ui/GraphicBuffer.h>

#include <cutils/atomic.h>

#include <grallocusage/GrallocUsageConversion.h>

#ifndef LIBUI_IN_VNDK
#include <ui/BufferHubBuffer.h>
#endif // LIBUI_IN_VNDK

#include <ui/Gralloc2.h>
#include <ui/GraphicBufferAllocator.h>
#include <ui/GraphicBufferMapper.h>
#include <utils/Trace.h>

namespace android {

// ===========================================================================
// Buffer and implementation of ANativeWindowBuffer
// ===========================================================================

static uint64_t getUniqueId() {
    static volatile int32_t nextId = 0;
    uint64_t id = static_cast<uint64_t>(getpid()) << 32;
    id |= static_cast<uint32_t>(android_atomic_inc(&nextId));
    return id;
}

sp<GraphicBuffer> GraphicBuffer::from(ANativeWindowBuffer* anwb) {
    return static_cast<GraphicBuffer *>(anwb);
}

GraphicBuffer* GraphicBuffer::fromAHardwareBuffer(AHardwareBuffer* buffer) {
    return reinterpret_cast<GraphicBuffer*>(buffer);
}

GraphicBuffer const* GraphicBuffer::fromAHardwareBuffer(AHardwareBuffer const* buffer) {
    return reinterpret_cast<GraphicBuffer const*>(buffer);
}

AHardwareBuffer* GraphicBuffer::toAHardwareBuffer() {
    return reinterpret_cast<AHardwareBuffer*>(this);
}

AHardwareBuffer const* GraphicBuffer::toAHardwareBuffer() const {
    return reinterpret_cast<AHardwareBuffer const*>(this);
}

GraphicBuffer::GraphicBuffer()
    : BASE(), mOwner(ownData), mBufferMapper(GraphicBufferMapper::get()),
      mInitCheck(NO_ERROR), mId(getUniqueId()), mGenerationNumber(0)
{
    width  =
    height =
    stride =
    format =
    usage_deprecated = 0;
    usage  = 0;
    layerCount = 0;
    handle = NULL;
}

// deprecated
GraphicBuffer::GraphicBuffer(uint32_t inWidth, uint32_t inHeight,
        PixelFormat inFormat, uint32_t inUsage, std::string requestorName)
    : GraphicBuffer(inWidth, inHeight, inFormat, 1, static_cast<uint64_t>(inUsage), requestorName)
{
}

GraphicBuffer::GraphicBuffer(uint32_t inWidth, uint32_t inHeight, PixelFormat inFormat,
                             uint32_t inLayerCount, uint64_t inUsage, std::string requestorName)
      : GraphicBuffer() {
    mInitCheck = initWithSize(inWidth, inHeight, inFormat, inLayerCount, inUsage,
                              std::move(requestorName));
}

// deprecated
GraphicBuffer::GraphicBuffer(uint32_t inWidth, uint32_t inHeight,
        PixelFormat inFormat, uint32_t inLayerCount, uint32_t inUsage,
        uint32_t inStride, native_handle_t* inHandle, bool keepOwnership)
    : GraphicBuffer(inHandle, keepOwnership ? TAKE_HANDLE : WRAP_HANDLE,
            inWidth, inHeight, inFormat, inLayerCount, static_cast<uint64_t>(inUsage),
            inStride)
{
}

GraphicBuffer::GraphicBuffer(const native_handle_t* inHandle, HandleWrapMethod method,
                             uint32_t inWidth, uint32_t inHeight, PixelFormat inFormat,
                             uint32_t inLayerCount, uint64_t inUsage, uint32_t inStride)
      : GraphicBuffer() {
    mInitCheck = initWithHandle(inHandle, method, inWidth, inHeight, inFormat, inLayerCount,
                                inUsage, inStride);
<<<<<<< HEAD
}

#ifndef LIBUI_IN_VNDK
GraphicBuffer::GraphicBuffer(std::unique_ptr<BufferHubBuffer> buffer) : GraphicBuffer() {
    if (buffer == nullptr) {
        mInitCheck = BAD_VALUE;
        return;
    }

    mInitCheck = initWithHandle(buffer->duplicateHandle(), /*method=*/TAKE_UNREGISTERED_HANDLE,
                                buffer->desc().width, buffer->desc().height,
                                static_cast<PixelFormat>(buffer->desc().format),
                                buffer->desc().layers, buffer->desc().usage, buffer->desc().stride);
    mBufferId = buffer->id();
    mBufferHubBuffer = std::move(buffer);
=======
>>>>>>> 4b02403d
}
#endif // LIBUI_IN_VNDK

#ifndef LIBUI_IN_VNDK
GraphicBuffer::GraphicBuffer(std::unique_ptr<BufferHubBuffer> buffer) : GraphicBuffer() {
    if (buffer == nullptr) {
        mInitCheck = BAD_VALUE;
        return;
    }

    mInitCheck = initWithHandle(buffer->duplicateHandle(), /*method=*/TAKE_UNREGISTERED_HANDLE,
                                buffer->desc().width, buffer->desc().height,
                                static_cast<PixelFormat>(buffer->desc().format),
                                buffer->desc().layers, buffer->desc().usage, buffer->desc().stride);
    mBufferId = buffer->id();
    mBufferHubBuffer = std::move(buffer);
}
#endif // LIBUI_IN_VNDK

GraphicBuffer::~GraphicBuffer()
{
    ATRACE_CALL();
    if (handle) {
        free_handle();
    }
}

void GraphicBuffer::free_handle()
{
    if (mOwner == ownHandle) {
        mBufferMapper.freeBuffer(handle);
    } else if (mOwner == ownData) {
        GraphicBufferAllocator& allocator(GraphicBufferAllocator::get());
        allocator.free(handle);
    }
    handle = NULL;
}

status_t GraphicBuffer::initCheck() const {
    return static_cast<status_t>(mInitCheck);
}

void GraphicBuffer::dumpAllocationsToSystemLog()
{
    GraphicBufferAllocator::dumpToSystemLog();
}

ANativeWindowBuffer* GraphicBuffer::getNativeBuffer() const
{
    return static_cast<ANativeWindowBuffer*>(
            const_cast<GraphicBuffer*>(this));
}

status_t GraphicBuffer::reallocate(uint32_t inWidth, uint32_t inHeight,
        PixelFormat inFormat, uint32_t inLayerCount, uint64_t inUsage)
{
    if (mOwner != ownData)
        return INVALID_OPERATION;

    if (handle &&
            static_cast<int>(inWidth) == width &&
            static_cast<int>(inHeight) == height &&
            inFormat == format &&
            inLayerCount == layerCount &&
            inUsage == usage)
        return NO_ERROR;

    if (handle) {
        GraphicBufferAllocator& allocator(GraphicBufferAllocator::get());
        allocator.free(handle);
        handle = 0;
    }
    return initWithSize(inWidth, inHeight, inFormat, inLayerCount, inUsage, "[Reallocation]");
}

bool GraphicBuffer::needsReallocation(uint32_t inWidth, uint32_t inHeight,
        PixelFormat inFormat, uint32_t inLayerCount, uint64_t inUsage)
{
    if (static_cast<int>(inWidth) != width) return true;
    if (static_cast<int>(inHeight) != height) return true;
    if (inFormat != format) return true;
    if (inLayerCount != layerCount) return true;
    if ((usage & inUsage) != inUsage) return true;
    return false;
}

status_t GraphicBuffer::initWithSize(uint32_t inWidth, uint32_t inHeight,
        PixelFormat inFormat, uint32_t inLayerCount, uint64_t inUsage,
        std::string requestorName)
{
    GraphicBufferAllocator& allocator = GraphicBufferAllocator::get();
    uint32_t outStride = 0;
    status_t err = allocator.allocate(inWidth, inHeight, inFormat, inLayerCount,
            inUsage, &handle, &outStride, mId,
            std::move(requestorName));
    if (err == NO_ERROR) {
        mBufferMapper.getTransportSize(handle, &mTransportNumFds, &mTransportNumInts);

        width = static_cast<int>(inWidth);
        height = static_cast<int>(inHeight);
        format = inFormat;
        layerCount = inLayerCount;
        usage = inUsage;
        usage_deprecated = int(usage);
        stride = static_cast<int>(outStride);
    }
    return err;
}

status_t GraphicBuffer::initWithHandle(const native_handle_t* inHandle, HandleWrapMethod method,
                                       uint32_t inWidth, uint32_t inHeight, PixelFormat inFormat,
                                       uint32_t inLayerCount, uint64_t inUsage, uint32_t inStride) {
    ANativeWindowBuffer::width = static_cast<int>(inWidth);
    ANativeWindowBuffer::height = static_cast<int>(inHeight);
    ANativeWindowBuffer::stride = static_cast<int>(inStride);
    ANativeWindowBuffer::format = inFormat;
    ANativeWindowBuffer::usage = inUsage;
    ANativeWindowBuffer::usage_deprecated = int(inUsage);

    ANativeWindowBuffer::layerCount = inLayerCount;

    mOwner = (method == WRAP_HANDLE) ? ownNone : ownHandle;

    if (method == TAKE_UNREGISTERED_HANDLE || method == CLONE_HANDLE) {
        buffer_handle_t importedHandle;
        status_t err = mBufferMapper.importBuffer(inHandle, inWidth, inHeight, inLayerCount,
                                                  inFormat, inUsage, inStride, &importedHandle);
        if (err != NO_ERROR) {
            initWithHandle(nullptr, WRAP_HANDLE, 0, 0, 0, 0, 0, 0);

            return err;
        }

        if (method == TAKE_UNREGISTERED_HANDLE) {
            native_handle_close(inHandle);
            native_handle_delete(const_cast<native_handle_t*>(inHandle));
        }

        inHandle = importedHandle;
        mBufferMapper.getTransportSize(inHandle, &mTransportNumFds, &mTransportNumInts);
    }

    ANativeWindowBuffer::handle = inHandle;

    return NO_ERROR;
}

status_t GraphicBuffer::lock(uint32_t inUsage, void** vaddr, int32_t* outBytesPerPixel,
                             int32_t* outBytesPerStride) {
    const Rect lockBounds(width, height);
    status_t res = lock(inUsage, lockBounds, vaddr, outBytesPerPixel, outBytesPerStride);
    return res;
}

status_t GraphicBuffer::lock(uint32_t inUsage, const Rect& rect, void** vaddr,
                             int32_t* outBytesPerPixel, int32_t* outBytesPerStride) {
    if (rect.left < 0 || rect.right  > width ||
        rect.top  < 0 || rect.bottom > height) {
        ALOGE("locking pixels (%d,%d,%d,%d) outside of buffer (w=%d, h=%d)",
                rect.left, rect.top, rect.right, rect.bottom,
                width, height);
        return BAD_VALUE;
    }

    status_t res = getBufferMapper().lock(handle, inUsage, rect, vaddr, outBytesPerPixel,
                                          outBytesPerStride);

    return res;
}

status_t GraphicBuffer::lockYCbCr(uint32_t inUsage, android_ycbcr* ycbcr)
{
    const Rect lockBounds(width, height);
    status_t res = lockYCbCr(inUsage, lockBounds, ycbcr);
    return res;
}

status_t GraphicBuffer::lockYCbCr(uint32_t inUsage, const Rect& rect,
        android_ycbcr* ycbcr)
{
    if (rect.left < 0 || rect.right  > width ||
        rect.top  < 0 || rect.bottom > height) {
        ALOGE("locking pixels (%d,%d,%d,%d) outside of buffer (w=%d, h=%d)",
                rect.left, rect.top, rect.right, rect.bottom,
                width, height);
        return BAD_VALUE;
    }
    status_t res = getBufferMapper().lockYCbCr(handle, inUsage, rect, ycbcr);
    return res;
}

status_t GraphicBuffer::unlock()
{
    status_t res = getBufferMapper().unlock(handle);
    return res;
}

status_t GraphicBuffer::lockAsync(uint32_t inUsage, void** vaddr, int fenceFd,
                                  int32_t* outBytesPerPixel, int32_t* outBytesPerStride) {
    const Rect lockBounds(width, height);
    status_t res =
            lockAsync(inUsage, lockBounds, vaddr, fenceFd, outBytesPerPixel, outBytesPerStride);
    return res;
}

status_t GraphicBuffer::lockAsync(uint32_t inUsage, const Rect& rect, void** vaddr, int fenceFd,
                                  int32_t* outBytesPerPixel, int32_t* outBytesPerStride) {
    return lockAsync(inUsage, inUsage, rect, vaddr, fenceFd, outBytesPerPixel, outBytesPerStride);
}

status_t GraphicBuffer::lockAsync(uint64_t inProducerUsage, uint64_t inConsumerUsage,
                                  const Rect& rect, void** vaddr, int fenceFd,
                                  int32_t* outBytesPerPixel, int32_t* outBytesPerStride) {
    if (rect.left < 0 || rect.right  > width ||
        rect.top  < 0 || rect.bottom > height) {
        ALOGE("locking pixels (%d,%d,%d,%d) outside of buffer (w=%d, h=%d)",
                rect.left, rect.top, rect.right, rect.bottom,
                width, height);
        return BAD_VALUE;
    }

    status_t res = getBufferMapper().lockAsync(handle, inProducerUsage, inConsumerUsage, rect,
                                               vaddr, fenceFd, outBytesPerPixel, outBytesPerStride);

    return res;
}

status_t GraphicBuffer::lockAsyncYCbCr(uint32_t inUsage, android_ycbcr* ycbcr,
        int fenceFd)
{
    const Rect lockBounds(width, height);
    status_t res = lockAsyncYCbCr(inUsage, lockBounds, ycbcr, fenceFd);
    return res;
}

status_t GraphicBuffer::lockAsyncYCbCr(uint32_t inUsage, const Rect& rect,
        android_ycbcr* ycbcr, int fenceFd)
{
    if (rect.left < 0 || rect.right  > width ||
        rect.top  < 0 || rect.bottom > height) {
        ALOGE("locking pixels (%d,%d,%d,%d) outside of buffer (w=%d, h=%d)",
                rect.left, rect.top, rect.right, rect.bottom,
                width, height);
        return BAD_VALUE;
    }
    status_t res = getBufferMapper().lockAsyncYCbCr(handle, inUsage, rect, ycbcr, fenceFd);
    return res;
}

status_t GraphicBuffer::unlockAsync(int *fenceFd)
{
    status_t res = getBufferMapper().unlockAsync(handle, fenceFd);
    return res;
}

status_t GraphicBuffer::isSupported(uint32_t inWidth, uint32_t inHeight, PixelFormat inFormat,
                                    uint32_t inLayerCount, uint64_t inUsage,
                                    bool* outSupported) const {
    return mBufferMapper.isSupported(inWidth, inHeight, inFormat, inLayerCount, inUsage,
                                     outSupported);
}

size_t GraphicBuffer::getFlattenedSize() const {
    return static_cast<size_t>(13 + (handle ? mTransportNumInts : 0)) * sizeof(int);
}

size_t GraphicBuffer::getFdCount() const {
    return static_cast<size_t>(handle ? mTransportNumFds : 0);
}

status_t GraphicBuffer::flatten(void*& buffer, size_t& size, int*& fds, size_t& count) const {
    size_t sizeNeeded = GraphicBuffer::getFlattenedSize();
    if (size < sizeNeeded) return NO_MEMORY;

    size_t fdCountNeeded = GraphicBuffer::getFdCount();
    if (count < fdCountNeeded) return NO_MEMORY;

    int32_t* buf = static_cast<int32_t*>(buffer);
    buf[0] = 'GB01';
    buf[1] = width;
    buf[2] = height;
    buf[3] = stride;
    buf[4] = format;
    buf[5] = static_cast<int32_t>(layerCount);
    buf[6] = int(usage); // low 32-bits
    buf[7] = static_cast<int32_t>(mId >> 32);
    buf[8] = static_cast<int32_t>(mId & 0xFFFFFFFFull);
    buf[9] = static_cast<int32_t>(mGenerationNumber);
    buf[10] = 0;
    buf[11] = 0;
    buf[12] = int(usage >> 32); // high 32-bits

    if (handle) {
        buf[10] = int32_t(mTransportNumFds);
        buf[11] = int32_t(mTransportNumInts);
        memcpy(fds, handle->data, static_cast<size_t>(mTransportNumFds) * sizeof(int));
        memcpy(buf + 13, handle->data + handle->numFds,
                static_cast<size_t>(mTransportNumInts) * sizeof(int));
    }

    buffer = static_cast<void*>(static_cast<uint8_t*>(buffer) + sizeNeeded);
    size -= sizeNeeded;
    if (handle) {
        fds += mTransportNumFds;
        count -= static_cast<size_t>(mTransportNumFds);
    }

    return NO_ERROR;
}

status_t GraphicBuffer::unflatten(
        void const*& buffer, size_t& size, int const*& fds, size_t& count) {
    if (size < 12 * sizeof(int)) {
        android_errorWriteLog(0x534e4554, "114223584");
        return NO_MEMORY;
    }

    int const* buf = static_cast<int const*>(buffer);

    // NOTE: it turns out that some media code generates a flattened GraphicBuffer manually!!!!!
    // see H2BGraphicBufferProducer.cpp
    uint32_t flattenWordCount = 0;
    if (buf[0] == 'GB01') {
        // new version with 64-bits usage bits
        flattenWordCount = 13;
    } else if (buf[0] == 'GBFR') {
        // old version, when usage bits were 32-bits
        flattenWordCount = 12;
    } else {
        return BAD_TYPE;
    }

    const size_t numFds  = static_cast<size_t>(buf[10]);
    const size_t numInts = static_cast<size_t>(buf[11]);

    // Limit the maxNumber to be relatively small. The number of fds or ints
    // should not come close to this number, and the number itself was simply
    // chosen to be high enough to not cause issues and low enough to prevent
    // overflow problems.
    const size_t maxNumber = 4096;
    if (numFds >= maxNumber || numInts >= (maxNumber - flattenWordCount)) {
        width = height = stride = format = usage_deprecated = 0;
        layerCount = 0;
        usage = 0;
        handle = NULL;
        ALOGE("unflatten: numFds or numInts is too large: %zd, %zd", numFds, numInts);
        return BAD_VALUE;
    }

    const size_t sizeNeeded = (flattenWordCount + numInts) * sizeof(int);
    if (size < sizeNeeded) return NO_MEMORY;

    size_t fdCountNeeded = numFds;
    if (count < fdCountNeeded) return NO_MEMORY;

    if (handle) {
        // free previous handle if any
        free_handle();
    }

    if (numFds || numInts) {
        width  = buf[1];
        height = buf[2];
        stride = buf[3];
        format = buf[4];
        layerCount = static_cast<uintptr_t>(buf[5]);
        usage_deprecated = buf[6];
        if (flattenWordCount == 13) {
            usage = (uint64_t(buf[12]) << 32) | uint32_t(buf[6]);
        } else {
            usage = uint64_t(usage_deprecated);
        }
        native_handle* h = native_handle_create(
                static_cast<int>(numFds), static_cast<int>(numInts));
        if (!h) {
            width = height = stride = format = usage_deprecated = 0;
            layerCount = 0;
            usage = 0;
            handle = NULL;
            ALOGE("unflatten: native_handle_create failed");
            return NO_MEMORY;
        }
        memcpy(h->data, fds, numFds * sizeof(int));
        memcpy(h->data + numFds, buf + flattenWordCount, numInts * sizeof(int));
        handle = h;
    } else {
        width = height = stride = format = usage_deprecated = 0;
        layerCount = 0;
        usage = 0;
        handle = NULL;
    }

    mId = static_cast<uint64_t>(buf[7]) << 32;
    mId |= static_cast<uint32_t>(buf[8]);

    mGenerationNumber = static_cast<uint32_t>(buf[9]);

    mOwner = ownHandle;

    if (handle != 0) {
        buffer_handle_t importedHandle;
        status_t err = mBufferMapper.importBuffer(handle, uint32_t(width), uint32_t(height),
                uint32_t(layerCount), format, usage, uint32_t(stride), &importedHandle);
        if (err != NO_ERROR) {
            width = height = stride = format = usage_deprecated = 0;
            layerCount = 0;
            usage = 0;
            handle = NULL;
            ALOGE("unflatten: registerBuffer failed: %s (%d)", strerror(-err), err);
            return err;
        }

        native_handle_close(handle);
        native_handle_delete(const_cast<native_handle_t*>(handle));
        handle = importedHandle;
        mBufferMapper.getTransportSize(handle, &mTransportNumFds, &mTransportNumInts);
    }

    buffer = static_cast<void const*>(static_cast<uint8_t const*>(buffer) + sizeNeeded);
    size -= sizeNeeded;
    fds += numFds;
    count -= numFds;

    return NO_ERROR;
}

#ifndef LIBUI_IN_VNDK
bool GraphicBuffer::isBufferHubBuffer() const {
    return mBufferHubBuffer != nullptr;
}
#endif // LIBUI_IN_VNDK

// ---------------------------------------------------------------------------

}; // namespace android<|MERGE_RESOLUTION|>--- conflicted
+++ resolved
@@ -109,26 +109,7 @@
       : GraphicBuffer() {
     mInitCheck = initWithHandle(inHandle, method, inWidth, inHeight, inFormat, inLayerCount,
                                 inUsage, inStride);
-<<<<<<< HEAD
-}
-
-#ifndef LIBUI_IN_VNDK
-GraphicBuffer::GraphicBuffer(std::unique_ptr<BufferHubBuffer> buffer) : GraphicBuffer() {
-    if (buffer == nullptr) {
-        mInitCheck = BAD_VALUE;
-        return;
-    }
-
-    mInitCheck = initWithHandle(buffer->duplicateHandle(), /*method=*/TAKE_UNREGISTERED_HANDLE,
-                                buffer->desc().width, buffer->desc().height,
-                                static_cast<PixelFormat>(buffer->desc().format),
-                                buffer->desc().layers, buffer->desc().usage, buffer->desc().stride);
-    mBufferId = buffer->id();
-    mBufferHubBuffer = std::move(buffer);
-=======
->>>>>>> 4b02403d
-}
-#endif // LIBUI_IN_VNDK
+}
 
 #ifndef LIBUI_IN_VNDK
 GraphicBuffer::GraphicBuffer(std::unique_ptr<BufferHubBuffer> buffer) : GraphicBuffer() {
