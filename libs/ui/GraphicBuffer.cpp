/*
 * Copyright (C) 2007 The Android Open Source Project
 *
 * Licensed under the Apache License, Version 2.0 (the "License");
 * you may not use this file except in compliance with the License.
 * You may obtain a copy of the License at
 *
 *      http://www.apache.org/licenses/LICENSE-2.0
 *
 * Unless required by applicable law or agreed to in writing, software
 * distributed under the License is distributed on an "AS IS" BASIS,
 * WITHOUT WARRANTIES OR CONDITIONS OF ANY KIND, either express or implied.
 * See the License for the specific language governing permissions and
 * limitations under the License.
 */

#define LOG_TAG "GraphicBuffer"
#define ATRACE_TAG ATRACE_TAG_GRAPHICS

#include <ui/GraphicBuffer.h>

#include <cutils/atomic.h>

#include <grallocusage/GrallocUsageConversion.h>

#ifndef LIBUI_IN_VNDK
#include <ui/BufferHubBuffer.h>
#endif // LIBUI_IN_VNDK

#include <ui/Gralloc2.h>
#include <ui/GraphicBufferAllocator.h>
#include <ui/GraphicBufferMapper.h>
#include <utils/Trace.h>

namespace android {

// ===========================================================================
// Buffer and implementation of ANativeWindowBuffer
// ===========================================================================

static uint64_t getUniqueId() {
    static volatile int32_t nextId = 0;
    uint64_t id = static_cast<uint64_t>(getpid()) << 32;
    id |= static_cast<uint32_t>(android_atomic_inc(&nextId));
    return id;
}

sp<GraphicBuffer> GraphicBuffer::from(ANativeWindowBuffer* anwb) {
    return static_cast<GraphicBuffer *>(anwb);
}

GraphicBuffer* GraphicBuffer::fromAHardwareBuffer(AHardwareBuffer* buffer) {
    return reinterpret_cast<GraphicBuffer*>(buffer);
}

GraphicBuffer const* GraphicBuffer::fromAHardwareBuffer(AHardwareBuffer const* buffer) {
    return reinterpret_cast<GraphicBuffer const*>(buffer);
}

AHardwareBuffer* GraphicBuffer::toAHardwareBuffer() {
    return reinterpret_cast<AHardwareBuffer*>(this);
}

AHardwareBuffer const* GraphicBuffer::toAHardwareBuffer() const {
    return reinterpret_cast<AHardwareBuffer const*>(this);
}

GraphicBuffer::GraphicBuffer()
    : BASE(), mOwner(ownData), mBufferMapper(GraphicBufferMapper::get()),
      mInitCheck(NO_ERROR), mId(getUniqueId()), mGenerationNumber(0)
{
    width  =
    height =
    stride =
    format =
    usage_deprecated = 0;
    usage  = 0;
    layerCount = 0;
    handle = nullptr;
}

// deprecated
GraphicBuffer::GraphicBuffer(uint32_t inWidth, uint32_t inHeight,
        PixelFormat inFormat, uint32_t inUsage, std::string requestorName)
    : GraphicBuffer(inWidth, inHeight, inFormat, 1, static_cast<uint64_t>(inUsage), requestorName)
{
}

GraphicBuffer::GraphicBuffer(uint32_t inWidth, uint32_t inHeight, PixelFormat inFormat,
                             uint32_t inLayerCount, uint64_t inUsage, std::string requestorName)
      : GraphicBuffer() {
    mInitCheck = initWithSize(inWidth, inHeight, inFormat, inLayerCount, inUsage,
                              std::move(requestorName));
}

// deprecated
GraphicBuffer::GraphicBuffer(uint32_t inWidth, uint32_t inHeight,
        PixelFormat inFormat, uint32_t inLayerCount, uint32_t inUsage,
        uint32_t inStride, native_handle_t* inHandle, bool keepOwnership)
    : GraphicBuffer(inHandle, keepOwnership ? TAKE_HANDLE : WRAP_HANDLE,
            inWidth, inHeight, inFormat, inLayerCount, static_cast<uint64_t>(inUsage),
            inStride)
{
}

GraphicBuffer::GraphicBuffer(const native_handle_t* inHandle, HandleWrapMethod method,
                             uint32_t inWidth, uint32_t inHeight, PixelFormat inFormat,
                             uint32_t inLayerCount, uint64_t inUsage, uint32_t inStride)
      : GraphicBuffer() {
    mInitCheck = initWithHandle(inHandle, method, inWidth, inHeight, inFormat, inLayerCount,
                                inUsage, inStride);
}

#ifndef LIBUI_IN_VNDK
GraphicBuffer::GraphicBuffer(std::unique_ptr<BufferHubBuffer> buffer) : GraphicBuffer() {
    if (buffer == nullptr) {
        mInitCheck = BAD_VALUE;
        return;
    }

    mInitCheck = initWithHandle(buffer->duplicateHandle(), /*method=*/TAKE_UNREGISTERED_HANDLE,
                                buffer->desc().width, buffer->desc().height,
                                static_cast<PixelFormat>(buffer->desc().format),
                                buffer->desc().layers, buffer->desc().usage, buffer->desc().stride);
    mBufferId = buffer->id();
    mBufferHubBuffer = std::move(buffer);
}
#endif // LIBUI_IN_VNDK

GraphicBuffer::~GraphicBuffer()
{
    ATRACE_CALL();
    if (handle) {
        free_handle();
    }
    for (auto& [callback, context] : mDeathCallbacks) {
        callback(context, mId);
    }
}

void GraphicBuffer::free_handle()
{
    if (mOwner == ownHandle) {
        mBufferMapper.freeBuffer(handle);
    } else if (mOwner == ownData) {
        GraphicBufferAllocator& allocator(GraphicBufferAllocator::get());
        allocator.free(handle);
    }
    handle = nullptr;
}

status_t GraphicBuffer::initCheck() const {
    return static_cast<status_t>(mInitCheck);
}

void GraphicBuffer::dumpAllocationsToSystemLog()
{
    GraphicBufferAllocator::dumpToSystemLog();
}

ANativeWindowBuffer* GraphicBuffer::getNativeBuffer() const
{
    return static_cast<ANativeWindowBuffer*>(
            const_cast<GraphicBuffer*>(this));
}

status_t GraphicBuffer::reallocate(uint32_t inWidth, uint32_t inHeight,
        PixelFormat inFormat, uint32_t inLayerCount, uint64_t inUsage)
{
    if (mOwner != ownData)
        return INVALID_OPERATION;

    if (handle &&
            static_cast<int>(inWidth) == width &&
            static_cast<int>(inHeight) == height &&
            inFormat == format &&
            inLayerCount == layerCount &&
            inUsage == usage)
        return NO_ERROR;

    if (handle) {
        GraphicBufferAllocator& allocator(GraphicBufferAllocator::get());
        allocator.free(handle);
        handle = nullptr;
    }
    return initWithSize(inWidth, inHeight, inFormat, inLayerCount, inUsage, "[Reallocation]");
}

bool GraphicBuffer::needsReallocation(uint32_t inWidth, uint32_t inHeight,
        PixelFormat inFormat, uint32_t inLayerCount, uint64_t inUsage)
{
    if (static_cast<int>(inWidth) != width) return true;
    if (static_cast<int>(inHeight) != height) return true;
    if (inFormat != format) return true;
    if (inLayerCount != layerCount) return true;
    if ((usage & inUsage) != inUsage) return true;
    if ((usage & USAGE_PROTECTED) != (inUsage & USAGE_PROTECTED)) return true;
    return false;
}

status_t GraphicBuffer::initWithSize(uint32_t inWidth, uint32_t inHeight,
        PixelFormat inFormat, uint32_t inLayerCount, uint64_t inUsage,
        std::string requestorName)
{
    GraphicBufferAllocator& allocator = GraphicBufferAllocator::get();
    uint32_t outStride = 0;
    status_t err = allocator.allocate(inWidth, inHeight, inFormat, inLayerCount,
            inUsage, &handle, &outStride, mId,
            std::move(requestorName));
    if (err == NO_ERROR) {
        mBufferMapper.getTransportSize(handle, &mTransportNumFds, &mTransportNumInts);

        width = static_cast<int>(inWidth);
        height = static_cast<int>(inHeight);
        format = inFormat;
        layerCount = inLayerCount;
        usage = inUsage;
        usage_deprecated = int(usage);
        stride = static_cast<int>(outStride);
    }
    return err;
}

status_t GraphicBuffer::initWithHandle(const native_handle_t* inHandle, HandleWrapMethod method,
                                       uint32_t inWidth, uint32_t inHeight, PixelFormat inFormat,
                                       uint32_t inLayerCount, uint64_t inUsage, uint32_t inStride) {
    ANativeWindowBuffer::width = static_cast<int>(inWidth);
    ANativeWindowBuffer::height = static_cast<int>(inHeight);
    ANativeWindowBuffer::stride = static_cast<int>(inStride);
    ANativeWindowBuffer::format = inFormat;
    ANativeWindowBuffer::usage = inUsage;
    ANativeWindowBuffer::usage_deprecated = int(inUsage);

    ANativeWindowBuffer::layerCount = inLayerCount;

    mOwner = (method == WRAP_HANDLE) ? ownNone : ownHandle;

    if (method == TAKE_UNREGISTERED_HANDLE || method == CLONE_HANDLE) {
        buffer_handle_t importedHandle;
        status_t err = mBufferMapper.importBuffer(inHandle, inWidth, inHeight, inLayerCount,
                                                  inFormat, inUsage, inStride, &importedHandle);
        if (err != NO_ERROR) {
            initWithHandle(nullptr, WRAP_HANDLE, 0, 0, 0, 0, 0, 0);

            return err;
        }

        if (method == TAKE_UNREGISTERED_HANDLE) {
            native_handle_close(inHandle);
            native_handle_delete(const_cast<native_handle_t*>(inHandle));
        }

        inHandle = importedHandle;
        mBufferMapper.getTransportSize(inHandle, &mTransportNumFds, &mTransportNumInts);
    }

    ANativeWindowBuffer::handle = inHandle;

    return NO_ERROR;
}

status_t GraphicBuffer::lock(uint32_t inUsage, void** vaddr, int32_t* outBytesPerPixel,
                             int32_t* outBytesPerStride) {
    const Rect lockBounds(width, height);
    status_t res = lock(inUsage, lockBounds, vaddr, outBytesPerPixel, outBytesPerStride);
    return res;
}

status_t GraphicBuffer::lock(uint32_t inUsage, const Rect& rect, void** vaddr,
                             int32_t* outBytesPerPixel, int32_t* outBytesPerStride) {
    if (rect.left < 0 || rect.right  > width ||
        rect.top  < 0 || rect.bottom > height) {
        ALOGE("locking pixels (%d,%d,%d,%d) outside of buffer (w=%d, h=%d)",
                rect.left, rect.top, rect.right, rect.bottom,
                width, height);
        return BAD_VALUE;
    }

    status_t res = getBufferMapper().lock(handle, inUsage, rect, vaddr, outBytesPerPixel,
                                          outBytesPerStride);

    return res;
}

status_t GraphicBuffer::lockYCbCr(uint32_t inUsage, android_ycbcr* ycbcr)
{
    const Rect lockBounds(width, height);
    status_t res = lockYCbCr(inUsage, lockBounds, ycbcr);
    return res;
}

status_t GraphicBuffer::lockYCbCr(uint32_t inUsage, const Rect& rect,
        android_ycbcr* ycbcr)
{
    if (rect.left < 0 || rect.right  > width ||
        rect.top  < 0 || rect.bottom > height) {
        ALOGE("locking pixels (%d,%d,%d,%d) outside of buffer (w=%d, h=%d)",
                rect.left, rect.top, rect.right, rect.bottom,
                width, height);
        return BAD_VALUE;
    }
    status_t res = getBufferMapper().lockYCbCr(handle, inUsage, rect, ycbcr);
    return res;
}

status_t GraphicBuffer::unlock()
{
    status_t res = getBufferMapper().unlock(handle);
    return res;
}

status_t GraphicBuffer::lockAsync(uint32_t inUsage, void** vaddr, int fenceFd,
                                  int32_t* outBytesPerPixel, int32_t* outBytesPerStride) {
    const Rect lockBounds(width, height);
    status_t res =
            lockAsync(inUsage, lockBounds, vaddr, fenceFd, outBytesPerPixel, outBytesPerStride);
    return res;
}

status_t GraphicBuffer::lockAsync(uint32_t inUsage, const Rect& rect, void** vaddr, int fenceFd,
                                  int32_t* outBytesPerPixel, int32_t* outBytesPerStride) {
    return lockAsync(inUsage, inUsage, rect, vaddr, fenceFd, outBytesPerPixel, outBytesPerStride);
}

status_t GraphicBuffer::lockAsync(uint64_t inProducerUsage, uint64_t inConsumerUsage,
                                  const Rect& rect, void** vaddr, int fenceFd,
                                  int32_t* outBytesPerPixel, int32_t* outBytesPerStride) {
    if (rect.left < 0 || rect.right  > width ||
        rect.top  < 0 || rect.bottom > height) {
        ALOGE("locking pixels (%d,%d,%d,%d) outside of buffer (w=%d, h=%d)",
                rect.left, rect.top, rect.right, rect.bottom,
                width, height);
        return BAD_VALUE;
    }

    status_t res = getBufferMapper().lockAsync(handle, inProducerUsage, inConsumerUsage, rect,
                                               vaddr, fenceFd, outBytesPerPixel, outBytesPerStride);

    return res;
}

status_t GraphicBuffer::lockAsyncYCbCr(uint32_t inUsage, android_ycbcr* ycbcr,
        int fenceFd)
{
    const Rect lockBounds(width, height);
    status_t res = lockAsyncYCbCr(inUsage, lockBounds, ycbcr, fenceFd);
    return res;
}

status_t GraphicBuffer::lockAsyncYCbCr(uint32_t inUsage, const Rect& rect,
        android_ycbcr* ycbcr, int fenceFd)
{
    if (rect.left < 0 || rect.right  > width ||
        rect.top  < 0 || rect.bottom > height) {
        ALOGE("locking pixels (%d,%d,%d,%d) outside of buffer (w=%d, h=%d)",
                rect.left, rect.top, rect.right, rect.bottom,
                width, height);
        return BAD_VALUE;
    }
    status_t res = getBufferMapper().lockAsyncYCbCr(handle, inUsage, rect, ycbcr, fenceFd);
    return res;
}

status_t GraphicBuffer::unlockAsync(int *fenceFd)
{
    status_t res = getBufferMapper().unlockAsync(handle, fenceFd);
    return res;
}

status_t GraphicBuffer::isSupported(uint32_t inWidth, uint32_t inHeight, PixelFormat inFormat,
                                    uint32_t inLayerCount, uint64_t inUsage,
                                    bool* outSupported) const {
    return mBufferMapper.isSupported(inWidth, inHeight, inFormat, inLayerCount, inUsage,
                                     outSupported);
}

size_t GraphicBuffer::getFlattenedSize() const {
#ifndef LIBUI_IN_VNDK
    if (mBufferHubBuffer != nullptr) {
        return 48;
    }
#endif
    return static_cast<size_t>(13 + (handle ? mTransportNumInts : 0)) * sizeof(int);
}

size_t GraphicBuffer::getFdCount() const {
#ifndef LIBUI_IN_VNDK
    if (mBufferHubBuffer != nullptr) {
        return 0;
    }
#endif
    return static_cast<size_t>(handle ? mTransportNumFds : 0);
}

status_t GraphicBuffer::flatten(void*& buffer, size_t& size, int*& fds, size_t& count) const {
#ifndef LIBUI_IN_VNDK
    if (mBufferHubBuffer != nullptr) {
        return flattenBufferHubBuffer(buffer, size);
    }
#endif
    size_t sizeNeeded = GraphicBuffer::getFlattenedSize();
    if (size < sizeNeeded) return NO_MEMORY;

    size_t fdCountNeeded = GraphicBuffer::getFdCount();
    if (count < fdCountNeeded) return NO_MEMORY;

    int32_t* buf = static_cast<int32_t*>(buffer);
    buf[0] = 'GB01';
    buf[1] = width;
    buf[2] = height;
    buf[3] = stride;
    buf[4] = format;
    buf[5] = static_cast<int32_t>(layerCount);
    buf[6] = int(usage); // low 32-bits
    buf[7] = static_cast<int32_t>(mId >> 32);
    buf[8] = static_cast<int32_t>(mId & 0xFFFFFFFFull);
    buf[9] = static_cast<int32_t>(mGenerationNumber);
    buf[10] = 0;
    buf[11] = 0;
    buf[12] = int(usage >> 32); // high 32-bits

    if (handle) {
        buf[10] = int32_t(mTransportNumFds);
        buf[11] = int32_t(mTransportNumInts);
        memcpy(fds, handle->data, static_cast<size_t>(mTransportNumFds) * sizeof(int));
        memcpy(buf + 13, handle->data + handle->numFds,
               static_cast<size_t>(mTransportNumInts) * sizeof(int));
    }

    buffer = static_cast<void*>(static_cast<uint8_t*>(buffer) + sizeNeeded);
    size -= sizeNeeded;
    if (handle) {
        fds += mTransportNumFds;
        count -= static_cast<size_t>(mTransportNumFds);
    }
    return NO_ERROR;
}

status_t GraphicBuffer::unflatten(void const*& buffer, size_t& size, int const*& fds,
                                  size_t& count) {
    // Check if size is not smaller than buf[0] is supposed to take.
    if (size < sizeof(int)) {
        return NO_MEMORY;
    }

    int const* buf = static_cast<int const*>(buffer);

    // NOTE: it turns out that some media code generates a flattened GraphicBuffer manually!!!!!
    // see H2BGraphicBufferProducer.cpp
    uint32_t flattenWordCount = 0;
    if (buf[0] == 'GB01') {
        // new version with 64-bits usage bits
        flattenWordCount = 13;
    } else if (buf[0] == 'GBFR') {
        // old version, when usage bits were 32-bits
        flattenWordCount = 12;
    } else if (buf[0] == 'BHBB') { // BufferHub backed buffer.
#ifndef LIBUI_IN_VNDK
        return unflattenBufferHubBuffer(buffer, size);
#else
        return BAD_TYPE;
#endif
    } else {
        return BAD_TYPE;
    }

    if (size < 12 * sizeof(int)) {
        android_errorWriteLog(0x534e4554, "114223584");
        return NO_MEMORY;
    }

    const size_t numFds  = static_cast<size_t>(buf[10]);
    const size_t numInts = static_cast<size_t>(buf[11]);

    // Limit the maxNumber to be relatively small. The number of fds or ints
    // should not come close to this number, and the number itself was simply
    // chosen to be high enough to not cause issues and low enough to prevent
    // overflow problems.
    const size_t maxNumber = 4096;
    if (numFds >= maxNumber || numInts >= (maxNumber - flattenWordCount)) {
        width = height = stride = format = usage_deprecated = 0;
        layerCount = 0;
        usage = 0;
        handle = nullptr;
        ALOGE("unflatten: numFds or numInts is too large: %zd, %zd", numFds, numInts);
        return BAD_VALUE;
    }

    const size_t sizeNeeded = (flattenWordCount + numInts) * sizeof(int);
    if (size < sizeNeeded) return NO_MEMORY;

    size_t fdCountNeeded = numFds;
    if (count < fdCountNeeded) return NO_MEMORY;

    if (handle) {
        // free previous handle if any
        free_handle();
    }

    if (numFds || numInts) {
        width  = buf[1];
        height = buf[2];
        stride = buf[3];
        format = buf[4];
        layerCount = static_cast<uintptr_t>(buf[5]);
        usage_deprecated = buf[6];
        if (flattenWordCount == 13) {
            usage = (uint64_t(buf[12]) << 32) | uint32_t(buf[6]);
        } else {
            usage = uint64_t(usage_deprecated);
        }
        native_handle* h =
                native_handle_create(static_cast<int>(numFds), static_cast<int>(numInts));
        if (!h) {
            width = height = stride = format = usage_deprecated = 0;
            layerCount = 0;
            usage = 0;
            handle = nullptr;
            ALOGE("unflatten: native_handle_create failed");
            return NO_MEMORY;
        }
        memcpy(h->data, fds, numFds * sizeof(int));
        memcpy(h->data + numFds, buf + flattenWordCount, numInts * sizeof(int));
        handle = h;
    } else {
        width = height = stride = format = usage_deprecated = 0;
        layerCount = 0;
        usage = 0;
        handle = nullptr;
    }

    mId = static_cast<uint64_t>(buf[7]) << 32;
    mId |= static_cast<uint32_t>(buf[8]);

    mGenerationNumber = static_cast<uint32_t>(buf[9]);

    mOwner = ownHandle;

    if (handle != nullptr) {
        buffer_handle_t importedHandle;
        status_t err = mBufferMapper.importBuffer(handle, uint32_t(width), uint32_t(height),
                uint32_t(layerCount), format, usage, uint32_t(stride), &importedHandle);
        if (err != NO_ERROR) {
            width = height = stride = format = usage_deprecated = 0;
            layerCount = 0;
            usage = 0;
            handle = nullptr;
            ALOGE("unflatten: registerBuffer failed: %s (%d)", strerror(-err), err);
            return err;
        }

        native_handle_close(handle);
        native_handle_delete(const_cast<native_handle_t*>(handle));
        handle = importedHandle;
        mBufferMapper.getTransportSize(handle, &mTransportNumFds, &mTransportNumInts);
    }

    buffer = static_cast<void const*>(static_cast<uint8_t const*>(buffer) + sizeNeeded);
    size -= sizeNeeded;
    fds += numFds;
    count -= numFds;
    return NO_ERROR;
}

void GraphicBuffer::addDeathCallback(GraphicBufferDeathCallback deathCallback, void* context) {
    mDeathCallbacks.emplace_back(deathCallback, context);
}

#ifndef LIBUI_IN_VNDK
status_t GraphicBuffer::flattenBufferHubBuffer(void*& buffer, size_t& size) const {
    sp<NativeHandle> tokenHandle = mBufferHubBuffer->duplicate();
    if (tokenHandle == nullptr || tokenHandle->handle() == nullptr ||
        tokenHandle->handle()->numFds != 0) {
        return BAD_VALUE;
    }

    // Size needed for one label, one number of ints inside the token, one generation number and
    // the token itself.
    int numIntsInToken = tokenHandle->handle()->numInts;
    const size_t sizeNeeded = static_cast<size_t>(3 + numIntsInToken) * sizeof(int);
    if (size < sizeNeeded) {
        ALOGE("%s: needed size %d, given size %d. Not enough memory.", __FUNCTION__,
              static_cast<int>(sizeNeeded), static_cast<int>(size));
        return NO_MEMORY;
    }
    size -= sizeNeeded;

    int* buf = static_cast<int*>(buffer);
    buf[0] = 'BHBB';
    buf[1] = numIntsInToken;
    memcpy(buf + 2, tokenHandle->handle()->data, static_cast<size_t>(numIntsInToken) * sizeof(int));
    buf[2 + numIntsInToken] = static_cast<int32_t>(mGenerationNumber);

    return NO_ERROR;
}

status_t GraphicBuffer::unflattenBufferHubBuffer(void const*& buffer, size_t& size) {
    const int* buf = static_cast<const int*>(buffer);
    int numIntsInToken = buf[1];
    // Size needed for one label, one number of ints inside the token, one generation number and
    // the token itself.
    const size_t sizeNeeded = static_cast<size_t>(3 + numIntsInToken) * sizeof(int);
    if (size < sizeNeeded) {
        ALOGE("%s: needed size %d, given size %d. Not enough memory.", __FUNCTION__,
              static_cast<int>(sizeNeeded), static_cast<int>(size));
        return NO_MEMORY;
    }
    size -= sizeNeeded;
    native_handle_t* importToken = native_handle_create(/*numFds=*/0, /*numInts=*/numIntsInToken);
    memcpy(importToken->data, buf + 2, static_cast<size_t>(buf[1]) * sizeof(int));
    sp<NativeHandle> importTokenHandle = NativeHandle::create(importToken, /*ownHandle=*/true);
    std::unique_ptr<BufferHubBuffer> bufferHubBuffer = BufferHubBuffer::import(importTokenHandle);
    if (bufferHubBuffer == nullptr || bufferHubBuffer.get() == nullptr) {
        return BAD_VALUE;
    }
    // Reconstruct this GraphicBuffer object using the new BufferHubBuffer object.
    if (handle) {
        free_handle();
    }
    mId = 0;
    mGenerationNumber = static_cast<uint32_t>(buf[2 + numIntsInToken]);
    mInitCheck =
            initWithHandle(bufferHubBuffer->duplicateHandle(), /*method=*/TAKE_UNREGISTERED_HANDLE,
                           bufferHubBuffer->desc().width, bufferHubBuffer->desc().height,
                           static_cast<PixelFormat>(bufferHubBuffer->desc().format),
                           bufferHubBuffer->desc().layers, bufferHubBuffer->desc().usage,
                           bufferHubBuffer->desc().stride);
    mBufferId = bufferHubBuffer->id();
<<<<<<< HEAD
    mBufferHubBuffer.reset(std::move(bufferHubBuffer.get()));
=======
    mBufferHubBuffer = std::move(bufferHubBuffer);
>>>>>>> 6fbb7b84

    return NO_ERROR;
}

bool GraphicBuffer::isBufferHubBuffer() const {
    return mBufferHubBuffer != nullptr;
}
#endif // LIBUI_IN_VNDK

// ---------------------------------------------------------------------------

}; // namespace android<|MERGE_RESOLUTION|>--- conflicted
+++ resolved
@@ -626,11 +626,7 @@
                            bufferHubBuffer->desc().layers, bufferHubBuffer->desc().usage,
                            bufferHubBuffer->desc().stride);
     mBufferId = bufferHubBuffer->id();
-<<<<<<< HEAD
-    mBufferHubBuffer.reset(std::move(bufferHubBuffer.get()));
-=======
     mBufferHubBuffer = std::move(bufferHubBuffer);
->>>>>>> 6fbb7b84
 
     return NO_ERROR;
 }
