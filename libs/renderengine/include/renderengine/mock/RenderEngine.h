/*
 * Copyright 2018 The Android Open Source Project
 *
 * Licensed under the Apache License, Version 2.0 (the "License");
 * you may not use this file except in compliance with the License.
 * You may obtain a copy of the License at
 *
 *      http://www.apache.org/licenses/LICENSE-2.0
 *
 * Unless required by applicable law or agreed to in writing, software
 * distributed under the License is distributed on an "AS IS" BASIS,
 * WITHOUT WARRANTIES OR CONDITIONS OF ANY KIND, either express or implied.
 * See the License for the specific language governing permissions and
 * limitations under the License.
 */

#pragma once

#include <gmock/gmock.h>
#include <renderengine/DisplaySettings.h>
#include <renderengine/LayerSettings.h>
#include <renderengine/Mesh.h>
#include <renderengine/RenderEngine.h>
#include <renderengine/Texture.h>
#include <ui/Fence.h>
#include <ui/GraphicBuffer.h>
#include <ui/Region.h>

namespace android {
namespace renderengine {
namespace mock {

class RenderEngine : public renderengine::RenderEngine {
public:
    RenderEngine();
    ~RenderEngine() override;

    MOCK_METHOD0(primeCache, std::future<void>());
    MOCK_METHOD1(dump, void(std::string&));
    MOCK_METHOD2(genTextures, void(size_t, uint32_t*));
    MOCK_METHOD2(deleteTextures, void(size_t, uint32_t const*));
    MOCK_METHOD1(drawMesh, void(const renderengine::Mesh&));
    MOCK_CONST_METHOD0(getMaxTextureSize, size_t());
    MOCK_CONST_METHOD0(getMaxViewportDims, size_t());
    MOCK_CONST_METHOD0(isProtected, bool());
    MOCK_CONST_METHOD0(supportsProtectedContent, bool());
    MOCK_METHOD1(useProtectedContext, void(bool));
    MOCK_METHOD0(cleanupPostRender, void());
    MOCK_CONST_METHOD0(canSkipPostRenderCleanup, bool());
    MOCK_METHOD2(setViewportAndProjection,
                 void(Rect,  Rect));
    MOCK_METHOD6(drawLayers,
                 status_t(const DisplaySettings&, const std::vector<const LayerSettings*>&,
                          const std::shared_ptr<ExternalTexture>&, const bool, base::unique_fd&&,
                          base::unique_fd*));
    MOCK_METHOD0(cleanFramebufferCache, void());
    MOCK_METHOD0(getContextPriority, int());
    MOCK_METHOD0(supportsBackgroundBlur, bool());
<<<<<<< HEAD
    MOCK_METHOD1(onPrimaryDisplaySizeChanged, void(ui::Size));
    MOCK_METHOD0(getRETid, int());
=======
    MOCK_METHOD1(onActiveDisplaySizeChanged, void(ui::Size));
>>>>>>> 89c80842

protected:
    // mock renderengine still needs to implement these, but callers should never need to call them.
    void mapExternalTextureBuffer(const sp<GraphicBuffer>&, bool) {}
    void unmapExternalTextureBuffer(const sp<GraphicBuffer>&) {}
};

} // namespace mock
} // namespace renderengine
} // namespace android<|MERGE_RESOLUTION|>--- conflicted
+++ resolved
@@ -56,12 +56,8 @@
     MOCK_METHOD0(cleanFramebufferCache, void());
     MOCK_METHOD0(getContextPriority, int());
     MOCK_METHOD0(supportsBackgroundBlur, bool());
-<<<<<<< HEAD
-    MOCK_METHOD1(onPrimaryDisplaySizeChanged, void(ui::Size));
+    MOCK_METHOD1(onActiveDisplaySizeChanged, void(ui::Size));
     MOCK_METHOD0(getRETid, int());
-=======
-    MOCK_METHOD1(onActiveDisplaySizeChanged, void(ui::Size));
->>>>>>> 89c80842
 
 protected:
     // mock renderengine still needs to implement these, but callers should never need to call them.
