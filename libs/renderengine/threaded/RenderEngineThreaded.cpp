--- conflicted
+++ resolved
@@ -81,13 +81,10 @@
 void RenderEngineThreaded::threadMain(CreateInstanceFactory factory) NO_THREAD_SAFETY_ANALYSIS {
     ATRACE_CALL();
 
-<<<<<<< HEAD
-=======
     if (!SetTaskProfiles(0, {"SFRenderEnginePolicy"})) {
         ALOGW("Failed to set render-engine task profile!");
     }
 
->>>>>>> 7ee42025
     if (setSchedFifo(true) != NO_ERROR) {
         ALOGW("Couldn't set SCHED_FIFO");
     }
