--- conflicted
+++ resolved
@@ -404,7 +404,20 @@
     mCondition.notify_one();
 }
 
-<<<<<<< HEAD
+std::optional<pid_t> RenderEngineThreaded::getRenderEngineTid() const {
+    std::promise<pid_t> tidPromise;
+    std::future<pid_t> tidFuture = tidPromise.get_future();
+    {
+        std::lock_guard lock(mThreadMutex);
+        mFunctionCalls.push([&tidPromise](renderengine::RenderEngine& instance) {
+            tidPromise.set_value(gettid());
+        });
+    }
+
+    mCondition.notify_one();
+    return std::make_optional(tidFuture.get());
+}
+
 int RenderEngineThreaded::getRETid() {
     std::promise<int> resultPromise;
     std::future<int> resultFuture = resultPromise.get_future();
@@ -418,22 +431,7 @@
     }
     mCondition.notify_one();
     return resultFuture.get();
-=======
-std::optional<pid_t> RenderEngineThreaded::getRenderEngineTid() const {
-    std::promise<pid_t> tidPromise;
-    std::future<pid_t> tidFuture = tidPromise.get_future();
-    {
-        std::lock_guard lock(mThreadMutex);
-        mFunctionCalls.push([&tidPromise](renderengine::RenderEngine& instance) {
-            tidPromise.set_value(gettid());
-        });
-    }
-
-    mCondition.notify_one();
-    return std::make_optional(tidFuture.get());
->>>>>>> 165098a7
-}
-
+}
 } // namespace threaded
 } // namespace renderengine
 } // namespace android