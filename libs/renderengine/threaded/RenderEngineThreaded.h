/*
 * Copyright 2020 The Android Open Source Project
 *
 * Licensed under the Apache License, Version 2.0 (the "License");
 * you may not use this file except in compliance with the License.
 * You may obtain a copy of the License at
 *
 *      http://www.apache.org/licenses/LICENSE-2.0
 *
 * Unless required by applicable law or agreed to in writing, software
 * distributed under the License is distributed on an "AS IS" BASIS,
 * WITHOUT WARRANTIES OR CONDITIONS OF ANY KIND, either express or implied.
 * See the License for the specific language governing permissions and
 * limitations under the License.
 */

#pragma once

#include <android-base/thread_annotations.h>
#include <condition_variable>
#include <mutex>
#include <queue>
#include <thread>

#include "renderengine/RenderEngine.h"

namespace android {
namespace renderengine {
namespace threaded {

using CreateInstanceFactory = std::function<std::unique_ptr<renderengine::RenderEngine>()>;

/**
 * This class extends a basic RenderEngine class. It contains a thread. Each time a function of
 * this class is called, we create a lambda function that is put on a queue. The main thread then
 * executes the functions in order.
 */
class RenderEngineThreaded : public RenderEngine {
public:
    static std::unique_ptr<RenderEngineThreaded> create(CreateInstanceFactory factory,
                                                        RenderEngineType type);

    RenderEngineThreaded(CreateInstanceFactory factory, RenderEngineType type);
    ~RenderEngineThreaded() override;
    std::future<void> primeCache() override;

    void dump(std::string& result) override;

    void genTextures(size_t count, uint32_t* names) override;
    void deleteTextures(size_t count, uint32_t const* names) override;
    size_t getMaxTextureSize() const override;
    size_t getMaxViewportDims() const override;

    bool isProtected() const override;
    bool supportsProtectedContent() const override;
    void useProtectedContext(bool useProtectedContext) override;
    void cleanupPostRender() override;
    void setViewportAndProjection(Rect viewPort, Rect sourceCrop) override;

    std::future<RenderEngineResult> drawLayers(const DisplaySettings& display,
                                               const std::vector<LayerSettings>& layers,
                                               const std::shared_ptr<ExternalTexture>& buffer,
                                               const bool useFramebufferCache,
                                               base::unique_fd&& bufferFence) override;

    void cleanFramebufferCache() override;
    int getContextPriority() override;
    bool supportsBackgroundBlur() override;
    void onActiveDisplaySizeChanged(ui::Size size) override;
<<<<<<< HEAD
    int getRETid() override;
=======
    std::optional<pid_t> getRenderEngineTid() const override;
>>>>>>> 165098a7

protected:
    void mapExternalTextureBuffer(const sp<GraphicBuffer>& buffer, bool isRenderable) override;
    void unmapExternalTextureBuffer(const sp<GraphicBuffer>& buffer) override;
    bool canSkipPostRenderCleanup() const override;
    void drawLayersInternal(const std::shared_ptr<std::promise<RenderEngineResult>>&& resultPromise,
                            const DisplaySettings& display,
                            const std::vector<LayerSettings>& layers,
                            const std::shared_ptr<ExternalTexture>& buffer,
                            const bool useFramebufferCache, base::unique_fd&& bufferFence) override;

private:
    void threadMain(CreateInstanceFactory factory);
    void waitUntilInitialized() const;
    static status_t setSchedFifo(bool enabled);

    /* ------------------------------------------------------------------------
     * Threading
     */
    const char* const mThreadName = "RenderEngine";
    // Protects the creation and destruction of mThread.
    mutable std::mutex mThreadMutex;
    std::thread mThread GUARDED_BY(mThreadMutex);
    std::atomic<bool> mRunning = true;

    using Work = std::function<void(renderengine::RenderEngine&)>;
    mutable std::queue<Work> mFunctionCalls GUARDED_BY(mThreadMutex);
    mutable std::condition_variable mCondition;

    // Used to allow select thread safe methods to be accessed without requiring the
    // method to be invoked on the RenderEngine thread
    bool mIsInitialized = false;
    mutable std::mutex mInitializedMutex;
    mutable std::condition_variable mInitializedCondition;

    /* ------------------------------------------------------------------------
     * Render Engine
     */
    std::unique_ptr<renderengine::RenderEngine> mRenderEngine;
    std::atomic<bool> mIsProtected = false;
};
} // namespace threaded
} // namespace renderengine
} // namespace android<|MERGE_RESOLUTION|>--- conflicted
+++ resolved
@@ -67,11 +67,8 @@
     int getContextPriority() override;
     bool supportsBackgroundBlur() override;
     void onActiveDisplaySizeChanged(ui::Size size) override;
-<<<<<<< HEAD
+    std::optional<pid_t> getRenderEngineTid() const override;
     int getRETid() override;
-=======
-    std::optional<pid_t> getRenderEngineTid() const override;
->>>>>>> 165098a7
 
 protected:
     void mapExternalTextureBuffer(const sp<GraphicBuffer>& buffer, bool isRenderable) override;
