/*
 * Copyright 2020 The Android Open Source Project
 *
 * Licensed under the Apache License, Version 2.0 (the "License");
 * you may not use this file except in compliance with the License.
 * You may obtain a copy of the License at
 *
 *      http://www.apache.org/licenses/LICENSE-2.0
 *
 * Unless required by applicable law or agreed to in writing, software
 * distributed under the License is distributed on an "AS IS" BASIS,
 * WITHOUT WARRANTIES OR CONDITIONS OF ANY KIND, either express or implied.
 * See the License for the specific language governing permissions and
 * limitations under the License.
 */

#ifndef SF_SKIARENDERENGINE_H_
#define SF_SKIARENDERENGINE_H_

#include <renderengine/RenderEngine.h>
#include <sys/types.h>

namespace android {

namespace renderengine {

class Mesh;
class Texture;

namespace skia {

class BlurFilter;

// TODO: Put common skia stuff here that can be shared between the GL & Vulkan backends
// Currently mostly just handles all the no-op / missing APIs
class SkiaRenderEngine : public RenderEngine {
public:
    static std::unique_ptr<SkiaRenderEngine> create(const RenderEngineCreationArgs& args);
    SkiaRenderEngine(RenderEngineType type) : RenderEngine(type) {}
    ~SkiaRenderEngine() override {}

    virtual void primeCache() override{};
    virtual void genTextures(size_t /*count*/, uint32_t* /*names*/) override{};
    virtual void deleteTextures(size_t /*count*/, uint32_t const* /*names*/) override{};
    virtual void cacheExternalTextureBuffer(const sp<GraphicBuffer>& /*buffer*/){};
    virtual void unbindExternalTextureBuffer(uint64_t /*bufferId*/){};

    virtual bool isProtected() const override { return false; } // mInProtectedContext; }
    virtual bool supportsProtectedContent() const override { return false; };
    virtual bool useProtectedContext(bool /*useProtectedContext*/) override { return false; };
    virtual status_t drawLayers(const DisplaySettings& /*display*/,
                                const std::vector<const LayerSettings*>& /*layers*/,
                                const sp<GraphicBuffer>& /*buffer*/,
                                const bool /*useFramebufferCache*/,
                                base::unique_fd&& /*bufferFence*/,
                                base::unique_fd* /*drawFence*/) override {
        return 0;
    };
    virtual bool cleanupPostRender(CleanupMode) override { return true; };
    virtual int getContextPriority() override { return 0; }
    virtual void assertShadersCompiled(int numShaders) {}
<<<<<<< HEAD
    void setViewportAndProjection(Rect /*viewPort*/, Rect /*sourceCrop*/) override { }
=======
    virtual int reportShadersCompiled() { return 0; }
>>>>>>> 0aae71fc
};

} // namespace skia
} // namespace renderengine
} // namespace android

#endif /* SF_GLESRENDERENGINE_H_ */<|MERGE_RESOLUTION|>--- conflicted
+++ resolved
@@ -59,11 +59,8 @@
     virtual bool cleanupPostRender(CleanupMode) override { return true; };
     virtual int getContextPriority() override { return 0; }
     virtual void assertShadersCompiled(int numShaders) {}
-<<<<<<< HEAD
+    virtual int reportShadersCompiled() { return 0; }
     void setViewportAndProjection(Rect /*viewPort*/, Rect /*sourceCrop*/) override { }
-=======
-    virtual int reportShadersCompiled() { return 0; }
->>>>>>> 0aae71fc
 };
 
 } // namespace skia
