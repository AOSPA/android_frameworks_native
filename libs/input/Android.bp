--- conflicted
+++ resolved
@@ -93,8 +93,6 @@
                 "libui",
             ],
 
-<<<<<<< HEAD
-=======
             static_libs: [
                 "libgui_window_info_static",
             ],
@@ -102,11 +100,6 @@
             export_static_lib_headers: [
                 "libgui_window_info_static",
             ],
-
-            sanitize: {
-                misc_undefined: ["integer"],
-            },
->>>>>>> bcb95726
         },
         host: {
             shared: {
