--- conflicted
+++ resolved
@@ -783,17 +783,9 @@
         return binder::Status::ok();
     }
 
-<<<<<<< HEAD
-    status_t isDeviceRCSupported(const sp<IBinder>&, bool*) const override { return NO_ERROR; }
-    status_t addRegionSamplingListener(const Rect& /*samplingArea*/,
-                                       const sp<IBinder>& /*stopLayerHandle*/,
-                                       const sp<IRegionSamplingListener>& /*listener*/) override {
-        return NO_ERROR;
-=======
     binder::Status getStaticDisplayInfo(const sp<IBinder>& /*display*/,
                                         gui::StaticDisplayInfo* /*outInfo*/) override {
         return binder::Status::ok();
->>>>>>> 2e02e9aa
     }
 
     binder::Status getDynamicDisplayInfo(const sp<IBinder>& /*display*/,
@@ -899,6 +891,11 @@
 
     binder::Status isWideColorDisplay(const sp<IBinder>& /*token*/,
                                       bool* /*outIsWideColorDisplay*/) override {
+        return binder::Status::ok();
+    }
+
+    binder::Status isDeviceRCSupported(const sp<IBinder>& /*token*/,
+                                      bool* /*outIsDeviceRCSupported*/) override {
         return binder::Status::ok();
     }
 
