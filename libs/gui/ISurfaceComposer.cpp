/*
 * Copyright (C) 2007 The Android Open Source Project
 *
 * Licensed under the Apache License, Version 2.0 (the "License");
 * you may not use this file except in compliance with the License.
 * You may obtain a copy of the License at
 *
 *      http://www.apache.org/licenses/LICENSE-2.0
 *
 * Unless required by applicable law or agreed to in writing, software
 * distributed under the License is distributed on an "AS IS" BASIS,
 * WITHOUT WARRANTIES OR CONDITIONS OF ANY KIND, either express or implied.
 * See the License for the specific language governing permissions and
 * limitations under the License.
 */

// tag as surfaceflinger
#define LOG_TAG "SurfaceFlinger"

#include <stdint.h>
#include <sys/types.h>

#include <binder/Parcel.h>
#include <binder/IPCThreadState.h>
#include <binder/IServiceManager.h>

#include <gui/IDisplayEventConnection.h>
#include <gui/IGraphicBufferProducer.h>
#include <gui/IRegionSamplingListener.h>
#include <gui/ISurfaceComposer.h>
#include <gui/ISurfaceComposerClient.h>
#include <gui/LayerDebugInfo.h>
#include <gui/LayerState.h>

#include <system/graphics.h>

#include <ui/DisplayInfo.h>
#include <ui/DisplayStatInfo.h>
#include <ui/HdrCapabilities.h>

#include <utils/Log.h>

// ---------------------------------------------------------------------------

namespace android {

using ui::ColorMode;

class BpSurfaceComposer : public BpInterface<ISurfaceComposer>
{
public:
    explicit BpSurfaceComposer(const sp<IBinder>& impl)
        : BpInterface<ISurfaceComposer>(impl)
    {
    }

    virtual ~BpSurfaceComposer();

    virtual sp<ISurfaceComposerClient> createConnection()
    {
        Parcel data, reply;
        data.writeInterfaceToken(ISurfaceComposer::getInterfaceDescriptor());
        remote()->transact(BnSurfaceComposer::CREATE_CONNECTION, data, &reply);
        return interface_cast<ISurfaceComposerClient>(reply.readStrongBinder());
    }

    virtual void setTransactionState(const Vector<ComposerState>& state,
                                     const Vector<DisplayState>& displays, uint32_t flags,
                                     const sp<IBinder>& applyToken,
                                     const InputWindowCommands& commands,
                                     int64_t desiredPresentTime,
                                     const client_cache_t& uncacheBuffer,
                                     const std::vector<ListenerCallbacks>& listenerCallbacks) {
        Parcel data, reply;
        data.writeInterfaceToken(ISurfaceComposer::getInterfaceDescriptor());

        data.writeUint32(static_cast<uint32_t>(state.size()));
        for (const auto& s : state) {
            s.write(data);
        }

        data.writeUint32(static_cast<uint32_t>(displays.size()));
        for (const auto& d : displays) {
            d.write(data);
        }

        data.writeUint32(flags);
        data.writeStrongBinder(applyToken);
        commands.write(data);
        data.writeInt64(desiredPresentTime);
<<<<<<< HEAD
        data.writeWeakBinder(uncacheBuffer.token);
=======
        data.writeStrongBinder(uncacheBuffer.token.promote());
>>>>>>> 6fbb7b84
        data.writeUint64(uncacheBuffer.id);

        if (data.writeVectorSize(listenerCallbacks) == NO_ERROR) {
            for (const auto& [listener, callbackIds] : listenerCallbacks) {
<<<<<<< HEAD
                data.writeStrongBinder(IInterface::asBinder(listener));
=======
                data.writeStrongBinder(listener);
>>>>>>> 6fbb7b84
                data.writeInt64Vector(callbackIds);
            }
        }

        remote()->transact(BnSurfaceComposer::SET_TRANSACTION_STATE, data, &reply);
    }

    virtual void bootFinished()
    {
        Parcel data, reply;
        data.writeInterfaceToken(ISurfaceComposer::getInterfaceDescriptor());
        remote()->transact(BnSurfaceComposer::BOOT_FINISHED, data, &reply);
    }

    virtual status_t captureScreen(const sp<IBinder>& display, sp<GraphicBuffer>* outBuffer,
                                   bool& outCapturedSecureLayers, const ui::Dataspace reqDataspace,
                                   const ui::PixelFormat reqPixelFormat, Rect sourceCrop,
                                   uint32_t reqWidth, uint32_t reqHeight, bool useIdentityTransform,
                                   ISurfaceComposer::Rotation rotation, bool captureSecureLayers) {
        Parcel data, reply;
        data.writeInterfaceToken(ISurfaceComposer::getInterfaceDescriptor());
        data.writeStrongBinder(display);
        data.writeInt32(static_cast<int32_t>(reqDataspace));
        data.writeInt32(static_cast<int32_t>(reqPixelFormat));
        data.write(sourceCrop);
        data.writeUint32(reqWidth);
        data.writeUint32(reqHeight);
        data.writeInt32(static_cast<int32_t>(useIdentityTransform));
        data.writeInt32(static_cast<int32_t>(rotation));
        data.writeInt32(static_cast<int32_t>(captureSecureLayers));
        status_t result = remote()->transact(BnSurfaceComposer::CAPTURE_SCREEN, data, &reply);
        if (result != NO_ERROR) {
            ALOGE("captureScreen failed to transact: %d", result);
            return result;
        }
        result = reply.readInt32();
        if (result != NO_ERROR) {
            ALOGE("captureScreen failed to readInt32: %d", result);
            return result;
        }

        *outBuffer = new GraphicBuffer();
        reply.read(**outBuffer);
        outCapturedSecureLayers = reply.readBool();

        return result;
    }

    virtual status_t captureScreen(uint64_t displayOrLayerStack, ui::Dataspace* outDataspace,
                                   sp<GraphicBuffer>* outBuffer) {
        Parcel data, reply;
        data.writeInterfaceToken(ISurfaceComposer::getInterfaceDescriptor());
        data.writeUint64(displayOrLayerStack);
        status_t result = remote()->transact(BnSurfaceComposer::CAPTURE_SCREEN_BY_ID, data, &reply);
        if (result != NO_ERROR) {
            ALOGE("captureScreen failed to transact: %d", result);
            return result;
        }
        result = reply.readInt32();
        if (result != NO_ERROR) {
            ALOGE("captureScreen failed to readInt32: %d", result);
            return result;
        }

        *outDataspace = static_cast<ui::Dataspace>(reply.readInt32());
        *outBuffer = new GraphicBuffer();
        reply.read(**outBuffer);
        return result;
    }

    virtual status_t captureLayers(
            const sp<IBinder>& layerHandleBinder, sp<GraphicBuffer>* outBuffer,
            const ui::Dataspace reqDataspace, const ui::PixelFormat reqPixelFormat,
            const Rect& sourceCrop,
            const std::unordered_set<sp<IBinder>, SpHash<IBinder>>& excludeLayers, float frameScale,
            bool childrenOnly) {
        Parcel data, reply;
        data.writeInterfaceToken(ISurfaceComposer::getInterfaceDescriptor());
        data.writeStrongBinder(layerHandleBinder);
        data.writeInt32(static_cast<int32_t>(reqDataspace));
        data.writeInt32(static_cast<int32_t>(reqPixelFormat));
        data.write(sourceCrop);
        data.writeInt32(excludeLayers.size());
        for (auto el : excludeLayers) {
            data.writeStrongBinder(el);
        }
        data.writeFloat(frameScale);
        data.writeBool(childrenOnly);
        status_t result = remote()->transact(BnSurfaceComposer::CAPTURE_LAYERS, data, &reply);
        if (result != NO_ERROR) {
            ALOGE("captureLayers failed to transact: %d", result);
            return result;
        }
        result = reply.readInt32();
        if (result != NO_ERROR) {
            ALOGE("captureLayers failed to readInt32: %d", result);
            return result;
        }

        *outBuffer = new GraphicBuffer();
        reply.read(**outBuffer);

        return result;
    }

    virtual bool authenticateSurfaceTexture(
            const sp<IGraphicBufferProducer>& bufferProducer) const
    {
        Parcel data, reply;
        int err = NO_ERROR;
        err = data.writeInterfaceToken(
                ISurfaceComposer::getInterfaceDescriptor());
        if (err != NO_ERROR) {
            ALOGE("ISurfaceComposer::authenticateSurfaceTexture: error writing "
                    "interface descriptor: %s (%d)", strerror(-err), -err);
            return false;
        }
        err = data.writeStrongBinder(IInterface::asBinder(bufferProducer));
        if (err != NO_ERROR) {
            ALOGE("ISurfaceComposer::authenticateSurfaceTexture: error writing "
                    "strong binder to parcel: %s (%d)", strerror(-err), -err);
            return false;
        }
        err = remote()->transact(BnSurfaceComposer::AUTHENTICATE_SURFACE, data,
                &reply);
        if (err != NO_ERROR) {
            ALOGE("ISurfaceComposer::authenticateSurfaceTexture: error "
                    "performing transaction: %s (%d)", strerror(-err), -err);
            return false;
        }
        int32_t result = 0;
        err = reply.readInt32(&result);
        if (err != NO_ERROR) {
            ALOGE("ISurfaceComposer::authenticateSurfaceTexture: error "
                    "retrieving result: %s (%d)", strerror(-err), -err);
            return false;
        }
        return result != 0;
    }

    virtual status_t getSupportedFrameTimestamps(
            std::vector<FrameEvent>* outSupported) const {
        if (!outSupported) {
            return UNEXPECTED_NULL;
        }
        outSupported->clear();

        Parcel data, reply;

        status_t err = data.writeInterfaceToken(
                ISurfaceComposer::getInterfaceDescriptor());
        if (err != NO_ERROR) {
            return err;
        }

        err = remote()->transact(
                BnSurfaceComposer::GET_SUPPORTED_FRAME_TIMESTAMPS,
                data, &reply);
        if (err != NO_ERROR) {
            return err;
        }

        int32_t result = 0;
        err = reply.readInt32(&result);
        if (err != NO_ERROR) {
            return err;
        }
        if (result != NO_ERROR) {
            return result;
        }

        std::vector<int32_t> supported;
        err = reply.readInt32Vector(&supported);
        if (err != NO_ERROR) {
            return err;
        }

        outSupported->reserve(supported.size());
        for (int32_t s : supported) {
            outSupported->push_back(static_cast<FrameEvent>(s));
        }
        return NO_ERROR;
    }

    virtual sp<IDisplayEventConnection> createDisplayEventConnection(VsyncSource vsyncSource,
                                                                     ConfigChanged configChanged) {
        Parcel data, reply;
        sp<IDisplayEventConnection> result;
        int err = data.writeInterfaceToken(
                ISurfaceComposer::getInterfaceDescriptor());
        if (err != NO_ERROR) {
            return result;
        }
        data.writeInt32(static_cast<int32_t>(vsyncSource));
        data.writeInt32(static_cast<int32_t>(configChanged));
        err = remote()->transact(
                BnSurfaceComposer::CREATE_DISPLAY_EVENT_CONNECTION,
                data, &reply);
        if (err != NO_ERROR) {
            ALOGE("ISurfaceComposer::createDisplayEventConnection: error performing "
                    "transaction: %s (%d)", strerror(-err), -err);
            return result;
        }
        result = interface_cast<IDisplayEventConnection>(reply.readStrongBinder());
        return result;
    }

    virtual sp<IBinder> createDisplay(const String8& displayName, bool secure)
    {
        Parcel data, reply;
        data.writeInterfaceToken(ISurfaceComposer::getInterfaceDescriptor());
        data.writeString8(displayName);
        data.writeInt32(secure ? 1 : 0);
        remote()->transact(BnSurfaceComposer::CREATE_DISPLAY, data, &reply);
        return reply.readStrongBinder();
    }

    virtual void destroyDisplay(const sp<IBinder>& display)
    {
        Parcel data, reply;
        data.writeInterfaceToken(ISurfaceComposer::getInterfaceDescriptor());
        data.writeStrongBinder(display);
        remote()->transact(BnSurfaceComposer::DESTROY_DISPLAY, data, &reply);
    }

    virtual std::vector<PhysicalDisplayId> getPhysicalDisplayIds() const {
        Parcel data, reply;
        data.writeInterfaceToken(ISurfaceComposer::getInterfaceDescriptor());
        if (remote()->transact(BnSurfaceComposer::GET_PHYSICAL_DISPLAY_IDS, data, &reply) ==
            NO_ERROR) {
            std::vector<PhysicalDisplayId> displayIds;
            if (reply.readUint64Vector(&displayIds) == NO_ERROR) {
                return displayIds;
            }
        }

        return {};
    }

    virtual sp<IBinder> getPhysicalDisplayToken(PhysicalDisplayId displayId) const {
        Parcel data, reply;
        data.writeInterfaceToken(ISurfaceComposer::getInterfaceDescriptor());
        data.writeUint64(displayId);
        remote()->transact(BnSurfaceComposer::GET_PHYSICAL_DISPLAY_TOKEN, data, &reply);
        return reply.readStrongBinder();
    }

    virtual void setPowerMode(const sp<IBinder>& display, int mode)
    {
        Parcel data, reply;
        data.writeInterfaceToken(ISurfaceComposer::getInterfaceDescriptor());
        data.writeStrongBinder(display);
        data.writeInt32(mode);
        remote()->transact(BnSurfaceComposer::SET_POWER_MODE, data, &reply);
    }

    virtual status_t getDisplayConfigs(const sp<IBinder>& display,
            Vector<DisplayInfo>* configs)
    {
        Parcel data, reply;
        data.writeInterfaceToken(ISurfaceComposer::getInterfaceDescriptor());
        data.writeStrongBinder(display);
        remote()->transact(BnSurfaceComposer::GET_DISPLAY_CONFIGS, data, &reply);
        status_t result = reply.readInt32();
        if (result == NO_ERROR) {
            size_t numConfigs = reply.readUint32();
            configs->clear();
            configs->resize(numConfigs);
            for (size_t c = 0; c < numConfigs; ++c) {
                memcpy(&(configs->editItemAt(c)),
                        reply.readInplace(sizeof(DisplayInfo)),
                        sizeof(DisplayInfo));
            }
        }
        return result;
    }

    virtual status_t getDisplayStats(const sp<IBinder>& display,
            DisplayStatInfo* stats)
    {
        Parcel data, reply;
        data.writeInterfaceToken(ISurfaceComposer::getInterfaceDescriptor());
        data.writeStrongBinder(display);
        remote()->transact(BnSurfaceComposer::GET_DISPLAY_STATS, data, &reply);
        status_t result = reply.readInt32();
        if (result == NO_ERROR) {
            memcpy(stats,
                    reply.readInplace(sizeof(DisplayStatInfo)),
                    sizeof(DisplayStatInfo));
        }
        return result;
    }

    virtual int getActiveConfig(const sp<IBinder>& display)
    {
        Parcel data, reply;
        data.writeInterfaceToken(ISurfaceComposer::getInterfaceDescriptor());
        data.writeStrongBinder(display);
        remote()->transact(BnSurfaceComposer::GET_ACTIVE_CONFIG, data, &reply);
        return reply.readInt32();
    }

    virtual status_t setActiveConfig(const sp<IBinder>& display, int id)
    {
        Parcel data, reply;
        status_t result = data.writeInterfaceToken(ISurfaceComposer::getInterfaceDescriptor());
        if (result != NO_ERROR) {
            ALOGE("setActiveConfig failed to writeInterfaceToken: %d", result);
            return result;
        }
        result = data.writeStrongBinder(display);
        if (result != NO_ERROR) {
            ALOGE("setActiveConfig failed to writeStrongBinder: %d", result);
            return result;
        }
        result = data.writeInt32(id);
        if (result != NO_ERROR) {
            ALOGE("setActiveConfig failed to writeInt32: %d", result);
            return result;
        }
        result = remote()->transact(BnSurfaceComposer::SET_ACTIVE_CONFIG, data, &reply);
        if (result != NO_ERROR) {
            ALOGE("setActiveConfig failed to transact: %d", result);
            return result;
        }
        return reply.readInt32();
    }

    virtual status_t getDisplayColorModes(const sp<IBinder>& display,
            Vector<ColorMode>* outColorModes) {
        Parcel data, reply;
        status_t result = data.writeInterfaceToken(ISurfaceComposer::getInterfaceDescriptor());
        if (result != NO_ERROR) {
            ALOGE("getDisplayColorModes failed to writeInterfaceToken: %d", result);
            return result;
        }
        result = data.writeStrongBinder(display);
        if (result != NO_ERROR) {
            ALOGE("getDisplayColorModes failed to writeStrongBinder: %d", result);
            return result;
        }
        result = remote()->transact(BnSurfaceComposer::GET_DISPLAY_COLOR_MODES, data, &reply);
        if (result != NO_ERROR) {
            ALOGE("getDisplayColorModes failed to transact: %d", result);
            return result;
        }
        result = static_cast<status_t>(reply.readInt32());
        if (result == NO_ERROR) {
            size_t numModes = reply.readUint32();
            outColorModes->clear();
            outColorModes->resize(numModes);
            for (size_t i = 0; i < numModes; ++i) {
                outColorModes->replaceAt(static_cast<ColorMode>(reply.readInt32()), i);
            }
        }
        return result;
    }

    virtual status_t getDisplayNativePrimaries(const sp<IBinder>& display,
            ui::DisplayPrimaries& primaries) {
        Parcel data, reply;
        status_t result = data.writeInterfaceToken(ISurfaceComposer::getInterfaceDescriptor());
        if (result != NO_ERROR) {
            ALOGE("getDisplayNativePrimaries failed to writeInterfaceToken: %d", result);
            return result;
        }
        result = data.writeStrongBinder(display);
        if (result != NO_ERROR) {
            ALOGE("getDisplayNativePrimaries failed to writeStrongBinder: %d", result);
            return result;
        }
        result = remote()->transact(BnSurfaceComposer::GET_DISPLAY_NATIVE_PRIMARIES, data, &reply);
        if (result != NO_ERROR) {
            ALOGE("getDisplayNativePrimaries failed to transact: %d", result);
            return result;
        }
        result = reply.readInt32();
        if (result == NO_ERROR) {
            memcpy(&primaries, reply.readInplace(sizeof(ui::DisplayPrimaries)),
                    sizeof(ui::DisplayPrimaries));
        }
        return result;
    }

    virtual ColorMode getActiveColorMode(const sp<IBinder>& display) {
        Parcel data, reply;
        status_t result = data.writeInterfaceToken(ISurfaceComposer::getInterfaceDescriptor());
        if (result != NO_ERROR) {
            ALOGE("getActiveColorMode failed to writeInterfaceToken: %d", result);
            return static_cast<ColorMode>(result);
        }
        result = data.writeStrongBinder(display);
        if (result != NO_ERROR) {
            ALOGE("getActiveColorMode failed to writeStrongBinder: %d", result);
            return static_cast<ColorMode>(result);
        }
        result = remote()->transact(BnSurfaceComposer::GET_ACTIVE_COLOR_MODE, data, &reply);
        if (result != NO_ERROR) {
            ALOGE("getActiveColorMode failed to transact: %d", result);
            return static_cast<ColorMode>(result);
        }
        return static_cast<ColorMode>(reply.readInt32());
    }

    virtual status_t setActiveColorMode(const sp<IBinder>& display,
            ColorMode colorMode) {
        Parcel data, reply;
        status_t result = data.writeInterfaceToken(ISurfaceComposer::getInterfaceDescriptor());
        if (result != NO_ERROR) {
            ALOGE("setActiveColorMode failed to writeInterfaceToken: %d", result);
            return result;
        }
        result = data.writeStrongBinder(display);
        if (result != NO_ERROR) {
            ALOGE("setActiveColorMode failed to writeStrongBinder: %d", result);
            return result;
        }
        result = data.writeInt32(static_cast<int32_t>(colorMode));
        if (result != NO_ERROR) {
            ALOGE("setActiveColorMode failed to writeInt32: %d", result);
            return result;
        }
        result = remote()->transact(BnSurfaceComposer::SET_ACTIVE_COLOR_MODE, data, &reply);
        if (result != NO_ERROR) {
            ALOGE("setActiveColorMode failed to transact: %d", result);
            return result;
        }
        return static_cast<status_t>(reply.readInt32());
    }

    virtual status_t clearAnimationFrameStats() {
        Parcel data, reply;
        status_t result = data.writeInterfaceToken(ISurfaceComposer::getInterfaceDescriptor());
        if (result != NO_ERROR) {
            ALOGE("clearAnimationFrameStats failed to writeInterfaceToken: %d", result);
            return result;
        }
        result = remote()->transact(BnSurfaceComposer::CLEAR_ANIMATION_FRAME_STATS, data, &reply);
        if (result != NO_ERROR) {
            ALOGE("clearAnimationFrameStats failed to transact: %d", result);
            return result;
        }
        return reply.readInt32();
    }

    virtual status_t getAnimationFrameStats(FrameStats* outStats) const {
        Parcel data, reply;
        data.writeInterfaceToken(ISurfaceComposer::getInterfaceDescriptor());
        remote()->transact(BnSurfaceComposer::GET_ANIMATION_FRAME_STATS, data, &reply);
        reply.read(*outStats);
        return reply.readInt32();
    }

    virtual status_t getHdrCapabilities(const sp<IBinder>& display,
            HdrCapabilities* outCapabilities) const {
        Parcel data, reply;
        data.writeInterfaceToken(ISurfaceComposer::getInterfaceDescriptor());
        status_t result = data.writeStrongBinder(display);
        if (result != NO_ERROR) {
            ALOGE("getHdrCapabilities failed to writeStrongBinder: %d", result);
            return result;
        }
        result = remote()->transact(BnSurfaceComposer::GET_HDR_CAPABILITIES,
                data, &reply);
        if (result != NO_ERROR) {
            ALOGE("getHdrCapabilities failed to transact: %d", result);
            return result;
        }
        result = reply.readInt32();
        if (result == NO_ERROR) {
            result = reply.read(*outCapabilities);
        }
        return result;
    }

    virtual status_t enableVSyncInjections(bool enable) {
        Parcel data, reply;
        status_t result = data.writeInterfaceToken(ISurfaceComposer::getInterfaceDescriptor());
        if (result != NO_ERROR) {
            ALOGE("enableVSyncInjections failed to writeInterfaceToken: %d", result);
            return result;
        }
        result = data.writeBool(enable);
        if (result != NO_ERROR) {
            ALOGE("enableVSyncInjections failed to writeBool: %d", result);
            return result;
        }
        result = remote()->transact(BnSurfaceComposer::ENABLE_VSYNC_INJECTIONS, data, &reply,
                                    IBinder::FLAG_ONEWAY);
        if (result != NO_ERROR) {
            ALOGE("enableVSyncInjections failed to transact: %d", result);
            return result;
        }
        return result;
    }

    virtual status_t injectVSync(nsecs_t when) {
        Parcel data, reply;
        status_t result = data.writeInterfaceToken(ISurfaceComposer::getInterfaceDescriptor());
        if (result != NO_ERROR) {
            ALOGE("injectVSync failed to writeInterfaceToken: %d", result);
            return result;
        }
        result = data.writeInt64(when);
        if (result != NO_ERROR) {
            ALOGE("injectVSync failed to writeInt64: %d", result);
            return result;
        }
        result = remote()->transact(BnSurfaceComposer::INJECT_VSYNC, data, &reply,
                                    IBinder::FLAG_ONEWAY);
        if (result != NO_ERROR) {
            ALOGE("injectVSync failed to transact: %d", result);
            return result;
        }
        return result;
    }

    virtual status_t getLayerDebugInfo(std::vector<LayerDebugInfo>* outLayers) const
    {
        if (!outLayers) {
            return UNEXPECTED_NULL;
        }

        Parcel data, reply;

        status_t err = data.writeInterfaceToken(ISurfaceComposer::getInterfaceDescriptor());
        if (err != NO_ERROR) {
            return err;
        }

        err = remote()->transact(BnSurfaceComposer::GET_LAYER_DEBUG_INFO, data, &reply);
        if (err != NO_ERROR) {
            return err;
        }

        int32_t result = 0;
        err = reply.readInt32(&result);
        if (err != NO_ERROR) {
            return err;
        }
        if (result != NO_ERROR) {
            return result;
        }

        outLayers->clear();
        return reply.readParcelableVector(outLayers);
    }

    virtual status_t getCompositionPreference(ui::Dataspace* defaultDataspace,
                                              ui::PixelFormat* defaultPixelFormat,
                                              ui::Dataspace* wideColorGamutDataspace,
                                              ui::PixelFormat* wideColorGamutPixelFormat) const {
        Parcel data, reply;
        status_t error = data.writeInterfaceToken(ISurfaceComposer::getInterfaceDescriptor());
        if (error != NO_ERROR) {
            return error;
        }
        error = remote()->transact(BnSurfaceComposer::GET_COMPOSITION_PREFERENCE, data, &reply);
        if (error != NO_ERROR) {
            return error;
        }
        error = static_cast<status_t>(reply.readInt32());
        if (error == NO_ERROR) {
            *defaultDataspace = static_cast<ui::Dataspace>(reply.readInt32());
            *defaultPixelFormat = static_cast<ui::PixelFormat>(reply.readInt32());
            *wideColorGamutDataspace = static_cast<ui::Dataspace>(reply.readInt32());
            *wideColorGamutPixelFormat = static_cast<ui::PixelFormat>(reply.readInt32());
        }
        return error;
    }

    virtual status_t getColorManagement(bool* outGetColorManagement) const {
        Parcel data, reply;
        data.writeInterfaceToken(ISurfaceComposer::getInterfaceDescriptor());
        remote()->transact(BnSurfaceComposer::GET_COLOR_MANAGEMENT, data, &reply);
        bool result;
        status_t err = reply.readBool(&result);
        if (err == NO_ERROR) {
            *outGetColorManagement = result;
        }
        return err;
    }

    virtual status_t getDisplayedContentSamplingAttributes(const sp<IBinder>& display,
                                                           ui::PixelFormat* outFormat,
                                                           ui::Dataspace* outDataspace,
                                                           uint8_t* outComponentMask) const {
        if (!outFormat || !outDataspace || !outComponentMask) return BAD_VALUE;
        Parcel data, reply;
        data.writeInterfaceToken(ISurfaceComposer::getInterfaceDescriptor());
        data.writeStrongBinder(display);

        status_t error =
                remote()->transact(BnSurfaceComposer::GET_DISPLAYED_CONTENT_SAMPLING_ATTRIBUTES,
                                   data, &reply);
        if (error != NO_ERROR) {
            return error;
        }

        uint32_t value = 0;
        error = reply.readUint32(&value);
        if (error != NO_ERROR) {
            return error;
        }
        *outFormat = static_cast<ui::PixelFormat>(value);

        error = reply.readUint32(&value);
        if (error != NO_ERROR) {
            return error;
        }
        *outDataspace = static_cast<ui::Dataspace>(value);

        error = reply.readUint32(&value);
        if (error != NO_ERROR) {
            return error;
        }
        *outComponentMask = static_cast<uint8_t>(value);
        return error;
    }

    virtual status_t setDisplayContentSamplingEnabled(const sp<IBinder>& display, bool enable,
                                                      uint8_t componentMask,
                                                      uint64_t maxFrames) const {
        Parcel data, reply;
        data.writeInterfaceToken(ISurfaceComposer::getInterfaceDescriptor());
        data.writeStrongBinder(display);
        data.writeBool(enable);
        data.writeByte(static_cast<int8_t>(componentMask));
        data.writeUint64(maxFrames);
        status_t result =
                remote()->transact(BnSurfaceComposer::SET_DISPLAY_CONTENT_SAMPLING_ENABLED, data,
                                   &reply);
        return result;
    }

    virtual status_t getDisplayedContentSample(const sp<IBinder>& display, uint64_t maxFrames,
                                               uint64_t timestamp,
                                               DisplayedFrameStats* outStats) const {
        if (!outStats) return BAD_VALUE;

        Parcel data, reply;
        data.writeInterfaceToken(ISurfaceComposer::getInterfaceDescriptor());
        data.writeStrongBinder(display);
        data.writeUint64(maxFrames);
        data.writeUint64(timestamp);

        status_t result =
                remote()->transact(BnSurfaceComposer::GET_DISPLAYED_CONTENT_SAMPLE, data, &reply);

        if (result != NO_ERROR) {
            return result;
        }

        result = reply.readUint64(&outStats->numFrames);
        if (result != NO_ERROR) {
            return result;
        }

        result = reply.readUint64Vector(&outStats->component_0_sample);
        if (result != NO_ERROR) {
            return result;
        }
        result = reply.readUint64Vector(&outStats->component_1_sample);
        if (result != NO_ERROR) {
            return result;
        }
        result = reply.readUint64Vector(&outStats->component_2_sample);
        if (result != NO_ERROR) {
            return result;
        }
        result = reply.readUint64Vector(&outStats->component_3_sample);
        return result;
    }

    virtual status_t getProtectedContentSupport(bool* outSupported) const {
        Parcel data, reply;
        data.writeInterfaceToken(ISurfaceComposer::getInterfaceDescriptor());
        status_t error =
                remote()->transact(BnSurfaceComposer::GET_PROTECTED_CONTENT_SUPPORT, data, &reply);
        if (error != NO_ERROR) {
            return error;
        }
        error = reply.readBool(outSupported);
        return error;
    }

    virtual status_t isWideColorDisplay(const sp<IBinder>& token,
                                        bool* outIsWideColorDisplay) const {
        Parcel data, reply;
        status_t error = data.writeInterfaceToken(ISurfaceComposer::getInterfaceDescriptor());
        if (error != NO_ERROR) {
            return error;
        }
        error = data.writeStrongBinder(token);
        if (error != NO_ERROR) {
            return error;
        }

        error = remote()->transact(BnSurfaceComposer::IS_WIDE_COLOR_DISPLAY, data, &reply);
        if (error != NO_ERROR) {
            return error;
        }
        error = reply.readBool(outIsWideColorDisplay);
        return error;
    }

    virtual status_t addRegionSamplingListener(const Rect& samplingArea,
                                               const sp<IBinder>& stopLayerHandle,
                                               const sp<IRegionSamplingListener>& listener) {
        Parcel data, reply;
        status_t error = data.writeInterfaceToken(ISurfaceComposer::getInterfaceDescriptor());
        if (error != NO_ERROR) {
            ALOGE("addRegionSamplingListener: Failed to write interface token");
            return error;
        }
        error = data.write(samplingArea);
        if (error != NO_ERROR) {
            ALOGE("addRegionSamplingListener: Failed to write sampling area");
            return error;
        }
        error = data.writeStrongBinder(stopLayerHandle);
        if (error != NO_ERROR) {
            ALOGE("addRegionSamplingListener: Failed to write stop layer handle");
            return error;
        }
        error = data.writeStrongBinder(IInterface::asBinder(listener));
        if (error != NO_ERROR) {
            ALOGE("addRegionSamplingListener: Failed to write listener");
            return error;
        }
        error = remote()->transact(BnSurfaceComposer::ADD_REGION_SAMPLING_LISTENER, data, &reply);
        if (error != NO_ERROR) {
            ALOGE("addRegionSamplingListener: Failed to transact");
        }
        return error;
    }

    virtual status_t removeRegionSamplingListener(const sp<IRegionSamplingListener>& listener) {
        Parcel data, reply;
        status_t error = data.writeInterfaceToken(ISurfaceComposer::getInterfaceDescriptor());
        if (error != NO_ERROR) {
            ALOGE("removeRegionSamplingListener: Failed to write interface token");
            return error;
        }
        error = data.writeStrongBinder(IInterface::asBinder(listener));
        if (error != NO_ERROR) {
            ALOGE("removeRegionSamplingListener: Failed to write listener");
            return error;
        }
        error = remote()->transact(BnSurfaceComposer::REMOVE_REGION_SAMPLING_LISTENER, data,
                                   &reply);
        if (error != NO_ERROR) {
            ALOGE("removeRegionSamplingListener: Failed to transact");
        }
        return error;
    }

    virtual status_t setAllowedDisplayConfigs(const sp<IBinder>& displayToken,
                                              const std::vector<int32_t>& allowedConfigs) {
        Parcel data, reply;
        status_t result = data.writeInterfaceToken(ISurfaceComposer::getInterfaceDescriptor());
        if (result != NO_ERROR) {
            ALOGE("setAllowedDisplayConfigs failed to writeInterfaceToken: %d", result);
            return result;
        }
        result = data.writeStrongBinder(displayToken);
        if (result != NO_ERROR) {
            ALOGE("setAllowedDisplayConfigs failed to writeStrongBinder: %d", result);
            return result;
        }
        result = data.writeInt32Vector(allowedConfigs);
        if (result != NO_ERROR) {
            ALOGE("setAllowedDisplayConfigs failed to writeInt32Vector: %d", result);
            return result;
        }
        result = remote()->transact(BnSurfaceComposer::SET_ALLOWED_DISPLAY_CONFIGS, data, &reply);
        if (result != NO_ERROR) {
            ALOGE("setAllowedDisplayConfigs failed to transact: %d", result);
            return result;
        }
        return reply.readInt32();
    }

    virtual status_t getAllowedDisplayConfigs(const sp<IBinder>& displayToken,
                                              std::vector<int32_t>* outAllowedConfigs) {
        if (!outAllowedConfigs) return BAD_VALUE;
        Parcel data, reply;
        status_t result = data.writeInterfaceToken(ISurfaceComposer::getInterfaceDescriptor());
        if (result != NO_ERROR) {
            ALOGE("getAllowedDisplayConfigs failed to writeInterfaceToken: %d", result);
            return result;
        }
        result = data.writeStrongBinder(displayToken);
        if (result != NO_ERROR) {
            ALOGE("getAllowedDisplayConfigs failed to writeStrongBinder: %d", result);
            return result;
        }
        result = remote()->transact(BnSurfaceComposer::GET_ALLOWED_DISPLAY_CONFIGS, data, &reply);
        if (result != NO_ERROR) {
            ALOGE("getAllowedDisplayConfigs failed to transact: %d", result);
            return result;
        }
        result = reply.readInt32Vector(outAllowedConfigs);
        if (result != NO_ERROR) {
            ALOGE("getAllowedDisplayConfigs failed to readInt32Vector: %d", result);
            return result;
        }
        return reply.readInt32();
    }

    virtual status_t getDisplayBrightnessSupport(const sp<IBinder>& displayToken,
                                                 bool* outSupport) const {
        Parcel data, reply;
        status_t error = data.writeInterfaceToken(ISurfaceComposer::getInterfaceDescriptor());
        if (error != NO_ERROR) {
            ALOGE("getDisplayBrightnessSupport: failed to write interface token: %d", error);
            return error;
        }
        error = data.writeStrongBinder(displayToken);
        if (error != NO_ERROR) {
            ALOGE("getDisplayBrightnessSupport: failed to write display token: %d", error);
            return error;
        }
        error = remote()->transact(BnSurfaceComposer::GET_DISPLAY_BRIGHTNESS_SUPPORT, data, &reply);
        if (error != NO_ERROR) {
            ALOGE("getDisplayBrightnessSupport: failed to transact: %d", error);
            return error;
        }
        bool support;
        error = reply.readBool(&support);
        if (error != NO_ERROR) {
            ALOGE("getDisplayBrightnessSupport: failed to read support: %d", error);
            return error;
        }
        *outSupport = support;
        return NO_ERROR;
    }

    virtual status_t setDisplayBrightness(const sp<IBinder>& displayToken, float brightness) const {
        Parcel data, reply;
        status_t error = data.writeInterfaceToken(ISurfaceComposer::getInterfaceDescriptor());
        if (error != NO_ERROR) {
            ALOGE("setDisplayBrightness: failed to write interface token: %d", error);
            return error;
        }
        error = data.writeStrongBinder(displayToken);
        if (error != NO_ERROR) {
            ALOGE("setDisplayBrightness: failed to write display token: %d", error);
            return error;
        }
        error = data.writeFloat(brightness);
        if (error != NO_ERROR) {
            ALOGE("setDisplayBrightness: failed to write brightness: %d", error);
            return error;
        }
        error = remote()->transact(BnSurfaceComposer::SET_DISPLAY_BRIGHTNESS, data, &reply);
        if (error != NO_ERROR) {
            ALOGE("setDisplayBrightness: failed to transact: %d", error);
            return error;
        }
        return NO_ERROR;
    }

    virtual status_t notifyPowerHint(int32_t hintId) {
        Parcel data, reply;
        status_t error = data.writeInterfaceToken(ISurfaceComposer::getInterfaceDescriptor());
        if (error != NO_ERROR) {
            ALOGE("notifyPowerHint: failed to write interface token: %d", error);
            return error;
        }
        error = data.writeInt32(hintId);
        if (error != NO_ERROR) {
            ALOGE("notifyPowerHint: failed to write hintId: %d", error);
            return error;
        }
        error = remote()->transact(BnSurfaceComposer::NOTIFY_POWER_HINT, data, &reply,
                                   IBinder::FLAG_ONEWAY);
        if (error != NO_ERROR) {
            ALOGE("notifyPowerHint: failed to transact: %d", error);
            return error;
        }
        return NO_ERROR;
    }
};

// Out-of-line virtual method definition to trigger vtable emission in this
// translation unit (see clang warning -Wweak-vtables)
BpSurfaceComposer::~BpSurfaceComposer() {}

IMPLEMENT_META_INTERFACE(SurfaceComposer, "android.ui.ISurfaceComposer");

// ----------------------------------------------------------------------

status_t BnSurfaceComposer::onTransact(
    uint32_t code, const Parcel& data, Parcel* reply, uint32_t flags)
{
    switch(code) {
        case CREATE_CONNECTION: {
            CHECK_INTERFACE(ISurfaceComposer, data, reply);
            sp<IBinder> b = IInterface::asBinder(createConnection());
            reply->writeStrongBinder(b);
            return NO_ERROR;
        }
        case SET_TRANSACTION_STATE: {
            CHECK_INTERFACE(ISurfaceComposer, data, reply);

            size_t count = data.readUint32();
            if (count > data.dataSize()) {
                return BAD_VALUE;
            }
            Vector<ComposerState> state;
            state.setCapacity(count);
            for (size_t i = 0; i < count; i++) {
                ComposerState s;
                if (s.read(data) == BAD_VALUE) {
                    return BAD_VALUE;
                }
                state.add(s);
            }

            count = data.readUint32();
            if (count > data.dataSize()) {
                return BAD_VALUE;
            }
            DisplayState d;
            Vector<DisplayState> displays;
            displays.setCapacity(count);
            for (size_t i = 0; i < count; i++) {
                if (d.read(data) == BAD_VALUE) {
                    return BAD_VALUE;
                }
                displays.add(d);
            }

            uint32_t stateFlags = data.readUint32();
            sp<IBinder> applyToken = data.readStrongBinder();
            InputWindowCommands inputWindowCommands;
            inputWindowCommands.read(data);

            int64_t desiredPresentTime = data.readInt64();

            client_cache_t uncachedBuffer;
<<<<<<< HEAD
            uncachedBuffer.token = data.readWeakBinder();
=======
            uncachedBuffer.token = data.readStrongBinder();
>>>>>>> 6fbb7b84
            uncachedBuffer.id = data.readUint64();

            std::vector<ListenerCallbacks> listenerCallbacks;
            int32_t listenersSize = data.readInt32();
            for (int32_t i = 0; i < listenersSize; i++) {
<<<<<<< HEAD
                auto listener =
                        interface_cast<ITransactionCompletedListener>(data.readStrongBinder());
=======
                auto listener = data.readStrongBinder();
>>>>>>> 6fbb7b84
                std::vector<CallbackId> callbackIds;
                data.readInt64Vector(&callbackIds);
                listenerCallbacks.emplace_back(listener, callbackIds);
            }

            setTransactionState(state, displays, stateFlags, applyToken, inputWindowCommands,
                                desiredPresentTime, uncachedBuffer, listenerCallbacks);
            return NO_ERROR;
        }
        case BOOT_FINISHED: {
            CHECK_INTERFACE(ISurfaceComposer, data, reply);
            bootFinished();
            return NO_ERROR;
        }
        case CAPTURE_SCREEN: {
            CHECK_INTERFACE(ISurfaceComposer, data, reply);
            sp<IBinder> display = data.readStrongBinder();
            ui::Dataspace reqDataspace = static_cast<ui::Dataspace>(data.readInt32());
            ui::PixelFormat reqPixelFormat = static_cast<ui::PixelFormat>(data.readInt32());
            sp<GraphicBuffer> outBuffer;
            Rect sourceCrop(Rect::EMPTY_RECT);
            data.read(sourceCrop);
            uint32_t reqWidth = data.readUint32();
            uint32_t reqHeight = data.readUint32();
            bool useIdentityTransform = static_cast<bool>(data.readInt32());
            int32_t rotation = data.readInt32();
            bool captureSecureLayers = static_cast<bool>(data.readInt32());

            bool capturedSecureLayers = false;
            status_t res = captureScreen(display, &outBuffer, capturedSecureLayers, reqDataspace,
                                         reqPixelFormat, sourceCrop, reqWidth, reqHeight,
                                         useIdentityTransform,
                                         static_cast<ISurfaceComposer::Rotation>(rotation),
                                         captureSecureLayers);

            reply->writeInt32(res);
            if (res == NO_ERROR) {
                reply->write(*outBuffer);
                reply->writeBool(capturedSecureLayers);
            }
            return NO_ERROR;
        }
        case CAPTURE_SCREEN_BY_ID: {
            CHECK_INTERFACE(ISurfaceComposer, data, reply);
            uint64_t displayOrLayerStack = data.readUint64();
            ui::Dataspace outDataspace = ui::Dataspace::V0_SRGB;
            sp<GraphicBuffer> outBuffer;
            status_t res = captureScreen(displayOrLayerStack, &outDataspace, &outBuffer);
            reply->writeInt32(res);
            if (res == NO_ERROR) {
                reply->writeInt32(static_cast<int32_t>(outDataspace));
                reply->write(*outBuffer);
            }
            return NO_ERROR;
        }
        case CAPTURE_LAYERS: {
            CHECK_INTERFACE(ISurfaceComposer, data, reply);
            sp<IBinder> layerHandleBinder = data.readStrongBinder();
            ui::Dataspace reqDataspace = static_cast<ui::Dataspace>(data.readInt32());
            ui::PixelFormat reqPixelFormat = static_cast<ui::PixelFormat>(data.readInt32());
            sp<GraphicBuffer> outBuffer;
            Rect sourceCrop(Rect::EMPTY_RECT);
            data.read(sourceCrop);

            std::unordered_set<sp<IBinder>, SpHash<IBinder>> excludeHandles;
            int numExcludeHandles = data.readInt32();
            excludeHandles.reserve(numExcludeHandles);
            for (int i = 0; i < numExcludeHandles; i++) {
                excludeHandles.emplace(data.readStrongBinder());
            }

            float frameScale = data.readFloat();
            bool childrenOnly = data.readBool();

            status_t res =
                    captureLayers(layerHandleBinder, &outBuffer, reqDataspace, reqPixelFormat,
                                  sourceCrop, excludeHandles, frameScale, childrenOnly);
            reply->writeInt32(res);
            if (res == NO_ERROR) {
                reply->write(*outBuffer);
            }
            return NO_ERROR;
        }
        case AUTHENTICATE_SURFACE: {
            CHECK_INTERFACE(ISurfaceComposer, data, reply);
            sp<IGraphicBufferProducer> bufferProducer =
                    interface_cast<IGraphicBufferProducer>(data.readStrongBinder());
            int32_t result = authenticateSurfaceTexture(bufferProducer) ? 1 : 0;
            reply->writeInt32(result);
            return NO_ERROR;
        }
        case GET_SUPPORTED_FRAME_TIMESTAMPS: {
            CHECK_INTERFACE(ISurfaceComposer, data, reply);
            std::vector<FrameEvent> supportedTimestamps;
            status_t result = getSupportedFrameTimestamps(&supportedTimestamps);
            status_t err = reply->writeInt32(result);
            if (err != NO_ERROR) {
                return err;
            }
            if (result != NO_ERROR) {
                return result;
            }

            std::vector<int32_t> supported;
            supported.reserve(supportedTimestamps.size());
            for (FrameEvent s : supportedTimestamps) {
                supported.push_back(static_cast<int32_t>(s));
            }
            return reply->writeInt32Vector(supported);
        }
        case CREATE_DISPLAY_EVENT_CONNECTION: {
            CHECK_INTERFACE(ISurfaceComposer, data, reply);
            auto vsyncSource = static_cast<ISurfaceComposer::VsyncSource>(data.readInt32());
            auto configChanged = static_cast<ISurfaceComposer::ConfigChanged>(data.readInt32());

            sp<IDisplayEventConnection> connection(
                    createDisplayEventConnection(vsyncSource, configChanged));
            reply->writeStrongBinder(IInterface::asBinder(connection));
            return NO_ERROR;
        }
        case CREATE_DISPLAY: {
            CHECK_INTERFACE(ISurfaceComposer, data, reply);
            String8 displayName = data.readString8();
            bool secure = bool(data.readInt32());
            sp<IBinder> display(createDisplay(displayName, secure));
            reply->writeStrongBinder(display);
            return NO_ERROR;
        }
        case DESTROY_DISPLAY: {
            CHECK_INTERFACE(ISurfaceComposer, data, reply);
            sp<IBinder> display = data.readStrongBinder();
            destroyDisplay(display);
            return NO_ERROR;
        }
        case GET_PHYSICAL_DISPLAY_TOKEN: {
            CHECK_INTERFACE(ISurfaceComposer, data, reply);
            PhysicalDisplayId displayId = data.readUint64();
            sp<IBinder> display = getPhysicalDisplayToken(displayId);
            reply->writeStrongBinder(display);
            return NO_ERROR;
        }
        case GET_DISPLAY_CONFIGS: {
            CHECK_INTERFACE(ISurfaceComposer, data, reply);
            Vector<DisplayInfo> configs;
            sp<IBinder> display = data.readStrongBinder();
            status_t result = getDisplayConfigs(display, &configs);
            reply->writeInt32(result);
            if (result == NO_ERROR) {
                reply->writeUint32(static_cast<uint32_t>(configs.size()));
                for (size_t c = 0; c < configs.size(); ++c) {
                    memcpy(reply->writeInplace(sizeof(DisplayInfo)),
                            &configs[c], sizeof(DisplayInfo));
                }
            }
            return NO_ERROR;
        }
        case GET_DISPLAY_STATS: {
            CHECK_INTERFACE(ISurfaceComposer, data, reply);
            DisplayStatInfo stats;
            sp<IBinder> display = data.readStrongBinder();
            status_t result = getDisplayStats(display, &stats);
            reply->writeInt32(result);
            if (result == NO_ERROR) {
                memcpy(reply->writeInplace(sizeof(DisplayStatInfo)),
                        &stats, sizeof(DisplayStatInfo));
            }
            return NO_ERROR;
        }
        case GET_ACTIVE_CONFIG: {
            CHECK_INTERFACE(ISurfaceComposer, data, reply);
            sp<IBinder> display = data.readStrongBinder();
            int id = getActiveConfig(display);
            reply->writeInt32(id);
            return NO_ERROR;
        }
        case SET_ACTIVE_CONFIG: {
            CHECK_INTERFACE(ISurfaceComposer, data, reply);
            sp<IBinder> display = data.readStrongBinder();
            int id = data.readInt32();
            status_t result = setActiveConfig(display, id);
            reply->writeInt32(result);
            return NO_ERROR;
        }
        case GET_DISPLAY_COLOR_MODES: {
            CHECK_INTERFACE(ISurfaceComposer, data, reply);
            Vector<ColorMode> colorModes;
            sp<IBinder> display = nullptr;
            status_t result = data.readStrongBinder(&display);
            if (result != NO_ERROR) {
                ALOGE("getDisplayColorModes failed to readStrongBinder: %d", result);
                return result;
            }
            result = getDisplayColorModes(display, &colorModes);
            reply->writeInt32(result);
            if (result == NO_ERROR) {
                reply->writeUint32(static_cast<uint32_t>(colorModes.size()));
                for (size_t i = 0; i < colorModes.size(); ++i) {
                    reply->writeInt32(static_cast<int32_t>(colorModes[i]));
                }
            }
            return NO_ERROR;
        }
        case GET_DISPLAY_NATIVE_PRIMARIES: {
            CHECK_INTERFACE(ISurfaceComposer, data, reply);
            ui::DisplayPrimaries primaries;
            sp<IBinder> display = nullptr;

            status_t result = data.readStrongBinder(&display);
            if (result != NO_ERROR) {
                ALOGE("getDisplayNativePrimaries failed to readStrongBinder: %d", result);
                return result;
            }

            result = getDisplayNativePrimaries(display, primaries);
            reply->writeInt32(result);
            if (result == NO_ERROR) {
                memcpy(reply->writeInplace(sizeof(ui::DisplayPrimaries)), &primaries,
                        sizeof(ui::DisplayPrimaries));
            }

            return NO_ERROR;
        }
        case GET_ACTIVE_COLOR_MODE: {
            CHECK_INTERFACE(ISurfaceComposer, data, reply);
            sp<IBinder> display = nullptr;
            status_t result = data.readStrongBinder(&display);
            if (result != NO_ERROR) {
                ALOGE("getActiveColorMode failed to readStrongBinder: %d", result);
                return result;
            }
            ColorMode colorMode = getActiveColorMode(display);
            result = reply->writeInt32(static_cast<int32_t>(colorMode));
            return result;
        }
        case SET_ACTIVE_COLOR_MODE: {
            CHECK_INTERFACE(ISurfaceComposer, data, reply);
            sp<IBinder> display = nullptr;
            status_t result = data.readStrongBinder(&display);
            if (result != NO_ERROR) {
                ALOGE("getActiveColorMode failed to readStrongBinder: %d", result);
                return result;
            }
            int32_t colorModeInt = 0;
            result = data.readInt32(&colorModeInt);
            if (result != NO_ERROR) {
                ALOGE("setActiveColorMode failed to readInt32: %d", result);
                return result;
            }
            result = setActiveColorMode(display,
                    static_cast<ColorMode>(colorModeInt));
            result = reply->writeInt32(result);
            return result;
        }
        case CLEAR_ANIMATION_FRAME_STATS: {
            CHECK_INTERFACE(ISurfaceComposer, data, reply);
            status_t result = clearAnimationFrameStats();
            reply->writeInt32(result);
            return NO_ERROR;
        }
        case GET_ANIMATION_FRAME_STATS: {
            CHECK_INTERFACE(ISurfaceComposer, data, reply);
            FrameStats stats;
            status_t result = getAnimationFrameStats(&stats);
            reply->write(stats);
            reply->writeInt32(result);
            return NO_ERROR;
        }
        case SET_POWER_MODE: {
            CHECK_INTERFACE(ISurfaceComposer, data, reply);
            sp<IBinder> display = data.readStrongBinder();
            int32_t mode = data.readInt32();
            setPowerMode(display, mode);
            return NO_ERROR;
        }
        case GET_HDR_CAPABILITIES: {
            CHECK_INTERFACE(ISurfaceComposer, data, reply);
            sp<IBinder> display = nullptr;
            status_t result = data.readStrongBinder(&display);
            if (result != NO_ERROR) {
                ALOGE("getHdrCapabilities failed to readStrongBinder: %d",
                        result);
                return result;
            }
            HdrCapabilities capabilities;
            result = getHdrCapabilities(display, &capabilities);
            reply->writeInt32(result);
            if (result == NO_ERROR) {
                reply->write(capabilities);
            }
            return NO_ERROR;
        }
        case ENABLE_VSYNC_INJECTIONS: {
            CHECK_INTERFACE(ISurfaceComposer, data, reply);
            bool enable = false;
            status_t result = data.readBool(&enable);
            if (result != NO_ERROR) {
                ALOGE("enableVSyncInjections failed to readBool: %d", result);
                return result;
            }
            return enableVSyncInjections(enable);
        }
        case INJECT_VSYNC: {
            CHECK_INTERFACE(ISurfaceComposer, data, reply);
            int64_t when = 0;
            status_t result = data.readInt64(&when);
            if (result != NO_ERROR) {
                ALOGE("enableVSyncInjections failed to readInt64: %d", result);
                return result;
            }
            return injectVSync(when);
        }
        case GET_LAYER_DEBUG_INFO: {
            CHECK_INTERFACE(ISurfaceComposer, data, reply);
            std::vector<LayerDebugInfo> outLayers;
            status_t result = getLayerDebugInfo(&outLayers);
            reply->writeInt32(result);
            if (result == NO_ERROR)
            {
                result = reply->writeParcelableVector(outLayers);
            }
            return result;
        }
        case GET_COMPOSITION_PREFERENCE: {
            CHECK_INTERFACE(ISurfaceComposer, data, reply);
            ui::Dataspace defaultDataspace;
            ui::PixelFormat defaultPixelFormat;
            ui::Dataspace wideColorGamutDataspace;
            ui::PixelFormat wideColorGamutPixelFormat;
            status_t error =
                    getCompositionPreference(&defaultDataspace, &defaultPixelFormat,
                                             &wideColorGamutDataspace, &wideColorGamutPixelFormat);
            reply->writeInt32(error);
            if (error == NO_ERROR) {
                reply->writeInt32(static_cast<int32_t>(defaultDataspace));
                reply->writeInt32(static_cast<int32_t>(defaultPixelFormat));
                reply->writeInt32(static_cast<int32_t>(wideColorGamutDataspace));
                reply->writeInt32(static_cast<int32_t>(wideColorGamutPixelFormat));
            }
            return error;
        }
        case GET_COLOR_MANAGEMENT: {
            CHECK_INTERFACE(ISurfaceComposer, data, reply);
            bool result;
            status_t error = getColorManagement(&result);
            if (error == NO_ERROR) {
                reply->writeBool(result);
            }
            return error;
        }
        case GET_DISPLAYED_CONTENT_SAMPLING_ATTRIBUTES: {
            CHECK_INTERFACE(ISurfaceComposer, data, reply);

            sp<IBinder> display = data.readStrongBinder();
            ui::PixelFormat format;
            ui::Dataspace dataspace;
            uint8_t component = 0;
            auto result =
                    getDisplayedContentSamplingAttributes(display, &format, &dataspace, &component);
            if (result == NO_ERROR) {
                reply->writeUint32(static_cast<uint32_t>(format));
                reply->writeUint32(static_cast<uint32_t>(dataspace));
                reply->writeUint32(static_cast<uint32_t>(component));
            }
            return result;
        }
        case SET_DISPLAY_CONTENT_SAMPLING_ENABLED: {
            CHECK_INTERFACE(ISurfaceComposer, data, reply);

            sp<IBinder> display = nullptr;
            bool enable = false;
            int8_t componentMask = 0;
            uint64_t maxFrames = 0;
            status_t result = data.readStrongBinder(&display);
            if (result != NO_ERROR) {
                ALOGE("setDisplayContentSamplingEnabled failure in reading Display token: %d",
                      result);
                return result;
            }

            result = data.readBool(&enable);
            if (result != NO_ERROR) {
                ALOGE("setDisplayContentSamplingEnabled failure in reading enable: %d", result);
                return result;
            }

            result = data.readByte(static_cast<int8_t*>(&componentMask));
            if (result != NO_ERROR) {
                ALOGE("setDisplayContentSamplingEnabled failure in reading component mask: %d",
                      result);
                return result;
            }

            result = data.readUint64(&maxFrames);
            if (result != NO_ERROR) {
                ALOGE("setDisplayContentSamplingEnabled failure in reading max frames: %d", result);
                return result;
            }

            return setDisplayContentSamplingEnabled(display, enable,
                                                    static_cast<uint8_t>(componentMask), maxFrames);
        }
        case GET_DISPLAYED_CONTENT_SAMPLE: {
            CHECK_INTERFACE(ISurfaceComposer, data, reply);

            sp<IBinder> display = data.readStrongBinder();
            uint64_t maxFrames = 0;
            uint64_t timestamp = 0;

            status_t result = data.readUint64(&maxFrames);
            if (result != NO_ERROR) {
                ALOGE("getDisplayedContentSample failure in reading max frames: %d", result);
                return result;
            }

            result = data.readUint64(&timestamp);
            if (result != NO_ERROR) {
                ALOGE("getDisplayedContentSample failure in reading timestamp: %d", result);
                return result;
            }

            DisplayedFrameStats stats;
            result = getDisplayedContentSample(display, maxFrames, timestamp, &stats);
            if (result == NO_ERROR) {
                reply->writeUint64(stats.numFrames);
                reply->writeUint64Vector(stats.component_0_sample);
                reply->writeUint64Vector(stats.component_1_sample);
                reply->writeUint64Vector(stats.component_2_sample);
                reply->writeUint64Vector(stats.component_3_sample);
            }
            return result;
        }
        case GET_PROTECTED_CONTENT_SUPPORT: {
            CHECK_INTERFACE(ISurfaceComposer, data, reply);
            bool result;
            status_t error = getProtectedContentSupport(&result);
            if (error == NO_ERROR) {
                reply->writeBool(result);
            }
            return error;
        }
        case IS_WIDE_COLOR_DISPLAY: {
            CHECK_INTERFACE(ISurfaceComposer, data, reply);
            sp<IBinder> display = nullptr;
            status_t error = data.readStrongBinder(&display);
            if (error != NO_ERROR) {
                return error;
            }
            bool result;
            error = isWideColorDisplay(display, &result);
            if (error == NO_ERROR) {
                reply->writeBool(result);
            }
            return error;
        }
        case GET_PHYSICAL_DISPLAY_IDS: {
            CHECK_INTERFACE(ISurfaceComposer, data, reply);
            return reply->writeUint64Vector(getPhysicalDisplayIds());
        }
        case ADD_REGION_SAMPLING_LISTENER: {
            CHECK_INTERFACE(ISurfaceComposer, data, reply);
            Rect samplingArea;
            status_t result = data.read(samplingArea);
            if (result != NO_ERROR) {
                ALOGE("addRegionSamplingListener: Failed to read sampling area");
                return result;
            }
            sp<IBinder> stopLayerHandle;
            result = data.readNullableStrongBinder(&stopLayerHandle);
            if (result != NO_ERROR) {
                ALOGE("addRegionSamplingListener: Failed to read stop layer handle");
                return result;
            }
            sp<IRegionSamplingListener> listener;
            result = data.readNullableStrongBinder(&listener);
            if (result != NO_ERROR) {
                ALOGE("addRegionSamplingListener: Failed to read listener");
                return result;
            }
            return addRegionSamplingListener(samplingArea, stopLayerHandle, listener);
        }
        case REMOVE_REGION_SAMPLING_LISTENER: {
            CHECK_INTERFACE(ISurfaceComposer, data, reply);
            sp<IRegionSamplingListener> listener;
            status_t result = data.readNullableStrongBinder(&listener);
            if (result != NO_ERROR) {
                ALOGE("removeRegionSamplingListener: Failed to read listener");
                return result;
            }
            return removeRegionSamplingListener(listener);
        }
        case SET_ALLOWED_DISPLAY_CONFIGS: {
            CHECK_INTERFACE(ISurfaceComposer, data, reply);
            sp<IBinder> displayToken = data.readStrongBinder();
            std::vector<int32_t> allowedConfigs;
            data.readInt32Vector(&allowedConfigs);
            status_t result = setAllowedDisplayConfigs(displayToken, allowedConfigs);
            reply->writeInt32(result);
            return result;
        }
        case GET_ALLOWED_DISPLAY_CONFIGS: {
            CHECK_INTERFACE(ISurfaceComposer, data, reply);
            sp<IBinder> displayToken = data.readStrongBinder();
            std::vector<int32_t> allowedConfigs;
            status_t result = getAllowedDisplayConfigs(displayToken, &allowedConfigs);
            reply->writeInt32Vector(allowedConfigs);
            reply->writeInt32(result);
            return result;
        }
        case GET_DISPLAY_BRIGHTNESS_SUPPORT: {
            CHECK_INTERFACE(ISurfaceComposer, data, reply);
            sp<IBinder> displayToken;
            status_t error = data.readNullableStrongBinder(&displayToken);
            if (error != NO_ERROR) {
                ALOGE("getDisplayBrightnessSupport: failed to read display token: %d", error);
                return error;
            }
            bool support = false;
            error = getDisplayBrightnessSupport(displayToken, &support);
            reply->writeBool(support);
            return error;
        }
        case SET_DISPLAY_BRIGHTNESS: {
            CHECK_INTERFACE(ISurfaceComposer, data, reply);
            sp<IBinder> displayToken;
            status_t error = data.readNullableStrongBinder(&displayToken);
            if (error != NO_ERROR) {
                ALOGE("setDisplayBrightness: failed to read display token: %d", error);
                return error;
            }
            float brightness = -1.0f;
            error = data.readFloat(&brightness);
            if (error != NO_ERROR) {
                ALOGE("setDisplayBrightness: failed to read brightness: %d", error);
                return error;
            }
            return setDisplayBrightness(displayToken, brightness);
        }
        case NOTIFY_POWER_HINT: {
            CHECK_INTERFACE(ISurfaceComposer, data, reply);
            int32_t hintId;
            status_t error = data.readInt32(&hintId);
            if (error != NO_ERROR) {
                ALOGE("notifyPowerHint: failed to read hintId: %d", error);
                return error;
            }
            return notifyPowerHint(hintId);
        }
        default: {
            return BBinder::onTransact(code, data, reply, flags);
        }
    }
}

} // namespace android<|MERGE_RESOLUTION|>--- conflicted
+++ resolved
@@ -88,20 +88,12 @@
         data.writeStrongBinder(applyToken);
         commands.write(data);
         data.writeInt64(desiredPresentTime);
-<<<<<<< HEAD
-        data.writeWeakBinder(uncacheBuffer.token);
-=======
         data.writeStrongBinder(uncacheBuffer.token.promote());
->>>>>>> 6fbb7b84
         data.writeUint64(uncacheBuffer.id);
 
         if (data.writeVectorSize(listenerCallbacks) == NO_ERROR) {
             for (const auto& [listener, callbackIds] : listenerCallbacks) {
-<<<<<<< HEAD
-                data.writeStrongBinder(IInterface::asBinder(listener));
-=======
                 data.writeStrongBinder(listener);
->>>>>>> 6fbb7b84
                 data.writeInt64Vector(callbackIds);
             }
         }
@@ -1044,22 +1036,13 @@
             int64_t desiredPresentTime = data.readInt64();
 
             client_cache_t uncachedBuffer;
-<<<<<<< HEAD
-            uncachedBuffer.token = data.readWeakBinder();
-=======
             uncachedBuffer.token = data.readStrongBinder();
->>>>>>> 6fbb7b84
             uncachedBuffer.id = data.readUint64();
 
             std::vector<ListenerCallbacks> listenerCallbacks;
             int32_t listenersSize = data.readInt32();
             for (int32_t i = 0; i < listenersSize; i++) {
-<<<<<<< HEAD
-                auto listener =
-                        interface_cast<ITransactionCompletedListener>(data.readStrongBinder());
-=======
                 auto listener = data.readStrongBinder();
->>>>>>> 6fbb7b84
                 std::vector<CallbackId> callbackIds;
                 data.readInt64Vector(&callbackIds);
                 listenerCallbacks.emplace_back(listener, callbackIds);
