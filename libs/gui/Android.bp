--- conflicted
+++ resolved
@@ -210,7 +210,23 @@
     ],
 }
 
-<<<<<<< HEAD
+// GMocks for use by external code
+cc_library_static {
+    name: "libgui_mocks",
+    vendor_available: false,
+
+    defaults: ["libgui_bufferqueue-defaults"],
+    static_libs: [
+        "libgtest",
+        "libgmock",
+    ],
+
+    srcs: [
+        "mock/GraphicBufferConsumer.cpp",
+        "mock/GraphicBufferProducer.cpp",
+    ],
+}
+
 cc_library_shared {
     name: "libgui",
     vendor_available: false,
@@ -224,23 +240,6 @@
     name: "libgui_vendor",
     vendor: true,
     defaults: ["libgui_defaults"]
-=======
-// GMocks for use by external code
-cc_library_static {
-    name: "libgui_mocks",
-    vendor_available: false,
-
-    defaults: ["libgui_bufferqueue-defaults"],
-    static_libs: [
-        "libgtest",
-        "libgmock",
-    ],
-
-    srcs: [
-        "mock/GraphicBufferConsumer.cpp",
-        "mock/GraphicBufferProducer.cpp",
-    ],
->>>>>>> c5e47a94
 }
 
 subdirs = ["tests"]