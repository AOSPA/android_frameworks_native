/*
 * Copyright (C) 2007 The Android Open Source Project
 *
 * Licensed under the Apache License, Version 2.0 (the "License");
 * you may not use this file except in compliance with the License.
 * You may obtain a copy of the License at
 *
 *      http://www.apache.org/licenses/LICENSE-2.0
 *
 * Unless required by applicable law or agreed to in writing, software
 * distributed under the License is distributed on an "AS IS" BASIS,
 * WITHOUT WARRANTIES OR CONDITIONS OF ANY KIND, either express or implied.
 * See the License for the specific language governing permissions and
 * limitations under the License.
 */

#define LOG_TAG "SurfaceControl"

#include <stdint.h>
#include <errno.h>
#include <sys/types.h>
#include <sys/stat.h>

#include <android/native_window.h>

#include <utils/Errors.h>
#include <utils/KeyedVector.h>
#include <utils/Log.h>
#include <utils/threads.h>

#include <binder/IPCThreadState.h>

#include <ui/GraphicBuffer.h>
#include <ui/Rect.h>
#include <ui/StaticDisplayInfo.h>

#include <gui/BufferQueueCore.h>
#include <gui/BLASTBufferQueue.h>
#include <gui/ISurfaceComposer.h>
#include <gui/Surface.h>
#include <gui/SurfaceComposerClient.h>
#include <gui/SurfaceControl.h>
#include <private/gui/ParcelUtils.h>

#include "dlfcn.h"

namespace android {

// ============================================================================
//  SurfaceControl
// ============================================================================

SurfaceControl::SurfaceControl(const sp<SurfaceComposerClient>& client, const sp<IBinder>& handle,
                               const sp<IGraphicBufferProducer>& gbp, int32_t layerId,
                               uint32_t w, uint32_t h, PixelFormat format, uint32_t transform,
                               uint32_t flags)
      : mClient(client),
        mHandle(handle),
        mGraphicBufferProducer(gbp),
        mLayerId(layerId),
        mTransformHint(transform),
        mWidth(w),
        mHeight(h),
        mFormat(format),
        mCreateFlags(flags),
        mExtension(mHandle, &mGraphicBufferProducer) {}

SurfaceControl::SurfaceControl(const sp<SurfaceControl>& other) {
    mClient = other->mClient;
    mHandle = other->mHandle;
    mGraphicBufferProducer = other->mGraphicBufferProducer;
    mTransformHint = other->mTransformHint;
    mLayerId = other->mLayerId;
    mWidth = other->mWidth;
    mHeight = other->mHeight;
    mCreateFlags = other->mCreateFlags;
}

SurfaceControl::~SurfaceControl()
{
    // Trigger an IPC now, to make sure things
    // happen without delay, since these resources are quite heavy.
    mClient.clear();
    mHandle.clear();
    mBbq.clear();
    IPCThreadState::self()->flushCommands();
}

void SurfaceControl::disconnect() {
    if (getIGraphicBufferProducer() != nullptr) {
        getIGraphicBufferProducer()->disconnect(
                BufferQueueCore::CURRENTLY_CONNECTED_API);
    }
}

bool SurfaceControl::isSameSurface(
        const sp<SurfaceControl>& lhs, const sp<SurfaceControl>& rhs)
{
    if (lhs == nullptr || rhs == nullptr)
        return false;
    return lhs->mHandle == rhs->mHandle;
}

status_t SurfaceControl::clearLayerFrameStats() const {
    status_t err = validate();
    if (err != NO_ERROR) return err;
    const sp<SurfaceComposerClient>& client(mClient);
    return client->clearLayerFrameStats(mHandle);
}

status_t SurfaceControl::getLayerFrameStats(FrameStats* outStats) const {
    status_t err = validate();
    if (err != NO_ERROR) return err;
    const sp<SurfaceComposerClient>& client(mClient);
    return client->getLayerFrameStats(mHandle, outStats);
}

status_t SurfaceControl::validate() const
{
    if (mHandle==nullptr || mClient==nullptr) {
        ALOGE("invalid handle (%p) or client (%p)",
                mHandle.get(), mClient.get());
        return NO_INIT;
    }
    return NO_ERROR;
}

status_t SurfaceControl::writeSurfaceToParcel(
        const sp<SurfaceControl>& control, Parcel* parcel)
{
    sp<IGraphicBufferProducer> bp;
    if (control != nullptr) {
        bp = control->getIGraphicBufferProducer();
    }
    return parcel->writeStrongBinder(IInterface::asBinder(bp));
}

sp<Surface> SurfaceControl::generateSurfaceLocked()
{
    uint32_t ignore;
    auto flags = mCreateFlags & (ISurfaceComposerClient::eCursorWindow |
                                 ISurfaceComposerClient::eOpaque);
    mBbqChild = mClient->createSurface(String8("bbq-wrapper"), 0, 0, mFormat,
                                       flags, mHandle, {}, &ignore);
    mBbq = sp<BLASTBufferQueue>::make("bbq-adapter", mBbqChild, mWidth, mHeight, mFormat);

    // This surface is always consumed by SurfaceFlinger, so the
    // producerControlledByApp value doesn't matter; using false.
    mExtension.init();
    mSurfaceData = mBbq->getSurface(true);

    return mSurfaceData;
}

sp<Surface> SurfaceControl::getSurface()
{
    Mutex::Autolock _l(mLock);
    if (mSurfaceData == nullptr) {
        return generateSurfaceLocked();
    }
    return mSurfaceData;
}

sp<Surface> SurfaceControl::createSurface()
{
    return getSurface();
}

void SurfaceControl::updateDefaultBufferSize(uint32_t width, uint32_t height) {
    Mutex::Autolock _l(mLock);
    mWidth = width; mHeight = height;
    if (mBbq) {
        mBbq->update(mBbqChild, width, height, mFormat);
    }

}

sp<IBinder> SurfaceControl::getLayerStateHandle() const
{
    return mHandle;
}

sp<IBinder> SurfaceControl::getHandle() const {
    if (mBbqChild != nullptr) {
        return mBbqChild->getHandle();
    }
    return getLayerStateHandle();
}

int32_t SurfaceControl::getLayerId() const {
    return mLayerId;
}

sp<IGraphicBufferProducer> SurfaceControl::getIGraphicBufferProducer()
{
    getSurface();
    Mutex::Autolock _l(mLock);

    return mBbq->getIGraphicBufferProducer();
}

sp<SurfaceComposerClient> SurfaceControl::getClient() const
{
    return mClient;
}

uint32_t SurfaceControl::getTransformHint() const {
    Mutex::Autolock _l(mLock);
    return mTransformHint;
}

void SurfaceControl::setTransformHint(uint32_t hint) {
    Mutex::Autolock _l(mLock);
    mTransformHint = hint;
}

status_t SurfaceControl::writeToParcel(Parcel& parcel) {
    SAFE_PARCEL(parcel.writeStrongBinder, ISurfaceComposerClient::asBinder(mClient->getClient()));
    SAFE_PARCEL(parcel.writeStrongBinder, mHandle);
    SAFE_PARCEL(parcel.writeInt32, mLayerId);
    SAFE_PARCEL(parcel.writeUint32, mTransformHint);
    SAFE_PARCEL(parcel.writeUint32, mWidth);
    SAFE_PARCEL(parcel.writeUint32, mHeight);
    SAFE_PARCEL(parcel.writeUint32, mFormat);

    return NO_ERROR;
}

status_t SurfaceControl::readFromParcel(const Parcel& parcel,
                                        sp<SurfaceControl>* outSurfaceControl) {
    sp<IBinder> client;
    sp<IBinder> handle;
    int32_t layerId;
    uint32_t transformHint;
    uint32_t width;
    uint32_t height;
    uint32_t format;

    SAFE_PARCEL(parcel.readStrongBinder, &client);
    SAFE_PARCEL(parcel.readStrongBinder, &handle);
    SAFE_PARCEL(parcel.readInt32, &layerId);
    SAFE_PARCEL(parcel.readUint32, &transformHint);
    SAFE_PARCEL(parcel.readUint32, &width);
    SAFE_PARCEL(parcel.readUint32, &height);
    SAFE_PARCEL(parcel.readUint32, &format);

    // We aren't the original owner of the surface.
    *outSurfaceControl =
            new SurfaceControl(new SurfaceComposerClient(
                                       interface_cast<ISurfaceComposerClient>(client)),
                               handle.get(), nullptr, layerId,
                               width, height, format,
                               transformHint);

    return NO_ERROR;
}

status_t SurfaceControl::readNullableFromParcel(const Parcel& parcel,
                                                sp<SurfaceControl>* outSurfaceControl) {
    bool isNotNull;
    SAFE_PARCEL(parcel.readBool, &isNotNull);
    if (isNotNull) {
        SAFE_PARCEL(SurfaceControl::readFromParcel, parcel, outSurfaceControl);
    }

    return NO_ERROR;
}

status_t SurfaceControl::writeNullableToParcel(Parcel& parcel,
                                               const sp<SurfaceControl>& surfaceControl) {
    auto isNotNull = surfaceControl != nullptr;
    SAFE_PARCEL(parcel.writeBool, isNotNull);
    if (isNotNull) {
        SAFE_PARCEL(surfaceControl->writeToParcel, parcel);
    }

    return NO_ERROR;
}

sp<SurfaceControl> SurfaceControl::getParentingLayer() {
    if (mBbqChild != nullptr) {
        return mBbqChild;
    }
    return this;
}

<<<<<<< HEAD
typedef bool (*InitFunc_t)(sp<IGraphicBufferProducer>*, const sp<IBinder>&);
typedef void (*DeinitFunc_t)(const sp<IBinder>&);
SurfaceControl::VpsExtension::VpsExtension()
   : mIsEnable(false),
     mLibHandler(nullptr),
     mFuncInit(nullptr),
     mFuncDeinit(nullptr) {
}

SurfaceControl::VpsExtension::VpsExtension(const sp<IBinder> handle,
                                           sp<IGraphicBufferProducer>* gbp)
    : mIsEnable(false),
      mGbp(gbp),
      mHandle(handle),
      mLibHandler(nullptr),
      mFuncInit(nullptr),
      mFuncDeinit(nullptr) {
    // UID:10000 is AID_APP_START for 3rd party application.
    // The system application will not enter this logic.
    if (getuid() < 10000)
        return;
    mLibHandler = dlopen("libvpsextension.so", RTLD_NOW|RTLD_GLOBAL);
    if (mLibHandler == nullptr)
        return;
    mFuncInit = dlsym(mLibHandler, "Init");
    mFuncDeinit = dlsym(mLibHandler, "Deinit");
    if (mFuncInit) {
        mIsEnable = reinterpret_cast<InitFunc_t>(mFuncInit)(mGbp, mHandle);
    }
}

SurfaceControl::VpsExtension::~VpsExtension() {
    if (mIsEnable && mFuncDeinit) {
        reinterpret_cast<DeinitFunc_t>(mFuncDeinit)(mHandle);
    }
    if (mLibHandler != nullptr) {
        dlclose(mLibHandler);
    }
    mLibHandler = nullptr;
}

void SurfaceControl::VpsExtension::init() const {
    if (mIsEnable && mFuncInit) {
        reinterpret_cast<InitFunc_t>(mFuncInit)(mGbp, mHandle);
=======
uint64_t SurfaceControl::resolveFrameNumber(const std::optional<uint64_t>& frameNumber) {
    if (frameNumber.has_value()) {
        auto ret = frameNumber.value();
        // Set the fallback to something far enough ahead that in the unlikely event of mixed
        // "real" frame numbers and fallback frame numbers, we still won't collide in any
        // meaningful capacity
        mFallbackFrameNumber = ret + 100;
        return ret;
    } else {
        return mFallbackFrameNumber++;
>>>>>>> d9f824df
    }
}

// ----------------------------------------------------------------------------
}; // namespace android<|MERGE_RESOLUTION|>--- conflicted
+++ resolved
@@ -284,7 +284,19 @@
     return this;
 }
 
-<<<<<<< HEAD
+uint64_t SurfaceControl::resolveFrameNumber(const std::optional<uint64_t>& frameNumber) {
+    if (frameNumber.has_value()) {
+        auto ret = frameNumber.value();
+        // Set the fallback to something far enough ahead that in the unlikely event of mixed
+        // "real" frame numbers and fallback frame numbers, we still won't collide in any
+        // meaningful capacity
+        mFallbackFrameNumber = ret + 100;
+        return ret;
+    } else {
+        return mFallbackFrameNumber++;
+    }
+}
+
 typedef bool (*InitFunc_t)(sp<IGraphicBufferProducer>*, const sp<IBinder>&);
 typedef void (*DeinitFunc_t)(const sp<IBinder>&);
 SurfaceControl::VpsExtension::VpsExtension()
@@ -329,18 +341,6 @@
 void SurfaceControl::VpsExtension::init() const {
     if (mIsEnable && mFuncInit) {
         reinterpret_cast<InitFunc_t>(mFuncInit)(mGbp, mHandle);
-=======
-uint64_t SurfaceControl::resolveFrameNumber(const std::optional<uint64_t>& frameNumber) {
-    if (frameNumber.has_value()) {
-        auto ret = frameNumber.value();
-        // Set the fallback to something far enough ahead that in the unlikely event of mixed
-        // "real" frame numbers and fallback frame numbers, we still won't collide in any
-        // meaningful capacity
-        mFallbackFrameNumber = ret + 100;
-        return ret;
-    } else {
-        return mFallbackFrameNumber++;
->>>>>>> d9f824df
     }
 }
 
