--- conflicted
+++ resolved
@@ -628,8 +628,7 @@
     }
     return ret;
 }
-<<<<<<< HEAD
-=======
+
 status_t Parcel::writeByteArray(size_t len, const uint8_t *val) {
     if (!val) {
         return writeAligned(-1);
@@ -640,7 +639,6 @@
     }
     return ret;
 }
->>>>>>> 9c7db080
 
 status_t Parcel::writeInt64(int64_t val)
 {
