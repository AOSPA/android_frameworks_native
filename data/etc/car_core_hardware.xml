--- conflicted
+++ resolved
@@ -40,21 +40,11 @@
     <feature name="android.software.voice_recognizers" notLowRam="true" />
     <feature name="android.software.backup" />
     <feature name="android.software.home_screen" />
-    <feature name="android.software.input_methods" />
     <feature name="android.software.print" />
     <feature name="android.software.companion_device_setup" />
     <feature name="android.software.autofill" />
     <feature name="android.software.cant_save_state" />
     <feature name="android.software.secure_lock_screen" />
-<<<<<<< HEAD
-
-    <!-- Feature to specify if the device supports adding device admins. -->
-    <feature name="android.software.device_admin" />
-
-    <!-- Feature to specify if the device support managed users. -->
-    <feature name="android.software.managed_users" />
-=======
->>>>>>> 4b02403d
 
     <!-- devices with GPS must include android.hardware.location.gps.xml -->
     <!-- devices with an autofocus camera and/or flash must include either
