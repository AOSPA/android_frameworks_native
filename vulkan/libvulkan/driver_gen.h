--- conflicted
+++ resolved
@@ -88,19 +88,12 @@
     PFN_vkDestroyImage DestroyImage;
     PFN_vkAllocateCommandBuffers AllocateCommandBuffers;
     PFN_vkBindImageMemory2 BindImageMemory2;
-<<<<<<< HEAD
-=======
     PFN_vkBindImageMemory2KHR BindImageMemory2KHR;
->>>>>>> 6fbb7b84
     PFN_vkGetDeviceQueue2 GetDeviceQueue2;
     PFN_vkGetSwapchainGrallocUsageANDROID GetSwapchainGrallocUsageANDROID;
     PFN_vkAcquireImageANDROID AcquireImageANDROID;
     PFN_vkQueueSignalReleaseImageANDROID QueueSignalReleaseImageANDROID;
-<<<<<<< HEAD
-    PFN_vkBindImageMemory2KHR BindImageMemory2KHR;
-=======
     PFN_vkGetSwapchainGrallocUsage2ANDROID GetSwapchainGrallocUsage2ANDROID;
->>>>>>> 6fbb7b84
     // clang-format on
 };
 
