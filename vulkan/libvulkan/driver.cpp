/*
 * Copyright 2016 The Android Open Source Project
 *
 * Licensed under the Apache License, Version 2.0 (the "License");
 * you may not use this file except in compliance with the License.
 * You may obtain a copy of the License at
 *
 *      http://www.apache.org/licenses/LICENSE-2.0
 *
 * Unless required by applicable law or agreed to in writing, software
 * distributed under the License is distributed on an "AS IS" BASIS,
 * WITHOUT WARRANTIES OR CONDITIONS OF ANY KIND, either express or implied.
 * See the License for the specific language governing permissions and
 * limitations under the License.
 */

#include <stdlib.h>
#include <string.h>
#include <algorithm>
#include <array>
#include <dlfcn.h>
#include <new>
#include <malloc.h>
#include <sys/prctl.h>
#include <cutils/properties.h>

#include <android/dlext.h>
#include <cutils/properties.h>
#include <gui/GraphicsEnv.h>

#include "driver.h"
#include "stubhal.h"

// #define ENABLE_ALLOC_CALLSTACKS 1
#if ENABLE_ALLOC_CALLSTACKS
#include <utils/CallStack.h>
#define ALOGD_CALLSTACK(...)                             \
    do {                                                 \
        ALOGD(__VA_ARGS__);                              \
        android::CallStack callstack;                    \
        callstack.update();                              \
        callstack.log(LOG_TAG, ANDROID_LOG_DEBUG, "  "); \
    } while (false)
#else
#define ALOGD_CALLSTACK(...) \
    do {                     \
    } while (false)
#endif

namespace vulkan {
namespace driver {

namespace {

class Hal {
   public:
    static bool Open();

    static const Hal& Get() { return hal_; }
    static const hwvulkan_device_t& Device() { return *Get().dev_; }

    int GetDebugReportIndex() const { return debug_report_index_; }

   private:
    Hal() : dev_(nullptr), debug_report_index_(-1) {}
    Hal(const Hal&) = delete;
    Hal& operator=(const Hal&) = delete;

    bool InitDebugReportIndex();

    static Hal hal_;

    const hwvulkan_device_t* dev_;
    int debug_report_index_;
};

class CreateInfoWrapper {
   public:
    CreateInfoWrapper(const VkInstanceCreateInfo& create_info,
                      const VkAllocationCallbacks& allocator);
    CreateInfoWrapper(VkPhysicalDevice physical_dev,
                      const VkDeviceCreateInfo& create_info,
                      const VkAllocationCallbacks& allocator);
    ~CreateInfoWrapper();

    VkResult Validate();

    const std::bitset<ProcHook::EXTENSION_COUNT>& GetHookExtensions() const;
    const std::bitset<ProcHook::EXTENSION_COUNT>& GetHalExtensions() const;

    explicit operator const VkInstanceCreateInfo*() const;
    explicit operator const VkDeviceCreateInfo*() const;

   private:
    struct ExtensionFilter {
        VkExtensionProperties* exts;
        uint32_t ext_count;

        const char** names;
        uint32_t name_count;
    };

    VkResult SanitizePNext();

    VkResult SanitizeLayers();
    VkResult SanitizeExtensions();

    VkResult QueryExtensionCount(uint32_t& count) const;
    VkResult EnumerateExtensions(uint32_t& count,
                                 VkExtensionProperties* props) const;
    VkResult InitExtensionFilter();
    void FilterExtension(const char* name);

    const bool is_instance_;
    const VkAllocationCallbacks& allocator_;

    VkPhysicalDevice physical_dev_;

    union {
        VkInstanceCreateInfo instance_info_;
        VkDeviceCreateInfo dev_info_;
    };

    ExtensionFilter extension_filter_;

    std::bitset<ProcHook::EXTENSION_COUNT> hook_extensions_;
    std::bitset<ProcHook::EXTENSION_COUNT> hal_extensions_;
};

Hal Hal::hal_;

void* LoadLibrary(const android_dlextinfo& dlextinfo,
                  const char* subname,
                  int subname_len) {
    const char kLibFormat[] = "vulkan.%*s.so";
    char* name = static_cast<char*>(
        alloca(sizeof(kLibFormat) + static_cast<size_t>(subname_len)));
    sprintf(name, kLibFormat, subname_len, subname);
    return android_dlopen_ext(name, RTLD_LOCAL | RTLD_NOW, &dlextinfo);
}

const std::array<const char*, 2> HAL_SUBNAME_KEY_PROPERTIES = {{
    "ro.hardware." HWVULKAN_HARDWARE_MODULE_ID,
    "ro.board.platform",
}};

int LoadUpdatedDriver(const hw_module_t** module) {
    const android_dlextinfo dlextinfo = {
        .flags = ANDROID_DLEXT_USE_NAMESPACE,
        .library_namespace = android::GraphicsEnv::getInstance().getDriverNamespace(),
    };
    if (!dlextinfo.library_namespace)
        return -ENOENT;

    void* so = nullptr;
    char prop[PROPERTY_VALUE_MAX];
    for (auto key : HAL_SUBNAME_KEY_PROPERTIES) {
        int prop_len = property_get(key, prop, nullptr);
        if (prop_len > 0) {
            so = LoadLibrary(dlextinfo, prop, prop_len);
            if (so)
                break;
        }
    }
    if (!so)
        return -ENOENT;

    hw_module_t* hmi = static_cast<hw_module_t*>(dlsym(so, HAL_MODULE_INFO_SYM_AS_STR));
    if (!hmi) {
        ALOGE("couldn't find symbol '%s' in HAL library: %s", HAL_MODULE_INFO_SYM_AS_STR, dlerror());
        dlclose(so);
        return -EINVAL;
    }
    if (strcmp(hmi->id, HWVULKAN_HARDWARE_MODULE_ID) != 0) {
        ALOGE("HAL id '%s' != '%s'", hmi->id, HWVULKAN_HARDWARE_MODULE_ID);
        dlclose(so);
        return -EINVAL;
    }
    hmi->dso = so;
    *module = hmi;
    ALOGD("loaded updated driver");
    return 0;
}

bool Hal::Open() {
    ALOG_ASSERT(!hal_.dev_, "OpenHAL called more than once");

    // Use a stub device unless we successfully open a real HAL device.
    hal_.dev_ = &stubhal::kDevice;

<<<<<<< HEAD
    const hwvulkan_module_t* module;

    // Use stub HAL if vulkan is disabled
    bool disableVulkan = property_get_bool("persist.graphics.vulkan.disable", false);
    if (disableVulkan == true) {
        ALOGI("no Vulkan HAL present, using stub HAL");
        return true;
    }

    int result =
        hw_get_module("vulkan", reinterpret_cast<const hw_module_t**>(&module));
=======
    int result;
    const hwvulkan_module_t* module = nullptr;

    result = LoadUpdatedDriver(reinterpret_cast<const hw_module_t**>(&module));
    if (result == -ENOENT) {
        result = hw_get_module(HWVULKAN_HARDWARE_MODULE_ID, reinterpret_cast<const hw_module_t**>(&module));
    }
>>>>>>> b3d13a3b
    if (result != 0) {
        ALOGV("unable to load Vulkan HAL, using stub HAL (result=%d)", result);
        return true;
    }

    hwvulkan_device_t* device;
    result =
        module->common.methods->open(&module->common, HWVULKAN_DEVICE_0,
                                     reinterpret_cast<hw_device_t**>(&device));
    if (result != 0) {
        // Any device with a Vulkan HAL should be able to open the device.
        ALOGE("failed to open Vulkan HAL device: %s (%d)", strerror(-result),
              result);
        return false;
    }

    hal_.dev_ = device;

    hal_.InitDebugReportIndex();

    return true;
}

bool Hal::InitDebugReportIndex() {
    uint32_t count;
    if (dev_->EnumerateInstanceExtensionProperties(nullptr, &count, nullptr) !=
        VK_SUCCESS) {
        ALOGE("failed to get HAL instance extension count");
        return false;
    }

    VkExtensionProperties* exts = reinterpret_cast<VkExtensionProperties*>(
        malloc(sizeof(VkExtensionProperties) * count));
    if (!exts) {
        ALOGE("failed to allocate HAL instance extension array");
        return false;
    }

    if (dev_->EnumerateInstanceExtensionProperties(nullptr, &count, exts) !=
        VK_SUCCESS) {
        ALOGE("failed to enumerate HAL instance extensions");
        free(exts);
        return false;
    }

    for (uint32_t i = 0; i < count; i++) {
        if (strcmp(exts[i].extensionName, VK_EXT_DEBUG_REPORT_EXTENSION_NAME) ==
            0) {
            debug_report_index_ = static_cast<int>(i);
            break;
        }
    }

    free(exts);

    return true;
}

CreateInfoWrapper::CreateInfoWrapper(const VkInstanceCreateInfo& create_info,
                                     const VkAllocationCallbacks& allocator)
    : is_instance_(true),
      allocator_(allocator),
      physical_dev_(VK_NULL_HANDLE),
      instance_info_(create_info),
      extension_filter_() {
    hook_extensions_.set(ProcHook::EXTENSION_CORE);
    hal_extensions_.set(ProcHook::EXTENSION_CORE);
}

CreateInfoWrapper::CreateInfoWrapper(VkPhysicalDevice physical_dev,
                                     const VkDeviceCreateInfo& create_info,
                                     const VkAllocationCallbacks& allocator)
    : is_instance_(false),
      allocator_(allocator),
      physical_dev_(physical_dev),
      dev_info_(create_info),
      extension_filter_() {
    hook_extensions_.set(ProcHook::EXTENSION_CORE);
    hal_extensions_.set(ProcHook::EXTENSION_CORE);
}

CreateInfoWrapper::~CreateInfoWrapper() {
    allocator_.pfnFree(allocator_.pUserData, extension_filter_.exts);
    allocator_.pfnFree(allocator_.pUserData, extension_filter_.names);
}

VkResult CreateInfoWrapper::Validate() {
    VkResult result = SanitizePNext();
    if (result == VK_SUCCESS)
        result = SanitizeLayers();
    if (result == VK_SUCCESS)
        result = SanitizeExtensions();

    return result;
}

const std::bitset<ProcHook::EXTENSION_COUNT>&
CreateInfoWrapper::GetHookExtensions() const {
    return hook_extensions_;
}

const std::bitset<ProcHook::EXTENSION_COUNT>&
CreateInfoWrapper::GetHalExtensions() const {
    return hal_extensions_;
}

CreateInfoWrapper::operator const VkInstanceCreateInfo*() const {
    return &instance_info_;
}

CreateInfoWrapper::operator const VkDeviceCreateInfo*() const {
    return &dev_info_;
}

VkResult CreateInfoWrapper::SanitizePNext() {
    const struct StructHeader {
        VkStructureType type;
        const void* next;
    } * header;

    if (is_instance_) {
        header = reinterpret_cast<const StructHeader*>(instance_info_.pNext);

        // skip leading VK_STRUCTURE_TYPE_LOADER_INSTANCE_CREATE_INFOs
        while (header &&
               header->type == VK_STRUCTURE_TYPE_LOADER_INSTANCE_CREATE_INFO)
            header = reinterpret_cast<const StructHeader*>(header->next);

        instance_info_.pNext = header;
    } else {
        header = reinterpret_cast<const StructHeader*>(dev_info_.pNext);

        // skip leading VK_STRUCTURE_TYPE_LOADER_DEVICE_CREATE_INFOs
        while (header &&
               header->type == VK_STRUCTURE_TYPE_LOADER_DEVICE_CREATE_INFO)
            header = reinterpret_cast<const StructHeader*>(header->next);

        dev_info_.pNext = header;
    }

    return VK_SUCCESS;
}

VkResult CreateInfoWrapper::SanitizeLayers() {
    auto& layer_names = (is_instance_) ? instance_info_.ppEnabledLayerNames
                                       : dev_info_.ppEnabledLayerNames;
    auto& layer_count = (is_instance_) ? instance_info_.enabledLayerCount
                                       : dev_info_.enabledLayerCount;

    // remove all layers
    layer_names = nullptr;
    layer_count = 0;

    return VK_SUCCESS;
}

VkResult CreateInfoWrapper::SanitizeExtensions() {
    auto& ext_names = (is_instance_) ? instance_info_.ppEnabledExtensionNames
                                     : dev_info_.ppEnabledExtensionNames;
    auto& ext_count = (is_instance_) ? instance_info_.enabledExtensionCount
                                     : dev_info_.enabledExtensionCount;
    if (!ext_count)
        return VK_SUCCESS;

    VkResult result = InitExtensionFilter();
    if (result != VK_SUCCESS)
        return result;

    for (uint32_t i = 0; i < ext_count; i++)
        FilterExtension(ext_names[i]);

    ext_names = extension_filter_.names;
    ext_count = extension_filter_.name_count;

    return VK_SUCCESS;
}

VkResult CreateInfoWrapper::QueryExtensionCount(uint32_t& count) const {
    if (is_instance_) {
        return Hal::Device().EnumerateInstanceExtensionProperties(
            nullptr, &count, nullptr);
    } else {
        const auto& driver = GetData(physical_dev_).driver;
        return driver.EnumerateDeviceExtensionProperties(physical_dev_, nullptr,
                                                         &count, nullptr);
    }
}

VkResult CreateInfoWrapper::EnumerateExtensions(
    uint32_t& count,
    VkExtensionProperties* props) const {
    if (is_instance_) {
        return Hal::Device().EnumerateInstanceExtensionProperties(
            nullptr, &count, props);
    } else {
        const auto& driver = GetData(physical_dev_).driver;
        return driver.EnumerateDeviceExtensionProperties(physical_dev_, nullptr,
                                                         &count, props);
    }
}

VkResult CreateInfoWrapper::InitExtensionFilter() {
    // query extension count
    uint32_t count;
    VkResult result = QueryExtensionCount(count);
    if (result != VK_SUCCESS || count == 0)
        return result;

    auto& filter = extension_filter_;
    filter.exts =
        reinterpret_cast<VkExtensionProperties*>(allocator_.pfnAllocation(
            allocator_.pUserData, sizeof(VkExtensionProperties) * count,
            alignof(VkExtensionProperties),
            VK_SYSTEM_ALLOCATION_SCOPE_COMMAND));
    if (!filter.exts)
        return VK_ERROR_OUT_OF_HOST_MEMORY;

    // enumerate extensions
    result = EnumerateExtensions(count, filter.exts);
    if (result != VK_SUCCESS && result != VK_INCOMPLETE)
        return result;

    if (!count)
        return VK_SUCCESS;

    filter.ext_count = count;

    // allocate name array
    uint32_t enabled_ext_count = (is_instance_)
                                     ? instance_info_.enabledExtensionCount
                                     : dev_info_.enabledExtensionCount;
    count = std::min(filter.ext_count, enabled_ext_count);
    filter.names = reinterpret_cast<const char**>(allocator_.pfnAllocation(
        allocator_.pUserData, sizeof(const char*) * count, alignof(const char*),
        VK_SYSTEM_ALLOCATION_SCOPE_COMMAND));
    if (!filter.names)
        return VK_ERROR_OUT_OF_HOST_MEMORY;

    return VK_SUCCESS;
}

void CreateInfoWrapper::FilterExtension(const char* name) {
    auto& filter = extension_filter_;

    ProcHook::Extension ext_bit = GetProcHookExtension(name);
    if (is_instance_) {
        switch (ext_bit) {
            case ProcHook::KHR_android_surface:
            case ProcHook::KHR_surface:
                hook_extensions_.set(ext_bit);
                // return now as these extensions do not require HAL support
                return;
            case ProcHook::EXT_debug_report:
                // both we and HAL can take part in
                hook_extensions_.set(ext_bit);
                break;
            case ProcHook::EXTENSION_UNKNOWN:
                // HAL's extensions
                break;
            default:
                ALOGW("Ignored invalid instance extension %s", name);
                return;
        }
    } else {
        switch (ext_bit) {
            case ProcHook::KHR_swapchain:
                // map VK_KHR_swapchain to VK_ANDROID_native_buffer
                name = VK_ANDROID_NATIVE_BUFFER_EXTENSION_NAME;
                ext_bit = ProcHook::ANDROID_native_buffer;
                break;
            case ProcHook::EXTENSION_UNKNOWN:
                // HAL's extensions
                break;
            default:
                ALOGW("Ignored invalid device extension %s", name);
                return;
        }
    }

    for (uint32_t i = 0; i < filter.ext_count; i++) {
        const VkExtensionProperties& props = filter.exts[i];
        // ignore unknown extensions
        if (strcmp(name, props.extensionName) != 0)
            continue;

        filter.names[filter.name_count++] = name;
        if (ext_bit != ProcHook::EXTENSION_UNKNOWN) {
            if (ext_bit == ProcHook::ANDROID_native_buffer)
                hook_extensions_.set(ProcHook::KHR_swapchain);

            hal_extensions_.set(ext_bit);
        }

        break;
    }
}

VKAPI_ATTR void* DefaultAllocate(void*,
                                 size_t size,
                                 size_t alignment,
                                 VkSystemAllocationScope) {
    void* ptr = nullptr;
    // Vulkan requires 'alignment' to be a power of two, but posix_memalign
    // additionally requires that it be at least sizeof(void*).
    int ret = posix_memalign(&ptr, std::max(alignment, sizeof(void*)), size);
    ALOGD_CALLSTACK("Allocate: size=%zu align=%zu => (%d) %p", size, alignment,
                    ret, ptr);
    return ret == 0 ? ptr : nullptr;
}

VKAPI_ATTR void* DefaultReallocate(void*,
                                   void* ptr,
                                   size_t size,
                                   size_t alignment,
                                   VkSystemAllocationScope) {
    if (size == 0) {
        free(ptr);
        return nullptr;
    }

    // TODO(jessehall): Right now we never shrink allocations; if the new
    // request is smaller than the existing chunk, we just continue using it.
    // Right now the loader never reallocs, so this doesn't matter. If that
    // changes, or if this code is copied into some other project, this should
    // probably have a heuristic to allocate-copy-free when doing so will save
    // "enough" space.
    size_t old_size = ptr ? malloc_usable_size(ptr) : 0;
    if (size <= old_size)
        return ptr;

    void* new_ptr = nullptr;
    if (posix_memalign(&new_ptr, std::max(alignment, sizeof(void*)), size) != 0)
        return nullptr;
    if (ptr) {
        memcpy(new_ptr, ptr, std::min(old_size, size));
        free(ptr);
    }
    return new_ptr;
}

VKAPI_ATTR void DefaultFree(void*, void* ptr) {
    ALOGD_CALLSTACK("Free: %p", ptr);
    free(ptr);
}

InstanceData* AllocateInstanceData(const VkAllocationCallbacks& allocator) {
    void* data_mem = allocator.pfnAllocation(
        allocator.pUserData, sizeof(InstanceData), alignof(InstanceData),
        VK_SYSTEM_ALLOCATION_SCOPE_INSTANCE);
    if (!data_mem)
        return nullptr;

    return new (data_mem) InstanceData(allocator);
}

void FreeInstanceData(InstanceData* data,
                      const VkAllocationCallbacks& allocator) {
    data->~InstanceData();
    allocator.pfnFree(allocator.pUserData, data);
}

DeviceData* AllocateDeviceData(
    const VkAllocationCallbacks& allocator,
    const DebugReportCallbackList& debug_report_callbacks) {
    void* data_mem = allocator.pfnAllocation(
        allocator.pUserData, sizeof(DeviceData), alignof(DeviceData),
        VK_SYSTEM_ALLOCATION_SCOPE_DEVICE);
    if (!data_mem)
        return nullptr;

    return new (data_mem) DeviceData(allocator, debug_report_callbacks);
}

void FreeDeviceData(DeviceData* data, const VkAllocationCallbacks& allocator) {
    data->~DeviceData();
    allocator.pfnFree(allocator.pUserData, data);
}

}  // anonymous namespace

bool Debuggable() {
    return (prctl(PR_GET_DUMPABLE, 0, 0, 0, 0) >= 0);
}

bool OpenHAL() {
    return Hal::Open();
}

const VkAllocationCallbacks& GetDefaultAllocator() {
    static const VkAllocationCallbacks kDefaultAllocCallbacks = {
        .pUserData = nullptr,
        .pfnAllocation = DefaultAllocate,
        .pfnReallocation = DefaultReallocate,
        .pfnFree = DefaultFree,
    };

    return kDefaultAllocCallbacks;
}

PFN_vkVoidFunction GetInstanceProcAddr(VkInstance instance, const char* pName) {
    const ProcHook* hook = GetProcHook(pName);
    if (!hook)
        return Hal::Device().GetInstanceProcAddr(instance, pName);

    if (!instance) {
        if (hook->type == ProcHook::GLOBAL)
            return hook->proc;

        // v0 layers expect
        //
        //   vkGetInstanceProcAddr(VK_NULL_HANDLE, "vkCreateDevice");
        //
        // to work.
        if (strcmp(pName, "vkCreateDevice") == 0)
            return hook->proc;

        ALOGE(
            "internal vkGetInstanceProcAddr called for %s without an instance",
            pName);

        return nullptr;
    }

    PFN_vkVoidFunction proc;

    switch (hook->type) {
        case ProcHook::INSTANCE:
            proc = (GetData(instance).hook_extensions[hook->extension])
                       ? hook->proc
                       : nullptr;
            break;
        case ProcHook::DEVICE:
            proc = (hook->extension == ProcHook::EXTENSION_CORE)
                       ? hook->proc
                       : hook->checked_proc;
            break;
        default:
            ALOGE(
                "internal vkGetInstanceProcAddr called for %s with an instance",
                pName);
            proc = nullptr;
            break;
    }

    return proc;
}

PFN_vkVoidFunction GetDeviceProcAddr(VkDevice device, const char* pName) {
    const ProcHook* hook = GetProcHook(pName);
    if (!hook)
        return GetData(device).driver.GetDeviceProcAddr(device, pName);

    if (hook->type != ProcHook::DEVICE) {
        ALOGE("internal vkGetDeviceProcAddr called for %s", pName);
        return nullptr;
    }

    return (GetData(device).hook_extensions[hook->extension]) ? hook->proc
                                                              : nullptr;
}

VkResult EnumerateInstanceExtensionProperties(
    const char* pLayerName,
    uint32_t* pPropertyCount,
    VkExtensionProperties* pProperties) {
    static const std::array<VkExtensionProperties, 2> loader_extensions = {{
        // WSI extensions
        {VK_KHR_SURFACE_EXTENSION_NAME, VK_KHR_SURFACE_SPEC_VERSION},
        {VK_KHR_ANDROID_SURFACE_EXTENSION_NAME,
         VK_KHR_ANDROID_SURFACE_SPEC_VERSION},
    }};
    static const VkExtensionProperties loader_debug_report_extension = {
        VK_EXT_DEBUG_REPORT_EXTENSION_NAME, VK_EXT_DEBUG_REPORT_SPEC_VERSION,
    };

    // enumerate our extensions first
    if (!pLayerName && pProperties) {
        uint32_t count = std::min(
            *pPropertyCount, static_cast<uint32_t>(loader_extensions.size()));

        std::copy_n(loader_extensions.begin(), count, pProperties);

        if (count < loader_extensions.size()) {
            *pPropertyCount = count;
            return VK_INCOMPLETE;
        }

        pProperties += count;
        *pPropertyCount -= count;

        if (Hal::Get().GetDebugReportIndex() < 0) {
            if (!*pPropertyCount) {
                *pPropertyCount = count;
                return VK_INCOMPLETE;
            }

            pProperties[0] = loader_debug_report_extension;
            pProperties += 1;
            *pPropertyCount -= 1;
        }
    }

    VkResult result = Hal::Device().EnumerateInstanceExtensionProperties(
        pLayerName, pPropertyCount, pProperties);

    if (!pLayerName && (result == VK_SUCCESS || result == VK_INCOMPLETE)) {
        int idx = Hal::Get().GetDebugReportIndex();
        if (idx < 0) {
            *pPropertyCount += 1;
        } else if (pProperties &&
                   static_cast<uint32_t>(idx) < *pPropertyCount) {
            pProperties[idx].specVersion =
                std::min(pProperties[idx].specVersion,
                         loader_debug_report_extension.specVersion);
        }

        *pPropertyCount += loader_extensions.size();
    }

    return result;
}

VkResult EnumerateDeviceExtensionProperties(
    VkPhysicalDevice physicalDevice,
    const char* pLayerName,
    uint32_t* pPropertyCount,
    VkExtensionProperties* pProperties) {
    const InstanceData& data = GetData(physicalDevice);

    VkResult result = data.driver.EnumerateDeviceExtensionProperties(
        physicalDevice, pLayerName, pPropertyCount, pProperties);
    if (result != VK_SUCCESS && result != VK_INCOMPLETE)
        return result;

    if (!pProperties)
        return result;

    // map VK_ANDROID_native_buffer to VK_KHR_swapchain
    for (uint32_t i = 0; i < *pPropertyCount; i++) {
        auto& prop = pProperties[i];

        if (strcmp(prop.extensionName,
                   VK_ANDROID_NATIVE_BUFFER_EXTENSION_NAME) != 0)
            continue;

        memcpy(prop.extensionName, VK_KHR_SWAPCHAIN_EXTENSION_NAME,
               sizeof(VK_KHR_SWAPCHAIN_EXTENSION_NAME));
        prop.specVersion = VK_KHR_SWAPCHAIN_SPEC_VERSION;
    }

    return result;
}

VkResult CreateInstance(const VkInstanceCreateInfo* pCreateInfo,
                        const VkAllocationCallbacks* pAllocator,
                        VkInstance* pInstance) {
    const VkAllocationCallbacks& data_allocator =
        (pAllocator) ? *pAllocator : GetDefaultAllocator();

    CreateInfoWrapper wrapper(*pCreateInfo, data_allocator);
    VkResult result = wrapper.Validate();
    if (result != VK_SUCCESS)
        return result;

    InstanceData* data = AllocateInstanceData(data_allocator);
    if (!data)
        return VK_ERROR_OUT_OF_HOST_MEMORY;

    data->hook_extensions |= wrapper.GetHookExtensions();

    // call into the driver
    VkInstance instance;
    result = Hal::Device().CreateInstance(
        static_cast<const VkInstanceCreateInfo*>(wrapper), pAllocator,
        &instance);
    if (result != VK_SUCCESS) {
        FreeInstanceData(data, data_allocator);
        return result;
    }

    // initialize InstanceDriverTable
    if (!SetData(instance, *data) ||
        !InitDriverTable(instance, Hal::Device().GetInstanceProcAddr,
                         wrapper.GetHalExtensions())) {
        data->driver.DestroyInstance = reinterpret_cast<PFN_vkDestroyInstance>(
            Hal::Device().GetInstanceProcAddr(instance, "vkDestroyInstance"));
        if (data->driver.DestroyInstance)
            data->driver.DestroyInstance(instance, pAllocator);

        FreeInstanceData(data, data_allocator);

        return VK_ERROR_INCOMPATIBLE_DRIVER;
    }

    data->get_device_proc_addr = reinterpret_cast<PFN_vkGetDeviceProcAddr>(
        Hal::Device().GetInstanceProcAddr(instance, "vkGetDeviceProcAddr"));
    if (!data->get_device_proc_addr) {
        data->driver.DestroyInstance(instance, pAllocator);
        FreeInstanceData(data, data_allocator);

        return VK_ERROR_INCOMPATIBLE_DRIVER;
    }

    *pInstance = instance;

    return VK_SUCCESS;
}

void DestroyInstance(VkInstance instance,
                     const VkAllocationCallbacks* pAllocator) {
    InstanceData& data = GetData(instance);
    data.driver.DestroyInstance(instance, pAllocator);

    VkAllocationCallbacks local_allocator;
    if (!pAllocator) {
        local_allocator = data.allocator;
        pAllocator = &local_allocator;
    }

    FreeInstanceData(&data, *pAllocator);
}

VkResult CreateDevice(VkPhysicalDevice physicalDevice,
                      const VkDeviceCreateInfo* pCreateInfo,
                      const VkAllocationCallbacks* pAllocator,
                      VkDevice* pDevice) {
    const InstanceData& instance_data = GetData(physicalDevice);
    const VkAllocationCallbacks& data_allocator =
        (pAllocator) ? *pAllocator : instance_data.allocator;

    CreateInfoWrapper wrapper(physicalDevice, *pCreateInfo, data_allocator);
    VkResult result = wrapper.Validate();
    if (result != VK_SUCCESS)
        return result;

    DeviceData* data = AllocateDeviceData(data_allocator,
                                          instance_data.debug_report_callbacks);
    if (!data)
        return VK_ERROR_OUT_OF_HOST_MEMORY;

    data->hook_extensions |= wrapper.GetHookExtensions();

    // call into the driver
    VkDevice dev;
    result = instance_data.driver.CreateDevice(
        physicalDevice, static_cast<const VkDeviceCreateInfo*>(wrapper),
        pAllocator, &dev);
    if (result != VK_SUCCESS) {
        FreeDeviceData(data, data_allocator);
        return result;
    }

    // initialize DeviceDriverTable
    if (!SetData(dev, *data) ||
        !InitDriverTable(dev, instance_data.get_device_proc_addr,
                         wrapper.GetHalExtensions())) {
        data->driver.DestroyDevice = reinterpret_cast<PFN_vkDestroyDevice>(
            instance_data.get_device_proc_addr(dev, "vkDestroyDevice"));
        if (data->driver.DestroyDevice)
            data->driver.DestroyDevice(dev, pAllocator);

        FreeDeviceData(data, data_allocator);

        return VK_ERROR_INCOMPATIBLE_DRIVER;
    }
    data->driver_device = dev;

    *pDevice = dev;

    return VK_SUCCESS;
}

void DestroyDevice(VkDevice device, const VkAllocationCallbacks* pAllocator) {
    DeviceData& data = GetData(device);
    data.driver.DestroyDevice(device, pAllocator);

    VkAllocationCallbacks local_allocator;
    if (!pAllocator) {
        local_allocator = data.allocator;
        pAllocator = &local_allocator;
    }

    FreeDeviceData(&data, *pAllocator);
}

VkResult EnumeratePhysicalDevices(VkInstance instance,
                                  uint32_t* pPhysicalDeviceCount,
                                  VkPhysicalDevice* pPhysicalDevices) {
    const auto& data = GetData(instance);

    VkResult result = data.driver.EnumeratePhysicalDevices(
        instance, pPhysicalDeviceCount, pPhysicalDevices);
    if ((result == VK_SUCCESS || result == VK_INCOMPLETE) && pPhysicalDevices) {
        for (uint32_t i = 0; i < *pPhysicalDeviceCount; i++)
            SetData(pPhysicalDevices[i], data);
    }

    return result;
}

void GetDeviceQueue(VkDevice device,
                    uint32_t queueFamilyIndex,
                    uint32_t queueIndex,
                    VkQueue* pQueue) {
    const auto& data = GetData(device);

    data.driver.GetDeviceQueue(device, queueFamilyIndex, queueIndex, pQueue);
    SetData(*pQueue, data);
}

VKAPI_ATTR VkResult
AllocateCommandBuffers(VkDevice device,
                       const VkCommandBufferAllocateInfo* pAllocateInfo,
                       VkCommandBuffer* pCommandBuffers) {
    const auto& data = GetData(device);

    VkResult result = data.driver.AllocateCommandBuffers(device, pAllocateInfo,
                                                         pCommandBuffers);
    if (result == VK_SUCCESS) {
        for (uint32_t i = 0; i < pAllocateInfo->commandBufferCount; i++)
            SetData(pCommandBuffers[i], data);
    }

    return result;
}

}  // namespace driver
}  // namespace vulkan<|MERGE_RESOLUTION|>--- conflicted
+++ resolved
@@ -188,8 +188,8 @@
     // Use a stub device unless we successfully open a real HAL device.
     hal_.dev_ = &stubhal::kDevice;
 
-<<<<<<< HEAD
-    const hwvulkan_module_t* module;
+    int result;
+    const hwvulkan_module_t* module = nullptr;
 
     // Use stub HAL if vulkan is disabled
     bool disableVulkan = property_get_bool("persist.graphics.vulkan.disable", false);
@@ -198,17 +198,10 @@
         return true;
     }
 
-    int result =
-        hw_get_module("vulkan", reinterpret_cast<const hw_module_t**>(&module));
-=======
-    int result;
-    const hwvulkan_module_t* module = nullptr;
-
     result = LoadUpdatedDriver(reinterpret_cast<const hw_module_t**>(&module));
     if (result == -ENOENT) {
         result = hw_get_module(HWVULKAN_HARDWARE_MODULE_ID, reinterpret_cast<const hw_module_t**>(&module));
     }
->>>>>>> b3d13a3b
     if (result != 0) {
         ALOGV("unable to load Vulkan HAL, using stub HAL (result=%d)", result);
         return true;
