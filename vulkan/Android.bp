// Copyright (C) 2016 The Android Open Source Project
//
// Licensed under the Apache License, Version 2.0 (the "License");
// you may not use this file except in compliance with the License.
// You may obtain a copy of the License at
//
//      http://www.apache.org/licenses/LICENSE-2.0
//
// Unless required by applicable law or agreed to in writing, software
// distributed under the License is distributed on an "AS IS" BASIS,
// WITHOUT WARRANTIES OR CONDITIONS OF ANY KIND, either express or implied.
// See the License for the specific language governing permissions and
// limitations under the License.

<<<<<<< HEAD
// This module defines which headers are included in the NDK sysroot during
// the NDK build process.
ndk_headers {
    name: "ndk_vulkan_headers",
    from: "include",
    to: "",
    srcs: [
        "include/vulkan/vk_platform.h",
        "include/vulkan/vulkan.h",
        "include/vulkan/vulkan_core.h",
        "include/vulkan/vulkan_android.h",
    ],
    license: "include/vulkan/NOTICE",
}

// This module makes Vulkan headers available to other modules without
// having to link against libvulkan.so, e.g. for the Vulkan loader and
// drivers, or things that dlopen libvulkan.so. It's available to system
// modules, as part of the VNDK, and to unbundled modules.
cc_library_headers {
    name: "vulkan_headers",
    export_include_dirs: ["include"],
    vendor_available: true,
    sdk_version: "24",
}

// This module makes Vulkan headers available to vendor code that is
// restricted to LLNDK dependencies.
llndk_headers {
    name: "vulkan_headers_llndk",
    export_include_dirs: ["include"],
}

// This module makes the Vulkan libhardware HAL headers available, for
// the loader and for HAL/driver implementations.
cc_library_headers {
=======
// This module makes the Vulkan libhardware HAL headers available, for
// the loader and for HAL/driver implementations.
cc_library_headers {
>>>>>>> 22a3ef22
    name: "hwvulkan_headers",
    vendor_available: true,
    header_libs: [
        "libcutils_headers",
        "libhardware_headers",
    ],
    export_header_lib_headers: [
        "libcutils_headers",
        "libhardware_headers",
    ],
    export_include_dirs: ["include"],
}

subdirs = [
    "nulldrv",
    "libvulkan",
    "tools",
    "vkjson",
]<|MERGE_RESOLUTION|>--- conflicted
+++ resolved
@@ -12,48 +12,9 @@
 // See the License for the specific language governing permissions and
 // limitations under the License.
 
-<<<<<<< HEAD
-// This module defines which headers are included in the NDK sysroot during
-// the NDK build process.
-ndk_headers {
-    name: "ndk_vulkan_headers",
-    from: "include",
-    to: "",
-    srcs: [
-        "include/vulkan/vk_platform.h",
-        "include/vulkan/vulkan.h",
-        "include/vulkan/vulkan_core.h",
-        "include/vulkan/vulkan_android.h",
-    ],
-    license: "include/vulkan/NOTICE",
-}
-
-// This module makes Vulkan headers available to other modules without
-// having to link against libvulkan.so, e.g. for the Vulkan loader and
-// drivers, or things that dlopen libvulkan.so. It's available to system
-// modules, as part of the VNDK, and to unbundled modules.
-cc_library_headers {
-    name: "vulkan_headers",
-    export_include_dirs: ["include"],
-    vendor_available: true,
-    sdk_version: "24",
-}
-
-// This module makes Vulkan headers available to vendor code that is
-// restricted to LLNDK dependencies.
-llndk_headers {
-    name: "vulkan_headers_llndk",
-    export_include_dirs: ["include"],
-}
-
 // This module makes the Vulkan libhardware HAL headers available, for
 // the loader and for HAL/driver implementations.
 cc_library_headers {
-=======
-// This module makes the Vulkan libhardware HAL headers available, for
-// the loader and for HAL/driver implementations.
-cc_library_headers {
->>>>>>> 22a3ef22
     name: "hwvulkan_headers",
     vendor_available: true,
     header_libs: [
