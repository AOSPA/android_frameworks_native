/*
 * Copyright (C) 2010 The Android Open Source Project
 *
 * Licensed under the Apache License, Version 2.0 (the "License");
 * you may not use this file except in compliance with the License.
 * You may obtain a copy of the License at
 *
 *      http://www.apache.org/licenses/LICENSE-2.0
 *
 * Unless required by applicable law or agreed to in writing, software
 * distributed under the License is distributed on an "AS IS" BASIS,
 * WITHOUT WARRANTIES OR CONDITIONS OF ANY KIND, either express or implied.
 * See the License for the specific language governing permissions and
 * limitations under the License.
 */

#ifndef _LIBINPUT_INPUT_TRANSPORT_H
#define _LIBINPUT_INPUT_TRANSPORT_H

#pragma GCC system_header

/**
 * Native input transport.
 *
 * The InputChannel provides a mechanism for exchanging InputMessage structures across processes.
 *
 * The InputPublisher and InputConsumer each handle one end-point of an input channel.
 * The InputPublisher is used by the input dispatcher to send events to the application.
 * The InputConsumer is used by the application to receive events from the input dispatcher.
 */

#include <string>

<<<<<<< HEAD
=======
#include <android-base/chrono_utils.h>

>>>>>>> 6fbb7b84
#include <binder/IBinder.h>
#include <input/Input.h>
#include <input/LatencyStatistics.h>
#include <utils/BitSet.h>
#include <utils/Errors.h>
#include <utils/RefBase.h>
#include <utils/Timers.h>
#include <utils/Vector.h>

#include <android-base/unique_fd.h>

namespace android {
class Parcel;

/*
 * Intermediate representation used to send input events and related signals.
 *
 * Note that this structure is used for IPCs so its layout must be identical
 * on 64 and 32 bit processes. This is tested in StructLayout_test.cpp.
 *
 * Since the struct must be aligned to an 8-byte boundary, there could be uninitialized bytes
 * in-between the defined fields. This padding data should be explicitly accounted for by adding
 * "empty" fields into the struct. This data is memset to zero before sending the struct across
 * the socket. Adding the explicit fields ensures that the memset is not optimized away by the
 * compiler. When a new field is added to the struct, the corresponding change
 * in StructLayout_test should be made.
 */
struct InputMessage {
    enum {
        TYPE_KEY = 1,
        TYPE_MOTION = 2,
        TYPE_FINISHED = 3,
    };

    struct Header {
        uint32_t type;
        // We don't need this field in order to align the body below but we
        // leave it here because InputMessage::size() and other functions
        // compute the size of this structure as sizeof(Header) + sizeof(Body).
        uint32_t padding;
    } header;

    // Body *must* be 8 byte aligned.
    union Body {
        struct Key {
            uint32_t seq;
            uint32_t empty1;
            nsecs_t eventTime __attribute__((aligned(8)));
            int32_t deviceId;
            int32_t source;
            int32_t displayId;
            int32_t action;
            int32_t flags;
            int32_t keyCode;
            int32_t scanCode;
            int32_t metaState;
            int32_t repeatCount;
            uint32_t empty2;
            nsecs_t downTime __attribute__((aligned(8)));

            inline size_t size() const {
                return sizeof(Key);
            }
        } key;

        struct Motion {
            uint32_t seq;
            uint32_t empty1;
            nsecs_t eventTime __attribute__((aligned(8)));
            int32_t deviceId;
            int32_t source;
            int32_t displayId;
            int32_t action;
            int32_t actionButton;
            int32_t flags;
            int32_t metaState;
            int32_t buttonState;
            MotionClassification classification; // base type: uint8_t
            uint8_t empty2[3];
            int32_t edgeFlags;
            nsecs_t downTime __attribute__((aligned(8)));
            float xOffset;
            float yOffset;
            float xPrecision;
            float yPrecision;
            float xCursorPosition;
            float yCursorPosition;
            uint32_t pointerCount;
            uint32_t empty3;
            // Note that PointerCoords requires 8 byte alignment.
            struct Pointer {
                PointerProperties properties;
                PointerCoords coords;
            } pointers[MAX_POINTERS];

            int32_t getActionId() const {
                uint32_t index = (action & AMOTION_EVENT_ACTION_POINTER_INDEX_MASK)
                        >> AMOTION_EVENT_ACTION_POINTER_INDEX_SHIFT;
                return pointers[index].properties.id;
            }

            inline size_t size() const {
                return sizeof(Motion) - sizeof(Pointer) * MAX_POINTERS
                        + sizeof(Pointer) * pointerCount;
            }
        } motion;

        struct Finished {
            uint32_t seq;
            bool handled;

            inline size_t size() const {
                return sizeof(Finished);
            }
        } finished;
    } __attribute__((aligned(8))) body;

    bool isValid(size_t actualSize) const;
    size_t size() const;
    void getSanitizedCopy(InputMessage* msg) const;
};

/*
 * An input channel consists of a local unix domain socket used to send and receive
 * input messages across processes.  Each channel has a descriptive name for debugging purposes.
 *
 * Each endpoint has its own InputChannel object that specifies its file descriptor.
 *
 * The input channel is closed when all references to it are released.
 */
class InputChannel : public RefBase {
protected:
    virtual ~InputChannel();

public:
<<<<<<< HEAD
    InputChannel() = default;
    InputChannel(const std::string& name, int fd);
=======
    static sp<InputChannel> create(const std::string& name, android::base::unique_fd fd);
>>>>>>> 6fbb7b84

    /* Creates a pair of input channels.
     *
     * Returns OK on success.
     */
    static status_t openInputChannelPair(const std::string& name,
            sp<InputChannel>& outServerChannel, sp<InputChannel>& outClientChannel);

    inline std::string getName() const { return mName; }
    inline int getFd() const { return mFd.get(); }

    /* Sends a message to the other endpoint.
     *
     * If the channel is full then the message is guaranteed not to have been sent at all.
     * Try again after the consumer has sent a finished signal indicating that it has
     * consumed some of the pending messages from the channel.
     *
     * Returns OK on success.
     * Returns WOULD_BLOCK if the channel is full.
     * Returns DEAD_OBJECT if the channel's peer has been closed.
     * Other errors probably indicate that the channel is broken.
     */
    status_t sendMessage(const InputMessage* msg);

    /* Receives a message sent by the other endpoint.
     *
     * If there is no message present, try again after poll() indicates that the fd
     * is readable.
     *
     * Returns OK on success.
     * Returns WOULD_BLOCK if there is no message present.
     * Returns DEAD_OBJECT if the channel's peer has been closed.
     * Other errors probably indicate that the channel is broken.
     */
    status_t receiveMessage(InputMessage* msg);

    /* Returns a new object that has a duplicate of this channel's fd. */
    sp<InputChannel> dup() const;

    status_t write(Parcel& out) const;
<<<<<<< HEAD
    status_t read(const Parcel& from);
=======
    static sp<InputChannel> read(const Parcel& from);
>>>>>>> 6fbb7b84

    sp<IBinder> getToken() const;
    void setToken(const sp<IBinder>& token);

private:
<<<<<<< HEAD
    void setFd(int fd);

    std::string mName;
    int mFd = -1;
=======
    InputChannel(const std::string& name, android::base::unique_fd fd);
    std::string mName;
    android::base::unique_fd mFd;
>>>>>>> 6fbb7b84

    sp<IBinder> mToken = nullptr;
};

/*
 * Publishes input events to an input channel.
 */
class InputPublisher {
public:
    /* Creates a publisher associated with an input channel. */
    explicit InputPublisher(const sp<InputChannel>& channel);

    /* Destroys the publisher and releases its input channel. */
    ~InputPublisher();

    /* Gets the underlying input channel. */
    inline sp<InputChannel> getChannel() { return mChannel; }

    /* Publishes a key event to the input channel.
     *
     * Returns OK on success.
     * Returns WOULD_BLOCK if the channel is full.
     * Returns DEAD_OBJECT if the channel's peer has been closed.
     * Returns BAD_VALUE if seq is 0.
     * Other errors probably indicate that the channel is broken.
     */
    status_t publishKeyEvent(
            uint32_t seq,
            int32_t deviceId,
            int32_t source,
            int32_t displayId,
            int32_t action,
            int32_t flags,
            int32_t keyCode,
            int32_t scanCode,
            int32_t metaState,
            int32_t repeatCount,
            nsecs_t downTime,
            nsecs_t eventTime);

    /* Publishes a motion event to the input channel.
     *
     * Returns OK on success.
     * Returns WOULD_BLOCK if the channel is full.
     * Returns DEAD_OBJECT if the channel's peer has been closed.
     * Returns BAD_VALUE if seq is 0 or if pointerCount is less than 1 or greater than MAX_POINTERS.
     * Other errors probably indicate that the channel is broken.
     */
<<<<<<< HEAD
    status_t publishMotionEvent(
            uint32_t seq,
            int32_t deviceId,
            int32_t source,
            int32_t displayId,
            int32_t action,
            int32_t actionButton,
            int32_t flags,
            int32_t edgeFlags,
            int32_t metaState,
            int32_t buttonState,
            MotionClassification classification,
            float xOffset,
            float yOffset,
            float xPrecision,
            float yPrecision,
            nsecs_t downTime,
            nsecs_t eventTime,
            uint32_t pointerCount,
            const PointerProperties* pointerProperties,
            const PointerCoords* pointerCoords);
=======
    status_t publishMotionEvent(uint32_t seq, int32_t deviceId, int32_t source, int32_t displayId,
                                int32_t action, int32_t actionButton, int32_t flags,
                                int32_t edgeFlags, int32_t metaState, int32_t buttonState,
                                MotionClassification classification, float xOffset, float yOffset,
                                float xPrecision, float yPrecision, float xCursorPosition,
                                float yCursorPosition, nsecs_t downTime, nsecs_t eventTime,
                                uint32_t pointerCount, const PointerProperties* pointerProperties,
                                const PointerCoords* pointerCoords);
>>>>>>> 6fbb7b84

    /* Receives the finished signal from the consumer in reply to the original dispatch signal.
     * If a signal was received, returns the message sequence number,
     * and whether the consumer handled the message.
     *
     * The returned sequence number is never 0 unless the operation failed.
     *
     * Returns OK on success.
     * Returns WOULD_BLOCK if there is no signal present.
     * Returns DEAD_OBJECT if the channel's peer has been closed.
     * Other errors probably indicate that the channel is broken.
     */
    status_t receiveFinishedSignal(uint32_t* outSeq, bool* outHandled);

private:
    static constexpr std::chrono::duration TOUCH_STATS_REPORT_PERIOD = 5min;

    sp<InputChannel> mChannel;
    LatencyStatistics mTouchStatistics{TOUCH_STATS_REPORT_PERIOD};

    void reportTouchEventForStatistics(nsecs_t evdevTime);
};

/*
 * Consumes input events from an input channel.
 */
class InputConsumer {
public:
    /* Creates a consumer associated with an input channel. */
    explicit InputConsumer(const sp<InputChannel>& channel);

    /* Destroys the consumer and releases its input channel. */
    ~InputConsumer();

    /* Gets the underlying input channel. */
    inline sp<InputChannel> getChannel() { return mChannel; }

    /* Consumes an input event from the input channel and copies its contents into
     * an InputEvent object created using the specified factory.
     *
     * Tries to combine a series of move events into larger batches whenever possible.
     *
     * If consumeBatches is false, then defers consuming pending batched events if it
     * is possible for additional samples to be added to them later.  Call hasPendingBatch()
     * to determine whether a pending batch is available to be consumed.
     *
     * If consumeBatches is true, then events are still batched but they are consumed
     * immediately as soon as the input channel is exhausted.
     *
     * The frameTime parameter specifies the time when the current display frame started
     * rendering in the CLOCK_MONOTONIC time base, or -1 if unknown.
     *
     * The returned sequence number is never 0 unless the operation failed.
     *
     * Returns OK on success.
     * Returns WOULD_BLOCK if there is no event present.
     * Returns DEAD_OBJECT if the channel's peer has been closed.
     * Returns NO_MEMORY if the event could not be created.
     * Other errors probably indicate that the channel is broken.
     */
    status_t consume(InputEventFactoryInterface* factory, bool consumeBatches,
<<<<<<< HEAD
            nsecs_t frameTime, uint32_t* outSeq, InputEvent** outEvent,
            int* motionEventType, int* touchMoveNumber, bool* flag);
=======
            nsecs_t frameTime, uint32_t* outSeq, InputEvent** outEvent);
>>>>>>> 6fbb7b84

    /* Sends a finished signal to the publisher to inform it that the message
     * with the specified sequence number has finished being process and whether
     * the message was handled by the consumer.
     *
     * Returns OK on success.
     * Returns BAD_VALUE if seq is 0.
     * Other errors probably indicate that the channel is broken.
     */
    status_t sendFinishedSignal(uint32_t seq, bool handled);

    /* Returns true if there is a deferred event waiting.
     *
     * Should be called after calling consume() to determine whether the consumer
     * has a deferred event to be processed.  Deferred events are somewhat special in
     * that they have already been removed from the input channel.  If the input channel
     * becomes empty, the client may need to do extra work to ensure that it processes
     * the deferred event despite the fact that the input channel's file descriptor
     * is not readable.
     *
     * One option is simply to call consume() in a loop until it returns WOULD_BLOCK.
     * This guarantees that all deferred events will be processed.
     *
     * Alternately, the caller can call hasDeferredEvent() to determine whether there is
     * a deferred event waiting and then ensure that its event loop wakes up at least
     * one more time to consume the deferred event.
     */
    bool hasDeferredEvent() const;

    /* Returns true if there is a pending batch.
     *
     * Should be called after calling consume() with consumeBatches == false to determine
     * whether consume() should be called again later on with consumeBatches == true.
     */
    bool hasPendingBatch() const;

private:
    int mTouchMoveCounter = 0;

    // True if touch resampling is enabled.
    const bool mResampleTouch;

    // The input channel.
    sp<InputChannel> mChannel;

    // The current input message.
    InputMessage mMsg;

    // True if mMsg contains a valid input message that was deferred from the previous
    // call to consume and that still needs to be handled.
    bool mMsgDeferred;

    // Batched motion events per device and source.
    struct Batch {
        Vector<InputMessage> samples;
    };
    Vector<Batch> mBatches;

    // Touch state per device and source, only for sources of class pointer.
    struct History {
        nsecs_t eventTime;
        BitSet32 idBits;
        int32_t idToIndex[MAX_POINTER_ID + 1];
        PointerCoords pointers[MAX_POINTERS];

        void initializeFrom(const InputMessage& msg) {
            eventTime = msg.body.motion.eventTime;
            idBits.clear();
            for (uint32_t i = 0; i < msg.body.motion.pointerCount; i++) {
                uint32_t id = msg.body.motion.pointers[i].properties.id;
                idBits.markBit(id);
                idToIndex[id] = i;
                pointers[i].copyFrom(msg.body.motion.pointers[i].coords);
            }
        }

        void initializeFrom(const History& other) {
            eventTime = other.eventTime;
            idBits = other.idBits; // temporary copy
            for (size_t i = 0; i < other.idBits.count(); i++) {
                uint32_t id = idBits.clearFirstMarkedBit();
                int32_t index = other.idToIndex[id];
                idToIndex[id] = index;
                pointers[index].copyFrom(other.pointers[index]);
            }
            idBits = other.idBits; // final copy
        }

        const PointerCoords& getPointerById(uint32_t id) const {
            return pointers[idToIndex[id]];
        }

        bool hasPointerId(uint32_t id) const {
            return idBits.hasBit(id);
        }
    };
    struct TouchState {
        int32_t deviceId;
        int32_t source;
        size_t historyCurrent;
        size_t historySize;
        History history[2];
        History lastResample;

        void initialize(int32_t deviceId, int32_t source) {
            this->deviceId = deviceId;
            this->source = source;
            historyCurrent = 0;
            historySize = 0;
            lastResample.eventTime = 0;
            lastResample.idBits.clear();
        }

        void addHistory(const InputMessage& msg) {
            historyCurrent ^= 1;
            if (historySize < 2) {
                historySize += 1;
            }
            history[historyCurrent].initializeFrom(msg);
        }

        const History* getHistory(size_t index) const {
            return &history[(historyCurrent + index) & 1];
        }

        bool recentCoordinatesAreIdentical(uint32_t id) const {
            // Return true if the two most recently received "raw" coordinates are identical
            if (historySize < 2) {
                return false;
            }
            if (!getHistory(0)->hasPointerId(id) || !getHistory(1)->hasPointerId(id)) {
                return false;
            }
            float currentX = getHistory(0)->getPointerById(id).getX();
            float currentY = getHistory(0)->getPointerById(id).getY();
            float previousX = getHistory(1)->getPointerById(id).getX();
            float previousY = getHistory(1)->getPointerById(id).getY();
            if (currentX == previousX && currentY == previousY) {
                return true;
            }
            return false;
        }
    };
    Vector<TouchState> mTouchStates;

    // Chain of batched sequence numbers.  When multiple input messages are combined into
    // a batch, we append a record here that associates the last sequence number in the
    // batch with the previous one.  When the finished signal is sent, we traverse the
    // chain to individually finish all input messages that were part of the batch.
    struct SeqChain {
        uint32_t seq;   // sequence number of batched input message
        uint32_t chain; // sequence number of previous batched input message
    };
    Vector<SeqChain> mSeqChains;

    status_t consumeBatch(InputEventFactoryInterface* factory,
<<<<<<< HEAD
            nsecs_t frameTime, uint32_t* outSeq, InputEvent** outEvent,
            int* touchMoveNumber);

=======
            nsecs_t frameTime, uint32_t* outSeq, InputEvent** outEvent);
>>>>>>> 6fbb7b84
    status_t consumeSamples(InputEventFactoryInterface* factory,
            Batch& batch, size_t count, uint32_t* outSeq, InputEvent** outEvent);

    void updateTouchState(InputMessage& msg);
    void resampleTouchState(nsecs_t frameTime, MotionEvent* event,
            const InputMessage *next);

    ssize_t findBatch(int32_t deviceId, int32_t source) const;
    ssize_t findTouchState(int32_t deviceId, int32_t source) const;

    status_t sendUnchainedFinishedSignal(uint32_t seq, bool handled);

    static void rewriteMessage(TouchState& state, InputMessage& msg);
    static void initializeKeyEvent(KeyEvent* event, const InputMessage* msg);
    static void initializeMotionEvent(MotionEvent* event, const InputMessage* msg);
    static void addSample(MotionEvent* event, const InputMessage* msg);
    static bool canAddSample(const Batch& batch, const InputMessage* msg);
    static ssize_t findSampleNoLaterThan(const Batch& batch, nsecs_t time);
    static bool shouldResampleTool(int32_t toolType);

    static bool isTouchResamplingEnabled();
};

} // namespace android

#endif // _LIBINPUT_INPUT_TRANSPORT_H<|MERGE_RESOLUTION|>--- conflicted
+++ resolved
@@ -31,11 +31,8 @@
 
 #include <string>
 
-<<<<<<< HEAD
-=======
 #include <android-base/chrono_utils.h>
 
->>>>>>> 6fbb7b84
 #include <binder/IBinder.h>
 #include <input/Input.h>
 #include <input/LatencyStatistics.h>
@@ -171,12 +168,7 @@
     virtual ~InputChannel();
 
 public:
-<<<<<<< HEAD
-    InputChannel() = default;
-    InputChannel(const std::string& name, int fd);
-=======
     static sp<InputChannel> create(const std::string& name, android::base::unique_fd fd);
->>>>>>> 6fbb7b84
 
     /* Creates a pair of input channels.
      *
@@ -217,26 +209,15 @@
     sp<InputChannel> dup() const;
 
     status_t write(Parcel& out) const;
-<<<<<<< HEAD
-    status_t read(const Parcel& from);
-=======
     static sp<InputChannel> read(const Parcel& from);
->>>>>>> 6fbb7b84
 
     sp<IBinder> getToken() const;
     void setToken(const sp<IBinder>& token);
 
 private:
-<<<<<<< HEAD
-    void setFd(int fd);
-
-    std::string mName;
-    int mFd = -1;
-=======
     InputChannel(const std::string& name, android::base::unique_fd fd);
     std::string mName;
     android::base::unique_fd mFd;
->>>>>>> 6fbb7b84
 
     sp<IBinder> mToken = nullptr;
 };
@@ -285,29 +266,6 @@
      * Returns BAD_VALUE if seq is 0 or if pointerCount is less than 1 or greater than MAX_POINTERS.
      * Other errors probably indicate that the channel is broken.
      */
-<<<<<<< HEAD
-    status_t publishMotionEvent(
-            uint32_t seq,
-            int32_t deviceId,
-            int32_t source,
-            int32_t displayId,
-            int32_t action,
-            int32_t actionButton,
-            int32_t flags,
-            int32_t edgeFlags,
-            int32_t metaState,
-            int32_t buttonState,
-            MotionClassification classification,
-            float xOffset,
-            float yOffset,
-            float xPrecision,
-            float yPrecision,
-            nsecs_t downTime,
-            nsecs_t eventTime,
-            uint32_t pointerCount,
-            const PointerProperties* pointerProperties,
-            const PointerCoords* pointerCoords);
-=======
     status_t publishMotionEvent(uint32_t seq, int32_t deviceId, int32_t source, int32_t displayId,
                                 int32_t action, int32_t actionButton, int32_t flags,
                                 int32_t edgeFlags, int32_t metaState, int32_t buttonState,
@@ -316,7 +274,6 @@
                                 float yCursorPosition, nsecs_t downTime, nsecs_t eventTime,
                                 uint32_t pointerCount, const PointerProperties* pointerProperties,
                                 const PointerCoords* pointerCoords);
->>>>>>> 6fbb7b84
 
     /* Receives the finished signal from the consumer in reply to the original dispatch signal.
      * If a signal was received, returns the message sequence number,
@@ -378,12 +335,8 @@
      * Other errors probably indicate that the channel is broken.
      */
     status_t consume(InputEventFactoryInterface* factory, bool consumeBatches,
-<<<<<<< HEAD
             nsecs_t frameTime, uint32_t* outSeq, InputEvent** outEvent,
             int* motionEventType, int* touchMoveNumber, bool* flag);
-=======
-            nsecs_t frameTime, uint32_t* outSeq, InputEvent** outEvent);
->>>>>>> 6fbb7b84
 
     /* Sends a finished signal to the publisher to inform it that the message
      * with the specified sequence number has finished being process and whether
@@ -540,13 +493,9 @@
     Vector<SeqChain> mSeqChains;
 
     status_t consumeBatch(InputEventFactoryInterface* factory,
-<<<<<<< HEAD
             nsecs_t frameTime, uint32_t* outSeq, InputEvent** outEvent,
             int* touchMoveNumber);
 
-=======
-            nsecs_t frameTime, uint32_t* outSeq, InputEvent** outEvent);
->>>>>>> 6fbb7b84
     status_t consumeSamples(InputEventFactoryInterface* factory,
             Batch& batch, size_t count, uint32_t* outSeq, InputEvent** outEvent);
 
