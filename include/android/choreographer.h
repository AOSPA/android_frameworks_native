--- conflicted
+++ resolved
@@ -44,8 +44,6 @@
  */
 typedef void (*AChoreographer_frameCallback)(long frameTimeNanos, void* data);
 
-#if __ANDROID_API__ >= 24
-
 /**
  * Prototype of the function that is called when a new frame is being rendered.
  * It's passed the time that the frame is being rendered as nanoseconds in the
@@ -68,22 +66,14 @@
  * Deprecated: Use AChoreographer_postFrameCallback64 instead.
  */
 void AChoreographer_postFrameCallback(AChoreographer* choreographer,
-<<<<<<< HEAD
-                AChoreographer_frameCallback callback, void* data) __INTRODUCED_IN(24);
-=======
         AChoreographer_frameCallback callback, void* data) __INTRODUCED_IN(24) __DEPRECATED_IN(29);
->>>>>>> 4b02403d
 
 /**
  * Deprecated: Use AChoreographer_postFrameCallbackDelayed64 instead.
  */
 void AChoreographer_postFrameCallbackDelayed(AChoreographer* choreographer,
                 AChoreographer_frameCallback callback, void* data,
-<<<<<<< HEAD
-                long delayMillis) __INTRODUCED_IN(24);
-=======
                 long delayMillis) __INTRODUCED_IN(24) __DEPRECATED_IN(29);
->>>>>>> 4b02403d
 
 #endif /* __ANDROID_API__ >= 24 */
 
