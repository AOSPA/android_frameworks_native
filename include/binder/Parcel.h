--- conflicted
+++ resolved
@@ -102,10 +102,8 @@
     status_t            writeStrongBinder(const sp<IBinder>& val);
     status_t            writeWeakBinder(const wp<IBinder>& val);
     status_t            writeInt32Array(size_t len, const int32_t *val);
-<<<<<<< HEAD
-=======
     status_t            writeByteArray(size_t len, const uint8_t *val);
->>>>>>> 9c7db080
+
 
     template<typename T>
     status_t            write(const Flattenable<T>& val);
