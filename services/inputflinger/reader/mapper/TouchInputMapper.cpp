--- conflicted
+++ resolved
@@ -369,17 +369,6 @@
             ? Parameters::GestureMode::SINGLE_TOUCH
             : Parameters::GestureMode::MULTI_TOUCH;
 
-<<<<<<< HEAD
-    String8 gestureModeString;
-    if (getDeviceContext().getConfiguration().tryGetProperty(String8("touch.gestureMode"),
-                                                             gestureModeString)) {
-        if (gestureModeString == "single-touch") {
-            mParameters.gestureMode = Parameters::GestureMode::SINGLE_TOUCH;
-        } else if (gestureModeString == "multi-touch") {
-            mParameters.gestureMode = Parameters::GestureMode::MULTI_TOUCH;
-        } else if (gestureModeString != "default") {
-            ALOGW("Invalid value for touch.gestureMode: '%s'", gestureModeString.c_str());
-=======
     const PropertyMap& config = deviceContext.getConfiguration();
     std::optional<std::string> gestureModeString = config.getString("touch.gestureMode");
     if (gestureModeString.has_value()) {
@@ -389,31 +378,12 @@
             parameters.gestureMode = Parameters::GestureMode::MULTI_TOUCH;
         } else if (*gestureModeString != "default") {
             ALOGW("Invalid value for touch.gestureMode: '%s'", gestureModeString->c_str());
->>>>>>> b7bc7af7
         }
     }
 
     parameters.deviceType = computeDeviceType(deviceContext);
 
-<<<<<<< HEAD
-    String8 deviceTypeString;
-    if (getDeviceContext().getConfiguration().tryGetProperty(String8("touch.deviceType"),
-                                                             deviceTypeString)) {
-        if (deviceTypeString == "touchScreen") {
-            mParameters.deviceType = Parameters::DeviceType::TOUCH_SCREEN;
-        } else if (deviceTypeString == "touchPad") {
-            mParameters.deviceType = Parameters::DeviceType::TOUCH_PAD;
-        } else if (deviceTypeString == "touchNavigation") {
-            mParameters.deviceType = Parameters::DeviceType::TOUCH_NAVIGATION;
-        } else if (deviceTypeString == "pointer") {
-            mParameters.deviceType = Parameters::DeviceType::POINTER;
-        } else if (deviceTypeString != "default") {
-            ALOGW("Invalid value for touch.deviceType: '%s'", deviceTypeString.c_str());
-        }
-    }
-=======
     parameters.hasButtonUnderPad = deviceContext.hasInputProperty(INPUT_PROP_BUTTONPAD);
->>>>>>> b7bc7af7
 
     parameters.orientationAware =
             config.getBool("touch.orientationAware")
@@ -424,16 +394,6 @@
     if (orientationString.has_value()) {
         if (parameters.deviceType != Parameters::DeviceType::TOUCH_SCREEN) {
             ALOGW("The configuration 'touch.orientation' is only supported for touchscreens.");
-<<<<<<< HEAD
-        } else if (orientationString == "ORIENTATION_90") {
-            mParameters.orientation = Parameters::Orientation::ORIENTATION_90;
-        } else if (orientationString == "ORIENTATION_180") {
-            mParameters.orientation = Parameters::Orientation::ORIENTATION_180;
-        } else if (orientationString == "ORIENTATION_270") {
-            mParameters.orientation = Parameters::Orientation::ORIENTATION_270;
-        } else if (orientationString != "ORIENTATION_0") {
-            ALOGW("Invalid value for touch.orientation: '%s'", orientationString.c_str());
-=======
         } else if (*orientationString == "ORIENTATION_90") {
             parameters.orientation = ui::ROTATION_90;
         } else if (*orientationString == "ORIENTATION_180") {
@@ -442,7 +402,6 @@
             parameters.orientation = ui::ROTATION_270;
         } else if (*orientationString != "ORIENTATION_0") {
             ALOGW("Invalid value for touch.orientation: '%s'", orientationString->c_str());
->>>>>>> b7bc7af7
         }
     }
 
@@ -1229,13 +1188,8 @@
             out.sizeCalibration = Calibration::SizeCalibration::BOX;
         } else if (*sizeCalibrationString == "area") {
             out.sizeCalibration = Calibration::SizeCalibration::AREA;
-<<<<<<< HEAD
-        } else if (sizeCalibrationString != "default") {
-            ALOGW("Invalid value for touch.size.calibration: '%s'", sizeCalibrationString.c_str());
-=======
         } else if (*sizeCalibrationString != "default") {
             ALOGW("Invalid value for touch.size.calibration: '%s'", sizeCalibrationString->c_str());
->>>>>>> b7bc7af7
         }
     }
 
@@ -1256,11 +1210,7 @@
             out.pressureCalibration = Calibration::PressureCalibration::AMPLITUDE;
         } else if (*pressureCalibrationString != "default") {
             ALOGW("Invalid value for touch.pressure.calibration: '%s'",
-<<<<<<< HEAD
-                  pressureCalibrationString.c_str());
-=======
                   pressureCalibrationString->c_str());
->>>>>>> b7bc7af7
         }
     }
 
@@ -1279,11 +1229,7 @@
             out.orientationCalibration = Calibration::OrientationCalibration::VECTOR;
         } else if (*orientationCalibrationString != "default") {
             ALOGW("Invalid value for touch.orientation.calibration: '%s'",
-<<<<<<< HEAD
-                  orientationCalibrationString.c_str());
-=======
                   orientationCalibrationString->c_str());
->>>>>>> b7bc7af7
         }
     }
 
@@ -1298,32 +1244,11 @@
             out.distanceCalibration = Calibration::DistanceCalibration::SCALED;
         } else if (*distanceCalibrationString != "default") {
             ALOGW("Invalid value for touch.distance.calibration: '%s'",
-<<<<<<< HEAD
-                  distanceCalibrationString.c_str());
-        }
-    }
-
-    out.haveDistanceScale = in.tryGetProperty(String8("touch.distance.scale"), out.distanceScale);
-
-    out.coverageCalibration = Calibration::CoverageCalibration::DEFAULT;
-    String8 coverageCalibrationString;
-    if (in.tryGetProperty(String8("touch.coverage.calibration"), coverageCalibrationString)) {
-        if (coverageCalibrationString == "none") {
-            out.coverageCalibration = Calibration::CoverageCalibration::NONE;
-        } else if (coverageCalibrationString == "box") {
-            out.coverageCalibration = Calibration::CoverageCalibration::BOX;
-        } else if (coverageCalibrationString != "default") {
-            ALOGW("Invalid value for touch.coverage.calibration: '%s'",
-                  coverageCalibrationString.c_str());
-        }
-    }
-=======
                   distanceCalibrationString->c_str());
         }
     }
 
     out.distanceScale = in.getFloat("touch.distance.scale");
->>>>>>> b7bc7af7
 }
 
 void TouchInputMapper::resolveCalibration() {
