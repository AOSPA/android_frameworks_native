--- conflicted
+++ resolved
@@ -33,11 +33,7 @@
 // projection are part of the input window's transform. This means InputReader should work in the
 // un-rotated coordinate space.
 static bool isPerWindowInputRotationEnabled() {
-<<<<<<< HEAD
-    return sysprop::InputFlingerProperties::per_window_input_rotation().value_or(false);
-=======
     return sysprop::InputFlingerProperties::per_window_input_rotation().value_or(true);
->>>>>>> 061db808
 }
 
 static int32_t getInverseRotation(int32_t orientation) {
