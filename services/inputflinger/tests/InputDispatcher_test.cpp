/*
 * Copyright (C) 2010 The Android Open Source Project
 *
 * Licensed under the Apache License, Version 2.0 (the "License");
 * you may not use this file except in compliance with the License.
 * You may obtain a copy of the License at
 *
 *      http://www.apache.org/licenses/LICENSE-2.0
 *
 * Unless required by applicable law or agreed to in writing, software
 * distributed under the License is distributed on an "AS IS" BASIS,
 * WITHOUT WARRANTIES OR CONDITIONS OF ANY KIND, either express or implied.
 * See the License for the specific language governing permissions and
 * limitations under the License.
 */

#include "../dispatcher/InputDispatcher.h"
<<<<<<< HEAD
=======
#include "../BlockingQueue.h"
>>>>>>> 06b57013
#include "EventBuilders.h"

#include <android-base/properties.h>
#include <android-base/silent_death_test.h>
#include <android-base/stringprintf.h>
#include <android-base/thread_annotations.h>
#include <binder/Binder.h>
#include <fcntl.h>
#include <gmock/gmock.h>
#include <gtest/gtest.h>
#include <input/Input.h>
#include <linux/input.h>
#include <sys/epoll.h>

#include <cinttypes>
#include <compare>
#include <thread>
#include <unordered_set>
#include <vector>

using android::base::StringPrintf;
using android::gui::FocusRequest;
using android::gui::TouchOcclusionMode;
using android::gui::WindowInfo;
using android::gui::WindowInfoHandle;
using android::os::InputEventInjectionResult;
using android::os::InputEventInjectionSync;

namespace android::inputdispatcher {

using namespace ftl::flag_operators;
using testing::AllOf;

// An arbitrary time value.
static constexpr nsecs_t ARBITRARY_TIME = 1234;

// An arbitrary device id.
static constexpr int32_t DEVICE_ID = DEFAULT_DEVICE_ID;
static constexpr int32_t SECOND_DEVICE_ID = 2;

// An arbitrary display id.
static constexpr int32_t DISPLAY_ID = ADISPLAY_ID_DEFAULT;
static constexpr int32_t SECOND_DISPLAY_ID = 1;

// Ensure common actions are interchangeable between keys and motions for convenience.
static_assert(AMOTION_EVENT_ACTION_DOWN == AKEY_EVENT_ACTION_DOWN);
static_assert(AMOTION_EVENT_ACTION_UP == AKEY_EVENT_ACTION_UP);
static constexpr int32_t ACTION_DOWN = AMOTION_EVENT_ACTION_DOWN;
static constexpr int32_t ACTION_MOVE = AMOTION_EVENT_ACTION_MOVE;
static constexpr int32_t ACTION_UP = AMOTION_EVENT_ACTION_UP;
static constexpr int32_t ACTION_HOVER_ENTER = AMOTION_EVENT_ACTION_HOVER_ENTER;
static constexpr int32_t ACTION_HOVER_MOVE = AMOTION_EVENT_ACTION_HOVER_MOVE;
static constexpr int32_t ACTION_HOVER_EXIT = AMOTION_EVENT_ACTION_HOVER_EXIT;
static constexpr int32_t ACTION_OUTSIDE = AMOTION_EVENT_ACTION_OUTSIDE;
static constexpr int32_t ACTION_CANCEL = AMOTION_EVENT_ACTION_CANCEL;
/**
 * The POINTER_DOWN(0) is an unusual, but valid, action. It just means that the new pointer in the
 * MotionEvent is at the index 0 rather than 1 (or later). That is, the pointer id=0 (which is at
 * index 0) is the new pointer going down. The same pointer could have been placed at a different
 * index, and the action would become POINTER_1_DOWN, 2, etc..; these would all be valid. In
 * general, we try to place pointer id = 0 at the index 0. Of course, this is not possible if
 * pointer id=0 leaves but the pointer id=1 remains.
 */
static constexpr int32_t POINTER_0_DOWN =
        AMOTION_EVENT_ACTION_POINTER_DOWN | (0 << AMOTION_EVENT_ACTION_POINTER_INDEX_SHIFT);
static constexpr int32_t POINTER_1_DOWN =
        AMOTION_EVENT_ACTION_POINTER_DOWN | (1 << AMOTION_EVENT_ACTION_POINTER_INDEX_SHIFT);
static constexpr int32_t POINTER_2_DOWN =
        AMOTION_EVENT_ACTION_POINTER_DOWN | (2 << AMOTION_EVENT_ACTION_POINTER_INDEX_SHIFT);
static constexpr int32_t POINTER_3_DOWN =
        AMOTION_EVENT_ACTION_POINTER_DOWN | (3 << AMOTION_EVENT_ACTION_POINTER_INDEX_SHIFT);
static constexpr int32_t POINTER_0_UP =
        AMOTION_EVENT_ACTION_POINTER_UP | (0 << AMOTION_EVENT_ACTION_POINTER_INDEX_SHIFT);
static constexpr int32_t POINTER_1_UP =
        AMOTION_EVENT_ACTION_POINTER_UP | (1 << AMOTION_EVENT_ACTION_POINTER_INDEX_SHIFT);
static constexpr int32_t POINTER_2_UP =
        AMOTION_EVENT_ACTION_POINTER_UP | (2 << AMOTION_EVENT_ACTION_POINTER_INDEX_SHIFT);

// The default pid and uid for windows created on the primary display by the test.
static constexpr int32_t WINDOW_PID = 999;
static constexpr gui::Uid WINDOW_UID{1001};

// The default pid and uid for the windows created on the secondary display by the test.
static constexpr int32_t SECONDARY_WINDOW_PID = 1010;
<<<<<<< HEAD
static constexpr int32_t SECONDARY_WINDOW_UID = 1012;
=======
static constexpr gui::Uid SECONDARY_WINDOW_UID{1012};
>>>>>>> 06b57013

// An arbitrary pid of the gesture monitor window
static constexpr int32_t MONITOR_PID = 2001;

static constexpr std::chrono::duration STALE_EVENT_TIMEOUT = 1000ms;

static constexpr int expectedWallpaperFlags =
        AMOTION_EVENT_FLAG_WINDOW_IS_OBSCURED | AMOTION_EVENT_FLAG_WINDOW_IS_PARTIALLY_OBSCURED;

using ReservedInputDeviceId::VIRTUAL_KEYBOARD_ID;

struct PointF {
    float x;
    float y;
    auto operator<=>(const PointF&) const = default;
};

/**
 * Return a DOWN key event with KEYCODE_A.
 */
static KeyEvent getTestKeyEvent() {
    KeyEvent event;

    event.initialize(InputEvent::nextId(), DEVICE_ID, AINPUT_SOURCE_KEYBOARD, ADISPLAY_ID_NONE,
                     INVALID_HMAC, AKEY_EVENT_ACTION_DOWN, 0, AKEYCODE_A, KEY_A, AMETA_NONE, 0,
                     ARBITRARY_TIME, ARBITRARY_TIME);
    return event;
}

static void assertMotionAction(int32_t expectedAction, int32_t receivedAction) {
    ASSERT_EQ(expectedAction, receivedAction)
            << "expected " << MotionEvent::actionToString(expectedAction) << ", got "
            << MotionEvent::actionToString(receivedAction);
}

MATCHER_P(WithMotionAction, action, "MotionEvent with specified action") {
    bool matches = action == arg.getAction();
    if (!matches) {
        *result_listener << "expected action " << MotionEvent::actionToString(action)
                         << ", but got " << MotionEvent::actionToString(arg.getAction());
    }
    if (action == AMOTION_EVENT_ACTION_DOWN) {
        if (!matches) {
            *result_listener << "; ";
        }
        *result_listener << "downTime should match eventTime for ACTION_DOWN events";
        matches &= arg.getDownTime() == arg.getEventTime();
    }
    if (action == AMOTION_EVENT_ACTION_CANCEL) {
        if (!matches) {
            *result_listener << "; ";
        }
        *result_listener << "expected FLAG_CANCELED to be set with ACTION_CANCEL, but was not set";
        matches &= (arg.getFlags() & AMOTION_EVENT_FLAG_CANCELED) != 0;
    }
    return matches;
}

MATCHER_P(WithDownTime, downTime, "InputEvent with specified downTime") {
    return arg.getDownTime() == downTime;
}

MATCHER_P(WithDisplayId, displayId, "InputEvent with specified displayId") {
    return arg.getDisplayId() == displayId;
}

MATCHER_P(WithDeviceId, deviceId, "InputEvent with specified deviceId") {
    return arg.getDeviceId() == deviceId;
}

MATCHER_P(WithSource, source, "InputEvent with specified source") {
    *result_listener << "expected source " << inputEventSourceToString(source) << ", but got "
                     << inputEventSourceToString(arg.getSource());
    return arg.getSource() == source;
}

MATCHER_P(WithFlags, flags, "InputEvent with specified flags") {
    return arg.getFlags() == flags;
}

MATCHER_P2(WithCoords, x, y, "MotionEvent with specified coordinates") {
    if (arg.getPointerCount() != 1) {
        *result_listener << "Expected 1 pointer, got " << arg.getPointerCount();
        return false;
    }
    return arg.getX(/*pointerIndex=*/0) == x && arg.getY(/*pointerIndex=*/0) == y;
}

MATCHER_P(WithPointerCount, pointerCount, "MotionEvent with specified number of pointers") {
    return arg.getPointerCount() == pointerCount;
}

MATCHER_P(WithPointers, pointers, "MotionEvent with specified pointers") {
    // Build a map for the received pointers, by pointer id
    std::map<int32_t /*pointerId*/, PointF> actualPointers;
    for (size_t pointerIndex = 0; pointerIndex < arg.getPointerCount(); pointerIndex++) {
        const int32_t pointerId = arg.getPointerId(pointerIndex);
        actualPointers[pointerId] = {arg.getX(pointerIndex), arg.getY(pointerIndex)};
    }
    return pointers == actualPointers;
}

// --- FakeInputDispatcherPolicy ---

class FakeInputDispatcherPolicy : public InputDispatcherPolicyInterface {
    using AnrResult = std::pair<sp<IBinder>, int32_t /*pid*/>;

public:
    FakeInputDispatcherPolicy() = default;
    virtual ~FakeInputDispatcherPolicy() = default;

    void assertFilterInputEventWasCalled(const NotifyKeyArgs& args) {
        assertFilterInputEventWasCalledInternal([&args](const InputEvent& event) {
            ASSERT_EQ(event.getType(), InputEventType::KEY);
            EXPECT_EQ(event.getDisplayId(), args.displayId);

            const auto& keyEvent = static_cast<const KeyEvent&>(event);
            EXPECT_EQ(keyEvent.getEventTime(), args.eventTime);
            EXPECT_EQ(keyEvent.getAction(), args.action);
        });
    }

    void assertFilterInputEventWasCalled(const NotifyMotionArgs& args, vec2 point) {
        assertFilterInputEventWasCalledInternal([&](const InputEvent& event) {
            ASSERT_EQ(event.getType(), InputEventType::MOTION);
            EXPECT_EQ(event.getDisplayId(), args.displayId);

            const auto& motionEvent = static_cast<const MotionEvent&>(event);
            EXPECT_EQ(motionEvent.getEventTime(), args.eventTime);
            EXPECT_EQ(motionEvent.getAction(), args.action);
            EXPECT_NEAR(motionEvent.getX(0), point.x, MotionEvent::ROUNDING_PRECISION);
            EXPECT_NEAR(motionEvent.getY(0), point.y, MotionEvent::ROUNDING_PRECISION);
            EXPECT_NEAR(motionEvent.getRawX(0), point.x, MotionEvent::ROUNDING_PRECISION);
            EXPECT_NEAR(motionEvent.getRawY(0), point.y, MotionEvent::ROUNDING_PRECISION);
        });
    }

    void assertFilterInputEventWasNotCalled() {
        std::scoped_lock lock(mLock);
        ASSERT_EQ(nullptr, mFilteredEvent);
    }

    void assertNotifyConfigurationChangedWasCalled(nsecs_t when) {
        std::scoped_lock lock(mLock);
        ASSERT_TRUE(mConfigurationChangedTime)
                << "Timed out waiting for configuration changed call";
        ASSERT_EQ(*mConfigurationChangedTime, when);
        mConfigurationChangedTime = std::nullopt;
    }

    void assertNotifySwitchWasCalled(const NotifySwitchArgs& args) {
        std::scoped_lock lock(mLock);
        ASSERT_TRUE(mLastNotifySwitch);
        // We do not check id because it is not exposed to the policy
        EXPECT_EQ(args.eventTime, mLastNotifySwitch->eventTime);
        EXPECT_EQ(args.policyFlags, mLastNotifySwitch->policyFlags);
        EXPECT_EQ(args.switchValues, mLastNotifySwitch->switchValues);
        EXPECT_EQ(args.switchMask, mLastNotifySwitch->switchMask);
        mLastNotifySwitch = std::nullopt;
    }

    void assertOnPointerDownEquals(const sp<IBinder>& touchedToken) {
        std::scoped_lock lock(mLock);
        ASSERT_EQ(touchedToken, mOnPointerDownToken);
        mOnPointerDownToken.clear();
    }

    void assertOnPointerDownWasNotCalled() {
        std::scoped_lock lock(mLock);
        ASSERT_TRUE(mOnPointerDownToken == nullptr)
                << "Expected onPointerDownOutsideFocus to not have been called";
    }

    // This function must be called soon after the expected ANR timer starts,
    // because we are also checking how much time has passed.
    void assertNotifyNoFocusedWindowAnrWasCalled(
            std::chrono::nanoseconds timeout,
            const std::shared_ptr<InputApplicationHandle>& expectedApplication) {
        std::unique_lock lock(mLock);
        android::base::ScopedLockAssertion assumeLocked(mLock);
        std::shared_ptr<InputApplicationHandle> application;
        ASSERT_NO_FATAL_FAILURE(
                application = getAnrTokenLockedInterruptible(timeout, mAnrApplications, lock));
        ASSERT_EQ(expectedApplication, application);
    }

    void assertNotifyWindowUnresponsiveWasCalled(std::chrono::nanoseconds timeout,
                                                 const sp<WindowInfoHandle>& window) {
        LOG_ALWAYS_FATAL_IF(window == nullptr, "window should not be null");
        assertNotifyWindowUnresponsiveWasCalled(timeout, window->getToken(),
                                                window->getInfo()->ownerPid);
    }

    void assertNotifyWindowUnresponsiveWasCalled(std::chrono::nanoseconds timeout,
                                                 const sp<IBinder>& expectedToken,
                                                 int32_t expectedPid) {
        std::unique_lock lock(mLock);
        android::base::ScopedLockAssertion assumeLocked(mLock);
        AnrResult result;
        ASSERT_NO_FATAL_FAILURE(result =
                                        getAnrTokenLockedInterruptible(timeout, mAnrWindows, lock));
        const auto& [token, pid] = result;
        ASSERT_EQ(expectedToken, token);
        ASSERT_EQ(expectedPid, pid);
    }

    /** Wrap call with ASSERT_NO_FATAL_FAILURE() to ensure the return value is valid. */
    sp<IBinder> getUnresponsiveWindowToken(std::chrono::nanoseconds timeout) {
        std::unique_lock lock(mLock);
        android::base::ScopedLockAssertion assumeLocked(mLock);
        AnrResult result = getAnrTokenLockedInterruptible(timeout, mAnrWindows, lock);
        const auto& [token, _] = result;
        return token;
    }

    void assertNotifyWindowResponsiveWasCalled(const sp<IBinder>& expectedToken,
                                               int32_t expectedPid) {
        std::unique_lock lock(mLock);
        android::base::ScopedLockAssertion assumeLocked(mLock);
        AnrResult result;
        ASSERT_NO_FATAL_FAILURE(
                result = getAnrTokenLockedInterruptible(0s, mResponsiveWindows, lock));
        const auto& [token, pid] = result;
        ASSERT_EQ(expectedToken, token);
        ASSERT_EQ(expectedPid, pid);
    }

    /** Wrap call with ASSERT_NO_FATAL_FAILURE() to ensure the return value is valid. */
    sp<IBinder> getResponsiveWindowToken() {
        std::unique_lock lock(mLock);
        android::base::ScopedLockAssertion assumeLocked(mLock);
        AnrResult result = getAnrTokenLockedInterruptible(0s, mResponsiveWindows, lock);
        const auto& [token, _] = result;
        return token;
    }

    void assertNotifyAnrWasNotCalled() {
        std::scoped_lock lock(mLock);
        ASSERT_TRUE(mAnrApplications.empty());
        ASSERT_TRUE(mAnrWindows.empty());
        ASSERT_TRUE(mResponsiveWindows.empty())
                << "ANR was not called, but please also consume the 'connection is responsive' "
                   "signal";
    }

    PointerCaptureRequest assertSetPointerCaptureCalled(bool enabled) {
        std::unique_lock lock(mLock);
        base::ScopedLockAssertion assumeLocked(mLock);

        if (!mPointerCaptureChangedCondition.wait_for(lock, 100ms,
                                                      [this, enabled]() REQUIRES(mLock) {
                                                          return mPointerCaptureRequest->enable ==
                                                                  enabled;
                                                      })) {
            ADD_FAILURE() << "Timed out waiting for setPointerCapture(" << enabled
                          << ") to be called.";
            return {};
        }
        auto request = *mPointerCaptureRequest;
        mPointerCaptureRequest.reset();
        return request;
    }

    void assertSetPointerCaptureNotCalled() {
        std::unique_lock lock(mLock);
        base::ScopedLockAssertion assumeLocked(mLock);

        if (mPointerCaptureChangedCondition.wait_for(lock, 100ms) != std::cv_status::timeout) {
            FAIL() << "Expected setPointerCapture(request) to not be called, but was called. "
                      "enabled = "
                   << std::to_string(mPointerCaptureRequest->enable);
        }
        mPointerCaptureRequest.reset();
    }

    void assertDropTargetEquals(const sp<IBinder>& targetToken) {
        std::scoped_lock lock(mLock);
        ASSERT_TRUE(mNotifyDropWindowWasCalled);
        ASSERT_EQ(targetToken, mDropTargetWindowToken);
        mNotifyDropWindowWasCalled = false;
    }

    void assertNotifyInputChannelBrokenWasCalled(const sp<IBinder>& token) {
        std::unique_lock lock(mLock);
        base::ScopedLockAssertion assumeLocked(mLock);
        std::optional<sp<IBinder>> receivedToken =
                getItemFromStorageLockedInterruptible(100ms, mBrokenInputChannels, lock,
                                                      mNotifyInputChannelBroken);
        ASSERT_TRUE(receivedToken.has_value());
        ASSERT_EQ(token, *receivedToken);
    }

    /**
     * Set policy timeout. A value of zero means next key will not be intercepted.
     */
    void setInterceptKeyTimeout(std::chrono::milliseconds timeout) {
        mInterceptKeyTimeout = timeout;
    }

    void assertUserActivityPoked() {
        std::scoped_lock lock(mLock);
        ASSERT_TRUE(mPokedUserActivity) << "Expected user activity to have been poked";
    }

    void assertUserActivityNotPoked() {
        std::scoped_lock lock(mLock);
        ASSERT_FALSE(mPokedUserActivity) << "Expected user activity not to have been poked";
    }

    void assertNotifyDeviceInteractionWasCalled(int32_t deviceId, std::set<gui::Uid> uids) {
        ASSERT_EQ(std::make_pair(deviceId, uids), mNotifiedInteractions.popWithTimeout(100ms));
    }

    void assertNotifyDeviceInteractionWasNotCalled() {
        ASSERT_FALSE(mNotifiedInteractions.popWithTimeout(10ms));
    }

private:
    std::mutex mLock;
    std::unique_ptr<InputEvent> mFilteredEvent GUARDED_BY(mLock);
    std::optional<nsecs_t> mConfigurationChangedTime GUARDED_BY(mLock);
    sp<IBinder> mOnPointerDownToken GUARDED_BY(mLock);
    std::optional<NotifySwitchArgs> mLastNotifySwitch GUARDED_BY(mLock);

    std::condition_variable mPointerCaptureChangedCondition;

    std::optional<PointerCaptureRequest> mPointerCaptureRequest GUARDED_BY(mLock);

    // ANR handling
    std::queue<std::shared_ptr<InputApplicationHandle>> mAnrApplications GUARDED_BY(mLock);
    std::queue<AnrResult> mAnrWindows GUARDED_BY(mLock);
    std::queue<AnrResult> mResponsiveWindows GUARDED_BY(mLock);
    std::condition_variable mNotifyAnr;
    std::queue<sp<IBinder>> mBrokenInputChannels GUARDED_BY(mLock);
    std::condition_variable mNotifyInputChannelBroken;

    sp<IBinder> mDropTargetWindowToken GUARDED_BY(mLock);
    bool mNotifyDropWindowWasCalled GUARDED_BY(mLock) = false;
    bool mPokedUserActivity GUARDED_BY(mLock) = false;

    std::chrono::milliseconds mInterceptKeyTimeout = 0ms;

    BlockingQueue<std::pair<int32_t /*deviceId*/, std::set<gui::Uid>>> mNotifiedInteractions;

    // All three ANR-related callbacks behave the same way, so we use this generic function to wait
    // for a specific container to become non-empty. When the container is non-empty, return the
    // first entry from the container and erase it.
    template <class T>
    T getAnrTokenLockedInterruptible(std::chrono::nanoseconds timeout, std::queue<T>& storage,
                                     std::unique_lock<std::mutex>& lock) REQUIRES(mLock) {
        // If there is an ANR, Dispatcher won't be idle because there are still events
        // in the waitQueue that we need to check on. So we can't wait for dispatcher to be idle
        // before checking if ANR was called.
        // Since dispatcher is not guaranteed to call notifyNoFocusedWindowAnr right away, we need
        // to provide it some time to act. 100ms seems reasonable.
        std::chrono::duration timeToWait = timeout + 100ms; // provide some slack
        const std::chrono::time_point start = std::chrono::steady_clock::now();
        std::optional<T> token =
                getItemFromStorageLockedInterruptible(timeToWait, storage, lock, mNotifyAnr);
        if (!token.has_value()) {
            ADD_FAILURE() << "Did not receive the ANR callback";
            return {};
        }

        const std::chrono::duration waited = std::chrono::steady_clock::now() - start;
        // Ensure that the ANR didn't get raised too early. We can't be too strict here because
        // the dispatcher started counting before this function was called
        if (std::chrono::abs(timeout - waited) > 100ms) {
            ADD_FAILURE() << "ANR was raised too early or too late. Expected "
                          << std::chrono::duration_cast<std::chrono::milliseconds>(timeout).count()
                          << "ms, but waited "
                          << std::chrono::duration_cast<std::chrono::milliseconds>(waited).count()
                          << "ms instead";
        }
        return *token;
    }

    template <class T>
    std::optional<T> getItemFromStorageLockedInterruptible(std::chrono::nanoseconds timeout,
                                                           std::queue<T>& storage,
                                                           std::unique_lock<std::mutex>& lock,
                                                           std::condition_variable& condition)
            REQUIRES(mLock) {
        condition.wait_for(lock, timeout,
                           [&storage]() REQUIRES(mLock) { return !storage.empty(); });
        if (storage.empty()) {
            ADD_FAILURE() << "Did not receive the expected callback";
            return std::nullopt;
        }
        T item = storage.front();
        storage.pop();
        return std::make_optional(item);
    }

    void notifyConfigurationChanged(nsecs_t when) override {
        std::scoped_lock lock(mLock);
        mConfigurationChangedTime = when;
    }

    void notifyWindowUnresponsive(const sp<IBinder>& connectionToken, std::optional<int32_t> pid,
                                  const std::string&) override {
        std::scoped_lock lock(mLock);
        ASSERT_TRUE(pid.has_value());
        mAnrWindows.push({connectionToken, *pid});
        mNotifyAnr.notify_all();
    }

    void notifyWindowResponsive(const sp<IBinder>& connectionToken,
                                std::optional<int32_t> pid) override {
        std::scoped_lock lock(mLock);
        ASSERT_TRUE(pid.has_value());
        mResponsiveWindows.push({connectionToken, *pid});
        mNotifyAnr.notify_all();
    }

    void notifyNoFocusedWindowAnr(
            const std::shared_ptr<InputApplicationHandle>& applicationHandle) override {
        std::scoped_lock lock(mLock);
        mAnrApplications.push(applicationHandle);
        mNotifyAnr.notify_all();
    }

    void notifyInputChannelBroken(const sp<IBinder>& connectionToken) override {
        std::scoped_lock lock(mLock);
        mBrokenInputChannels.push(connectionToken);
        mNotifyInputChannelBroken.notify_all();
    }

    void notifyFocusChanged(const sp<IBinder>&, const sp<IBinder>&) override {}

    void notifySensorEvent(int32_t deviceId, InputDeviceSensorType sensorType,
                           InputDeviceSensorAccuracy accuracy, nsecs_t timestamp,
                           const std::vector<float>& values) override {}

    void notifySensorAccuracy(int deviceId, InputDeviceSensorType sensorType,
                              InputDeviceSensorAccuracy accuracy) override {}

    void notifyVibratorState(int32_t deviceId, bool isOn) override {}

    bool filterInputEvent(const InputEvent& inputEvent, uint32_t policyFlags) override {
        std::scoped_lock lock(mLock);
        switch (inputEvent.getType()) {
            case InputEventType::KEY: {
                const KeyEvent& keyEvent = static_cast<const KeyEvent&>(inputEvent);
                mFilteredEvent = std::make_unique<KeyEvent>(keyEvent);
                break;
            }

            case InputEventType::MOTION: {
                const MotionEvent& motionEvent = static_cast<const MotionEvent&>(inputEvent);
                mFilteredEvent = std::make_unique<MotionEvent>(motionEvent);
                break;
            }
            default: {
                ADD_FAILURE() << "Should only filter keys or motions";
                break;
            }
        }
        return true;
    }

    void interceptKeyBeforeQueueing(const KeyEvent& inputEvent, uint32_t&) override {
        if (inputEvent.getAction() == AKEY_EVENT_ACTION_UP) {
            // Clear intercept state when we handled the event.
            mInterceptKeyTimeout = 0ms;
        }
    }

    void interceptMotionBeforeQueueing(int32_t, nsecs_t, uint32_t&) override {}

    nsecs_t interceptKeyBeforeDispatching(const sp<IBinder>&, const KeyEvent&, uint32_t) override {
        nsecs_t delay = std::chrono::nanoseconds(mInterceptKeyTimeout).count();
        // Clear intercept state so we could dispatch the event in next wake.
        mInterceptKeyTimeout = 0ms;
        return delay;
    }

    std::optional<KeyEvent> dispatchUnhandledKey(const sp<IBinder>&, const KeyEvent&,
                                                 uint32_t) override {
        return {};
    }

    void notifySwitch(nsecs_t when, uint32_t switchValues, uint32_t switchMask,
                      uint32_t policyFlags) override {
        std::scoped_lock lock(mLock);
        /** We simply reconstruct NotifySwitchArgs in policy because InputDispatcher is
         * essentially a passthrough for notifySwitch.
         */
        mLastNotifySwitch = NotifySwitchArgs(/*id=*/1, when, policyFlags, switchValues, switchMask);
    }

    void pokeUserActivity(nsecs_t, int32_t, int32_t) override {
        std::scoped_lock lock(mLock);
        mPokedUserActivity = true;
    }

    void onPointerDownOutsideFocus(const sp<IBinder>& newToken) override {
        std::scoped_lock lock(mLock);
        mOnPointerDownToken = newToken;
    }

    void setPointerCapture(const PointerCaptureRequest& request) override {
        std::scoped_lock lock(mLock);
        mPointerCaptureRequest = {request};
        mPointerCaptureChangedCondition.notify_all();
    }

    void notifyDropWindow(const sp<IBinder>& token, float x, float y) override {
        std::scoped_lock lock(mLock);
        mNotifyDropWindowWasCalled = true;
        mDropTargetWindowToken = token;
    }

    void notifyDeviceInteraction(int32_t deviceId, nsecs_t timestamp,
                                 const std::set<gui::Uid>& uids) override {
        ASSERT_TRUE(mNotifiedInteractions.emplace(deviceId, uids));
    }

    void assertFilterInputEventWasCalledInternal(
            const std::function<void(const InputEvent&)>& verify) {
        std::scoped_lock lock(mLock);
        ASSERT_NE(nullptr, mFilteredEvent) << "Expected filterInputEvent() to have been called.";
        verify(*mFilteredEvent);
        mFilteredEvent = nullptr;
    }
};

// --- InputDispatcherTest ---

class InputDispatcherTest : public testing::Test {
protected:
    std::unique_ptr<FakeInputDispatcherPolicy> mFakePolicy;
    std::unique_ptr<InputDispatcher> mDispatcher;

    void SetUp() override {
        mFakePolicy = std::make_unique<FakeInputDispatcherPolicy>();
        mDispatcher = std::make_unique<InputDispatcher>(*mFakePolicy, STALE_EVENT_TIMEOUT);
        mDispatcher->setInputDispatchMode(/*enabled*/ true, /*frozen*/ false);
        // Start InputDispatcher thread
        ASSERT_EQ(OK, mDispatcher->start());
    }

    void TearDown() override {
        ASSERT_EQ(OK, mDispatcher->stop());
        mFakePolicy.reset();
        mDispatcher.reset();
    }

    /**
     * Used for debugging when writing the test
     */
    void dumpDispatcherState() {
        std::string dump;
        mDispatcher->dump(dump);
        std::stringstream ss(dump);
        std::string to;

        while (std::getline(ss, to, '\n')) {
            ALOGE("%s", to.c_str());
        }
    }

    void setFocusedWindow(const sp<WindowInfoHandle>& window) {
        FocusRequest request;
        request.token = window->getToken();
        request.windowName = window->getName();
        request.timestamp = systemTime(SYSTEM_TIME_MONOTONIC);
        request.displayId = window->getInfo()->displayId;
        mDispatcher->setFocusedWindow(request);
    }
};

TEST_F(InputDispatcherTest, InjectInputEvent_ValidatesKeyEvents) {
    KeyEvent event;

    // Rejects undefined key actions.
    event.initialize(InputEvent::nextId(), DEVICE_ID, AINPUT_SOURCE_KEYBOARD, ADISPLAY_ID_NONE,
                     INVALID_HMAC,
                     /*action*/ -1, 0, AKEYCODE_A, KEY_A, AMETA_NONE, 0, ARBITRARY_TIME,
                     ARBITRARY_TIME);
    ASSERT_EQ(InputEventInjectionResult::FAILED,
              mDispatcher->injectInputEvent(&event, /*targetUid=*/{}, InputEventInjectionSync::NONE,
                                            0ms, 0))
            << "Should reject key events with undefined action.";

    // Rejects ACTION_MULTIPLE since it is not supported despite being defined in the API.
    event.initialize(InputEvent::nextId(), DEVICE_ID, AINPUT_SOURCE_KEYBOARD, ADISPLAY_ID_NONE,
                     INVALID_HMAC, AKEY_EVENT_ACTION_MULTIPLE, 0, AKEYCODE_A, KEY_A, AMETA_NONE, 0,
                     ARBITRARY_TIME, ARBITRARY_TIME);
    ASSERT_EQ(InputEventInjectionResult::FAILED,
              mDispatcher->injectInputEvent(&event, /*targetUid=*/{}, InputEventInjectionSync::NONE,
                                            0ms, 0))
            << "Should reject key events with ACTION_MULTIPLE.";
}

TEST_F(InputDispatcherTest, InjectInputEvent_ValidatesMotionEvents) {
    MotionEvent event;
    PointerProperties pointerProperties[MAX_POINTERS + 1];
    PointerCoords pointerCoords[MAX_POINTERS + 1];
    for (size_t i = 0; i <= MAX_POINTERS; i++) {
        pointerProperties[i].clear();
        pointerProperties[i].id = i;
        pointerCoords[i].clear();
    }

    // Some constants commonly used below
    constexpr int32_t source = AINPUT_SOURCE_TOUCHSCREEN;
    constexpr int32_t edgeFlags = AMOTION_EVENT_EDGE_FLAG_NONE;
    constexpr int32_t metaState = AMETA_NONE;
    constexpr MotionClassification classification = MotionClassification::NONE;

    ui::Transform identityTransform;
    // Rejects undefined motion actions.
    event.initialize(InputEvent::nextId(), DEVICE_ID, source, DISPLAY_ID, INVALID_HMAC,
                     /*action*/ -1, 0, 0, edgeFlags, metaState, 0, classification,
                     identityTransform, 0, 0, AMOTION_EVENT_INVALID_CURSOR_POSITION,
                     AMOTION_EVENT_INVALID_CURSOR_POSITION, identityTransform, ARBITRARY_TIME,
                     ARBITRARY_TIME,
                     /*pointerCount*/ 1, pointerProperties, pointerCoords);
    ASSERT_EQ(InputEventInjectionResult::FAILED,
              mDispatcher->injectInputEvent(&event, /*targetUid=*/{}, InputEventInjectionSync::NONE,
                                            0ms, 0))
            << "Should reject motion events with undefined action.";

    // Rejects pointer down with invalid index.
    event.initialize(InputEvent::nextId(), DEVICE_ID, source, DISPLAY_ID, INVALID_HMAC,
                     POINTER_1_DOWN, 0, 0, edgeFlags, metaState, 0, classification,
                     identityTransform, 0, 0, AMOTION_EVENT_INVALID_CURSOR_POSITION,
                     AMOTION_EVENT_INVALID_CURSOR_POSITION, identityTransform, ARBITRARY_TIME,
                     ARBITRARY_TIME,
                     /*pointerCount*/ 1, pointerProperties, pointerCoords);
    ASSERT_EQ(InputEventInjectionResult::FAILED,
              mDispatcher->injectInputEvent(&event, /*targetUid=*/{}, InputEventInjectionSync::NONE,
                                            0ms, 0))
            << "Should reject motion events with pointer down index too large.";

    event.initialize(InputEvent::nextId(), DEVICE_ID, source, DISPLAY_ID, INVALID_HMAC,
                     AMOTION_EVENT_ACTION_POINTER_DOWN |
                             (~0U << AMOTION_EVENT_ACTION_POINTER_INDEX_SHIFT),
                     0, 0, edgeFlags, metaState, 0, classification, identityTransform, 0, 0,
                     AMOTION_EVENT_INVALID_CURSOR_POSITION, AMOTION_EVENT_INVALID_CURSOR_POSITION,
                     identityTransform, ARBITRARY_TIME, ARBITRARY_TIME,
                     /*pointerCount*/ 1, pointerProperties, pointerCoords);
    ASSERT_EQ(InputEventInjectionResult::FAILED,
              mDispatcher->injectInputEvent(&event, /*targetUid=*/{}, InputEventInjectionSync::NONE,
                                            0ms, 0))
            << "Should reject motion events with pointer down index too small.";

    // Rejects pointer up with invalid index.
    event.initialize(InputEvent::nextId(), DEVICE_ID, source, DISPLAY_ID, INVALID_HMAC,
                     POINTER_1_UP, 0, 0, edgeFlags, metaState, 0, classification, identityTransform,
                     0, 0, AMOTION_EVENT_INVALID_CURSOR_POSITION,
                     AMOTION_EVENT_INVALID_CURSOR_POSITION, identityTransform, ARBITRARY_TIME,
                     ARBITRARY_TIME,
                     /*pointerCount*/ 1, pointerProperties, pointerCoords);
    ASSERT_EQ(InputEventInjectionResult::FAILED,
              mDispatcher->injectInputEvent(&event, /*targetUid=*/{}, InputEventInjectionSync::NONE,
                                            0ms, 0))
            << "Should reject motion events with pointer up index too large.";

    event.initialize(InputEvent::nextId(), DEVICE_ID, source, DISPLAY_ID, INVALID_HMAC,
                     AMOTION_EVENT_ACTION_POINTER_UP |
                             (~0U << AMOTION_EVENT_ACTION_POINTER_INDEX_SHIFT),
                     0, 0, edgeFlags, metaState, 0, classification, identityTransform, 0, 0,
                     AMOTION_EVENT_INVALID_CURSOR_POSITION, AMOTION_EVENT_INVALID_CURSOR_POSITION,
                     identityTransform, ARBITRARY_TIME, ARBITRARY_TIME,
                     /*pointerCount*/ 1, pointerProperties, pointerCoords);
    ASSERT_EQ(InputEventInjectionResult::FAILED,
              mDispatcher->injectInputEvent(&event, /*targetUid=*/{}, InputEventInjectionSync::NONE,
                                            0ms, 0))
            << "Should reject motion events with pointer up index too small.";

    // Rejects motion events with invalid number of pointers.
    event.initialize(InputEvent::nextId(), DEVICE_ID, source, DISPLAY_ID, INVALID_HMAC,
                     AMOTION_EVENT_ACTION_DOWN, 0, 0, edgeFlags, metaState, 0, classification,
                     identityTransform, 0, 0, AMOTION_EVENT_INVALID_CURSOR_POSITION,
                     AMOTION_EVENT_INVALID_CURSOR_POSITION, identityTransform, ARBITRARY_TIME,
                     ARBITRARY_TIME,
                     /*pointerCount*/ 0, pointerProperties, pointerCoords);
    ASSERT_EQ(InputEventInjectionResult::FAILED,
              mDispatcher->injectInputEvent(&event, /*targetUid=*/{}, InputEventInjectionSync::NONE,
                                            0ms, 0))
            << "Should reject motion events with 0 pointers.";

    event.initialize(InputEvent::nextId(), DEVICE_ID, source, DISPLAY_ID, INVALID_HMAC,
                     AMOTION_EVENT_ACTION_DOWN, 0, 0, edgeFlags, metaState, 0, classification,
                     identityTransform, 0, 0, AMOTION_EVENT_INVALID_CURSOR_POSITION,
                     AMOTION_EVENT_INVALID_CURSOR_POSITION, identityTransform, ARBITRARY_TIME,
                     ARBITRARY_TIME,
                     /*pointerCount*/ MAX_POINTERS + 1, pointerProperties, pointerCoords);
    ASSERT_EQ(InputEventInjectionResult::FAILED,
              mDispatcher->injectInputEvent(&event, /*targetUid=*/{}, InputEventInjectionSync::NONE,
                                            0ms, 0))
            << "Should reject motion events with more than MAX_POINTERS pointers.";

    // Rejects motion events with invalid pointer ids.
    pointerProperties[0].id = -1;
    event.initialize(InputEvent::nextId(), DEVICE_ID, source, DISPLAY_ID, INVALID_HMAC,
                     AMOTION_EVENT_ACTION_DOWN, 0, 0, edgeFlags, metaState, 0, classification,
                     identityTransform, 0, 0, AMOTION_EVENT_INVALID_CURSOR_POSITION,
                     AMOTION_EVENT_INVALID_CURSOR_POSITION, identityTransform, ARBITRARY_TIME,
                     ARBITRARY_TIME,
                     /*pointerCount*/ 1, pointerProperties, pointerCoords);
    ASSERT_EQ(InputEventInjectionResult::FAILED,
              mDispatcher->injectInputEvent(&event, /*targetUid=*/{}, InputEventInjectionSync::NONE,
                                            0ms, 0))
            << "Should reject motion events with pointer ids less than 0.";

    pointerProperties[0].id = MAX_POINTER_ID + 1;
    event.initialize(InputEvent::nextId(), DEVICE_ID, source, DISPLAY_ID, INVALID_HMAC,
                     AMOTION_EVENT_ACTION_DOWN, 0, 0, edgeFlags, metaState, 0, classification,
                     identityTransform, 0, 0, AMOTION_EVENT_INVALID_CURSOR_POSITION,
                     AMOTION_EVENT_INVALID_CURSOR_POSITION, identityTransform, ARBITRARY_TIME,
                     ARBITRARY_TIME,
                     /*pointerCount*/ 1, pointerProperties, pointerCoords);
    ASSERT_EQ(InputEventInjectionResult::FAILED,
              mDispatcher->injectInputEvent(&event, /*targetUid=*/{}, InputEventInjectionSync::NONE,
                                            0ms, 0))
            << "Should reject motion events with pointer ids greater than MAX_POINTER_ID.";

    // Rejects motion events with duplicate pointer ids.
    pointerProperties[0].id = 1;
    pointerProperties[1].id = 1;
    event.initialize(InputEvent::nextId(), DEVICE_ID, source, DISPLAY_ID, INVALID_HMAC,
                     AMOTION_EVENT_ACTION_DOWN, 0, 0, edgeFlags, metaState, 0, classification,
                     identityTransform, 0, 0, AMOTION_EVENT_INVALID_CURSOR_POSITION,
                     AMOTION_EVENT_INVALID_CURSOR_POSITION, identityTransform, ARBITRARY_TIME,
                     ARBITRARY_TIME,
                     /*pointerCount*/ 2, pointerProperties, pointerCoords);
    ASSERT_EQ(InputEventInjectionResult::FAILED,
              mDispatcher->injectInputEvent(&event, /*targetUid=*/{}, InputEventInjectionSync::NONE,
                                            0ms, 0))
            << "Should reject motion events with duplicate pointer ids.";
}

/* Test InputDispatcher for notifyConfigurationChanged and notifySwitch events */

TEST_F(InputDispatcherTest, NotifyConfigurationChanged_CallsPolicy) {
    constexpr nsecs_t eventTime = 20;
    mDispatcher->notifyConfigurationChanged({/*id=*/10, eventTime});
    ASSERT_TRUE(mDispatcher->waitForIdle());

    mFakePolicy->assertNotifyConfigurationChangedWasCalled(eventTime);
}

TEST_F(InputDispatcherTest, NotifySwitch_CallsPolicy) {
    NotifySwitchArgs args(/*id=*/10, /*eventTime=*/20, /*policyFlags=*/0, /*switchValues=*/1,
                          /*switchMask=*/2);
    mDispatcher->notifySwitch(args);

    // InputDispatcher adds POLICY_FLAG_TRUSTED because the event went through InputListener
    args.policyFlags |= POLICY_FLAG_TRUSTED;
    mFakePolicy->assertNotifySwitchWasCalled(args);
}

namespace {

// --- InputDispatcherTest SetInputWindowTest ---
static constexpr std::chrono::duration INJECT_EVENT_TIMEOUT = 500ms;
// Default input dispatching timeout if there is no focused application or paused window
// from which to determine an appropriate dispatching timeout.
static const std::chrono::duration DISPATCHING_TIMEOUT = std::chrono::milliseconds(
        android::os::IInputConstants::UNMULTIPLIED_DEFAULT_DISPATCHING_TIMEOUT_MILLIS *
        android::base::HwTimeoutMultiplier());

class FakeApplicationHandle : public InputApplicationHandle {
public:
    FakeApplicationHandle() {
        mInfo.name = "Fake Application";
        mInfo.token = sp<BBinder>::make();
        mInfo.dispatchingTimeoutMillis =
                std::chrono::duration_cast<std::chrono::milliseconds>(DISPATCHING_TIMEOUT).count();
    }
    virtual ~FakeApplicationHandle() {}

    virtual bool updateInfo() override { return true; }

    void setDispatchingTimeout(std::chrono::milliseconds timeout) {
        mInfo.dispatchingTimeoutMillis = timeout.count();
    }
};

class FakeInputReceiver {
public:
    explicit FakeInputReceiver(std::unique_ptr<InputChannel> clientChannel, const std::string name)
          : mName(name) {
        mConsumer = std::make_unique<InputConsumer>(std::move(clientChannel));
    }

    InputEvent* consume() {
        InputEvent* event;
        std::optional<uint32_t> consumeSeq = receiveEvent(&event);
        if (!consumeSeq) {
            return nullptr;
        }
        finishEvent(*consumeSeq);
        return event;
    }

    /**
     * Receive an event without acknowledging it.
     * Return the sequence number that could later be used to send finished signal.
     */
    std::optional<uint32_t> receiveEvent(InputEvent** outEvent = nullptr) {
        uint32_t consumeSeq;
        InputEvent* event;

        std::chrono::time_point start = std::chrono::steady_clock::now();
        status_t status = WOULD_BLOCK;
        while (status == WOULD_BLOCK) {
            status = mConsumer->consume(&mEventFactory, /*consumeBatches=*/true, -1, &consumeSeq,
                                        &event);
            std::chrono::duration elapsed = std::chrono::steady_clock::now() - start;
            if (elapsed > 100ms) {
                break;
            }
        }

        if (status == WOULD_BLOCK) {
            // Just means there's no event available.
            return std::nullopt;
        }

        if (status != OK) {
            ADD_FAILURE() << mName.c_str() << ": consumer consume should return OK.";
            return std::nullopt;
        }
        if (event == nullptr) {
            ADD_FAILURE() << "Consumed correctly, but received NULL event from consumer";
            return std::nullopt;
        }
        if (outEvent != nullptr) {
            *outEvent = event;
        }
        return consumeSeq;
    }

    /**
     * To be used together with "receiveEvent" to complete the consumption of an event.
     */
    void finishEvent(uint32_t consumeSeq) {
        const status_t status = mConsumer->sendFinishedSignal(consumeSeq, true);
        ASSERT_EQ(OK, status) << mName.c_str() << ": consumer sendFinishedSignal should return OK.";
    }

    void sendTimeline(int32_t inputEventId, std::array<nsecs_t, GraphicsTimeline::SIZE> timeline) {
        const status_t status = mConsumer->sendTimeline(inputEventId, timeline);
        ASSERT_EQ(OK, status);
    }

    void consumeEvent(InputEventType expectedEventType, int32_t expectedAction,
                      std::optional<int32_t> expectedDisplayId,
                      std::optional<int32_t> expectedFlags) {
        InputEvent* event = consume();

        ASSERT_NE(nullptr, event) << mName.c_str()
                                  << ": consumer should have returned non-NULL event.";
        ASSERT_EQ(expectedEventType, event->getType())
                << mName.c_str() << " expected " << ftl::enum_string(expectedEventType)
                << " event, got " << *event;

        if (expectedDisplayId.has_value()) {
            EXPECT_EQ(expectedDisplayId, event->getDisplayId());
        }

        switch (expectedEventType) {
            case InputEventType::KEY: {
                const KeyEvent& keyEvent = static_cast<const KeyEvent&>(*event);
                EXPECT_EQ(expectedAction, keyEvent.getAction());
                if (expectedFlags.has_value()) {
                    EXPECT_EQ(expectedFlags.value(), keyEvent.getFlags());
                }
                break;
            }
            case InputEventType::MOTION: {
                const MotionEvent& motionEvent = static_cast<const MotionEvent&>(*event);
                assertMotionAction(expectedAction, motionEvent.getAction());

                if (expectedFlags.has_value()) {
                    EXPECT_EQ(expectedFlags.value(), motionEvent.getFlags());
                }
                break;
            }
            case InputEventType::FOCUS: {
                FAIL() << "Use 'consumeFocusEvent' for FOCUS events";
            }
            case InputEventType::CAPTURE: {
                FAIL() << "Use 'consumeCaptureEvent' for CAPTURE events";
            }
            case InputEventType::TOUCH_MODE: {
                FAIL() << "Use 'consumeTouchModeEvent' for TOUCH_MODE events";
            }
            case InputEventType::DRAG: {
                FAIL() << "Use 'consumeDragEvent' for DRAG events";
            }
        }
    }

    MotionEvent* consumeMotion() {
        InputEvent* event = consume();

        if (event == nullptr) {
            ADD_FAILURE() << mName << ": expected a MotionEvent, but didn't get one.";
            return nullptr;
        }

        if (event->getType() != InputEventType::MOTION) {
            ADD_FAILURE() << mName << " expected a MotionEvent, got " << *event;
            return nullptr;
        }
        return static_cast<MotionEvent*>(event);
    }

    void consumeMotionEvent(const ::testing::Matcher<MotionEvent>& matcher) {
        MotionEvent* motionEvent = consumeMotion();
        ASSERT_NE(nullptr, motionEvent) << "Did not get a motion event, but expected " << matcher;
        ASSERT_THAT(*motionEvent, matcher);
    }

    void consumeFocusEvent(bool hasFocus, bool inTouchMode) {
        InputEvent* event = consume();
        ASSERT_NE(nullptr, event) << mName.c_str()
                                  << ": consumer should have returned non-NULL event.";
        ASSERT_EQ(InputEventType::FOCUS, event->getType())
                << "Instead of FocusEvent, got " << *event;

        ASSERT_EQ(ADISPLAY_ID_NONE, event->getDisplayId())
                << mName.c_str() << ": event displayId should always be NONE.";

        FocusEvent* focusEvent = static_cast<FocusEvent*>(event);
        EXPECT_EQ(hasFocus, focusEvent->getHasFocus());
    }

    void consumeCaptureEvent(bool hasCapture) {
        const InputEvent* event = consume();
        ASSERT_NE(nullptr, event) << mName.c_str()
                                  << ": consumer should have returned non-NULL event.";
        ASSERT_EQ(InputEventType::CAPTURE, event->getType())
                << "Instead of CaptureEvent, got " << *event;

        ASSERT_EQ(ADISPLAY_ID_NONE, event->getDisplayId())
                << mName.c_str() << ": event displayId should always be NONE.";

        const auto& captureEvent = static_cast<const CaptureEvent&>(*event);
        EXPECT_EQ(hasCapture, captureEvent.getPointerCaptureEnabled());
    }

    void consumeDragEvent(bool isExiting, float x, float y) {
        const InputEvent* event = consume();
        ASSERT_NE(nullptr, event) << mName.c_str()
                                  << ": consumer should have returned non-NULL event.";
        ASSERT_EQ(InputEventType::DRAG, event->getType()) << "Instead of DragEvent, got " << *event;

        EXPECT_EQ(ADISPLAY_ID_NONE, event->getDisplayId())
                << mName.c_str() << ": event displayId should always be NONE.";

        const auto& dragEvent = static_cast<const DragEvent&>(*event);
        EXPECT_EQ(isExiting, dragEvent.isExiting());
        EXPECT_EQ(x, dragEvent.getX());
        EXPECT_EQ(y, dragEvent.getY());
    }

    void consumeTouchModeEvent(bool inTouchMode) {
        const InputEvent* event = consume();
        ASSERT_NE(nullptr, event) << mName.c_str()
                                  << ": consumer should have returned non-NULL event.";
        ASSERT_EQ(InputEventType::TOUCH_MODE, event->getType())
                << "Instead of TouchModeEvent, got " << *event;

        ASSERT_EQ(ADISPLAY_ID_NONE, event->getDisplayId())
                << mName.c_str() << ": event displayId should always be NONE.";
        const auto& touchModeEvent = static_cast<const TouchModeEvent&>(*event);
        EXPECT_EQ(inTouchMode, touchModeEvent.isInTouchMode());
    }

    void assertNoEvents() {
        InputEvent* event = consume();
        if (event == nullptr) {
            return;
        }
        if (event->getType() == InputEventType::KEY) {
            KeyEvent& keyEvent = static_cast<KeyEvent&>(*event);
            ADD_FAILURE() << "Received key event "
                          << KeyEvent::actionToString(keyEvent.getAction());
        } else if (event->getType() == InputEventType::MOTION) {
            MotionEvent& motionEvent = static_cast<MotionEvent&>(*event);
            ADD_FAILURE() << "Received motion event "
                          << MotionEvent::actionToString(motionEvent.getAction());
        } else if (event->getType() == InputEventType::FOCUS) {
            FocusEvent& focusEvent = static_cast<FocusEvent&>(*event);
            ADD_FAILURE() << "Received focus event, hasFocus = "
                          << (focusEvent.getHasFocus() ? "true" : "false");
        } else if (event->getType() == InputEventType::CAPTURE) {
            const auto& captureEvent = static_cast<CaptureEvent&>(*event);
            ADD_FAILURE() << "Received capture event, pointerCaptureEnabled = "
                          << (captureEvent.getPointerCaptureEnabled() ? "true" : "false");
        } else if (event->getType() == InputEventType::TOUCH_MODE) {
            const auto& touchModeEvent = static_cast<TouchModeEvent&>(*event);
            ADD_FAILURE() << "Received touch mode event, inTouchMode = "
                          << (touchModeEvent.isInTouchMode() ? "true" : "false");
        }
        FAIL() << mName.c_str()
               << ": should not have received any events, so consume() should return NULL";
    }

    sp<IBinder> getToken() { return mConsumer->getChannel()->getConnectionToken(); }

    int getChannelFd() { return mConsumer->getChannel()->getFd().get(); }

protected:
    std::unique_ptr<InputConsumer> mConsumer;
    PreallocatedInputEventFactory mEventFactory;

    std::string mName;
};

class FakeWindowHandle : public WindowInfoHandle {
public:
    static const int32_t WIDTH = 600;
    static const int32_t HEIGHT = 800;

    FakeWindowHandle(const std::shared_ptr<InputApplicationHandle>& inputApplicationHandle,
                     const std::unique_ptr<InputDispatcher>& dispatcher, const std::string name,
                     int32_t displayId, std::optional<sp<IBinder>> token = std::nullopt)
          : mName(name) {
        if (token == std::nullopt) {
            base::Result<std::unique_ptr<InputChannel>> channel =
                    dispatcher->createInputChannel(name);
            token = (*channel)->getConnectionToken();
            mInputReceiver = std::make_unique<FakeInputReceiver>(std::move(*channel), name);
        }

        inputApplicationHandle->updateInfo();
        mInfo.applicationInfo = *inputApplicationHandle->getInfo();

        mInfo.token = *token;
        mInfo.id = sId++;
        mInfo.name = name;
        mInfo.dispatchingTimeout = DISPATCHING_TIMEOUT;
        mInfo.alpha = 1.0;
        mInfo.frameLeft = 0;
        mInfo.frameTop = 0;
        mInfo.frameRight = WIDTH;
        mInfo.frameBottom = HEIGHT;
        mInfo.transform.set(0, 0);
        mInfo.globalScaleFactor = 1.0;
        mInfo.touchableRegion.clear();
        mInfo.addTouchableRegion(Rect(0, 0, WIDTH, HEIGHT));
        mInfo.ownerPid = WINDOW_PID;
        mInfo.ownerUid = WINDOW_UID;
        mInfo.displayId = displayId;
        mInfo.inputConfig = WindowInfo::InputConfig::DEFAULT;
    }

    sp<FakeWindowHandle> clone(int32_t displayId) {
        sp<FakeWindowHandle> handle = sp<FakeWindowHandle>::make(mInfo.name + "(Mirror)");
        handle->mInfo = mInfo;
        handle->mInfo.displayId = displayId;
        handle->mInfo.id = sId++;
        handle->mInputReceiver = mInputReceiver;
        return handle;
    }

    /**
     * This is different from clone, because clone will make a "mirror" window - a window with the
     * same token, but a different ID. The original window and the clone window are allowed to be
     * sent to the dispatcher at the same time - they can coexist inside the dispatcher.
     * This function will create a different object of WindowInfoHandle, but with the same
     * properties as the original object - including the ID.
     * You can use either the old or the new object to consume the events.
     * IMPORTANT: The duplicated object is supposed to replace the original object, and not appear
     * at the same time inside dispatcher.
     */
    sp<FakeWindowHandle> duplicate() {
        sp<FakeWindowHandle> handle = sp<FakeWindowHandle>::make(mName);
        handle->mInfo = mInfo;
        handle->mInputReceiver = mInputReceiver;
        return handle;
    }

    void setTouchable(bool touchable) {
        mInfo.setInputConfig(WindowInfo::InputConfig::NOT_TOUCHABLE, !touchable);
    }

    void setFocusable(bool focusable) {
        mInfo.setInputConfig(WindowInfo::InputConfig::NOT_FOCUSABLE, !focusable);
    }

    void setVisible(bool visible) {
        mInfo.setInputConfig(WindowInfo::InputConfig::NOT_VISIBLE, !visible);
    }

    void setDispatchingTimeout(std::chrono::nanoseconds timeout) {
        mInfo.dispatchingTimeout = timeout;
    }

    void setPaused(bool paused) {
        mInfo.setInputConfig(WindowInfo::InputConfig::PAUSE_DISPATCHING, paused);
    }

    void setPreventSplitting(bool preventSplitting) {
        mInfo.setInputConfig(WindowInfo::InputConfig::PREVENT_SPLITTING, preventSplitting);
    }

    void setSlippery(bool slippery) {
        mInfo.setInputConfig(WindowInfo::InputConfig::SLIPPERY, slippery);
    }

    void setWatchOutsideTouch(bool watchOutside) {
        mInfo.setInputConfig(WindowInfo::InputConfig::WATCH_OUTSIDE_TOUCH, watchOutside);
    }

    void setSpy(bool spy) { mInfo.setInputConfig(WindowInfo::InputConfig::SPY, spy); }

    void setInterceptsStylus(bool interceptsStylus) {
        mInfo.setInputConfig(WindowInfo::InputConfig::INTERCEPTS_STYLUS, interceptsStylus);
    }

    void setDropInput(bool dropInput) {
        mInfo.setInputConfig(WindowInfo::InputConfig::DROP_INPUT, dropInput);
    }

    void setDropInputIfObscured(bool dropInputIfObscured) {
        mInfo.setInputConfig(WindowInfo::InputConfig::DROP_INPUT_IF_OBSCURED, dropInputIfObscured);
    }

    void setNoInputChannel(bool noInputChannel) {
        mInfo.setInputConfig(WindowInfo::InputConfig::NO_INPUT_CHANNEL, noInputChannel);
    }

    void setDisableUserActivity(bool disableUserActivity) {
        mInfo.setInputConfig(WindowInfo::InputConfig::DISABLE_USER_ACTIVITY, disableUserActivity);
    }

    void setAlpha(float alpha) { mInfo.alpha = alpha; }

    void setTouchOcclusionMode(TouchOcclusionMode mode) { mInfo.touchOcclusionMode = mode; }

    void setApplicationToken(sp<IBinder> token) { mInfo.applicationInfo.token = token; }

    void setFrame(const Rect& frame, const ui::Transform& displayTransform = ui::Transform()) {
        mInfo.frameLeft = frame.left;
        mInfo.frameTop = frame.top;
        mInfo.frameRight = frame.right;
        mInfo.frameBottom = frame.bottom;
        mInfo.touchableRegion.clear();
        mInfo.addTouchableRegion(frame);

        const Rect logicalDisplayFrame = displayTransform.transform(frame);
        ui::Transform translate;
        translate.set(-logicalDisplayFrame.left, -logicalDisplayFrame.top);
        mInfo.transform = translate * displayTransform;
    }

    void setTouchableRegion(const Region& region) { mInfo.touchableRegion = region; }

    void setIsWallpaper(bool isWallpaper) {
        mInfo.setInputConfig(WindowInfo::InputConfig::IS_WALLPAPER, isWallpaper);
    }

    void setDupTouchToWallpaper(bool hasWallpaper) {
        mInfo.setInputConfig(WindowInfo::InputConfig::DUPLICATE_TOUCH_TO_WALLPAPER, hasWallpaper);
    }

    void setTrustedOverlay(bool trustedOverlay) {
        mInfo.setInputConfig(WindowInfo::InputConfig::TRUSTED_OVERLAY, trustedOverlay);
    }

    void setWindowTransform(float dsdx, float dtdx, float dtdy, float dsdy) {
        mInfo.transform.set(dsdx, dtdx, dtdy, dsdy);
    }

    void setWindowScale(float xScale, float yScale) { setWindowTransform(xScale, 0, 0, yScale); }

    void setWindowOffset(float offsetX, float offsetY) { mInfo.transform.set(offsetX, offsetY); }

    void consumeKeyDown(int32_t expectedDisplayId, int32_t expectedFlags = 0) {
        consumeEvent(InputEventType::KEY, AKEY_EVENT_ACTION_DOWN, expectedDisplayId, expectedFlags);
    }

    void consumeKeyUp(int32_t expectedDisplayId, int32_t expectedFlags = 0) {
        consumeEvent(InputEventType::KEY, AKEY_EVENT_ACTION_UP, expectedDisplayId, expectedFlags);
    }

    void consumeMotionCancel(int32_t expectedDisplayId = ADISPLAY_ID_DEFAULT,
                             int32_t expectedFlags = 0) {
        consumeMotionEvent(AllOf(WithMotionAction(ACTION_CANCEL), WithDisplayId(expectedDisplayId),
                                 WithFlags(expectedFlags | AMOTION_EVENT_FLAG_CANCELED)));
    }

    void consumeMotionMove(int32_t expectedDisplayId = ADISPLAY_ID_DEFAULT,
                           int32_t expectedFlags = 0) {
        consumeMotionEvent(AllOf(WithMotionAction(AMOTION_EVENT_ACTION_MOVE),
                                 WithDisplayId(expectedDisplayId), WithFlags(expectedFlags)));
    }

    void consumeMotionDown(int32_t expectedDisplayId = ADISPLAY_ID_DEFAULT,
                           int32_t expectedFlags = 0) {
        consumeAnyMotionDown(expectedDisplayId, expectedFlags);
    }

    void consumeAnyMotionDown(std::optional<int32_t> expectedDisplayId = std::nullopt,
                              std::optional<int32_t> expectedFlags = std::nullopt) {
        consumeEvent(InputEventType::MOTION, AMOTION_EVENT_ACTION_DOWN, expectedDisplayId,
                     expectedFlags);
    }

    void consumeMotionPointerDown(int32_t pointerIdx,
                                  int32_t expectedDisplayId = ADISPLAY_ID_DEFAULT,
                                  int32_t expectedFlags = 0) {
        int32_t action = AMOTION_EVENT_ACTION_POINTER_DOWN |
                (pointerIdx << AMOTION_EVENT_ACTION_POINTER_INDEX_SHIFT);
        consumeEvent(InputEventType::MOTION, action, expectedDisplayId, expectedFlags);
    }

    void consumeMotionPointerUp(int32_t pointerIdx, int32_t expectedDisplayId = ADISPLAY_ID_DEFAULT,
                                int32_t expectedFlags = 0) {
        int32_t action = AMOTION_EVENT_ACTION_POINTER_UP |
                (pointerIdx << AMOTION_EVENT_ACTION_POINTER_INDEX_SHIFT);
        consumeEvent(InputEventType::MOTION, action, expectedDisplayId, expectedFlags);
    }

    void consumeMotionUp(int32_t expectedDisplayId = ADISPLAY_ID_DEFAULT,
                         int32_t expectedFlags = 0) {
        consumeEvent(InputEventType::MOTION, AMOTION_EVENT_ACTION_UP, expectedDisplayId,
                     expectedFlags);
    }

    void consumeMotionOutside(int32_t expectedDisplayId = ADISPLAY_ID_DEFAULT,
                              int32_t expectedFlags = 0) {
        consumeEvent(InputEventType::MOTION, AMOTION_EVENT_ACTION_OUTSIDE, expectedDisplayId,
                     expectedFlags);
    }

    void consumeMotionOutsideWithZeroedCoords(int32_t expectedDisplayId = ADISPLAY_ID_DEFAULT,
                                              int32_t expectedFlags = 0) {
        InputEvent* event = consume();
        ASSERT_NE(nullptr, event);
        ASSERT_EQ(InputEventType::MOTION, event->getType());
        const MotionEvent& motionEvent = static_cast<MotionEvent&>(*event);
        EXPECT_EQ(AMOTION_EVENT_ACTION_OUTSIDE, motionEvent.getActionMasked());
        EXPECT_EQ(0.f, motionEvent.getRawPointerCoords(0)->getX());
        EXPECT_EQ(0.f, motionEvent.getRawPointerCoords(0)->getY());
    }

    void consumeFocusEvent(bool hasFocus, bool inTouchMode = true) {
        ASSERT_NE(mInputReceiver, nullptr)
                << "Cannot consume events from a window with no receiver";
        mInputReceiver->consumeFocusEvent(hasFocus, inTouchMode);
    }

    void consumeCaptureEvent(bool hasCapture) {
        ASSERT_NE(mInputReceiver, nullptr)
                << "Cannot consume events from a window with no receiver";
        mInputReceiver->consumeCaptureEvent(hasCapture);
    }

    void consumeMotionEvent(const ::testing::Matcher<MotionEvent>& matcher) {
        MotionEvent* motionEvent = consumeMotion();
        ASSERT_NE(nullptr, motionEvent) << "Did not get a motion event, but expected " << matcher;
        ASSERT_THAT(*motionEvent, matcher);
    }

    void consumeEvent(InputEventType expectedEventType, int32_t expectedAction,
                      std::optional<int32_t> expectedDisplayId,
                      std::optional<int32_t> expectedFlags) {
        ASSERT_NE(mInputReceiver, nullptr) << "Invalid consume event on window with no receiver";
        mInputReceiver->consumeEvent(expectedEventType, expectedAction, expectedDisplayId,
                                     expectedFlags);
    }

    void consumeDragEvent(bool isExiting, float x, float y) {
        mInputReceiver->consumeDragEvent(isExiting, x, y);
    }

    void consumeTouchModeEvent(bool inTouchMode) {
        ASSERT_NE(mInputReceiver, nullptr)
                << "Cannot consume events from a window with no receiver";
        mInputReceiver->consumeTouchModeEvent(inTouchMode);
    }

    std::optional<uint32_t> receiveEvent(InputEvent** outEvent = nullptr) {
        if (mInputReceiver == nullptr) {
            ADD_FAILURE() << "Invalid receive event on window with no receiver";
            return std::nullopt;
        }
        return mInputReceiver->receiveEvent(outEvent);
    }

    void finishEvent(uint32_t sequenceNum) {
        ASSERT_NE(mInputReceiver, nullptr) << "Invalid receive event on window with no receiver";
        mInputReceiver->finishEvent(sequenceNum);
    }

    void sendTimeline(int32_t inputEventId, std::array<nsecs_t, GraphicsTimeline::SIZE> timeline) {
        ASSERT_NE(mInputReceiver, nullptr) << "Invalid receive event on window with no receiver";
        mInputReceiver->sendTimeline(inputEventId, timeline);
    }

    InputEvent* consume() {
        if (mInputReceiver == nullptr) {
            return nullptr;
        }
        return mInputReceiver->consume();
    }

    MotionEvent* consumeMotion() {
        InputEvent* event = consume();
        if (event == nullptr) {
            ADD_FAILURE() << "Consume failed : no event";
            return nullptr;
        }
        if (event->getType() != InputEventType::MOTION) {
            ADD_FAILURE() << "Instead of motion event, got " << *event;
            return nullptr;
        }
        return static_cast<MotionEvent*>(event);
    }

    void assertNoEvents() {
        if (mInputReceiver == nullptr &&
            mInfo.inputConfig.test(WindowInfo::InputConfig::NO_INPUT_CHANNEL)) {
            return; // Can't receive events if the window does not have input channel
        }
        ASSERT_NE(nullptr, mInputReceiver)
                << "Window without InputReceiver must specify feature NO_INPUT_CHANNEL";
        mInputReceiver->assertNoEvents();
    }

    sp<IBinder> getToken() { return mInfo.token; }

    const std::string& getName() { return mName; }

    void setOwnerInfo(int32_t ownerPid, gui::Uid ownerUid) {
        mInfo.ownerPid = ownerPid;
        mInfo.ownerUid = ownerUid;
    }

    int32_t getPid() const { return mInfo.ownerPid; }

    void destroyReceiver() { mInputReceiver = nullptr; }

    int getChannelFd() { return mInputReceiver->getChannelFd(); }

private:
    FakeWindowHandle(std::string name) : mName(name){};
    const std::string mName;
    std::shared_ptr<FakeInputReceiver> mInputReceiver;
    static std::atomic<int32_t> sId; // each window gets a unique id, like in surfaceflinger
    friend class sp<FakeWindowHandle>;
};

std::atomic<int32_t> FakeWindowHandle::sId{1};

static InputEventInjectionResult injectKey(
        const std::unique_ptr<InputDispatcher>& dispatcher, int32_t action, int32_t repeatCount,
        int32_t displayId = ADISPLAY_ID_NONE,
        InputEventInjectionSync syncMode = InputEventInjectionSync::WAIT_FOR_RESULT,
        std::chrono::milliseconds injectionTimeout = INJECT_EVENT_TIMEOUT,
        bool allowKeyRepeat = true, std::optional<gui::Uid> targetUid = {},
        uint32_t policyFlags = DEFAULT_POLICY_FLAGS) {
    KeyEvent event;
    nsecs_t currentTime = systemTime(SYSTEM_TIME_MONOTONIC);

    // Define a valid key down event.
    event.initialize(InputEvent::nextId(), DEVICE_ID, AINPUT_SOURCE_KEYBOARD, displayId,
                     INVALID_HMAC, action, /*flags=*/0, AKEYCODE_A, KEY_A, AMETA_NONE, repeatCount,
                     currentTime, currentTime);

    if (!allowKeyRepeat) {
        policyFlags |= POLICY_FLAG_DISABLE_KEY_REPEAT;
    }
    // Inject event until dispatch out.
    return dispatcher->injectInputEvent(&event, targetUid, syncMode, injectionTimeout, policyFlags);
}

static InputEventInjectionResult injectKeyDown(const std::unique_ptr<InputDispatcher>& dispatcher,
                                               int32_t displayId = ADISPLAY_ID_NONE) {
    return injectKey(dispatcher, AKEY_EVENT_ACTION_DOWN, /*repeatCount=*/0, displayId);
}

// Inject a down event that has key repeat disabled. This allows InputDispatcher to idle without
// sending a subsequent key up. When key repeat is enabled, the dispatcher cannot idle because it
// has to be woken up to process the repeating key.
static InputEventInjectionResult injectKeyDownNoRepeat(
        const std::unique_ptr<InputDispatcher>& dispatcher, int32_t displayId = ADISPLAY_ID_NONE) {
    return injectKey(dispatcher, AKEY_EVENT_ACTION_DOWN, /*repeatCount=*/0, displayId,
                     InputEventInjectionSync::WAIT_FOR_RESULT, INJECT_EVENT_TIMEOUT,
                     /*allowKeyRepeat=*/false);
}

static InputEventInjectionResult injectKeyUp(const std::unique_ptr<InputDispatcher>& dispatcher,
                                             int32_t displayId = ADISPLAY_ID_NONE) {
    return injectKey(dispatcher, AKEY_EVENT_ACTION_UP, /*repeatCount=*/0, displayId);
}

static InputEventInjectionResult injectMotionEvent(
        const std::unique_ptr<InputDispatcher>& dispatcher, const MotionEvent& event,
        std::chrono::milliseconds injectionTimeout = INJECT_EVENT_TIMEOUT,
        InputEventInjectionSync injectionMode = InputEventInjectionSync::WAIT_FOR_RESULT,
        std::optional<gui::Uid> targetUid = {}, uint32_t policyFlags = DEFAULT_POLICY_FLAGS) {
    return dispatcher->injectInputEvent(&event, targetUid, injectionMode, injectionTimeout,
                                        policyFlags);
}

static InputEventInjectionResult injectMotionEvent(
        const std::unique_ptr<InputDispatcher>& dispatcher, int32_t action, int32_t source,
        int32_t displayId, const PointF& position = {100, 200},
        const PointF& cursorPosition = {AMOTION_EVENT_INVALID_CURSOR_POSITION,
                                        AMOTION_EVENT_INVALID_CURSOR_POSITION},
        std::chrono::milliseconds injectionTimeout = INJECT_EVENT_TIMEOUT,
        InputEventInjectionSync injectionMode = InputEventInjectionSync::WAIT_FOR_RESULT,
        nsecs_t eventTime = systemTime(SYSTEM_TIME_MONOTONIC),
<<<<<<< HEAD
        std::optional<int32_t> targetUid = {}, uint32_t policyFlags = DEFAULT_POLICY_FLAGS) {
=======
        std::optional<gui::Uid> targetUid = {}, uint32_t policyFlags = DEFAULT_POLICY_FLAGS) {
>>>>>>> 06b57013
    MotionEventBuilder motionBuilder =
            MotionEventBuilder(action, source)
                    .displayId(displayId)
                    .eventTime(eventTime)
                    .rawXCursorPosition(cursorPosition.x)
                    .rawYCursorPosition(cursorPosition.y)
                    .pointer(
                            PointerBuilder(/*id=*/0, ToolType::FINGER).x(position.x).y(position.y));
    if (MotionEvent::getActionMasked(action) == ACTION_DOWN) {
        motionBuilder.downTime(eventTime);
    }

    // Inject event until dispatch out.
    return injectMotionEvent(dispatcher, motionBuilder.build(), injectionTimeout, injectionMode,
                             targetUid, policyFlags);
}

static InputEventInjectionResult injectMotionDown(
        const std::unique_ptr<InputDispatcher>& dispatcher, int32_t source, int32_t displayId,
        const PointF& location = {100, 200}) {
    return injectMotionEvent(dispatcher, AMOTION_EVENT_ACTION_DOWN, source, displayId, location);
}

static InputEventInjectionResult injectMotionUp(const std::unique_ptr<InputDispatcher>& dispatcher,
                                                int32_t source, int32_t displayId,
                                                const PointF& location = {100, 200}) {
    return injectMotionEvent(dispatcher, AMOTION_EVENT_ACTION_UP, source, displayId, location);
}

static NotifyKeyArgs generateKeyArgs(int32_t action, int32_t displayId = ADISPLAY_ID_NONE) {
    nsecs_t currentTime = systemTime(SYSTEM_TIME_MONOTONIC);
    // Define a valid key event.
    NotifyKeyArgs args(/*id=*/0, currentTime, /*readTime=*/0, DEVICE_ID, AINPUT_SOURCE_KEYBOARD,
                       displayId, POLICY_FLAG_PASS_TO_USER, action, /* flags */ 0, AKEYCODE_A,
                       KEY_A, AMETA_NONE, currentTime);

    return args;
}

static NotifyKeyArgs generateSystemShortcutArgs(int32_t action,
                                                int32_t displayId = ADISPLAY_ID_NONE) {
    nsecs_t currentTime = systemTime(SYSTEM_TIME_MONOTONIC);
    // Define a valid key event.
    NotifyKeyArgs args(/*id=*/0, currentTime, /*readTime=*/0, DEVICE_ID, AINPUT_SOURCE_KEYBOARD,
                       displayId, 0, action, /* flags */ 0, AKEYCODE_C, KEY_C, AMETA_META_ON,
                       currentTime);

    return args;
}

static NotifyKeyArgs generateAssistantKeyArgs(int32_t action,
                                              int32_t displayId = ADISPLAY_ID_NONE) {
    nsecs_t currentTime = systemTime(SYSTEM_TIME_MONOTONIC);
    // Define a valid key event.
    NotifyKeyArgs args(/*id=*/0, currentTime, /*readTime=*/0, DEVICE_ID, AINPUT_SOURCE_KEYBOARD,
                       displayId, 0, action, /* flags */ 0, AKEYCODE_ASSIST, KEY_ASSISTANT,
                       AMETA_NONE, currentTime);

    return args;
}

[[nodiscard]] static NotifyMotionArgs generateMotionArgs(int32_t action, int32_t source,
                                                         int32_t displayId,
                                                         const std::vector<PointF>& points) {
    size_t pointerCount = points.size();
    if (action == AMOTION_EVENT_ACTION_DOWN || action == AMOTION_EVENT_ACTION_UP) {
        EXPECT_EQ(1U, pointerCount) << "Actions DOWN and UP can only contain a single pointer";
    }

    PointerProperties pointerProperties[pointerCount];
    PointerCoords pointerCoords[pointerCount];

    for (size_t i = 0; i < pointerCount; i++) {
        pointerProperties[i].clear();
        pointerProperties[i].id = i;
        pointerProperties[i].toolType = ToolType::FINGER;

        pointerCoords[i].clear();
        pointerCoords[i].setAxisValue(AMOTION_EVENT_AXIS_X, points[i].x);
        pointerCoords[i].setAxisValue(AMOTION_EVENT_AXIS_Y, points[i].y);
    }

    nsecs_t currentTime = systemTime(SYSTEM_TIME_MONOTONIC);
    // Define a valid motion event.
    NotifyMotionArgs args(/*id=*/0, currentTime, /*readTime=*/0, DEVICE_ID, source, displayId,
                          POLICY_FLAG_PASS_TO_USER, action, /* actionButton */ 0, /* flags */ 0,
                          AMETA_NONE, /* buttonState */ 0, MotionClassification::NONE,
                          AMOTION_EVENT_EDGE_FLAG_NONE, pointerCount, pointerProperties,
                          pointerCoords, /* xPrecision */ 0, /* yPrecision */ 0,
                          AMOTION_EVENT_INVALID_CURSOR_POSITION,
                          AMOTION_EVENT_INVALID_CURSOR_POSITION, currentTime, /* videoFrames */ {});

    return args;
}

static NotifyMotionArgs generateTouchArgs(int32_t action, const std::vector<PointF>& points) {
    return generateMotionArgs(action, AINPUT_SOURCE_TOUCHSCREEN, DISPLAY_ID, points);
}

static NotifyMotionArgs generateMotionArgs(int32_t action, int32_t source, int32_t displayId) {
    return generateMotionArgs(action, source, displayId, {PointF{100, 200}});
}

static NotifyPointerCaptureChangedArgs generatePointerCaptureChangedArgs(
        const PointerCaptureRequest& request) {
    return NotifyPointerCaptureChangedArgs(/*id=*/0, systemTime(SYSTEM_TIME_MONOTONIC), request);
}

} // namespace

/**
 * When a window unexpectedly disposes of its input channel, policy should be notified about the
 * broken channel.
 */
TEST_F(InputDispatcherTest, WhenInputChannelBreaks_PolicyIsNotified) {
    std::shared_ptr<FakeApplicationHandle> application = std::make_shared<FakeApplicationHandle>();
    sp<FakeWindowHandle> window =
            sp<FakeWindowHandle>::make(application, mDispatcher,
                                       "Window that breaks its input channel", ADISPLAY_ID_DEFAULT);

    mDispatcher->setInputWindows({{ADISPLAY_ID_DEFAULT, {window}}});

    // Window closes its channel, but the window remains.
    window->destroyReceiver();
    mFakePolicy->assertNotifyInputChannelBrokenWasCalled(window->getInfo()->token);
}

TEST_F(InputDispatcherTest, SetInputWindow_SingleWindowTouch) {
    std::shared_ptr<FakeApplicationHandle> application = std::make_shared<FakeApplicationHandle>();
    sp<FakeWindowHandle> window = sp<FakeWindowHandle>::make(application, mDispatcher,
                                                             "Fake Window", ADISPLAY_ID_DEFAULT);

    mDispatcher->setInputWindows({{ADISPLAY_ID_DEFAULT, {window}}});
    ASSERT_EQ(InputEventInjectionResult::SUCCEEDED,
              injectMotionDown(mDispatcher, AINPUT_SOURCE_TOUCHSCREEN, ADISPLAY_ID_DEFAULT))
            << "Inject motion event should return InputEventInjectionResult::SUCCEEDED";

    // Window should receive motion event.
    window->consumeMotionDown(ADISPLAY_ID_DEFAULT);
}

TEST_F(InputDispatcherTest, WhenDisplayNotSpecified_InjectMotionToDefaultDisplay) {
    std::shared_ptr<FakeApplicationHandle> application = std::make_shared<FakeApplicationHandle>();
    sp<FakeWindowHandle> window = sp<FakeWindowHandle>::make(application, mDispatcher,
                                                             "Fake Window", ADISPLAY_ID_DEFAULT);

    mDispatcher->setInputWindows({{ADISPLAY_ID_DEFAULT, {window}}});
    // Inject a MotionEvent to an unknown display.
    ASSERT_EQ(InputEventInjectionResult::SUCCEEDED,
              injectMotionDown(mDispatcher, AINPUT_SOURCE_TOUCHSCREEN, ADISPLAY_ID_NONE))
            << "Inject motion event should return InputEventInjectionResult::SUCCEEDED";

    // Window should receive motion event.
    window->consumeMotionDown(ADISPLAY_ID_DEFAULT);
}

/**
 * Calling setInputWindows once should not cause any issues.
 * This test serves as a sanity check for the next test, where setInputWindows is
 * called twice.
 */
TEST_F(InputDispatcherTest, SetInputWindowOnceWithSingleTouchWindow) {
    std::shared_ptr<FakeApplicationHandle> application = std::make_shared<FakeApplicationHandle>();
    sp<FakeWindowHandle> window = sp<FakeWindowHandle>::make(application, mDispatcher,
                                                             "Fake Window", ADISPLAY_ID_DEFAULT);
    window->setFrame(Rect(0, 0, 100, 100));

    mDispatcher->setInputWindows({{ADISPLAY_ID_DEFAULT, {window}}});
    ASSERT_EQ(InputEventInjectionResult::SUCCEEDED,
              injectMotionDown(mDispatcher, AINPUT_SOURCE_TOUCHSCREEN, ADISPLAY_ID_DEFAULT,
                               {50, 50}))
            << "Inject motion event should return InputEventInjectionResult::SUCCEEDED";

    // Window should receive motion event.
    window->consumeMotionDown(ADISPLAY_ID_DEFAULT);
}

/**
 * Calling setInputWindows twice, with the same info, should not cause any issues.
 */
TEST_F(InputDispatcherTest, SetInputWindowTwice_SingleWindowTouch) {
    std::shared_ptr<FakeApplicationHandle> application = std::make_shared<FakeApplicationHandle>();
    sp<FakeWindowHandle> window = sp<FakeWindowHandle>::make(application, mDispatcher,
                                                             "Fake Window", ADISPLAY_ID_DEFAULT);
    window->setFrame(Rect(0, 0, 100, 100));

    mDispatcher->setInputWindows({{ADISPLAY_ID_DEFAULT, {window}}});
    mDispatcher->setInputWindows({{ADISPLAY_ID_DEFAULT, {window}}});
    ASSERT_EQ(InputEventInjectionResult::SUCCEEDED,
              injectMotionDown(mDispatcher, AINPUT_SOURCE_TOUCHSCREEN, ADISPLAY_ID_DEFAULT,
                               {50, 50}))
            << "Inject motion event should return InputEventInjectionResult::SUCCEEDED";

    // Window should receive motion event.
    window->consumeMotionDown(ADISPLAY_ID_DEFAULT);
}

// The foreground window should receive the first touch down event.
TEST_F(InputDispatcherTest, SetInputWindow_MultiWindowsTouch) {
    std::shared_ptr<FakeApplicationHandle> application = std::make_shared<FakeApplicationHandle>();
    sp<FakeWindowHandle> windowTop =
            sp<FakeWindowHandle>::make(application, mDispatcher, "Top", ADISPLAY_ID_DEFAULT);
    sp<FakeWindowHandle> windowSecond =
            sp<FakeWindowHandle>::make(application, mDispatcher, "Second", ADISPLAY_ID_DEFAULT);

    mDispatcher->setInputWindows({{ADISPLAY_ID_DEFAULT, {windowTop, windowSecond}}});
    ASSERT_EQ(InputEventInjectionResult::SUCCEEDED,
              injectMotionDown(mDispatcher, AINPUT_SOURCE_TOUCHSCREEN, ADISPLAY_ID_DEFAULT))
            << "Inject motion event should return InputEventInjectionResult::SUCCEEDED";

    // Top window should receive the touch down event. Second window should not receive anything.
    windowTop->consumeMotionDown(ADISPLAY_ID_DEFAULT);
    windowSecond->assertNoEvents();
}

/**
 * Two windows: A top window, and a wallpaper behind the window.
 * Touch goes to the top window, and then top window disappears. Ensure that wallpaper window
 * gets ACTION_CANCEL.
 * 1. foregroundWindow <-- dup touch to wallpaper
 * 2. wallpaperWindow <-- is wallpaper
 */
TEST_F(InputDispatcherTest, WhenForegroundWindowDisappears_WallpaperTouchIsCanceled) {
    std::shared_ptr<FakeApplicationHandle> application = std::make_shared<FakeApplicationHandle>();
    sp<FakeWindowHandle> foregroundWindow =
            sp<FakeWindowHandle>::make(application, mDispatcher, "Foreground", ADISPLAY_ID_DEFAULT);
    foregroundWindow->setDupTouchToWallpaper(true);
    sp<FakeWindowHandle> wallpaperWindow =
            sp<FakeWindowHandle>::make(application, mDispatcher, "Wallpaper", ADISPLAY_ID_DEFAULT);
    wallpaperWindow->setIsWallpaper(true);

    mDispatcher->setInputWindows({{ADISPLAY_ID_DEFAULT, {foregroundWindow, wallpaperWindow}}});
    ASSERT_EQ(InputEventInjectionResult::SUCCEEDED,
              injectMotionDown(mDispatcher, AINPUT_SOURCE_TOUCHSCREEN, ADISPLAY_ID_DEFAULT,
                               {100, 200}))
            << "Inject motion event should return InputEventInjectionResult::SUCCEEDED";

    // Both foreground window and its wallpaper should receive the touch down
    foregroundWindow->consumeMotionDown();
    wallpaperWindow->consumeMotionDown(ADISPLAY_ID_DEFAULT, expectedWallpaperFlags);

    ASSERT_EQ(InputEventInjectionResult::SUCCEEDED,
              injectMotionEvent(mDispatcher, AMOTION_EVENT_ACTION_MOVE, AINPUT_SOURCE_TOUCHSCREEN,
                                ADISPLAY_ID_DEFAULT, {110, 200}))
            << "Inject motion event should return InputEventInjectionResult::SUCCEEDED";

    foregroundWindow->consumeMotionMove();
    wallpaperWindow->consumeMotionMove(ADISPLAY_ID_DEFAULT, expectedWallpaperFlags);

    // Now the foreground window goes away, but the wallpaper stays
    mDispatcher->setInputWindows({{ADISPLAY_ID_DEFAULT, {wallpaperWindow}}});
    foregroundWindow->consumeMotionCancel();
    // Since the "parent" window of the wallpaper is gone, wallpaper should receive cancel, too.
    wallpaperWindow->consumeMotionCancel(ADISPLAY_ID_DEFAULT, expectedWallpaperFlags);
}

/**
 * Two fingers down on the window, and lift off the first finger.
 * Next, cancel the gesture to the window by removing the window. Make sure that the CANCEL event
 * contains a single pointer.
 */
TEST_F(InputDispatcherTest, CancelAfterPointer0Up) {
    std::shared_ptr<FakeApplicationHandle> application = std::make_shared<FakeApplicationHandle>();
    sp<FakeWindowHandle> window =
            sp<FakeWindowHandle>::make(application, mDispatcher, "Window", ADISPLAY_ID_DEFAULT);

    mDispatcher->setInputWindows({{ADISPLAY_ID_DEFAULT, {window}}});
    // First touch pointer down on right window
    mDispatcher->notifyMotion(MotionArgsBuilder(ACTION_DOWN, AINPUT_SOURCE_TOUCHSCREEN)
                                      .pointer(PointerBuilder(0, ToolType::FINGER).x(100).y(100))
                                      .build());
    // Second touch pointer down
    mDispatcher->notifyMotion(MotionArgsBuilder(POINTER_1_DOWN, AINPUT_SOURCE_TOUCHSCREEN)
                                      .pointer(PointerBuilder(0, ToolType::FINGER).x(100).y(100))
                                      .pointer(PointerBuilder(1, ToolType::FINGER).x(110).y(100))
                                      .build());
    // First touch pointer lifts. The second one remains down
    mDispatcher->notifyMotion(MotionArgsBuilder(POINTER_0_UP, AINPUT_SOURCE_TOUCHSCREEN)
                                      .pointer(PointerBuilder(0, ToolType::FINGER).x(100).y(100))
                                      .pointer(PointerBuilder(1, ToolType::FINGER).x(110).y(100))
                                      .build());
    window->consumeMotionEvent(WithMotionAction(ACTION_DOWN));
    window->consumeMotionEvent(WithMotionAction(POINTER_1_DOWN));
    window->consumeMotionEvent(WithMotionAction(POINTER_0_UP));

    // Remove the window. The gesture should be canceled
    mDispatcher->setInputWindows({{ADISPLAY_ID_DEFAULT, {}}});
    const std::map<int32_t, PointF> expectedPointers{{1, PointF{110, 100}}};
    window->consumeMotionEvent(
            AllOf(WithMotionAction(ACTION_CANCEL), WithPointers(expectedPointers)));
}

/**
 * Same test as WhenForegroundWindowDisappears_WallpaperTouchIsCanceled above,
 * with the following differences:
 * After ACTION_DOWN, Wallpaper window hangs up its channel, which forces the dispatcher to
 * clean up the connection.
 * This later may crash dispatcher during ACTION_CANCEL synthesis, if the dispatcher is not careful.
 * Ensure that there's no crash in the dispatcher.
 */
TEST_F(InputDispatcherTest, WhenWallpaperDisappears_NoCrash) {
    std::shared_ptr<FakeApplicationHandle> application = std::make_shared<FakeApplicationHandle>();
    sp<FakeWindowHandle> foregroundWindow =
            sp<FakeWindowHandle>::make(application, mDispatcher, "Foreground", ADISPLAY_ID_DEFAULT);
    foregroundWindow->setDupTouchToWallpaper(true);
    sp<FakeWindowHandle> wallpaperWindow =
            sp<FakeWindowHandle>::make(application, mDispatcher, "Wallpaper", ADISPLAY_ID_DEFAULT);
    wallpaperWindow->setIsWallpaper(true);

    mDispatcher->setInputWindows({{ADISPLAY_ID_DEFAULT, {foregroundWindow, wallpaperWindow}}});
    ASSERT_EQ(InputEventInjectionResult::SUCCEEDED,
              injectMotionDown(mDispatcher, AINPUT_SOURCE_TOUCHSCREEN, ADISPLAY_ID_DEFAULT,
                               {100, 200}))
            << "Inject motion event should return InputEventInjectionResult::SUCCEEDED";

    // Both foreground window and its wallpaper should receive the touch down
    foregroundWindow->consumeMotionDown();
    wallpaperWindow->consumeMotionDown(ADISPLAY_ID_DEFAULT, expectedWallpaperFlags);

    ASSERT_EQ(InputEventInjectionResult::SUCCEEDED,
              injectMotionEvent(mDispatcher, AMOTION_EVENT_ACTION_MOVE, AINPUT_SOURCE_TOUCHSCREEN,
                                ADISPLAY_ID_DEFAULT, {110, 200}))
            << "Inject motion event should return InputEventInjectionResult::SUCCEEDED";

    foregroundWindow->consumeMotionMove();
    wallpaperWindow->consumeMotionMove(ADISPLAY_ID_DEFAULT, expectedWallpaperFlags);

    // Wallpaper closes its channel, but the window remains.
    wallpaperWindow->destroyReceiver();
    mFakePolicy->assertNotifyInputChannelBrokenWasCalled(wallpaperWindow->getInfo()->token);

    // Now the foreground window goes away, but the wallpaper stays, even though its channel
    // is no longer valid.
    mDispatcher->setInputWindows({{ADISPLAY_ID_DEFAULT, {wallpaperWindow}}});
    foregroundWindow->consumeMotionCancel();
}

class ShouldSplitTouchFixture : public InputDispatcherTest,
                                public ::testing::WithParamInterface<bool> {};
INSTANTIATE_TEST_SUITE_P(InputDispatcherTest, ShouldSplitTouchFixture,
                         ::testing::Values(true, false));
/**
 * A single window that receives touch (on top), and a wallpaper window underneath it.
 * The top window gets a multitouch gesture.
 * Ensure that wallpaper gets the same gesture.
 */
TEST_P(ShouldSplitTouchFixture, WallpaperWindowReceivesMultiTouch) {
    std::shared_ptr<FakeApplicationHandle> application = std::make_shared<FakeApplicationHandle>();
    sp<FakeWindowHandle> foregroundWindow =
            sp<FakeWindowHandle>::make(application, mDispatcher, "Foreground", ADISPLAY_ID_DEFAULT);
    foregroundWindow->setDupTouchToWallpaper(true);
    foregroundWindow->setPreventSplitting(GetParam());

    sp<FakeWindowHandle> wallpaperWindow =
            sp<FakeWindowHandle>::make(application, mDispatcher, "Wallpaper", ADISPLAY_ID_DEFAULT);
    wallpaperWindow->setIsWallpaper(true);

    mDispatcher->setInputWindows({{ADISPLAY_ID_DEFAULT, {foregroundWindow, wallpaperWindow}}});

    // Touch down on top window
    ASSERT_EQ(InputEventInjectionResult::SUCCEEDED,
              injectMotionDown(mDispatcher, AINPUT_SOURCE_TOUCHSCREEN, ADISPLAY_ID_DEFAULT,
                               {100, 100}))
            << "Inject motion event should return InputEventInjectionResult::SUCCEEDED";

    // Both top window and its wallpaper should receive the touch down
    foregroundWindow->consumeMotionDown();
    wallpaperWindow->consumeMotionDown(ADISPLAY_ID_DEFAULT, expectedWallpaperFlags);

    // Second finger down on the top window
    const MotionEvent secondFingerDownEvent =
            MotionEventBuilder(POINTER_1_DOWN, AINPUT_SOURCE_TOUCHSCREEN)
                    .eventTime(systemTime(SYSTEM_TIME_MONOTONIC))
                    .pointer(PointerBuilder(/*id=*/0, ToolType::FINGER).x(100).y(100))
                    .pointer(PointerBuilder(/*id=*/1, ToolType::FINGER).x(150).y(150))
                    .build();
    ASSERT_EQ(InputEventInjectionResult::SUCCEEDED,
              injectMotionEvent(mDispatcher, secondFingerDownEvent, INJECT_EVENT_TIMEOUT,
                                InputEventInjectionSync::WAIT_FOR_RESULT))
            << "Inject motion event should return InputEventInjectionResult::SUCCEEDED";

    foregroundWindow->consumeMotionPointerDown(/*pointerIndex=*/1);
    wallpaperWindow->consumeMotionPointerDown(/*pointerIndex=*/1, ADISPLAY_ID_DEFAULT,
                                              expectedWallpaperFlags);

    const MotionEvent secondFingerUpEvent =
            MotionEventBuilder(POINTER_0_UP, AINPUT_SOURCE_TOUCHSCREEN)
                    .displayId(ADISPLAY_ID_DEFAULT)
                    .eventTime(systemTime(SYSTEM_TIME_MONOTONIC))
                    .pointer(PointerBuilder(/*id=*/0, ToolType::FINGER).x(100).y(100))
                    .pointer(PointerBuilder(/*id=*/1, ToolType::FINGER).x(150).y(150))
                    .build();
    ASSERT_EQ(InputEventInjectionResult::SUCCEEDED,
              injectMotionEvent(mDispatcher, secondFingerUpEvent, INJECT_EVENT_TIMEOUT,
                                InputEventInjectionSync::WAIT_FOR_RESULT))
            << "Inject motion event should return InputEventInjectionResult::SUCCEEDED";
    foregroundWindow->consumeMotionPointerUp(0);
    wallpaperWindow->consumeMotionPointerUp(0, ADISPLAY_ID_DEFAULT, expectedWallpaperFlags);

    ASSERT_EQ(InputEventInjectionResult::SUCCEEDED,
              injectMotionEvent(mDispatcher,
                                MotionEventBuilder(AMOTION_EVENT_ACTION_UP,
                                                   AINPUT_SOURCE_TOUCHSCREEN)
                                        .displayId(ADISPLAY_ID_DEFAULT)
                                        .eventTime(systemTime(SYSTEM_TIME_MONOTONIC))
                                        .pointer(PointerBuilder(/* id */ 1,
                                                                ToolType::FINGER)
                                                         .x(100)
                                                         .y(100))
                                        .build(),
                                INJECT_EVENT_TIMEOUT, InputEventInjectionSync::WAIT_FOR_RESULT))
            << "Inject motion event should return InputEventInjectionResult::SUCCEEDED";
    foregroundWindow->consumeMotionUp(ADISPLAY_ID_DEFAULT);
    wallpaperWindow->consumeMotionUp(ADISPLAY_ID_DEFAULT, expectedWallpaperFlags);
}

/**
 * Two windows: a window on the left and window on the right.
 * A third window, wallpaper, is behind both windows, and spans both top windows.
 * The first touch down goes to the left window. A second pointer touches down on the right window.
 * The touch is split, so both left and right windows should receive ACTION_DOWN.
 * The wallpaper will get the full event, so it should receive ACTION_DOWN followed by
 * ACTION_POINTER_DOWN(1).
 */
TEST_F(InputDispatcherTest, TwoWindows_SplitWallpaperTouch) {
    std::shared_ptr<FakeApplicationHandle> application = std::make_shared<FakeApplicationHandle>();
    sp<FakeWindowHandle> leftWindow =
            sp<FakeWindowHandle>::make(application, mDispatcher, "Left", ADISPLAY_ID_DEFAULT);
    leftWindow->setFrame(Rect(0, 0, 200, 200));
    leftWindow->setDupTouchToWallpaper(true);

    sp<FakeWindowHandle> rightWindow =
            sp<FakeWindowHandle>::make(application, mDispatcher, "Right", ADISPLAY_ID_DEFAULT);
    rightWindow->setFrame(Rect(200, 0, 400, 200));
    rightWindow->setDupTouchToWallpaper(true);

    sp<FakeWindowHandle> wallpaperWindow =
            sp<FakeWindowHandle>::make(application, mDispatcher, "Wallpaper", ADISPLAY_ID_DEFAULT);
    wallpaperWindow->setFrame(Rect(0, 0, 400, 200));
    wallpaperWindow->setIsWallpaper(true);

    mDispatcher->setInputWindows(
            {{ADISPLAY_ID_DEFAULT, {leftWindow, rightWindow, wallpaperWindow}}});

    // Touch down on left window
    ASSERT_EQ(InputEventInjectionResult::SUCCEEDED,
              injectMotionDown(mDispatcher, AINPUT_SOURCE_TOUCHSCREEN, ADISPLAY_ID_DEFAULT,
                               {100, 100}))
            << "Inject motion event should return InputEventInjectionResult::SUCCEEDED";

    // Both foreground window and its wallpaper should receive the touch down
    leftWindow->consumeMotionDown();
    wallpaperWindow->consumeMotionDown(ADISPLAY_ID_DEFAULT, expectedWallpaperFlags);

    // Second finger down on the right window
    const MotionEvent secondFingerDownEvent =
            MotionEventBuilder(POINTER_1_DOWN, AINPUT_SOURCE_TOUCHSCREEN)
                    .eventTime(systemTime(SYSTEM_TIME_MONOTONIC))
                    .pointer(PointerBuilder(/*id=*/0, ToolType::FINGER).x(100).y(100))
                    .pointer(PointerBuilder(/*id=*/1, ToolType::FINGER).x(300).y(100))
                    .build();
    ASSERT_EQ(InputEventInjectionResult::SUCCEEDED,
              injectMotionEvent(mDispatcher, secondFingerDownEvent, INJECT_EVENT_TIMEOUT,
                                InputEventInjectionSync::WAIT_FOR_RESULT))
            << "Inject motion event should return InputEventInjectionResult::SUCCEEDED";

    leftWindow->consumeMotionMove();
    // Since the touch is split, right window gets ACTION_DOWN
    rightWindow->consumeMotionDown(ADISPLAY_ID_DEFAULT);
    wallpaperWindow->consumeMotionPointerDown(/*pointerIndex=*/1, ADISPLAY_ID_DEFAULT,
                                              expectedWallpaperFlags);

    // Now, leftWindow, which received the first finger, disappears.
    mDispatcher->setInputWindows({{ADISPLAY_ID_DEFAULT, {rightWindow, wallpaperWindow}}});
    leftWindow->consumeMotionCancel();
    // Since a "parent" window of the wallpaper is gone, wallpaper should receive cancel, too.
    wallpaperWindow->consumeMotionCancel(ADISPLAY_ID_DEFAULT, expectedWallpaperFlags);

    // The pointer that's still down on the right window moves, and goes to the right window only.
    // As far as the dispatcher's concerned though, both pointers are still present.
    const MotionEvent secondFingerMoveEvent =
            MotionEventBuilder(AMOTION_EVENT_ACTION_MOVE, AINPUT_SOURCE_TOUCHSCREEN)
                    .eventTime(systemTime(SYSTEM_TIME_MONOTONIC))
                    .pointer(PointerBuilder(/*id=*/0, ToolType::FINGER).x(100).y(100))
                    .pointer(PointerBuilder(/*id=*/1, ToolType::FINGER).x(310).y(110))
                    .build();
    ASSERT_EQ(InputEventInjectionResult::SUCCEEDED,
              injectMotionEvent(mDispatcher, secondFingerMoveEvent, INJECT_EVENT_TIMEOUT,
                                InputEventInjectionSync::WAIT_FOR_RESULT));
    rightWindow->consumeMotionMove();

    leftWindow->assertNoEvents();
    rightWindow->assertNoEvents();
    wallpaperWindow->assertNoEvents();
}

/**
 * Two windows: a window on the left with dup touch to wallpaper and window on the right without it.
 * The touch slips to the right window. so left window and wallpaper should receive ACTION_CANCEL
 * The right window should receive ACTION_DOWN.
 */
TEST_F(InputDispatcherTest, WallpaperWindowWhenSlippery) {
    std::shared_ptr<FakeApplicationHandle> application = std::make_shared<FakeApplicationHandle>();
    sp<FakeWindowHandle> leftWindow =
            sp<FakeWindowHandle>::make(application, mDispatcher, "Left", ADISPLAY_ID_DEFAULT);
    leftWindow->setFrame(Rect(0, 0, 200, 200));
    leftWindow->setDupTouchToWallpaper(true);
    leftWindow->setSlippery(true);

    sp<FakeWindowHandle> rightWindow =
            sp<FakeWindowHandle>::make(application, mDispatcher, "Right", ADISPLAY_ID_DEFAULT);
    rightWindow->setFrame(Rect(200, 0, 400, 200));

    sp<FakeWindowHandle> wallpaperWindow =
            sp<FakeWindowHandle>::make(application, mDispatcher, "Wallpaper", ADISPLAY_ID_DEFAULT);
    wallpaperWindow->setIsWallpaper(true);

    mDispatcher->setInputWindows(
            {{ADISPLAY_ID_DEFAULT, {leftWindow, rightWindow, wallpaperWindow}}});

    // Touch down on left window
    ASSERT_EQ(InputEventInjectionResult::SUCCEEDED,
              injectMotionDown(mDispatcher, AINPUT_SOURCE_TOUCHSCREEN, ADISPLAY_ID_DEFAULT,
                               {100, 100}))
            << "Inject motion event should return InputEventInjectionResult::SUCCEEDED";

    // Both foreground window and its wallpaper should receive the touch down
    leftWindow->consumeMotionDown();
    wallpaperWindow->consumeMotionDown(ADISPLAY_ID_DEFAULT, expectedWallpaperFlags);

    // Move to right window, the left window should receive cancel.
    ASSERT_EQ(InputEventInjectionResult::SUCCEEDED,
              injectMotionEvent(mDispatcher, AMOTION_EVENT_ACTION_MOVE, AINPUT_SOURCE_TOUCHSCREEN,
                                ADISPLAY_ID_DEFAULT, {201, 100}))
            << "Inject motion event should return InputEventInjectionResult::SUCCEEDED";

    leftWindow->consumeMotionCancel();
    rightWindow->consumeMotionDown(ADISPLAY_ID_DEFAULT);
    wallpaperWindow->consumeMotionCancel(ADISPLAY_ID_DEFAULT, expectedWallpaperFlags);
}

/**
 * The policy typically sets POLICY_FLAG_PASS_TO_USER to the events. But when the display is not
 * interactive, it might stop sending this flag.
 * In this test, we check that if the policy stops sending this flag mid-gesture, we still ensure
 * to have a consistent input stream.
 *
 * Test procedure:
 * DOWN -> POINTER_DOWN -> (stop sending POLICY_FLAG_PASS_TO_USER) -> CANCEL.
 * DOWN (new gesture).
 *
 * In the bad implementation, we could potentially drop the CANCEL event, and get an inconsistent
 * state in the dispatcher. This would cause the final DOWN event to not be delivered to the app.
 *
 * We technically just need a single window here, but we are using two windows (spy on top and a
 * regular window below) to emulate the actual situation where it happens on the device.
 */
TEST_F(InputDispatcherTest, TwoPointerCancelInconsistentPolicy) {
    std::shared_ptr<FakeApplicationHandle> application = std::make_shared<FakeApplicationHandle>();
    sp<FakeWindowHandle> spyWindow =
            sp<FakeWindowHandle>::make(application, mDispatcher, "Spy", ADISPLAY_ID_DEFAULT);
    spyWindow->setFrame(Rect(0, 0, 200, 200));
    spyWindow->setTrustedOverlay(true);
    spyWindow->setSpy(true);

    sp<FakeWindowHandle> window =
            sp<FakeWindowHandle>::make(application, mDispatcher, "Window", ADISPLAY_ID_DEFAULT);
    window->setFrame(Rect(0, 0, 200, 200));

    mDispatcher->setInputWindows({{ADISPLAY_ID_DEFAULT, {spyWindow, window}}});
    const int32_t touchDeviceId = 4;

    // Two pointers down
    mDispatcher->notifyMotion(
            MotionArgsBuilder(AMOTION_EVENT_ACTION_DOWN, AINPUT_SOURCE_TOUCHSCREEN)
                    .deviceId(touchDeviceId)
                    .policyFlags(DEFAULT_POLICY_FLAGS)
                    .pointer(PointerBuilder(0, ToolType::FINGER).x(100).y(100))
                    .build());

    mDispatcher->notifyMotion(MotionArgsBuilder(POINTER_1_DOWN, AINPUT_SOURCE_TOUCHSCREEN)
                                      .deviceId(touchDeviceId)
                                      .policyFlags(DEFAULT_POLICY_FLAGS)
                                      .pointer(PointerBuilder(0, ToolType::FINGER).x(100).y(100))
                                      .pointer(PointerBuilder(1, ToolType::FINGER).x(120).y(120))
                                      .build());
    spyWindow->consumeMotionEvent(WithMotionAction(AMOTION_EVENT_ACTION_DOWN));
    spyWindow->consumeMotionEvent(WithMotionAction(POINTER_1_DOWN));
    window->consumeMotionEvent(WithMotionAction(AMOTION_EVENT_ACTION_DOWN));
    window->consumeMotionEvent(WithMotionAction(POINTER_1_DOWN));

    // Cancel the current gesture. Send the cancel without the default policy flags.
    mDispatcher->notifyMotion(
            MotionArgsBuilder(AMOTION_EVENT_ACTION_CANCEL, AINPUT_SOURCE_TOUCHSCREEN)
                    .deviceId(touchDeviceId)
                    .policyFlags(0)
                    .pointer(PointerBuilder(0, ToolType::FINGER).x(100).y(100))
                    .pointer(PointerBuilder(1, ToolType::FINGER).x(120).y(120))
                    .build());
    spyWindow->consumeMotionEvent(WithMotionAction(AMOTION_EVENT_ACTION_CANCEL));
    window->consumeMotionEvent(WithMotionAction(AMOTION_EVENT_ACTION_CANCEL));

    // We don't need to reset the device to reproduce the issue, but the reset event typically
    // follows, so we keep it here to model the actual listener behaviour more closely.
    mDispatcher->notifyDeviceReset({/*id=*/1, systemTime(SYSTEM_TIME_MONOTONIC), touchDeviceId});

    // Start new gesture
    mDispatcher->notifyMotion(
            MotionArgsBuilder(AMOTION_EVENT_ACTION_DOWN, AINPUT_SOURCE_TOUCHSCREEN)
                    .deviceId(touchDeviceId)
                    .policyFlags(DEFAULT_POLICY_FLAGS)
                    .pointer(PointerBuilder(0, ToolType::FINGER).x(100).y(100))
                    .build());
    spyWindow->consumeMotionEvent(WithMotionAction(AMOTION_EVENT_ACTION_DOWN));
    window->consumeMotionEvent(WithMotionAction(AMOTION_EVENT_ACTION_DOWN));

    // No more events
    spyWindow->assertNoEvents();
    window->assertNoEvents();
}

/**
 * Two windows: a window on the left and a window on the right.
 * Mouse is hovered from the right window into the left window.
 * Next, we tap on the left window, where the cursor was last seen.
 * The second tap is done onto the right window.
 * The mouse and tap are from two different devices.
 * We technically don't need to set the downtime / eventtime for these events, but setting these
 * explicitly helps during debugging.
 * This test reproduces a crash where there is a mismatch between the downTime and eventTime.
 * In the buggy implementation, a tap on the right window would cause a crash.
 */
TEST_F(InputDispatcherTest, HoverFromLeftToRightAndTap) {
    std::shared_ptr<FakeApplicationHandle> application = std::make_shared<FakeApplicationHandle>();
    sp<FakeWindowHandle> leftWindow =
            sp<FakeWindowHandle>::make(application, mDispatcher, "Left", ADISPLAY_ID_DEFAULT);
    leftWindow->setFrame(Rect(0, 0, 200, 200));

    sp<FakeWindowHandle> rightWindow =
            sp<FakeWindowHandle>::make(application, mDispatcher, "Right", ADISPLAY_ID_DEFAULT);
    rightWindow->setFrame(Rect(200, 0, 400, 200));

    mDispatcher->setInputWindows({{ADISPLAY_ID_DEFAULT, {leftWindow, rightWindow}}});
    // All times need to start at the current time, otherwise the dispatcher will drop the events as
    // stale.
    const nsecs_t baseTime = systemTime(SYSTEM_TIME_MONOTONIC);
    const int32_t mouseDeviceId = 6;
    const int32_t touchDeviceId = 4;
    // Move the cursor from right
    ASSERT_EQ(InputEventInjectionResult::SUCCEEDED,
              injectMotionEvent(mDispatcher,
                                MotionEventBuilder(AMOTION_EVENT_ACTION_HOVER_MOVE,
                                                   AINPUT_SOURCE_MOUSE)
                                        .deviceId(mouseDeviceId)
                                        .downTime(baseTime + 10)
                                        .eventTime(baseTime + 20)
                                        .pointer(PointerBuilder(0, ToolType::MOUSE)
                                                         .x(300)
                                                         .y(100))
                                        .build()));
    rightWindow->consumeMotionEvent(WithMotionAction(AMOTION_EVENT_ACTION_HOVER_ENTER));

    // .. to the left window
    ASSERT_EQ(InputEventInjectionResult::SUCCEEDED,
              injectMotionEvent(mDispatcher,
                                MotionEventBuilder(AMOTION_EVENT_ACTION_HOVER_MOVE,
                                                   AINPUT_SOURCE_MOUSE)
                                        .deviceId(mouseDeviceId)
                                        .downTime(baseTime + 10)
                                        .eventTime(baseTime + 30)
                                        .pointer(PointerBuilder(0, ToolType::MOUSE)
                                                         .x(110)
                                                         .y(100))
                                        .build()));
    rightWindow->consumeMotionEvent(WithMotionAction(AMOTION_EVENT_ACTION_HOVER_EXIT));
    leftWindow->consumeMotionEvent(WithMotionAction(AMOTION_EVENT_ACTION_HOVER_ENTER));
    // Now tap the left window
    ASSERT_EQ(InputEventInjectionResult::SUCCEEDED,
              injectMotionEvent(mDispatcher,
                                MotionEventBuilder(AMOTION_EVENT_ACTION_DOWN,
                                                   AINPUT_SOURCE_TOUCHSCREEN)
                                        .deviceId(touchDeviceId)
                                        .downTime(baseTime + 40)
                                        .eventTime(baseTime + 40)
                                        .pointer(PointerBuilder(0, ToolType::FINGER)
                                                         .x(100)
                                                         .y(100))
                                        .build()));
    leftWindow->consumeMotionEvent(WithMotionAction(AMOTION_EVENT_ACTION_HOVER_EXIT));
    leftWindow->consumeMotionEvent(WithMotionAction(AMOTION_EVENT_ACTION_DOWN));

    // release tap
    ASSERT_EQ(InputEventInjectionResult::SUCCEEDED,
              injectMotionEvent(mDispatcher,
                                MotionEventBuilder(AMOTION_EVENT_ACTION_UP,
                                                   AINPUT_SOURCE_TOUCHSCREEN)
                                        .deviceId(touchDeviceId)
                                        .downTime(baseTime + 40)
                                        .eventTime(baseTime + 50)
                                        .pointer(PointerBuilder(0, ToolType::FINGER)
                                                         .x(100)
                                                         .y(100))
                                        .build()));
    leftWindow->consumeMotionEvent(WithMotionAction(AMOTION_EVENT_ACTION_UP));

    // Tap the window on the right
    ASSERT_EQ(InputEventInjectionResult::SUCCEEDED,
              injectMotionEvent(mDispatcher,
                                MotionEventBuilder(AMOTION_EVENT_ACTION_DOWN,
                                                   AINPUT_SOURCE_TOUCHSCREEN)
                                        .deviceId(touchDeviceId)
                                        .downTime(baseTime + 60)
                                        .eventTime(baseTime + 60)
                                        .pointer(PointerBuilder(0, ToolType::FINGER)
                                                         .x(300)
                                                         .y(100))
                                        .build()));
    rightWindow->consumeMotionEvent(WithMotionAction(AMOTION_EVENT_ACTION_DOWN));

    // release tap
    ASSERT_EQ(InputEventInjectionResult::SUCCEEDED,
              injectMotionEvent(mDispatcher,
                                MotionEventBuilder(AMOTION_EVENT_ACTION_UP,
                                                   AINPUT_SOURCE_TOUCHSCREEN)
                                        .deviceId(touchDeviceId)
                                        .downTime(baseTime + 60)
                                        .eventTime(baseTime + 70)
                                        .pointer(PointerBuilder(0, ToolType::FINGER)
                                                         .x(300)
                                                         .y(100))
                                        .build()));
    rightWindow->consumeMotionEvent(WithMotionAction(AMOTION_EVENT_ACTION_UP));

    // No more events
    leftWindow->assertNoEvents();
    rightWindow->assertNoEvents();
}

/**
 * Start hovering in a window. While this hover is still active, make another window appear on top.
 * The top, obstructing window has no input channel, so it's not supposed to receive input.
 * While the top window is present, the hovering is stopped.
 * Later, hovering gets resumed again.
 * Ensure that new hover gesture is handled correctly.
 * This test reproduces a crash where the HOVER_EXIT event wasn't getting dispatched correctly
 * to the window that's currently being hovered over.
 */
TEST_F(InputDispatcherTest, HoverWhileWindowAppears) {
    std::shared_ptr<FakeApplicationHandle> application = std::make_shared<FakeApplicationHandle>();
    sp<FakeWindowHandle> window =
            sp<FakeWindowHandle>::make(application, mDispatcher, "Window", ADISPLAY_ID_DEFAULT);
    window->setFrame(Rect(0, 0, 200, 200));

    // Only a single window is present at first
    mDispatcher->setInputWindows({{ADISPLAY_ID_DEFAULT, {window}}});

    // Start hovering in the window
    mDispatcher->notifyMotion(MotionArgsBuilder(ACTION_HOVER_ENTER, AINPUT_SOURCE_STYLUS)
                                      .pointer(PointerBuilder(0, ToolType::STYLUS).x(100).y(100))
                                      .build());
    window->consumeMotionEvent(WithMotionAction(ACTION_HOVER_ENTER));

    // Now, an obscuring window appears!
    sp<FakeWindowHandle> obscuringWindow =
            sp<FakeWindowHandle>::make(application, mDispatcher, "Obscuring window",
                                       ADISPLAY_ID_DEFAULT,
                                       /*token=*/std::make_optional<sp<IBinder>>(nullptr));
    obscuringWindow->setFrame(Rect(0, 0, 200, 200));
    obscuringWindow->setTouchOcclusionMode(TouchOcclusionMode::BLOCK_UNTRUSTED);
    obscuringWindow->setOwnerInfo(SECONDARY_WINDOW_PID, SECONDARY_WINDOW_UID);
    obscuringWindow->setNoInputChannel(true);
    obscuringWindow->setFocusable(false);
    obscuringWindow->setAlpha(1.0);
    mDispatcher->setInputWindows({{ADISPLAY_ID_DEFAULT, {obscuringWindow, window}}});

    // While this new obscuring window is present, the hovering is stopped
    mDispatcher->notifyMotion(MotionArgsBuilder(ACTION_HOVER_EXIT, AINPUT_SOURCE_STYLUS)
                                      .pointer(PointerBuilder(0, ToolType::STYLUS).x(100).y(100))
                                      .build());
    window->consumeMotionEvent(WithMotionAction(ACTION_HOVER_EXIT));

    // Now the obscuring window goes away.
    mDispatcher->setInputWindows({{ADISPLAY_ID_DEFAULT, {window}}});

    // And a new hover gesture starts.
    mDispatcher->notifyMotion(MotionArgsBuilder(ACTION_HOVER_ENTER, AINPUT_SOURCE_STYLUS)
                                      .pointer(PointerBuilder(0, ToolType::STYLUS).x(100).y(100))
                                      .build());
    window->consumeMotionEvent(WithMotionAction(ACTION_HOVER_ENTER));
}

/**
 * Same test as 'HoverWhileWindowAppears' above, but here, we also send some HOVER_MOVE events to
 * the obscuring window.
 */
TEST_F(InputDispatcherTest, HoverMoveWhileWindowAppears) {
    std::shared_ptr<FakeApplicationHandle> application = std::make_shared<FakeApplicationHandle>();
    sp<FakeWindowHandle> window =
            sp<FakeWindowHandle>::make(application, mDispatcher, "Window", ADISPLAY_ID_DEFAULT);
    window->setFrame(Rect(0, 0, 200, 200));

    // Only a single window is present at first
    mDispatcher->setInputWindows({{ADISPLAY_ID_DEFAULT, {window}}});

    // Start hovering in the window
    mDispatcher->notifyMotion(MotionArgsBuilder(ACTION_HOVER_ENTER, AINPUT_SOURCE_STYLUS)
                                      .pointer(PointerBuilder(0, ToolType::STYLUS).x(100).y(100))
                                      .build());
    window->consumeMotionEvent(WithMotionAction(ACTION_HOVER_ENTER));

    // Now, an obscuring window appears!
    sp<FakeWindowHandle> obscuringWindow =
            sp<FakeWindowHandle>::make(application, mDispatcher, "Obscuring window",
                                       ADISPLAY_ID_DEFAULT,
                                       /*token=*/std::make_optional<sp<IBinder>>(nullptr));
    obscuringWindow->setFrame(Rect(0, 0, 200, 200));
    obscuringWindow->setTouchOcclusionMode(TouchOcclusionMode::BLOCK_UNTRUSTED);
    obscuringWindow->setOwnerInfo(SECONDARY_WINDOW_PID, SECONDARY_WINDOW_UID);
    obscuringWindow->setNoInputChannel(true);
    obscuringWindow->setFocusable(false);
    obscuringWindow->setAlpha(1.0);
    mDispatcher->setInputWindows({{ADISPLAY_ID_DEFAULT, {obscuringWindow, window}}});

    // While this new obscuring window is present, the hovering continues. The event can't go to the
    // bottom window due to obstructed touches, so it should generate HOVER_EXIT for that window.
    mDispatcher->notifyMotion(MotionArgsBuilder(ACTION_HOVER_MOVE, AINPUT_SOURCE_STYLUS)
                                      .pointer(PointerBuilder(0, ToolType::STYLUS).x(100).y(100))
                                      .build());
    obscuringWindow->assertNoEvents();
    window->consumeMotionEvent(WithMotionAction(ACTION_HOVER_EXIT));

    // Now the obscuring window goes away.
    mDispatcher->setInputWindows({{ADISPLAY_ID_DEFAULT, {window}}});

    // Hovering continues in the same position. The hovering pointer re-enters the bottom window,
    // so it should generate a HOVER_ENTER
    mDispatcher->notifyMotion(MotionArgsBuilder(ACTION_HOVER_MOVE, AINPUT_SOURCE_STYLUS)
                                      .pointer(PointerBuilder(0, ToolType::STYLUS).x(100).y(100))
                                      .build());
    window->consumeMotionEvent(WithMotionAction(ACTION_HOVER_ENTER));

    // Now the MOVE should be getting dispatched normally
    mDispatcher->notifyMotion(MotionArgsBuilder(ACTION_HOVER_MOVE, AINPUT_SOURCE_STYLUS)
                                      .pointer(PointerBuilder(0, ToolType::STYLUS).x(110).y(110))
                                      .build());
    window->consumeMotionEvent(WithMotionAction(ACTION_HOVER_MOVE));
}

/**
 * Two windows: a window on the left and a window on the right.
 * Mouse is clicked on the left window and remains down. Touch is touched on the right and remains
 * down. Then, on the left window, also place second touch pointer down.
 * This test tries to reproduce a crash.
 * In the buggy implementation, second pointer down on the left window would cause a crash.
 */
TEST_F(InputDispatcherTest, MultiDeviceSplitTouch) {
    std::shared_ptr<FakeApplicationHandle> application = std::make_shared<FakeApplicationHandle>();
    sp<FakeWindowHandle> leftWindow =
            sp<FakeWindowHandle>::make(application, mDispatcher, "Left", ADISPLAY_ID_DEFAULT);
    leftWindow->setFrame(Rect(0, 0, 200, 200));

    sp<FakeWindowHandle> rightWindow =
            sp<FakeWindowHandle>::make(application, mDispatcher, "Right", ADISPLAY_ID_DEFAULT);
    rightWindow->setFrame(Rect(200, 0, 400, 200));

    mDispatcher->setInputWindows({{ADISPLAY_ID_DEFAULT, {leftWindow, rightWindow}}});

    const int32_t touchDeviceId = 4;
    const int32_t mouseDeviceId = 6;
    NotifyMotionArgs args;

    // Start hovering over the left window
    mDispatcher->notifyMotion(MotionArgsBuilder(ACTION_HOVER_ENTER, AINPUT_SOURCE_MOUSE)
                                      .deviceId(mouseDeviceId)
                                      .pointer(PointerBuilder(0, ToolType::MOUSE).x(100).y(100))
                                      .build());
    leftWindow->consumeMotionEvent(
            AllOf(WithMotionAction(ACTION_HOVER_ENTER), WithDeviceId(mouseDeviceId)));

    // Mouse down on left window
    mDispatcher->notifyMotion(MotionArgsBuilder(ACTION_DOWN, AINPUT_SOURCE_MOUSE)
                                      .deviceId(mouseDeviceId)
                                      .buttonState(AMOTION_EVENT_BUTTON_PRIMARY)
                                      .pointer(PointerBuilder(0, ToolType::MOUSE).x(100).y(100))
                                      .build());

    leftWindow->consumeMotionEvent(
            AllOf(WithMotionAction(ACTION_HOVER_EXIT), WithDeviceId(mouseDeviceId)));
    leftWindow->consumeMotionEvent(
            AllOf(WithMotionAction(ACTION_DOWN), WithDeviceId(mouseDeviceId)));

    mDispatcher->notifyMotion(
            MotionArgsBuilder(AMOTION_EVENT_ACTION_BUTTON_PRESS, AINPUT_SOURCE_MOUSE)
                    .deviceId(mouseDeviceId)
                    .buttonState(AMOTION_EVENT_BUTTON_PRIMARY)
                    .actionButton(AMOTION_EVENT_BUTTON_PRIMARY)
                    .pointer(PointerBuilder(0, ToolType::MOUSE).x(100).y(100))
                    .build());
    leftWindow->consumeMotionEvent(WithMotionAction(AMOTION_EVENT_ACTION_BUTTON_PRESS));

    // First touch pointer down on right window
    mDispatcher->notifyMotion(MotionArgsBuilder(ACTION_DOWN, AINPUT_SOURCE_TOUCHSCREEN)
                                      .deviceId(touchDeviceId)
                                      .pointer(PointerBuilder(0, ToolType::FINGER).x(300).y(100))
                                      .build());
    leftWindow->consumeMotionEvent(WithMotionAction(ACTION_CANCEL));

    rightWindow->consumeMotionEvent(WithMotionAction(ACTION_DOWN));

    // Second touch pointer down on left window
    mDispatcher->notifyMotion(MotionArgsBuilder(POINTER_1_DOWN, AINPUT_SOURCE_TOUCHSCREEN)
                                      .deviceId(touchDeviceId)
                                      .pointer(PointerBuilder(0, ToolType::FINGER).x(300).y(100))
                                      .pointer(PointerBuilder(1, ToolType::FINGER).x(100).y(100))
                                      .build());
    leftWindow->consumeMotionEvent(
            AllOf(WithMotionAction(ACTION_DOWN), WithDeviceId(touchDeviceId)));
    // This MOVE event is not necessary (doesn't carry any new information), but it's there in the
    // current implementation.
    const std::map<int32_t, PointF> expectedPointers{{0, PointF{100, 100}}};
    rightWindow->consumeMotionEvent(
            AllOf(WithMotionAction(ACTION_MOVE), WithPointers(expectedPointers)));

    leftWindow->assertNoEvents();
    rightWindow->assertNoEvents();
}

/**
 * On a single window, use two different devices: mouse and touch.
 * Touch happens first, with two pointers going down, and then the first pointer leaving.
 * Mouse is clicked next, which causes the touch stream to be aborted with ACTION_CANCEL.
 * Finally, a second touch pointer goes down again. Ensure the second touch pointer is ignored,
 * because the mouse is currently down, and a POINTER_DOWN event from the touchscreen does not
 * represent a new gesture.
 */
TEST_F(InputDispatcherTest, MixedTouchAndMouseWithPointerDown) {
    std::shared_ptr<FakeApplicationHandle> application = std::make_shared<FakeApplicationHandle>();
    sp<FakeWindowHandle> window =
            sp<FakeWindowHandle>::make(application, mDispatcher, "Window", ADISPLAY_ID_DEFAULT);
    window->setFrame(Rect(0, 0, 400, 400));

    mDispatcher->setInputWindows({{ADISPLAY_ID_DEFAULT, {window}}});

    const int32_t touchDeviceId = 4;
    const int32_t mouseDeviceId = 6;
    NotifyMotionArgs args;

    // First touch pointer down
    mDispatcher->notifyMotion(MotionArgsBuilder(ACTION_DOWN, AINPUT_SOURCE_TOUCHSCREEN)
                                      .deviceId(touchDeviceId)
                                      .pointer(PointerBuilder(0, ToolType::FINGER).x(300).y(100))
                                      .build());
    // Second touch pointer down
    mDispatcher->notifyMotion(MotionArgsBuilder(POINTER_1_DOWN, AINPUT_SOURCE_TOUCHSCREEN)
                                      .deviceId(touchDeviceId)
                                      .pointer(PointerBuilder(0, ToolType::FINGER).x(300).y(100))
                                      .pointer(PointerBuilder(1, ToolType::FINGER).x(350).y(100))
                                      .build());
    // First touch pointer lifts. The second one remains down
    mDispatcher->notifyMotion(MotionArgsBuilder(POINTER_0_UP, AINPUT_SOURCE_TOUCHSCREEN)
                                      .deviceId(touchDeviceId)
                                      .pointer(PointerBuilder(0, ToolType::FINGER).x(300).y(100))
                                      .pointer(PointerBuilder(1, ToolType::FINGER).x(350).y(100))
                                      .build());
    window->consumeMotionEvent(WithMotionAction(ACTION_DOWN));
    window->consumeMotionEvent(WithMotionAction(POINTER_1_DOWN));
    window->consumeMotionEvent(WithMotionAction(POINTER_0_UP));

    // Mouse down. The touch should be canceled
    mDispatcher->notifyMotion(MotionArgsBuilder(ACTION_DOWN, AINPUT_SOURCE_MOUSE)
                                      .deviceId(mouseDeviceId)
                                      .buttonState(AMOTION_EVENT_BUTTON_PRIMARY)
                                      .pointer(PointerBuilder(0, ToolType::MOUSE).x(320).y(100))
                                      .build());

    window->consumeMotionEvent(AllOf(WithMotionAction(ACTION_CANCEL), WithDeviceId(touchDeviceId),
                                     WithPointerCount(1u)));
    window->consumeMotionEvent(AllOf(WithMotionAction(ACTION_DOWN), WithDeviceId(mouseDeviceId)));

    mDispatcher->notifyMotion(
            MotionArgsBuilder(AMOTION_EVENT_ACTION_BUTTON_PRESS, AINPUT_SOURCE_MOUSE)
                    .deviceId(mouseDeviceId)
                    .buttonState(AMOTION_EVENT_BUTTON_PRIMARY)
                    .actionButton(AMOTION_EVENT_BUTTON_PRIMARY)
                    .pointer(PointerBuilder(0, ToolType::MOUSE).x(320).y(100))
                    .build());
    window->consumeMotionEvent(WithMotionAction(AMOTION_EVENT_ACTION_BUTTON_PRESS));

    // Second touch pointer down.
    mDispatcher->notifyMotion(MotionArgsBuilder(POINTER_0_DOWN, AINPUT_SOURCE_TOUCHSCREEN)
                                      .deviceId(touchDeviceId)
                                      .pointer(PointerBuilder(0, ToolType::FINGER).x(300).y(100))
                                      .pointer(PointerBuilder(1, ToolType::FINGER).x(350).y(100))
                                      .build());
    // The pointer_down event should be ignored
    window->assertNoEvents();
}

/**
 * Inject a touch down and then send a new event via 'notifyMotion'. Ensure the new event cancels
 * the injected event.
 */
TEST_F(InputDispatcherTest, UnfinishedInjectedEvent) {
    std::shared_ptr<FakeApplicationHandle> application = std::make_shared<FakeApplicationHandle>();
    sp<FakeWindowHandle> window =
            sp<FakeWindowHandle>::make(application, mDispatcher, "Window", ADISPLAY_ID_DEFAULT);
    window->setFrame(Rect(0, 0, 400, 400));

    mDispatcher->setInputWindows({{ADISPLAY_ID_DEFAULT, {window}}});

    const int32_t touchDeviceId = 4;
    NotifyMotionArgs args;
    // Pretend a test injects an ACTION_DOWN mouse event, but forgets to lift up the touch after
    // completion.
    ASSERT_EQ(InputEventInjectionResult::SUCCEEDED,
              injectMotionEvent(mDispatcher,
                                MotionEventBuilder(ACTION_DOWN, AINPUT_SOURCE_MOUSE)
                                        .deviceId(ReservedInputDeviceId::VIRTUAL_KEYBOARD_ID)
                                        .pointer(PointerBuilder(0, ToolType::MOUSE)
                                                         .x(50)
                                                         .y(50))
                                        .build()));
    window->consumeMotionEvent(
            AllOf(WithMotionAction(ACTION_DOWN), WithDeviceId(VIRTUAL_KEYBOARD_ID)));

    // Now a real touch comes. Rather than crashing or dropping the real event, the injected pointer
    // should be canceled and the new gesture should take over.
    mDispatcher->notifyMotion(MotionArgsBuilder(ACTION_DOWN, AINPUT_SOURCE_TOUCHSCREEN)
                                      .deviceId(touchDeviceId)
                                      .pointer(PointerBuilder(0, ToolType::FINGER).x(300).y(100))
                                      .build());

    window->consumeMotionEvent(
            AllOf(WithMotionAction(ACTION_CANCEL), WithDeviceId(VIRTUAL_KEYBOARD_ID)));
    window->consumeMotionEvent(AllOf(WithMotionAction(ACTION_DOWN), WithDeviceId(touchDeviceId)));
}

/**
 * This test is similar to the test above, but the sequence of injected events is different.
 *
 * Two windows: a window on the left and a window on the right.
 * Mouse is hovered over the left window.
 * Next, we tap on the left window, where the cursor was last seen.
 *
 * After that, we inject one finger down onto the right window, and then a second finger down onto
 * the left window.
 * The touch is split, so this last gesture should cause 2 ACTION_DOWN events, one in the right
 * window (first), and then another on the left window (second).
 * This test reproduces a crash where there is a mismatch between the downTime and eventTime.
 * In the buggy implementation, second finger down on the left window would cause a crash.
 */
TEST_F(InputDispatcherTest, HoverTapAndSplitTouch) {
    std::shared_ptr<FakeApplicationHandle> application = std::make_shared<FakeApplicationHandle>();
    sp<FakeWindowHandle> leftWindow =
            sp<FakeWindowHandle>::make(application, mDispatcher, "Left", ADISPLAY_ID_DEFAULT);
    leftWindow->setFrame(Rect(0, 0, 200, 200));

    sp<FakeWindowHandle> rightWindow =
            sp<FakeWindowHandle>::make(application, mDispatcher, "Right", ADISPLAY_ID_DEFAULT);
    rightWindow->setFrame(Rect(200, 0, 400, 200));

    mDispatcher->setInputWindows({{ADISPLAY_ID_DEFAULT, {leftWindow, rightWindow}}});

    const int32_t mouseDeviceId = 6;
    const int32_t touchDeviceId = 4;
    // Hover over the left window. Keep the cursor there.
    ASSERT_EQ(InputEventInjectionResult::SUCCEEDED,
              injectMotionEvent(mDispatcher,
                                MotionEventBuilder(AMOTION_EVENT_ACTION_HOVER_ENTER,
                                                   AINPUT_SOURCE_MOUSE)
                                        .deviceId(mouseDeviceId)
                                        .pointer(PointerBuilder(0, ToolType::MOUSE)
                                                         .x(50)
                                                         .y(50))
                                        .build()));
    leftWindow->consumeMotionEvent(WithMotionAction(AMOTION_EVENT_ACTION_HOVER_ENTER));

    // Tap on left window
    ASSERT_EQ(InputEventInjectionResult::SUCCEEDED,
              injectMotionEvent(mDispatcher,
                                MotionEventBuilder(AMOTION_EVENT_ACTION_DOWN,
                                                   AINPUT_SOURCE_TOUCHSCREEN)
                                        .deviceId(touchDeviceId)
                                        .pointer(PointerBuilder(0, ToolType::FINGER)
                                                         .x(100)
                                                         .y(100))
                                        .build()));

    ASSERT_EQ(InputEventInjectionResult::SUCCEEDED,
              injectMotionEvent(mDispatcher,
                                MotionEventBuilder(AMOTION_EVENT_ACTION_UP,
                                                   AINPUT_SOURCE_TOUCHSCREEN)
                                        .deviceId(touchDeviceId)
                                        .pointer(PointerBuilder(0, ToolType::FINGER)
                                                         .x(100)
                                                         .y(100))
                                        .build()));
    leftWindow->consumeMotionEvent(WithMotionAction(AMOTION_EVENT_ACTION_HOVER_EXIT));
    leftWindow->consumeMotionEvent(WithMotionAction(AMOTION_EVENT_ACTION_DOWN));
    leftWindow->consumeMotionEvent(WithMotionAction(AMOTION_EVENT_ACTION_UP));

    // First finger down on right window
    ASSERT_EQ(InputEventInjectionResult::SUCCEEDED,
              injectMotionEvent(mDispatcher,
                                MotionEventBuilder(AMOTION_EVENT_ACTION_DOWN,
                                                   AINPUT_SOURCE_TOUCHSCREEN)
                                        .deviceId(touchDeviceId)
                                        .pointer(PointerBuilder(0, ToolType::FINGER)
                                                         .x(300)
                                                         .y(100))
                                        .build()));
    rightWindow->consumeMotionEvent(WithMotionAction(AMOTION_EVENT_ACTION_DOWN));

    // Second finger down on the left window
    ASSERT_EQ(InputEventInjectionResult::SUCCEEDED,
              injectMotionEvent(mDispatcher,
                                MotionEventBuilder(POINTER_1_DOWN, AINPUT_SOURCE_TOUCHSCREEN)
                                        .deviceId(touchDeviceId)
                                        .pointer(PointerBuilder(0, ToolType::FINGER)
                                                         .x(300)
                                                         .y(100))
                                        .pointer(PointerBuilder(1, ToolType::FINGER)
                                                         .x(100)
                                                         .y(100))
                                        .build()));
    leftWindow->consumeMotionEvent(WithMotionAction(AMOTION_EVENT_ACTION_DOWN));
    rightWindow->consumeMotionEvent(WithMotionAction(AMOTION_EVENT_ACTION_MOVE));

    // No more events
    leftWindow->assertNoEvents();
    rightWindow->assertNoEvents();
}

/**
 * Start hovering with a stylus device, and then tap with a touch device. Ensure no crash occurs.
 * While the touch is down, new hover events from the stylus device should be ignored. After the
 * touch is gone, stylus hovering should start working again.
 */
TEST_F(InputDispatcherTest, StylusHoverAndTouchTap) {
    std::shared_ptr<FakeApplicationHandle> application = std::make_shared<FakeApplicationHandle>();
    sp<FakeWindowHandle> window =
            sp<FakeWindowHandle>::make(application, mDispatcher, "Window", ADISPLAY_ID_DEFAULT);
    window->setFrame(Rect(0, 0, 200, 200));

    mDispatcher->setInputWindows({{ADISPLAY_ID_DEFAULT, {window}}});

    const int32_t stylusDeviceId = 5;
    const int32_t touchDeviceId = 4;
    // Start hovering with stylus
    ASSERT_EQ(InputEventInjectionResult::SUCCEEDED,
              injectMotionEvent(mDispatcher,
                                MotionEventBuilder(AMOTION_EVENT_ACTION_HOVER_ENTER,
                                                   AINPUT_SOURCE_STYLUS)
                                        .deviceId(stylusDeviceId)
                                        .pointer(PointerBuilder(0, ToolType::STYLUS)
                                                         .x(50)
                                                         .y(50))
                                        .build()));
    window->consumeMotionEvent(WithMotionAction(AMOTION_EVENT_ACTION_HOVER_ENTER));

    // Finger down on the window
    ASSERT_EQ(InputEventInjectionResult::SUCCEEDED,
              injectMotionEvent(mDispatcher,
                                MotionEventBuilder(AMOTION_EVENT_ACTION_DOWN,
                                                   AINPUT_SOURCE_TOUCHSCREEN)
                                        .deviceId(touchDeviceId)
                                        .pointer(PointerBuilder(0, ToolType::FINGER)
                                                         .x(100)
                                                         .y(100))
                                        .build()));
    window->consumeMotionEvent(WithMotionAction(AMOTION_EVENT_ACTION_HOVER_EXIT));
    window->consumeMotionEvent(WithMotionAction(AMOTION_EVENT_ACTION_DOWN));

    // Try to continue hovering with stylus. Since we are already down, injection should fail
    ASSERT_EQ(InputEventInjectionResult::FAILED,
              injectMotionEvent(mDispatcher,
                                MotionEventBuilder(AMOTION_EVENT_ACTION_HOVER_MOVE,
                                                   AINPUT_SOURCE_STYLUS)
                                        .deviceId(stylusDeviceId)
                                        .pointer(PointerBuilder(0, ToolType::STYLUS)
                                                         .x(50)
                                                         .y(50))
                                        .build()));
    // No event should be sent. This event should be ignored because a pointer from another device
    // is already down.

    // Lift up the finger
    ASSERT_EQ(InputEventInjectionResult::SUCCEEDED,
              injectMotionEvent(mDispatcher,
                                MotionEventBuilder(AMOTION_EVENT_ACTION_UP,
                                                   AINPUT_SOURCE_TOUCHSCREEN)
                                        .deviceId(touchDeviceId)
                                        .pointer(PointerBuilder(0, ToolType::FINGER)
                                                         .x(100)
                                                         .y(100))
                                        .build()));
    window->consumeMotionEvent(WithMotionAction(AMOTION_EVENT_ACTION_UP));

    // Now that the touch is gone, stylus hovering should start working again
    ASSERT_EQ(InputEventInjectionResult::SUCCEEDED,
              injectMotionEvent(mDispatcher,
                                MotionEventBuilder(AMOTION_EVENT_ACTION_HOVER_MOVE,
                                                   AINPUT_SOURCE_STYLUS)
                                        .deviceId(stylusDeviceId)
                                        .pointer(PointerBuilder(0, ToolType::STYLUS)
                                                         .x(50)
                                                         .y(50))
                                        .build()));
    window->consumeMotionEvent(WithMotionAction(AMOTION_EVENT_ACTION_HOVER_ENTER));
    // No more events
    window->assertNoEvents();
}

/**
 * A spy window above a window with no input channel.
 * Start hovering with a stylus device, and then tap with it.
 * Ensure spy window receives the entire sequence.
 */
TEST_F(InputDispatcherTest, StylusHoverAndDownNoInputChannel) {
    std::shared_ptr<FakeApplicationHandle> application = std::make_shared<FakeApplicationHandle>();
    sp<FakeWindowHandle> spyWindow =
            sp<FakeWindowHandle>::make(application, mDispatcher, "Spy", ADISPLAY_ID_DEFAULT);
    spyWindow->setFrame(Rect(0, 0, 200, 200));
    spyWindow->setTrustedOverlay(true);
    spyWindow->setSpy(true);
    sp<FakeWindowHandle> window =
            sp<FakeWindowHandle>::make(application, mDispatcher, "Window", ADISPLAY_ID_DEFAULT);
    window->setNoInputChannel(true);
    window->setFrame(Rect(0, 0, 200, 200));

    mDispatcher->setInputWindows({{ADISPLAY_ID_DEFAULT, {spyWindow, window}}});

    // Start hovering with stylus
    mDispatcher->notifyMotion(MotionArgsBuilder(ACTION_HOVER_ENTER, AINPUT_SOURCE_STYLUS)
                                      .pointer(PointerBuilder(0, ToolType::STYLUS).x(50).y(50))
                                      .build());
    spyWindow->consumeMotionEvent(WithMotionAction(ACTION_HOVER_ENTER));
    // Stop hovering
    mDispatcher->notifyMotion(MotionArgsBuilder(ACTION_HOVER_EXIT, AINPUT_SOURCE_STYLUS)
                                      .pointer(PointerBuilder(0, ToolType::STYLUS).x(50).y(50))
                                      .build());
    spyWindow->consumeMotionEvent(WithMotionAction(ACTION_HOVER_EXIT));

    // Stylus touches down
    mDispatcher->notifyMotion(MotionArgsBuilder(ACTION_DOWN, AINPUT_SOURCE_STYLUS)
                                      .pointer(PointerBuilder(0, ToolType::STYLUS).x(50).y(50))
                                      .build());
    spyWindow->consumeMotionEvent(WithMotionAction(ACTION_DOWN));

    // Stylus goes up
    mDispatcher->notifyMotion(MotionArgsBuilder(ACTION_UP, AINPUT_SOURCE_STYLUS)
                                      .pointer(PointerBuilder(0, ToolType::STYLUS).x(50).y(50))
                                      .build());
    spyWindow->consumeMotionEvent(WithMotionAction(ACTION_UP));

    // Again hover
    mDispatcher->notifyMotion(MotionArgsBuilder(ACTION_HOVER_ENTER, AINPUT_SOURCE_STYLUS)
                                      .pointer(PointerBuilder(0, ToolType::STYLUS).x(50).y(50))
                                      .build());
    spyWindow->consumeMotionEvent(WithMotionAction(ACTION_HOVER_ENTER));
    // Stop hovering
    mDispatcher->notifyMotion(MotionArgsBuilder(ACTION_HOVER_EXIT, AINPUT_SOURCE_STYLUS)
                                      .pointer(PointerBuilder(0, ToolType::STYLUS).x(50).y(50))
                                      .build());
    spyWindow->consumeMotionEvent(WithMotionAction(ACTION_HOVER_EXIT));

    // No more events
    spyWindow->assertNoEvents();
    window->assertNoEvents();
}

/**
 * Start hovering with a mouse, and then tap with a touch device. Pilfer the touch stream.
 * Next, click with the mouse device. Both windows (spy and regular) should receive the new mouse
 * ACTION_DOWN event because that's a new gesture, and pilfering should no longer be active.
 * While the mouse is down, new move events from the touch device should be ignored.
 */
TEST_F(InputDispatcherTest, TouchPilferAndMouseMove) {
    std::shared_ptr<FakeApplicationHandle> application = std::make_shared<FakeApplicationHandle>();
    sp<FakeWindowHandle> spyWindow =
            sp<FakeWindowHandle>::make(application, mDispatcher, "Spy", ADISPLAY_ID_DEFAULT);
    spyWindow->setFrame(Rect(0, 0, 200, 200));
    spyWindow->setTrustedOverlay(true);
    spyWindow->setSpy(true);
    sp<FakeWindowHandle> window =
            sp<FakeWindowHandle>::make(application, mDispatcher, "Window", ADISPLAY_ID_DEFAULT);
    window->setFrame(Rect(0, 0, 200, 200));

    mDispatcher->setInputWindows({{ADISPLAY_ID_DEFAULT, {spyWindow, window}}});

    const int32_t mouseDeviceId = 7;
    const int32_t touchDeviceId = 4;

    // Hover a bit with mouse first
    mDispatcher->notifyMotion(MotionArgsBuilder(ACTION_HOVER_ENTER, AINPUT_SOURCE_MOUSE)
                                      .deviceId(mouseDeviceId)
                                      .pointer(PointerBuilder(0, ToolType::MOUSE).x(100).y(100))
                                      .build());
    spyWindow->consumeMotionEvent(
            AllOf(WithMotionAction(ACTION_HOVER_ENTER), WithDeviceId(mouseDeviceId)));
    window->consumeMotionEvent(
            AllOf(WithMotionAction(ACTION_HOVER_ENTER), WithDeviceId(mouseDeviceId)));

    // Start touching
    mDispatcher->notifyMotion(MotionArgsBuilder(ACTION_DOWN, AINPUT_SOURCE_TOUCHSCREEN)
                                      .deviceId(touchDeviceId)
                                      .pointer(PointerBuilder(0, ToolType::FINGER).x(50).y(50))
                                      .build());
    spyWindow->consumeMotionEvent(WithMotionAction(ACTION_HOVER_EXIT));
    window->consumeMotionEvent(WithMotionAction(ACTION_HOVER_EXIT));
    spyWindow->consumeMotionEvent(WithMotionAction(ACTION_DOWN));
    window->consumeMotionEvent(WithMotionAction(ACTION_DOWN));

    mDispatcher->notifyMotion(MotionArgsBuilder(ACTION_MOVE, AINPUT_SOURCE_TOUCHSCREEN)
                                      .deviceId(touchDeviceId)
                                      .pointer(PointerBuilder(0, ToolType::FINGER).x(55).y(55))
                                      .build());
    spyWindow->consumeMotionEvent(WithMotionAction(ACTION_MOVE));
    window->consumeMotionEvent(WithMotionAction(ACTION_MOVE));

    // Pilfer the stream
    EXPECT_EQ(OK, mDispatcher->pilferPointers(spyWindow->getToken()));
    window->consumeMotionEvent(WithMotionAction(ACTION_CANCEL));

    mDispatcher->notifyMotion(MotionArgsBuilder(ACTION_MOVE, AINPUT_SOURCE_TOUCHSCREEN)
                                      .deviceId(touchDeviceId)
                                      .pointer(PointerBuilder(0, ToolType::FINGER).x(60).y(60))
                                      .build());
    spyWindow->consumeMotionEvent(WithMotionAction(ACTION_MOVE));

    // Mouse down
    mDispatcher->notifyMotion(MotionArgsBuilder(ACTION_DOWN, AINPUT_SOURCE_MOUSE)
                                      .deviceId(mouseDeviceId)
                                      .buttonState(AMOTION_EVENT_BUTTON_PRIMARY)
                                      .pointer(PointerBuilder(0, ToolType::MOUSE).x(100).y(100))
                                      .build());

    spyWindow->consumeMotionEvent(
            AllOf(WithMotionAction(ACTION_CANCEL), WithDeviceId(touchDeviceId)));
    spyWindow->consumeMotionEvent(
            AllOf(WithMotionAction(ACTION_DOWN), WithDeviceId(mouseDeviceId)));
    window->consumeMotionEvent(AllOf(WithMotionAction(ACTION_DOWN), WithDeviceId(mouseDeviceId)));

    mDispatcher->notifyMotion(
            MotionArgsBuilder(AMOTION_EVENT_ACTION_BUTTON_PRESS, AINPUT_SOURCE_MOUSE)
                    .deviceId(mouseDeviceId)
                    .buttonState(AMOTION_EVENT_BUTTON_PRIMARY)
                    .actionButton(AMOTION_EVENT_BUTTON_PRIMARY)
                    .pointer(PointerBuilder(0, ToolType::MOUSE).x(100).y(100))
                    .build());
    spyWindow->consumeMotionEvent(WithMotionAction(AMOTION_EVENT_ACTION_BUTTON_PRESS));
    window->consumeMotionEvent(WithMotionAction(AMOTION_EVENT_ACTION_BUTTON_PRESS));

    // Mouse move!
    mDispatcher->notifyMotion(MotionArgsBuilder(ACTION_MOVE, AINPUT_SOURCE_MOUSE)
                                      .deviceId(mouseDeviceId)
                                      .buttonState(AMOTION_EVENT_BUTTON_PRIMARY)
                                      .pointer(PointerBuilder(0, ToolType::MOUSE).x(110).y(110))
                                      .build());
    spyWindow->consumeMotionEvent(WithMotionAction(ACTION_MOVE));
    window->consumeMotionEvent(WithMotionAction(ACTION_MOVE));

    // Touch move!
    mDispatcher->notifyMotion(MotionArgsBuilder(ACTION_MOVE, AINPUT_SOURCE_TOUCHSCREEN)
                                      .deviceId(touchDeviceId)
                                      .pointer(PointerBuilder(0, ToolType::FINGER).x(65).y(65))
                                      .build());

    // No more events
    spyWindow->assertNoEvents();
    window->assertNoEvents();
}

/**
 * On the display, have a single window, and also an area where there's no window.
 * First pointer touches the "no window" area of the screen. Second pointer touches the window.
 * Make sure that the window receives the second pointer, and first pointer is simply ignored.
 */
TEST_F(InputDispatcherTest, SplitWorksWhenEmptyAreaIsTouched) {
    std::shared_ptr<FakeApplicationHandle> application = std::make_shared<FakeApplicationHandle>();
    sp<FakeWindowHandle> window =
            sp<FakeWindowHandle>::make(application, mDispatcher, "Window", DISPLAY_ID);

    mDispatcher->setInputWindows({{DISPLAY_ID, {window}}});

    // Touch down on the empty space
    mDispatcher->notifyMotion(generateTouchArgs(AMOTION_EVENT_ACTION_DOWN, {{-1, -1}}));

    mDispatcher->waitForIdle();
    window->assertNoEvents();

    // Now touch down on the window with another pointer
    mDispatcher->notifyMotion(generateTouchArgs(POINTER_1_DOWN, {{-1, -1}, {10, 10}}));
    mDispatcher->waitForIdle();
    window->consumeMotionDown();
}

/**
 * Same test as above, but instead of touching the empty space, the first touch goes to
 * non-touchable window.
 */
TEST_F(InputDispatcherTest, SplitWorksWhenNonTouchableWindowIsTouched) {
    std::shared_ptr<FakeApplicationHandle> application = std::make_shared<FakeApplicationHandle>();
    sp<FakeWindowHandle> window1 =
            sp<FakeWindowHandle>::make(application, mDispatcher, "Window1", DISPLAY_ID);
    window1->setTouchableRegion(Region{{0, 0, 100, 100}});
    window1->setTouchable(false);
    sp<FakeWindowHandle> window2 =
            sp<FakeWindowHandle>::make(application, mDispatcher, "Window2", DISPLAY_ID);
    window2->setTouchableRegion(Region{{100, 0, 200, 100}});

    mDispatcher->setInputWindows({{DISPLAY_ID, {window1, window2}}});

    // Touch down on the non-touchable window
    mDispatcher->notifyMotion(generateTouchArgs(AMOTION_EVENT_ACTION_DOWN, {{50, 50}}));

    mDispatcher->waitForIdle();
    window1->assertNoEvents();
    window2->assertNoEvents();

    // Now touch down on the window with another pointer
    mDispatcher->notifyMotion(generateTouchArgs(POINTER_1_DOWN, {{50, 50}, {150, 50}}));
    mDispatcher->waitForIdle();
    window2->consumeMotionDown();
}

/**
 * When splitting touch events the downTime should be adjusted such that the downTime corresponds
 * to the event time of the first ACTION_DOWN sent to the particular window.
 */
TEST_F(InputDispatcherTest, SplitTouchesSendCorrectActionDownTime) {
    std::shared_ptr<FakeApplicationHandle> application = std::make_shared<FakeApplicationHandle>();
    sp<FakeWindowHandle> window1 =
            sp<FakeWindowHandle>::make(application, mDispatcher, "Window1", DISPLAY_ID);
    window1->setTouchableRegion(Region{{0, 0, 100, 100}});
    sp<FakeWindowHandle> window2 =
            sp<FakeWindowHandle>::make(application, mDispatcher, "Window2", DISPLAY_ID);
    window2->setTouchableRegion(Region{{100, 0, 200, 100}});

    mDispatcher->setInputWindows({{DISPLAY_ID, {window1, window2}}});

    // Touch down on the first window
    mDispatcher->notifyMotion(generateTouchArgs(AMOTION_EVENT_ACTION_DOWN, {{50, 50}}));

    mDispatcher->waitForIdle();
    InputEvent* inputEvent1 = window1->consume();
    ASSERT_NE(inputEvent1, nullptr);
    window2->assertNoEvents();
    MotionEvent& motionEvent1 = static_cast<MotionEvent&>(*inputEvent1);
    nsecs_t downTimeForWindow1 = motionEvent1.getDownTime();
    ASSERT_EQ(motionEvent1.getDownTime(), motionEvent1.getEventTime());

    // Now touch down on the window with another pointer
    mDispatcher->notifyMotion(generateTouchArgs(POINTER_1_DOWN, {{50, 50}, {150, 50}}));
    mDispatcher->waitForIdle();
    InputEvent* inputEvent2 = window2->consume();
    ASSERT_NE(inputEvent2, nullptr);
    MotionEvent& motionEvent2 = static_cast<MotionEvent&>(*inputEvent2);
    nsecs_t downTimeForWindow2 = motionEvent2.getDownTime();
    ASSERT_NE(downTimeForWindow1, downTimeForWindow2);
    ASSERT_EQ(motionEvent2.getDownTime(), motionEvent2.getEventTime());

    // Now move the pointer on the second window
    mDispatcher->notifyMotion(generateTouchArgs(AMOTION_EVENT_ACTION_MOVE, {{50, 50}, {151, 51}}));
    mDispatcher->waitForIdle();
    window2->consumeMotionEvent(WithDownTime(downTimeForWindow2));

    // Now add new touch down on the second window
    mDispatcher->notifyMotion(generateTouchArgs(POINTER_2_DOWN, {{50, 50}, {151, 51}, {150, 50}}));
    mDispatcher->waitForIdle();
    window2->consumeMotionEvent(WithDownTime(downTimeForWindow2));

    // TODO(b/232530217): do not send the unnecessary MOVE event and delete the next line
    window1->consumeMotionMove();
    window1->assertNoEvents();

    // Now move the pointer on the first window
    mDispatcher->notifyMotion(
            generateTouchArgs(AMOTION_EVENT_ACTION_MOVE, {{51, 51}, {151, 51}, {150, 50}}));
    mDispatcher->waitForIdle();
    window1->consumeMotionEvent(WithDownTime(downTimeForWindow1));

    mDispatcher->notifyMotion(
            generateTouchArgs(POINTER_3_DOWN, {{51, 51}, {151, 51}, {150, 50}, {50, 50}}));
    mDispatcher->waitForIdle();
    window1->consumeMotionEvent(WithDownTime(downTimeForWindow1));
}

TEST_F(InputDispatcherTest, HoverMoveEnterMouseClickAndHoverMoveExit) {
    std::shared_ptr<FakeApplicationHandle> application = std::make_shared<FakeApplicationHandle>();
    sp<FakeWindowHandle> windowLeft =
            sp<FakeWindowHandle>::make(application, mDispatcher, "Left", ADISPLAY_ID_DEFAULT);
    windowLeft->setFrame(Rect(0, 0, 600, 800));
    sp<FakeWindowHandle> windowRight =
            sp<FakeWindowHandle>::make(application, mDispatcher, "Right", ADISPLAY_ID_DEFAULT);
    windowRight->setFrame(Rect(600, 0, 1200, 800));

    mDispatcher->setFocusedApplication(ADISPLAY_ID_DEFAULT, application);

    mDispatcher->setInputWindows({{ADISPLAY_ID_DEFAULT, {windowLeft, windowRight}}});

    // Start cursor position in right window so that we can move the cursor to left window.
    ASSERT_EQ(InputEventInjectionResult::SUCCEEDED,
              injectMotionEvent(mDispatcher,
                                MotionEventBuilder(AMOTION_EVENT_ACTION_HOVER_MOVE,
                                                   AINPUT_SOURCE_MOUSE)
                                        .pointer(PointerBuilder(0, ToolType::MOUSE).x(900).y(400))
                                        .build()));
    windowRight->consumeMotionEvent(WithMotionAction(AMOTION_EVENT_ACTION_HOVER_ENTER));

    // Move cursor into left window
    ASSERT_EQ(InputEventInjectionResult::SUCCEEDED,
              injectMotionEvent(mDispatcher,
                                MotionEventBuilder(AMOTION_EVENT_ACTION_HOVER_MOVE,
                                                   AINPUT_SOURCE_MOUSE)
                                        .pointer(PointerBuilder(0, ToolType::MOUSE).x(300).y(400))
                                        .build()));
    windowRight->consumeMotionEvent(WithMotionAction(AMOTION_EVENT_ACTION_HOVER_EXIT));
    windowLeft->consumeMotionEvent(WithMotionAction(AMOTION_EVENT_ACTION_HOVER_ENTER));

    // Inject a series of mouse events for a mouse click
    ASSERT_EQ(InputEventInjectionResult::SUCCEEDED,
              injectMotionEvent(mDispatcher,
                                MotionEventBuilder(AMOTION_EVENT_ACTION_DOWN, AINPUT_SOURCE_MOUSE)
                                        .buttonState(AMOTION_EVENT_BUTTON_PRIMARY)
                                        .pointer(PointerBuilder(0, ToolType::MOUSE).x(300).y(400))
                                        .build()));
    windowLeft->consumeMotionEvent(WithMotionAction(ACTION_HOVER_EXIT));
    windowLeft->consumeMotionEvent(WithMotionAction(ACTION_DOWN));

    ASSERT_EQ(InputEventInjectionResult::SUCCEEDED,
              injectMotionEvent(mDispatcher,
                                MotionEventBuilder(AMOTION_EVENT_ACTION_BUTTON_PRESS,
                                                   AINPUT_SOURCE_MOUSE)
                                        .buttonState(AMOTION_EVENT_BUTTON_PRIMARY)
                                        .actionButton(AMOTION_EVENT_BUTTON_PRIMARY)
                                        .pointer(PointerBuilder(0, ToolType::MOUSE).x(300).y(400))
                                        .build()));
    windowLeft->consumeMotionEvent(WithMotionAction(AMOTION_EVENT_ACTION_BUTTON_PRESS));

    ASSERT_EQ(InputEventInjectionResult::SUCCEEDED,
              injectMotionEvent(mDispatcher,
                                MotionEventBuilder(AMOTION_EVENT_ACTION_BUTTON_RELEASE,
                                                   AINPUT_SOURCE_MOUSE)
                                        .buttonState(0)
                                        .actionButton(AMOTION_EVENT_BUTTON_PRIMARY)
                                        .pointer(PointerBuilder(0, ToolType::MOUSE).x(300).y(400))
                                        .build()));
    windowLeft->consumeMotionEvent(WithMotionAction(AMOTION_EVENT_ACTION_BUTTON_RELEASE));

    ASSERT_EQ(InputEventInjectionResult::SUCCEEDED,
              injectMotionEvent(mDispatcher,
                                MotionEventBuilder(AMOTION_EVENT_ACTION_UP, AINPUT_SOURCE_MOUSE)
                                        .buttonState(0)
                                        .pointer(PointerBuilder(0, ToolType::MOUSE).x(300).y(400))
                                        .build()));
    windowLeft->consumeMotionUp(ADISPLAY_ID_DEFAULT);

    // Move mouse cursor back to right window
    ASSERT_EQ(InputEventInjectionResult::SUCCEEDED,
              injectMotionEvent(mDispatcher,
                                MotionEventBuilder(AMOTION_EVENT_ACTION_HOVER_MOVE,
                                                   AINPUT_SOURCE_MOUSE)
                                        .pointer(PointerBuilder(0, ToolType::MOUSE).x(900).y(400))
                                        .build()));
    windowRight->consumeMotionEvent(WithMotionAction(AMOTION_EVENT_ACTION_HOVER_ENTER));

    // No more events
    windowLeft->assertNoEvents();
    windowRight->assertNoEvents();
}

/**
 * Put two fingers down (and don't release them) and click the mouse button.
 * The clicking of mouse is a new ACTION_DOWN event. Since it's from a different device, the
 * currently active gesture should be canceled, and the new one should proceed.
 */
TEST_F(InputDispatcherTest, TwoPointersDownMouseClick) {
    std::shared_ptr<FakeApplicationHandle> application = std::make_shared<FakeApplicationHandle>();
    sp<FakeWindowHandle> window =
            sp<FakeWindowHandle>::make(application, mDispatcher, "Window", ADISPLAY_ID_DEFAULT);
    window->setFrame(Rect(0, 0, 600, 800));

    mDispatcher->setInputWindows({{ADISPLAY_ID_DEFAULT, {window}}});

    const int32_t touchDeviceId = 4;
    const int32_t mouseDeviceId = 6;

    // Two pointers down
    mDispatcher->notifyMotion(MotionArgsBuilder(ACTION_DOWN, AINPUT_SOURCE_TOUCHSCREEN)
                                      .deviceId(touchDeviceId)
                                      .pointer(PointerBuilder(0, ToolType::FINGER).x(100).y(100))
                                      .build());

    mDispatcher->notifyMotion(MotionArgsBuilder(POINTER_1_DOWN, AINPUT_SOURCE_TOUCHSCREEN)
                                      .deviceId(touchDeviceId)
                                      .pointer(PointerBuilder(0, ToolType::FINGER).x(100).y(100))
                                      .pointer(PointerBuilder(1, ToolType::FINGER).x(120).y(120))
                                      .build());
    window->consumeMotionEvent(WithMotionAction(ACTION_DOWN));
    window->consumeMotionEvent(WithMotionAction(POINTER_1_DOWN));

    // Inject a series of mouse events for a mouse click
    mDispatcher->notifyMotion(MotionArgsBuilder(ACTION_DOWN, AINPUT_SOURCE_MOUSE)
                                      .deviceId(mouseDeviceId)
                                      .buttonState(AMOTION_EVENT_BUTTON_PRIMARY)
                                      .pointer(PointerBuilder(0, ToolType::MOUSE).x(300).y(400))
                                      .build());
    window->consumeMotionEvent(AllOf(WithMotionAction(ACTION_CANCEL), WithDeviceId(touchDeviceId),
                                     WithPointerCount(2u)));
    window->consumeMotionEvent(AllOf(WithMotionAction(ACTION_DOWN), WithDeviceId(mouseDeviceId)));

    mDispatcher->notifyMotion(
            MotionArgsBuilder(AMOTION_EVENT_ACTION_BUTTON_PRESS, AINPUT_SOURCE_MOUSE)
                    .deviceId(mouseDeviceId)
                    .buttonState(AMOTION_EVENT_BUTTON_PRIMARY)
                    .actionButton(AMOTION_EVENT_BUTTON_PRIMARY)
                    .pointer(PointerBuilder(0, ToolType::MOUSE).x(300).y(400))
                    .build());
    window->consumeMotionEvent(WithMotionAction(AMOTION_EVENT_ACTION_BUTTON_PRESS));

    // Try to send more touch events while the mouse is down. Since it's a continuation of an
    // already canceled gesture, it should be ignored.
    mDispatcher->notifyMotion(MotionArgsBuilder(ACTION_MOVE, AINPUT_SOURCE_TOUCHSCREEN)
                                      .deviceId(touchDeviceId)
                                      .pointer(PointerBuilder(0, ToolType::FINGER).x(101).y(101))
                                      .pointer(PointerBuilder(1, ToolType::FINGER).x(121).y(121))
                                      .build());
    window->assertNoEvents();
}

TEST_F(InputDispatcherTest, HoverWithSpyWindows) {
    std::shared_ptr<FakeApplicationHandle> application = std::make_shared<FakeApplicationHandle>();

    sp<FakeWindowHandle> spyWindow =
            sp<FakeWindowHandle>::make(application, mDispatcher, "Spy", ADISPLAY_ID_DEFAULT);
    spyWindow->setFrame(Rect(0, 0, 600, 800));
    spyWindow->setTrustedOverlay(true);
    spyWindow->setSpy(true);
    sp<FakeWindowHandle> window =
            sp<FakeWindowHandle>::make(application, mDispatcher, "Window", ADISPLAY_ID_DEFAULT);
    window->setFrame(Rect(0, 0, 600, 800));

    mDispatcher->setFocusedApplication(ADISPLAY_ID_DEFAULT, application);
    mDispatcher->setInputWindows({{ADISPLAY_ID_DEFAULT, {spyWindow, window}}});

    // Send mouse cursor to the window
    ASSERT_EQ(InputEventInjectionResult::SUCCEEDED,
              injectMotionEvent(mDispatcher,
                                MotionEventBuilder(AMOTION_EVENT_ACTION_HOVER_ENTER,
                                                   AINPUT_SOURCE_MOUSE)
                                        .pointer(PointerBuilder(0, ToolType::MOUSE)
                                                         .x(100)
                                                         .y(100))
                                        .build()));

    window->consumeMotionEvent(AllOf(WithMotionAction(AMOTION_EVENT_ACTION_HOVER_ENTER),
                                     WithSource(AINPUT_SOURCE_MOUSE)));
    spyWindow->consumeMotionEvent(AllOf(WithMotionAction(AMOTION_EVENT_ACTION_HOVER_ENTER),
                                        WithSource(AINPUT_SOURCE_MOUSE)));

    window->assertNoEvents();
    spyWindow->assertNoEvents();
}

TEST_F(InputDispatcherTest, MouseAndTouchWithSpyWindows) {
    std::shared_ptr<FakeApplicationHandle> application = std::make_shared<FakeApplicationHandle>();

    sp<FakeWindowHandle> spyWindow =
            sp<FakeWindowHandle>::make(application, mDispatcher, "Spy", ADISPLAY_ID_DEFAULT);
    spyWindow->setFrame(Rect(0, 0, 600, 800));
    spyWindow->setTrustedOverlay(true);
    spyWindow->setSpy(true);
    sp<FakeWindowHandle> window =
            sp<FakeWindowHandle>::make(application, mDispatcher, "Window", ADISPLAY_ID_DEFAULT);
    window->setFrame(Rect(0, 0, 600, 800));

    mDispatcher->setFocusedApplication(ADISPLAY_ID_DEFAULT, application);
    mDispatcher->setInputWindows({{ADISPLAY_ID_DEFAULT, {spyWindow, window}}});

    // Send mouse cursor to the window
    ASSERT_EQ(InputEventInjectionResult::SUCCEEDED,
              injectMotionEvent(mDispatcher,
                                MotionEventBuilder(AMOTION_EVENT_ACTION_HOVER_ENTER,
                                                   AINPUT_SOURCE_MOUSE)
                                        .pointer(PointerBuilder(0, ToolType::MOUSE)
                                                         .x(100)
                                                         .y(100))
                                        .build()));

    // Move mouse cursor
    ASSERT_EQ(InputEventInjectionResult::SUCCEEDED,
              injectMotionEvent(mDispatcher,
                                MotionEventBuilder(AMOTION_EVENT_ACTION_HOVER_MOVE,
                                                   AINPUT_SOURCE_MOUSE)
                                        .pointer(PointerBuilder(0, ToolType::MOUSE)
                                                         .x(110)
                                                         .y(110))
                                        .build()));

    window->consumeMotionEvent(AllOf(WithMotionAction(AMOTION_EVENT_ACTION_HOVER_ENTER),
                                     WithSource(AINPUT_SOURCE_MOUSE)));
    spyWindow->consumeMotionEvent(AllOf(WithMotionAction(AMOTION_EVENT_ACTION_HOVER_ENTER),
                                        WithSource(AINPUT_SOURCE_MOUSE)));
    window->consumeMotionEvent(AllOf(WithMotionAction(AMOTION_EVENT_ACTION_HOVER_MOVE),
                                     WithSource(AINPUT_SOURCE_MOUSE)));
    spyWindow->consumeMotionEvent(AllOf(WithMotionAction(AMOTION_EVENT_ACTION_HOVER_MOVE),
                                        WithSource(AINPUT_SOURCE_MOUSE)));
    // Touch down on the window
    ASSERT_EQ(InputEventInjectionResult::SUCCEEDED,
              injectMotionEvent(mDispatcher,
                                MotionEventBuilder(AMOTION_EVENT_ACTION_DOWN,
                                                   AINPUT_SOURCE_TOUCHSCREEN)
                                        .deviceId(SECOND_DEVICE_ID)
                                        .pointer(PointerBuilder(0, ToolType::FINGER)
                                                         .x(200)
                                                         .y(200))
                                        .build()));
    window->consumeMotionEvent(AllOf(WithMotionAction(AMOTION_EVENT_ACTION_HOVER_EXIT),
                                     WithSource(AINPUT_SOURCE_MOUSE)));
    spyWindow->consumeMotionEvent(AllOf(WithMotionAction(AMOTION_EVENT_ACTION_HOVER_EXIT),
                                        WithSource(AINPUT_SOURCE_MOUSE)));
    window->consumeMotionEvent(AllOf(WithMotionAction(AMOTION_EVENT_ACTION_DOWN),
                                     WithSource(AINPUT_SOURCE_TOUCHSCREEN)));
    spyWindow->consumeMotionEvent(AllOf(WithMotionAction(AMOTION_EVENT_ACTION_DOWN),
                                        WithSource(AINPUT_SOURCE_TOUCHSCREEN)));

    // pilfer the motion, retaining the gesture on the spy window.
    EXPECT_EQ(OK, mDispatcher->pilferPointers(spyWindow->getToken()));
    window->consumeMotionEvent(AllOf(WithMotionAction(AMOTION_EVENT_ACTION_CANCEL),
                                     WithSource(AINPUT_SOURCE_TOUCHSCREEN)));

    // Touch UP on the window
    ASSERT_EQ(InputEventInjectionResult::SUCCEEDED,
              injectMotionEvent(mDispatcher,
                                MotionEventBuilder(AMOTION_EVENT_ACTION_UP,
                                                   AINPUT_SOURCE_TOUCHSCREEN)
                                        .deviceId(SECOND_DEVICE_ID)
                                        .pointer(PointerBuilder(0, ToolType::FINGER)
                                                         .x(200)
                                                         .y(200))
                                        .build()));
    spyWindow->consumeMotionEvent(AllOf(WithMotionAction(AMOTION_EVENT_ACTION_UP),
                                        WithSource(AINPUT_SOURCE_TOUCHSCREEN)));

    // Previously, a touch was pilfered. However, that gesture was just finished. Now, we are going
    // to send a new gesture. It should again go to both windows (spy and the window below), just
    // like the first gesture did, before pilfering. The window configuration has not changed.

    // One more tap - DOWN
    ASSERT_EQ(InputEventInjectionResult::SUCCEEDED,
              injectMotionEvent(mDispatcher,
                                MotionEventBuilder(AMOTION_EVENT_ACTION_DOWN,
                                                   AINPUT_SOURCE_TOUCHSCREEN)
                                        .deviceId(SECOND_DEVICE_ID)
                                        .pointer(PointerBuilder(0, ToolType::FINGER)
                                                         .x(250)
                                                         .y(250))
                                        .build()));
    window->consumeMotionEvent(AllOf(WithMotionAction(AMOTION_EVENT_ACTION_DOWN),
                                     WithSource(AINPUT_SOURCE_TOUCHSCREEN)));
    spyWindow->consumeMotionEvent(AllOf(WithMotionAction(AMOTION_EVENT_ACTION_DOWN),
                                        WithSource(AINPUT_SOURCE_TOUCHSCREEN)));

    // Touch UP on the window
    ASSERT_EQ(InputEventInjectionResult::SUCCEEDED,
              injectMotionEvent(mDispatcher,
                                MotionEventBuilder(AMOTION_EVENT_ACTION_UP,
                                                   AINPUT_SOURCE_TOUCHSCREEN)
                                        .deviceId(SECOND_DEVICE_ID)
                                        .pointer(PointerBuilder(0, ToolType::FINGER)
                                                         .x(250)
                                                         .y(250))
                                        .build()));
    window->consumeMotionEvent(AllOf(WithMotionAction(AMOTION_EVENT_ACTION_UP),
                                     WithSource(AINPUT_SOURCE_TOUCHSCREEN)));
    spyWindow->consumeMotionEvent(AllOf(WithMotionAction(AMOTION_EVENT_ACTION_UP),
                                        WithSource(AINPUT_SOURCE_TOUCHSCREEN)));

    window->assertNoEvents();
    spyWindow->assertNoEvents();
}

// This test is different from the test above that HOVER_ENTER and HOVER_EXIT events are injected
// directly in this test.
TEST_F(InputDispatcherTest, HoverEnterMouseClickAndHoverExit) {
    std::shared_ptr<FakeApplicationHandle> application = std::make_shared<FakeApplicationHandle>();
    sp<FakeWindowHandle> window =
            sp<FakeWindowHandle>::make(application, mDispatcher, "Window", ADISPLAY_ID_DEFAULT);
    window->setFrame(Rect(0, 0, 1200, 800));

    mDispatcher->setFocusedApplication(ADISPLAY_ID_DEFAULT, application);

    mDispatcher->setInputWindows({{ADISPLAY_ID_DEFAULT, {window}}});

    ASSERT_EQ(InputEventInjectionResult::SUCCEEDED,
              injectMotionEvent(mDispatcher,
                                MotionEventBuilder(AMOTION_EVENT_ACTION_HOVER_ENTER,
                                                   AINPUT_SOURCE_MOUSE)
                                        .pointer(PointerBuilder(0, ToolType::MOUSE).x(300).y(400))
                                        .build()));
    window->consumeMotionEvent(WithMotionAction(AMOTION_EVENT_ACTION_HOVER_ENTER));
    // Inject a series of mouse events for a mouse click
    ASSERT_EQ(InputEventInjectionResult::SUCCEEDED,
              injectMotionEvent(mDispatcher,
                                MotionEventBuilder(AMOTION_EVENT_ACTION_DOWN, AINPUT_SOURCE_MOUSE)
                                        .buttonState(AMOTION_EVENT_BUTTON_PRIMARY)
                                        .pointer(PointerBuilder(0, ToolType::MOUSE).x(300).y(400))
                                        .build()));
    window->consumeMotionEvent(WithMotionAction(ACTION_HOVER_EXIT));
    window->consumeMotionEvent(WithMotionAction(ACTION_DOWN));

    ASSERT_EQ(InputEventInjectionResult::SUCCEEDED,
              injectMotionEvent(mDispatcher,
                                MotionEventBuilder(AMOTION_EVENT_ACTION_BUTTON_PRESS,
                                                   AINPUT_SOURCE_MOUSE)
                                        .buttonState(AMOTION_EVENT_BUTTON_PRIMARY)
                                        .actionButton(AMOTION_EVENT_BUTTON_PRIMARY)
                                        .pointer(PointerBuilder(0, ToolType::MOUSE).x(300).y(400))
                                        .build()));
    window->consumeMotionEvent(WithMotionAction(AMOTION_EVENT_ACTION_BUTTON_PRESS));

    ASSERT_EQ(InputEventInjectionResult::SUCCEEDED,
              injectMotionEvent(mDispatcher,
                                MotionEventBuilder(AMOTION_EVENT_ACTION_BUTTON_RELEASE,
                                                   AINPUT_SOURCE_MOUSE)
                                        .buttonState(0)
                                        .actionButton(AMOTION_EVENT_BUTTON_PRIMARY)
                                        .pointer(PointerBuilder(0, ToolType::MOUSE).x(300).y(400))
                                        .build()));
    window->consumeMotionEvent(WithMotionAction(AMOTION_EVENT_ACTION_BUTTON_RELEASE));

    ASSERT_EQ(InputEventInjectionResult::SUCCEEDED,
              injectMotionEvent(mDispatcher,
                                MotionEventBuilder(AMOTION_EVENT_ACTION_UP, AINPUT_SOURCE_MOUSE)
                                        .buttonState(0)
                                        .pointer(PointerBuilder(0, ToolType::MOUSE).x(300).y(400))
                                        .build()));
    window->consumeMotionUp(ADISPLAY_ID_DEFAULT);

    // We already canceled the hovering implicitly by injecting the "DOWN" event without lifting the
    // hover first. Therefore, injection of HOVER_EXIT is inconsistent, and should fail.
    ASSERT_EQ(InputEventInjectionResult::FAILED,
              injectMotionEvent(mDispatcher,
                                MotionEventBuilder(AMOTION_EVENT_ACTION_HOVER_EXIT,
                                                   AINPUT_SOURCE_MOUSE)
                                        .pointer(PointerBuilder(0, ToolType::MOUSE).x(300).y(400))
                                        .build()));
    window->assertNoEvents();
}

/**
 * Hover over a window, and then remove that window. Make sure that HOVER_EXIT for that event
 * is generated.
 */
TEST_F(InputDispatcherTest, HoverExitIsSentToRemovedWindow) {
    std::shared_ptr<FakeApplicationHandle> application = std::make_shared<FakeApplicationHandle>();
    sp<FakeWindowHandle> window =
            sp<FakeWindowHandle>::make(application, mDispatcher, "Window", ADISPLAY_ID_DEFAULT);
    window->setFrame(Rect(0, 0, 1200, 800));

    mDispatcher->setFocusedApplication(ADISPLAY_ID_DEFAULT, application);

    mDispatcher->setInputWindows({{ADISPLAY_ID_DEFAULT, {window}}});

    ASSERT_EQ(InputEventInjectionResult::SUCCEEDED,
              injectMotionEvent(mDispatcher,
                                MotionEventBuilder(AMOTION_EVENT_ACTION_HOVER_ENTER,
                                                   AINPUT_SOURCE_MOUSE)
                                        .pointer(PointerBuilder(0, ToolType::MOUSE)
                                                         .x(300)
                                                         .y(400))
                                        .build()));
    window->consumeMotionEvent(WithMotionAction(AMOTION_EVENT_ACTION_HOVER_ENTER));

    // Remove the window, but keep the channel.
    mDispatcher->setInputWindows({{ADISPLAY_ID_DEFAULT, {}}});
    window->consumeMotionEvent(WithMotionAction(AMOTION_EVENT_ACTION_HOVER_EXIT));
}

/**
 * If mouse is hovering when the touch goes down, the hovering should be stopped via HOVER_EXIT.
 */
TEST_F(InputDispatcherTest, TouchDownAfterMouseHover) {
    std::shared_ptr<FakeApplicationHandle> application = std::make_shared<FakeApplicationHandle>();
    sp<FakeWindowHandle> window =
            sp<FakeWindowHandle>::make(application, mDispatcher, "Window", ADISPLAY_ID_DEFAULT);
    window->setFrame(Rect(0, 0, 100, 100));

    mDispatcher->setInputWindows({{ADISPLAY_ID_DEFAULT, {window}}});

    const int32_t mouseDeviceId = 7;
    const int32_t touchDeviceId = 4;

    // Start hovering with the mouse
    mDispatcher->notifyMotion(MotionArgsBuilder(ACTION_HOVER_ENTER, AINPUT_SOURCE_MOUSE)
                                      .deviceId(mouseDeviceId)
                                      .pointer(PointerBuilder(0, ToolType::MOUSE).x(10).y(10))
                                      .build());
    window->consumeMotionEvent(
            AllOf(WithMotionAction(ACTION_HOVER_ENTER), WithDeviceId(mouseDeviceId)));

    // Touch goes down
    mDispatcher->notifyMotion(MotionArgsBuilder(ACTION_DOWN, AINPUT_SOURCE_TOUCHSCREEN)
                                      .deviceId(touchDeviceId)
                                      .pointer(PointerBuilder(0, ToolType::FINGER).x(50).y(50))
                                      .build());

    window->consumeMotionEvent(
            AllOf(WithMotionAction(ACTION_HOVER_EXIT), WithDeviceId(mouseDeviceId)));
    window->consumeMotionEvent(AllOf(WithMotionAction(ACTION_DOWN), WithDeviceId(touchDeviceId)));
}

/**
 * Inject a mouse hover event followed by a tap from touchscreen.
 * The tap causes a HOVER_EXIT event to be generated because the current event
 * stream's source has been switched.
 */
TEST_F(InputDispatcherTest, MouseHoverAndTouchTap) {
    std::shared_ptr<FakeApplicationHandle> application = std::make_shared<FakeApplicationHandle>();
    sp<FakeWindowHandle> window =
            sp<FakeWindowHandle>::make(application, mDispatcher, "Window", ADISPLAY_ID_DEFAULT);
    window->setFrame(Rect(0, 0, 100, 100));

    mDispatcher->setInputWindows({{ADISPLAY_ID_DEFAULT, {window}}});

    // Inject a hover_move from mouse.
    NotifyMotionArgs motionArgs =
            generateMotionArgs(AMOTION_EVENT_ACTION_HOVER_MOVE, AINPUT_SOURCE_MOUSE,
                               ADISPLAY_ID_DEFAULT, {{50, 50}});
    motionArgs.xCursorPosition = 50;
    motionArgs.yCursorPosition = 50;
    mDispatcher->notifyMotion(motionArgs);
    ASSERT_NO_FATAL_FAILURE(
            window->consumeMotionEvent(AllOf(WithMotionAction(AMOTION_EVENT_ACTION_HOVER_ENTER),
                                             WithSource(AINPUT_SOURCE_MOUSE))));

    // Tap on the window
    mDispatcher->notifyMotion(generateMotionArgs(AMOTION_EVENT_ACTION_DOWN,
                                                 AINPUT_SOURCE_TOUCHSCREEN, ADISPLAY_ID_DEFAULT,
                                                 {{10, 10}}));
    ASSERT_NO_FATAL_FAILURE(
            window->consumeMotionEvent(AllOf(WithMotionAction(AMOTION_EVENT_ACTION_HOVER_EXIT),
                                             WithSource(AINPUT_SOURCE_MOUSE))));

    ASSERT_NO_FATAL_FAILURE(
            window->consumeMotionEvent(AllOf(WithMotionAction(AMOTION_EVENT_ACTION_DOWN),
                                             WithSource(AINPUT_SOURCE_TOUCHSCREEN))));

    mDispatcher->notifyMotion(generateMotionArgs(AMOTION_EVENT_ACTION_UP, AINPUT_SOURCE_TOUCHSCREEN,
                                                 ADISPLAY_ID_DEFAULT, {{10, 10}}));
    ASSERT_NO_FATAL_FAILURE(
            window->consumeMotionEvent(AllOf(WithMotionAction(AMOTION_EVENT_ACTION_UP),
                                             WithSource(AINPUT_SOURCE_TOUCHSCREEN))));
}

TEST_F(InputDispatcherTest, HoverEnterMoveRemoveWindowsInSecondDisplay) {
    std::shared_ptr<FakeApplicationHandle> application = std::make_shared<FakeApplicationHandle>();
    sp<FakeWindowHandle> windowDefaultDisplay =
            sp<FakeWindowHandle>::make(application, mDispatcher, "DefaultDisplay",
                                       ADISPLAY_ID_DEFAULT);
    windowDefaultDisplay->setFrame(Rect(0, 0, 600, 800));
    sp<FakeWindowHandle> windowSecondDisplay =
            sp<FakeWindowHandle>::make(application, mDispatcher, "SecondDisplay",
                                       SECOND_DISPLAY_ID);
    windowSecondDisplay->setFrame(Rect(0, 0, 600, 800));

    mDispatcher->setInputWindows({{ADISPLAY_ID_DEFAULT, {windowDefaultDisplay}},
                                  {SECOND_DISPLAY_ID, {windowSecondDisplay}}});

    // Set cursor position in window in default display and check that hover enter and move
    // events are generated.
    ASSERT_EQ(InputEventInjectionResult::SUCCEEDED,
              injectMotionEvent(mDispatcher,
                                MotionEventBuilder(AMOTION_EVENT_ACTION_HOVER_MOVE,
                                                   AINPUT_SOURCE_MOUSE)
                                        .displayId(ADISPLAY_ID_DEFAULT)
                                        .pointer(PointerBuilder(0, ToolType::MOUSE)
                                                         .x(300)
                                                         .y(600))
                                        .build()));
    windowDefaultDisplay->consumeMotionEvent(WithMotionAction(AMOTION_EVENT_ACTION_HOVER_ENTER));

    // Remove all windows in secondary display and check that no event happens on window in
    // primary display.
    mDispatcher->setInputWindows(
            {{ADISPLAY_ID_DEFAULT, {windowDefaultDisplay}}, {SECOND_DISPLAY_ID, {}}});
    windowDefaultDisplay->assertNoEvents();

    // Move cursor position in window in default display and check that only hover move
    // event is generated and not hover enter event.
    mDispatcher->setInputWindows({{ADISPLAY_ID_DEFAULT, {windowDefaultDisplay}},
                                  {SECOND_DISPLAY_ID, {windowSecondDisplay}}});
    ASSERT_EQ(InputEventInjectionResult::SUCCEEDED,
              injectMotionEvent(mDispatcher,
                                MotionEventBuilder(AMOTION_EVENT_ACTION_HOVER_MOVE,
                                                   AINPUT_SOURCE_MOUSE)
                                        .displayId(ADISPLAY_ID_DEFAULT)
                                        .pointer(PointerBuilder(0, ToolType::MOUSE)
                                                         .x(400)
                                                         .y(700))
                                        .build()));
    windowDefaultDisplay->consumeMotionEvent(
            AllOf(WithMotionAction(AMOTION_EVENT_ACTION_HOVER_MOVE),
                  WithSource(AINPUT_SOURCE_MOUSE)));
    windowDefaultDisplay->assertNoEvents();
}

TEST_F(InputDispatcherTest, DispatchMouseEventsUnderCursor) {
    std::shared_ptr<FakeApplicationHandle> application = std::make_shared<FakeApplicationHandle>();

    sp<FakeWindowHandle> windowLeft =
            sp<FakeWindowHandle>::make(application, mDispatcher, "Left", ADISPLAY_ID_DEFAULT);
    windowLeft->setFrame(Rect(0, 0, 600, 800));
    sp<FakeWindowHandle> windowRight =
            sp<FakeWindowHandle>::make(application, mDispatcher, "Right", ADISPLAY_ID_DEFAULT);
    windowRight->setFrame(Rect(600, 0, 1200, 800));

    mDispatcher->setFocusedApplication(ADISPLAY_ID_DEFAULT, application);

    mDispatcher->setInputWindows({{ADISPLAY_ID_DEFAULT, {windowLeft, windowRight}}});

    // Inject an event with coordinate in the area of right window, with mouse cursor in the area of
    // left window. This event should be dispatched to the left window.
    ASSERT_EQ(InputEventInjectionResult::SUCCEEDED,
              injectMotionEvent(mDispatcher, AMOTION_EVENT_ACTION_DOWN, AINPUT_SOURCE_MOUSE,
                                ADISPLAY_ID_DEFAULT, {610, 400}, {599, 400}));
    windowLeft->consumeMotionDown(ADISPLAY_ID_DEFAULT);
    windowRight->assertNoEvents();
}

TEST_F(InputDispatcherTest, NotifyDeviceReset_CancelsKeyStream) {
    std::shared_ptr<FakeApplicationHandle> application = std::make_shared<FakeApplicationHandle>();
    sp<FakeWindowHandle> window = sp<FakeWindowHandle>::make(application, mDispatcher,
                                                             "Fake Window", ADISPLAY_ID_DEFAULT);
    window->setFocusable(true);

    mDispatcher->setInputWindows({{ADISPLAY_ID_DEFAULT, {window}}});
    setFocusedWindow(window);

    window->consumeFocusEvent(true);

    mDispatcher->notifyKey(generateKeyArgs(AKEY_EVENT_ACTION_DOWN, ADISPLAY_ID_DEFAULT));

    // Window should receive key down event.
    window->consumeKeyDown(ADISPLAY_ID_DEFAULT);

    // When device reset happens, that key stream should be terminated with FLAG_CANCELED
    // on the app side.
    mDispatcher->notifyDeviceReset({/*id=*/10, /*eventTime=*/20, DEVICE_ID});
    window->consumeEvent(InputEventType::KEY, AKEY_EVENT_ACTION_UP, ADISPLAY_ID_DEFAULT,
                         AKEY_EVENT_FLAG_CANCELED);
}

TEST_F(InputDispatcherTest, NotifyDeviceReset_CancelsMotionStream) {
    std::shared_ptr<FakeApplicationHandle> application = std::make_shared<FakeApplicationHandle>();
    sp<FakeWindowHandle> window = sp<FakeWindowHandle>::make(application, mDispatcher,
                                                             "Fake Window", ADISPLAY_ID_DEFAULT);

    mDispatcher->setInputWindows({{ADISPLAY_ID_DEFAULT, {window}}});

    mDispatcher->notifyMotion(generateMotionArgs(AMOTION_EVENT_ACTION_DOWN,
                                                 AINPUT_SOURCE_TOUCHSCREEN, ADISPLAY_ID_DEFAULT));

    // Window should receive motion down event.
    window->consumeMotionDown(ADISPLAY_ID_DEFAULT);

    // When device reset happens, that motion stream should be terminated with ACTION_CANCEL
    // on the app side.
    mDispatcher->notifyDeviceReset({/*id=*/10, /*eventTime=*/20, DEVICE_ID});
    window->consumeMotionEvent(
            AllOf(WithMotionAction(ACTION_CANCEL), WithDisplayId(ADISPLAY_ID_DEFAULT)));
}

TEST_F(InputDispatcherTest, NotifyDeviceResetCancelsHoveringStream) {
    std::shared_ptr<FakeApplicationHandle> application = std::make_shared<FakeApplicationHandle>();
    sp<FakeWindowHandle> window = sp<FakeWindowHandle>::make(application, mDispatcher,
                                                             "Fake Window", ADISPLAY_ID_DEFAULT);

    mDispatcher->setInputWindows({{ADISPLAY_ID_DEFAULT, {window}}});

    mDispatcher->notifyMotion(MotionArgsBuilder(ACTION_HOVER_ENTER, AINPUT_SOURCE_STYLUS)
                                      .pointer(PointerBuilder(0, ToolType::STYLUS).x(10).y(10))
                                      .build());

    window->consumeMotionEvent(WithMotionAction(ACTION_HOVER_ENTER));

    // When device reset happens, that hover stream should be terminated with ACTION_HOVER_EXIT
    mDispatcher->notifyDeviceReset({/*id=*/10, /*eventTime=*/20, DEVICE_ID});
    window->consumeMotionEvent(WithMotionAction(ACTION_HOVER_EXIT));

    // After the device has been reset, a new hovering stream can be sent to the window
    mDispatcher->notifyMotion(MotionArgsBuilder(ACTION_HOVER_ENTER, AINPUT_SOURCE_STYLUS)
                                      .pointer(PointerBuilder(0, ToolType::STYLUS).x(15).y(15))
                                      .build());
    window->consumeMotionEvent(WithMotionAction(ACTION_HOVER_ENTER));
}

TEST_F(InputDispatcherTest, InterceptKeyByPolicy) {
    std::shared_ptr<FakeApplicationHandle> application = std::make_shared<FakeApplicationHandle>();
    sp<FakeWindowHandle> window = sp<FakeWindowHandle>::make(application, mDispatcher,
                                                             "Fake Window", ADISPLAY_ID_DEFAULT);
    window->setFocusable(true);

    mDispatcher->setInputWindows({{ADISPLAY_ID_DEFAULT, {window}}});
    setFocusedWindow(window);

    window->consumeFocusEvent(true);

    const NotifyKeyArgs keyArgs = generateKeyArgs(AKEY_EVENT_ACTION_DOWN, ADISPLAY_ID_DEFAULT);
    const std::chrono::milliseconds interceptKeyTimeout = 50ms;
    const nsecs_t injectTime = keyArgs.eventTime;
    mFakePolicy->setInterceptKeyTimeout(interceptKeyTimeout);
    mDispatcher->notifyKey(keyArgs);
    // The dispatching time should be always greater than or equal to intercept key timeout.
    window->consumeKeyDown(ADISPLAY_ID_DEFAULT);
    ASSERT_TRUE((systemTime(SYSTEM_TIME_MONOTONIC) - injectTime) >=
                std::chrono::nanoseconds(interceptKeyTimeout).count());
}

/**
 * Keys with ACTION_UP are delivered immediately, even if a long 'intercept key timeout' is set.
 */
TEST_F(InputDispatcherTest, InterceptKeyIfKeyUp) {
    std::shared_ptr<FakeApplicationHandle> application = std::make_shared<FakeApplicationHandle>();
    sp<FakeWindowHandle> window = sp<FakeWindowHandle>::make(application, mDispatcher,
                                                             "Fake Window", ADISPLAY_ID_DEFAULT);
    window->setFocusable(true);

    mDispatcher->setInputWindows({{ADISPLAY_ID_DEFAULT, {window}}});
    setFocusedWindow(window);

    window->consumeFocusEvent(true);

    mDispatcher->notifyKey(generateKeyArgs(AKEY_EVENT_ACTION_DOWN, ADISPLAY_ID_DEFAULT));
    window->consumeKeyDown(ADISPLAY_ID_DEFAULT);

    // Set a value that's significantly larger than the default consumption timeout. If the
    // implementation is correct, the actual value doesn't matter; it won't slow down the test.
    mFakePolicy->setInterceptKeyTimeout(600ms);
    mDispatcher->notifyKey(generateKeyArgs(AKEY_EVENT_ACTION_UP, ADISPLAY_ID_DEFAULT));
    // Window should receive key event immediately when same key up.
    window->consumeKeyUp(ADISPLAY_ID_DEFAULT);
}

/**
 * Two windows. First is a regular window. Second does not overlap with the first, and has
 * WATCH_OUTSIDE_TOUCH.
 * Both windows are owned by the same UID.
 * Tap first window. Make sure that the second window receives ACTION_OUTSIDE with correct, non-zero
 * coordinates. The coordinates are not zeroed out because both windows are owned by the same UID.
 */
TEST_F(InputDispatcherTest, ActionOutsideForOwnedWindowHasValidCoordinates) {
    std::shared_ptr<FakeApplicationHandle> application = std::make_shared<FakeApplicationHandle>();
    sp<FakeWindowHandle> window = sp<FakeWindowHandle>::make(application, mDispatcher,
                                                             "First Window", ADISPLAY_ID_DEFAULT);
    window->setFrame(Rect{0, 0, 100, 100});

    sp<FakeWindowHandle> outsideWindow =
            sp<FakeWindowHandle>::make(application, mDispatcher, "Second Window",
                                       ADISPLAY_ID_DEFAULT);
    outsideWindow->setFrame(Rect{100, 100, 200, 200});
    outsideWindow->setWatchOutsideTouch(true);
    // outsideWindow must be above 'window' to receive ACTION_OUTSIDE events when 'window' is tapped
    mDispatcher->setInputWindows({{ADISPLAY_ID_DEFAULT, {outsideWindow, window}}});

    // Tap on first window.
    mDispatcher->notifyMotion(generateMotionArgs(AMOTION_EVENT_ACTION_DOWN,
                                                 AINPUT_SOURCE_TOUCHSCREEN, ADISPLAY_ID_DEFAULT,
                                                 {PointF{50, 50}}));
    window->consumeMotionDown();
    // The coordinates of the tap in 'outsideWindow' are relative to its top left corner.
    // Therefore, we should offset them by (100, 100) relative to the screen's top left corner.
    outsideWindow->consumeMotionEvent(
            AllOf(WithMotionAction(ACTION_OUTSIDE), WithCoords(-50, -50)));
}

/**
 * This test documents the behavior of WATCH_OUTSIDE_TOUCH. The window will get ACTION_OUTSIDE when
 * a another pointer causes ACTION_DOWN to be sent to another window for the first time. Only one
 * ACTION_OUTSIDE event is sent per gesture.
 */
TEST_F(InputDispatcherTest, ActionOutsideSentOnlyWhenAWindowIsTouched) {
    // There are three windows that do not overlap. `window` wants to WATCH_OUTSIDE_TOUCH.
    std::shared_ptr<FakeApplicationHandle> application = std::make_shared<FakeApplicationHandle>();
    sp<FakeWindowHandle> window = sp<FakeWindowHandle>::make(application, mDispatcher,
                                                             "First Window", ADISPLAY_ID_DEFAULT);
    window->setWatchOutsideTouch(true);
    window->setFrame(Rect{0, 0, 100, 100});
    sp<FakeWindowHandle> secondWindow =
            sp<FakeWindowHandle>::make(application, mDispatcher, "Second Window",
                                       ADISPLAY_ID_DEFAULT);
    secondWindow->setFrame(Rect{100, 100, 200, 200});
    sp<FakeWindowHandle> thirdWindow =
            sp<FakeWindowHandle>::make(application, mDispatcher, "Third Window",
                                       ADISPLAY_ID_DEFAULT);
    thirdWindow->setFrame(Rect{200, 200, 300, 300});
    mDispatcher->setInputWindows({{ADISPLAY_ID_DEFAULT, {window, secondWindow, thirdWindow}}});

    // First pointer lands outside all windows. `window` does not get ACTION_OUTSIDE.
    mDispatcher->notifyMotion(generateMotionArgs(AMOTION_EVENT_ACTION_DOWN,
                                                 AINPUT_SOURCE_TOUCHSCREEN, ADISPLAY_ID_DEFAULT,
                                                 {PointF{-10, -10}}));
    window->assertNoEvents();
    secondWindow->assertNoEvents();

    // The second pointer lands inside `secondWindow`, which should receive a DOWN event.
    // Now, `window` should get ACTION_OUTSIDE.
    mDispatcher->notifyMotion(generateMotionArgs(POINTER_1_DOWN, AINPUT_SOURCE_TOUCHSCREEN,
                                                 ADISPLAY_ID_DEFAULT,
                                                 {PointF{-10, -10}, PointF{105, 105}}));
    const std::map<int32_t, PointF> expectedPointers{{0, PointF{-10, -10}}, {1, PointF{105, 105}}};
    window->consumeMotionEvent(
            AllOf(WithMotionAction(ACTION_OUTSIDE), WithPointers(expectedPointers)));
    secondWindow->consumeMotionDown();
    thirdWindow->assertNoEvents();

    // The third pointer lands inside `thirdWindow`, which should receive a DOWN event. There is
    // no ACTION_OUTSIDE sent to `window` because one has already been sent for this gesture.
    mDispatcher->notifyMotion(
            generateMotionArgs(POINTER_2_DOWN, AINPUT_SOURCE_TOUCHSCREEN, ADISPLAY_ID_DEFAULT,
                               {PointF{-10, -10}, PointF{105, 105}, PointF{205, 205}}));
    window->assertNoEvents();
    secondWindow->consumeMotionMove();
    thirdWindow->consumeMotionDown();
}

TEST_F(InputDispatcherTest, OnWindowInfosChanged_RemoveAllWindowsOnDisplay) {
    std::shared_ptr<FakeApplicationHandle> application = std::make_shared<FakeApplicationHandle>();
    sp<FakeWindowHandle> window = sp<FakeWindowHandle>::make(application, mDispatcher,
                                                             "Fake Window", ADISPLAY_ID_DEFAULT);
    window->setFocusable(true);

    mDispatcher->onWindowInfosChanged({{*window->getInfo()}, {}, 0, 0});
    setFocusedWindow(window);

    window->consumeFocusEvent(true);

    const NotifyKeyArgs keyDown = generateKeyArgs(AKEY_EVENT_ACTION_DOWN, ADISPLAY_ID_DEFAULT);
    const NotifyKeyArgs keyUp = generateKeyArgs(AKEY_EVENT_ACTION_UP, ADISPLAY_ID_DEFAULT);
    mDispatcher->notifyKey(keyDown);
    mDispatcher->notifyKey(keyUp);

    window->consumeKeyDown(ADISPLAY_ID_DEFAULT);
    window->consumeKeyUp(ADISPLAY_ID_DEFAULT);

    // All windows are removed from the display. Ensure that we can no longer dispatch to it.
    mDispatcher->onWindowInfosChanged({{}, {}, 0, 0});

    window->consumeFocusEvent(false);

    mDispatcher->notifyKey(keyDown);
    mDispatcher->notifyKey(keyUp);
    window->assertNoEvents();
}

TEST_F(InputDispatcherTest, NonSplitTouchableWindowReceivesMultiTouch) {
    std::shared_ptr<FakeApplicationHandle> application = std::make_shared<FakeApplicationHandle>();
    sp<FakeWindowHandle> window = sp<FakeWindowHandle>::make(application, mDispatcher,
                                                             "Fake Window", ADISPLAY_ID_DEFAULT);
    // Ensure window is non-split and have some transform.
    window->setPreventSplitting(true);
    window->setWindowOffset(20, 40);
    mDispatcher->onWindowInfosChanged({{*window->getInfo()}, {}, 0, 0});

    ASSERT_EQ(InputEventInjectionResult::SUCCEEDED,
              injectMotionDown(mDispatcher, AINPUT_SOURCE_TOUCHSCREEN, ADISPLAY_ID_DEFAULT,
                               {50, 50}))
            << "Inject motion event should return InputEventInjectionResult::SUCCEEDED";
    window->consumeMotionDown(ADISPLAY_ID_DEFAULT);

    const MotionEvent secondFingerDownEvent =
            MotionEventBuilder(POINTER_1_DOWN, AINPUT_SOURCE_TOUCHSCREEN)
                    .displayId(ADISPLAY_ID_DEFAULT)
                    .eventTime(systemTime(SYSTEM_TIME_MONOTONIC))
                    .pointer(PointerBuilder(/*id=*/0, ToolType::FINGER).x(50).y(50))
                    .pointer(PointerBuilder(/*id=*/1, ToolType::FINGER).x(-30).y(-50))
                    .build();
    ASSERT_EQ(InputEventInjectionResult::SUCCEEDED,
              injectMotionEvent(mDispatcher, secondFingerDownEvent, INJECT_EVENT_TIMEOUT,
                                InputEventInjectionSync::WAIT_FOR_RESULT))
            << "Inject motion event should return InputEventInjectionResult::SUCCEEDED";

    const MotionEvent* event = window->consumeMotion();
    EXPECT_EQ(POINTER_1_DOWN, event->getAction());
    EXPECT_EQ(70, event->getX(0));  // 50 + 20
    EXPECT_EQ(90, event->getY(0));  // 50 + 40
    EXPECT_EQ(-10, event->getX(1)); // -30 + 20
    EXPECT_EQ(-10, event->getY(1)); // -50 + 40
}

TEST_F(InputDispatcherTest, TouchpadThreeFingerSwipeOnlySentToTrustedOverlays) {
    std::shared_ptr<FakeApplicationHandle> application = std::make_shared<FakeApplicationHandle>();
    sp<FakeWindowHandle> window =
            sp<FakeWindowHandle>::make(application, mDispatcher, "Window", ADISPLAY_ID_DEFAULT);
    window->setFrame(Rect(0, 0, 400, 400));
    sp<FakeWindowHandle> trustedOverlay =
            sp<FakeWindowHandle>::make(application, mDispatcher, "Trusted Overlay",
                                       ADISPLAY_ID_DEFAULT);
    trustedOverlay->setSpy(true);
    trustedOverlay->setTrustedOverlay(true);

    mDispatcher->setInputWindows({{ADISPLAY_ID_DEFAULT, {trustedOverlay, window}}});

    // Start a three-finger touchpad swipe
    mDispatcher->notifyMotion(MotionArgsBuilder(ACTION_DOWN, AINPUT_SOURCE_MOUSE)
                                      .pointer(PointerBuilder(0, ToolType::FINGER).x(200).y(100))
                                      .classification(MotionClassification::MULTI_FINGER_SWIPE)
                                      .build());
    mDispatcher->notifyMotion(MotionArgsBuilder(POINTER_1_DOWN, AINPUT_SOURCE_MOUSE)
                                      .pointer(PointerBuilder(0, ToolType::FINGER).x(200).y(100))
                                      .pointer(PointerBuilder(1, ToolType::FINGER).x(250).y(100))
                                      .classification(MotionClassification::MULTI_FINGER_SWIPE)
                                      .build());
    mDispatcher->notifyMotion(MotionArgsBuilder(POINTER_2_DOWN, AINPUT_SOURCE_MOUSE)
                                      .pointer(PointerBuilder(0, ToolType::FINGER).x(200).y(100))
                                      .pointer(PointerBuilder(1, ToolType::FINGER).x(250).y(100))
                                      .pointer(PointerBuilder(2, ToolType::FINGER).x(300).y(100))
                                      .classification(MotionClassification::MULTI_FINGER_SWIPE)
                                      .build());

    trustedOverlay->consumeMotionEvent(WithMotionAction(ACTION_DOWN));
    trustedOverlay->consumeMotionEvent(WithMotionAction(POINTER_1_DOWN));
    trustedOverlay->consumeMotionEvent(WithMotionAction(POINTER_2_DOWN));

    // Move the swipe a bit
    mDispatcher->notifyMotion(MotionArgsBuilder(ACTION_MOVE, AINPUT_SOURCE_MOUSE)
                                      .pointer(PointerBuilder(0, ToolType::FINGER).x(200).y(105))
                                      .pointer(PointerBuilder(1, ToolType::FINGER).x(250).y(105))
                                      .pointer(PointerBuilder(2, ToolType::FINGER).x(300).y(105))
                                      .classification(MotionClassification::MULTI_FINGER_SWIPE)
                                      .build());

    trustedOverlay->consumeMotionEvent(WithMotionAction(ACTION_MOVE));

    // End the swipe
    mDispatcher->notifyMotion(MotionArgsBuilder(POINTER_2_UP, AINPUT_SOURCE_MOUSE)
                                      .pointer(PointerBuilder(0, ToolType::FINGER).x(200).y(105))
                                      .pointer(PointerBuilder(1, ToolType::FINGER).x(250).y(105))
                                      .pointer(PointerBuilder(2, ToolType::FINGER).x(300).y(105))
                                      .classification(MotionClassification::MULTI_FINGER_SWIPE)
                                      .build());
    mDispatcher->notifyMotion(MotionArgsBuilder(POINTER_1_UP, AINPUT_SOURCE_MOUSE)
                                      .pointer(PointerBuilder(0, ToolType::FINGER).x(200).y(105))
                                      .pointer(PointerBuilder(1, ToolType::FINGER).x(250).y(105))
                                      .classification(MotionClassification::MULTI_FINGER_SWIPE)
                                      .build());
    mDispatcher->notifyMotion(MotionArgsBuilder(ACTION_UP, AINPUT_SOURCE_MOUSE)
                                      .pointer(PointerBuilder(0, ToolType::FINGER).x(200).y(105))
                                      .classification(MotionClassification::MULTI_FINGER_SWIPE)
                                      .build());

    trustedOverlay->consumeMotionEvent(WithMotionAction(POINTER_2_UP));
    trustedOverlay->consumeMotionEvent(WithMotionAction(POINTER_1_UP));
    trustedOverlay->consumeMotionEvent(WithMotionAction(ACTION_UP));

    window->assertNoEvents();
}

TEST_F(InputDispatcherTest, TouchpadThreeFingerSwipeNotSentToSingleWindow) {
    std::shared_ptr<FakeApplicationHandle> application = std::make_shared<FakeApplicationHandle>();
    sp<FakeWindowHandle> window =
            sp<FakeWindowHandle>::make(application, mDispatcher, "Window", ADISPLAY_ID_DEFAULT);
    window->setFrame(Rect(0, 0, 400, 400));
    mDispatcher->setInputWindows({{ADISPLAY_ID_DEFAULT, {window}}});

    // Start a three-finger touchpad swipe
    mDispatcher->notifyMotion(MotionArgsBuilder(ACTION_DOWN, AINPUT_SOURCE_MOUSE)
                                      .pointer(PointerBuilder(0, ToolType::FINGER).x(200).y(100))
                                      .classification(MotionClassification::MULTI_FINGER_SWIPE)
                                      .build());
    mDispatcher->notifyMotion(MotionArgsBuilder(POINTER_1_DOWN, AINPUT_SOURCE_MOUSE)
                                      .pointer(PointerBuilder(0, ToolType::FINGER).x(200).y(100))
                                      .pointer(PointerBuilder(1, ToolType::FINGER).x(250).y(100))
                                      .classification(MotionClassification::MULTI_FINGER_SWIPE)
                                      .build());
    mDispatcher->notifyMotion(MotionArgsBuilder(POINTER_2_DOWN, AINPUT_SOURCE_MOUSE)
                                      .pointer(PointerBuilder(0, ToolType::FINGER).x(200).y(100))
                                      .pointer(PointerBuilder(1, ToolType::FINGER).x(250).y(100))
                                      .pointer(PointerBuilder(2, ToolType::FINGER).x(300).y(100))
                                      .classification(MotionClassification::MULTI_FINGER_SWIPE)
                                      .build());

    // Move the swipe a bit
    mDispatcher->notifyMotion(MotionArgsBuilder(ACTION_MOVE, AINPUT_SOURCE_MOUSE)
                                      .pointer(PointerBuilder(0, ToolType::FINGER).x(200).y(105))
                                      .pointer(PointerBuilder(1, ToolType::FINGER).x(250).y(105))
                                      .pointer(PointerBuilder(2, ToolType::FINGER).x(300).y(105))
                                      .classification(MotionClassification::MULTI_FINGER_SWIPE)
                                      .build());

    // End the swipe
    mDispatcher->notifyMotion(MotionArgsBuilder(POINTER_2_UP, AINPUT_SOURCE_MOUSE)
                                      .pointer(PointerBuilder(0, ToolType::FINGER).x(200).y(105))
                                      .pointer(PointerBuilder(1, ToolType::FINGER).x(250).y(105))
                                      .pointer(PointerBuilder(2, ToolType::FINGER).x(300).y(105))
                                      .classification(MotionClassification::MULTI_FINGER_SWIPE)
                                      .build());
    mDispatcher->notifyMotion(MotionArgsBuilder(POINTER_1_UP, AINPUT_SOURCE_MOUSE)
                                      .pointer(PointerBuilder(0, ToolType::FINGER).x(200).y(105))
                                      .pointer(PointerBuilder(1, ToolType::FINGER).x(250).y(105))
                                      .classification(MotionClassification::MULTI_FINGER_SWIPE)
                                      .build());
    mDispatcher->notifyMotion(MotionArgsBuilder(ACTION_UP, AINPUT_SOURCE_MOUSE)
                                      .pointer(PointerBuilder(0, ToolType::FINGER).x(200).y(105))
                                      .classification(MotionClassification::MULTI_FINGER_SWIPE)
                                      .build());

    window->assertNoEvents();
}

/**
 * Send a two-pointer gesture to a single window. The window's orientation changes in response to
 * the first pointer.
 * Ensure that the second pointer is not sent to the window.
 *
 * The subsequent gesture should be correctly delivered to the window.
 */
TEST_F(InputDispatcherTest, MultiplePointersWithRotatingWindow) {
    std::shared_ptr<FakeApplicationHandle> application = std::make_shared<FakeApplicationHandle>();
    sp<FakeWindowHandle> window =
            sp<FakeWindowHandle>::make(application, mDispatcher, "Window", ADISPLAY_ID_DEFAULT);
    window->setFrame(Rect(0, 0, 400, 400));
    mDispatcher->setInputWindows({{ADISPLAY_ID_DEFAULT, {window}}});

    const nsecs_t baseTime = systemTime(SYSTEM_TIME_MONOTONIC);
    mDispatcher->notifyMotion(MotionArgsBuilder(ACTION_DOWN, AINPUT_SOURCE_TOUCHSCREEN)
                                      .downTime(baseTime + 10)
                                      .eventTime(baseTime + 10)
                                      .pointer(PointerBuilder(0, ToolType::FINGER).x(100).y(100))
                                      .build());

    window->consumeMotionEvent(WithMotionAction(ACTION_DOWN));

    // We need a new window object for the same window, because dispatcher will store objects by
    // reference. That means that the testing code and the dispatcher will refer to the same shared
    // object. Calling window->setTransform here would affect dispatcher's comparison
    // of the old window to the new window, since both the old window and the new window would be
    // updated to the same value.
    sp<FakeWindowHandle> windowDup = window->duplicate();

    // Change the transform so that the orientation is now different from original.
    windowDup->setWindowTransform(0, -1, 1, 0);

    mDispatcher->setInputWindows({{ADISPLAY_ID_DEFAULT, {windowDup}}});

    window->consumeMotionEvent(WithMotionAction(ACTION_CANCEL));

    mDispatcher->notifyMotion(MotionArgsBuilder(POINTER_1_DOWN, AINPUT_SOURCE_TOUCHSCREEN)
                                      .downTime(baseTime + 10)
                                      .eventTime(baseTime + 30)
                                      .pointer(PointerBuilder(0, ToolType::FINGER).x(100).y(100))
                                      .pointer(PointerBuilder(1, ToolType::FINGER).x(200).y(200))
                                      .build());

    // Finish the gesture and start a new one. Ensure the new gesture is sent to the window
    mDispatcher->notifyMotion(MotionArgsBuilder(POINTER_1_UP, AINPUT_SOURCE_TOUCHSCREEN)
                                      .downTime(baseTime + 10)
                                      .eventTime(baseTime + 40)
                                      .pointer(PointerBuilder(0, ToolType::FINGER).x(100).y(100))
                                      .pointer(PointerBuilder(1, ToolType::FINGER).x(200).y(200))
                                      .build());
    mDispatcher->notifyMotion(MotionArgsBuilder(ACTION_UP, AINPUT_SOURCE_TOUCHSCREEN)
                                      .downTime(baseTime + 10)
                                      .eventTime(baseTime + 50)
                                      .pointer(PointerBuilder(0, ToolType::FINGER).x(100).y(100))
                                      .build());

    mDispatcher->notifyMotion(MotionArgsBuilder(ACTION_DOWN, AINPUT_SOURCE_TOUCHSCREEN)
                                      .downTime(baseTime + 60)
                                      .eventTime(baseTime + 60)
                                      .pointer(PointerBuilder(0, ToolType::FINGER).x(40).y(40))
                                      .build());

    windowDup->consumeMotionEvent(WithMotionAction(ACTION_DOWN));
}

/**
 * Ensure the correct coordinate spaces are used by InputDispatcher.
 *
 * InputDispatcher works in the display space, so its coordinate system is relative to the display
 * panel. Windows get events in the window space, and get raw coordinates in the logical display
 * space.
 */
class InputDispatcherDisplayProjectionTest : public InputDispatcherTest {
public:
    void SetUp() override {
        InputDispatcherTest::SetUp();
        removeAllWindowsAndDisplays();
    }

    void addDisplayInfo(int displayId, const ui::Transform& transform) {
        gui::DisplayInfo info;
        info.displayId = displayId;
        info.transform = transform;
        mDisplayInfos.push_back(std::move(info));
        mDispatcher->onWindowInfosChanged({mWindowInfos, mDisplayInfos, 0, 0});
    }

    void addWindow(const sp<WindowInfoHandle>& windowHandle) {
        mWindowInfos.push_back(*windowHandle->getInfo());
        mDispatcher->onWindowInfosChanged({mWindowInfos, mDisplayInfos, 0, 0});
    }

    void removeAllWindowsAndDisplays() {
        mDisplayInfos.clear();
        mWindowInfos.clear();
    }

    // Set up a test scenario where the display has a scaled projection and there are two windows
    // on the display.
    std::pair<sp<FakeWindowHandle>, sp<FakeWindowHandle>> setupScaledDisplayScenario() {
        // The display has a projection that has a scale factor of 2 and 4 in the x and y directions
        // respectively.
        ui::Transform displayTransform;
        displayTransform.set(2, 0, 0, 4);
        addDisplayInfo(ADISPLAY_ID_DEFAULT, displayTransform);

        std::shared_ptr<FakeApplicationHandle> application =
                std::make_shared<FakeApplicationHandle>();

        // Add two windows to the display. Their frames are represented in the display space.
        sp<FakeWindowHandle> firstWindow =
                sp<FakeWindowHandle>::make(application, mDispatcher, "First Window",
                                           ADISPLAY_ID_DEFAULT);
        firstWindow->setFrame(Rect(0, 0, 100, 200), displayTransform);
        addWindow(firstWindow);

        sp<FakeWindowHandle> secondWindow =
                sp<FakeWindowHandle>::make(application, mDispatcher, "Second Window",
                                           ADISPLAY_ID_DEFAULT);
        secondWindow->setFrame(Rect(100, 200, 200, 400), displayTransform);
        addWindow(secondWindow);
        return {std::move(firstWindow), std::move(secondWindow)};
    }

private:
    std::vector<gui::DisplayInfo> mDisplayInfos;
    std::vector<gui::WindowInfo> mWindowInfos;
};

TEST_F(InputDispatcherDisplayProjectionTest, HitTestCoordinateSpaceConsistency) {
    auto [firstWindow, secondWindow] = setupScaledDisplayScenario();
    // Send down to the first window. The point is represented in the display space. The point is
    // selected so that if the hit test was performed with the point and the bounds being in
    // different coordinate spaces, the event would end up in the incorrect window.
    mDispatcher->notifyMotion(generateMotionArgs(AMOTION_EVENT_ACTION_DOWN,
                                                 AINPUT_SOURCE_TOUCHSCREEN, ADISPLAY_ID_DEFAULT,
                                                 {PointF{75, 55}}));

    firstWindow->consumeMotionDown();
    secondWindow->assertNoEvents();
}

// Ensure that when a MotionEvent is injected through the InputDispatcher::injectInputEvent() API,
// the event should be treated as being in the logical display space.
TEST_F(InputDispatcherDisplayProjectionTest, InjectionInLogicalDisplaySpace) {
    auto [firstWindow, secondWindow] = setupScaledDisplayScenario();
    // Send down to the first window. The point is represented in the logical display space. The
    // point is selected so that if the hit test was done in logical display space, then it would
    // end up in the incorrect window.
    injectMotionDown(mDispatcher, AINPUT_SOURCE_TOUCHSCREEN, ADISPLAY_ID_DEFAULT,
                     PointF{75 * 2, 55 * 4});

    firstWindow->consumeMotionDown();
    secondWindow->assertNoEvents();
}

// Ensure that when a MotionEvent that has a custom transform is injected, the post-transformed
// event should be treated as being in the logical display space.
TEST_F(InputDispatcherDisplayProjectionTest, InjectionWithTransformInLogicalDisplaySpace) {
    auto [firstWindow, secondWindow] = setupScaledDisplayScenario();

    const std::array<float, 9> matrix = {1.1, 2.2, 3.3, 4.4, 5.5, 6.6, 0.0, 0.0, 1.0};
    ui::Transform injectedEventTransform;
    injectedEventTransform.set(matrix);
    const vec2 expectedPoint{75, 55}; // The injected point in the logical display space.
    const vec2 untransformedPoint = injectedEventTransform.inverse().transform(expectedPoint);

    MotionEvent event = MotionEventBuilder(AMOTION_EVENT_ACTION_DOWN, AINPUT_SOURCE_TOUCHSCREEN)
                                .displayId(ADISPLAY_ID_DEFAULT)
                                .eventTime(systemTime(SYSTEM_TIME_MONOTONIC))
                                .pointer(PointerBuilder(/*id=*/0, ToolType::FINGER)
                                                 .x(untransformedPoint.x)
                                                 .y(untransformedPoint.y))
                                .build();
    event.transform(matrix);

    injectMotionEvent(mDispatcher, event, INJECT_EVENT_TIMEOUT,
                      InputEventInjectionSync::WAIT_FOR_RESULT);

    firstWindow->consumeMotionDown();
    secondWindow->assertNoEvents();
}

TEST_F(InputDispatcherDisplayProjectionTest, WindowGetsEventsInCorrectCoordinateSpace) {
    auto [firstWindow, secondWindow] = setupScaledDisplayScenario();

    // Send down to the second window.
    mDispatcher->notifyMotion(generateMotionArgs(AMOTION_EVENT_ACTION_DOWN,
                                                 AINPUT_SOURCE_TOUCHSCREEN, ADISPLAY_ID_DEFAULT,
                                                 {PointF{150, 220}}));

    firstWindow->assertNoEvents();
    const MotionEvent* event = secondWindow->consumeMotion();
    ASSERT_NE(nullptr, event);
    EXPECT_EQ(AMOTION_EVENT_ACTION_DOWN, event->getAction());

    // Ensure that the events from the "getRaw" API are in logical display coordinates.
    EXPECT_EQ(300, event->getRawX(0));
    EXPECT_EQ(880, event->getRawY(0));

    // Ensure that the x and y values are in the window's coordinate space.
    // The left-top of the second window is at (100, 200) in display space, which is (200, 800) in
    // the logical display space. This will be the origin of the window space.
    EXPECT_EQ(100, event->getX(0));
    EXPECT_EQ(80, event->getY(0));
}

/** Ensure consistent behavior of InputDispatcher in all orientations. */
class InputDispatcherDisplayOrientationFixture
      : public InputDispatcherDisplayProjectionTest,
        public ::testing::WithParamInterface<ui::Rotation> {};

// This test verifies the touchable region of a window for all rotations of the display by tapping
// in different locations on the display, specifically points close to the four corners of a
// window.
TEST_P(InputDispatcherDisplayOrientationFixture, HitTestInDifferentOrientations) {
    constexpr static int32_t displayWidth = 400;
    constexpr static int32_t displayHeight = 800;

    std::shared_ptr<FakeApplicationHandle> application = std::make_shared<FakeApplicationHandle>();

    const auto rotation = GetParam();

    // Set up the display with the specified rotation.
    const bool isRotated = rotation == ui::ROTATION_90 || rotation == ui::ROTATION_270;
    const int32_t logicalDisplayWidth = isRotated ? displayHeight : displayWidth;
    const int32_t logicalDisplayHeight = isRotated ? displayWidth : displayHeight;
    const ui::Transform displayTransform(ui::Transform::toRotationFlags(rotation),
                                         logicalDisplayWidth, logicalDisplayHeight);
    addDisplayInfo(ADISPLAY_ID_DEFAULT, displayTransform);

    // Create a window with its bounds determined in the logical display.
    const Rect frameInLogicalDisplay(100, 100, 200, 300);
    const Rect frameInDisplay = displayTransform.inverse().transform(frameInLogicalDisplay);
    sp<FakeWindowHandle> window =
            sp<FakeWindowHandle>::make(application, mDispatcher, "Window", ADISPLAY_ID_DEFAULT);
    window->setFrame(frameInDisplay, displayTransform);
    addWindow(window);

    // The following points in logical display space should be inside the window.
    static const std::array<vec2, 4> insidePoints{
            {{100, 100}, {199.99, 100}, {100, 299.99}, {199.99, 299.99}}};
    for (const auto pointInsideWindow : insidePoints) {
        const vec2 p = displayTransform.inverse().transform(pointInsideWindow);
        const PointF pointInDisplaySpace{p.x, p.y};
        mDispatcher->notifyMotion(generateMotionArgs(AMOTION_EVENT_ACTION_DOWN,
                                                     AINPUT_SOURCE_TOUCHSCREEN, ADISPLAY_ID_DEFAULT,
                                                     {pointInDisplaySpace}));
        window->consumeMotionDown();

        mDispatcher->notifyMotion(generateMotionArgs(AMOTION_EVENT_ACTION_UP,
                                                     AINPUT_SOURCE_TOUCHSCREEN, ADISPLAY_ID_DEFAULT,
                                                     {pointInDisplaySpace}));
        window->consumeMotionUp();
    }

    // The following points in logical display space should be outside the window.
    static const std::array<vec2, 5> outsidePoints{
            {{200, 100}, {100, 300}, {200, 300}, {100, 99.99}, {99.99, 100}}};
    for (const auto pointOutsideWindow : outsidePoints) {
        const vec2 p = displayTransform.inverse().transform(pointOutsideWindow);
        const PointF pointInDisplaySpace{p.x, p.y};
        mDispatcher->notifyMotion(generateMotionArgs(AMOTION_EVENT_ACTION_DOWN,
                                                     AINPUT_SOURCE_TOUCHSCREEN, ADISPLAY_ID_DEFAULT,
                                                     {pointInDisplaySpace}));

        mDispatcher->notifyMotion(generateMotionArgs(AMOTION_EVENT_ACTION_UP,
                                                     AINPUT_SOURCE_TOUCHSCREEN, ADISPLAY_ID_DEFAULT,
                                                     {pointInDisplaySpace}));
    }
    window->assertNoEvents();
}

// Run the precision tests for all rotations.
INSTANTIATE_TEST_SUITE_P(InputDispatcherDisplayOrientationTests,
                         InputDispatcherDisplayOrientationFixture,
                         ::testing::Values(ui::ROTATION_0, ui::ROTATION_90, ui::ROTATION_180,
                                           ui::ROTATION_270),
                         [](const testing::TestParamInfo<ui::Rotation>& testParamInfo) {
                             return ftl::enum_string(testParamInfo.param);
                         });

using TransferFunction = std::function<bool(const std::unique_ptr<InputDispatcher>& dispatcher,
                                            sp<IBinder>, sp<IBinder>)>;

class TransferTouchFixture : public InputDispatcherTest,
                             public ::testing::WithParamInterface<TransferFunction> {};

TEST_P(TransferTouchFixture, TransferTouch_OnePointer) {
    std::shared_ptr<FakeApplicationHandle> application = std::make_shared<FakeApplicationHandle>();

    // Create a couple of windows
    sp<FakeWindowHandle> firstWindow =
            sp<FakeWindowHandle>::make(application, mDispatcher, "First Window",
                                       ADISPLAY_ID_DEFAULT);
    firstWindow->setDupTouchToWallpaper(true);
    sp<FakeWindowHandle> secondWindow =
            sp<FakeWindowHandle>::make(application, mDispatcher, "Second Window",
                                       ADISPLAY_ID_DEFAULT);
    sp<FakeWindowHandle> wallpaper =
            sp<FakeWindowHandle>::make(application, mDispatcher, "Wallpaper", ADISPLAY_ID_DEFAULT);
    wallpaper->setIsWallpaper(true);
    // Add the windows to the dispatcher
    mDispatcher->setInputWindows({{ADISPLAY_ID_DEFAULT, {firstWindow, secondWindow, wallpaper}}});

    // Send down to the first window
    mDispatcher->notifyMotion(generateMotionArgs(AMOTION_EVENT_ACTION_DOWN,
                                                 AINPUT_SOURCE_TOUCHSCREEN, ADISPLAY_ID_DEFAULT));

    // Only the first window should get the down event
    firstWindow->consumeMotionDown();
    secondWindow->assertNoEvents();
    wallpaper->consumeMotionDown(ADISPLAY_ID_DEFAULT, expectedWallpaperFlags);

    // Transfer touch to the second window
    TransferFunction f = GetParam();
    const bool success = f(mDispatcher, firstWindow->getToken(), secondWindow->getToken());
    ASSERT_TRUE(success);
    // The first window gets cancel and the second gets down
    firstWindow->consumeMotionCancel();
    secondWindow->consumeMotionDown();
    wallpaper->consumeMotionCancel(ADISPLAY_ID_DEFAULT, expectedWallpaperFlags);

    // Send up event to the second window
    mDispatcher->notifyMotion(generateMotionArgs(AMOTION_EVENT_ACTION_UP, AINPUT_SOURCE_TOUCHSCREEN,
                                                 ADISPLAY_ID_DEFAULT));
    // The first  window gets no events and the second gets up
    firstWindow->assertNoEvents();
    secondWindow->consumeMotionUp();
    wallpaper->assertNoEvents();
}

/**
 * When 'transferTouch' API is invoked, dispatcher needs to find the "best" window to take touch
 * from. When we have spy windows, there are several windows to choose from: either spy, or the
 * 'real' (non-spy) window. Always prefer the 'real' window because that's what would be most
 * natural to the user.
 * In this test, we are sending a pointer to both spy window and first window. We then try to
 * transfer touch to the second window. The dispatcher should identify the first window as the
 * one that should lose the gesture, and therefore the action should be to move the gesture from
 * the first window to the second.
 * The main goal here is to test the behaviour of 'transferTouch' API, but it's still valid to test
 * the other API, as well.
 */
TEST_P(TransferTouchFixture, TransferTouch_MultipleWindowsWithSpy) {
    std::shared_ptr<FakeApplicationHandle> application = std::make_shared<FakeApplicationHandle>();

    // Create a couple of windows + a spy window
    sp<FakeWindowHandle> spyWindow =
            sp<FakeWindowHandle>::make(application, mDispatcher, "Spy", ADISPLAY_ID_DEFAULT);
    spyWindow->setTrustedOverlay(true);
    spyWindow->setSpy(true);
    sp<FakeWindowHandle> firstWindow =
            sp<FakeWindowHandle>::make(application, mDispatcher, "First", ADISPLAY_ID_DEFAULT);
    sp<FakeWindowHandle> secondWindow =
            sp<FakeWindowHandle>::make(application, mDispatcher, "Second", ADISPLAY_ID_DEFAULT);

    // Add the windows to the dispatcher
    mDispatcher->setInputWindows({{ADISPLAY_ID_DEFAULT, {spyWindow, firstWindow, secondWindow}}});

    // Send down to the first window
    mDispatcher->notifyMotion(generateMotionArgs(AMOTION_EVENT_ACTION_DOWN,
                                                 AINPUT_SOURCE_TOUCHSCREEN, ADISPLAY_ID_DEFAULT));
    // Only the first window and spy should get the down event
    spyWindow->consumeMotionDown();
    firstWindow->consumeMotionDown();

    // Transfer touch to the second window. Non-spy window should be preferred over the spy window
    // if f === 'transferTouch'.
    TransferFunction f = GetParam();
    const bool success = f(mDispatcher, firstWindow->getToken(), secondWindow->getToken());
    ASSERT_TRUE(success);
    // The first window gets cancel and the second gets down
    firstWindow->consumeMotionCancel();
    secondWindow->consumeMotionDown();

    // Send up event to the second window
    mDispatcher->notifyMotion(generateMotionArgs(AMOTION_EVENT_ACTION_UP, AINPUT_SOURCE_TOUCHSCREEN,
                                                 ADISPLAY_ID_DEFAULT));
    // The first  window gets no events and the second+spy get up
    firstWindow->assertNoEvents();
    spyWindow->consumeMotionUp();
    secondWindow->consumeMotionUp();
}

TEST_P(TransferTouchFixture, TransferTouch_TwoPointersNonSplitTouch) {
    std::shared_ptr<FakeApplicationHandle> application = std::make_shared<FakeApplicationHandle>();

    PointF touchPoint = {10, 10};

    // Create a couple of windows
    sp<FakeWindowHandle> firstWindow =
            sp<FakeWindowHandle>::make(application, mDispatcher, "First Window",
                                       ADISPLAY_ID_DEFAULT);
    firstWindow->setPreventSplitting(true);
    sp<FakeWindowHandle> secondWindow =
            sp<FakeWindowHandle>::make(application, mDispatcher, "Second Window",
                                       ADISPLAY_ID_DEFAULT);
    secondWindow->setPreventSplitting(true);

    // Add the windows to the dispatcher
    mDispatcher->setInputWindows({{ADISPLAY_ID_DEFAULT, {firstWindow, secondWindow}}});

    // Send down to the first window
    mDispatcher->notifyMotion(generateMotionArgs(AMOTION_EVENT_ACTION_DOWN,
                                                 AINPUT_SOURCE_TOUCHSCREEN, ADISPLAY_ID_DEFAULT,
                                                 {touchPoint}));
    // Only the first window should get the down event
    firstWindow->consumeMotionDown();
    secondWindow->assertNoEvents();

    // Send pointer down to the first window
    mDispatcher->notifyMotion(generateMotionArgs(POINTER_1_DOWN, AINPUT_SOURCE_TOUCHSCREEN,
                                                 ADISPLAY_ID_DEFAULT, {touchPoint, touchPoint}));
    // Only the first window should get the pointer down event
    firstWindow->consumeMotionPointerDown(1);
    secondWindow->assertNoEvents();

    // Transfer touch focus to the second window
    TransferFunction f = GetParam();
    bool success = f(mDispatcher, firstWindow->getToken(), secondWindow->getToken());
    ASSERT_TRUE(success);
    // The first window gets cancel and the second gets down and pointer down
    firstWindow->consumeMotionCancel();
    secondWindow->consumeMotionDown();
    secondWindow->consumeMotionPointerDown(1);

    // Send pointer up to the second window
    mDispatcher->notifyMotion(generateMotionArgs(POINTER_1_UP, AINPUT_SOURCE_TOUCHSCREEN,
                                                 ADISPLAY_ID_DEFAULT, {touchPoint, touchPoint}));
    // The first window gets nothing and the second gets pointer up
    firstWindow->assertNoEvents();
    secondWindow->consumeMotionPointerUp(1);

    // Send up event to the second window
    mDispatcher->notifyMotion(generateMotionArgs(AMOTION_EVENT_ACTION_UP, AINPUT_SOURCE_TOUCHSCREEN,
                                                 ADISPLAY_ID_DEFAULT));
    // The first window gets nothing and the second gets up
    firstWindow->assertNoEvents();
    secondWindow->consumeMotionUp();
}

TEST_P(TransferTouchFixture, TransferTouch_MultipleWallpapers) {
    std::shared_ptr<FakeApplicationHandle> application = std::make_shared<FakeApplicationHandle>();

    // Create a couple of windows
    sp<FakeWindowHandle> firstWindow =
            sp<FakeWindowHandle>::make(application, mDispatcher, "First Window",
                                       ADISPLAY_ID_DEFAULT);
    firstWindow->setDupTouchToWallpaper(true);
    sp<FakeWindowHandle> secondWindow =
            sp<FakeWindowHandle>::make(application, mDispatcher, "Second Window",
                                       ADISPLAY_ID_DEFAULT);
    secondWindow->setDupTouchToWallpaper(true);

    sp<FakeWindowHandle> wallpaper1 =
            sp<FakeWindowHandle>::make(application, mDispatcher, "Wallpaper1", ADISPLAY_ID_DEFAULT);
    wallpaper1->setIsWallpaper(true);

    sp<FakeWindowHandle> wallpaper2 =
            sp<FakeWindowHandle>::make(application, mDispatcher, "Wallpaper2", ADISPLAY_ID_DEFAULT);
    wallpaper2->setIsWallpaper(true);
    // Add the windows to the dispatcher
    mDispatcher->setInputWindows(
            {{ADISPLAY_ID_DEFAULT, {firstWindow, wallpaper1, secondWindow, wallpaper2}}});

    // Send down to the first window
    mDispatcher->notifyMotion(generateMotionArgs(AMOTION_EVENT_ACTION_DOWN,
                                                 AINPUT_SOURCE_TOUCHSCREEN, ADISPLAY_ID_DEFAULT));

    // Only the first window should get the down event
    firstWindow->consumeMotionDown();
    secondWindow->assertNoEvents();
    wallpaper1->consumeMotionDown(ADISPLAY_ID_DEFAULT, expectedWallpaperFlags);
    wallpaper2->assertNoEvents();

    // Transfer touch focus to the second window
    TransferFunction f = GetParam();
    bool success = f(mDispatcher, firstWindow->getToken(), secondWindow->getToken());
    ASSERT_TRUE(success);

    // The first window gets cancel and the second gets down
    firstWindow->consumeMotionCancel();
    secondWindow->consumeMotionDown();
    wallpaper1->consumeMotionCancel(ADISPLAY_ID_DEFAULT, expectedWallpaperFlags);
    wallpaper2->consumeMotionDown(ADISPLAY_ID_DEFAULT, expectedWallpaperFlags);

    // Send up event to the second window
    mDispatcher->notifyMotion(generateMotionArgs(AMOTION_EVENT_ACTION_UP, AINPUT_SOURCE_TOUCHSCREEN,
                                                 ADISPLAY_ID_DEFAULT));
    // The first  window gets no events and the second gets up
    firstWindow->assertNoEvents();
    secondWindow->consumeMotionUp();
    wallpaper1->assertNoEvents();
    wallpaper2->consumeMotionUp(ADISPLAY_ID_DEFAULT, expectedWallpaperFlags);
}

// For the cases of single pointer touch and two pointers non-split touch, the api's
// 'transferTouch' and 'transferTouchFocus' are equivalent in behaviour. They only differ
// for the case where there are multiple pointers split across several windows.
INSTANTIATE_TEST_SUITE_P(TransferFunctionTests, TransferTouchFixture,
                         ::testing::Values(
                                 [&](const std::unique_ptr<InputDispatcher>& dispatcher,
                                     sp<IBinder> /*ignored*/, sp<IBinder> destChannelToken) {
                                     return dispatcher->transferTouch(destChannelToken,
                                                                      ADISPLAY_ID_DEFAULT);
                                 },
                                 [&](const std::unique_ptr<InputDispatcher>& dispatcher,
                                     sp<IBinder> from, sp<IBinder> to) {
                                     return dispatcher->transferTouchFocus(from, to,
                                                                           /*isDragAndDrop=*/false);
                                 }));

TEST_F(InputDispatcherTest, TransferTouchFocus_TwoPointersSplitTouch) {
    std::shared_ptr<FakeApplicationHandle> application = std::make_shared<FakeApplicationHandle>();

    sp<FakeWindowHandle> firstWindow =
            sp<FakeWindowHandle>::make(application, mDispatcher, "First Window",
                                       ADISPLAY_ID_DEFAULT);
    firstWindow->setFrame(Rect(0, 0, 600, 400));

    sp<FakeWindowHandle> secondWindow =
            sp<FakeWindowHandle>::make(application, mDispatcher, "Second Window",
                                       ADISPLAY_ID_DEFAULT);
    secondWindow->setFrame(Rect(0, 400, 600, 800));

    // Add the windows to the dispatcher
    mDispatcher->setInputWindows({{ADISPLAY_ID_DEFAULT, {firstWindow, secondWindow}}});

    PointF pointInFirst = {300, 200};
    PointF pointInSecond = {300, 600};

    // Send down to the first window
    mDispatcher->notifyMotion(generateMotionArgs(AMOTION_EVENT_ACTION_DOWN,
                                                 AINPUT_SOURCE_TOUCHSCREEN, ADISPLAY_ID_DEFAULT,
                                                 {pointInFirst}));
    // Only the first window should get the down event
    firstWindow->consumeMotionDown();
    secondWindow->assertNoEvents();

    // Send down to the second window
    mDispatcher->notifyMotion(generateMotionArgs(POINTER_1_DOWN, AINPUT_SOURCE_TOUCHSCREEN,
                                                 ADISPLAY_ID_DEFAULT,
                                                 {pointInFirst, pointInSecond}));
    // The first window gets a move and the second a down
    firstWindow->consumeMotionMove();
    secondWindow->consumeMotionDown();

    // Transfer touch focus to the second window
    mDispatcher->transferTouchFocus(firstWindow->getToken(), secondWindow->getToken());
    // The first window gets cancel and the new gets pointer down (it already saw down)
    firstWindow->consumeMotionCancel();
    secondWindow->consumeMotionPointerDown(1);

    // Send pointer up to the second window
    mDispatcher->notifyMotion(generateMotionArgs(POINTER_1_UP, AINPUT_SOURCE_TOUCHSCREEN,
                                                 ADISPLAY_ID_DEFAULT,
                                                 {pointInFirst, pointInSecond}));
    // The first window gets nothing and the second gets pointer up
    firstWindow->assertNoEvents();
    secondWindow->consumeMotionPointerUp(1);

    // Send up event to the second window
    mDispatcher->notifyMotion(generateMotionArgs(AMOTION_EVENT_ACTION_UP, AINPUT_SOURCE_TOUCHSCREEN,
                                                 ADISPLAY_ID_DEFAULT));
    // The first window gets nothing and the second gets up
    firstWindow->assertNoEvents();
    secondWindow->consumeMotionUp();
}

// Same as TransferTouchFocus_TwoPointersSplitTouch, but using 'transferTouch' api.
// Unlike 'transferTouchFocus', calling 'transferTouch' when there are two windows receiving
// touch is not supported, so the touch should continue on those windows and the transferred-to
// window should get nothing.
TEST_F(InputDispatcherTest, TransferTouch_TwoPointersSplitTouch) {
    std::shared_ptr<FakeApplicationHandle> application = std::make_shared<FakeApplicationHandle>();

    sp<FakeWindowHandle> firstWindow =
            sp<FakeWindowHandle>::make(application, mDispatcher, "First Window",
                                       ADISPLAY_ID_DEFAULT);
    firstWindow->setFrame(Rect(0, 0, 600, 400));

    sp<FakeWindowHandle> secondWindow =
            sp<FakeWindowHandle>::make(application, mDispatcher, "Second Window",
                                       ADISPLAY_ID_DEFAULT);
    secondWindow->setFrame(Rect(0, 400, 600, 800));

    // Add the windows to the dispatcher
    mDispatcher->setInputWindows({{ADISPLAY_ID_DEFAULT, {firstWindow, secondWindow}}});

    PointF pointInFirst = {300, 200};
    PointF pointInSecond = {300, 600};

    // Send down to the first window
    mDispatcher->notifyMotion(generateMotionArgs(AMOTION_EVENT_ACTION_DOWN,
                                                 AINPUT_SOURCE_TOUCHSCREEN, ADISPLAY_ID_DEFAULT,
                                                 {pointInFirst}));
    // Only the first window should get the down event
    firstWindow->consumeMotionDown();
    secondWindow->assertNoEvents();

    // Send down to the second window
    mDispatcher->notifyMotion(generateMotionArgs(POINTER_1_DOWN, AINPUT_SOURCE_TOUCHSCREEN,
                                                 ADISPLAY_ID_DEFAULT,
                                                 {pointInFirst, pointInSecond}));
    // The first window gets a move and the second a down
    firstWindow->consumeMotionMove();
    secondWindow->consumeMotionDown();

    // Transfer touch focus to the second window
    const bool transferred =
            mDispatcher->transferTouch(secondWindow->getToken(), ADISPLAY_ID_DEFAULT);
    // The 'transferTouch' call should not succeed, because there are 2 touched windows
    ASSERT_FALSE(transferred);
    firstWindow->assertNoEvents();
    secondWindow->assertNoEvents();

    // The rest of the dispatch should proceed as normal
    // Send pointer up to the second window
    mDispatcher->notifyMotion(generateMotionArgs(POINTER_1_UP, AINPUT_SOURCE_TOUCHSCREEN,
                                                 ADISPLAY_ID_DEFAULT,
                                                 {pointInFirst, pointInSecond}));
    // The first window gets MOVE and the second gets pointer up
    firstWindow->consumeMotionMove();
    secondWindow->consumeMotionUp();

    // Send up event to the first window
    mDispatcher->notifyMotion(generateMotionArgs(AMOTION_EVENT_ACTION_UP, AINPUT_SOURCE_TOUCHSCREEN,
                                                 ADISPLAY_ID_DEFAULT));
    // The first window gets nothing and the second gets up
    firstWindow->consumeMotionUp();
    secondWindow->assertNoEvents();
}

// This case will create two windows and one mirrored window on the default display and mirror
// two windows on the second display. It will test if 'transferTouchFocus' works fine if we put
// the windows info of second display before default display.
TEST_F(InputDispatcherTest, TransferTouchFocus_CloneSurface) {
    std::shared_ptr<FakeApplicationHandle> application = std::make_shared<FakeApplicationHandle>();
    sp<FakeWindowHandle> firstWindowInPrimary =
            sp<FakeWindowHandle>::make(application, mDispatcher, "D_1_W1", ADISPLAY_ID_DEFAULT);
    firstWindowInPrimary->setFrame(Rect(0, 0, 100, 100));
    sp<FakeWindowHandle> secondWindowInPrimary =
            sp<FakeWindowHandle>::make(application, mDispatcher, "D_1_W2", ADISPLAY_ID_DEFAULT);
    secondWindowInPrimary->setFrame(Rect(100, 0, 200, 100));

    sp<FakeWindowHandle> mirrorWindowInPrimary = firstWindowInPrimary->clone(ADISPLAY_ID_DEFAULT);
    mirrorWindowInPrimary->setFrame(Rect(0, 100, 100, 200));

    sp<FakeWindowHandle> firstWindowInSecondary = firstWindowInPrimary->clone(SECOND_DISPLAY_ID);
    firstWindowInSecondary->setFrame(Rect(0, 0, 100, 100));

    sp<FakeWindowHandle> secondWindowInSecondary = secondWindowInPrimary->clone(SECOND_DISPLAY_ID);
    secondWindowInPrimary->setFrame(Rect(100, 0, 200, 100));

    // Update window info, let it find window handle of second display first.
    mDispatcher->setInputWindows(
            {{SECOND_DISPLAY_ID, {firstWindowInSecondary, secondWindowInSecondary}},
             {ADISPLAY_ID_DEFAULT,
              {mirrorWindowInPrimary, firstWindowInPrimary, secondWindowInPrimary}}});

    ASSERT_EQ(InputEventInjectionResult::SUCCEEDED,
              injectMotionDown(mDispatcher, AINPUT_SOURCE_TOUCHSCREEN, ADISPLAY_ID_DEFAULT,
                               {50, 50}))
            << "Inject motion event should return InputEventInjectionResult::SUCCEEDED";

    // Window should receive motion event.
    firstWindowInPrimary->consumeMotionDown(ADISPLAY_ID_DEFAULT);

    // Transfer touch focus
    ASSERT_TRUE(mDispatcher->transferTouchFocus(firstWindowInPrimary->getToken(),
                                                secondWindowInPrimary->getToken()));
    // The first window gets cancel.
    firstWindowInPrimary->consumeMotionCancel();
    secondWindowInPrimary->consumeMotionDown();

    ASSERT_EQ(InputEventInjectionResult::SUCCEEDED,
              injectMotionEvent(mDispatcher, AMOTION_EVENT_ACTION_MOVE, AINPUT_SOURCE_TOUCHSCREEN,
                                ADISPLAY_ID_DEFAULT, {150, 50}))
            << "Inject motion event should return InputEventInjectionResult::SUCCEEDED";
    firstWindowInPrimary->assertNoEvents();
    secondWindowInPrimary->consumeMotionMove();

    ASSERT_EQ(InputEventInjectionResult::SUCCEEDED,
              injectMotionUp(mDispatcher, AINPUT_SOURCE_TOUCHSCREEN, ADISPLAY_ID_DEFAULT,
                             {150, 50}))
            << "Inject motion event should return InputEventInjectionResult::SUCCEEDED";
    firstWindowInPrimary->assertNoEvents();
    secondWindowInPrimary->consumeMotionUp();
}

// Same as TransferTouchFocus_CloneSurface, but this touch on the secondary display and use
// 'transferTouch' api.
TEST_F(InputDispatcherTest, TransferTouch_CloneSurface) {
    std::shared_ptr<FakeApplicationHandle> application = std::make_shared<FakeApplicationHandle>();
    sp<FakeWindowHandle> firstWindowInPrimary =
            sp<FakeWindowHandle>::make(application, mDispatcher, "D_1_W1", ADISPLAY_ID_DEFAULT);
    firstWindowInPrimary->setFrame(Rect(0, 0, 100, 100));
    sp<FakeWindowHandle> secondWindowInPrimary =
            sp<FakeWindowHandle>::make(application, mDispatcher, "D_1_W2", ADISPLAY_ID_DEFAULT);
    secondWindowInPrimary->setFrame(Rect(100, 0, 200, 100));

    sp<FakeWindowHandle> mirrorWindowInPrimary = firstWindowInPrimary->clone(ADISPLAY_ID_DEFAULT);
    mirrorWindowInPrimary->setFrame(Rect(0, 100, 100, 200));

    sp<FakeWindowHandle> firstWindowInSecondary = firstWindowInPrimary->clone(SECOND_DISPLAY_ID);
    firstWindowInSecondary->setFrame(Rect(0, 0, 100, 100));

    sp<FakeWindowHandle> secondWindowInSecondary = secondWindowInPrimary->clone(SECOND_DISPLAY_ID);
    secondWindowInPrimary->setFrame(Rect(100, 0, 200, 100));

    // Update window info, let it find window handle of second display first.
    mDispatcher->setInputWindows(
            {{SECOND_DISPLAY_ID, {firstWindowInSecondary, secondWindowInSecondary}},
             {ADISPLAY_ID_DEFAULT,
              {mirrorWindowInPrimary, firstWindowInPrimary, secondWindowInPrimary}}});

    // Touch on second display.
    ASSERT_EQ(InputEventInjectionResult::SUCCEEDED,
              injectMotionDown(mDispatcher, AINPUT_SOURCE_TOUCHSCREEN, SECOND_DISPLAY_ID, {50, 50}))
            << "Inject motion event should return InputEventInjectionResult::SUCCEEDED";

    // Window should receive motion event.
    firstWindowInPrimary->consumeMotionDown(SECOND_DISPLAY_ID);

    // Transfer touch focus
    ASSERT_TRUE(mDispatcher->transferTouch(secondWindowInSecondary->getToken(), SECOND_DISPLAY_ID));

    // The first window gets cancel.
    firstWindowInPrimary->consumeMotionCancel(SECOND_DISPLAY_ID);
    secondWindowInPrimary->consumeMotionDown(SECOND_DISPLAY_ID);

    ASSERT_EQ(InputEventInjectionResult::SUCCEEDED,
              injectMotionEvent(mDispatcher, AMOTION_EVENT_ACTION_MOVE, AINPUT_SOURCE_TOUCHSCREEN,
                                SECOND_DISPLAY_ID, {150, 50}))
            << "Inject motion event should return InputEventInjectionResult::SUCCEEDED";
    firstWindowInPrimary->assertNoEvents();
    secondWindowInPrimary->consumeMotionMove(SECOND_DISPLAY_ID);

    ASSERT_EQ(InputEventInjectionResult::SUCCEEDED,
              injectMotionUp(mDispatcher, AINPUT_SOURCE_TOUCHSCREEN, SECOND_DISPLAY_ID, {150, 50}))
            << "Inject motion event should return InputEventInjectionResult::SUCCEEDED";
    firstWindowInPrimary->assertNoEvents();
    secondWindowInPrimary->consumeMotionUp(SECOND_DISPLAY_ID);
}

TEST_F(InputDispatcherTest, FocusedWindow_ReceivesFocusEventAndKeyEvent) {
    std::shared_ptr<FakeApplicationHandle> application = std::make_shared<FakeApplicationHandle>();
    sp<FakeWindowHandle> window = sp<FakeWindowHandle>::make(application, mDispatcher,
                                                             "Fake Window", ADISPLAY_ID_DEFAULT);

    window->setFocusable(true);
    mDispatcher->setInputWindows({{ADISPLAY_ID_DEFAULT, {window}}});
    setFocusedWindow(window);

    window->consumeFocusEvent(true);

    mDispatcher->notifyKey(generateKeyArgs(AKEY_EVENT_ACTION_DOWN, ADISPLAY_ID_DEFAULT));

    // Window should receive key down event.
    window->consumeKeyDown(ADISPLAY_ID_DEFAULT);

    // Should have poked user activity
    mDispatcher->waitForIdle();
    mFakePolicy->assertUserActivityPoked();
}

TEST_F(InputDispatcherTest, FocusedWindow_DisableUserActivity) {
    std::shared_ptr<FakeApplicationHandle> application = std::make_shared<FakeApplicationHandle>();
    sp<FakeWindowHandle> window = sp<FakeWindowHandle>::make(application, mDispatcher,
                                                             "Fake Window", ADISPLAY_ID_DEFAULT);

    window->setDisableUserActivity(true);
    window->setFocusable(true);
    mDispatcher->setInputWindows({{ADISPLAY_ID_DEFAULT, {window}}});
    setFocusedWindow(window);

    window->consumeFocusEvent(true);

    mDispatcher->notifyKey(generateKeyArgs(AKEY_EVENT_ACTION_DOWN, ADISPLAY_ID_DEFAULT));

    // Window should receive key down event.
    window->consumeKeyDown(ADISPLAY_ID_DEFAULT);

    // Should have poked user activity
    mDispatcher->waitForIdle();
    mFakePolicy->assertUserActivityNotPoked();
}

TEST_F(InputDispatcherTest, FocusedWindow_DoesNotReceiveSystemShortcut) {
    std::shared_ptr<FakeApplicationHandle> application = std::make_shared<FakeApplicationHandle>();
    sp<FakeWindowHandle> window = sp<FakeWindowHandle>::make(application, mDispatcher,
                                                             "Fake Window", ADISPLAY_ID_DEFAULT);

    window->setFocusable(true);
    mDispatcher->setInputWindows({{ADISPLAY_ID_DEFAULT, {window}}});
    setFocusedWindow(window);

    window->consumeFocusEvent(true);

    mDispatcher->notifyKey(generateSystemShortcutArgs(AKEY_EVENT_ACTION_DOWN, ADISPLAY_ID_DEFAULT));
    mDispatcher->waitForIdle();

    // System key is not passed down
    window->assertNoEvents();

    // Should have poked user activity
    mFakePolicy->assertUserActivityPoked();
}

TEST_F(InputDispatcherTest, FocusedWindow_DoesNotReceiveAssistantKey) {
    std::shared_ptr<FakeApplicationHandle> application = std::make_shared<FakeApplicationHandle>();
    sp<FakeWindowHandle> window = sp<FakeWindowHandle>::make(application, mDispatcher,
                                                             "Fake Window", ADISPLAY_ID_DEFAULT);

    window->setFocusable(true);
    mDispatcher->setInputWindows({{ADISPLAY_ID_DEFAULT, {window}}});
    setFocusedWindow(window);

    window->consumeFocusEvent(true);

    mDispatcher->notifyKey(generateAssistantKeyArgs(AKEY_EVENT_ACTION_DOWN, ADISPLAY_ID_DEFAULT));
    mDispatcher->waitForIdle();

    // System key is not passed down
    window->assertNoEvents();

    // Should have poked user activity
    mFakePolicy->assertUserActivityPoked();
}

TEST_F(InputDispatcherTest, FocusedWindow_SystemKeyIgnoresDisableUserActivity) {
    std::shared_ptr<FakeApplicationHandle> application = std::make_shared<FakeApplicationHandle>();
    sp<FakeWindowHandle> window = sp<FakeWindowHandle>::make(application, mDispatcher,
                                                             "Fake Window", ADISPLAY_ID_DEFAULT);

    window->setDisableUserActivity(true);
    window->setFocusable(true);
    mDispatcher->setInputWindows({{ADISPLAY_ID_DEFAULT, {window}}});
    setFocusedWindow(window);

    window->consumeFocusEvent(true);

    mDispatcher->notifyKey(generateSystemShortcutArgs(AKEY_EVENT_ACTION_DOWN, ADISPLAY_ID_DEFAULT));
    mDispatcher->waitForIdle();

    // System key is not passed down
    window->assertNoEvents();

    // Should have poked user activity
    mFakePolicy->assertUserActivityPoked();
}

TEST_F(InputDispatcherTest, InjectedTouchesPokeUserActivity) {
    std::shared_ptr<FakeApplicationHandle> application = std::make_shared<FakeApplicationHandle>();
    sp<FakeWindowHandle> window = sp<FakeWindowHandle>::make(application, mDispatcher,
                                                             "Fake Window", ADISPLAY_ID_DEFAULT);

    mDispatcher->setInputWindows({{ADISPLAY_ID_DEFAULT, {window}}});

    ASSERT_EQ(InputEventInjectionResult::SUCCEEDED,
              injectMotionEvent(mDispatcher, AMOTION_EVENT_ACTION_DOWN, AINPUT_SOURCE_TOUCHSCREEN,
                                ADISPLAY_ID_DEFAULT, {100, 100}))
            << "Inject motion event should return InputEventInjectionResult::SUCCEEDED";

    window->consumeMotionEvent(
            AllOf(WithMotionAction(ACTION_DOWN), WithDisplayId(ADISPLAY_ID_DEFAULT)));

    // Should have poked user activity
    mDispatcher->waitForIdle();
    mFakePolicy->assertUserActivityPoked();
}

TEST_F(InputDispatcherTest, UnfocusedWindow_DoesNotReceiveFocusEventOrKeyEvent) {
    std::shared_ptr<FakeApplicationHandle> application = std::make_shared<FakeApplicationHandle>();
    sp<FakeWindowHandle> window = sp<FakeWindowHandle>::make(application, mDispatcher,
                                                             "Fake Window", ADISPLAY_ID_DEFAULT);

    mDispatcher->setInputWindows({{ADISPLAY_ID_DEFAULT, {window}}});

    mDispatcher->notifyKey(generateKeyArgs(AKEY_EVENT_ACTION_DOWN, ADISPLAY_ID_DEFAULT));
    mDispatcher->waitForIdle();

    window->assertNoEvents();
}

// If a window is touchable, but does not have focus, it should receive motion events, but not keys
TEST_F(InputDispatcherTest, UnfocusedWindow_ReceivesMotionsButNotKeys) {
    std::shared_ptr<FakeApplicationHandle> application = std::make_shared<FakeApplicationHandle>();
    sp<FakeWindowHandle> window = sp<FakeWindowHandle>::make(application, mDispatcher,
                                                             "Fake Window", ADISPLAY_ID_DEFAULT);

    mDispatcher->setInputWindows({{ADISPLAY_ID_DEFAULT, {window}}});

    // Send key
    mDispatcher->notifyKey(generateKeyArgs(AKEY_EVENT_ACTION_DOWN, ADISPLAY_ID_DEFAULT));
    // Send motion
    mDispatcher->notifyMotion(generateMotionArgs(AMOTION_EVENT_ACTION_DOWN,
                                                 AINPUT_SOURCE_TOUCHSCREEN, ADISPLAY_ID_DEFAULT));

    // Window should receive only the motion event
    window->consumeMotionDown(ADISPLAY_ID_DEFAULT);
    window->assertNoEvents(); // Key event or focus event will not be received
}

TEST_F(InputDispatcherTest, PointerCancel_SendCancelWhenSplitTouch) {
    std::shared_ptr<FakeApplicationHandle> application = std::make_shared<FakeApplicationHandle>();

    sp<FakeWindowHandle> firstWindow =
            sp<FakeWindowHandle>::make(application, mDispatcher, "First Window",
                                       ADISPLAY_ID_DEFAULT);
    firstWindow->setFrame(Rect(0, 0, 600, 400));

    sp<FakeWindowHandle> secondWindow =
            sp<FakeWindowHandle>::make(application, mDispatcher, "Second Window",
                                       ADISPLAY_ID_DEFAULT);
    secondWindow->setFrame(Rect(0, 400, 600, 800));

    // Add the windows to the dispatcher
    mDispatcher->setInputWindows({{ADISPLAY_ID_DEFAULT, {firstWindow, secondWindow}}});

    PointF pointInFirst = {300, 200};
    PointF pointInSecond = {300, 600};

    // Send down to the first window
    mDispatcher->notifyMotion(generateMotionArgs(AMOTION_EVENT_ACTION_DOWN,
                                                 AINPUT_SOURCE_TOUCHSCREEN, ADISPLAY_ID_DEFAULT,
                                                 {pointInFirst}));
    // Only the first window should get the down event
    firstWindow->consumeMotionDown();
    secondWindow->assertNoEvents();

    // Send down to the second window
    mDispatcher->notifyMotion(generateMotionArgs(POINTER_1_DOWN, AINPUT_SOURCE_TOUCHSCREEN,
                                                 ADISPLAY_ID_DEFAULT,
                                                 {pointInFirst, pointInSecond}));
    // The first window gets a move and the second a down
    firstWindow->consumeMotionMove();
    secondWindow->consumeMotionDown();

    // Send pointer cancel to the second window
    NotifyMotionArgs pointerUpMotionArgs =
            generateMotionArgs(POINTER_1_UP, AINPUT_SOURCE_TOUCHSCREEN, ADISPLAY_ID_DEFAULT,
                               {pointInFirst, pointInSecond});
    pointerUpMotionArgs.flags |= AMOTION_EVENT_FLAG_CANCELED;
    mDispatcher->notifyMotion(pointerUpMotionArgs);
    // The first window gets move and the second gets cancel.
    firstWindow->consumeMotionMove(ADISPLAY_ID_DEFAULT, AMOTION_EVENT_FLAG_CANCELED);
    secondWindow->consumeMotionCancel(ADISPLAY_ID_DEFAULT, AMOTION_EVENT_FLAG_CANCELED);

    // Send up event.
    mDispatcher->notifyMotion(generateMotionArgs(AMOTION_EVENT_ACTION_UP, AINPUT_SOURCE_TOUCHSCREEN,
                                                 ADISPLAY_ID_DEFAULT));
    // The first window gets up and the second gets nothing.
    firstWindow->consumeMotionUp();
    secondWindow->assertNoEvents();
}

TEST_F(InputDispatcherTest, SendTimeline_DoesNotCrashDispatcher) {
    std::shared_ptr<FakeApplicationHandle> application = std::make_shared<FakeApplicationHandle>();

    sp<FakeWindowHandle> window =
            sp<FakeWindowHandle>::make(application, mDispatcher, "Window", ADISPLAY_ID_DEFAULT);
    mDispatcher->setInputWindows({{ADISPLAY_ID_DEFAULT, {window}}});
    std::array<nsecs_t, GraphicsTimeline::SIZE> graphicsTimeline;
    graphicsTimeline[GraphicsTimeline::GPU_COMPLETED_TIME] = 2;
    graphicsTimeline[GraphicsTimeline::PRESENT_TIME] = 3;

    window->sendTimeline(/*inputEventId=*/1, graphicsTimeline);
    window->assertNoEvents();
    mDispatcher->waitForIdle();
}

class FakeMonitorReceiver {
public:
    FakeMonitorReceiver(const std::unique_ptr<InputDispatcher>& dispatcher, const std::string name,
                        int32_t displayId) {
        base::Result<std::unique_ptr<InputChannel>> channel =
                dispatcher->createInputMonitor(displayId, name, MONITOR_PID);
        mInputReceiver = std::make_unique<FakeInputReceiver>(std::move(*channel), name);
    }

    sp<IBinder> getToken() { return mInputReceiver->getToken(); }

    void consumeKeyDown(int32_t expectedDisplayId, int32_t expectedFlags = 0) {
        mInputReceiver->consumeEvent(InputEventType::KEY, AKEY_EVENT_ACTION_DOWN, expectedDisplayId,
                                     expectedFlags);
    }

    std::optional<int32_t> receiveEvent() { return mInputReceiver->receiveEvent(); }

    void finishEvent(uint32_t consumeSeq) { return mInputReceiver->finishEvent(consumeSeq); }

    void consumeMotionDown(int32_t expectedDisplayId, int32_t expectedFlags = 0) {
        mInputReceiver->consumeEvent(InputEventType::MOTION, AMOTION_EVENT_ACTION_DOWN,
                                     expectedDisplayId, expectedFlags);
    }

    void consumeMotionMove(int32_t expectedDisplayId, int32_t expectedFlags = 0) {
        mInputReceiver->consumeEvent(InputEventType::MOTION, AMOTION_EVENT_ACTION_MOVE,
                                     expectedDisplayId, expectedFlags);
    }

    void consumeMotionUp(int32_t expectedDisplayId, int32_t expectedFlags = 0) {
        mInputReceiver->consumeEvent(InputEventType::MOTION, AMOTION_EVENT_ACTION_UP,
                                     expectedDisplayId, expectedFlags);
    }

    void consumeMotionCancel(int32_t expectedDisplayId, int32_t expectedFlags = 0) {
        mInputReceiver->consumeMotionEvent(
                AllOf(WithMotionAction(AMOTION_EVENT_ACTION_CANCEL),
                      WithDisplayId(expectedDisplayId),
                      WithFlags(expectedFlags | AMOTION_EVENT_FLAG_CANCELED)));
    }

    void consumeMotionPointerDown(int32_t pointerIdx) {
        int32_t action = AMOTION_EVENT_ACTION_POINTER_DOWN |
                (pointerIdx << AMOTION_EVENT_ACTION_POINTER_INDEX_SHIFT);
        mInputReceiver->consumeEvent(InputEventType::MOTION, action, ADISPLAY_ID_DEFAULT,
                                     /*expectedFlags=*/0);
    }

    MotionEvent* consumeMotion() {
        InputEvent* event = mInputReceiver->consume();
        if (!event) {
            ADD_FAILURE() << "No event was produced";
            return nullptr;
        }
        if (event->getType() != InputEventType::MOTION) {
            ADD_FAILURE() << "Expected MotionEvent, got " << *event;
            return nullptr;
        }
        return static_cast<MotionEvent*>(event);
    }

    void assertNoEvents() { mInputReceiver->assertNoEvents(); }

private:
    std::unique_ptr<FakeInputReceiver> mInputReceiver;
};

using InputDispatcherMonitorTest = InputDispatcherTest;

/**
 * Two entities that receive touch: A window, and a global monitor.
 * The touch goes to the window, and then the window disappears.
 * The monitor does not get cancel right away. But if more events come in, the touch gets canceled
 * for the monitor, as well.
 * 1. foregroundWindow
 * 2. monitor <-- global monitor (doesn't observe z order, receives all events)
 */
TEST_F(InputDispatcherMonitorTest, MonitorTouchIsCanceledWhenForegroundWindowDisappears) {
    std::shared_ptr<FakeApplicationHandle> application = std::make_shared<FakeApplicationHandle>();
    sp<FakeWindowHandle> window =
            sp<FakeWindowHandle>::make(application, mDispatcher, "Foreground", ADISPLAY_ID_DEFAULT);

    FakeMonitorReceiver monitor = FakeMonitorReceiver(mDispatcher, "M_1", ADISPLAY_ID_DEFAULT);

    mDispatcher->setInputWindows({{ADISPLAY_ID_DEFAULT, {window}}});
    ASSERT_EQ(InputEventInjectionResult::SUCCEEDED,
              injectMotionDown(mDispatcher, AINPUT_SOURCE_TOUCHSCREEN, ADISPLAY_ID_DEFAULT,
                               {100, 200}))
            << "Inject motion event should return InputEventInjectionResult::SUCCEEDED";

    // Both the foreground window and the global monitor should receive the touch down
    window->consumeMotionDown();
    monitor.consumeMotionDown(ADISPLAY_ID_DEFAULT);

    ASSERT_EQ(InputEventInjectionResult::SUCCEEDED,
              injectMotionEvent(mDispatcher, AMOTION_EVENT_ACTION_MOVE, AINPUT_SOURCE_TOUCHSCREEN,
                                ADISPLAY_ID_DEFAULT, {110, 200}))
            << "Inject motion event should return InputEventInjectionResult::SUCCEEDED";

    window->consumeMotionMove();
    monitor.consumeMotionMove(ADISPLAY_ID_DEFAULT);

    // Now the foreground window goes away
    mDispatcher->setInputWindows({{ADISPLAY_ID_DEFAULT, {}}});
    window->consumeMotionCancel();
    monitor.assertNoEvents(); // Global monitor does not get a cancel yet

    // If more events come in, there will be no more foreground window to send them to. This will
    // cause a cancel for the monitor, as well.
    ASSERT_EQ(InputEventInjectionResult::FAILED,
              injectMotionEvent(mDispatcher, AMOTION_EVENT_ACTION_MOVE, AINPUT_SOURCE_TOUCHSCREEN,
                                ADISPLAY_ID_DEFAULT, {120, 200}))
            << "Injection should fail because the window was removed";
    window->assertNoEvents();
    // Global monitor now gets the cancel
    monitor.consumeMotionCancel(ADISPLAY_ID_DEFAULT);
}

TEST_F(InputDispatcherMonitorTest, ReceivesMotionEvents) {
    std::shared_ptr<FakeApplicationHandle> application = std::make_shared<FakeApplicationHandle>();
    sp<FakeWindowHandle> window = sp<FakeWindowHandle>::make(application, mDispatcher,
                                                             "Fake Window", ADISPLAY_ID_DEFAULT);
    mDispatcher->setInputWindows({{ADISPLAY_ID_DEFAULT, {window}}});

    FakeMonitorReceiver monitor = FakeMonitorReceiver(mDispatcher, "M_1", ADISPLAY_ID_DEFAULT);

    ASSERT_EQ(InputEventInjectionResult::SUCCEEDED,
              injectMotionDown(mDispatcher, AINPUT_SOURCE_TOUCHSCREEN, ADISPLAY_ID_DEFAULT))
            << "Inject motion event should return InputEventInjectionResult::SUCCEEDED";
    window->consumeMotionDown(ADISPLAY_ID_DEFAULT);
    monitor.consumeMotionDown(ADISPLAY_ID_DEFAULT);
}

TEST_F(InputDispatcherMonitorTest, MonitorCannotPilferPointers) {
    FakeMonitorReceiver monitor = FakeMonitorReceiver(mDispatcher, "M_1", ADISPLAY_ID_DEFAULT);

    std::shared_ptr<FakeApplicationHandle> application = std::make_shared<FakeApplicationHandle>();
    sp<FakeWindowHandle> window = sp<FakeWindowHandle>::make(application, mDispatcher,
                                                             "Fake Window", ADISPLAY_ID_DEFAULT);
    mDispatcher->setInputWindows({{ADISPLAY_ID_DEFAULT, {window}}});

    ASSERT_EQ(InputEventInjectionResult::SUCCEEDED,
              injectMotionDown(mDispatcher, AINPUT_SOURCE_TOUCHSCREEN, ADISPLAY_ID_DEFAULT))
            << "Inject motion event should return InputEventInjectionResult::SUCCEEDED";
    monitor.consumeMotionDown(ADISPLAY_ID_DEFAULT);
    window->consumeMotionDown(ADISPLAY_ID_DEFAULT);

    // Pilfer pointers from the monitor.
    // This should not do anything and the window should continue to receive events.
    EXPECT_NE(OK, mDispatcher->pilferPointers(monitor.getToken()));

    ASSERT_EQ(InputEventInjectionResult::SUCCEEDED,
              injectMotionEvent(mDispatcher, AMOTION_EVENT_ACTION_MOVE, AINPUT_SOURCE_TOUCHSCREEN,
                                ADISPLAY_ID_DEFAULT))
            << "Inject motion event should return InputEventInjectionResult::SUCCEEDED";

    monitor.consumeMotionMove(ADISPLAY_ID_DEFAULT);
    window->consumeMotionMove(ADISPLAY_ID_DEFAULT);
}

TEST_F(InputDispatcherMonitorTest, NoWindowTransform) {
    std::shared_ptr<FakeApplicationHandle> application = std::make_shared<FakeApplicationHandle>();
    sp<FakeWindowHandle> window = sp<FakeWindowHandle>::make(application, mDispatcher,
                                                             "Fake Window", ADISPLAY_ID_DEFAULT);
    mDispatcher->setInputWindows({{ADISPLAY_ID_DEFAULT, {window}}});
    window->setWindowOffset(20, 40);
    window->setWindowTransform(0, 1, -1, 0);

    FakeMonitorReceiver monitor = FakeMonitorReceiver(mDispatcher, "M_1", ADISPLAY_ID_DEFAULT);

    ASSERT_EQ(InputEventInjectionResult::SUCCEEDED,
              injectMotionDown(mDispatcher, AINPUT_SOURCE_TOUCHSCREEN, ADISPLAY_ID_DEFAULT))
            << "Inject motion event should return InputEventInjectionResult::SUCCEEDED";
    window->consumeMotionDown(ADISPLAY_ID_DEFAULT);
    MotionEvent* event = monitor.consumeMotion();
    // Even though window has transform, gesture monitor must not.
    ASSERT_EQ(ui::Transform(), event->getTransform());
}

TEST_F(InputDispatcherMonitorTest, InjectionFailsWithNoWindow) {
    std::shared_ptr<FakeApplicationHandle> application = std::make_shared<FakeApplicationHandle>();
    FakeMonitorReceiver monitor = FakeMonitorReceiver(mDispatcher, "M_1", ADISPLAY_ID_DEFAULT);

    ASSERT_EQ(InputEventInjectionResult::FAILED,
              injectMotionDown(mDispatcher, AINPUT_SOURCE_TOUCHSCREEN, ADISPLAY_ID_DEFAULT))
            << "Injection should fail if there is a monitor, but no touchable window";
    monitor.assertNoEvents();
}

TEST_F(InputDispatcherTest, TestMoveEvent) {
    std::shared_ptr<FakeApplicationHandle> application = std::make_shared<FakeApplicationHandle>();
    sp<FakeWindowHandle> window = sp<FakeWindowHandle>::make(application, mDispatcher,
                                                             "Fake Window", ADISPLAY_ID_DEFAULT);

    mDispatcher->setInputWindows({{ADISPLAY_ID_DEFAULT, {window}}});

    NotifyMotionArgs motionArgs =
            generateMotionArgs(AMOTION_EVENT_ACTION_DOWN, AINPUT_SOURCE_TOUCHSCREEN,
                               ADISPLAY_ID_DEFAULT);

    mDispatcher->notifyMotion(motionArgs);
    // Window should receive motion down event.
    window->consumeMotionDown(ADISPLAY_ID_DEFAULT);

    motionArgs.action = AMOTION_EVENT_ACTION_MOVE;
    motionArgs.id += 1;
    motionArgs.eventTime = systemTime(SYSTEM_TIME_MONOTONIC);
    motionArgs.pointerCoords[0].setAxisValue(AMOTION_EVENT_AXIS_X,
                                             motionArgs.pointerCoords[0].getX() - 10);

    mDispatcher->notifyMotion(motionArgs);
    window->consumeEvent(InputEventType::MOTION, AMOTION_EVENT_ACTION_MOVE, ADISPLAY_ID_DEFAULT,
                         /*expectedFlags=*/0);
}

/**
 * Dispatcher has touch mode enabled by default. Typically, the policy overrides that value to
 * the device default right away. In the test scenario, we check both the default value,
 * and the action of enabling / disabling.
 */
TEST_F(InputDispatcherTest, TouchModeState_IsSentToApps) {
    std::shared_ptr<FakeApplicationHandle> application = std::make_shared<FakeApplicationHandle>();
    sp<FakeWindowHandle> window = sp<FakeWindowHandle>::make(application, mDispatcher,
                                                             "Test window", ADISPLAY_ID_DEFAULT);
    const WindowInfo& windowInfo = *window->getInfo();

    // Set focused application.
    mDispatcher->setFocusedApplication(ADISPLAY_ID_DEFAULT, application);
    window->setFocusable(true);

    SCOPED_TRACE("Check default value of touch mode");
    mDispatcher->setInputWindows({{ADISPLAY_ID_DEFAULT, {window}}});
    setFocusedWindow(window);
    window->consumeFocusEvent(/*hasFocus=*/true, /*inTouchMode=*/true);

    SCOPED_TRACE("Remove the window to trigger focus loss");
    window->setFocusable(false);
    mDispatcher->setInputWindows({{ADISPLAY_ID_DEFAULT, {window}}});
    window->consumeFocusEvent(/*hasFocus=*/false, /*inTouchMode=*/true);

    SCOPED_TRACE("Disable touch mode");
    mDispatcher->setInTouchMode(false, windowInfo.ownerPid, windowInfo.ownerUid,
                                /*hasPermission=*/true, ADISPLAY_ID_DEFAULT);
    window->consumeTouchModeEvent(false);
    window->setFocusable(true);
    mDispatcher->setInputWindows({{ADISPLAY_ID_DEFAULT, {window}}});
    setFocusedWindow(window);
    window->consumeFocusEvent(/*hasFocus=*/true, /*inTouchMode=*/false);

    SCOPED_TRACE("Remove the window to trigger focus loss");
    window->setFocusable(false);
    mDispatcher->setInputWindows({{ADISPLAY_ID_DEFAULT, {window}}});
    window->consumeFocusEvent(/*hasFocus=*/false, /*inTouchMode=*/false);

    SCOPED_TRACE("Enable touch mode again");
    mDispatcher->setInTouchMode(true, windowInfo.ownerPid, windowInfo.ownerUid,
                                /*hasPermission=*/true, ADISPLAY_ID_DEFAULT);
    window->consumeTouchModeEvent(true);
    window->setFocusable(true);
    mDispatcher->setInputWindows({{ADISPLAY_ID_DEFAULT, {window}}});
    setFocusedWindow(window);
    window->consumeFocusEvent(/*hasFocus=*/true, /*inTouchMode=*/true);

    window->assertNoEvents();
}

TEST_F(InputDispatcherTest, VerifyInputEvent_KeyEvent) {
    std::shared_ptr<FakeApplicationHandle> application = std::make_shared<FakeApplicationHandle>();
    sp<FakeWindowHandle> window = sp<FakeWindowHandle>::make(application, mDispatcher,
                                                             "Test window", ADISPLAY_ID_DEFAULT);

    mDispatcher->setFocusedApplication(ADISPLAY_ID_DEFAULT, application);
    window->setFocusable(true);

    mDispatcher->setInputWindows({{ADISPLAY_ID_DEFAULT, {window}}});
    setFocusedWindow(window);

    window->consumeFocusEvent(/*hasFocus=*/true, /*inTouchMode=*/true);

    const NotifyKeyArgs keyArgs = generateKeyArgs(AKEY_EVENT_ACTION_DOWN);
    mDispatcher->notifyKey(keyArgs);

    InputEvent* event = window->consume();
    ASSERT_NE(event, nullptr);

    std::unique_ptr<VerifiedInputEvent> verified = mDispatcher->verifyInputEvent(*event);
    ASSERT_NE(verified, nullptr);
    ASSERT_EQ(verified->type, VerifiedInputEvent::Type::KEY);

    ASSERT_EQ(keyArgs.eventTime, verified->eventTimeNanos);
    ASSERT_EQ(keyArgs.deviceId, verified->deviceId);
    ASSERT_EQ(keyArgs.source, verified->source);
    ASSERT_EQ(keyArgs.displayId, verified->displayId);

    const VerifiedKeyEvent& verifiedKey = static_cast<const VerifiedKeyEvent&>(*verified);

    ASSERT_EQ(keyArgs.action, verifiedKey.action);
    ASSERT_EQ(keyArgs.flags & VERIFIED_KEY_EVENT_FLAGS, verifiedKey.flags);
    ASSERT_EQ(keyArgs.downTime, verifiedKey.downTimeNanos);
    ASSERT_EQ(keyArgs.keyCode, verifiedKey.keyCode);
    ASSERT_EQ(keyArgs.scanCode, verifiedKey.scanCode);
    ASSERT_EQ(keyArgs.metaState, verifiedKey.metaState);
    ASSERT_EQ(0, verifiedKey.repeatCount);
}

TEST_F(InputDispatcherTest, VerifyInputEvent_MotionEvent) {
    std::shared_ptr<FakeApplicationHandle> application = std::make_shared<FakeApplicationHandle>();
    sp<FakeWindowHandle> window = sp<FakeWindowHandle>::make(application, mDispatcher,
                                                             "Test window", ADISPLAY_ID_DEFAULT);

    mDispatcher->setFocusedApplication(ADISPLAY_ID_DEFAULT, application);

    ui::Transform transform;
    transform.set({1.1, 2.2, 3.3, 4.4, 5.5, 6.6, 0, 0, 1});

    gui::DisplayInfo displayInfo;
    displayInfo.displayId = ADISPLAY_ID_DEFAULT;
    displayInfo.transform = transform;

    mDispatcher->onWindowInfosChanged({{*window->getInfo()}, {displayInfo}, 0, 0});

    const NotifyMotionArgs motionArgs =
            generateMotionArgs(AMOTION_EVENT_ACTION_DOWN, AINPUT_SOURCE_TOUCHSCREEN,
                               ADISPLAY_ID_DEFAULT);
    mDispatcher->notifyMotion(motionArgs);

    InputEvent* event = window->consume();
    ASSERT_NE(event, nullptr);

    std::unique_ptr<VerifiedInputEvent> verified = mDispatcher->verifyInputEvent(*event);
    ASSERT_NE(verified, nullptr);
    ASSERT_EQ(verified->type, VerifiedInputEvent::Type::MOTION);

    EXPECT_EQ(motionArgs.eventTime, verified->eventTimeNanos);
    EXPECT_EQ(motionArgs.deviceId, verified->deviceId);
    EXPECT_EQ(motionArgs.source, verified->source);
    EXPECT_EQ(motionArgs.displayId, verified->displayId);

    const VerifiedMotionEvent& verifiedMotion = static_cast<const VerifiedMotionEvent&>(*verified);

    const vec2 rawXY =
            MotionEvent::calculateTransformedXY(motionArgs.source, transform,
                                                motionArgs.pointerCoords[0].getXYValue());
    EXPECT_EQ(rawXY.x, verifiedMotion.rawX);
    EXPECT_EQ(rawXY.y, verifiedMotion.rawY);
    EXPECT_EQ(motionArgs.action & AMOTION_EVENT_ACTION_MASK, verifiedMotion.actionMasked);
    EXPECT_EQ(motionArgs.flags & VERIFIED_MOTION_EVENT_FLAGS, verifiedMotion.flags);
    EXPECT_EQ(motionArgs.downTime, verifiedMotion.downTimeNanos);
    EXPECT_EQ(motionArgs.metaState, verifiedMotion.metaState);
    EXPECT_EQ(motionArgs.buttonState, verifiedMotion.buttonState);
}

/**
 * Ensure that separate calls to sign the same data are generating the same key.
 * We avoid asserting against INVALID_HMAC. Since the key is random, there is a non-zero chance
 * that a specific key and data combination would produce INVALID_HMAC, which would cause flaky
 * tests.
 */
TEST_F(InputDispatcherTest, GeneratedHmac_IsConsistent) {
    KeyEvent event = getTestKeyEvent();
    VerifiedKeyEvent verifiedEvent = verifiedKeyEventFromKeyEvent(event);

    std::array<uint8_t, 32> hmac1 = mDispatcher->sign(verifiedEvent);
    std::array<uint8_t, 32> hmac2 = mDispatcher->sign(verifiedEvent);
    ASSERT_EQ(hmac1, hmac2);
}

/**
 * Ensure that changes in VerifiedKeyEvent produce a different hmac.
 */
TEST_F(InputDispatcherTest, GeneratedHmac_ChangesWhenFieldsChange) {
    KeyEvent event = getTestKeyEvent();
    VerifiedKeyEvent verifiedEvent = verifiedKeyEventFromKeyEvent(event);
    std::array<uint8_t, 32> initialHmac = mDispatcher->sign(verifiedEvent);

    verifiedEvent.deviceId += 1;
    ASSERT_NE(initialHmac, mDispatcher->sign(verifiedEvent));

    verifiedEvent.source += 1;
    ASSERT_NE(initialHmac, mDispatcher->sign(verifiedEvent));

    verifiedEvent.eventTimeNanos += 1;
    ASSERT_NE(initialHmac, mDispatcher->sign(verifiedEvent));

    verifiedEvent.displayId += 1;
    ASSERT_NE(initialHmac, mDispatcher->sign(verifiedEvent));

    verifiedEvent.action += 1;
    ASSERT_NE(initialHmac, mDispatcher->sign(verifiedEvent));

    verifiedEvent.downTimeNanos += 1;
    ASSERT_NE(initialHmac, mDispatcher->sign(verifiedEvent));

    verifiedEvent.flags += 1;
    ASSERT_NE(initialHmac, mDispatcher->sign(verifiedEvent));

    verifiedEvent.keyCode += 1;
    ASSERT_NE(initialHmac, mDispatcher->sign(verifiedEvent));

    verifiedEvent.scanCode += 1;
    ASSERT_NE(initialHmac, mDispatcher->sign(verifiedEvent));

    verifiedEvent.metaState += 1;
    ASSERT_NE(initialHmac, mDispatcher->sign(verifiedEvent));

    verifiedEvent.repeatCount += 1;
    ASSERT_NE(initialHmac, mDispatcher->sign(verifiedEvent));
}

TEST_F(InputDispatcherTest, SetFocusedWindow) {
    std::shared_ptr<FakeApplicationHandle> application = std::make_shared<FakeApplicationHandle>();
    sp<FakeWindowHandle> windowTop =
            sp<FakeWindowHandle>::make(application, mDispatcher, "Top", ADISPLAY_ID_DEFAULT);
    sp<FakeWindowHandle> windowSecond =
            sp<FakeWindowHandle>::make(application, mDispatcher, "Second", ADISPLAY_ID_DEFAULT);
    mDispatcher->setFocusedApplication(ADISPLAY_ID_DEFAULT, application);

    // Top window is also focusable but is not granted focus.
    windowTop->setFocusable(true);
    windowSecond->setFocusable(true);
    mDispatcher->setInputWindows({{ADISPLAY_ID_DEFAULT, {windowTop, windowSecond}}});
    setFocusedWindow(windowSecond);

    windowSecond->consumeFocusEvent(true);
    ASSERT_EQ(InputEventInjectionResult::SUCCEEDED, injectKeyDown(mDispatcher))
            << "Inject key event should return InputEventInjectionResult::SUCCEEDED";

    // Focused window should receive event.
    windowSecond->consumeKeyDown(ADISPLAY_ID_NONE);
    windowTop->assertNoEvents();
}

TEST_F(InputDispatcherTest, SetFocusedWindow_DropRequestInvalidChannel) {
    std::shared_ptr<FakeApplicationHandle> application = std::make_shared<FakeApplicationHandle>();
    sp<FakeWindowHandle> window =
            sp<FakeWindowHandle>::make(application, mDispatcher, "TestWindow", ADISPLAY_ID_DEFAULT);
    mDispatcher->setFocusedApplication(ADISPLAY_ID_DEFAULT, application);

    window->setFocusable(true);
    // Release channel for window is no longer valid.
    window->releaseChannel();
    mDispatcher->setInputWindows({{ADISPLAY_ID_DEFAULT, {window}}});
    setFocusedWindow(window);

    // Test inject a key down, should timeout.
    ASSERT_EQ(InputEventInjectionResult::TIMED_OUT, injectKeyDown(mDispatcher))
            << "Inject key event should return InputEventInjectionResult::TIMED_OUT";

    // window channel is invalid, so it should not receive any input event.
    window->assertNoEvents();
}

TEST_F(InputDispatcherTest, SetFocusedWindow_DropRequestNoFocusableWindow) {
    std::shared_ptr<FakeApplicationHandle> application = std::make_shared<FakeApplicationHandle>();
    sp<FakeWindowHandle> window =
            sp<FakeWindowHandle>::make(application, mDispatcher, "TestWindow", ADISPLAY_ID_DEFAULT);
    window->setFocusable(false);
    mDispatcher->setFocusedApplication(ADISPLAY_ID_DEFAULT, application);

    mDispatcher->setInputWindows({{ADISPLAY_ID_DEFAULT, {window}}});
    setFocusedWindow(window);

    // Test inject a key down, should timeout.
    ASSERT_EQ(InputEventInjectionResult::TIMED_OUT, injectKeyDown(mDispatcher))
            << "Inject key event should return InputEventInjectionResult::TIMED_OUT";

    // window is not focusable, so it should not receive any input event.
    window->assertNoEvents();
}

TEST_F(InputDispatcherTest, SetFocusedWindow_CheckFocusedToken) {
    std::shared_ptr<FakeApplicationHandle> application = std::make_shared<FakeApplicationHandle>();
    sp<FakeWindowHandle> windowTop =
            sp<FakeWindowHandle>::make(application, mDispatcher, "Top", ADISPLAY_ID_DEFAULT);
    sp<FakeWindowHandle> windowSecond =
            sp<FakeWindowHandle>::make(application, mDispatcher, "Second", ADISPLAY_ID_DEFAULT);
    mDispatcher->setFocusedApplication(ADISPLAY_ID_DEFAULT, application);

    windowTop->setFocusable(true);
    windowSecond->setFocusable(true);
    mDispatcher->setInputWindows({{ADISPLAY_ID_DEFAULT, {windowTop, windowSecond}}});
    setFocusedWindow(windowTop);
    windowTop->consumeFocusEvent(true);

    windowTop->editInfo()->focusTransferTarget = windowSecond->getToken();
    mDispatcher->setInputWindows({{ADISPLAY_ID_DEFAULT, {windowTop, windowSecond}}});
    windowSecond->consumeFocusEvent(true);
    windowTop->consumeFocusEvent(false);

    ASSERT_EQ(InputEventInjectionResult::SUCCEEDED, injectKeyDown(mDispatcher))
            << "Inject key event should return InputEventInjectionResult::SUCCEEDED";

    // Focused window should receive event.
    windowSecond->consumeKeyDown(ADISPLAY_ID_NONE);
}

TEST_F(InputDispatcherTest, SetFocusedWindow_TransferFocusTokenNotFocusable) {
    std::shared_ptr<FakeApplicationHandle> application = std::make_shared<FakeApplicationHandle>();
    sp<FakeWindowHandle> windowTop =
            sp<FakeWindowHandle>::make(application, mDispatcher, "Top", ADISPLAY_ID_DEFAULT);
    sp<FakeWindowHandle> windowSecond =
            sp<FakeWindowHandle>::make(application, mDispatcher, "Second", ADISPLAY_ID_DEFAULT);
    mDispatcher->setFocusedApplication(ADISPLAY_ID_DEFAULT, application);

    windowTop->setFocusable(true);
    windowSecond->setFocusable(false);
    windowTop->editInfo()->focusTransferTarget = windowSecond->getToken();
    mDispatcher->setInputWindows({{ADISPLAY_ID_DEFAULT, {windowTop, windowSecond}}});
    setFocusedWindow(windowTop);
    windowTop->consumeFocusEvent(true);

    ASSERT_EQ(InputEventInjectionResult::SUCCEEDED, injectKeyDown(mDispatcher))
            << "Inject key event should return InputEventInjectionResult::SUCCEEDED";

    // Event should be dropped.
    windowTop->consumeKeyDown(ADISPLAY_ID_NONE);
    windowSecond->assertNoEvents();
}

TEST_F(InputDispatcherTest, SetFocusedWindow_DeferInvisibleWindow) {
    std::shared_ptr<FakeApplicationHandle> application = std::make_shared<FakeApplicationHandle>();
    sp<FakeWindowHandle> window =
            sp<FakeWindowHandle>::make(application, mDispatcher, "TestWindow", ADISPLAY_ID_DEFAULT);
    sp<FakeWindowHandle> previousFocusedWindow =
            sp<FakeWindowHandle>::make(application, mDispatcher, "previousFocusedWindow",
                                       ADISPLAY_ID_DEFAULT);
    mDispatcher->setFocusedApplication(ADISPLAY_ID_DEFAULT, application);

    window->setFocusable(true);
    previousFocusedWindow->setFocusable(true);
    window->setVisible(false);
    mDispatcher->setInputWindows({{ADISPLAY_ID_DEFAULT, {window, previousFocusedWindow}}});
    setFocusedWindow(previousFocusedWindow);
    previousFocusedWindow->consumeFocusEvent(true);

    // Requesting focus on invisible window takes focus from currently focused window.
    setFocusedWindow(window);
    previousFocusedWindow->consumeFocusEvent(false);

    // Injected key goes to pending queue.
    ASSERT_EQ(InputEventInjectionResult::SUCCEEDED,
              injectKey(mDispatcher, AKEY_EVENT_ACTION_DOWN, /*repeatCount=*/0, ADISPLAY_ID_DEFAULT,
                        InputEventInjectionSync::NONE));

    // Window does not get focus event or key down.
    window->assertNoEvents();

    // Window becomes visible.
    window->setVisible(true);
    mDispatcher->setInputWindows({{ADISPLAY_ID_DEFAULT, {window}}});

    // Window receives focus event.
    window->consumeFocusEvent(true);
    // Focused window receives key down.
    window->consumeKeyDown(ADISPLAY_ID_DEFAULT);
}

TEST_F(InputDispatcherTest, DisplayRemoved) {
    std::shared_ptr<FakeApplicationHandle> application = std::make_shared<FakeApplicationHandle>();
    sp<FakeWindowHandle> window =
            sp<FakeWindowHandle>::make(application, mDispatcher, "window", ADISPLAY_ID_DEFAULT);
    mDispatcher->setFocusedApplication(ADISPLAY_ID_DEFAULT, application);

    // window is granted focus.
    window->setFocusable(true);
    mDispatcher->setInputWindows({{ADISPLAY_ID_DEFAULT, {window}}});
    setFocusedWindow(window);
    window->consumeFocusEvent(true);

    // When a display is removed window loses focus.
    mDispatcher->displayRemoved(ADISPLAY_ID_DEFAULT);
    window->consumeFocusEvent(false);
}

/**
 * Launch two windows, with different owners. One window (slipperyExitWindow) has Flag::SLIPPERY,
 * and overlaps the other window, slipperyEnterWindow. The window 'slipperyExitWindow' is on top
 * of the 'slipperyEnterWindow'.
 *
 * Inject touch down into the top window. Upon receipt of the DOWN event, move the window in such
 * a way so that the touched location is no longer covered by the top window.
 *
 * Next, inject a MOVE event. Because the top window already moved earlier, this event is now
 * positioned over the bottom (slipperyEnterWindow) only. And because the top window had
 * Flag::SLIPPERY, this will cause the top window to lose the touch event (it will receive
 * ACTION_CANCEL instead), and the bottom window will receive a newly generated gesture (starting
 * with ACTION_DOWN).
 * Thus, the touch has been transferred from the top window into the bottom window, because the top
 * window moved itself away from the touched location and had Flag::SLIPPERY.
 *
 * Even though the top window moved away from the touched location, it is still obscuring the bottom
 * window. It's just not obscuring it at the touched location. That means, FLAG_WINDOW_IS_PARTIALLY_
 * OBSCURED should be set for the MotionEvent that reaches the bottom window.
 *
 * In this test, we ensure that the event received by the bottom window has
 * FLAG_WINDOW_IS_PARTIALLY_OBSCURED.
 */
TEST_F(InputDispatcherTest, SlipperyWindow_SetsFlagPartiallyObscured) {
    constexpr int32_t SLIPPERY_PID = WINDOW_PID + 1;
    constexpr gui::Uid SLIPPERY_UID{WINDOW_UID.val() + 1};

    std::shared_ptr<FakeApplicationHandle> application = std::make_shared<FakeApplicationHandle>();
    mDispatcher->setFocusedApplication(ADISPLAY_ID_DEFAULT, application);

    sp<FakeWindowHandle> slipperyExitWindow =
            sp<FakeWindowHandle>::make(application, mDispatcher, "Top", ADISPLAY_ID_DEFAULT);
    slipperyExitWindow->setSlippery(true);
    // Make sure this one overlaps the bottom window
    slipperyExitWindow->setFrame(Rect(25, 25, 75, 75));
    // Change the owner uid/pid of the window so that it is considered to be occluding the bottom
    // one. Windows with the same owner are not considered to be occluding each other.
    slipperyExitWindow->setOwnerInfo(SLIPPERY_PID, SLIPPERY_UID);

    sp<FakeWindowHandle> slipperyEnterWindow =
            sp<FakeWindowHandle>::make(application, mDispatcher, "Second", ADISPLAY_ID_DEFAULT);
    slipperyExitWindow->setFrame(Rect(0, 0, 100, 100));

    mDispatcher->setInputWindows(
            {{ADISPLAY_ID_DEFAULT, {slipperyExitWindow, slipperyEnterWindow}}});

    // Use notifyMotion instead of injecting to avoid dealing with injection permissions
    mDispatcher->notifyMotion(generateMotionArgs(AMOTION_EVENT_ACTION_DOWN,
                                                 AINPUT_SOURCE_TOUCHSCREEN, ADISPLAY_ID_DEFAULT,
                                                 {{50, 50}}));
    slipperyExitWindow->consumeMotionDown();
    slipperyExitWindow->setFrame(Rect(70, 70, 100, 100));
    mDispatcher->setInputWindows(
            {{ADISPLAY_ID_DEFAULT, {slipperyExitWindow, slipperyEnterWindow}}});

    mDispatcher->notifyMotion(generateMotionArgs(AMOTION_EVENT_ACTION_MOVE,
                                                 AINPUT_SOURCE_TOUCHSCREEN, ADISPLAY_ID_DEFAULT,
                                                 {{51, 51}}));

    slipperyExitWindow->consumeMotionCancel();

    slipperyEnterWindow->consumeMotionDown(ADISPLAY_ID_DEFAULT,
                                           AMOTION_EVENT_FLAG_WINDOW_IS_PARTIALLY_OBSCURED);
}

/**
 * Two windows, one on the left and another on the right. The left window is slippery. The right
 * window isn't eligible to receive touch because it specifies InputConfig::DROP_INPUT. When the
 * touch moves from the left window into the right window, the gesture should continue to go to the
 * left window. Touch shouldn't slip because the right window can't receive touches. This test
 * reproduces a crash.
 */
TEST_F(InputDispatcherTest, TouchSlippingIntoWindowThatDropsTouches) {
    std::shared_ptr<FakeApplicationHandle> application = std::make_shared<FakeApplicationHandle>();

    sp<FakeWindowHandle> leftSlipperyWindow =
            sp<FakeWindowHandle>::make(application, mDispatcher, "Left", ADISPLAY_ID_DEFAULT);
    leftSlipperyWindow->setSlippery(true);
    leftSlipperyWindow->setFrame(Rect(0, 0, 100, 100));

    sp<FakeWindowHandle> rightDropTouchesWindow =
            sp<FakeWindowHandle>::make(application, mDispatcher, "Right", ADISPLAY_ID_DEFAULT);
    rightDropTouchesWindow->setFrame(Rect(100, 0, 200, 100));
    rightDropTouchesWindow->setDropInput(true);

    mDispatcher->setInputWindows(
            {{ADISPLAY_ID_DEFAULT, {leftSlipperyWindow, rightDropTouchesWindow}}});

    // Start touch in the left window
    mDispatcher->notifyMotion(MotionArgsBuilder(ACTION_DOWN, AINPUT_SOURCE_TOUCHSCREEN)
                                      .pointer(PointerBuilder(0, ToolType::FINGER).x(50).y(50))
                                      .build());
    leftSlipperyWindow->consumeMotionDown();

    // And move it into the right window
    mDispatcher->notifyMotion(MotionArgsBuilder(ACTION_MOVE, AINPUT_SOURCE_TOUCHSCREEN)
                                      .pointer(PointerBuilder(0, ToolType::FINGER).x(150).y(50))
                                      .build());

    // Since the right window isn't eligible to receive input, touch does not slip.
    // The left window continues to receive the gesture.
    leftSlipperyWindow->consumeMotionEvent(WithMotionAction(ACTION_MOVE));
    rightDropTouchesWindow->assertNoEvents();
}

TEST_F(InputDispatcherTest, NotifiesDeviceInteractionsWithMotions) {
    using Uid = gui::Uid;
    std::shared_ptr<FakeApplicationHandle> application = std::make_shared<FakeApplicationHandle>();

    sp<FakeWindowHandle> leftWindow =
            sp<FakeWindowHandle>::make(application, mDispatcher, "Left", ADISPLAY_ID_DEFAULT);
    leftWindow->setFrame(Rect(0, 0, 100, 100));
    leftWindow->setOwnerInfo(1, Uid{101});

    sp<FakeWindowHandle> rightSpy =
            sp<FakeWindowHandle>::make(application, mDispatcher, "Right spy", ADISPLAY_ID_DEFAULT);
    rightSpy->setFrame(Rect(100, 0, 200, 100));
    rightSpy->setOwnerInfo(2, Uid{102});
    rightSpy->setSpy(true);
    rightSpy->setTrustedOverlay(true);

    sp<FakeWindowHandle> rightWindow =
            sp<FakeWindowHandle>::make(application, mDispatcher, "Right", ADISPLAY_ID_DEFAULT);
    rightWindow->setFrame(Rect(100, 0, 200, 100));
    rightWindow->setOwnerInfo(3, Uid{103});

    mDispatcher->setInputWindows({{ADISPLAY_ID_DEFAULT, {rightSpy, rightWindow, leftWindow}}});

    // Touch in the left window
    mDispatcher->notifyMotion(MotionArgsBuilder(ACTION_DOWN, AINPUT_SOURCE_TOUCHSCREEN)
                                      .pointer(PointerBuilder(0, ToolType::FINGER).x(50).y(50))
                                      .build());
    ASSERT_NO_FATAL_FAILURE(leftWindow->consumeMotionDown());
    mDispatcher->waitForIdle();
    ASSERT_NO_FATAL_FAILURE(
            mFakePolicy->assertNotifyDeviceInteractionWasCalled(DEVICE_ID, {Uid{101}}));

    // Touch another finger over the right windows
    mDispatcher->notifyMotion(MotionArgsBuilder(POINTER_1_DOWN, AINPUT_SOURCE_TOUCHSCREEN)
                                      .pointer(PointerBuilder(0, ToolType::FINGER).x(50).y(50))
                                      .pointer(PointerBuilder(1, ToolType::FINGER).x(150).y(50))
                                      .build());
    ASSERT_NO_FATAL_FAILURE(rightSpy->consumeMotionDown());
    ASSERT_NO_FATAL_FAILURE(rightWindow->consumeMotionDown());
    ASSERT_NO_FATAL_FAILURE(leftWindow->consumeMotionMove());
    mDispatcher->waitForIdle();
    ASSERT_NO_FATAL_FAILURE(
            mFakePolicy->assertNotifyDeviceInteractionWasCalled(DEVICE_ID,
                                                                {Uid{101}, Uid{102}, Uid{103}}));

    // Release finger over left window. The UP actions are not treated as device interaction.
    // The windows that did not receive the UP pointer will receive MOVE events, but since this
    // is part of the UP action, we do not treat this as device interaction.
    mDispatcher->notifyMotion(MotionArgsBuilder(POINTER_0_UP, AINPUT_SOURCE_TOUCHSCREEN)
                                      .pointer(PointerBuilder(0, ToolType::FINGER).x(50).y(50))
                                      .pointer(PointerBuilder(1, ToolType::FINGER).x(150).y(50))
                                      .build());
    ASSERT_NO_FATAL_FAILURE(leftWindow->consumeMotionUp());
    ASSERT_NO_FATAL_FAILURE(rightSpy->consumeMotionMove());
    ASSERT_NO_FATAL_FAILURE(rightWindow->consumeMotionMove());
    mDispatcher->waitForIdle();
    ASSERT_NO_FATAL_FAILURE(mFakePolicy->assertNotifyDeviceInteractionWasNotCalled());

    // Move remaining finger
    mDispatcher->notifyMotion(MotionArgsBuilder(ACTION_MOVE, AINPUT_SOURCE_TOUCHSCREEN)
                                      .pointer(PointerBuilder(1, ToolType::FINGER).x(150).y(50))
                                      .build());
    ASSERT_NO_FATAL_FAILURE(rightSpy->consumeMotionMove());
    ASSERT_NO_FATAL_FAILURE(rightWindow->consumeMotionMove());
    mDispatcher->waitForIdle();
    ASSERT_NO_FATAL_FAILURE(
            mFakePolicy->assertNotifyDeviceInteractionWasCalled(DEVICE_ID, {Uid{102}, Uid{103}}));

    // Release all fingers
    mDispatcher->notifyMotion(MotionArgsBuilder(ACTION_UP, AINPUT_SOURCE_TOUCHSCREEN)
                                      .pointer(PointerBuilder(1, ToolType::FINGER).x(150).y(50))
                                      .build());
    ASSERT_NO_FATAL_FAILURE(rightSpy->consumeMotionUp());
    ASSERT_NO_FATAL_FAILURE(rightWindow->consumeMotionUp());
    mDispatcher->waitForIdle();
    ASSERT_NO_FATAL_FAILURE(mFakePolicy->assertNotifyDeviceInteractionWasNotCalled());
}

TEST_F(InputDispatcherTest, NotifiesDeviceInteractionsWithKeys) {
    std::shared_ptr<FakeApplicationHandle> application = std::make_shared<FakeApplicationHandle>();

    sp<FakeWindowHandle> window =
            sp<FakeWindowHandle>::make(application, mDispatcher, "Window", ADISPLAY_ID_DEFAULT);
    window->setFrame(Rect(0, 0, 100, 100));
    window->setOwnerInfo(1, gui::Uid{101});

    mDispatcher->setInputWindows({{ADISPLAY_ID_DEFAULT, {window}}});
    setFocusedWindow(window);
    ASSERT_NO_FATAL_FAILURE(window->consumeFocusEvent(true));

    mDispatcher->notifyKey(KeyArgsBuilder(ACTION_DOWN, AINPUT_SOURCE_KEYBOARD).build());
    ASSERT_NO_FATAL_FAILURE(window->consumeKeyDown(ADISPLAY_ID_DEFAULT));
    mDispatcher->waitForIdle();
    ASSERT_NO_FATAL_FAILURE(
            mFakePolicy->assertNotifyDeviceInteractionWasCalled(DEVICE_ID, {gui::Uid{101}}));

    // The UP actions are not treated as device interaction.
    mDispatcher->notifyKey(KeyArgsBuilder(ACTION_UP, AINPUT_SOURCE_KEYBOARD).build());
    ASSERT_NO_FATAL_FAILURE(window->consumeKeyUp(ADISPLAY_ID_DEFAULT));
    mDispatcher->waitForIdle();
    ASSERT_NO_FATAL_FAILURE(mFakePolicy->assertNotifyDeviceInteractionWasNotCalled());
}

class InputDispatcherKeyRepeatTest : public InputDispatcherTest {
protected:
    static constexpr nsecs_t KEY_REPEAT_TIMEOUT = 40 * 1000000; // 40 ms
    static constexpr nsecs_t KEY_REPEAT_DELAY = 40 * 1000000;   // 40 ms

    std::shared_ptr<FakeApplicationHandle> mApp;
    sp<FakeWindowHandle> mWindow;

    virtual void SetUp() override {
        mFakePolicy = std::make_unique<FakeInputDispatcherPolicy>();
        mDispatcher = std::make_unique<InputDispatcher>(*mFakePolicy);
        mDispatcher->setInputDispatchMode(/*enabled*/ true, /*frozen*/ false);
        mDispatcher->setKeyRepeatConfiguration(KEY_REPEAT_TIMEOUT, KEY_REPEAT_DELAY);
        ASSERT_EQ(OK, mDispatcher->start());

        setUpWindow();
    }

    void setUpWindow() {
        mApp = std::make_shared<FakeApplicationHandle>();
        mWindow = sp<FakeWindowHandle>::make(mApp, mDispatcher, "Fake Window", ADISPLAY_ID_DEFAULT);

        mWindow->setFocusable(true);
        mDispatcher->setInputWindows({{ADISPLAY_ID_DEFAULT, {mWindow}}});
        setFocusedWindow(mWindow);
        mWindow->consumeFocusEvent(true);
    }

    void sendAndConsumeKeyDown(int32_t deviceId) {
        NotifyKeyArgs keyArgs = generateKeyArgs(AKEY_EVENT_ACTION_DOWN, ADISPLAY_ID_DEFAULT);
        keyArgs.deviceId = deviceId;
        keyArgs.policyFlags |= POLICY_FLAG_TRUSTED; // Otherwise it won't generate repeat event
        mDispatcher->notifyKey(keyArgs);

        // Window should receive key down event.
        mWindow->consumeKeyDown(ADISPLAY_ID_DEFAULT);
    }

    void expectKeyRepeatOnce(int32_t repeatCount) {
        SCOPED_TRACE(StringPrintf("Checking event with repeat count %" PRId32, repeatCount));
        InputEvent* repeatEvent = mWindow->consume();
        ASSERT_NE(nullptr, repeatEvent);

        ASSERT_EQ(InputEventType::KEY, repeatEvent->getType());

        KeyEvent* repeatKeyEvent = static_cast<KeyEvent*>(repeatEvent);
        uint32_t eventAction = repeatKeyEvent->getAction();
        EXPECT_EQ(AKEY_EVENT_ACTION_DOWN, eventAction);
        EXPECT_EQ(repeatCount, repeatKeyEvent->getRepeatCount());
    }

    void sendAndConsumeKeyUp(int32_t deviceId) {
        NotifyKeyArgs keyArgs = generateKeyArgs(AKEY_EVENT_ACTION_UP, ADISPLAY_ID_DEFAULT);
        keyArgs.deviceId = deviceId;
        keyArgs.policyFlags |= POLICY_FLAG_TRUSTED; // Unless it won't generate repeat event
        mDispatcher->notifyKey(keyArgs);

        // Window should receive key down event.
        mWindow->consumeEvent(InputEventType::KEY, AKEY_EVENT_ACTION_UP, ADISPLAY_ID_DEFAULT,
                              /*expectedFlags=*/0);
    }
};

TEST_F(InputDispatcherKeyRepeatTest, FocusedWindow_ReceivesKeyRepeat) {
    sendAndConsumeKeyDown(/*deviceId=*/1);
    for (int32_t repeatCount = 1; repeatCount <= 10; ++repeatCount) {
        expectKeyRepeatOnce(repeatCount);
    }
}

TEST_F(InputDispatcherKeyRepeatTest, FocusedWindow_ReceivesKeyRepeatFromTwoDevices) {
    sendAndConsumeKeyDown(/*deviceId=*/1);
    for (int32_t repeatCount = 1; repeatCount <= 10; ++repeatCount) {
        expectKeyRepeatOnce(repeatCount);
    }
    sendAndConsumeKeyDown(/*deviceId=*/2);
    /* repeatCount will start from 1 for deviceId 2 */
    for (int32_t repeatCount = 1; repeatCount <= 10; ++repeatCount) {
        expectKeyRepeatOnce(repeatCount);
    }
}

TEST_F(InputDispatcherKeyRepeatTest, FocusedWindow_StopsKeyRepeatAfterUp) {
    sendAndConsumeKeyDown(/*deviceId=*/1);
    expectKeyRepeatOnce(/*repeatCount=*/1);
    sendAndConsumeKeyUp(/*deviceId=*/1);
    mWindow->assertNoEvents();
}

TEST_F(InputDispatcherKeyRepeatTest, FocusedWindow_KeyRepeatAfterStaleDeviceKeyUp) {
    sendAndConsumeKeyDown(/*deviceId=*/1);
    expectKeyRepeatOnce(/*repeatCount=*/1);
    sendAndConsumeKeyDown(/*deviceId=*/2);
    expectKeyRepeatOnce(/*repeatCount=*/1);
    // Stale key up from device 1.
    sendAndConsumeKeyUp(/*deviceId=*/1);
    // Device 2 is still down, keep repeating
    expectKeyRepeatOnce(/*repeatCount=*/2);
    expectKeyRepeatOnce(/*repeatCount=*/3);
    // Device 2 key up
    sendAndConsumeKeyUp(/*deviceId=*/2);
    mWindow->assertNoEvents();
}

TEST_F(InputDispatcherKeyRepeatTest, FocusedWindow_KeyRepeatStopsAfterRepeatingKeyUp) {
    sendAndConsumeKeyDown(/*deviceId=*/1);
    expectKeyRepeatOnce(/*repeatCount=*/1);
    sendAndConsumeKeyDown(/*deviceId=*/2);
    expectKeyRepeatOnce(/*repeatCount=*/1);
    // Device 2 which holds the key repeating goes up, expect the repeating to stop.
    sendAndConsumeKeyUp(/*deviceId=*/2);
    // Device 1 still holds key down, but the repeating was already stopped
    mWindow->assertNoEvents();
}

TEST_F(InputDispatcherKeyRepeatTest, FocusedWindow_StopsKeyRepeatAfterDisableInputDevice) {
    sendAndConsumeKeyDown(DEVICE_ID);
    expectKeyRepeatOnce(/*repeatCount=*/1);
    mDispatcher->notifyDeviceReset({/*id=*/10, /*eventTime=*/20, DEVICE_ID});
    mWindow->consumeKeyUp(ADISPLAY_ID_DEFAULT,
                          AKEY_EVENT_FLAG_CANCELED | AKEY_EVENT_FLAG_LONG_PRESS);
    mWindow->assertNoEvents();
}

TEST_F(InputDispatcherKeyRepeatTest, FocusedWindow_RepeatKeyEventsUseEventIdFromInputDispatcher) {
    GTEST_SKIP() << "Flaky test (b/270393106)";
    sendAndConsumeKeyDown(/*deviceId=*/1);
    for (int32_t repeatCount = 1; repeatCount <= 10; ++repeatCount) {
        InputEvent* repeatEvent = mWindow->consume();
        ASSERT_NE(nullptr, repeatEvent) << "Didn't receive event with repeat count " << repeatCount;
        EXPECT_EQ(IdGenerator::Source::INPUT_DISPATCHER,
                  IdGenerator::getSource(repeatEvent->getId()));
    }
}

TEST_F(InputDispatcherKeyRepeatTest, FocusedWindow_RepeatKeyEventsUseUniqueEventId) {
    GTEST_SKIP() << "Flaky test (b/270393106)";
    sendAndConsumeKeyDown(/*deviceId=*/1);

    std::unordered_set<int32_t> idSet;
    for (int32_t repeatCount = 1; repeatCount <= 10; ++repeatCount) {
        InputEvent* repeatEvent = mWindow->consume();
        ASSERT_NE(nullptr, repeatEvent) << "Didn't receive event with repeat count " << repeatCount;
        int32_t id = repeatEvent->getId();
        EXPECT_EQ(idSet.end(), idSet.find(id));
        idSet.insert(id);
    }
}

/* Test InputDispatcher for MultiDisplay */
class InputDispatcherFocusOnTwoDisplaysTest : public InputDispatcherTest {
public:
    virtual void SetUp() override {
        InputDispatcherTest::SetUp();

        application1 = std::make_shared<FakeApplicationHandle>();
        windowInPrimary =
                sp<FakeWindowHandle>::make(application1, mDispatcher, "D_1", ADISPLAY_ID_DEFAULT);

        // Set focus window for primary display, but focused display would be second one.
        mDispatcher->setFocusedApplication(ADISPLAY_ID_DEFAULT, application1);
        windowInPrimary->setFocusable(true);
        mDispatcher->setInputWindows({{ADISPLAY_ID_DEFAULT, {windowInPrimary}}});
        setFocusedWindow(windowInPrimary);
        windowInPrimary->consumeFocusEvent(true);

        application2 = std::make_shared<FakeApplicationHandle>();
        windowInSecondary =
                sp<FakeWindowHandle>::make(application2, mDispatcher, "D_2", SECOND_DISPLAY_ID);
        // Set focus to second display window.
        // Set focus display to second one.
        mDispatcher->setFocusedDisplay(SECOND_DISPLAY_ID);
        // Set focus window for second display.
        mDispatcher->setFocusedApplication(SECOND_DISPLAY_ID, application2);
        windowInSecondary->setFocusable(true);
        mDispatcher->setInputWindows({{SECOND_DISPLAY_ID, {windowInSecondary}}});
        setFocusedWindow(windowInSecondary);
        windowInSecondary->consumeFocusEvent(true);
    }

    virtual void TearDown() override {
        InputDispatcherTest::TearDown();

        application1.reset();
        windowInPrimary.clear();
        application2.reset();
        windowInSecondary.clear();
    }

protected:
    std::shared_ptr<FakeApplicationHandle> application1;
    sp<FakeWindowHandle> windowInPrimary;
    std::shared_ptr<FakeApplicationHandle> application2;
    sp<FakeWindowHandle> windowInSecondary;
};

TEST_F(InputDispatcherFocusOnTwoDisplaysTest, SetInputWindow_MultiDisplayTouch) {
    // Test touch down on primary display.
    ASSERT_EQ(InputEventInjectionResult::SUCCEEDED,
              injectMotionDown(mDispatcher, AINPUT_SOURCE_TOUCHSCREEN, ADISPLAY_ID_DEFAULT))
            << "Inject motion event should return InputEventInjectionResult::SUCCEEDED";
    windowInPrimary->consumeMotionDown(ADISPLAY_ID_DEFAULT);
    windowInSecondary->assertNoEvents();

    // Test touch down on second display.
    ASSERT_EQ(InputEventInjectionResult::SUCCEEDED,
              injectMotionDown(mDispatcher, AINPUT_SOURCE_TOUCHSCREEN, SECOND_DISPLAY_ID))
            << "Inject motion event should return InputEventInjectionResult::SUCCEEDED";
    windowInPrimary->assertNoEvents();
    windowInSecondary->consumeMotionDown(SECOND_DISPLAY_ID);
}

TEST_F(InputDispatcherFocusOnTwoDisplaysTest, SetInputWindow_MultiDisplayFocus) {
    // Test inject a key down with display id specified.
    ASSERT_EQ(InputEventInjectionResult::SUCCEEDED,
              injectKeyDownNoRepeat(mDispatcher, ADISPLAY_ID_DEFAULT))
            << "Inject key event should return InputEventInjectionResult::SUCCEEDED";
    windowInPrimary->consumeKeyDown(ADISPLAY_ID_DEFAULT);
    windowInSecondary->assertNoEvents();

    // Test inject a key down without display id specified.
    ASSERT_EQ(InputEventInjectionResult::SUCCEEDED, injectKeyDownNoRepeat(mDispatcher))
            << "Inject key event should return InputEventInjectionResult::SUCCEEDED";
    windowInPrimary->assertNoEvents();
    windowInSecondary->consumeKeyDown(ADISPLAY_ID_NONE);

    // Remove all windows in secondary display.
    mDispatcher->setInputWindows({{SECOND_DISPLAY_ID, {}}});

    // Old focus should receive a cancel event.
    windowInSecondary->consumeEvent(InputEventType::KEY, AKEY_EVENT_ACTION_UP, ADISPLAY_ID_NONE,
                                    AKEY_EVENT_FLAG_CANCELED);

    // Test inject a key down, should timeout because of no target window.
    ASSERT_EQ(InputEventInjectionResult::TIMED_OUT, injectKeyDownNoRepeat(mDispatcher))
            << "Inject key event should return InputEventInjectionResult::TIMED_OUT";
    windowInPrimary->assertNoEvents();
    windowInSecondary->consumeFocusEvent(false);
    windowInSecondary->assertNoEvents();
}

// Test per-display input monitors for motion event.
TEST_F(InputDispatcherFocusOnTwoDisplaysTest, MonitorMotionEvent_MultiDisplay) {
    FakeMonitorReceiver monitorInPrimary =
            FakeMonitorReceiver(mDispatcher, "M_1", ADISPLAY_ID_DEFAULT);
    FakeMonitorReceiver monitorInSecondary =
            FakeMonitorReceiver(mDispatcher, "M_2", SECOND_DISPLAY_ID);

    // Test touch down on primary display.
    ASSERT_EQ(InputEventInjectionResult::SUCCEEDED,
              injectMotionDown(mDispatcher, AINPUT_SOURCE_TOUCHSCREEN, ADISPLAY_ID_DEFAULT))
            << "Inject motion event should return InputEventInjectionResult::SUCCEEDED";
    windowInPrimary->consumeMotionDown(ADISPLAY_ID_DEFAULT);
    monitorInPrimary.consumeMotionDown(ADISPLAY_ID_DEFAULT);
    windowInSecondary->assertNoEvents();
    monitorInSecondary.assertNoEvents();

    // Test touch down on second display.
    ASSERT_EQ(InputEventInjectionResult::SUCCEEDED,
              injectMotionDown(mDispatcher, AINPUT_SOURCE_TOUCHSCREEN, SECOND_DISPLAY_ID))
            << "Inject motion event should return InputEventInjectionResult::SUCCEEDED";
    windowInPrimary->assertNoEvents();
    monitorInPrimary.assertNoEvents();
    windowInSecondary->consumeMotionDown(SECOND_DISPLAY_ID);
    monitorInSecondary.consumeMotionDown(SECOND_DISPLAY_ID);

    // Lift up the touch from the second display
    ASSERT_EQ(InputEventInjectionResult::SUCCEEDED,
              injectMotionUp(mDispatcher, AINPUT_SOURCE_TOUCHSCREEN, SECOND_DISPLAY_ID))
            << "Inject motion event should return InputEventInjectionResult::SUCCEEDED";
    windowInSecondary->consumeMotionUp(SECOND_DISPLAY_ID);
    monitorInSecondary.consumeMotionUp(SECOND_DISPLAY_ID);

    // Test inject a non-pointer motion event.
    // If specific a display, it will dispatch to the focused window of particular display,
    // or it will dispatch to the focused window of focused display.
    ASSERT_EQ(InputEventInjectionResult::SUCCEEDED,
              injectMotionDown(mDispatcher, AINPUT_SOURCE_TRACKBALL, ADISPLAY_ID_NONE))
            << "Inject motion event should return InputEventInjectionResult::SUCCEEDED";
    windowInPrimary->assertNoEvents();
    monitorInPrimary.assertNoEvents();
    windowInSecondary->consumeMotionDown(ADISPLAY_ID_NONE);
    monitorInSecondary.consumeMotionDown(ADISPLAY_ID_NONE);
}

// Test per-display input monitors for key event.
TEST_F(InputDispatcherFocusOnTwoDisplaysTest, MonitorKeyEvent_MultiDisplay) {
    // Input monitor per display.
    FakeMonitorReceiver monitorInPrimary =
            FakeMonitorReceiver(mDispatcher, "M_1", ADISPLAY_ID_DEFAULT);
    FakeMonitorReceiver monitorInSecondary =
            FakeMonitorReceiver(mDispatcher, "M_2", SECOND_DISPLAY_ID);

    // Test inject a key down.
    ASSERT_EQ(InputEventInjectionResult::SUCCEEDED, injectKeyDown(mDispatcher))
            << "Inject key event should return InputEventInjectionResult::SUCCEEDED";
    windowInPrimary->assertNoEvents();
    monitorInPrimary.assertNoEvents();
    windowInSecondary->consumeKeyDown(ADISPLAY_ID_NONE);
    monitorInSecondary.consumeKeyDown(ADISPLAY_ID_NONE);
}

TEST_F(InputDispatcherFocusOnTwoDisplaysTest, CanFocusWindowOnUnfocusedDisplay) {
    sp<FakeWindowHandle> secondWindowInPrimary =
            sp<FakeWindowHandle>::make(application1, mDispatcher, "D_1_W2", ADISPLAY_ID_DEFAULT);
    secondWindowInPrimary->setFocusable(true);
    mDispatcher->setInputWindows({{ADISPLAY_ID_DEFAULT, {windowInPrimary, secondWindowInPrimary}}});
    setFocusedWindow(secondWindowInPrimary);
    windowInPrimary->consumeFocusEvent(false);
    secondWindowInPrimary->consumeFocusEvent(true);

    // Test inject a key down.
    ASSERT_EQ(InputEventInjectionResult::SUCCEEDED, injectKeyDown(mDispatcher, ADISPLAY_ID_DEFAULT))
            << "Inject key event should return InputEventInjectionResult::SUCCEEDED";
    windowInPrimary->assertNoEvents();
    windowInSecondary->assertNoEvents();
    secondWindowInPrimary->consumeKeyDown(ADISPLAY_ID_DEFAULT);
}

TEST_F(InputDispatcherFocusOnTwoDisplaysTest, CancelTouch_MultiDisplay) {
    FakeMonitorReceiver monitorInPrimary =
            FakeMonitorReceiver(mDispatcher, "M_1", ADISPLAY_ID_DEFAULT);
    FakeMonitorReceiver monitorInSecondary =
            FakeMonitorReceiver(mDispatcher, "M_2", SECOND_DISPLAY_ID);

    // Test touch down on primary display.
    ASSERT_EQ(InputEventInjectionResult::SUCCEEDED,
              injectMotionDown(mDispatcher, AINPUT_SOURCE_TOUCHSCREEN, ADISPLAY_ID_DEFAULT))
            << "Inject motion event should return InputEventInjectionResult::SUCCEEDED";
    windowInPrimary->consumeMotionDown(ADISPLAY_ID_DEFAULT);
    monitorInPrimary.consumeMotionDown(ADISPLAY_ID_DEFAULT);

    // Test touch down on second display.
    ASSERT_EQ(InputEventInjectionResult::SUCCEEDED,
              injectMotionDown(mDispatcher, AINPUT_SOURCE_TOUCHSCREEN, SECOND_DISPLAY_ID))
            << "Inject motion event should return InputEventInjectionResult::SUCCEEDED";
    windowInSecondary->consumeMotionDown(SECOND_DISPLAY_ID);
    monitorInSecondary.consumeMotionDown(SECOND_DISPLAY_ID);

    // Trigger cancel touch.
    mDispatcher->cancelCurrentTouch();
    windowInPrimary->consumeMotionCancel(ADISPLAY_ID_DEFAULT);
    monitorInPrimary.consumeMotionCancel(ADISPLAY_ID_DEFAULT);
    windowInSecondary->consumeMotionCancel(SECOND_DISPLAY_ID);
    monitorInSecondary.consumeMotionCancel(SECOND_DISPLAY_ID);

    // Test inject a move motion event, no window/monitor should receive the event.
    ASSERT_EQ(InputEventInjectionResult::FAILED,
              injectMotionEvent(mDispatcher, AMOTION_EVENT_ACTION_MOVE, AINPUT_SOURCE_TOUCHSCREEN,
                                ADISPLAY_ID_DEFAULT, {110, 200}))
            << "Inject motion event should return InputEventInjectionResult::FAILED";
    windowInPrimary->assertNoEvents();
    monitorInPrimary.assertNoEvents();

    ASSERT_EQ(InputEventInjectionResult::FAILED,
              injectMotionEvent(mDispatcher, AMOTION_EVENT_ACTION_MOVE, AINPUT_SOURCE_TOUCHSCREEN,
                                SECOND_DISPLAY_ID, {110, 200}))
            << "Inject motion event should return InputEventInjectionResult::FAILED";
    windowInSecondary->assertNoEvents();
    monitorInSecondary.assertNoEvents();
}

class InputFilterTest : public InputDispatcherTest {
protected:
    void testNotifyMotion(int32_t displayId, bool expectToBeFiltered,
                          const ui::Transform& transform = ui::Transform()) {
        NotifyMotionArgs motionArgs;

        motionArgs =
                generateMotionArgs(AMOTION_EVENT_ACTION_DOWN, AINPUT_SOURCE_TOUCHSCREEN, displayId);
        mDispatcher->notifyMotion(motionArgs);
        motionArgs =
                generateMotionArgs(AMOTION_EVENT_ACTION_UP, AINPUT_SOURCE_TOUCHSCREEN, displayId);
        mDispatcher->notifyMotion(motionArgs);
        ASSERT_TRUE(mDispatcher->waitForIdle());
        if (expectToBeFiltered) {
            const auto xy = transform.transform(motionArgs.pointerCoords->getXYValue());
            mFakePolicy->assertFilterInputEventWasCalled(motionArgs, xy);
        } else {
            mFakePolicy->assertFilterInputEventWasNotCalled();
        }
    }

    void testNotifyKey(bool expectToBeFiltered) {
        NotifyKeyArgs keyArgs;

        keyArgs = generateKeyArgs(AKEY_EVENT_ACTION_DOWN);
        mDispatcher->notifyKey(keyArgs);
        keyArgs = generateKeyArgs(AKEY_EVENT_ACTION_UP);
        mDispatcher->notifyKey(keyArgs);
        ASSERT_TRUE(mDispatcher->waitForIdle());

        if (expectToBeFiltered) {
            mFakePolicy->assertFilterInputEventWasCalled(keyArgs);
        } else {
            mFakePolicy->assertFilterInputEventWasNotCalled();
        }
    }
};

// Test InputFilter for MotionEvent
TEST_F(InputFilterTest, MotionEvent_InputFilter) {
    // Since the InputFilter is disabled by default, check if touch events aren't filtered.
    testNotifyMotion(ADISPLAY_ID_DEFAULT, /*expectToBeFiltered*/ false);
    testNotifyMotion(SECOND_DISPLAY_ID, /*expectToBeFiltered*/ false);

    // Enable InputFilter
    mDispatcher->setInputFilterEnabled(true);
    // Test touch on both primary and second display, and check if both events are filtered.
    testNotifyMotion(ADISPLAY_ID_DEFAULT, /*expectToBeFiltered*/ true);
    testNotifyMotion(SECOND_DISPLAY_ID, /*expectToBeFiltered*/ true);

    // Disable InputFilter
    mDispatcher->setInputFilterEnabled(false);
    // Test touch on both primary and second display, and check if both events aren't filtered.
    testNotifyMotion(ADISPLAY_ID_DEFAULT, /*expectToBeFiltered*/ false);
    testNotifyMotion(SECOND_DISPLAY_ID, /*expectToBeFiltered*/ false);
}

// Test InputFilter for KeyEvent
TEST_F(InputFilterTest, KeyEvent_InputFilter) {
    // Since the InputFilter is disabled by default, check if key event aren't filtered.
    testNotifyKey(/*expectToBeFiltered*/ false);

    // Enable InputFilter
    mDispatcher->setInputFilterEnabled(true);
    // Send a key event, and check if it is filtered.
    testNotifyKey(/*expectToBeFiltered*/ true);

    // Disable InputFilter
    mDispatcher->setInputFilterEnabled(false);
    // Send a key event, and check if it isn't filtered.
    testNotifyKey(/*expectToBeFiltered*/ false);
}

// Ensure that MotionEvents sent to the InputFilter through InputListener are converted to the
// logical display coordinate space.
TEST_F(InputFilterTest, MotionEvent_UsesLogicalDisplayCoordinates_notifyMotion) {
    ui::Transform firstDisplayTransform;
    firstDisplayTransform.set({1.1, 2.2, 3.3, 4.4, 5.5, 6.6, 0, 0, 1});
    ui::Transform secondDisplayTransform;
    secondDisplayTransform.set({-6.6, -5.5, -4.4, -3.3, -2.2, -1.1, 0, 0, 1});

    std::vector<gui::DisplayInfo> displayInfos(2);
    displayInfos[0].displayId = ADISPLAY_ID_DEFAULT;
    displayInfos[0].transform = firstDisplayTransform;
    displayInfos[1].displayId = SECOND_DISPLAY_ID;
    displayInfos[1].transform = secondDisplayTransform;

    mDispatcher->onWindowInfosChanged({{}, displayInfos, 0, 0});

    // Enable InputFilter
    mDispatcher->setInputFilterEnabled(true);

    // Ensure the correct transforms are used for the displays.
    testNotifyMotion(ADISPLAY_ID_DEFAULT, /*expectToBeFiltered*/ true, firstDisplayTransform);
    testNotifyMotion(SECOND_DISPLAY_ID, /*expectToBeFiltered*/ true, secondDisplayTransform);
}

class InputFilterInjectionPolicyTest : public InputDispatcherTest {
protected:
    virtual void SetUp() override {
        InputDispatcherTest::SetUp();

        /**
         * We don't need to enable input filter to test the injected event policy, but we enabled it
         * here to make the tests more realistic, since this policy only matters when inputfilter is
         * on.
         */
        mDispatcher->setInputFilterEnabled(true);

        std::shared_ptr<InputApplicationHandle> application =
                std::make_shared<FakeApplicationHandle>();
        mWindow = sp<FakeWindowHandle>::make(application, mDispatcher, "Test Window",
                                             ADISPLAY_ID_DEFAULT);

        mDispatcher->setFocusedApplication(ADISPLAY_ID_DEFAULT, application);
        mWindow->setFocusable(true);
        mDispatcher->setInputWindows({{ADISPLAY_ID_DEFAULT, {mWindow}}});
        setFocusedWindow(mWindow);
        mWindow->consumeFocusEvent(true);
    }

    void testInjectedKey(int32_t policyFlags, int32_t injectedDeviceId, int32_t resolvedDeviceId,
                         int32_t flags) {
        KeyEvent event;

        const nsecs_t eventTime = systemTime(SYSTEM_TIME_MONOTONIC);
        event.initialize(InputEvent::nextId(), injectedDeviceId, AINPUT_SOURCE_KEYBOARD,
                         ADISPLAY_ID_NONE, INVALID_HMAC, AKEY_EVENT_ACTION_DOWN, 0, AKEYCODE_A,
                         KEY_A, AMETA_NONE, /*repeatCount=*/0, eventTime, eventTime);
        const int32_t additionalPolicyFlags =
                POLICY_FLAG_PASS_TO_USER | POLICY_FLAG_DISABLE_KEY_REPEAT;
        ASSERT_EQ(InputEventInjectionResult::SUCCEEDED,
                  mDispatcher->injectInputEvent(&event, /*targetUid=*/{},
                                                InputEventInjectionSync::WAIT_FOR_RESULT, 10ms,
                                                policyFlags | additionalPolicyFlags));

        InputEvent* received = mWindow->consume();
        ASSERT_NE(nullptr, received);
        ASSERT_EQ(resolvedDeviceId, received->getDeviceId());
        ASSERT_EQ(received->getType(), InputEventType::KEY);
        KeyEvent& keyEvent = static_cast<KeyEvent&>(*received);
        ASSERT_EQ(flags, keyEvent.getFlags());
    }

    void testInjectedMotion(int32_t policyFlags, int32_t injectedDeviceId, int32_t resolvedDeviceId,
                            int32_t flags) {
        MotionEvent event;
        PointerProperties pointerProperties[1];
        PointerCoords pointerCoords[1];
        pointerProperties[0].clear();
        pointerProperties[0].id = 0;
        pointerCoords[0].clear();
        pointerCoords[0].setAxisValue(AMOTION_EVENT_AXIS_X, 300);
        pointerCoords[0].setAxisValue(AMOTION_EVENT_AXIS_Y, 400);

        ui::Transform identityTransform;
        const nsecs_t eventTime = systemTime(SYSTEM_TIME_MONOTONIC);
        event.initialize(InputEvent::nextId(), injectedDeviceId, AINPUT_SOURCE_TOUCHSCREEN,
                         DISPLAY_ID, INVALID_HMAC, AMOTION_EVENT_ACTION_DOWN, 0, 0,
                         AMOTION_EVENT_EDGE_FLAG_NONE, AMETA_NONE, 0, MotionClassification::NONE,
                         identityTransform, 0, 0, AMOTION_EVENT_INVALID_CURSOR_POSITION,
                         AMOTION_EVENT_INVALID_CURSOR_POSITION, identityTransform, eventTime,
                         eventTime,
                         /*pointerCount*/ 1, pointerProperties, pointerCoords);

        const int32_t additionalPolicyFlags = POLICY_FLAG_PASS_TO_USER;
        ASSERT_EQ(InputEventInjectionResult::SUCCEEDED,
                  mDispatcher->injectInputEvent(&event, /*targetUid=*/{},
                                                InputEventInjectionSync::WAIT_FOR_RESULT, 10ms,
                                                policyFlags | additionalPolicyFlags));

        InputEvent* received = mWindow->consume();
        ASSERT_NE(nullptr, received);
        ASSERT_EQ(resolvedDeviceId, received->getDeviceId());
        ASSERT_EQ(received->getType(), InputEventType::MOTION);
        MotionEvent& motionEvent = static_cast<MotionEvent&>(*received);
        ASSERT_EQ(flags, motionEvent.getFlags());
    }

private:
    sp<FakeWindowHandle> mWindow;
};

TEST_F(InputFilterInjectionPolicyTest, TrustedFilteredEvents_KeepOriginalDeviceId) {
    // Must have POLICY_FLAG_FILTERED here to indicate that the event has gone through the input
    // filter. Without it, the event will no different from a regularly injected event, and the
    // injected device id will be overwritten.
    testInjectedKey(POLICY_FLAG_FILTERED, /*injectedDeviceId=*/3, /*resolvedDeviceId=*/3,
                    /*flags=*/0);
}

TEST_F(InputFilterInjectionPolicyTest, KeyEventsInjectedFromAccessibility_HaveAccessibilityFlag) {
    testInjectedKey(POLICY_FLAG_FILTERED | POLICY_FLAG_INJECTED_FROM_ACCESSIBILITY,
                    /*injectedDeviceId=*/3, /*resolvedDeviceId=*/3,
                    AKEY_EVENT_FLAG_IS_ACCESSIBILITY_EVENT);
}

TEST_F(InputFilterInjectionPolicyTest,
       MotionEventsInjectedFromAccessibility_HaveAccessibilityFlag) {
    testInjectedMotion(POLICY_FLAG_FILTERED | POLICY_FLAG_INJECTED_FROM_ACCESSIBILITY,
                       /*injectedDeviceId=*/3, /*resolvedDeviceId=*/3,
                       AMOTION_EVENT_FLAG_IS_ACCESSIBILITY_EVENT);
}

TEST_F(InputFilterInjectionPolicyTest, RegularInjectedEvents_ReceiveVirtualDeviceId) {
    testInjectedKey(/*policyFlags=*/0, /*injectedDeviceId=*/3,
                    /*resolvedDeviceId=*/VIRTUAL_KEYBOARD_ID, /*flags=*/0);
}

class InputDispatcherOnPointerDownOutsideFocus : public InputDispatcherTest {
    virtual void SetUp() override {
        InputDispatcherTest::SetUp();

        std::shared_ptr<FakeApplicationHandle> application =
                std::make_shared<FakeApplicationHandle>();
        mUnfocusedWindow =
                sp<FakeWindowHandle>::make(application, mDispatcher, "Top", ADISPLAY_ID_DEFAULT);
        mUnfocusedWindow->setFrame(Rect(0, 0, 30, 30));

        mFocusedWindow =
                sp<FakeWindowHandle>::make(application, mDispatcher, "Second", ADISPLAY_ID_DEFAULT);
        mFocusedWindow->setFrame(Rect(50, 50, 100, 100));

        // Set focused application.
        mDispatcher->setFocusedApplication(ADISPLAY_ID_DEFAULT, application);
        mFocusedWindow->setFocusable(true);

        // Expect one focus window exist in display.
        mDispatcher->setInputWindows({{ADISPLAY_ID_DEFAULT, {mUnfocusedWindow, mFocusedWindow}}});
        setFocusedWindow(mFocusedWindow);
        mFocusedWindow->consumeFocusEvent(true);
    }

    virtual void TearDown() override {
        InputDispatcherTest::TearDown();

        mUnfocusedWindow.clear();
        mFocusedWindow.clear();
    }

protected:
    sp<FakeWindowHandle> mUnfocusedWindow;
    sp<FakeWindowHandle> mFocusedWindow;
    static constexpr PointF FOCUSED_WINDOW_TOUCH_POINT = {60, 60};
};

// Have two windows, one with focus. Inject MotionEvent with source TOUCHSCREEN and action
// DOWN on the window that doesn't have focus. Ensure the window that didn't have focus received
// the onPointerDownOutsideFocus callback.
TEST_F(InputDispatcherOnPointerDownOutsideFocus, OnPointerDownOutsideFocus_Success) {
    ASSERT_EQ(InputEventInjectionResult::SUCCEEDED,
              injectMotionDown(mDispatcher, AINPUT_SOURCE_TOUCHSCREEN, ADISPLAY_ID_DEFAULT,
                               {20, 20}))
            << "Inject motion event should return InputEventInjectionResult::SUCCEEDED";
    mUnfocusedWindow->consumeMotionDown();

    ASSERT_TRUE(mDispatcher->waitForIdle());
    mFakePolicy->assertOnPointerDownEquals(mUnfocusedWindow->getToken());
}

// Have two windows, one with focus. Inject MotionEvent with source TRACKBALL and action
// DOWN on the window that doesn't have focus. Ensure no window received the
// onPointerDownOutsideFocus callback.
TEST_F(InputDispatcherOnPointerDownOutsideFocus, OnPointerDownOutsideFocus_NonPointerSource) {
    ASSERT_EQ(InputEventInjectionResult::SUCCEEDED,
              injectMotionDown(mDispatcher, AINPUT_SOURCE_TRACKBALL, ADISPLAY_ID_DEFAULT, {20, 20}))
            << "Inject motion event should return InputEventInjectionResult::SUCCEEDED";
    mFocusedWindow->consumeMotionDown();

    ASSERT_TRUE(mDispatcher->waitForIdle());
    mFakePolicy->assertOnPointerDownWasNotCalled();
}

// Have two windows, one with focus. Inject KeyEvent with action DOWN on the window that doesn't
// have focus. Ensure no window received the onPointerDownOutsideFocus callback.
TEST_F(InputDispatcherOnPointerDownOutsideFocus, OnPointerDownOutsideFocus_NonMotionFailure) {
    ASSERT_EQ(InputEventInjectionResult::SUCCEEDED,
              injectKeyDownNoRepeat(mDispatcher, ADISPLAY_ID_DEFAULT))
            << "Inject key event should return InputEventInjectionResult::SUCCEEDED";
    mFocusedWindow->consumeKeyDown(ADISPLAY_ID_DEFAULT);

    ASSERT_TRUE(mDispatcher->waitForIdle());
    mFakePolicy->assertOnPointerDownWasNotCalled();
}

// Have two windows, one with focus. Inject MotionEvent with source TOUCHSCREEN and action
// DOWN on the window that already has focus. Ensure no window received the
// onPointerDownOutsideFocus callback.
TEST_F(InputDispatcherOnPointerDownOutsideFocus, OnPointerDownOutsideFocus_OnAlreadyFocusedWindow) {
    ASSERT_EQ(InputEventInjectionResult::SUCCEEDED,
              injectMotionDown(mDispatcher, AINPUT_SOURCE_TOUCHSCREEN, ADISPLAY_ID_DEFAULT,
                               FOCUSED_WINDOW_TOUCH_POINT))
            << "Inject motion event should return InputEventInjectionResult::SUCCEEDED";
    mFocusedWindow->consumeMotionDown();

    ASSERT_TRUE(mDispatcher->waitForIdle());
    mFakePolicy->assertOnPointerDownWasNotCalled();
}

// Have two windows, one with focus. Injecting a trusted DOWN MotionEvent with the flag
// NO_FOCUS_CHANGE on the unfocused window should not call the onPointerDownOutsideFocus callback.
TEST_F(InputDispatcherOnPointerDownOutsideFocus, NoFocusChangeFlag) {
    const MotionEvent event =
            MotionEventBuilder(AMOTION_EVENT_ACTION_DOWN, AINPUT_SOURCE_MOUSE)
                    .eventTime(systemTime(SYSTEM_TIME_MONOTONIC))
                    .pointer(PointerBuilder(/*id=*/0, ToolType::FINGER).x(20).y(20))
                    .addFlag(AMOTION_EVENT_FLAG_NO_FOCUS_CHANGE)
                    .build();
    ASSERT_EQ(InputEventInjectionResult::SUCCEEDED, injectMotionEvent(mDispatcher, event))
            << "Inject motion event should return InputEventInjectionResult::SUCCEEDED";
    mUnfocusedWindow->consumeAnyMotionDown(ADISPLAY_ID_DEFAULT, AMOTION_EVENT_FLAG_NO_FOCUS_CHANGE);

    ASSERT_TRUE(mDispatcher->waitForIdle());
    mFakePolicy->assertOnPointerDownWasNotCalled();
    // Ensure that the unfocused window did not receive any FOCUS events.
    mUnfocusedWindow->assertNoEvents();
}

// These tests ensures we can send touch events to a single client when there are multiple input
// windows that point to the same client token.
class InputDispatcherMultiWindowSameTokenTests : public InputDispatcherTest {
    virtual void SetUp() override {
        InputDispatcherTest::SetUp();

        std::shared_ptr<FakeApplicationHandle> application =
                std::make_shared<FakeApplicationHandle>();
        mWindow1 = sp<FakeWindowHandle>::make(application, mDispatcher, "Fake Window 1",
                                              ADISPLAY_ID_DEFAULT);
        mWindow1->setFrame(Rect(0, 0, 100, 100));

        mWindow2 = sp<FakeWindowHandle>::make(application, mDispatcher, "Fake Window 2",
                                              ADISPLAY_ID_DEFAULT, mWindow1->getToken());
        mWindow2->setFrame(Rect(100, 100, 200, 200));

        mDispatcher->setInputWindows({{ADISPLAY_ID_DEFAULT, {mWindow1, mWindow2}}});
    }

protected:
    sp<FakeWindowHandle> mWindow1;
    sp<FakeWindowHandle> mWindow2;

    // Helper function to convert the point from screen coordinates into the window's space
    static PointF getPointInWindow(const WindowInfo* windowInfo, const PointF& point) {
        vec2 vals = windowInfo->transform.transform(point.x, point.y);
        return {vals.x, vals.y};
    }

    void consumeMotionEvent(const sp<FakeWindowHandle>& window, int32_t expectedAction,
                            const std::vector<PointF>& points) {
        const std::string name = window->getName();
        InputEvent* event = window->consume();

        ASSERT_NE(nullptr, event) << name.c_str()
                                  << ": consumer should have returned non-NULL event.";

        ASSERT_EQ(InputEventType::MOTION, event->getType())
                << name.c_str() << ": expected MotionEvent, got " << *event;

        const MotionEvent& motionEvent = static_cast<const MotionEvent&>(*event);
        assertMotionAction(expectedAction, motionEvent.getAction());
        ASSERT_EQ(points.size(), motionEvent.getPointerCount());

        for (size_t i = 0; i < points.size(); i++) {
            float expectedX = points[i].x;
            float expectedY = points[i].y;

            EXPECT_EQ(expectedX, motionEvent.getX(i))
                    << "expected " << expectedX << " for x[" << i << "] coord of " << name.c_str()
                    << ", got " << motionEvent.getX(i);
            EXPECT_EQ(expectedY, motionEvent.getY(i))
                    << "expected " << expectedY << " for y[" << i << "] coord of " << name.c_str()
                    << ", got " << motionEvent.getY(i);
        }
    }

    void touchAndAssertPositions(int32_t action, const std::vector<PointF>& touchedPoints,
                                 std::vector<PointF> expectedPoints) {
        mDispatcher->notifyMotion(generateMotionArgs(action, AINPUT_SOURCE_TOUCHSCREEN,
                                                     ADISPLAY_ID_DEFAULT, touchedPoints));

        // Always consume from window1 since it's the window that has the InputReceiver
        consumeMotionEvent(mWindow1, action, expectedPoints);
    }
};

TEST_F(InputDispatcherMultiWindowSameTokenTests, SingleTouchSameScale) {
    // Touch Window 1
    PointF touchedPoint = {10, 10};
    PointF expectedPoint = getPointInWindow(mWindow1->getInfo(), touchedPoint);
    touchAndAssertPositions(AMOTION_EVENT_ACTION_DOWN, {touchedPoint}, {expectedPoint});

    // Release touch on Window 1
    touchAndAssertPositions(AMOTION_EVENT_ACTION_UP, {touchedPoint}, {expectedPoint});

    // Touch Window 2
    touchedPoint = {150, 150};
    expectedPoint = getPointInWindow(mWindow2->getInfo(), touchedPoint);
    touchAndAssertPositions(AMOTION_EVENT_ACTION_DOWN, {touchedPoint}, {expectedPoint});
}

TEST_F(InputDispatcherMultiWindowSameTokenTests, SingleTouchDifferentTransform) {
    // Set scale value for window2
    mWindow2->setWindowScale(0.5f, 0.5f);

    // Touch Window 1
    PointF touchedPoint = {10, 10};
    PointF expectedPoint = getPointInWindow(mWindow1->getInfo(), touchedPoint);
    touchAndAssertPositions(AMOTION_EVENT_ACTION_DOWN, {touchedPoint}, {expectedPoint});
    // Release touch on Window 1
    touchAndAssertPositions(AMOTION_EVENT_ACTION_UP, {touchedPoint}, {expectedPoint});

    // Touch Window 2
    touchedPoint = {150, 150};
    expectedPoint = getPointInWindow(mWindow2->getInfo(), touchedPoint);
    touchAndAssertPositions(AMOTION_EVENT_ACTION_DOWN, {touchedPoint}, {expectedPoint});
    touchAndAssertPositions(AMOTION_EVENT_ACTION_UP, {touchedPoint}, {expectedPoint});

    // Update the transform so rotation is set
    mWindow2->setWindowTransform(0, -1, 1, 0);
    expectedPoint = getPointInWindow(mWindow2->getInfo(), touchedPoint);
    touchAndAssertPositions(AMOTION_EVENT_ACTION_DOWN, {touchedPoint}, {expectedPoint});
}

TEST_F(InputDispatcherMultiWindowSameTokenTests, MultipleTouchDifferentTransform) {
    mWindow2->setWindowScale(0.5f, 0.5f);

    // Touch Window 1
    std::vector<PointF> touchedPoints = {PointF{10, 10}};
    std::vector<PointF> expectedPoints = {getPointInWindow(mWindow1->getInfo(), touchedPoints[0])};
    touchAndAssertPositions(AMOTION_EVENT_ACTION_DOWN, touchedPoints, expectedPoints);

    // Touch Window 2
    touchedPoints.push_back(PointF{150, 150});
    expectedPoints.push_back(getPointInWindow(mWindow2->getInfo(), touchedPoints[1]));
    touchAndAssertPositions(POINTER_1_DOWN, touchedPoints, expectedPoints);

    // Release Window 2
    touchAndAssertPositions(POINTER_1_UP, touchedPoints, expectedPoints);
    expectedPoints.pop_back();

    // Update the transform so rotation is set for Window 2
    mWindow2->setWindowTransform(0, -1, 1, 0);
    expectedPoints.push_back(getPointInWindow(mWindow2->getInfo(), touchedPoints[1]));
    touchAndAssertPositions(POINTER_1_DOWN, touchedPoints, expectedPoints);
}

TEST_F(InputDispatcherMultiWindowSameTokenTests, MultipleTouchMoveDifferentTransform) {
    mWindow2->setWindowScale(0.5f, 0.5f);

    // Touch Window 1
    std::vector<PointF> touchedPoints = {PointF{10, 10}};
    std::vector<PointF> expectedPoints = {getPointInWindow(mWindow1->getInfo(), touchedPoints[0])};
    touchAndAssertPositions(AMOTION_EVENT_ACTION_DOWN, touchedPoints, expectedPoints);

    // Touch Window 2
    touchedPoints.push_back(PointF{150, 150});
    expectedPoints.push_back(getPointInWindow(mWindow2->getInfo(), touchedPoints[1]));

    touchAndAssertPositions(POINTER_1_DOWN, touchedPoints, expectedPoints);

    // Move both windows
    touchedPoints = {{20, 20}, {175, 175}};
    expectedPoints = {getPointInWindow(mWindow1->getInfo(), touchedPoints[0]),
                      getPointInWindow(mWindow2->getInfo(), touchedPoints[1])};

    touchAndAssertPositions(AMOTION_EVENT_ACTION_MOVE, touchedPoints, expectedPoints);

    // Release Window 2
    touchAndAssertPositions(POINTER_1_UP, touchedPoints, expectedPoints);
    expectedPoints.pop_back();

    // Touch Window 2
    mWindow2->setWindowTransform(0, -1, 1, 0);
    expectedPoints.push_back(getPointInWindow(mWindow2->getInfo(), touchedPoints[1]));
    touchAndAssertPositions(POINTER_1_DOWN, touchedPoints, expectedPoints);

    // Move both windows
    touchedPoints = {{20, 20}, {175, 175}};
    expectedPoints = {getPointInWindow(mWindow1->getInfo(), touchedPoints[0]),
                      getPointInWindow(mWindow2->getInfo(), touchedPoints[1])};

    touchAndAssertPositions(AMOTION_EVENT_ACTION_MOVE, touchedPoints, expectedPoints);
}

TEST_F(InputDispatcherMultiWindowSameTokenTests, MultipleWindowsFirstTouchWithScale) {
    mWindow1->setWindowScale(0.5f, 0.5f);

    // Touch Window 1
    std::vector<PointF> touchedPoints = {PointF{10, 10}};
    std::vector<PointF> expectedPoints = {getPointInWindow(mWindow1->getInfo(), touchedPoints[0])};
    touchAndAssertPositions(AMOTION_EVENT_ACTION_DOWN, touchedPoints, expectedPoints);

    // Touch Window 2
    touchedPoints.push_back(PointF{150, 150});
    expectedPoints.push_back(getPointInWindow(mWindow2->getInfo(), touchedPoints[1]));

    touchAndAssertPositions(POINTER_1_DOWN, touchedPoints, expectedPoints);

    // Move both windows
    touchedPoints = {{20, 20}, {175, 175}};
    expectedPoints = {getPointInWindow(mWindow1->getInfo(), touchedPoints[0]),
                      getPointInWindow(mWindow2->getInfo(), touchedPoints[1])};

    touchAndAssertPositions(AMOTION_EVENT_ACTION_MOVE, touchedPoints, expectedPoints);
}

/**
 * When one of the windows is slippery, the touch should not slip into the other window with the
 * same input channel.
 */
TEST_F(InputDispatcherMultiWindowSameTokenTests, TouchDoesNotSlipEvenIfSlippery) {
    mWindow1->setSlippery(true);
    mDispatcher->setInputWindows({{ADISPLAY_ID_DEFAULT, {mWindow1, mWindow2}}});

    // Touch down in window 1
    mDispatcher->notifyMotion(generateMotionArgs(ACTION_DOWN, AINPUT_SOURCE_TOUCHSCREEN,
                                                 ADISPLAY_ID_DEFAULT, {{50, 50}}));
    consumeMotionEvent(mWindow1, ACTION_DOWN, {{50, 50}});

    // Move touch to be above window 2. Even though window 1 is slippery, touch should not slip.
    // That means the gesture should continue normally, without any ACTION_CANCEL or ACTION_DOWN
    // getting generated.
    mDispatcher->notifyMotion(generateMotionArgs(ACTION_MOVE, AINPUT_SOURCE_TOUCHSCREEN,
                                                 ADISPLAY_ID_DEFAULT, {{150, 150}}));

    consumeMotionEvent(mWindow1, ACTION_MOVE, {{150, 150}});
}

/**
 * When hover starts in one window and continues into the other, there should be a HOVER_EXIT and
 * a HOVER_ENTER generated, even if the windows have the same token. This is because the new window
 * that the pointer is hovering over may have a different transform.
 */
TEST_F(InputDispatcherMultiWindowSameTokenTests, HoverIntoClone) {
    mDispatcher->setInputWindows({{ADISPLAY_ID_DEFAULT, {mWindow1, mWindow2}}});

    // Start hover in window 1
    mDispatcher->notifyMotion(generateMotionArgs(ACTION_HOVER_ENTER, AINPUT_SOURCE_TOUCHSCREEN,
                                                 ADISPLAY_ID_DEFAULT, {{50, 50}}));
    consumeMotionEvent(mWindow1, ACTION_HOVER_ENTER,
                       {getPointInWindow(mWindow1->getInfo(), PointF{50, 50})});

    // Move hover to window 2.
    mDispatcher->notifyMotion(generateMotionArgs(ACTION_HOVER_MOVE, AINPUT_SOURCE_TOUCHSCREEN,
                                                 ADISPLAY_ID_DEFAULT, {{150, 150}}));

    consumeMotionEvent(mWindow1, ACTION_HOVER_EXIT, {{50, 50}});
    consumeMotionEvent(mWindow1, ACTION_HOVER_ENTER,
                       {getPointInWindow(mWindow2->getInfo(), PointF{150, 150})});
}

class InputDispatcherSingleWindowAnr : public InputDispatcherTest {
    virtual void SetUp() override {
        InputDispatcherTest::SetUp();

        mApplication = std::make_shared<FakeApplicationHandle>();
        mApplication->setDispatchingTimeout(20ms);
        mWindow = sp<FakeWindowHandle>::make(mApplication, mDispatcher, "TestWindow",
                                             ADISPLAY_ID_DEFAULT);
        mWindow->setFrame(Rect(0, 0, 30, 30));
        mWindow->setDispatchingTimeout(30ms);
        mWindow->setFocusable(true);

        // Set focused application.
        mDispatcher->setFocusedApplication(ADISPLAY_ID_DEFAULT, mApplication);

        mDispatcher->setInputWindows({{ADISPLAY_ID_DEFAULT, {mWindow}}});
        setFocusedWindow(mWindow);
        mWindow->consumeFocusEvent(true);
    }

    virtual void TearDown() override {
        InputDispatcherTest::TearDown();
        mWindow.clear();
    }

protected:
    std::shared_ptr<FakeApplicationHandle> mApplication;
    sp<FakeWindowHandle> mWindow;
    static constexpr PointF WINDOW_LOCATION = {20, 20};

    void tapOnWindow() {
        ASSERT_EQ(InputEventInjectionResult::SUCCEEDED,
                  injectMotionDown(mDispatcher, AINPUT_SOURCE_TOUCHSCREEN, ADISPLAY_ID_DEFAULT,
                                   WINDOW_LOCATION));
        ASSERT_EQ(InputEventInjectionResult::SUCCEEDED,
                  injectMotionUp(mDispatcher, AINPUT_SOURCE_TOUCHSCREEN, ADISPLAY_ID_DEFAULT,
                                 WINDOW_LOCATION));
    }

    sp<FakeWindowHandle> addSpyWindow() {
        sp<FakeWindowHandle> spy =
                sp<FakeWindowHandle>::make(mApplication, mDispatcher, "Spy", ADISPLAY_ID_DEFAULT);
        spy->setTrustedOverlay(true);
        spy->setFocusable(false);
        spy->setSpy(true);
        spy->setDispatchingTimeout(30ms);
        mDispatcher->setInputWindows({{ADISPLAY_ID_DEFAULT, {spy, mWindow}}});
        return spy;
    }
};

// Send a tap and respond, which should not cause an ANR.
TEST_F(InputDispatcherSingleWindowAnr, WhenTouchIsConsumed_NoAnr) {
    tapOnWindow();
    mWindow->consumeMotionDown();
    mWindow->consumeMotionUp();
    ASSERT_TRUE(mDispatcher->waitForIdle());
    mFakePolicy->assertNotifyAnrWasNotCalled();
}

// Send a regular key and respond, which should not cause an ANR.
TEST_F(InputDispatcherSingleWindowAnr, WhenKeyIsConsumed_NoAnr) {
    ASSERT_EQ(InputEventInjectionResult::SUCCEEDED, injectKeyDownNoRepeat(mDispatcher));
    mWindow->consumeKeyDown(ADISPLAY_ID_NONE);
    ASSERT_TRUE(mDispatcher->waitForIdle());
    mFakePolicy->assertNotifyAnrWasNotCalled();
}

TEST_F(InputDispatcherSingleWindowAnr, WhenFocusedApplicationChanges_NoAnr) {
    mWindow->setFocusable(false);
    mDispatcher->setInputWindows({{ADISPLAY_ID_DEFAULT, {mWindow}}});
    mWindow->consumeFocusEvent(false);

    InputEventInjectionResult result =
            injectKey(mDispatcher, AKEY_EVENT_ACTION_DOWN, /*repeatCount=*/0, ADISPLAY_ID_DEFAULT,
                      InputEventInjectionSync::NONE, /*injectionTimeout=*/10ms,
                      /*allowKeyRepeat=*/false);
    ASSERT_EQ(InputEventInjectionResult::SUCCEEDED, result);
    // Key will not go to window because we have no focused window.
    // The 'no focused window' ANR timer should start instead.

    // Now, the focused application goes away.
    mDispatcher->setFocusedApplication(ADISPLAY_ID_DEFAULT, nullptr);
    // The key should get dropped and there should be no ANR.

    ASSERT_TRUE(mDispatcher->waitForIdle());
    mFakePolicy->assertNotifyAnrWasNotCalled();
}

// Send an event to the app and have the app not respond right away.
// When ANR is raised, policy will tell the dispatcher to cancel the events for that window.
// So InputDispatcher will enqueue ACTION_CANCEL event as well.
TEST_F(InputDispatcherSingleWindowAnr, OnPointerDown_BasicAnr) {
    ASSERT_EQ(InputEventInjectionResult::SUCCEEDED,
              injectMotionDown(mDispatcher, AINPUT_SOURCE_TOUCHSCREEN, ADISPLAY_ID_DEFAULT,
                               WINDOW_LOCATION));

    std::optional<uint32_t> sequenceNum = mWindow->receiveEvent(); // ACTION_DOWN
    ASSERT_TRUE(sequenceNum);
    const std::chrono::duration timeout = mWindow->getDispatchingTimeout(DISPATCHING_TIMEOUT);
    mFakePolicy->assertNotifyWindowUnresponsiveWasCalled(timeout, mWindow);

    mWindow->finishEvent(*sequenceNum);
    mWindow->consumeMotionEvent(
            AllOf(WithMotionAction(ACTION_CANCEL), WithDisplayId(ADISPLAY_ID_DEFAULT)));
    ASSERT_TRUE(mDispatcher->waitForIdle());
    mFakePolicy->assertNotifyWindowResponsiveWasCalled(mWindow->getToken(), mWindow->getPid());
}

// Send a key to the app and have the app not respond right away.
TEST_F(InputDispatcherSingleWindowAnr, OnKeyDown_BasicAnr) {
    // Inject a key, and don't respond - expect that ANR is called.
    ASSERT_EQ(InputEventInjectionResult::SUCCEEDED, injectKeyDownNoRepeat(mDispatcher));
    std::optional<uint32_t> sequenceNum = mWindow->receiveEvent();
    ASSERT_TRUE(sequenceNum);
    const std::chrono::duration timeout = mWindow->getDispatchingTimeout(DISPATCHING_TIMEOUT);
    mFakePolicy->assertNotifyWindowUnresponsiveWasCalled(timeout, mWindow);
    ASSERT_TRUE(mDispatcher->waitForIdle());
}

// We have a focused application, but no focused window
TEST_F(InputDispatcherSingleWindowAnr, FocusedApplication_NoFocusedWindow) {
    mWindow->setFocusable(false);
    mDispatcher->setInputWindows({{ADISPLAY_ID_DEFAULT, {mWindow}}});
    mWindow->consumeFocusEvent(false);

    // taps on the window work as normal
    ASSERT_EQ(InputEventInjectionResult::SUCCEEDED,
              injectMotionDown(mDispatcher, AINPUT_SOURCE_TOUCHSCREEN, ADISPLAY_ID_DEFAULT,
                               WINDOW_LOCATION));
    ASSERT_NO_FATAL_FAILURE(mWindow->consumeMotionDown());
    mDispatcher->waitForIdle();
    mFakePolicy->assertNotifyAnrWasNotCalled();

    // Once a focused event arrives, we get an ANR for this application
    // We specify the injection timeout to be smaller than the application timeout, to ensure that
    // injection times out (instead of failing).
    const InputEventInjectionResult result =
            injectKey(mDispatcher, AKEY_EVENT_ACTION_DOWN, /*repeatCount=*/0, ADISPLAY_ID_DEFAULT,
                      InputEventInjectionSync::WAIT_FOR_RESULT, 10ms, /*allowKeyRepeat=*/false);
    ASSERT_EQ(InputEventInjectionResult::TIMED_OUT, result);
    const std::chrono::duration timeout = mApplication->getDispatchingTimeout(DISPATCHING_TIMEOUT);
    mFakePolicy->assertNotifyNoFocusedWindowAnrWasCalled(timeout, mApplication);
    ASSERT_TRUE(mDispatcher->waitForIdle());
}

/**
 * Make sure the stale key is dropped before causing an ANR. So even if there's no focused window,
 * there will not be an ANR.
 */
TEST_F(InputDispatcherSingleWindowAnr, StaleKeyEventDoesNotAnr) {
    mWindow->setFocusable(false);
    mDispatcher->setInputWindows({{ADISPLAY_ID_DEFAULT, {mWindow}}});
    mWindow->consumeFocusEvent(false);

    KeyEvent event;
    const nsecs_t eventTime = systemTime(SYSTEM_TIME_MONOTONIC) -
            std::chrono::nanoseconds(STALE_EVENT_TIMEOUT).count();

    // Define a valid key down event that is stale (too old).
    event.initialize(InputEvent::nextId(), DEVICE_ID, AINPUT_SOURCE_KEYBOARD, ADISPLAY_ID_NONE,
                     INVALID_HMAC, AKEY_EVENT_ACTION_DOWN, /* flags */ 0, AKEYCODE_A, KEY_A,
                     AMETA_NONE, /*repeatCount=*/1, eventTime, eventTime);

    const int32_t policyFlags = POLICY_FLAG_FILTERED | POLICY_FLAG_PASS_TO_USER;

    InputEventInjectionResult result =
            mDispatcher->injectInputEvent(&event, /*targetUid=*/{},
                                          InputEventInjectionSync::WAIT_FOR_RESULT,
                                          INJECT_EVENT_TIMEOUT, policyFlags);
    ASSERT_EQ(InputEventInjectionResult::FAILED, result)
            << "Injection should fail because the event is stale";

    ASSERT_TRUE(mDispatcher->waitForIdle());
    mFakePolicy->assertNotifyAnrWasNotCalled();
    mWindow->assertNoEvents();
}

// We have a focused application, but no focused window
// Make sure that we don't notify policy twice about the same ANR.
TEST_F(InputDispatcherSingleWindowAnr, NoFocusedWindow_DoesNotSendDuplicateAnr) {
    mWindow->setFocusable(false);
    mDispatcher->setInputWindows({{ADISPLAY_ID_DEFAULT, {mWindow}}});
    mWindow->consumeFocusEvent(false);

    // Once a focused event arrives, we get an ANR for this application
    // We specify the injection timeout to be smaller than the application timeout, to ensure that
    // injection times out (instead of failing).
    const InputEventInjectionResult result =
            injectKey(mDispatcher, AKEY_EVENT_ACTION_DOWN, /*repeatCount=*/0, ADISPLAY_ID_DEFAULT,
                      InputEventInjectionSync::WAIT_FOR_RESULT, 10ms, /*allowKeyRepeat=*/false);
    ASSERT_EQ(InputEventInjectionResult::TIMED_OUT, result);
    const std::chrono::duration appTimeout =
            mApplication->getDispatchingTimeout(DISPATCHING_TIMEOUT);
    mFakePolicy->assertNotifyNoFocusedWindowAnrWasCalled(appTimeout, mApplication);

    std::this_thread::sleep_for(appTimeout);
    // ANR should not be raised again. It is up to policy to do that if it desires.
    mFakePolicy->assertNotifyAnrWasNotCalled();

    // If we now get a focused window, the ANR should stop, but the policy handles that via
    // 'notifyFocusChanged' callback. This is implemented in the policy so we can't test it here.
    ASSERT_TRUE(mDispatcher->waitForIdle());
}

// We have a focused application, but no focused window
TEST_F(InputDispatcherSingleWindowAnr, NoFocusedWindow_DropsFocusedEvents) {
    mWindow->setFocusable(false);
    mDispatcher->setInputWindows({{ADISPLAY_ID_DEFAULT, {mWindow}}});
    mWindow->consumeFocusEvent(false);

    // Once a focused event arrives, we get an ANR for this application
    const InputEventInjectionResult result =
            injectKey(mDispatcher, AKEY_EVENT_ACTION_DOWN, /*repeatCount=*/0, ADISPLAY_ID_DEFAULT,
                      InputEventInjectionSync::WAIT_FOR_RESULT, 10ms);
    ASSERT_EQ(InputEventInjectionResult::TIMED_OUT, result);

    const std::chrono::duration timeout = mApplication->getDispatchingTimeout(DISPATCHING_TIMEOUT);
    mFakePolicy->assertNotifyNoFocusedWindowAnrWasCalled(timeout, mApplication);

    // Future focused events get dropped right away
    ASSERT_EQ(InputEventInjectionResult::FAILED, injectKeyDown(mDispatcher));
    ASSERT_TRUE(mDispatcher->waitForIdle());
    mWindow->assertNoEvents();
}

/**
 * Ensure that the implementation is valid. Since we are using multiset to keep track of the
 * ANR timeouts, we are allowing entries with identical timestamps in the same connection.
 * If we process 1 of the events, but ANR on the second event with the same timestamp,
 * the ANR mechanism should still work.
 *
 * In this test, we are injecting DOWN and UP events with the same timestamps, and acknowledging the
 * DOWN event, while not responding on the second one.
 */
TEST_F(InputDispatcherSingleWindowAnr, Anr_HandlesEventsWithIdenticalTimestamps) {
    nsecs_t currentTime = systemTime(SYSTEM_TIME_MONOTONIC);
    injectMotionEvent(mDispatcher, AMOTION_EVENT_ACTION_DOWN, AINPUT_SOURCE_TOUCHSCREEN,
                      ADISPLAY_ID_DEFAULT, WINDOW_LOCATION,
                      {AMOTION_EVENT_INVALID_CURSOR_POSITION,
                       AMOTION_EVENT_INVALID_CURSOR_POSITION},
                      500ms, InputEventInjectionSync::WAIT_FOR_RESULT, currentTime);

    // Now send ACTION_UP, with identical timestamp
    injectMotionEvent(mDispatcher, AMOTION_EVENT_ACTION_UP, AINPUT_SOURCE_TOUCHSCREEN,
                      ADISPLAY_ID_DEFAULT, WINDOW_LOCATION,
                      {AMOTION_EVENT_INVALID_CURSOR_POSITION,
                       AMOTION_EVENT_INVALID_CURSOR_POSITION},
                      500ms, InputEventInjectionSync::WAIT_FOR_RESULT, currentTime);

    // We have now sent down and up. Let's consume first event and then ANR on the second.
    mWindow->consumeMotionDown(ADISPLAY_ID_DEFAULT);
    const std::chrono::duration timeout = mWindow->getDispatchingTimeout(DISPATCHING_TIMEOUT);
    mFakePolicy->assertNotifyWindowUnresponsiveWasCalled(timeout, mWindow);
}

// A spy window can receive an ANR
TEST_F(InputDispatcherSingleWindowAnr, SpyWindowAnr) {
    sp<FakeWindowHandle> spy = addSpyWindow();

    ASSERT_EQ(InputEventInjectionResult::SUCCEEDED,
              injectMotionDown(mDispatcher, AINPUT_SOURCE_TOUCHSCREEN, ADISPLAY_ID_DEFAULT,
                               WINDOW_LOCATION));
    mWindow->consumeMotionDown();

    std::optional<uint32_t> sequenceNum = spy->receiveEvent(); // ACTION_DOWN
    ASSERT_TRUE(sequenceNum);
    const std::chrono::duration timeout = spy->getDispatchingTimeout(DISPATCHING_TIMEOUT);
    mFakePolicy->assertNotifyWindowUnresponsiveWasCalled(timeout, spy);

    spy->finishEvent(*sequenceNum);
    spy->consumeMotionEvent(
            AllOf(WithMotionAction(ACTION_CANCEL), WithDisplayId(ADISPLAY_ID_DEFAULT)));
    ASSERT_TRUE(mDispatcher->waitForIdle());
    mFakePolicy->assertNotifyWindowResponsiveWasCalled(spy->getToken(), mWindow->getPid());
}

// If an app is not responding to a key event, spy windows should continue to receive
// new motion events
TEST_F(InputDispatcherSingleWindowAnr, SpyWindowReceivesEventsDuringAppAnrOnKey) {
    sp<FakeWindowHandle> spy = addSpyWindow();

    ASSERT_EQ(InputEventInjectionResult::SUCCEEDED,
              injectKeyDown(mDispatcher, ADISPLAY_ID_DEFAULT));
    mWindow->consumeKeyDown(ADISPLAY_ID_DEFAULT);
    ASSERT_EQ(InputEventInjectionResult::SUCCEEDED, injectKeyUp(mDispatcher, ADISPLAY_ID_DEFAULT));

    // Stuck on the ACTION_UP
    const std::chrono::duration timeout = mWindow->getDispatchingTimeout(DISPATCHING_TIMEOUT);
    mFakePolicy->assertNotifyWindowUnresponsiveWasCalled(timeout, mWindow);

    // New tap will go to the spy window, but not to the window
    tapOnWindow();
    spy->consumeMotionDown(ADISPLAY_ID_DEFAULT);
    spy->consumeMotionUp(ADISPLAY_ID_DEFAULT);

    mWindow->consumeKeyUp(ADISPLAY_ID_DEFAULT); // still the previous motion
    mDispatcher->waitForIdle();
    mFakePolicy->assertNotifyWindowResponsiveWasCalled(mWindow->getToken(), mWindow->getPid());
    mWindow->assertNoEvents();
    spy->assertNoEvents();
}

// If an app is not responding to a motion event, spy windows should continue to receive
// new motion events
TEST_F(InputDispatcherSingleWindowAnr, SpyWindowReceivesEventsDuringAppAnrOnMotion) {
    sp<FakeWindowHandle> spy = addSpyWindow();

    tapOnWindow();
    spy->consumeMotionDown(ADISPLAY_ID_DEFAULT);
    spy->consumeMotionUp(ADISPLAY_ID_DEFAULT);

    mWindow->consumeMotionDown();
    // Stuck on the ACTION_UP
    const std::chrono::duration timeout = mWindow->getDispatchingTimeout(DISPATCHING_TIMEOUT);
    mFakePolicy->assertNotifyWindowUnresponsiveWasCalled(timeout, mWindow);

    // New tap will go to the spy window, but not to the window
    tapOnWindow();
    spy->consumeMotionDown(ADISPLAY_ID_DEFAULT);
    spy->consumeMotionUp(ADISPLAY_ID_DEFAULT);

    mWindow->consumeMotionUp(ADISPLAY_ID_DEFAULT); // still the previous motion
    mDispatcher->waitForIdle();
    mFakePolicy->assertNotifyWindowResponsiveWasCalled(mWindow->getToken(), mWindow->getPid());
    mWindow->assertNoEvents();
    spy->assertNoEvents();
}

TEST_F(InputDispatcherSingleWindowAnr, UnresponsiveMonitorAnr) {
    mDispatcher->setMonitorDispatchingTimeoutForTest(30ms);

    FakeMonitorReceiver monitor = FakeMonitorReceiver(mDispatcher, "M_1", ADISPLAY_ID_DEFAULT);

    ASSERT_EQ(InputEventInjectionResult::SUCCEEDED,
              injectMotionDown(mDispatcher, AINPUT_SOURCE_TOUCHSCREEN, ADISPLAY_ID_DEFAULT,
                               WINDOW_LOCATION));

    mWindow->consumeMotionDown(ADISPLAY_ID_DEFAULT);
    const std::optional<uint32_t> consumeSeq = monitor.receiveEvent();
    ASSERT_TRUE(consumeSeq);

    mFakePolicy->assertNotifyWindowUnresponsiveWasCalled(30ms, monitor.getToken(), MONITOR_PID);

    monitor.finishEvent(*consumeSeq);
    monitor.consumeMotionCancel(ADISPLAY_ID_DEFAULT);

    ASSERT_TRUE(mDispatcher->waitForIdle());
    mFakePolicy->assertNotifyWindowResponsiveWasCalled(monitor.getToken(), MONITOR_PID);
}

// If a window is unresponsive, then you get anr. if the window later catches up and starts to
// process events, you don't get an anr. When the window later becomes unresponsive again, you
// get an ANR again.
// 1. tap -> block on ACTION_UP -> receive ANR
// 2. consume all pending events (= queue becomes healthy again)
// 3. tap again -> block on ACTION_UP again -> receive ANR second time
TEST_F(InputDispatcherSingleWindowAnr, SameWindow_CanReceiveAnrTwice) {
    tapOnWindow();

    mWindow->consumeMotionDown();
    // Block on ACTION_UP
    const std::chrono::duration timeout = mWindow->getDispatchingTimeout(DISPATCHING_TIMEOUT);
    mFakePolicy->assertNotifyWindowUnresponsiveWasCalled(timeout, mWindow);
    mWindow->consumeMotionUp(); // Now the connection should be healthy again
    mDispatcher->waitForIdle();
    mFakePolicy->assertNotifyWindowResponsiveWasCalled(mWindow->getToken(), mWindow->getPid());
    mWindow->assertNoEvents();

    tapOnWindow();
    mWindow->consumeMotionDown();
    mFakePolicy->assertNotifyWindowUnresponsiveWasCalled(timeout, mWindow);
    mWindow->consumeMotionUp();

    mDispatcher->waitForIdle();
    mFakePolicy->assertNotifyWindowResponsiveWasCalled(mWindow->getToken(), mWindow->getPid());
    mFakePolicy->assertNotifyAnrWasNotCalled();
    mWindow->assertNoEvents();
}

// If a connection remains unresponsive for a while, make sure policy is only notified once about
// it.
TEST_F(InputDispatcherSingleWindowAnr, Policy_DoesNotGetDuplicateAnr) {
    ASSERT_EQ(InputEventInjectionResult::SUCCEEDED,
              injectMotionDown(mDispatcher, AINPUT_SOURCE_TOUCHSCREEN, ADISPLAY_ID_DEFAULT,
                               WINDOW_LOCATION));

    const std::chrono::duration windowTimeout = mWindow->getDispatchingTimeout(DISPATCHING_TIMEOUT);
    mFakePolicy->assertNotifyWindowUnresponsiveWasCalled(windowTimeout, mWindow);
    std::this_thread::sleep_for(windowTimeout);
    // 'notifyConnectionUnresponsive' should only be called once per connection
    mFakePolicy->assertNotifyAnrWasNotCalled();
    // When the ANR happened, dispatcher should abort the current event stream via ACTION_CANCEL
    mWindow->consumeMotionDown();
    mWindow->consumeMotionEvent(
            AllOf(WithMotionAction(ACTION_CANCEL), WithDisplayId(ADISPLAY_ID_DEFAULT)));
    mWindow->assertNoEvents();
    mDispatcher->waitForIdle();
    mFakePolicy->assertNotifyWindowResponsiveWasCalled(mWindow->getToken(), mWindow->getPid());
    mFakePolicy->assertNotifyAnrWasNotCalled();
}

/**
 * If a window is processing a motion event, and then a key event comes in, the key event should
 * not to to the focused window until the motion is processed.
 *
 * Warning!!!
 * This test depends on the value of android::inputdispatcher::KEY_WAITING_FOR_MOTION_TIMEOUT
 * and the injection timeout that we specify when injecting the key.
 * We must have the injection timeout (10ms) be smaller than
 *  KEY_WAITING_FOR_MOTION_TIMEOUT (currently 500ms).
 *
 * If that value changes, this test should also change.
 */
TEST_F(InputDispatcherSingleWindowAnr, Key_StaysPendingWhileMotionIsProcessed) {
    mWindow->setDispatchingTimeout(2s); // Set a long ANR timeout to prevent it from triggering
    mDispatcher->setInputWindows({{ADISPLAY_ID_DEFAULT, {mWindow}}});

    tapOnWindow();
    std::optional<uint32_t> downSequenceNum = mWindow->receiveEvent();
    ASSERT_TRUE(downSequenceNum);
    std::optional<uint32_t> upSequenceNum = mWindow->receiveEvent();
    ASSERT_TRUE(upSequenceNum);
    // Don't finish the events yet, and send a key
    // Injection will "succeed" because we will eventually give up and send the key to the focused
    // window even if motions are still being processed. But because the injection timeout is short,
    // we will receive INJECTION_TIMED_OUT as the result.

    InputEventInjectionResult result =
            injectKey(mDispatcher, AKEY_EVENT_ACTION_DOWN, /*repeatCount=*/0, ADISPLAY_ID_DEFAULT,
                      InputEventInjectionSync::WAIT_FOR_RESULT, 10ms);
    ASSERT_EQ(InputEventInjectionResult::TIMED_OUT, result);
    // Key will not be sent to the window, yet, because the window is still processing events
    // and the key remains pending, waiting for the touch events to be processed
    std::optional<uint32_t> keySequenceNum = mWindow->receiveEvent();
    ASSERT_FALSE(keySequenceNum);

    std::this_thread::sleep_for(500ms);
    // if we wait long enough though, dispatcher will give up, and still send the key
    // to the focused window, even though we have not yet finished the motion event
    mWindow->consumeKeyDown(ADISPLAY_ID_DEFAULT);
    mWindow->finishEvent(*downSequenceNum);
    mWindow->finishEvent(*upSequenceNum);
}

/**
 * If a window is processing a motion event, and then a key event comes in, the key event should
 * not go to the focused window until the motion is processed.
 * If then a new motion comes in, then the pending key event should be going to the currently
 * focused window right away.
 */
TEST_F(InputDispatcherSingleWindowAnr,
       PendingKey_IsDroppedWhileMotionIsProcessedAndNewTouchComesIn) {
    mWindow->setDispatchingTimeout(2s); // Set a long ANR timeout to prevent it from triggering
    mDispatcher->setInputWindows({{ADISPLAY_ID_DEFAULT, {mWindow}}});

    tapOnWindow();
    std::optional<uint32_t> downSequenceNum = mWindow->receiveEvent();
    ASSERT_TRUE(downSequenceNum);
    std::optional<uint32_t> upSequenceNum = mWindow->receiveEvent();
    ASSERT_TRUE(upSequenceNum);
    // Don't finish the events yet, and send a key
    // Injection is async, so it will succeed
    ASSERT_EQ(InputEventInjectionResult::SUCCEEDED,
              injectKey(mDispatcher, AKEY_EVENT_ACTION_DOWN, /*repeatCount=*/0, ADISPLAY_ID_DEFAULT,
                        InputEventInjectionSync::NONE));
    // At this point, key is still pending, and should not be sent to the application yet.
    std::optional<uint32_t> keySequenceNum = mWindow->receiveEvent();
    ASSERT_FALSE(keySequenceNum);

    // Now tap down again. It should cause the pending key to go to the focused window right away.
    tapOnWindow();
    mWindow->consumeKeyDown(ADISPLAY_ID_DEFAULT); // it doesn't matter that we haven't ack'd
    // the other events yet. We can finish events in any order.
    mWindow->finishEvent(*downSequenceNum); // first tap's ACTION_DOWN
    mWindow->finishEvent(*upSequenceNum);   // first tap's ACTION_UP
    mWindow->consumeMotionDown();
    mWindow->consumeMotionUp();
    mWindow->assertNoEvents();
}

/**
 * Send an event to the app and have the app not respond right away.
 * When ANR is raised, policy will tell the dispatcher to cancel the events for that window.
 * So InputDispatcher will enqueue ACTION_CANCEL event as well.
 * At some point, the window becomes responsive again.
 * Ensure that subsequent events get dropped, and the next gesture is delivered.
 */
TEST_F(InputDispatcherSingleWindowAnr, TwoGesturesWithAnr) {
    mDispatcher->notifyMotion(MotionArgsBuilder(ACTION_DOWN, AINPUT_SOURCE_TOUCHSCREEN)
                                      .pointer(PointerBuilder(0, ToolType::FINGER).x(10).y(10))
                                      .build());

    std::optional<uint32_t> sequenceNum = mWindow->receiveEvent(); // ACTION_DOWN
    ASSERT_TRUE(sequenceNum);
    const std::chrono::duration timeout = mWindow->getDispatchingTimeout(DISPATCHING_TIMEOUT);
    mFakePolicy->assertNotifyWindowUnresponsiveWasCalled(timeout, mWindow);

    mWindow->finishEvent(*sequenceNum);
    mWindow->consumeMotionEvent(WithMotionAction(ACTION_CANCEL));
    ASSERT_TRUE(mDispatcher->waitForIdle());
    mFakePolicy->assertNotifyWindowResponsiveWasCalled(mWindow->getToken(), mWindow->getPid());

    // Now that the window is responsive, let's continue the gesture.
    mDispatcher->notifyMotion(MotionArgsBuilder(ACTION_MOVE, AINPUT_SOURCE_TOUCHSCREEN)
                                      .pointer(PointerBuilder(0, ToolType::FINGER).x(11).y(11))
                                      .build());

    mDispatcher->notifyMotion(MotionArgsBuilder(POINTER_1_DOWN, AINPUT_SOURCE_TOUCHSCREEN)
                                      .pointer(PointerBuilder(0, ToolType::FINGER).x(11).y(11))
                                      .pointer(PointerBuilder(1, ToolType::FINGER).x(3).y(3))
                                      .build());

    mDispatcher->notifyMotion(MotionArgsBuilder(POINTER_1_UP, AINPUT_SOURCE_TOUCHSCREEN)
                                      .pointer(PointerBuilder(0, ToolType::FINGER).x(11).y(11))
                                      .pointer(PointerBuilder(1, ToolType::FINGER).x(3).y(3))
                                      .build());
    mDispatcher->notifyMotion(MotionArgsBuilder(ACTION_UP, AINPUT_SOURCE_TOUCHSCREEN)
                                      .pointer(PointerBuilder(0, ToolType::FINGER).x(11).y(11))
                                      .build());
    // We already canceled this pointer, so the window shouldn't get any new events.
    mWindow->assertNoEvents();

    // Start another one.
    mDispatcher->notifyMotion(MotionArgsBuilder(ACTION_DOWN, AINPUT_SOURCE_TOUCHSCREEN)
                                      .pointer(PointerBuilder(0, ToolType::FINGER).x(15).y(15))
                                      .build());
    mWindow->consumeMotionEvent(WithMotionAction(ACTION_DOWN));
}

class InputDispatcherMultiWindowAnr : public InputDispatcherTest {
    virtual void SetUp() override {
        InputDispatcherTest::SetUp();

        mApplication = std::make_shared<FakeApplicationHandle>();
        mApplication->setDispatchingTimeout(10ms);
        mUnfocusedWindow = sp<FakeWindowHandle>::make(mApplication, mDispatcher, "Unfocused",
                                                      ADISPLAY_ID_DEFAULT);
        mUnfocusedWindow->setFrame(Rect(0, 0, 30, 30));
        // Adding FLAG_WATCH_OUTSIDE_TOUCH to receive ACTION_OUTSIDE when another window is tapped
        mUnfocusedWindow->setWatchOutsideTouch(true);

        mFocusedWindow = sp<FakeWindowHandle>::make(mApplication, mDispatcher, "Focused",
                                                    ADISPLAY_ID_DEFAULT);
        mFocusedWindow->setDispatchingTimeout(30ms);
        mFocusedWindow->setFrame(Rect(50, 50, 100, 100));

        // Set focused application.
        mDispatcher->setFocusedApplication(ADISPLAY_ID_DEFAULT, mApplication);
        mFocusedWindow->setFocusable(true);

        // Expect one focus window exist in display.
        mDispatcher->setInputWindows({{ADISPLAY_ID_DEFAULT, {mUnfocusedWindow, mFocusedWindow}}});
        setFocusedWindow(mFocusedWindow);
        mFocusedWindow->consumeFocusEvent(true);
    }

    virtual void TearDown() override {
        InputDispatcherTest::TearDown();

        mUnfocusedWindow.clear();
        mFocusedWindow.clear();
    }

protected:
    std::shared_ptr<FakeApplicationHandle> mApplication;
    sp<FakeWindowHandle> mUnfocusedWindow;
    sp<FakeWindowHandle> mFocusedWindow;
    static constexpr PointF UNFOCUSED_WINDOW_LOCATION = {20, 20};
    static constexpr PointF FOCUSED_WINDOW_LOCATION = {75, 75};
    static constexpr PointF LOCATION_OUTSIDE_ALL_WINDOWS = {40, 40};

    void tapOnFocusedWindow() { tap(FOCUSED_WINDOW_LOCATION); }

    void tapOnUnfocusedWindow() { tap(UNFOCUSED_WINDOW_LOCATION); }

private:
    void tap(const PointF& location) {
        ASSERT_EQ(InputEventInjectionResult::SUCCEEDED,
                  injectMotionDown(mDispatcher, AINPUT_SOURCE_TOUCHSCREEN, ADISPLAY_ID_DEFAULT,
                                   location));
        ASSERT_EQ(InputEventInjectionResult::SUCCEEDED,
                  injectMotionUp(mDispatcher, AINPUT_SOURCE_TOUCHSCREEN, ADISPLAY_ID_DEFAULT,
                                 location));
    }
};

// If we have 2 windows that are both unresponsive, the one with the shortest timeout
// should be ANR'd first.
TEST_F(InputDispatcherMultiWindowAnr, TwoWindows_BothUnresponsive) {
    ASSERT_EQ(InputEventInjectionResult::SUCCEEDED,
              injectMotionDown(mDispatcher, AINPUT_SOURCE_TOUCHSCREEN, ADISPLAY_ID_DEFAULT,
                               FOCUSED_WINDOW_LOCATION))
            << "Inject motion event should return InputEventInjectionResult::SUCCEEDED";
    mFocusedWindow->consumeMotionDown();
    mUnfocusedWindow->consumeEvent(InputEventType::MOTION, AMOTION_EVENT_ACTION_OUTSIDE,
                                   ADISPLAY_ID_DEFAULT, /*flags=*/0);
    // We consumed all events, so no ANR
    ASSERT_TRUE(mDispatcher->waitForIdle());
    mFakePolicy->assertNotifyAnrWasNotCalled();

    ASSERT_EQ(InputEventInjectionResult::SUCCEEDED,
              injectMotionDown(mDispatcher, AINPUT_SOURCE_TOUCHSCREEN, ADISPLAY_ID_DEFAULT,
                               FOCUSED_WINDOW_LOCATION));
    std::optional<uint32_t> unfocusedSequenceNum = mUnfocusedWindow->receiveEvent();
    ASSERT_TRUE(unfocusedSequenceNum);

    const std::chrono::duration timeout =
            mFocusedWindow->getDispatchingTimeout(DISPATCHING_TIMEOUT);
    mFakePolicy->assertNotifyWindowUnresponsiveWasCalled(timeout, mFocusedWindow);
    // Because we injected two DOWN events in a row, CANCEL is enqueued for the first event
    // sequence to make it consistent
    mFocusedWindow->consumeMotionCancel();
    mUnfocusedWindow->finishEvent(*unfocusedSequenceNum);
    mFocusedWindow->consumeMotionDown();
    // This cancel is generated because the connection was unresponsive
    mFocusedWindow->consumeMotionCancel();
    mFocusedWindow->assertNoEvents();
    mUnfocusedWindow->assertNoEvents();
    ASSERT_TRUE(mDispatcher->waitForIdle());
    mFakePolicy->assertNotifyWindowResponsiveWasCalled(mFocusedWindow->getToken(),
                                                       mFocusedWindow->getPid());
    mFakePolicy->assertNotifyAnrWasNotCalled();
}

// If we have 2 windows with identical timeouts that are both unresponsive,
// it doesn't matter which order they should have ANR.
// But we should receive ANR for both.
TEST_F(InputDispatcherMultiWindowAnr, TwoWindows_BothUnresponsiveWithSameTimeout) {
    // Set the timeout for unfocused window to match the focused window
    mUnfocusedWindow->setDispatchingTimeout(10ms);
    mDispatcher->setInputWindows({{ADISPLAY_ID_DEFAULT, {mUnfocusedWindow, mFocusedWindow}}});

    tapOnFocusedWindow();
    // we should have ACTION_DOWN/ACTION_UP on focused window and ACTION_OUTSIDE on unfocused window
    sp<IBinder> anrConnectionToken1, anrConnectionToken2;
    ASSERT_NO_FATAL_FAILURE(anrConnectionToken1 = mFakePolicy->getUnresponsiveWindowToken(10ms));
    ASSERT_NO_FATAL_FAILURE(anrConnectionToken2 = mFakePolicy->getUnresponsiveWindowToken(0ms));

    // We don't know which window will ANR first. But both of them should happen eventually.
    ASSERT_TRUE(mFocusedWindow->getToken() == anrConnectionToken1 ||
                mFocusedWindow->getToken() == anrConnectionToken2);
    ASSERT_TRUE(mUnfocusedWindow->getToken() == anrConnectionToken1 ||
                mUnfocusedWindow->getToken() == anrConnectionToken2);

    ASSERT_TRUE(mDispatcher->waitForIdle());
    mFakePolicy->assertNotifyAnrWasNotCalled();

    mFocusedWindow->consumeMotionDown();
    mFocusedWindow->consumeMotionUp();
    mUnfocusedWindow->consumeMotionOutside();

    sp<IBinder> responsiveToken1, responsiveToken2;
    ASSERT_NO_FATAL_FAILURE(responsiveToken1 = mFakePolicy->getResponsiveWindowToken());
    ASSERT_NO_FATAL_FAILURE(responsiveToken2 = mFakePolicy->getResponsiveWindowToken());

    // Both applications should be marked as responsive, in any order
    ASSERT_TRUE(mFocusedWindow->getToken() == responsiveToken1 ||
                mFocusedWindow->getToken() == responsiveToken2);
    ASSERT_TRUE(mUnfocusedWindow->getToken() == responsiveToken1 ||
                mUnfocusedWindow->getToken() == responsiveToken2);
    mFakePolicy->assertNotifyAnrWasNotCalled();
}

// If a window is already not responding, the second tap on the same window should be ignored.
// We should also log an error to account for the dropped event (not tested here).
// At the same time, FLAG_WATCH_OUTSIDE_TOUCH targets should not receive any events.
TEST_F(InputDispatcherMultiWindowAnr, DuringAnr_SecondTapIsIgnored) {
    tapOnFocusedWindow();
    mUnfocusedWindow->consumeEvent(InputEventType::MOTION, AMOTION_EVENT_ACTION_OUTSIDE,
                                   ADISPLAY_ID_DEFAULT, /*flags=*/0);
    // Receive the events, but don't respond
    std::optional<uint32_t> downEventSequenceNum = mFocusedWindow->receiveEvent(); // ACTION_DOWN
    ASSERT_TRUE(downEventSequenceNum);
    std::optional<uint32_t> upEventSequenceNum = mFocusedWindow->receiveEvent(); // ACTION_UP
    ASSERT_TRUE(upEventSequenceNum);
    const std::chrono::duration timeout =
            mFocusedWindow->getDispatchingTimeout(DISPATCHING_TIMEOUT);
    mFakePolicy->assertNotifyWindowUnresponsiveWasCalled(timeout, mFocusedWindow);

    // Tap once again
    // We cannot use "tapOnFocusedWindow" because it asserts the injection result to be success
    ASSERT_EQ(InputEventInjectionResult::FAILED,
              injectMotionDown(mDispatcher, AINPUT_SOURCE_TOUCHSCREEN, ADISPLAY_ID_DEFAULT,
                               FOCUSED_WINDOW_LOCATION));
    ASSERT_EQ(InputEventInjectionResult::FAILED,
              injectMotionUp(mDispatcher, AINPUT_SOURCE_TOUCHSCREEN, ADISPLAY_ID_DEFAULT,
                             FOCUSED_WINDOW_LOCATION));
    // Unfocused window does not receive ACTION_OUTSIDE because the tapped window is not a
    // valid touch target
    mUnfocusedWindow->assertNoEvents();

    // Consume the first tap
    mFocusedWindow->finishEvent(*downEventSequenceNum);
    mFocusedWindow->finishEvent(*upEventSequenceNum);
    ASSERT_TRUE(mDispatcher->waitForIdle());
    // The second tap did not go to the focused window
    mFocusedWindow->assertNoEvents();
    // Since all events are finished, connection should be deemed healthy again
    mFakePolicy->assertNotifyWindowResponsiveWasCalled(mFocusedWindow->getToken(),
                                                       mFocusedWindow->getPid());
    mFakePolicy->assertNotifyAnrWasNotCalled();
}

// If you tap outside of all windows, there will not be ANR
TEST_F(InputDispatcherMultiWindowAnr, TapOutsideAllWindows_DoesNotAnr) {
    ASSERT_EQ(InputEventInjectionResult::FAILED,
              injectMotionDown(mDispatcher, AINPUT_SOURCE_TOUCHSCREEN, ADISPLAY_ID_DEFAULT,
                               LOCATION_OUTSIDE_ALL_WINDOWS));
    ASSERT_TRUE(mDispatcher->waitForIdle());
    mFakePolicy->assertNotifyAnrWasNotCalled();
}

// Since the focused window is paused, tapping on it should not produce any events
TEST_F(InputDispatcherMultiWindowAnr, Window_CanBePaused) {
    mFocusedWindow->setPaused(true);
    mDispatcher->setInputWindows({{ADISPLAY_ID_DEFAULT, {mUnfocusedWindow, mFocusedWindow}}});

    ASSERT_EQ(InputEventInjectionResult::FAILED,
              injectMotionDown(mDispatcher, AINPUT_SOURCE_TOUCHSCREEN, ADISPLAY_ID_DEFAULT,
                               FOCUSED_WINDOW_LOCATION));

    std::this_thread::sleep_for(mFocusedWindow->getDispatchingTimeout(DISPATCHING_TIMEOUT));
    ASSERT_TRUE(mDispatcher->waitForIdle());
    // Should not ANR because the window is paused, and touches shouldn't go to it
    mFakePolicy->assertNotifyAnrWasNotCalled();

    mFocusedWindow->assertNoEvents();
    mUnfocusedWindow->assertNoEvents();
}

/**
 * If a window is processing a motion event, and then a key event comes in, the key event should
 * not to to the focused window until the motion is processed.
 * If a different window becomes focused at this time, the key should go to that window instead.
 *
 * Warning!!!
 * This test depends on the value of android::inputdispatcher::KEY_WAITING_FOR_MOTION_TIMEOUT
 * and the injection timeout that we specify when injecting the key.
 * We must have the injection timeout (10ms) be smaller than
 *  KEY_WAITING_FOR_MOTION_TIMEOUT (currently 500ms).
 *
 * If that value changes, this test should also change.
 */
TEST_F(InputDispatcherMultiWindowAnr, PendingKey_GoesToNewlyFocusedWindow) {
    // Set a long ANR timeout to prevent it from triggering
    mFocusedWindow->setDispatchingTimeout(2s);
    mDispatcher->setInputWindows({{ADISPLAY_ID_DEFAULT, {mFocusedWindow, mUnfocusedWindow}}});

    tapOnUnfocusedWindow();
    std::optional<uint32_t> downSequenceNum = mUnfocusedWindow->receiveEvent();
    ASSERT_TRUE(downSequenceNum);
    std::optional<uint32_t> upSequenceNum = mUnfocusedWindow->receiveEvent();
    ASSERT_TRUE(upSequenceNum);
    // Don't finish the events yet, and send a key
    // Injection will succeed because we will eventually give up and send the key to the focused
    // window even if motions are still being processed.

    InputEventInjectionResult result =
            injectKey(mDispatcher, AKEY_EVENT_ACTION_DOWN, /*repeatCount=*/0, ADISPLAY_ID_DEFAULT,
                      InputEventInjectionSync::NONE, /*injectionTimeout=*/10ms);
    ASSERT_EQ(InputEventInjectionResult::SUCCEEDED, result);
    // Key will not be sent to the window, yet, because the window is still processing events
    // and the key remains pending, waiting for the touch events to be processed
    std::optional<uint32_t> keySequenceNum = mFocusedWindow->receiveEvent();
    ASSERT_FALSE(keySequenceNum);

    // Switch the focus to the "unfocused" window that we tapped. Expect the key to go there
    mFocusedWindow->setFocusable(false);
    mUnfocusedWindow->setFocusable(true);
    mDispatcher->setInputWindows({{ADISPLAY_ID_DEFAULT, {mFocusedWindow, mUnfocusedWindow}}});
    setFocusedWindow(mUnfocusedWindow);

    // Focus events should precede the key events
    mUnfocusedWindow->consumeFocusEvent(true);
    mFocusedWindow->consumeFocusEvent(false);

    // Finish the tap events, which should unblock dispatcher
    mUnfocusedWindow->finishEvent(*downSequenceNum);
    mUnfocusedWindow->finishEvent(*upSequenceNum);

    // Now that all queues are cleared and no backlog in the connections, the key event
    // can finally go to the newly focused "mUnfocusedWindow".
    mUnfocusedWindow->consumeKeyDown(ADISPLAY_ID_DEFAULT);
    mFocusedWindow->assertNoEvents();
    mUnfocusedWindow->assertNoEvents();
    mFakePolicy->assertNotifyAnrWasNotCalled();
}

// When the touch stream is split across 2 windows, and one of them does not respond,
// then ANR should be raised and the touch should be canceled for the unresponsive window.
// The other window should not be affected by that.
TEST_F(InputDispatcherMultiWindowAnr, SplitTouch_SingleWindowAnr) {
    // Touch Window 1
    mDispatcher->notifyMotion(generateMotionArgs(AMOTION_EVENT_ACTION_DOWN,
                                                 AINPUT_SOURCE_TOUCHSCREEN, ADISPLAY_ID_DEFAULT,
                                                 {FOCUSED_WINDOW_LOCATION}));
    mUnfocusedWindow->consumeEvent(InputEventType::MOTION, AMOTION_EVENT_ACTION_OUTSIDE,
                                   ADISPLAY_ID_DEFAULT, /*flags=*/0);

    // Touch Window 2
    mDispatcher->notifyMotion(
            generateMotionArgs(POINTER_1_DOWN, AINPUT_SOURCE_TOUCHSCREEN, ADISPLAY_ID_DEFAULT,
                               {FOCUSED_WINDOW_LOCATION, UNFOCUSED_WINDOW_LOCATION}));

    const std::chrono::duration timeout =
            mFocusedWindow->getDispatchingTimeout(DISPATCHING_TIMEOUT);
    mFakePolicy->assertNotifyWindowUnresponsiveWasCalled(timeout, mFocusedWindow);

    mUnfocusedWindow->consumeMotionDown();
    mFocusedWindow->consumeMotionDown();
    // Focused window may or may not receive ACTION_MOVE
    // But it should definitely receive ACTION_CANCEL due to the ANR
    InputEvent* event;
    std::optional<int32_t> moveOrCancelSequenceNum = mFocusedWindow->receiveEvent(&event);
    ASSERT_TRUE(moveOrCancelSequenceNum);
    mFocusedWindow->finishEvent(*moveOrCancelSequenceNum);
    ASSERT_NE(nullptr, event);
    ASSERT_EQ(event->getType(), InputEventType::MOTION);
    MotionEvent& motionEvent = static_cast<MotionEvent&>(*event);
    if (motionEvent.getAction() == AMOTION_EVENT_ACTION_MOVE) {
        mFocusedWindow->consumeMotionCancel();
    } else {
        ASSERT_EQ(AMOTION_EVENT_ACTION_CANCEL, motionEvent.getAction());
    }
    ASSERT_TRUE(mDispatcher->waitForIdle());
    mFakePolicy->assertNotifyWindowResponsiveWasCalled(mFocusedWindow->getToken(),
                                                       mFocusedWindow->getPid());

    mUnfocusedWindow->assertNoEvents();
    mFocusedWindow->assertNoEvents();
    mFakePolicy->assertNotifyAnrWasNotCalled();
}

/**
 * If we have no focused window, and a key comes in, we start the ANR timer.
 * The focused application should add a focused window before the timer runs out to prevent ANR.
 *
 * If the user touches another application during this time, the key should be dropped.
 * Next, if a new focused window comes in, without toggling the focused application,
 * then no ANR should occur.
 *
 * Normally, we would expect the new focused window to be accompanied by 'setFocusedApplication',
 * but in some cases the policy may not update the focused application.
 */
TEST_F(InputDispatcherMultiWindowAnr, FocusedWindowWithoutSetFocusedApplication_NoAnr) {
    std::shared_ptr<FakeApplicationHandle> focusedApplication =
            std::make_shared<FakeApplicationHandle>();
    focusedApplication->setDispatchingTimeout(60ms);
    mDispatcher->setFocusedApplication(ADISPLAY_ID_DEFAULT, focusedApplication);
    // The application that owns 'mFocusedWindow' and 'mUnfocusedWindow' is not focused.
    mFocusedWindow->setFocusable(false);

    mDispatcher->setInputWindows({{ADISPLAY_ID_DEFAULT, {mFocusedWindow, mUnfocusedWindow}}});
    mFocusedWindow->consumeFocusEvent(false);

    // Send a key. The ANR timer should start because there is no focused window.
    // 'focusedApplication' will get blamed if this timer completes.
    // Key will not be sent anywhere because we have no focused window. It will remain pending.
    InputEventInjectionResult result =
            injectKey(mDispatcher, AKEY_EVENT_ACTION_DOWN, /*repeatCount=*/0, ADISPLAY_ID_DEFAULT,
                      InputEventInjectionSync::NONE, /*injectionTimeout=*/10ms,
                      /*allowKeyRepeat=*/false);
    ASSERT_EQ(InputEventInjectionResult::SUCCEEDED, result);

    // Wait until dispatcher starts the "no focused window" timer. If we don't wait here,
    // then the injected touches won't cause the focused event to get dropped.
    // The dispatcher only checks for whether the queue should be pruned upon queueing.
    // If we inject the touch right away and the ANR timer hasn't started, the touch event would
    // simply be added to the queue without 'shouldPruneInboundQueueLocked' returning 'true'.
    // For this test, it means that the key would get delivered to the window once it becomes
    // focused.
    std::this_thread::sleep_for(10ms);

    // Touch unfocused window. This should force the pending key to get dropped.
    mDispatcher->notifyMotion(generateMotionArgs(AMOTION_EVENT_ACTION_DOWN,
                                                 AINPUT_SOURCE_TOUCHSCREEN, ADISPLAY_ID_DEFAULT,
                                                 {UNFOCUSED_WINDOW_LOCATION}));

    // We do not consume the motion right away, because that would require dispatcher to first
    // process (== drop) the key event, and by that time, ANR will be raised.
    // Set the focused window first.
    mFocusedWindow->setFocusable(true);
    mDispatcher->setInputWindows({{ADISPLAY_ID_DEFAULT, {mFocusedWindow, mUnfocusedWindow}}});
    setFocusedWindow(mFocusedWindow);
    mFocusedWindow->consumeFocusEvent(true);
    // We do not call "setFocusedApplication" here, even though the newly focused window belongs
    // to another application. This could be a bug / behaviour in the policy.

    mUnfocusedWindow->consumeMotionDown();

    ASSERT_TRUE(mDispatcher->waitForIdle());
    // Should not ANR because we actually have a focused window. It was just added too slowly.
    ASSERT_NO_FATAL_FAILURE(mFakePolicy->assertNotifyAnrWasNotCalled());
}

// These tests ensure we cannot send touch events to a window that's positioned behind a window
// that has feature NO_INPUT_CHANNEL.
// Layout:
//   Top (closest to user)
//       mNoInputWindow (above all windows)
//       mBottomWindow
//   Bottom (furthest from user)
class InputDispatcherMultiWindowOcclusionTests : public InputDispatcherTest {
    virtual void SetUp() override {
        InputDispatcherTest::SetUp();

        mApplication = std::make_shared<FakeApplicationHandle>();
        mNoInputWindow =
                sp<FakeWindowHandle>::make(mApplication, mDispatcher,
                                           "Window without input channel", ADISPLAY_ID_DEFAULT,
                                           /*token=*/std::make_optional<sp<IBinder>>(nullptr));
        mNoInputWindow->setNoInputChannel(true);
        mNoInputWindow->setFrame(Rect(0, 0, 100, 100));
        // It's perfectly valid for this window to not have an associated input channel

        mBottomWindow = sp<FakeWindowHandle>::make(mApplication, mDispatcher, "Bottom window",
                                                   ADISPLAY_ID_DEFAULT);
        mBottomWindow->setFrame(Rect(0, 0, 100, 100));

        mDispatcher->setInputWindows({{ADISPLAY_ID_DEFAULT, {mNoInputWindow, mBottomWindow}}});
    }

protected:
    std::shared_ptr<FakeApplicationHandle> mApplication;
    sp<FakeWindowHandle> mNoInputWindow;
    sp<FakeWindowHandle> mBottomWindow;
};

TEST_F(InputDispatcherMultiWindowOcclusionTests, NoInputChannelFeature_DropsTouches) {
    PointF touchedPoint = {10, 10};

    mDispatcher->notifyMotion(generateMotionArgs(AMOTION_EVENT_ACTION_DOWN,
                                                 AINPUT_SOURCE_TOUCHSCREEN, ADISPLAY_ID_DEFAULT,
                                                 {touchedPoint}));

    mNoInputWindow->assertNoEvents();
    // Even though the window 'mNoInputWindow' positioned above 'mBottomWindow' does not have
    // an input channel, it is not marked as FLAG_NOT_TOUCHABLE,
    // and therefore should prevent mBottomWindow from receiving touches
    mBottomWindow->assertNoEvents();
}

/**
 * If a window has feature NO_INPUT_CHANNEL, and somehow (by mistake) still has an input channel,
 * ensure that this window does not receive any touches, and blocks touches to windows underneath.
 */
TEST_F(InputDispatcherMultiWindowOcclusionTests,
       NoInputChannelFeature_DropsTouchesWithValidChannel) {
    mNoInputWindow = sp<FakeWindowHandle>::make(mApplication, mDispatcher,
                                                "Window with input channel and NO_INPUT_CHANNEL",
                                                ADISPLAY_ID_DEFAULT);

    mNoInputWindow->setNoInputChannel(true);
    mNoInputWindow->setFrame(Rect(0, 0, 100, 100));
    mDispatcher->setInputWindows({{ADISPLAY_ID_DEFAULT, {mNoInputWindow, mBottomWindow}}});

    PointF touchedPoint = {10, 10};

    mDispatcher->notifyMotion(generateMotionArgs(AMOTION_EVENT_ACTION_DOWN,
                                                 AINPUT_SOURCE_TOUCHSCREEN, ADISPLAY_ID_DEFAULT,
                                                 {touchedPoint}));

    mNoInputWindow->assertNoEvents();
    mBottomWindow->assertNoEvents();
}

class InputDispatcherMirrorWindowFocusTests : public InputDispatcherTest {
protected:
    std::shared_ptr<FakeApplicationHandle> mApp;
    sp<FakeWindowHandle> mWindow;
    sp<FakeWindowHandle> mMirror;

    virtual void SetUp() override {
        InputDispatcherTest::SetUp();
        mApp = std::make_shared<FakeApplicationHandle>();
        mWindow = sp<FakeWindowHandle>::make(mApp, mDispatcher, "TestWindow", ADISPLAY_ID_DEFAULT);
        mMirror = sp<FakeWindowHandle>::make(mApp, mDispatcher, "TestWindowMirror",
                                             ADISPLAY_ID_DEFAULT, mWindow->getToken());
        mDispatcher->setFocusedApplication(ADISPLAY_ID_DEFAULT, mApp);
        mWindow->setFocusable(true);
        mMirror->setFocusable(true);
        mDispatcher->setInputWindows({{ADISPLAY_ID_DEFAULT, {mWindow, mMirror}}});
    }
};

TEST_F(InputDispatcherMirrorWindowFocusTests, CanGetFocus) {
    // Request focus on a mirrored window
    setFocusedWindow(mMirror);

    // window gets focused
    mWindow->consumeFocusEvent(true);
    ASSERT_EQ(InputEventInjectionResult::SUCCEEDED, injectKeyDown(mDispatcher))
            << "Inject key event should return InputEventInjectionResult::SUCCEEDED";
    mWindow->consumeKeyDown(ADISPLAY_ID_NONE);
}

// A focused & mirrored window remains focused only if the window and its mirror are both
// focusable.
TEST_F(InputDispatcherMirrorWindowFocusTests, FocusedIfAllWindowsFocusable) {
    setFocusedWindow(mMirror);

    // window gets focused
    mWindow->consumeFocusEvent(true);
    ASSERT_EQ(InputEventInjectionResult::SUCCEEDED, injectKeyDown(mDispatcher))
            << "Inject key event should return InputEventInjectionResult::SUCCEEDED";
    mWindow->consumeKeyDown(ADISPLAY_ID_NONE);
    ASSERT_EQ(InputEventInjectionResult::SUCCEEDED, injectKeyUp(mDispatcher))
            << "Inject key event should return InputEventInjectionResult::SUCCEEDED";
    mWindow->consumeKeyUp(ADISPLAY_ID_NONE);

    mMirror->setFocusable(false);
    mDispatcher->setInputWindows({{ADISPLAY_ID_DEFAULT, {mWindow, mMirror}}});

    // window loses focus since one of the windows associated with the token in not focusable
    mWindow->consumeFocusEvent(false);

    ASSERT_EQ(InputEventInjectionResult::TIMED_OUT, injectKeyDown(mDispatcher))
            << "Inject key event should return InputEventInjectionResult::TIMED_OUT";
    mWindow->assertNoEvents();
}

// A focused & mirrored window remains focused until the window and its mirror both become
// invisible.
TEST_F(InputDispatcherMirrorWindowFocusTests, FocusedIfAnyWindowVisible) {
    setFocusedWindow(mMirror);

    // window gets focused
    mWindow->consumeFocusEvent(true);
    ASSERT_EQ(InputEventInjectionResult::SUCCEEDED, injectKeyDown(mDispatcher))
            << "Inject key event should return InputEventInjectionResult::SUCCEEDED";
    mWindow->consumeKeyDown(ADISPLAY_ID_NONE);
    ASSERT_EQ(InputEventInjectionResult::SUCCEEDED, injectKeyUp(mDispatcher))
            << "Inject key event should return InputEventInjectionResult::SUCCEEDED";
    mWindow->consumeKeyUp(ADISPLAY_ID_NONE);

    mMirror->setVisible(false);
    mDispatcher->setInputWindows({{ADISPLAY_ID_DEFAULT, {mWindow, mMirror}}});

    ASSERT_EQ(InputEventInjectionResult::SUCCEEDED, injectKeyDown(mDispatcher))
            << "Inject key event should return InputEventInjectionResult::SUCCEEDED";
    mWindow->consumeKeyDown(ADISPLAY_ID_NONE);
    ASSERT_EQ(InputEventInjectionResult::SUCCEEDED, injectKeyUp(mDispatcher))
            << "Inject key event should return InputEventInjectionResult::SUCCEEDED";
    mWindow->consumeKeyUp(ADISPLAY_ID_NONE);

    mWindow->setVisible(false);
    mDispatcher->setInputWindows({{ADISPLAY_ID_DEFAULT, {mWindow, mMirror}}});

    // window loses focus only after all windows associated with the token become invisible.
    mWindow->consumeFocusEvent(false);

    ASSERT_EQ(InputEventInjectionResult::TIMED_OUT, injectKeyDown(mDispatcher))
            << "Inject key event should return InputEventInjectionResult::TIMED_OUT";
    mWindow->assertNoEvents();
}

// A focused & mirrored window remains focused until both windows are removed.
TEST_F(InputDispatcherMirrorWindowFocusTests, FocusedWhileWindowsAlive) {
    setFocusedWindow(mMirror);

    // window gets focused
    mWindow->consumeFocusEvent(true);
    ASSERT_EQ(InputEventInjectionResult::SUCCEEDED, injectKeyDown(mDispatcher))
            << "Inject key event should return InputEventInjectionResult::SUCCEEDED";
    mWindow->consumeKeyDown(ADISPLAY_ID_NONE);
    ASSERT_EQ(InputEventInjectionResult::SUCCEEDED, injectKeyUp(mDispatcher))
            << "Inject key event should return InputEventInjectionResult::SUCCEEDED";
    mWindow->consumeKeyUp(ADISPLAY_ID_NONE);

    // single window is removed but the window token remains focused
    mDispatcher->setInputWindows({{ADISPLAY_ID_DEFAULT, {mMirror}}});

    ASSERT_EQ(InputEventInjectionResult::SUCCEEDED, injectKeyDown(mDispatcher))
            << "Inject key event should return InputEventInjectionResult::SUCCEEDED";
    mWindow->consumeKeyDown(ADISPLAY_ID_NONE);
    ASSERT_EQ(InputEventInjectionResult::SUCCEEDED, injectKeyUp(mDispatcher))
            << "Inject key event should return InputEventInjectionResult::SUCCEEDED";
    mWindow->consumeKeyUp(ADISPLAY_ID_NONE);

    // Both windows are removed
    mDispatcher->setInputWindows({{ADISPLAY_ID_DEFAULT, {}}});
    mWindow->consumeFocusEvent(false);

    ASSERT_EQ(InputEventInjectionResult::TIMED_OUT, injectKeyDown(mDispatcher))
            << "Inject key event should return InputEventInjectionResult::TIMED_OUT";
    mWindow->assertNoEvents();
}

// Focus request can be pending until one window becomes visible.
TEST_F(InputDispatcherMirrorWindowFocusTests, DeferFocusWhenInvisible) {
    // Request focus on an invisible mirror.
    mWindow->setVisible(false);
    mMirror->setVisible(false);
    mDispatcher->setInputWindows({{ADISPLAY_ID_DEFAULT, {mWindow, mMirror}}});
    setFocusedWindow(mMirror);

    // Injected key goes to pending queue.
    ASSERT_EQ(InputEventInjectionResult::SUCCEEDED,
              injectKey(mDispatcher, AKEY_EVENT_ACTION_DOWN, /*repeatCount=*/0, ADISPLAY_ID_DEFAULT,
                        InputEventInjectionSync::NONE));

    mMirror->setVisible(true);
    mDispatcher->setInputWindows({{ADISPLAY_ID_DEFAULT, {mWindow, mMirror}}});

    // window gets focused
    mWindow->consumeFocusEvent(true);
    // window gets the pending key event
    mWindow->consumeKeyDown(ADISPLAY_ID_DEFAULT);
}

class InputDispatcherPointerCaptureTests : public InputDispatcherTest {
protected:
    std::shared_ptr<FakeApplicationHandle> mApp;
    sp<FakeWindowHandle> mWindow;
    sp<FakeWindowHandle> mSecondWindow;

    void SetUp() override {
        InputDispatcherTest::SetUp();
        mApp = std::make_shared<FakeApplicationHandle>();
        mWindow = sp<FakeWindowHandle>::make(mApp, mDispatcher, "TestWindow", ADISPLAY_ID_DEFAULT);
        mWindow->setFocusable(true);
        mSecondWindow =
                sp<FakeWindowHandle>::make(mApp, mDispatcher, "TestWindow2", ADISPLAY_ID_DEFAULT);
        mSecondWindow->setFocusable(true);

        mDispatcher->setFocusedApplication(ADISPLAY_ID_DEFAULT, mApp);
        mDispatcher->setInputWindows({{ADISPLAY_ID_DEFAULT, {mWindow, mSecondWindow}}});

        setFocusedWindow(mWindow);
        mWindow->consumeFocusEvent(true);
    }

    void notifyPointerCaptureChanged(const PointerCaptureRequest& request) {
        mDispatcher->notifyPointerCaptureChanged(generatePointerCaptureChangedArgs(request));
    }

    PointerCaptureRequest requestAndVerifyPointerCapture(const sp<FakeWindowHandle>& window,
                                                         bool enabled) {
        mDispatcher->requestPointerCapture(window->getToken(), enabled);
        auto request = mFakePolicy->assertSetPointerCaptureCalled(enabled);
        notifyPointerCaptureChanged(request);
        window->consumeCaptureEvent(enabled);
        return request;
    }
};

TEST_F(InputDispatcherPointerCaptureTests, EnablePointerCaptureWhenFocused) {
    // Ensure that capture cannot be obtained for unfocused windows.
    mDispatcher->requestPointerCapture(mSecondWindow->getToken(), true);
    mFakePolicy->assertSetPointerCaptureNotCalled();
    mSecondWindow->assertNoEvents();

    // Ensure that capture can be enabled from the focus window.
    requestAndVerifyPointerCapture(mWindow, true);

    // Ensure that capture cannot be disabled from a window that does not have capture.
    mDispatcher->requestPointerCapture(mSecondWindow->getToken(), false);
    mFakePolicy->assertSetPointerCaptureNotCalled();

    // Ensure that capture can be disabled from the window with capture.
    requestAndVerifyPointerCapture(mWindow, false);
}

TEST_F(InputDispatcherPointerCaptureTests, DisablesPointerCaptureAfterWindowLosesFocus) {
    auto request = requestAndVerifyPointerCapture(mWindow, true);

    setFocusedWindow(mSecondWindow);

    // Ensure that the capture disabled event was sent first.
    mWindow->consumeCaptureEvent(false);
    mWindow->consumeFocusEvent(false);
    mSecondWindow->consumeFocusEvent(true);
    mFakePolicy->assertSetPointerCaptureCalled(false);

    // Ensure that additional state changes from InputReader are not sent to the window.
    notifyPointerCaptureChanged({});
    notifyPointerCaptureChanged(request);
    notifyPointerCaptureChanged({});
    mWindow->assertNoEvents();
    mSecondWindow->assertNoEvents();
    mFakePolicy->assertSetPointerCaptureNotCalled();
}

TEST_F(InputDispatcherPointerCaptureTests, UnexpectedStateChangeDisablesPointerCapture) {
    auto request = requestAndVerifyPointerCapture(mWindow, true);

    // InputReader unexpectedly disables and enables pointer capture.
    notifyPointerCaptureChanged({});
    notifyPointerCaptureChanged(request);

    // Ensure that Pointer Capture is disabled.
    mFakePolicy->assertSetPointerCaptureCalled(false);
    mWindow->consumeCaptureEvent(false);
    mWindow->assertNoEvents();
}

TEST_F(InputDispatcherPointerCaptureTests, OutOfOrderRequests) {
    requestAndVerifyPointerCapture(mWindow, true);

    // The first window loses focus.
    setFocusedWindow(mSecondWindow);
    mFakePolicy->assertSetPointerCaptureCalled(false);
    mWindow->consumeCaptureEvent(false);

    // Request Pointer Capture from the second window before the notification from InputReader
    // arrives.
    mDispatcher->requestPointerCapture(mSecondWindow->getToken(), true);
    auto request = mFakePolicy->assertSetPointerCaptureCalled(true);

    // InputReader notifies Pointer Capture was disabled (because of the focus change).
    notifyPointerCaptureChanged({});

    // InputReader notifies Pointer Capture was enabled (because of mSecondWindow's request).
    notifyPointerCaptureChanged(request);

    mSecondWindow->consumeFocusEvent(true);
    mSecondWindow->consumeCaptureEvent(true);
}

TEST_F(InputDispatcherPointerCaptureTests, EnableRequestFollowsSequenceNumbers) {
    // App repeatedly enables and disables capture.
    mDispatcher->requestPointerCapture(mWindow->getToken(), true);
    auto firstRequest = mFakePolicy->assertSetPointerCaptureCalled(true);
    mDispatcher->requestPointerCapture(mWindow->getToken(), false);
    mFakePolicy->assertSetPointerCaptureCalled(false);
    mDispatcher->requestPointerCapture(mWindow->getToken(), true);
    auto secondRequest = mFakePolicy->assertSetPointerCaptureCalled(true);

    // InputReader notifies that PointerCapture has been enabled for the first request. Since the
    // first request is now stale, this should do nothing.
    notifyPointerCaptureChanged(firstRequest);
    mWindow->assertNoEvents();

    // InputReader notifies that the second request was enabled.
    notifyPointerCaptureChanged(secondRequest);
    mWindow->consumeCaptureEvent(true);
}

TEST_F(InputDispatcherPointerCaptureTests, RapidToggleRequests) {
    requestAndVerifyPointerCapture(mWindow, true);

    // App toggles pointer capture off and on.
    mDispatcher->requestPointerCapture(mWindow->getToken(), false);
    mFakePolicy->assertSetPointerCaptureCalled(false);

    mDispatcher->requestPointerCapture(mWindow->getToken(), true);
    auto enableRequest = mFakePolicy->assertSetPointerCaptureCalled(true);

    // InputReader notifies that the latest "enable" request was processed, while skipping over the
    // preceding "disable" request.
    notifyPointerCaptureChanged(enableRequest);

    // Since pointer capture was never disabled during the rapid toggle, the window does not receive
    // any notifications.
    mWindow->assertNoEvents();
}

class InputDispatcherUntrustedTouchesTest : public InputDispatcherTest {
protected:
    constexpr static const float MAXIMUM_OBSCURING_OPACITY = 0.8;

    constexpr static const float OPACITY_ABOVE_THRESHOLD = 0.9;
    static_assert(OPACITY_ABOVE_THRESHOLD > MAXIMUM_OBSCURING_OPACITY);

    constexpr static const float OPACITY_BELOW_THRESHOLD = 0.7;
    static_assert(OPACITY_BELOW_THRESHOLD < MAXIMUM_OBSCURING_OPACITY);

    // When combined twice, ie 1 - (1 - 0.5)*(1 - 0.5) = 0.75 < 8, is still below the threshold
    constexpr static const float OPACITY_FAR_BELOW_THRESHOLD = 0.5;
    static_assert(OPACITY_FAR_BELOW_THRESHOLD < MAXIMUM_OBSCURING_OPACITY);
    static_assert(1 - (1 - OPACITY_FAR_BELOW_THRESHOLD) * (1 - OPACITY_FAR_BELOW_THRESHOLD) <
                  MAXIMUM_OBSCURING_OPACITY);

    static constexpr gui::Uid TOUCHED_APP_UID{10001};
    static constexpr gui::Uid APP_B_UID{10002};
    static constexpr gui::Uid APP_C_UID{10003};

    sp<FakeWindowHandle> mTouchWindow;

    virtual void SetUp() override {
        InputDispatcherTest::SetUp();
        mTouchWindow = getWindow(TOUCHED_APP_UID, "Touched");
        mDispatcher->setMaximumObscuringOpacityForTouch(MAXIMUM_OBSCURING_OPACITY);
    }

    virtual void TearDown() override {
        InputDispatcherTest::TearDown();
        mTouchWindow.clear();
    }

    sp<FakeWindowHandle> getOccludingWindow(gui::Uid uid, std::string name, TouchOcclusionMode mode,
                                            float alpha = 1.0f) {
        sp<FakeWindowHandle> window = getWindow(uid, name);
        window->setTouchable(false);
        window->setTouchOcclusionMode(mode);
        window->setAlpha(alpha);
        return window;
    }

    sp<FakeWindowHandle> getWindow(gui::Uid uid, std::string name) {
        std::shared_ptr<FakeApplicationHandle> app = std::make_shared<FakeApplicationHandle>();
        sp<FakeWindowHandle> window =
                sp<FakeWindowHandle>::make(app, mDispatcher, name, ADISPLAY_ID_DEFAULT);
        // Generate an arbitrary PID based on the UID
        window->setOwnerInfo(1777 + (uid.val() % 10000), uid);
        return window;
    }

    void touch(const std::vector<PointF>& points = {PointF{100, 200}}) {
        mDispatcher->notifyMotion(generateMotionArgs(AMOTION_EVENT_ACTION_DOWN,
                                                     AINPUT_SOURCE_TOUCHSCREEN, ADISPLAY_ID_DEFAULT,
                                                     points));
    }
};

TEST_F(InputDispatcherUntrustedTouchesTest, WindowWithBlockUntrustedOcclusionMode_BlocksTouch) {
    const sp<FakeWindowHandle>& w =
            getOccludingWindow(APP_B_UID, "B", TouchOcclusionMode::BLOCK_UNTRUSTED);
    mDispatcher->setInputWindows({{ADISPLAY_ID_DEFAULT, {w, mTouchWindow}}});

    touch();

    mTouchWindow->assertNoEvents();
}

TEST_F(InputDispatcherUntrustedTouchesTest,
       WindowWithBlockUntrustedOcclusionModeWithOpacityBelowThreshold_BlocksTouch) {
    const sp<FakeWindowHandle>& w =
            getOccludingWindow(APP_B_UID, "B", TouchOcclusionMode::BLOCK_UNTRUSTED, 0.7f);
    mDispatcher->setInputWindows({{ADISPLAY_ID_DEFAULT, {w, mTouchWindow}}});

    touch();

    mTouchWindow->assertNoEvents();
}

TEST_F(InputDispatcherUntrustedTouchesTest,
       WindowWithBlockUntrustedOcclusionMode_DoesNotReceiveTouch) {
    const sp<FakeWindowHandle>& w =
            getOccludingWindow(APP_B_UID, "B", TouchOcclusionMode::BLOCK_UNTRUSTED);
    mDispatcher->setInputWindows({{ADISPLAY_ID_DEFAULT, {w, mTouchWindow}}});

    touch();

    w->assertNoEvents();
}

TEST_F(InputDispatcherUntrustedTouchesTest, WindowWithAllowOcclusionMode_AllowsTouch) {
    const sp<FakeWindowHandle>& w = getOccludingWindow(APP_B_UID, "B", TouchOcclusionMode::ALLOW);
    mDispatcher->setInputWindows({{ADISPLAY_ID_DEFAULT, {w, mTouchWindow}}});

    touch();

    mTouchWindow->consumeAnyMotionDown();
}

TEST_F(InputDispatcherUntrustedTouchesTest, TouchOutsideOccludingWindow_AllowsTouch) {
    const sp<FakeWindowHandle>& w =
            getOccludingWindow(APP_B_UID, "B", TouchOcclusionMode::BLOCK_UNTRUSTED);
    w->setFrame(Rect(0, 0, 50, 50));
    mDispatcher->setInputWindows({{ADISPLAY_ID_DEFAULT, {w, mTouchWindow}}});

    touch({PointF{100, 100}});

    mTouchWindow->consumeAnyMotionDown();
}

TEST_F(InputDispatcherUntrustedTouchesTest, WindowFromSameUid_AllowsTouch) {
    const sp<FakeWindowHandle>& w =
            getOccludingWindow(TOUCHED_APP_UID, "A", TouchOcclusionMode::BLOCK_UNTRUSTED);
    mDispatcher->setInputWindows({{ADISPLAY_ID_DEFAULT, {w, mTouchWindow}}});

    touch();

    mTouchWindow->consumeAnyMotionDown();
}

TEST_F(InputDispatcherUntrustedTouchesTest, WindowWithZeroOpacity_AllowsTouch) {
    const sp<FakeWindowHandle>& w =
            getOccludingWindow(APP_B_UID, "B", TouchOcclusionMode::BLOCK_UNTRUSTED, 0.0f);
    mDispatcher->setInputWindows({{ADISPLAY_ID_DEFAULT, {w, mTouchWindow}}});

    touch();

    mTouchWindow->consumeAnyMotionDown();
}

TEST_F(InputDispatcherUntrustedTouchesTest, WindowWithZeroOpacity_DoesNotReceiveTouch) {
    const sp<FakeWindowHandle>& w =
            getOccludingWindow(APP_B_UID, "B", TouchOcclusionMode::BLOCK_UNTRUSTED, 0.0f);
    mDispatcher->setInputWindows({{ADISPLAY_ID_DEFAULT, {w, mTouchWindow}}});

    touch();

    w->assertNoEvents();
}

/**
 * This is important to make sure apps can't indirectly learn the position of touches (outside vs
 * inside) while letting them pass-through. Note that even though touch passes through the occluding
 * window, the occluding window will still receive ACTION_OUTSIDE event.
 */
TEST_F(InputDispatcherUntrustedTouchesTest,
       WindowWithZeroOpacityAndWatchOutside_ReceivesOutsideEvent) {
    const sp<FakeWindowHandle>& w =
            getOccludingWindow(APP_B_UID, "B", TouchOcclusionMode::BLOCK_UNTRUSTED, 0.0f);
    w->setWatchOutsideTouch(true);
    mDispatcher->setInputWindows({{ADISPLAY_ID_DEFAULT, {w, mTouchWindow}}});

    touch();

    w->consumeMotionOutside();
}

TEST_F(InputDispatcherUntrustedTouchesTest, OutsideEvent_HasZeroCoordinates) {
    const sp<FakeWindowHandle>& w =
            getOccludingWindow(APP_B_UID, "B", TouchOcclusionMode::BLOCK_UNTRUSTED, 0.0f);
    w->setWatchOutsideTouch(true);
    mDispatcher->setInputWindows({{ADISPLAY_ID_DEFAULT, {w, mTouchWindow}}});

    touch();

    w->consumeMotionOutsideWithZeroedCoords();
}

TEST_F(InputDispatcherUntrustedTouchesTest, WindowWithOpacityBelowThreshold_AllowsTouch) {
    const sp<FakeWindowHandle>& w =
            getOccludingWindow(APP_B_UID, "B", TouchOcclusionMode::USE_OPACITY,
                               OPACITY_BELOW_THRESHOLD);
    mDispatcher->setInputWindows({{ADISPLAY_ID_DEFAULT, {w, mTouchWindow}}});

    touch();

    mTouchWindow->consumeAnyMotionDown();
}

TEST_F(InputDispatcherUntrustedTouchesTest, WindowWithOpacityAtThreshold_AllowsTouch) {
    const sp<FakeWindowHandle>& w =
            getOccludingWindow(APP_B_UID, "B", TouchOcclusionMode::USE_OPACITY,
                               MAXIMUM_OBSCURING_OPACITY);
    mDispatcher->setInputWindows({{ADISPLAY_ID_DEFAULT, {w, mTouchWindow}}});

    touch();

    mTouchWindow->consumeAnyMotionDown();
}

TEST_F(InputDispatcherUntrustedTouchesTest, WindowWithOpacityAboveThreshold_BlocksTouch) {
    const sp<FakeWindowHandle>& w =
            getOccludingWindow(APP_B_UID, "B", TouchOcclusionMode::USE_OPACITY,
                               OPACITY_ABOVE_THRESHOLD);
    mDispatcher->setInputWindows({{ADISPLAY_ID_DEFAULT, {w, mTouchWindow}}});

    touch();

    mTouchWindow->assertNoEvents();
}

TEST_F(InputDispatcherUntrustedTouchesTest, WindowsWithCombinedOpacityAboveThreshold_BlocksTouch) {
    // Resulting opacity = 1 - (1 - 0.7)*(1 - 0.7) = .91
    const sp<FakeWindowHandle>& w1 =
            getOccludingWindow(APP_B_UID, "B1", TouchOcclusionMode::USE_OPACITY,
                               OPACITY_BELOW_THRESHOLD);
    const sp<FakeWindowHandle>& w2 =
            getOccludingWindow(APP_B_UID, "B2", TouchOcclusionMode::USE_OPACITY,
                               OPACITY_BELOW_THRESHOLD);
    mDispatcher->setInputWindows({{ADISPLAY_ID_DEFAULT, {w1, w2, mTouchWindow}}});

    touch();

    mTouchWindow->assertNoEvents();
}

TEST_F(InputDispatcherUntrustedTouchesTest, WindowsWithCombinedOpacityBelowThreshold_AllowsTouch) {
    // Resulting opacity = 1 - (1 - 0.5)*(1 - 0.5) = .75
    const sp<FakeWindowHandle>& w1 =
            getOccludingWindow(APP_B_UID, "B1", TouchOcclusionMode::USE_OPACITY,
                               OPACITY_FAR_BELOW_THRESHOLD);
    const sp<FakeWindowHandle>& w2 =
            getOccludingWindow(APP_B_UID, "B2", TouchOcclusionMode::USE_OPACITY,
                               OPACITY_FAR_BELOW_THRESHOLD);
    mDispatcher->setInputWindows({{ADISPLAY_ID_DEFAULT, {w1, w2, mTouchWindow}}});

    touch();

    mTouchWindow->consumeAnyMotionDown();
}

TEST_F(InputDispatcherUntrustedTouchesTest,
       WindowsFromDifferentAppsEachBelowThreshold_AllowsTouch) {
    const sp<FakeWindowHandle>& wB =
            getOccludingWindow(APP_B_UID, "B", TouchOcclusionMode::USE_OPACITY,
                               OPACITY_BELOW_THRESHOLD);
    const sp<FakeWindowHandle>& wC =
            getOccludingWindow(APP_C_UID, "C", TouchOcclusionMode::USE_OPACITY,
                               OPACITY_BELOW_THRESHOLD);
    mDispatcher->setInputWindows({{ADISPLAY_ID_DEFAULT, {wB, wC, mTouchWindow}}});

    touch();

    mTouchWindow->consumeAnyMotionDown();
}

TEST_F(InputDispatcherUntrustedTouchesTest, WindowsFromDifferentAppsOneAboveThreshold_BlocksTouch) {
    const sp<FakeWindowHandle>& wB =
            getOccludingWindow(APP_B_UID, "B", TouchOcclusionMode::USE_OPACITY,
                               OPACITY_BELOW_THRESHOLD);
    const sp<FakeWindowHandle>& wC =
            getOccludingWindow(APP_C_UID, "C", TouchOcclusionMode::USE_OPACITY,
                               OPACITY_ABOVE_THRESHOLD);
    mDispatcher->setInputWindows({{ADISPLAY_ID_DEFAULT, {wB, wC, mTouchWindow}}});

    touch();

    mTouchWindow->assertNoEvents();
}

TEST_F(InputDispatcherUntrustedTouchesTest,
       WindowWithOpacityAboveThresholdAndSelfWindow_BlocksTouch) {
    const sp<FakeWindowHandle>& wA =
            getOccludingWindow(TOUCHED_APP_UID, "T", TouchOcclusionMode::USE_OPACITY,
                               OPACITY_BELOW_THRESHOLD);
    const sp<FakeWindowHandle>& wB =
            getOccludingWindow(APP_B_UID, "B", TouchOcclusionMode::USE_OPACITY,
                               OPACITY_ABOVE_THRESHOLD);
    mDispatcher->setInputWindows({{ADISPLAY_ID_DEFAULT, {wA, wB, mTouchWindow}}});

    touch();

    mTouchWindow->assertNoEvents();
}

TEST_F(InputDispatcherUntrustedTouchesTest,
       WindowWithOpacityBelowThresholdAndSelfWindow_AllowsTouch) {
    const sp<FakeWindowHandle>& wA =
            getOccludingWindow(TOUCHED_APP_UID, "T", TouchOcclusionMode::USE_OPACITY,
                               OPACITY_ABOVE_THRESHOLD);
    const sp<FakeWindowHandle>& wB =
            getOccludingWindow(APP_B_UID, "B", TouchOcclusionMode::USE_OPACITY,
                               OPACITY_BELOW_THRESHOLD);
    mDispatcher->setInputWindows({{ADISPLAY_ID_DEFAULT, {wA, wB, mTouchWindow}}});

    touch();

    mTouchWindow->consumeAnyMotionDown();
}

TEST_F(InputDispatcherUntrustedTouchesTest, SelfWindowWithOpacityAboveThreshold_AllowsTouch) {
    const sp<FakeWindowHandle>& w =
            getOccludingWindow(TOUCHED_APP_UID, "T", TouchOcclusionMode::USE_OPACITY,
                               OPACITY_ABOVE_THRESHOLD);
    mDispatcher->setInputWindows({{ADISPLAY_ID_DEFAULT, {w, mTouchWindow}}});

    touch();

    mTouchWindow->consumeAnyMotionDown();
}

TEST_F(InputDispatcherUntrustedTouchesTest, SelfWindowWithBlockUntrustedMode_AllowsTouch) {
    const sp<FakeWindowHandle>& w =
            getOccludingWindow(TOUCHED_APP_UID, "T", TouchOcclusionMode::BLOCK_UNTRUSTED);
    mDispatcher->setInputWindows({{ADISPLAY_ID_DEFAULT, {w, mTouchWindow}}});

    touch();

    mTouchWindow->consumeAnyMotionDown();
}

TEST_F(InputDispatcherUntrustedTouchesTest,
       OpacityThresholdIs0AndWindowAboveThreshold_BlocksTouch) {
    mDispatcher->setMaximumObscuringOpacityForTouch(0.0f);
    const sp<FakeWindowHandle>& w =
            getOccludingWindow(APP_B_UID, "B", TouchOcclusionMode::USE_OPACITY, 0.1f);
    mDispatcher->setInputWindows({{ADISPLAY_ID_DEFAULT, {w, mTouchWindow}}});

    touch();

    mTouchWindow->assertNoEvents();
}

TEST_F(InputDispatcherUntrustedTouchesTest, OpacityThresholdIs0AndWindowAtThreshold_AllowsTouch) {
    mDispatcher->setMaximumObscuringOpacityForTouch(0.0f);
    const sp<FakeWindowHandle>& w =
            getOccludingWindow(APP_B_UID, "B", TouchOcclusionMode::USE_OPACITY, 0.0f);
    mDispatcher->setInputWindows({{ADISPLAY_ID_DEFAULT, {w, mTouchWindow}}});

    touch();

    mTouchWindow->consumeAnyMotionDown();
}

TEST_F(InputDispatcherUntrustedTouchesTest,
       OpacityThresholdIs1AndWindowBelowThreshold_AllowsTouch) {
    mDispatcher->setMaximumObscuringOpacityForTouch(1.0f);
    const sp<FakeWindowHandle>& w =
            getOccludingWindow(APP_B_UID, "B", TouchOcclusionMode::USE_OPACITY,
                               OPACITY_ABOVE_THRESHOLD);
    mDispatcher->setInputWindows({{ADISPLAY_ID_DEFAULT, {w, mTouchWindow}}});

    touch();

    mTouchWindow->consumeAnyMotionDown();
}

TEST_F(InputDispatcherUntrustedTouchesTest,
       WindowWithBlockUntrustedModeAndWindowWithOpacityBelowFromSameApp_BlocksTouch) {
    const sp<FakeWindowHandle>& w1 =
            getOccludingWindow(APP_B_UID, "B", TouchOcclusionMode::BLOCK_UNTRUSTED,
                               OPACITY_BELOW_THRESHOLD);
    const sp<FakeWindowHandle>& w2 =
            getOccludingWindow(APP_B_UID, "B", TouchOcclusionMode::USE_OPACITY,
                               OPACITY_BELOW_THRESHOLD);
    mDispatcher->setInputWindows({{ADISPLAY_ID_DEFAULT, {w1, w2, mTouchWindow}}});

    touch();

    mTouchWindow->assertNoEvents();
}

/**
 * Window B of BLOCK_UNTRUSTED occlusion mode is enough to block the touch, we're testing that the
 * addition of another window (C) of USE_OPACITY occlusion mode and opacity below the threshold
 * (which alone would result in allowing touches) does not affect the blocking behavior.
 */
TEST_F(InputDispatcherUntrustedTouchesTest,
       WindowWithBlockUntrustedModeAndWindowWithOpacityBelowFromDifferentApps_BlocksTouch) {
    const sp<FakeWindowHandle>& wB =
            getOccludingWindow(APP_B_UID, "B", TouchOcclusionMode::BLOCK_UNTRUSTED,
                               OPACITY_BELOW_THRESHOLD);
    const sp<FakeWindowHandle>& wC =
            getOccludingWindow(APP_C_UID, "C", TouchOcclusionMode::USE_OPACITY,
                               OPACITY_BELOW_THRESHOLD);
    mDispatcher->setInputWindows({{ADISPLAY_ID_DEFAULT, {wB, wC, mTouchWindow}}});

    touch();

    mTouchWindow->assertNoEvents();
}

/**
 * This test is testing that a window from a different UID but with same application token doesn't
 * block the touch. Apps can share the application token for close UI collaboration for example.
 */
TEST_F(InputDispatcherUntrustedTouchesTest,
       WindowWithSameApplicationTokenFromDifferentApp_AllowsTouch) {
    const sp<FakeWindowHandle>& w =
            getOccludingWindow(APP_B_UID, "B", TouchOcclusionMode::BLOCK_UNTRUSTED);
    w->setApplicationToken(mTouchWindow->getApplicationToken());
    mDispatcher->setInputWindows({{ADISPLAY_ID_DEFAULT, {w, mTouchWindow}}});

    touch();

    mTouchWindow->consumeAnyMotionDown();
}

class InputDispatcherDragTests : public InputDispatcherTest {
protected:
    std::shared_ptr<FakeApplicationHandle> mApp;
    sp<FakeWindowHandle> mWindow;
    sp<FakeWindowHandle> mSecondWindow;
    sp<FakeWindowHandle> mDragWindow;
    sp<FakeWindowHandle> mSpyWindow;
    // Mouse would force no-split, set the id as non-zero to verify if drag state could track it.
    static constexpr int32_t MOUSE_POINTER_ID = 1;

    void SetUp() override {
        InputDispatcherTest::SetUp();
        mApp = std::make_shared<FakeApplicationHandle>();
        mWindow = sp<FakeWindowHandle>::make(mApp, mDispatcher, "TestWindow", ADISPLAY_ID_DEFAULT);
        mWindow->setFrame(Rect(0, 0, 100, 100));

        mSecondWindow =
                sp<FakeWindowHandle>::make(mApp, mDispatcher, "TestWindow2", ADISPLAY_ID_DEFAULT);
        mSecondWindow->setFrame(Rect(100, 0, 200, 100));

        mSpyWindow =
                sp<FakeWindowHandle>::make(mApp, mDispatcher, "SpyWindow", ADISPLAY_ID_DEFAULT);
        mSpyWindow->setSpy(true);
        mSpyWindow->setTrustedOverlay(true);
        mSpyWindow->setFrame(Rect(0, 0, 200, 100));

        mDispatcher->setFocusedApplication(ADISPLAY_ID_DEFAULT, mApp);
        mDispatcher->setInputWindows({{ADISPLAY_ID_DEFAULT, {mSpyWindow, mWindow, mSecondWindow}}});
    }

    void injectDown(int fromSource = AINPUT_SOURCE_TOUCHSCREEN) {
        switch (fromSource) {
            case AINPUT_SOURCE_TOUCHSCREEN:
                ASSERT_EQ(InputEventInjectionResult::SUCCEEDED,
                          injectMotionDown(mDispatcher, AINPUT_SOURCE_TOUCHSCREEN,
                                           ADISPLAY_ID_DEFAULT, {50, 50}))
                        << "Inject motion event should return InputEventInjectionResult::SUCCEEDED";
                break;
            case AINPUT_SOURCE_STYLUS:
                ASSERT_EQ(InputEventInjectionResult::SUCCEEDED,
                          injectMotionEvent(
                                  mDispatcher,
                                  MotionEventBuilder(AMOTION_EVENT_ACTION_DOWN,
                                                     AINPUT_SOURCE_STYLUS)
                                          .buttonState(AMOTION_EVENT_BUTTON_STYLUS_PRIMARY)
                                          .pointer(PointerBuilder(0, ToolType::STYLUS)
                                                           .x(50)
                                                           .y(50))
                                          .build()));
                break;
            case AINPUT_SOURCE_MOUSE:
                ASSERT_EQ(InputEventInjectionResult::SUCCEEDED,
                          injectMotionEvent(
                                  mDispatcher,
                                  MotionEventBuilder(AMOTION_EVENT_ACTION_DOWN, AINPUT_SOURCE_MOUSE)
                                          .buttonState(AMOTION_EVENT_BUTTON_PRIMARY)
                                          .pointer(PointerBuilder(MOUSE_POINTER_ID,
                                                                  ToolType::MOUSE)
                                                           .x(50)
                                                           .y(50))
                                          .build()));
                break;
            default:
                FAIL() << "Source " << fromSource << " doesn't support drag and drop";
        }

        // Window should receive motion event.
        mWindow->consumeMotionDown(ADISPLAY_ID_DEFAULT);
        // Spy window should also receive motion event
        mSpyWindow->consumeMotionDown(ADISPLAY_ID_DEFAULT);
    }

    // Start performing drag, we will create a drag window and transfer touch to it.
    // @param sendDown : if true, send a motion down on first window before perform drag and drop.
    // Returns true on success.
    bool startDrag(bool sendDown = true, int fromSource = AINPUT_SOURCE_TOUCHSCREEN) {
        if (sendDown) {
            injectDown(fromSource);
        }

        // The drag window covers the entire display
        mDragWindow =
                sp<FakeWindowHandle>::make(mApp, mDispatcher, "DragWindow", ADISPLAY_ID_DEFAULT);
        mDragWindow->setTouchableRegion(Region{{0, 0, 0, 0}});
        mDispatcher->setInputWindows(
                {{ADISPLAY_ID_DEFAULT, {mDragWindow, mSpyWindow, mWindow, mSecondWindow}}});

        // Transfer touch focus to the drag window
        bool transferred =
                mDispatcher->transferTouchFocus(mWindow->getToken(), mDragWindow->getToken(),
                                                /*isDragDrop=*/true);
        if (transferred) {
            mWindow->consumeMotionCancel();
            mDragWindow->consumeMotionDown();
        }
        return transferred;
    }
};

TEST_F(InputDispatcherDragTests, DragEnterAndDragExit) {
    startDrag();

    // Move on window.
    ASSERT_EQ(InputEventInjectionResult::SUCCEEDED,
              injectMotionEvent(mDispatcher, AMOTION_EVENT_ACTION_MOVE, AINPUT_SOURCE_TOUCHSCREEN,
                                ADISPLAY_ID_DEFAULT, {50, 50}))
            << "Inject motion event should return InputEventInjectionResult::SUCCEEDED";
    mDragWindow->consumeMotionMove(ADISPLAY_ID_DEFAULT);
    mWindow->consumeDragEvent(false, 50, 50);
    mSecondWindow->assertNoEvents();

    // Move to another window.
    ASSERT_EQ(InputEventInjectionResult::SUCCEEDED,
              injectMotionEvent(mDispatcher, AMOTION_EVENT_ACTION_MOVE, AINPUT_SOURCE_TOUCHSCREEN,
                                ADISPLAY_ID_DEFAULT, {150, 50}))
            << "Inject motion event should return InputEventInjectionResult::SUCCEEDED";
    mDragWindow->consumeMotionMove(ADISPLAY_ID_DEFAULT);
    mWindow->consumeDragEvent(true, 150, 50);
    mSecondWindow->consumeDragEvent(false, 50, 50);

    // Move back to original window.
    ASSERT_EQ(InputEventInjectionResult::SUCCEEDED,
              injectMotionEvent(mDispatcher, AMOTION_EVENT_ACTION_MOVE, AINPUT_SOURCE_TOUCHSCREEN,
                                ADISPLAY_ID_DEFAULT, {50, 50}))
            << "Inject motion event should return InputEventInjectionResult::SUCCEEDED";
    mDragWindow->consumeMotionMove(ADISPLAY_ID_DEFAULT);
    mWindow->consumeDragEvent(false, 50, 50);
    mSecondWindow->consumeDragEvent(true, -50, 50);

    ASSERT_EQ(InputEventInjectionResult::SUCCEEDED,
              injectMotionUp(mDispatcher, AINPUT_SOURCE_TOUCHSCREEN, ADISPLAY_ID_DEFAULT, {50, 50}))
            << "Inject motion event should return InputEventInjectionResult::SUCCEEDED";
    mDragWindow->consumeMotionUp(ADISPLAY_ID_DEFAULT);
    mWindow->assertNoEvents();
    mSecondWindow->assertNoEvents();
}

TEST_F(InputDispatcherDragTests, DragEnterAndPointerDownPilfersPointers) {
    startDrag();

    // No cancel event after drag start
    mSpyWindow->assertNoEvents();

    const MotionEvent secondFingerDownEvent =
            MotionEventBuilder(POINTER_1_DOWN, AINPUT_SOURCE_TOUCHSCREEN)
                    .eventTime(systemTime(SYSTEM_TIME_MONOTONIC))
                    .pointer(PointerBuilder(/*id=*/0, ToolType::FINGER).x(50).y(50))
                    .pointer(PointerBuilder(/*id=*/1, ToolType::FINGER).x(60).y(60))
                    .build();
    ASSERT_EQ(InputEventInjectionResult::SUCCEEDED,
              injectMotionEvent(mDispatcher, secondFingerDownEvent, INJECT_EVENT_TIMEOUT,
                                InputEventInjectionSync::WAIT_FOR_RESULT))
            << "Inject motion event should return InputEventInjectionResult::SUCCEEDED";

    // Receives cancel for first pointer after next pointer down
    mSpyWindow->consumeMotionCancel();
    mSpyWindow->consumeMotionDown();

    mSpyWindow->assertNoEvents();
}

TEST_F(InputDispatcherDragTests, DragAndDrop) {
    startDrag();

    // Move on window.
    ASSERT_EQ(InputEventInjectionResult::SUCCEEDED,
              injectMotionEvent(mDispatcher, AMOTION_EVENT_ACTION_MOVE, AINPUT_SOURCE_TOUCHSCREEN,
                                ADISPLAY_ID_DEFAULT, {50, 50}))
            << "Inject motion event should return InputEventInjectionResult::SUCCEEDED";
    mDragWindow->consumeMotionMove(ADISPLAY_ID_DEFAULT);
    mWindow->consumeDragEvent(false, 50, 50);
    mSecondWindow->assertNoEvents();

    // Move to another window.
    ASSERT_EQ(InputEventInjectionResult::SUCCEEDED,
              injectMotionEvent(mDispatcher, AMOTION_EVENT_ACTION_MOVE, AINPUT_SOURCE_TOUCHSCREEN,
                                ADISPLAY_ID_DEFAULT, {150, 50}))
            << "Inject motion event should return InputEventInjectionResult::SUCCEEDED";
    mDragWindow->consumeMotionMove(ADISPLAY_ID_DEFAULT);
    mWindow->consumeDragEvent(true, 150, 50);
    mSecondWindow->consumeDragEvent(false, 50, 50);

    // drop to another window.
    ASSERT_EQ(InputEventInjectionResult::SUCCEEDED,
              injectMotionUp(mDispatcher, AINPUT_SOURCE_TOUCHSCREEN, ADISPLAY_ID_DEFAULT,
                             {150, 50}))
            << "Inject motion event should return InputEventInjectionResult::SUCCEEDED";
    mDragWindow->consumeMotionUp(ADISPLAY_ID_DEFAULT);
    mFakePolicy->assertDropTargetEquals(mSecondWindow->getToken());
    mWindow->assertNoEvents();
    mSecondWindow->assertNoEvents();
}

TEST_F(InputDispatcherDragTests, StylusDragAndDrop) {
    startDrag(true, AINPUT_SOURCE_STYLUS);

    // Move on window and keep button pressed.
    ASSERT_EQ(InputEventInjectionResult::SUCCEEDED,
              injectMotionEvent(mDispatcher,
                                MotionEventBuilder(AMOTION_EVENT_ACTION_MOVE, AINPUT_SOURCE_STYLUS)
                                        .buttonState(AMOTION_EVENT_BUTTON_STYLUS_PRIMARY)
                                        .pointer(PointerBuilder(0, ToolType::STYLUS).x(50).y(50))
                                        .build()))
            << "Inject motion event should return InputEventInjectionResult::SUCCEEDED";
    mDragWindow->consumeMotionMove(ADISPLAY_ID_DEFAULT);
    mWindow->consumeDragEvent(false, 50, 50);
    mSecondWindow->assertNoEvents();

    // Move to another window and release button, expect to drop item.
    ASSERT_EQ(InputEventInjectionResult::SUCCEEDED,
              injectMotionEvent(mDispatcher,
                                MotionEventBuilder(AMOTION_EVENT_ACTION_MOVE, AINPUT_SOURCE_STYLUS)
                                        .buttonState(0)
                                        .pointer(PointerBuilder(0, ToolType::STYLUS).x(150).y(50))
                                        .build()))
            << "Inject motion event should return InputEventInjectionResult::SUCCEEDED";
    mDragWindow->consumeMotionMove(ADISPLAY_ID_DEFAULT);
    mWindow->assertNoEvents();
    mSecondWindow->assertNoEvents();
    mFakePolicy->assertDropTargetEquals(mSecondWindow->getToken());

    // nothing to the window.
    ASSERT_EQ(InputEventInjectionResult::SUCCEEDED,
              injectMotionEvent(mDispatcher,
                                MotionEventBuilder(AMOTION_EVENT_ACTION_UP, AINPUT_SOURCE_STYLUS)
                                        .buttonState(0)
                                        .pointer(PointerBuilder(0, ToolType::STYLUS).x(150).y(50))
                                        .build()))
            << "Inject motion event should return InputEventInjectionResult::SUCCEEDED";
    mDragWindow->consumeMotionUp(ADISPLAY_ID_DEFAULT);
    mWindow->assertNoEvents();
    mSecondWindow->assertNoEvents();
}

TEST_F(InputDispatcherDragTests, DragAndDropOnInvalidWindow) {
    startDrag();

    // Set second window invisible.
    mSecondWindow->setVisible(false);
    mDispatcher->setInputWindows({{ADISPLAY_ID_DEFAULT, {mDragWindow, mWindow, mSecondWindow}}});

    // Move on window.
    ASSERT_EQ(InputEventInjectionResult::SUCCEEDED,
              injectMotionEvent(mDispatcher, AMOTION_EVENT_ACTION_MOVE, AINPUT_SOURCE_TOUCHSCREEN,
                                ADISPLAY_ID_DEFAULT, {50, 50}))
            << "Inject motion event should return InputEventInjectionResult::SUCCEEDED";
    mDragWindow->consumeMotionMove(ADISPLAY_ID_DEFAULT);
    mWindow->consumeDragEvent(false, 50, 50);
    mSecondWindow->assertNoEvents();

    // Move to another window.
    ASSERT_EQ(InputEventInjectionResult::SUCCEEDED,
              injectMotionEvent(mDispatcher, AMOTION_EVENT_ACTION_MOVE, AINPUT_SOURCE_TOUCHSCREEN,
                                ADISPLAY_ID_DEFAULT, {150, 50}))
            << "Inject motion event should return InputEventInjectionResult::SUCCEEDED";
    mDragWindow->consumeMotionMove(ADISPLAY_ID_DEFAULT);
    mWindow->consumeDragEvent(true, 150, 50);
    mSecondWindow->assertNoEvents();

    // drop to another window.
    ASSERT_EQ(InputEventInjectionResult::SUCCEEDED,
              injectMotionUp(mDispatcher, AINPUT_SOURCE_TOUCHSCREEN, ADISPLAY_ID_DEFAULT,
                             {150, 50}))
            << "Inject motion event should return InputEventInjectionResult::SUCCEEDED";
    mDragWindow->consumeMotionUp(ADISPLAY_ID_DEFAULT);
    mFakePolicy->assertDropTargetEquals(nullptr);
    mWindow->assertNoEvents();
    mSecondWindow->assertNoEvents();
}

TEST_F(InputDispatcherDragTests, NoDragAndDropWhenMultiFingers) {
    // Ensure window could track pointerIds if it didn't support split touch.
    mWindow->setPreventSplitting(true);

    ASSERT_EQ(InputEventInjectionResult::SUCCEEDED,
              injectMotionDown(mDispatcher, AINPUT_SOURCE_TOUCHSCREEN, ADISPLAY_ID_DEFAULT,
                               {50, 50}))
            << "Inject motion event should return InputEventInjectionResult::SUCCEEDED";
    mWindow->consumeMotionDown(ADISPLAY_ID_DEFAULT);

    const MotionEvent secondFingerDownEvent =
            MotionEventBuilder(POINTER_1_DOWN, AINPUT_SOURCE_TOUCHSCREEN)
                    .displayId(ADISPLAY_ID_DEFAULT)
                    .eventTime(systemTime(SYSTEM_TIME_MONOTONIC))
                    .pointer(PointerBuilder(/*id=*/0, ToolType::FINGER).x(50).y(50))
                    .pointer(PointerBuilder(/*id=*/1, ToolType::FINGER).x(75).y(50))
                    .build();
    ASSERT_EQ(InputEventInjectionResult::SUCCEEDED,
              injectMotionEvent(mDispatcher, secondFingerDownEvent, INJECT_EVENT_TIMEOUT,
                                InputEventInjectionSync::WAIT_FOR_RESULT))
            << "Inject motion event should return InputEventInjectionResult::SUCCEEDED";
    mWindow->consumeMotionPointerDown(/*pointerIndex=*/1);

    // Should not perform drag and drop when window has multi fingers.
    ASSERT_FALSE(startDrag(false));
}

TEST_F(InputDispatcherDragTests, DragAndDropWhenSplitTouch) {
    // First down on second window.
    ASSERT_EQ(InputEventInjectionResult::SUCCEEDED,
              injectMotionDown(mDispatcher, AINPUT_SOURCE_TOUCHSCREEN, ADISPLAY_ID_DEFAULT,
                               {150, 50}))
            << "Inject motion event should return InputEventInjectionResult::SUCCEEDED";

    mSecondWindow->consumeMotionDown(ADISPLAY_ID_DEFAULT);

    // Second down on first window.
    const MotionEvent secondFingerDownEvent =
            MotionEventBuilder(POINTER_1_DOWN, AINPUT_SOURCE_TOUCHSCREEN)
                    .displayId(ADISPLAY_ID_DEFAULT)
                    .eventTime(systemTime(SYSTEM_TIME_MONOTONIC))
                    .pointer(PointerBuilder(/*id=*/0, ToolType::FINGER).x(150).y(50))
                    .pointer(PointerBuilder(/*id=*/1, ToolType::FINGER).x(50).y(50))
                    .build();
    ASSERT_EQ(InputEventInjectionResult::SUCCEEDED,
              injectMotionEvent(mDispatcher, secondFingerDownEvent, INJECT_EVENT_TIMEOUT,
                                InputEventInjectionSync::WAIT_FOR_RESULT))
            << "Inject motion event should return InputEventInjectionResult::SUCCEEDED";
    mWindow->consumeMotionDown(ADISPLAY_ID_DEFAULT);

    // Perform drag and drop from first window.
    ASSERT_TRUE(startDrag(false));

    // Move on window.
    const MotionEvent secondFingerMoveEvent =
            MotionEventBuilder(AMOTION_EVENT_ACTION_MOVE, AINPUT_SOURCE_TOUCHSCREEN)
                    .eventTime(systemTime(SYSTEM_TIME_MONOTONIC))
                    .pointer(PointerBuilder(/*id=*/0, ToolType::FINGER).x(150).y(50))
                    .pointer(PointerBuilder(/*id=*/1, ToolType::FINGER).x(50).y(50))
                    .build();
    ASSERT_EQ(InputEventInjectionResult::SUCCEEDED,
              injectMotionEvent(mDispatcher, secondFingerMoveEvent, INJECT_EVENT_TIMEOUT,
                                InputEventInjectionSync::WAIT_FOR_RESULT));
    mDragWindow->consumeMotionMove(ADISPLAY_ID_DEFAULT);
    mWindow->consumeDragEvent(false, 50, 50);
    mSecondWindow->consumeMotionMove();

    // Release the drag pointer should perform drop.
    const MotionEvent secondFingerUpEvent =
            MotionEventBuilder(POINTER_1_UP, AINPUT_SOURCE_TOUCHSCREEN)
                    .eventTime(systemTime(SYSTEM_TIME_MONOTONIC))
                    .pointer(PointerBuilder(/*id=*/0, ToolType::FINGER).x(150).y(50))
                    .pointer(PointerBuilder(/*id=*/1, ToolType::FINGER).x(50).y(50))
                    .build();
    ASSERT_EQ(InputEventInjectionResult::SUCCEEDED,
              injectMotionEvent(mDispatcher, secondFingerUpEvent, INJECT_EVENT_TIMEOUT,
                                InputEventInjectionSync::WAIT_FOR_RESULT));
    mDragWindow->consumeMotionUp(ADISPLAY_ID_DEFAULT);
    mFakePolicy->assertDropTargetEquals(mWindow->getToken());
    mWindow->assertNoEvents();
    mSecondWindow->consumeMotionMove();
}

TEST_F(InputDispatcherDragTests, DragAndDropWhenMultiDisplays) {
    startDrag();

    // Update window of second display.
    sp<FakeWindowHandle> windowInSecondary =
            sp<FakeWindowHandle>::make(mApp, mDispatcher, "D_2", SECOND_DISPLAY_ID);
    mDispatcher->setInputWindows({{SECOND_DISPLAY_ID, {windowInSecondary}}});

    // Let second display has a touch state.
    ASSERT_EQ(InputEventInjectionResult::SUCCEEDED,
              injectMotionEvent(mDispatcher,
                                MotionEventBuilder(AMOTION_EVENT_ACTION_DOWN,
                                                   AINPUT_SOURCE_TOUCHSCREEN)
                                        .displayId(SECOND_DISPLAY_ID)
                                        .pointer(PointerBuilder(0, ToolType::FINGER).x(100).y(100))
                                        .build()));
    windowInSecondary->consumeEvent(InputEventType::MOTION, AMOTION_EVENT_ACTION_DOWN,
                                    SECOND_DISPLAY_ID, /*expectedFlag=*/0);
    // Update window again.
    mDispatcher->setInputWindows({{SECOND_DISPLAY_ID, {windowInSecondary}}});

    // Move on window.
    ASSERT_EQ(InputEventInjectionResult::SUCCEEDED,
              injectMotionEvent(mDispatcher, AMOTION_EVENT_ACTION_MOVE, AINPUT_SOURCE_TOUCHSCREEN,
                                ADISPLAY_ID_DEFAULT, {50, 50}))
            << "Inject motion event should return InputEventInjectionResult::SUCCEEDED";
    mDragWindow->consumeMotionMove(ADISPLAY_ID_DEFAULT);
    mWindow->consumeDragEvent(false, 50, 50);
    mSecondWindow->assertNoEvents();

    // Move to another window.
    ASSERT_EQ(InputEventInjectionResult::SUCCEEDED,
              injectMotionEvent(mDispatcher, AMOTION_EVENT_ACTION_MOVE, AINPUT_SOURCE_TOUCHSCREEN,
                                ADISPLAY_ID_DEFAULT, {150, 50}))
            << "Inject motion event should return InputEventInjectionResult::SUCCEEDED";
    mDragWindow->consumeMotionMove(ADISPLAY_ID_DEFAULT);
    mWindow->consumeDragEvent(true, 150, 50);
    mSecondWindow->consumeDragEvent(false, 50, 50);

    // drop to another window.
    ASSERT_EQ(InputEventInjectionResult::SUCCEEDED,
              injectMotionUp(mDispatcher, AINPUT_SOURCE_TOUCHSCREEN, ADISPLAY_ID_DEFAULT,
                             {150, 50}))
            << "Inject motion event should return InputEventInjectionResult::SUCCEEDED";
    mDragWindow->consumeMotionUp(ADISPLAY_ID_DEFAULT);
    mFakePolicy->assertDropTargetEquals(mSecondWindow->getToken());
    mWindow->assertNoEvents();
    mSecondWindow->assertNoEvents();
}

TEST_F(InputDispatcherDragTests, MouseDragAndDrop) {
    startDrag(true, AINPUT_SOURCE_MOUSE);
    // Move on window.
    ASSERT_EQ(InputEventInjectionResult::SUCCEEDED,
              injectMotionEvent(mDispatcher,
                                MotionEventBuilder(AMOTION_EVENT_ACTION_MOVE, AINPUT_SOURCE_MOUSE)
                                        .buttonState(AMOTION_EVENT_BUTTON_PRIMARY)
                                        .pointer(PointerBuilder(MOUSE_POINTER_ID,
                                                                ToolType::MOUSE)
                                                         .x(50)
                                                         .y(50))
                                        .build()))
            << "Inject motion event should return InputEventInjectionResult::SUCCEEDED";
    mDragWindow->consumeMotionMove(ADISPLAY_ID_DEFAULT);
    mWindow->consumeDragEvent(false, 50, 50);
    mSecondWindow->assertNoEvents();

    // Move to another window.
    ASSERT_EQ(InputEventInjectionResult::SUCCEEDED,
              injectMotionEvent(mDispatcher,
                                MotionEventBuilder(AMOTION_EVENT_ACTION_MOVE, AINPUT_SOURCE_MOUSE)
                                        .buttonState(AMOTION_EVENT_BUTTON_PRIMARY)
                                        .pointer(PointerBuilder(MOUSE_POINTER_ID,
                                                                ToolType::MOUSE)
                                                         .x(150)
                                                         .y(50))
                                        .build()))
            << "Inject motion event should return InputEventInjectionResult::SUCCEEDED";
    mDragWindow->consumeMotionMove(ADISPLAY_ID_DEFAULT);
    mWindow->consumeDragEvent(true, 150, 50);
    mSecondWindow->consumeDragEvent(false, 50, 50);

    // drop to another window.
    ASSERT_EQ(InputEventInjectionResult::SUCCEEDED,
              injectMotionEvent(mDispatcher,
                                MotionEventBuilder(AMOTION_EVENT_ACTION_UP, AINPUT_SOURCE_MOUSE)
                                        .buttonState(0)
                                        .pointer(PointerBuilder(MOUSE_POINTER_ID,
                                                                ToolType::MOUSE)
                                                         .x(150)
                                                         .y(50))
                                        .build()))
            << "Inject motion event should return InputEventInjectionResult::SUCCEEDED";
    mDragWindow->consumeMotionUp(ADISPLAY_ID_DEFAULT);
    mFakePolicy->assertDropTargetEquals(mSecondWindow->getToken());
    mWindow->assertNoEvents();
    mSecondWindow->assertNoEvents();
}

class InputDispatcherDropInputFeatureTest : public InputDispatcherTest {};

TEST_F(InputDispatcherDropInputFeatureTest, WindowDropsInput) {
    std::shared_ptr<FakeApplicationHandle> application = std::make_shared<FakeApplicationHandle>();
    sp<FakeWindowHandle> window = sp<FakeWindowHandle>::make(application, mDispatcher,
                                                             "Test window", ADISPLAY_ID_DEFAULT);
    window->setDropInput(true);
    mDispatcher->setFocusedApplication(ADISPLAY_ID_DEFAULT, application);
    window->setFocusable(true);
    mDispatcher->setInputWindows({{ADISPLAY_ID_DEFAULT, {window}}});
    setFocusedWindow(window);
    window->consumeFocusEvent(/*hasFocus=*/true, /*inTouchMode=*/true);

    // With the flag set, window should not get any input
    mDispatcher->notifyKey(generateKeyArgs(AKEY_EVENT_ACTION_DOWN, ADISPLAY_ID_DEFAULT));
    window->assertNoEvents();

    mDispatcher->notifyMotion(generateMotionArgs(AMOTION_EVENT_ACTION_DOWN,
                                                 AINPUT_SOURCE_TOUCHSCREEN, ADISPLAY_ID_DEFAULT));
    mDispatcher->notifyMotion(generateMotionArgs(AMOTION_EVENT_ACTION_UP, AINPUT_SOURCE_TOUCHSCREEN,
                                                 ADISPLAY_ID_DEFAULT));
    window->assertNoEvents();

    // With the flag cleared, the window should get input
    window->setDropInput(false);
    mDispatcher->setInputWindows({{ADISPLAY_ID_DEFAULT, {window}}});

    mDispatcher->notifyKey(generateKeyArgs(AKEY_EVENT_ACTION_UP, ADISPLAY_ID_DEFAULT));
    window->consumeKeyUp(ADISPLAY_ID_DEFAULT);

    mDispatcher->notifyMotion(generateMotionArgs(AMOTION_EVENT_ACTION_DOWN,
                                                 AINPUT_SOURCE_TOUCHSCREEN, ADISPLAY_ID_DEFAULT));
    window->consumeMotionDown(ADISPLAY_ID_DEFAULT);
    window->assertNoEvents();
}

TEST_F(InputDispatcherDropInputFeatureTest, ObscuredWindowDropsInput) {
    std::shared_ptr<FakeApplicationHandle> obscuringApplication =
            std::make_shared<FakeApplicationHandle>();
    sp<FakeWindowHandle> obscuringWindow =
            sp<FakeWindowHandle>::make(obscuringApplication, mDispatcher, "obscuringWindow",
                                       ADISPLAY_ID_DEFAULT);
    obscuringWindow->setFrame(Rect(0, 0, 50, 50));
    obscuringWindow->setOwnerInfo(111, gui::Uid{111});
    obscuringWindow->setTouchable(false);
    std::shared_ptr<FakeApplicationHandle> application = std::make_shared<FakeApplicationHandle>();
    sp<FakeWindowHandle> window = sp<FakeWindowHandle>::make(application, mDispatcher,
                                                             "Test window", ADISPLAY_ID_DEFAULT);
    window->setDropInputIfObscured(true);
    window->setOwnerInfo(222, gui::Uid{222});
    mDispatcher->setFocusedApplication(ADISPLAY_ID_DEFAULT, application);
    window->setFocusable(true);
    mDispatcher->setInputWindows({{ADISPLAY_ID_DEFAULT, {obscuringWindow, window}}});
    setFocusedWindow(window);
    window->consumeFocusEvent(/*hasFocus=*/true, /*inTouchMode=*/true);

    // With the flag set, window should not get any input
    mDispatcher->notifyKey(generateKeyArgs(AKEY_EVENT_ACTION_DOWN, ADISPLAY_ID_DEFAULT));
    window->assertNoEvents();

    mDispatcher->notifyMotion(generateMotionArgs(AMOTION_EVENT_ACTION_DOWN,
                                                 AINPUT_SOURCE_TOUCHSCREEN, ADISPLAY_ID_DEFAULT));
    mDispatcher->notifyMotion(generateMotionArgs(AMOTION_EVENT_ACTION_UP, AINPUT_SOURCE_TOUCHSCREEN,
                                                 ADISPLAY_ID_DEFAULT));
    window->assertNoEvents();

    // With the flag cleared, the window should get input
    window->setDropInputIfObscured(false);
    mDispatcher->setInputWindows({{ADISPLAY_ID_DEFAULT, {obscuringWindow, window}}});

    mDispatcher->notifyKey(generateKeyArgs(AKEY_EVENT_ACTION_UP, ADISPLAY_ID_DEFAULT));
    window->consumeKeyUp(ADISPLAY_ID_DEFAULT);

    mDispatcher->notifyMotion(generateMotionArgs(AMOTION_EVENT_ACTION_DOWN,
                                                 AINPUT_SOURCE_TOUCHSCREEN, ADISPLAY_ID_DEFAULT));
    window->consumeMotionDown(ADISPLAY_ID_DEFAULT, AMOTION_EVENT_FLAG_WINDOW_IS_PARTIALLY_OBSCURED);
    window->assertNoEvents();
}

TEST_F(InputDispatcherDropInputFeatureTest, UnobscuredWindowGetsInput) {
    std::shared_ptr<FakeApplicationHandle> obscuringApplication =
            std::make_shared<FakeApplicationHandle>();
    sp<FakeWindowHandle> obscuringWindow =
            sp<FakeWindowHandle>::make(obscuringApplication, mDispatcher, "obscuringWindow",
                                       ADISPLAY_ID_DEFAULT);
    obscuringWindow->setFrame(Rect(0, 0, 50, 50));
    obscuringWindow->setOwnerInfo(111, gui::Uid{111});
    obscuringWindow->setTouchable(false);
    std::shared_ptr<FakeApplicationHandle> application = std::make_shared<FakeApplicationHandle>();
    sp<FakeWindowHandle> window = sp<FakeWindowHandle>::make(application, mDispatcher,
                                                             "Test window", ADISPLAY_ID_DEFAULT);
    window->setDropInputIfObscured(true);
    window->setOwnerInfo(222, gui::Uid{222});
    mDispatcher->setFocusedApplication(ADISPLAY_ID_DEFAULT, application);
    window->setFocusable(true);
    mDispatcher->setInputWindows({{ADISPLAY_ID_DEFAULT, {obscuringWindow, window}}});
    setFocusedWindow(window);
    window->consumeFocusEvent(/*hasFocus=*/true, /*inTouchMode=*/true);

    // With the flag set, window should not get any input
    mDispatcher->notifyKey(generateKeyArgs(AKEY_EVENT_ACTION_DOWN, ADISPLAY_ID_DEFAULT));
    window->assertNoEvents();

    mDispatcher->notifyMotion(generateMotionArgs(AMOTION_EVENT_ACTION_DOWN,
                                                 AINPUT_SOURCE_TOUCHSCREEN, ADISPLAY_ID_DEFAULT));
    mDispatcher->notifyMotion(generateMotionArgs(AMOTION_EVENT_ACTION_UP, AINPUT_SOURCE_TOUCHSCREEN,
                                                 ADISPLAY_ID_DEFAULT));
    window->assertNoEvents();

    // When the window is no longer obscured because it went on top, it should get input
    mDispatcher->setInputWindows({{ADISPLAY_ID_DEFAULT, {window, obscuringWindow}}});

    mDispatcher->notifyKey(generateKeyArgs(AKEY_EVENT_ACTION_UP, ADISPLAY_ID_DEFAULT));
    window->consumeKeyUp(ADISPLAY_ID_DEFAULT);

    mDispatcher->notifyMotion(generateMotionArgs(AMOTION_EVENT_ACTION_DOWN,
                                                 AINPUT_SOURCE_TOUCHSCREEN, ADISPLAY_ID_DEFAULT));
    window->consumeMotionDown(ADISPLAY_ID_DEFAULT);
    window->assertNoEvents();
}

class InputDispatcherTouchModeChangedTests : public InputDispatcherTest {
protected:
    std::shared_ptr<FakeApplicationHandle> mApp;
    std::shared_ptr<FakeApplicationHandle> mSecondaryApp;
    sp<FakeWindowHandle> mWindow;
    sp<FakeWindowHandle> mSecondWindow;
    sp<FakeWindowHandle> mThirdWindow;

    void SetUp() override {
        InputDispatcherTest::SetUp();

        mApp = std::make_shared<FakeApplicationHandle>();
        mSecondaryApp = std::make_shared<FakeApplicationHandle>();
        mWindow = sp<FakeWindowHandle>::make(mApp, mDispatcher, "TestWindow", ADISPLAY_ID_DEFAULT);
        mWindow->setFocusable(true);
        setFocusedWindow(mWindow);
        mSecondWindow =
                sp<FakeWindowHandle>::make(mApp, mDispatcher, "TestWindow2", ADISPLAY_ID_DEFAULT);
        mSecondWindow->setFocusable(true);
        mThirdWindow =
                sp<FakeWindowHandle>::make(mSecondaryApp, mDispatcher,
                                           "TestWindow3_SecondaryDisplay", SECOND_DISPLAY_ID);
        mThirdWindow->setFocusable(true);

        mDispatcher->setFocusedApplication(ADISPLAY_ID_DEFAULT, mApp);
        mDispatcher->setInputWindows({{ADISPLAY_ID_DEFAULT, {mWindow, mSecondWindow}},
                                      {SECOND_DISPLAY_ID, {mThirdWindow}}});
        mThirdWindow->setOwnerInfo(SECONDARY_WINDOW_PID, SECONDARY_WINDOW_UID);
        mWindow->consumeFocusEvent(true);

        // Set main display initial touch mode to InputDispatcher::kDefaultInTouchMode.
        if (mDispatcher->setInTouchMode(InputDispatcher::kDefaultInTouchMode, WINDOW_PID,
                                        WINDOW_UID, /*hasPermission=*/true, ADISPLAY_ID_DEFAULT)) {
            mWindow->consumeTouchModeEvent(InputDispatcher::kDefaultInTouchMode);
            mSecondWindow->consumeTouchModeEvent(InputDispatcher::kDefaultInTouchMode);
            mThirdWindow->assertNoEvents();
        }

        // Set secondary display initial touch mode to InputDispatcher::kDefaultInTouchMode.
        if (mDispatcher->setInTouchMode(InputDispatcher::kDefaultInTouchMode, SECONDARY_WINDOW_PID,
                                        SECONDARY_WINDOW_UID, /*hasPermission=*/true,
                                        SECOND_DISPLAY_ID)) {
            mWindow->assertNoEvents();
            mSecondWindow->assertNoEvents();
            mThirdWindow->consumeTouchModeEvent(InputDispatcher::kDefaultInTouchMode);
        }
    }

    void changeAndVerifyTouchModeInMainDisplayOnly(bool inTouchMode, int32_t pid, gui::Uid uid,
                                                   bool hasPermission) {
        ASSERT_TRUE(mDispatcher->setInTouchMode(inTouchMode, pid, uid, hasPermission,
                                                ADISPLAY_ID_DEFAULT));
        mWindow->consumeTouchModeEvent(inTouchMode);
        mSecondWindow->consumeTouchModeEvent(inTouchMode);
        mThirdWindow->assertNoEvents();
    }
};

TEST_F(InputDispatcherTouchModeChangedTests, FocusedWindowCanChangeTouchMode) {
    const WindowInfo& windowInfo = *mWindow->getInfo();
    changeAndVerifyTouchModeInMainDisplayOnly(!InputDispatcher::kDefaultInTouchMode,
                                              windowInfo.ownerPid, windowInfo.ownerUid,
                                              /* hasPermission=*/false);
}

TEST_F(InputDispatcherTouchModeChangedTests, NonFocusedWindowOwnerCannotChangeTouchMode) {
    const WindowInfo& windowInfo = *mWindow->getInfo();
    int32_t ownerPid = windowInfo.ownerPid;
    gui::Uid ownerUid = windowInfo.ownerUid;
    mWindow->setOwnerInfo(/*pid=*/-1, gui::Uid::INVALID);
    ASSERT_FALSE(mDispatcher->setInTouchMode(InputDispatcher::kDefaultInTouchMode, ownerPid,
                                             ownerUid, /*hasPermission=*/false,
                                             ADISPLAY_ID_DEFAULT));
    mWindow->assertNoEvents();
    mSecondWindow->assertNoEvents();
}

TEST_F(InputDispatcherTouchModeChangedTests, NonWindowOwnerMayChangeTouchModeOnPermissionGranted) {
    const WindowInfo& windowInfo = *mWindow->getInfo();
    int32_t ownerPid = windowInfo.ownerPid;
    gui::Uid ownerUid = windowInfo.ownerUid;
    mWindow->setOwnerInfo(/*pid=*/-1, gui::Uid::INVALID);
    changeAndVerifyTouchModeInMainDisplayOnly(!InputDispatcher::kDefaultInTouchMode, ownerPid,
                                              ownerUid, /*hasPermission=*/true);
}

TEST_F(InputDispatcherTouchModeChangedTests, EventIsNotGeneratedIfNotChangingTouchMode) {
    const WindowInfo& windowInfo = *mWindow->getInfo();
    ASSERT_FALSE(mDispatcher->setInTouchMode(InputDispatcher::kDefaultInTouchMode,
                                             windowInfo.ownerPid, windowInfo.ownerUid,
                                             /*hasPermission=*/true, ADISPLAY_ID_DEFAULT));
    mWindow->assertNoEvents();
    mSecondWindow->assertNoEvents();
}

TEST_F(InputDispatcherTouchModeChangedTests, ChangeTouchOnSecondaryDisplayOnly) {
    const WindowInfo& windowInfo = *mThirdWindow->getInfo();
    ASSERT_TRUE(mDispatcher->setInTouchMode(!InputDispatcher::kDefaultInTouchMode,
                                            windowInfo.ownerPid, windowInfo.ownerUid,
                                            /*hasPermission=*/true, SECOND_DISPLAY_ID));
    mWindow->assertNoEvents();
    mSecondWindow->assertNoEvents();
    mThirdWindow->consumeTouchModeEvent(!InputDispatcher::kDefaultInTouchMode);
}

TEST_F(InputDispatcherTouchModeChangedTests, CanChangeTouchModeWhenOwningLastInteractedWindow) {
    // Interact with the window first.
    ASSERT_EQ(InputEventInjectionResult::SUCCEEDED, injectKeyDown(mDispatcher, ADISPLAY_ID_DEFAULT))
            << "Inject key event should return InputEventInjectionResult::SUCCEEDED";
    mWindow->consumeKeyDown(ADISPLAY_ID_DEFAULT);

    // Then remove focus.
    mWindow->setFocusable(false);
    mDispatcher->setInputWindows({{ADISPLAY_ID_DEFAULT, {mWindow}}});

    // Assert that caller can switch touch mode by owning one of the last interacted window.
    const WindowInfo& windowInfo = *mWindow->getInfo();
    ASSERT_TRUE(mDispatcher->setInTouchMode(!InputDispatcher::kDefaultInTouchMode,
                                            windowInfo.ownerPid, windowInfo.ownerUid,
                                            /*hasPermission=*/false, ADISPLAY_ID_DEFAULT));
}

class InputDispatcherSpyWindowTest : public InputDispatcherTest {
public:
    sp<FakeWindowHandle> createSpy() {
        std::shared_ptr<FakeApplicationHandle> application =
                std::make_shared<FakeApplicationHandle>();
        std::string name = "Fake Spy ";
        name += std::to_string(mSpyCount++);
        sp<FakeWindowHandle> spy = sp<FakeWindowHandle>::make(application, mDispatcher,
                                                              name.c_str(), ADISPLAY_ID_DEFAULT);
        spy->setSpy(true);
        spy->setTrustedOverlay(true);
        return spy;
    }

    sp<FakeWindowHandle> createForeground() {
        std::shared_ptr<FakeApplicationHandle> application =
                std::make_shared<FakeApplicationHandle>();
        sp<FakeWindowHandle> window =
                sp<FakeWindowHandle>::make(application, mDispatcher, "Fake Window",
                                           ADISPLAY_ID_DEFAULT);
        window->setFocusable(true);
        return window;
    }

private:
    int mSpyCount{0};
};

using InputDispatcherSpyWindowDeathTest = InputDispatcherSpyWindowTest;
/**
 * Adding a spy window that is not a trusted overlay causes Dispatcher to abort.
 */
TEST_F(InputDispatcherSpyWindowDeathTest, UntrustedSpy_AbortsDispatcher) {
    ScopedSilentDeath _silentDeath;

    auto spy = createSpy();
    spy->setTrustedOverlay(false);
    ASSERT_DEATH(mDispatcher->setInputWindows({{ADISPLAY_ID_DEFAULT, {spy}}}),
                 ".* not a trusted overlay");
}

/**
 * Input injection into a display with a spy window but no foreground windows should succeed.
 */
TEST_F(InputDispatcherSpyWindowTest, NoForegroundWindow) {
    auto spy = createSpy();
    mDispatcher->setInputWindows({{ADISPLAY_ID_DEFAULT, {spy}}});

    ASSERT_EQ(InputEventInjectionResult::SUCCEEDED,
              injectMotionDown(mDispatcher, AINPUT_SOURCE_TOUCHSCREEN, ADISPLAY_ID_DEFAULT))
            << "Inject motion event should return InputEventInjectionResult::SUCCEEDED";
    spy->consumeMotionDown(ADISPLAY_ID_DEFAULT);
}

/**
 * Verify the order in which different input windows receive events. The touched foreground window
 * (if there is one) should always receive the event first. When there are multiple spy windows, the
 * spy windows will receive the event according to their Z-order, where the top-most spy window will
 * receive events before ones belows it.
 *
 * Here, we set up a scenario with four windows in the following Z order from the top:
 *    spy1, spy2, window, spy3.
 * We then inject an event and verify that the foreground "window" receives it first, followed by
 * "spy1" and "spy2". The "spy3" does not receive the event because it is underneath the foreground
 * window.
 */
TEST_F(InputDispatcherSpyWindowTest, ReceivesInputInOrder) {
    auto window = createForeground();
    auto spy1 = createSpy();
    auto spy2 = createSpy();
    auto spy3 = createSpy();
    mDispatcher->setInputWindows({{ADISPLAY_ID_DEFAULT, {spy1, spy2, window, spy3}}});
    const std::vector<sp<FakeWindowHandle>> channels{spy1, spy2, window, spy3};
    const size_t numChannels = channels.size();

    base::unique_fd epollFd(epoll_create1(EPOLL_CLOEXEC));
    if (!epollFd.ok()) {
        FAIL() << "Failed to create epoll fd";
    }

    for (size_t i = 0; i < numChannels; i++) {
        struct epoll_event event = {.events = EPOLLIN, .data.u64 = i};
        if (epoll_ctl(epollFd.get(), EPOLL_CTL_ADD, channels[i]->getChannelFd(), &event) < 0) {
            FAIL() << "Failed to add fd to epoll";
        }
    }

    ASSERT_EQ(InputEventInjectionResult::SUCCEEDED,
              injectMotionDown(mDispatcher, AINPUT_SOURCE_TOUCHSCREEN, ADISPLAY_ID_DEFAULT))
            << "Inject motion event should return InputEventInjectionResult::SUCCEEDED";

    std::vector<size_t> eventOrder;
    std::vector<struct epoll_event> events(numChannels);
    for (;;) {
        const int nFds = epoll_wait(epollFd.get(), events.data(), static_cast<int>(numChannels),
                                    (100ms).count());
        if (nFds < 0) {
            FAIL() << "Failed to call epoll_wait";
        }
        if (nFds == 0) {
            break; // epoll_wait timed out
        }
        for (int i = 0; i < nFds; i++) {
            ASSERT_EQ(static_cast<uint32_t>(EPOLLIN), events[i].events);
            eventOrder.push_back(static_cast<size_t>(events[i].data.u64));
            channels[i]->consumeMotionDown();
        }
    }

    // Verify the order in which the events were received.
    EXPECT_EQ(3u, eventOrder.size());
    EXPECT_EQ(2u, eventOrder[0]); // index 2: window
    EXPECT_EQ(0u, eventOrder[1]); // index 0: spy1
    EXPECT_EQ(1u, eventOrder[2]); // index 1: spy2
}

/**
 * A spy window using the NOT_TOUCHABLE flag does not receive events.
 */
TEST_F(InputDispatcherSpyWindowTest, NotTouchable) {
    auto window = createForeground();
    auto spy = createSpy();
    spy->setTouchable(false);
    mDispatcher->setInputWindows({{ADISPLAY_ID_DEFAULT, {spy, window}}});

    ASSERT_EQ(InputEventInjectionResult::SUCCEEDED,
              injectMotionDown(mDispatcher, AINPUT_SOURCE_TOUCHSCREEN, ADISPLAY_ID_DEFAULT))
            << "Inject motion event should return InputEventInjectionResult::SUCCEEDED";
    window->consumeMotionDown(ADISPLAY_ID_DEFAULT);
    spy->assertNoEvents();
}

/**
 * A spy window will only receive gestures that originate within its touchable region. Gestures that
 * have their ACTION_DOWN outside of the touchable region of the spy window will not be dispatched
 * to the window.
 */
TEST_F(InputDispatcherSpyWindowTest, TouchableRegion) {
    auto window = createForeground();
    auto spy = createSpy();
    spy->setTouchableRegion(Region{{0, 0, 20, 20}});
    mDispatcher->setInputWindows({{ADISPLAY_ID_DEFAULT, {spy, window}}});

    // Inject an event outside the spy window's touchable region.
    ASSERT_EQ(InputEventInjectionResult::SUCCEEDED,
              injectMotionDown(mDispatcher, AINPUT_SOURCE_TOUCHSCREEN, ADISPLAY_ID_DEFAULT))
            << "Inject motion event should return InputEventInjectionResult::SUCCEEDED";
    window->consumeMotionDown();
    spy->assertNoEvents();
    ASSERT_EQ(InputEventInjectionResult::SUCCEEDED,
              injectMotionUp(mDispatcher, AINPUT_SOURCE_TOUCHSCREEN, ADISPLAY_ID_DEFAULT))
            << "Inject motion event should return InputEventInjectionResult::SUCCEEDED";
    window->consumeMotionUp();
    spy->assertNoEvents();

    // Inject an event inside the spy window's touchable region.
    ASSERT_EQ(InputEventInjectionResult::SUCCEEDED,
              injectMotionDown(mDispatcher, AINPUT_SOURCE_TOUCHSCREEN, ADISPLAY_ID_DEFAULT,
                               {5, 10}))
            << "Inject motion event should return InputEventInjectionResult::SUCCEEDED";
    window->consumeMotionDown();
    spy->consumeMotionDown();
}

/**
 * A spy window can listen for touches outside its touchable region using the WATCH_OUTSIDE_TOUCHES
 * flag, but it will get zero-ed out coordinates if the foreground has a different owner.
 */
TEST_F(InputDispatcherSpyWindowTest, WatchOutsideTouches) {
    auto window = createForeground();
    window->setOwnerInfo(12, gui::Uid{34});
    auto spy = createSpy();
    spy->setWatchOutsideTouch(true);
    spy->setOwnerInfo(56, gui::Uid{78});
    spy->setFrame(Rect{0, 0, 20, 20});
    mDispatcher->setInputWindows({{ADISPLAY_ID_DEFAULT, {spy, window}}});

    // Inject an event outside the spy window's frame and touchable region.
    ASSERT_EQ(InputEventInjectionResult::SUCCEEDED,
              injectMotionDown(mDispatcher, AINPUT_SOURCE_TOUCHSCREEN, ADISPLAY_ID_DEFAULT,
                               {100, 200}))
            << "Inject motion event should return InputEventInjectionResult::SUCCEEDED";
    window->consumeMotionDown();
    spy->consumeMotionOutsideWithZeroedCoords();
}

/**
 * Even when a spy window spans over multiple foreground windows, the spy should receive all
 * pointers that are down within its bounds.
 */
TEST_F(InputDispatcherSpyWindowTest, ReceivesMultiplePointers) {
    auto windowLeft = createForeground();
    windowLeft->setFrame({0, 0, 100, 200});
    auto windowRight = createForeground();
    windowRight->setFrame({100, 0, 200, 200});
    auto spy = createSpy();
    spy->setFrame({0, 0, 200, 200});
    mDispatcher->setInputWindows({{ADISPLAY_ID_DEFAULT, {spy, windowLeft, windowRight}}});

    ASSERT_EQ(InputEventInjectionResult::SUCCEEDED,
              injectMotionDown(mDispatcher, AINPUT_SOURCE_TOUCHSCREEN, ADISPLAY_ID_DEFAULT,
                               {50, 50}))
            << "Inject motion event should return InputEventInjectionResult::SUCCEEDED";
    windowLeft->consumeMotionDown();
    spy->consumeMotionDown();

    const MotionEvent secondFingerDownEvent =
            MotionEventBuilder(POINTER_1_DOWN, AINPUT_SOURCE_TOUCHSCREEN)
                    .eventTime(systemTime(SYSTEM_TIME_MONOTONIC))
                    .pointer(PointerBuilder(/*id=*/0, ToolType::FINGER).x(50).y(50))
                    .pointer(PointerBuilder(/*id=*/1, ToolType::FINGER).x(150).y(50))
                    .build();
    ASSERT_EQ(InputEventInjectionResult::SUCCEEDED,
              injectMotionEvent(mDispatcher, secondFingerDownEvent, INJECT_EVENT_TIMEOUT,
                                InputEventInjectionSync::WAIT_FOR_RESULT))
            << "Inject motion event should return InputEventInjectionResult::SUCCEEDED";
    windowRight->consumeMotionDown();
    spy->consumeMotionPointerDown(/*pointerIndex=*/1);
}

/**
 * When the first pointer lands outside the spy window and the second pointer lands inside it, the
 * the spy should receive the second pointer with ACTION_DOWN.
 */
TEST_F(InputDispatcherSpyWindowTest, ReceivesSecondPointerAsDown) {
    auto window = createForeground();
    window->setFrame({0, 0, 200, 200});
    auto spyRight = createSpy();
    spyRight->setFrame({100, 0, 200, 200});
    mDispatcher->setInputWindows({{ADISPLAY_ID_DEFAULT, {spyRight, window}}});

    ASSERT_EQ(InputEventInjectionResult::SUCCEEDED,
              injectMotionDown(mDispatcher, AINPUT_SOURCE_TOUCHSCREEN, ADISPLAY_ID_DEFAULT,
                               {50, 50}))
            << "Inject motion event should return InputEventInjectionResult::SUCCEEDED";
    window->consumeMotionDown();
    spyRight->assertNoEvents();

    const MotionEvent secondFingerDownEvent =
            MotionEventBuilder(POINTER_1_DOWN, AINPUT_SOURCE_TOUCHSCREEN)
                    .eventTime(systemTime(SYSTEM_TIME_MONOTONIC))
                    .pointer(PointerBuilder(/*id=*/0, ToolType::FINGER).x(50).y(50))
                    .pointer(PointerBuilder(/*id=*/1, ToolType::FINGER).x(150).y(50))
                    .build();
    ASSERT_EQ(InputEventInjectionResult::SUCCEEDED,
              injectMotionEvent(mDispatcher, secondFingerDownEvent, INJECT_EVENT_TIMEOUT,
                                InputEventInjectionSync::WAIT_FOR_RESULT))
            << "Inject motion event should return InputEventInjectionResult::SUCCEEDED";
    window->consumeMotionPointerDown(/*pointerIndex=*/1);
    spyRight->consumeMotionDown();
}

/**
 * The spy window should not be able to affect whether or not touches are split. Only the foreground
 * windows should be allowed to control split touch.
 */
TEST_F(InputDispatcherSpyWindowTest, SplitIfNoForegroundWindowTouched) {
    // This spy window prevents touch splitting. However, we still expect to split touches
    // because a foreground window has not disabled splitting.
    auto spy = createSpy();
    spy->setPreventSplitting(true);

    auto window = createForeground();
    window->setFrame(Rect(0, 0, 100, 100));

    mDispatcher->setInputWindows({{ADISPLAY_ID_DEFAULT, {spy, window}}});

    // First finger down, no window touched.
    ASSERT_EQ(InputEventInjectionResult::SUCCEEDED,
              injectMotionDown(mDispatcher, AINPUT_SOURCE_TOUCHSCREEN, ADISPLAY_ID_DEFAULT,
                               {100, 200}))
            << "Inject motion event should return InputEventInjectionResult::SUCCEEDED";
    spy->consumeMotionDown(ADISPLAY_ID_DEFAULT);
    window->assertNoEvents();

    // Second finger down on window, the window should receive touch down.
    const MotionEvent secondFingerDownEvent =
            MotionEventBuilder(POINTER_1_DOWN, AINPUT_SOURCE_TOUCHSCREEN)
                    .displayId(ADISPLAY_ID_DEFAULT)
                    .eventTime(systemTime(SYSTEM_TIME_MONOTONIC))
                    .pointer(PointerBuilder(/*id=*/0, ToolType::FINGER).x(100).y(200))
                    .pointer(PointerBuilder(/*id=*/1, ToolType::FINGER).x(50).y(50))
                    .build();
    ASSERT_EQ(InputEventInjectionResult::SUCCEEDED,
              injectMotionEvent(mDispatcher, secondFingerDownEvent, INJECT_EVENT_TIMEOUT,
                                InputEventInjectionSync::WAIT_FOR_RESULT))
            << "Inject motion event should return InputEventInjectionResult::SUCCEEDED";

    window->consumeMotionDown(ADISPLAY_ID_DEFAULT);
    spy->consumeMotionPointerDown(/*pointerIndex=*/1);
}

/**
 * A spy window will usually be implemented as an un-focusable window. Verify that these windows
 * do not receive key events.
 */
TEST_F(InputDispatcherSpyWindowTest, UnfocusableSpyDoesNotReceiveKeyEvents) {
    auto spy = createSpy();
    spy->setFocusable(false);

    auto window = createForeground();
    mDispatcher->setInputWindows({{ADISPLAY_ID_DEFAULT, {spy, window}}});
    setFocusedWindow(window);
    window->consumeFocusEvent(true);

    ASSERT_EQ(InputEventInjectionResult::SUCCEEDED, injectKeyDown(mDispatcher))
            << "Inject key event should return InputEventInjectionResult::SUCCEEDED";
    window->consumeKeyDown(ADISPLAY_ID_NONE);

    ASSERT_EQ(InputEventInjectionResult::SUCCEEDED, injectKeyUp(mDispatcher))
            << "Inject key event should return InputEventInjectionResult::SUCCEEDED";
    window->consumeKeyUp(ADISPLAY_ID_NONE);

    spy->assertNoEvents();
}

using InputDispatcherPilferPointersTest = InputDispatcherSpyWindowTest;

/**
 * A spy window can pilfer pointers. When this happens, touch gestures used by the spy window that
 * are currently sent to any other windows - including other spy windows - will also be cancelled.
 */
TEST_F(InputDispatcherPilferPointersTest, PilferPointers) {
    auto window = createForeground();
    auto spy1 = createSpy();
    auto spy2 = createSpy();
    mDispatcher->setInputWindows({{ADISPLAY_ID_DEFAULT, {spy1, spy2, window}}});

    ASSERT_EQ(InputEventInjectionResult::SUCCEEDED,
              injectMotionDown(mDispatcher, AINPUT_SOURCE_TOUCHSCREEN, ADISPLAY_ID_DEFAULT))
            << "Inject motion event should return InputEventInjectionResult::SUCCEEDED";
    window->consumeMotionDown();
    spy1->consumeMotionDown();
    spy2->consumeMotionDown();

    // Pilfer pointers from the second spy window.
    EXPECT_EQ(OK, mDispatcher->pilferPointers(spy2->getToken()));
    spy2->assertNoEvents();
    spy1->consumeMotionCancel();
    window->consumeMotionCancel();

    // The rest of the gesture should only be sent to the second spy window.
    ASSERT_EQ(InputEventInjectionResult::SUCCEEDED,
              injectMotionEvent(mDispatcher, AMOTION_EVENT_ACTION_MOVE, AINPUT_SOURCE_TOUCHSCREEN,
                                ADISPLAY_ID_DEFAULT))
            << "Inject motion event should return InputEventInjectionResult::SUCCEEDED";
    spy2->consumeMotionMove();
    spy1->assertNoEvents();
    window->assertNoEvents();
}

/**
 * A spy window can pilfer pointers for a gesture even after the foreground window has been removed
 * in the middle of the gesture.
 */
TEST_F(InputDispatcherPilferPointersTest, CanPilferAfterWindowIsRemovedMidStream) {
    auto window = createForeground();
    auto spy = createSpy();
    mDispatcher->setInputWindows({{ADISPLAY_ID_DEFAULT, {spy, window}}});

    ASSERT_EQ(InputEventInjectionResult::SUCCEEDED,
              injectMotionDown(mDispatcher, AINPUT_SOURCE_TOUCHSCREEN, ADISPLAY_ID_DEFAULT))
            << "Inject motion event should return InputEventInjectionResult::SUCCEEDED";
    window->consumeMotionDown(ADISPLAY_ID_DEFAULT);
    spy->consumeMotionDown(ADISPLAY_ID_DEFAULT);

    window->releaseChannel();

    EXPECT_EQ(OK, mDispatcher->pilferPointers(spy->getToken()));

    ASSERT_EQ(InputEventInjectionResult::SUCCEEDED,
              injectMotionUp(mDispatcher, AINPUT_SOURCE_TOUCHSCREEN, ADISPLAY_ID_DEFAULT))
            << "Inject motion event should return InputEventInjectionResult::SUCCEEDED";
    spy->consumeMotionUp(ADISPLAY_ID_DEFAULT);
}

/**
 * After a spy window pilfers pointers, new pointers that go down in its bounds should be sent to
 * the spy, but not to any other windows.
 */
TEST_F(InputDispatcherPilferPointersTest, ContinuesToReceiveGestureAfterPilfer) {
    auto spy = createSpy();
    auto window = createForeground();

    mDispatcher->setInputWindows({{ADISPLAY_ID_DEFAULT, {spy, window}}});

    // First finger down on the window and the spy.
    ASSERT_EQ(InputEventInjectionResult::SUCCEEDED,
              injectMotionDown(mDispatcher, AINPUT_SOURCE_TOUCHSCREEN, ADISPLAY_ID_DEFAULT,
                               {100, 200}))
            << "Inject motion event should return InputEventInjectionResult::SUCCEEDED";
    spy->consumeMotionDown();
    window->consumeMotionDown();

    // Spy window pilfers the pointers.
    EXPECT_EQ(OK, mDispatcher->pilferPointers(spy->getToken()));
    window->consumeMotionCancel();

    // Second finger down on the window and spy, but the window should not receive the pointer down.
    const MotionEvent secondFingerDownEvent =
            MotionEventBuilder(POINTER_1_DOWN, AINPUT_SOURCE_TOUCHSCREEN)
                    .displayId(ADISPLAY_ID_DEFAULT)
                    .eventTime(systemTime(SYSTEM_TIME_MONOTONIC))
                    .pointer(PointerBuilder(/*id=*/0, ToolType::FINGER).x(100).y(200))
                    .pointer(PointerBuilder(/*id=*/1, ToolType::FINGER).x(50).y(50))
                    .build();
    ASSERT_EQ(InputEventInjectionResult::SUCCEEDED,
              injectMotionEvent(mDispatcher, secondFingerDownEvent, INJECT_EVENT_TIMEOUT,
                                InputEventInjectionSync::WAIT_FOR_RESULT))
            << "Inject motion event should return InputEventInjectionResult::SUCCEEDED";

    spy->consumeMotionPointerDown(/*pointerIndex=*/1);

    // Third finger goes down outside all windows, so injection should fail.
    const MotionEvent thirdFingerDownEvent =
            MotionEventBuilder(POINTER_2_DOWN, AINPUT_SOURCE_TOUCHSCREEN)
                    .displayId(ADISPLAY_ID_DEFAULT)
                    .eventTime(systemTime(SYSTEM_TIME_MONOTONIC))
                    .pointer(PointerBuilder(/*id=*/0, ToolType::FINGER).x(100).y(200))
                    .pointer(PointerBuilder(/*id=*/1, ToolType::FINGER).x(50).y(50))
                    .pointer(PointerBuilder(/*id=*/2, ToolType::FINGER).x(-5).y(-5))
                    .build();
    ASSERT_EQ(InputEventInjectionResult::FAILED,
              injectMotionEvent(mDispatcher, thirdFingerDownEvent, INJECT_EVENT_TIMEOUT,
                                InputEventInjectionSync::WAIT_FOR_RESULT))
            << "Inject motion event should return InputEventInjectionResult::FAILED";

    spy->assertNoEvents();
    window->assertNoEvents();
}

/**
 * After a spy window pilfers pointers, only the pointers used by the spy should be canceled
 */
TEST_F(InputDispatcherPilferPointersTest, PartiallyPilferRequiredPointers) {
    auto spy = createSpy();
    spy->setFrame(Rect(0, 0, 100, 100));
    auto window = createForeground();
    window->setFrame(Rect(0, 0, 200, 200));

    mDispatcher->setInputWindows({{ADISPLAY_ID_DEFAULT, {spy, window}}});

    // First finger down on the window only
    ASSERT_EQ(InputEventInjectionResult::SUCCEEDED,
              injectMotionDown(mDispatcher, AINPUT_SOURCE_TOUCHSCREEN, ADISPLAY_ID_DEFAULT,
                               {150, 150}))
            << "Inject motion event should return InputEventInjectionResult::SUCCEEDED";
    window->consumeMotionDown();

    // Second finger down on the spy and window
    const MotionEvent secondFingerDownEvent =
            MotionEventBuilder(POINTER_1_DOWN, AINPUT_SOURCE_TOUCHSCREEN)
                    .displayId(ADISPLAY_ID_DEFAULT)
                    .eventTime(systemTime(SYSTEM_TIME_MONOTONIC))
                    .pointer(PointerBuilder(/*id=*/0, ToolType::FINGER).x(150).y(150))
                    .pointer(PointerBuilder(/*id=*/1, ToolType::FINGER).x(10).y(10))
                    .build();
    ASSERT_EQ(InputEventInjectionResult::SUCCEEDED,
              injectMotionEvent(mDispatcher, secondFingerDownEvent, INJECT_EVENT_TIMEOUT,
                                InputEventInjectionSync::WAIT_FOR_RESULT))
            << "Inject motion event should return InputEventInjectionResult::SUCCEEDED";
    spy->consumeMotionDown();
    window->consumeMotionPointerDown(1);

    // Third finger down on the spy and window
    const MotionEvent thirdFingerDownEvent =
            MotionEventBuilder(POINTER_2_DOWN, AINPUT_SOURCE_TOUCHSCREEN)
                    .displayId(ADISPLAY_ID_DEFAULT)
                    .eventTime(systemTime(SYSTEM_TIME_MONOTONIC))
                    .pointer(PointerBuilder(/*id=*/0, ToolType::FINGER).x(150).y(150))
                    .pointer(PointerBuilder(/*id=*/1, ToolType::FINGER).x(10).y(10))
                    .pointer(PointerBuilder(/*id=*/2, ToolType::FINGER).x(50).y(50))
                    .build();
    ASSERT_EQ(InputEventInjectionResult::SUCCEEDED,
              injectMotionEvent(mDispatcher, thirdFingerDownEvent, INJECT_EVENT_TIMEOUT,
                                InputEventInjectionSync::WAIT_FOR_RESULT))
            << "Inject motion event should return InputEventInjectionResult::SUCCEEDED";
    spy->consumeMotionPointerDown(1);
    window->consumeMotionPointerDown(2);

    // Spy window pilfers the pointers.
    EXPECT_EQ(OK, mDispatcher->pilferPointers(spy->getToken()));
    window->consumeMotionPointerUp(/* idx */ 2, ADISPLAY_ID_DEFAULT, AMOTION_EVENT_FLAG_CANCELED);
    window->consumeMotionPointerUp(/* idx */ 1, ADISPLAY_ID_DEFAULT, AMOTION_EVENT_FLAG_CANCELED);

    spy->assertNoEvents();
    window->assertNoEvents();
}

/**
 * After a spy window pilfers pointers, all pilfered pointers that have already been dispatched to
 * other windows should be canceled. If this results in the cancellation of all pointers for some
 * window, then that window should receive ACTION_CANCEL.
 */
TEST_F(InputDispatcherPilferPointersTest, PilferAllRequiredPointers) {
    auto spy = createSpy();
    spy->setFrame(Rect(0, 0, 100, 100));
    auto window = createForeground();
    window->setFrame(Rect(0, 0, 200, 200));

    mDispatcher->setInputWindows({{ADISPLAY_ID_DEFAULT, {spy, window}}});

    // First finger down on both spy and window
    ASSERT_EQ(InputEventInjectionResult::SUCCEEDED,
              injectMotionDown(mDispatcher, AINPUT_SOURCE_TOUCHSCREEN, ADISPLAY_ID_DEFAULT,
                               {10, 10}))
            << "Inject motion event should return InputEventInjectionResult::SUCCEEDED";
    window->consumeMotionDown();
    spy->consumeMotionDown();

    // Second finger down on the spy and window
    const MotionEvent secondFingerDownEvent =
            MotionEventBuilder(POINTER_1_DOWN, AINPUT_SOURCE_TOUCHSCREEN)
                    .displayId(ADISPLAY_ID_DEFAULT)
                    .eventTime(systemTime(SYSTEM_TIME_MONOTONIC))
                    .pointer(PointerBuilder(/*id=*/0, ToolType::FINGER).x(10).y(10))
                    .pointer(PointerBuilder(/*id=*/1, ToolType::FINGER).x(50).y(50))
                    .build();
    ASSERT_EQ(InputEventInjectionResult::SUCCEEDED,
              injectMotionEvent(mDispatcher, secondFingerDownEvent, INJECT_EVENT_TIMEOUT,
                                InputEventInjectionSync::WAIT_FOR_RESULT))
            << "Inject motion event should return InputEventInjectionResult::SUCCEEDED";
    spy->consumeMotionPointerDown(1);
    window->consumeMotionPointerDown(1);

    // Spy window pilfers the pointers.
    EXPECT_EQ(OK, mDispatcher->pilferPointers(spy->getToken()));
    window->consumeMotionCancel();

    spy->assertNoEvents();
    window->assertNoEvents();
}

/**
 * After a spy window pilfers pointers, new pointers that are not touching the spy window can still
 * be sent to other windows
 */
TEST_F(InputDispatcherPilferPointersTest, CanReceivePointersAfterPilfer) {
    auto spy = createSpy();
    spy->setFrame(Rect(0, 0, 100, 100));
    auto window = createForeground();
    window->setFrame(Rect(0, 0, 200, 200));

    mDispatcher->setInputWindows({{ADISPLAY_ID_DEFAULT, {spy, window}}});

    // First finger down on both window and spy
    ASSERT_EQ(InputEventInjectionResult::SUCCEEDED,
              injectMotionDown(mDispatcher, AINPUT_SOURCE_TOUCHSCREEN, ADISPLAY_ID_DEFAULT,
                               {10, 10}))
            << "Inject motion event should return InputEventInjectionResult::SUCCEEDED";
    window->consumeMotionDown();
    spy->consumeMotionDown();

    // Spy window pilfers the pointers.
    EXPECT_EQ(OK, mDispatcher->pilferPointers(spy->getToken()));
    window->consumeMotionCancel();

    // Second finger down on the window only
    const MotionEvent secondFingerDownEvent =
            MotionEventBuilder(POINTER_1_DOWN, AINPUT_SOURCE_TOUCHSCREEN)
                    .displayId(ADISPLAY_ID_DEFAULT)
                    .eventTime(systemTime(SYSTEM_TIME_MONOTONIC))
                    .pointer(PointerBuilder(/*id=*/0, ToolType::FINGER).x(10).y(10))
                    .pointer(PointerBuilder(/*id=*/1, ToolType::FINGER).x(150).y(150))
                    .build();
    ASSERT_EQ(InputEventInjectionResult::SUCCEEDED,
              injectMotionEvent(mDispatcher, secondFingerDownEvent, INJECT_EVENT_TIMEOUT,
                                InputEventInjectionSync::WAIT_FOR_RESULT))
            << "Inject motion event should return InputEventInjectionResult::SUCCEEDED";
    window->consumeMotionDown();
    window->assertNoEvents();

    // TODO(b/232530217): do not send the unnecessary MOVE event and delete the next line
    spy->consumeMotionMove();
    spy->assertNoEvents();
}

class InputDispatcherStylusInterceptorTest : public InputDispatcherTest {
public:
    std::pair<sp<FakeWindowHandle>, sp<FakeWindowHandle>> setupStylusOverlayScenario() {
        std::shared_ptr<FakeApplicationHandle> overlayApplication =
                std::make_shared<FakeApplicationHandle>();
        sp<FakeWindowHandle> overlay =
                sp<FakeWindowHandle>::make(overlayApplication, mDispatcher,
                                           "Stylus interceptor window", ADISPLAY_ID_DEFAULT);
        overlay->setFocusable(false);
        overlay->setOwnerInfo(111, gui::Uid{111});
        overlay->setTouchable(false);
        overlay->setInterceptsStylus(true);
        overlay->setTrustedOverlay(true);

        std::shared_ptr<FakeApplicationHandle> application =
                std::make_shared<FakeApplicationHandle>();
        sp<FakeWindowHandle> window =
                sp<FakeWindowHandle>::make(application, mDispatcher, "Application window",
                                           ADISPLAY_ID_DEFAULT);
        window->setFocusable(true);
        window->setOwnerInfo(222, gui::Uid{222});

        mDispatcher->setFocusedApplication(ADISPLAY_ID_DEFAULT, application);
        mDispatcher->setInputWindows({{ADISPLAY_ID_DEFAULT, {overlay, window}}});
        setFocusedWindow(window);
        window->consumeFocusEvent(/*hasFocus=*/true, /*inTouchMode=*/true);
        return {std::move(overlay), std::move(window)};
    }

    void sendFingerEvent(int32_t action) {
        mDispatcher->notifyMotion(
                generateMotionArgs(action, AINPUT_SOURCE_TOUCHSCREEN | AINPUT_SOURCE_STYLUS,
                                   ADISPLAY_ID_DEFAULT, {PointF{20, 20}}));
    }

    void sendStylusEvent(int32_t action) {
        NotifyMotionArgs motionArgs =
                generateMotionArgs(action, AINPUT_SOURCE_TOUCHSCREEN | AINPUT_SOURCE_STYLUS,
                                   ADISPLAY_ID_DEFAULT, {PointF{30, 40}});
        motionArgs.pointerProperties[0].toolType = ToolType::STYLUS;
        mDispatcher->notifyMotion(motionArgs);
    }
};

using InputDispatcherStylusInterceptorDeathTest = InputDispatcherStylusInterceptorTest;

TEST_F(InputDispatcherStylusInterceptorDeathTest, UntrustedOverlay_AbortsDispatcher) {
    ScopedSilentDeath _silentDeath;

    auto [overlay, window] = setupStylusOverlayScenario();
    overlay->setTrustedOverlay(false);
    // Configuring an untrusted overlay as a stylus interceptor should cause Dispatcher to abort.
    ASSERT_DEATH(mDispatcher->setInputWindows({{ADISPLAY_ID_DEFAULT, {overlay, window}}}),
                 ".* not a trusted overlay");
}

TEST_F(InputDispatcherStylusInterceptorTest, ConsmesOnlyStylusEvents) {
    auto [overlay, window] = setupStylusOverlayScenario();
    mDispatcher->setInputWindows({{ADISPLAY_ID_DEFAULT, {overlay, window}}});

    sendStylusEvent(AMOTION_EVENT_ACTION_DOWN);
    overlay->consumeMotionDown();
    sendStylusEvent(AMOTION_EVENT_ACTION_UP);
    overlay->consumeMotionUp();

    sendFingerEvent(AMOTION_EVENT_ACTION_DOWN);
    window->consumeMotionDown();
    sendFingerEvent(AMOTION_EVENT_ACTION_UP);
    window->consumeMotionUp();

    overlay->assertNoEvents();
    window->assertNoEvents();
}

TEST_F(InputDispatcherStylusInterceptorTest, SpyWindowStylusInterceptor) {
    auto [overlay, window] = setupStylusOverlayScenario();
    overlay->setSpy(true);
    mDispatcher->setInputWindows({{ADISPLAY_ID_DEFAULT, {overlay, window}}});

    sendStylusEvent(AMOTION_EVENT_ACTION_DOWN);
    overlay->consumeMotionDown();
    window->consumeMotionDown();
    sendStylusEvent(AMOTION_EVENT_ACTION_UP);
    overlay->consumeMotionUp();
    window->consumeMotionUp();

    sendFingerEvent(AMOTION_EVENT_ACTION_DOWN);
    window->consumeMotionDown();
    sendFingerEvent(AMOTION_EVENT_ACTION_UP);
    window->consumeMotionUp();

    overlay->assertNoEvents();
    window->assertNoEvents();
}

/**
 * Set up a scenario to test the behavior used by the stylus handwriting detection feature.
 * The scenario is as follows:
 *   - The stylus interceptor overlay is configured as a spy window.
 *   - The stylus interceptor spy receives the start of a new stylus gesture.
 *   - It pilfers pointers and then configures itself to no longer be a spy.
 *   - The stylus interceptor continues to receive the rest of the gesture.
 */
TEST_F(InputDispatcherStylusInterceptorTest, StylusHandwritingScenario) {
    auto [overlay, window] = setupStylusOverlayScenario();
    overlay->setSpy(true);
    mDispatcher->setInputWindows({{ADISPLAY_ID_DEFAULT, {overlay, window}}});

    sendStylusEvent(AMOTION_EVENT_ACTION_DOWN);
    overlay->consumeMotionDown();
    window->consumeMotionDown();

    // The interceptor pilfers the pointers.
    EXPECT_EQ(OK, mDispatcher->pilferPointers(overlay->getToken()));
    window->consumeMotionCancel();

    // The interceptor configures itself so that it is no longer a spy.
    overlay->setSpy(false);
    mDispatcher->setInputWindows({{ADISPLAY_ID_DEFAULT, {overlay, window}}});

    // It continues to receive the rest of the stylus gesture.
    sendStylusEvent(AMOTION_EVENT_ACTION_MOVE);
    overlay->consumeMotionMove();
    sendStylusEvent(AMOTION_EVENT_ACTION_UP);
    overlay->consumeMotionUp();

    window->assertNoEvents();
}

struct User {
    int32_t mPid;
    gui::Uid mUid;
    uint32_t mPolicyFlags{DEFAULT_POLICY_FLAGS};
    std::unique_ptr<InputDispatcher>& mDispatcher;

    User(std::unique_ptr<InputDispatcher>& dispatcher, int32_t pid, gui::Uid uid)
          : mPid(pid), mUid(uid), mDispatcher(dispatcher) {}

    InputEventInjectionResult injectTargetedMotion(int32_t action) const {
        return injectMotionEvent(mDispatcher, action, AINPUT_SOURCE_TOUCHSCREEN,
                                 ADISPLAY_ID_DEFAULT, {100, 200},
                                 {AMOTION_EVENT_INVALID_CURSOR_POSITION,
                                  AMOTION_EVENT_INVALID_CURSOR_POSITION},
                                 INJECT_EVENT_TIMEOUT, InputEventInjectionSync::WAIT_FOR_RESULT,
                                 systemTime(SYSTEM_TIME_MONOTONIC), {mUid}, mPolicyFlags);
    }

    InputEventInjectionResult injectTargetedKey(int32_t action) const {
        return inputdispatcher::injectKey(mDispatcher, action, /*repeatCount=*/0, ADISPLAY_ID_NONE,
                                          InputEventInjectionSync::WAIT_FOR_RESULT,
                                          INJECT_EVENT_TIMEOUT, /*allowKeyRepeat=*/false, {mUid},
                                          mPolicyFlags);
    }

    sp<FakeWindowHandle> createWindow() const {
        std::shared_ptr<FakeApplicationHandle> overlayApplication =
                std::make_shared<FakeApplicationHandle>();
        sp<FakeWindowHandle> window =
                sp<FakeWindowHandle>::make(overlayApplication, mDispatcher, "Owned Window",
                                           ADISPLAY_ID_DEFAULT);
        window->setOwnerInfo(mPid, mUid);
        return window;
    }
};

using InputDispatcherTargetedInjectionTest = InputDispatcherTest;

TEST_F(InputDispatcherTargetedInjectionTest, CanInjectIntoOwnedWindow) {
    auto owner = User(mDispatcher, 10, gui::Uid{11});
    auto window = owner.createWindow();
    mDispatcher->setInputWindows({{ADISPLAY_ID_DEFAULT, {window}}});

    EXPECT_EQ(InputEventInjectionResult::SUCCEEDED,
              owner.injectTargetedMotion(AMOTION_EVENT_ACTION_DOWN));
    window->consumeMotionDown();

    setFocusedWindow(window);
    window->consumeFocusEvent(true);

    EXPECT_EQ(InputEventInjectionResult::SUCCEEDED,
              owner.injectTargetedKey(AKEY_EVENT_ACTION_DOWN));
    window->consumeKeyDown(ADISPLAY_ID_NONE);
}

TEST_F(InputDispatcherTargetedInjectionTest, CannotInjectIntoUnownedWindow) {
    auto owner = User(mDispatcher, 10, gui::Uid{11});
    auto window = owner.createWindow();
    mDispatcher->setInputWindows({{ADISPLAY_ID_DEFAULT, {window}}});

    auto rando = User(mDispatcher, 20, gui::Uid{21});
    EXPECT_EQ(InputEventInjectionResult::TARGET_MISMATCH,
              rando.injectTargetedMotion(AMOTION_EVENT_ACTION_DOWN));

    setFocusedWindow(window);
    window->consumeFocusEvent(true);

    EXPECT_EQ(InputEventInjectionResult::TARGET_MISMATCH,
              rando.injectTargetedKey(AKEY_EVENT_ACTION_DOWN));
    window->assertNoEvents();
}

TEST_F(InputDispatcherTargetedInjectionTest, CanInjectIntoOwnedSpyWindow) {
    auto owner = User(mDispatcher, 10, gui::Uid{11});
    auto window = owner.createWindow();
    auto spy = owner.createWindow();
    spy->setSpy(true);
    spy->setTrustedOverlay(true);
    mDispatcher->setInputWindows({{ADISPLAY_ID_DEFAULT, {spy, window}}});

    EXPECT_EQ(InputEventInjectionResult::SUCCEEDED,
              owner.injectTargetedMotion(AMOTION_EVENT_ACTION_DOWN));
    spy->consumeMotionDown();
    window->consumeMotionDown();
}

TEST_F(InputDispatcherTargetedInjectionTest, CannotInjectIntoUnownedSpyWindow) {
    auto owner = User(mDispatcher, 10, gui::Uid{11});
    auto window = owner.createWindow();

    auto rando = User(mDispatcher, 20, gui::Uid{21});
    auto randosSpy = rando.createWindow();
    randosSpy->setSpy(true);
    randosSpy->setTrustedOverlay(true);
    mDispatcher->setInputWindows({{ADISPLAY_ID_DEFAULT, {randosSpy, window}}});

    // The event is targeted at owner's window, so injection should succeed, but the spy should
    // not receive the event.
    EXPECT_EQ(InputEventInjectionResult::SUCCEEDED,
              owner.injectTargetedMotion(AMOTION_EVENT_ACTION_DOWN));
    randosSpy->assertNoEvents();
    window->consumeMotionDown();
}

TEST_F(InputDispatcherTargetedInjectionTest, CanInjectIntoAnyWindowWhenNotTargeting) {
    auto owner = User(mDispatcher, 10, gui::Uid{11});
    auto window = owner.createWindow();

    auto rando = User(mDispatcher, 20, gui::Uid{21});
    auto randosSpy = rando.createWindow();
    randosSpy->setSpy(true);
    randosSpy->setTrustedOverlay(true);
    mDispatcher->setInputWindows({{ADISPLAY_ID_DEFAULT, {randosSpy, window}}});

    // A user that has injection permission can inject into any window.
    EXPECT_EQ(InputEventInjectionResult::SUCCEEDED,
              injectMotionEvent(mDispatcher, AMOTION_EVENT_ACTION_DOWN, AINPUT_SOURCE_TOUCHSCREEN,
                                ADISPLAY_ID_DEFAULT));
    randosSpy->consumeMotionDown();
    window->consumeMotionDown();

    setFocusedWindow(randosSpy);
    randosSpy->consumeFocusEvent(true);

    EXPECT_EQ(InputEventInjectionResult::SUCCEEDED, injectKeyDown(mDispatcher));
    randosSpy->consumeKeyDown(ADISPLAY_ID_NONE);
    window->assertNoEvents();
}

TEST_F(InputDispatcherTargetedInjectionTest, CannotGenerateActionOutsideToOtherUids) {
    auto owner = User(mDispatcher, 10, gui::Uid{11});
    auto window = owner.createWindow();

    auto rando = User(mDispatcher, 20, gui::Uid{21});
    auto randosWindow = rando.createWindow();
    randosWindow->setFrame(Rect{-10, -10, -5, -5});
    randosWindow->setWatchOutsideTouch(true);
    mDispatcher->setInputWindows({{ADISPLAY_ID_DEFAULT, {randosWindow, window}}});

    // Do not allow generation of ACTION_OUTSIDE events into windows owned by different uids.
    EXPECT_EQ(InputEventInjectionResult::SUCCEEDED,
              owner.injectTargetedMotion(AMOTION_EVENT_ACTION_DOWN));
    window->consumeMotionDown();
    randosWindow->assertNoEvents();
}

} // namespace android::inputdispatcher<|MERGE_RESOLUTION|>--- conflicted
+++ resolved
@@ -15,10 +15,7 @@
  */
 
 #include "../dispatcher/InputDispatcher.h"
-<<<<<<< HEAD
-=======
 #include "../BlockingQueue.h"
->>>>>>> 06b57013
 #include "EventBuilders.h"
 
 #include <android-base/properties.h>
@@ -103,11 +100,7 @@
 
 // The default pid and uid for the windows created on the secondary display by the test.
 static constexpr int32_t SECONDARY_WINDOW_PID = 1010;
-<<<<<<< HEAD
-static constexpr int32_t SECONDARY_WINDOW_UID = 1012;
-=======
 static constexpr gui::Uid SECONDARY_WINDOW_UID{1012};
->>>>>>> 06b57013
 
 // An arbitrary pid of the gesture monitor window
 static constexpr int32_t MONITOR_PID = 2001;
@@ -1521,11 +1514,7 @@
         std::chrono::milliseconds injectionTimeout = INJECT_EVENT_TIMEOUT,
         InputEventInjectionSync injectionMode = InputEventInjectionSync::WAIT_FOR_RESULT,
         nsecs_t eventTime = systemTime(SYSTEM_TIME_MONOTONIC),
-<<<<<<< HEAD
-        std::optional<int32_t> targetUid = {}, uint32_t policyFlags = DEFAULT_POLICY_FLAGS) {
-=======
         std::optional<gui::Uid> targetUid = {}, uint32_t policyFlags = DEFAULT_POLICY_FLAGS) {
->>>>>>> 06b57013
     MotionEventBuilder motionBuilder =
             MotionEventBuilder(action, source)
                     .displayId(displayId)
