--- conflicted
+++ resolved
@@ -220,10 +220,6 @@
 
 // --- EventHub ---
 
-<<<<<<< HEAD
-const int EventHub::EPOLL_SIZE_HINT;
-=======
->>>>>>> eed5d453
 const int EventHub::EPOLL_MAX_EVENTS;
 
 EventHub::EventHub(void) :
@@ -249,11 +245,7 @@
     memset(&eventItem, 0, sizeof(eventItem));
     eventItem.events = EPOLLIN;
     eventItem.data.fd = mINotifyFd;
-<<<<<<< HEAD
-    result = epoll_ctl(mEpollFd, EPOLL_CTL_ADD, mINotifyFd, &eventItem);
-=======
     int result = epoll_ctl(mEpollFd, EPOLL_CTL_ADD, mINotifyFd, &eventItem);
->>>>>>> eed5d453
     LOG_ALWAYS_FATAL_IF(result != 0, "Could not add INotify to epoll instance.  errno=%d", errno);
 
     int wakeFds[2];
@@ -769,8 +761,6 @@
     return nullptr;
 }
 
-<<<<<<< HEAD
-=======
 /**
  * The file descriptor could be either input device, or a video device (associated with a
  * specific input device). Check both cases here, and return the device that this event
@@ -778,16 +768,10 @@
  * Looks through all input devices, and only attached video devices. Unattached video
  * devices are ignored.
  */
->>>>>>> eed5d453
 EventHub::Device* EventHub::getDeviceByFdLocked(int fd) const {
     for (size_t i = 0; i < mDevices.size(); i++) {
         Device* device = mDevices.valueAt(i);
         if (device->fd == fd) {
-<<<<<<< HEAD
-            return device;
-        }
-    }
-=======
             // This is an input device event
             return device;
         }
@@ -798,7 +782,6 @@
     }
     // We do not check mUnattachedVideoDevices here because they should not participate in epoll,
     // and therefore should never be looked up by fd.
->>>>>>> eed5d453
     return nullptr;
 }
 
@@ -904,14 +887,6 @@
             }
 
             Device* device = getDeviceByFdLocked(eventItem.data.fd);
-<<<<<<< HEAD
-            if (device == nullptr) {
-                ALOGW("Received unexpected epoll event 0x%08x for unknown device fd %d.",
-                        eventItem.events, eventItem.data.fd);
-                continue;
-            }
-
-=======
             if (!device) {
                 ALOGE("Received unexpected epoll event 0x%08x for unknown fd %d.",
                         eventItem.events, eventItem.data.fd);
@@ -939,7 +914,6 @@
                 continue;
             }
             // This must be an input event
->>>>>>> eed5d453
             if (eventItem.events & EPOLLIN) {
                 int32_t readSize = read(device->fd, readBuffer,
                         sizeof(struct input_event) * capacity);
@@ -962,65 +936,7 @@
                     size_t count = size_t(readSize) / sizeof(struct input_event);
                     for (size_t i = 0; i < count; i++) {
                         struct input_event& iev = readBuffer[i];
-<<<<<<< HEAD
-                        ALOGV("%s got: time=%d.%06d, type=%d, code=%d, value=%d",
-                                device->path.c_str(),
-                                (int) iev.time.tv_sec, (int) iev.time.tv_usec,
-                                iev.type, iev.code, iev.value);
-
-                        // Use the time specified in the event instead of the current time
-                        // so that downstream code can get more accurate estimates of
-                        // event dispatch latency from the time the event is enqueued onto
-                        // the evdev client buffer.
-                        //
-                        // The event's timestamp fortuitously uses the same monotonic clock
-                        // time base as the rest of Android.  The kernel event device driver
-                        // (drivers/input/evdev.c) obtains timestamps using ktime_get_ts().
-                        // The systemTime(SYSTEM_TIME_MONOTONIC) function we use everywhere
-                        // calls clock_gettime(CLOCK_MONOTONIC) which is implemented as a
-                        // system call that also queries ktime_get_ts().
-                        event->when = nsecs_t(iev.time.tv_sec) * 1000000000LL
-                                + nsecs_t(iev.time.tv_usec) * 1000LL;
-                        ALOGV("event time %" PRId64 ", now %" PRId64, event->when, now);
-
-                        // Bug 7291243: Add a guard in case the kernel generates timestamps
-                        // that appear to be far into the future because they were generated
-                        // using the wrong clock source.
-                        //
-                        // This can happen because when the input device is initially opened
-                        // it has a default clock source of CLOCK_REALTIME.  Any input events
-                        // enqueued right after the device is opened will have timestamps
-                        // generated using CLOCK_REALTIME.  We later set the clock source
-                        // to CLOCK_MONOTONIC but it is already too late.
-                        //
-                        // Invalid input event timestamps can result in ANRs, crashes and
-                        // and other issues that are hard to track down.  We must not let them
-                        // propagate through the system.
-                        //
-                        // Log a warning so that we notice the problem and recover gracefully.
-                        if (event->when >= now + 10 * 1000000000LL) {
-                            // Double-check.  Time may have moved on.
-                            nsecs_t time = systemTime(SYSTEM_TIME_MONOTONIC);
-                            if (event->when > time) {
-                                ALOGW("An input event from %s has a timestamp that appears to "
-                                        "have been generated using the wrong clock source "
-                                        "(expected CLOCK_MONOTONIC): "
-                                        "event time %" PRId64 ", current time %" PRId64
-                                        ", call time %" PRId64 ".  "
-                                        "Using current time instead.",
-                                        device->path.c_str(), event->when, time, now);
-                                event->when = time;
-                            } else {
-                                ALOGV("Event time is ok but failed the fast path and required "
-                                        "an extra call to systemTime: "
-                                        "event time %" PRId64 ", current time %" PRId64
-                                        ", call time %" PRId64 ".",
-                                        event->when, time, now);
-                            }
-                        }
-=======
                         event->when = processEventTimestamp(iev);
->>>>>>> eed5d453
                         event->deviceId = deviceId;
                         event->type = iev.type;
                         event->code = iev.code;
@@ -1180,18 +1096,12 @@
         ALOGE("Could not add fd to epoll instance: %s", strerror(errno));
         return -errno;
     }
-<<<<<<< HEAD
-    eventItem.data.fd = device->fd;
-    if (epoll_ctl(mEpollFd, EPOLL_CTL_ADD, device->fd, &eventItem)) {
-        ALOGE("Could not add device fd to epoll instance.  errno=%d", errno);
-=======
     return OK;
 }
 
 status_t EventHub::unregisterFdFromEpoll(int fd) {
     if (epoll_ctl(mEpollFd, EPOLL_CTL_DEL, fd, nullptr)) {
         ALOGW("Could not remove fd from epoll instance: %s", strerror(errno));
->>>>>>> eed5d453
         return -errno;
     }
     return OK;
@@ -1224,16 +1134,10 @@
 
 status_t EventHub::unregisterDeviceFromEpollLocked(Device* device) {
     if (device->hasValidFd()) {
-<<<<<<< HEAD
-        if (epoll_ctl(mEpollFd, EPOLL_CTL_DEL, device->fd, nullptr)) {
-            ALOGW("Could not remove device fd from epoll instance.  errno=%d", errno);
-            return -errno;
-=======
         status_t result = unregisterFdFromEpoll(device->fd);
         if (result != OK) {
             ALOGW("Could not remove input device fd from epoll for device %" PRId32, device->id);
             return result;
->>>>>>> eed5d453
         }
     }
     if (device->videoDevice) {
@@ -1820,11 +1724,7 @@
 }
 
 void EventHub::closeDeviceLocked(Device* device) {
-<<<<<<< HEAD
-    ALOGI("Removed device: path=%s name=%s id=%d fd=%d classes=0x%x\n",
-=======
     ALOGI("Removed device: path=%s name=%s id=%d fd=%d classes=0x%x",
->>>>>>> eed5d453
          device->path.c_str(), device->identifier.name.c_str(), device->id,
          device->fd, device->classes);
 
@@ -2018,8 +1918,6 @@
                     device->configurationFile.c_str());
             dump += StringPrintf(INDENT3 "HaveKeyboardLayoutOverlay: %s\n",
                     toString(device->overlayKeyMap != nullptr));
-<<<<<<< HEAD
-=======
             dump += INDENT3 "VideoDevice: ";
             if (device->videoDevice) {
                 dump += device->videoDevice->dump() + "\n";
@@ -2034,7 +1932,6 @@
         }
         if (mUnattachedVideoDevices.empty()) {
             dump += INDENT2 "<none>\n";
->>>>>>> eed5d453
         }
     } // release lock
 }
