--- conflicted
+++ resolved
@@ -4423,19 +4423,6 @@
     mLastLatchTime = latchTime;
 }
 
-<<<<<<< HEAD
-/* QTI_BEGIN */
-void Layer::qtiSetSmomoLayerStackId() {
-    qtiSmomoLayerStackId = getLayerStack().id;
-}
-
-uint32_t Layer::qtiGetSmomoLayerStackId() {
-    return qtiSmomoLayerStackId;
-}
-/* QTI_END */
-
-// ---------------------------------------------------------------------------
-=======
 void Layer::setIsSmallDirty() {
     if (!mFlinger->mScheduler->supportSmallDirtyDetection()) {
         return;
@@ -4449,7 +4436,6 @@
     if (!bounds.isValid()) {
         return;
     }
->>>>>>> ca7524a7
 
     // If the damage region is a small dirty, this could give the hint for the layer history that
     // it could suppress the heuristic rate when calculating.
@@ -4457,6 +4443,16 @@
                                                          bounds.getWidth() * bounds.getHeight());
 }
 
+/* QTI_BEGIN */
+void Layer::qtiSetSmomoLayerStackId() {
+    qtiSmomoLayerStackId = getLayerStack().id;
+}
+
+uint32_t Layer::qtiGetSmomoLayerStackId() {
+    return qtiSmomoLayerStackId;
+}
+/* QTI_END */
+
 } // namespace android
 
 #if defined(__gl_h_)
