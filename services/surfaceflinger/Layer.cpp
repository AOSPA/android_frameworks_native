/*
 * Copyright (C) 2007 The Android Open Source Project
 *
 * Licensed under the Apache License, Version 2.0 (the "License");
 * you may not use this file except in compliance with the License.
 * You may obtain a copy of the License at
 *
 *      http://www.apache.org/licenses/LICENSE-2.0
 *
 * Unless required by applicable law or agreed to in writing, software
 * distributed under the License is distributed on an "AS IS" BASIS,
 * WITHOUT WARRANTIES OR CONDITIONS OF ANY KIND, either express or implied.
 * See the License for the specific language governing permissions and
 * limitations under the License.
 */

// TODO(b/129481165): remove the #pragma below and fix conversion issues
#pragma clang diagnostic push
#pragma clang diagnostic ignored "-Wconversion"

//#define LOG_NDEBUG 0
#undef LOG_TAG
#define LOG_TAG "Layer"
#define ATRACE_TAG ATRACE_TAG_GRAPHICS

#include "Layer.h"

#include <android-base/properties.h>
#include <android-base/stringprintf.h>
#include <android/native_window.h>
#include <binder/IPCThreadState.h>
#include <compositionengine/Display.h>
#include <compositionengine/LayerFECompositionState.h>
#include <compositionengine/OutputLayer.h>
#include <compositionengine/impl/OutputLayerCompositionState.h>
#include <cutils/compiler.h>
#include <cutils/native_handle.h>
#include <cutils/properties.h>
#include <gui/BufferItem.h>
#include <gui/LayerDebugInfo.h>
#include <gui/Surface.h>
#include <math.h>
#include <private/android_filesystem_config.h>
#include <renderengine/RenderEngine.h>
#include <stdint.h>
#include <stdlib.h>
#include <sys/types.h>
#include <ui/DebugUtils.h>
#include <ui/GraphicBuffer.h>
#include <ui/PixelFormat.h>
#include <utils/Errors.h>
#include <utils/Log.h>
#include <utils/NativeHandle.h>
#include <utils/StopWatch.h>
#include <utils/Trace.h>

#include <algorithm>
#include <mutex>
#include <sstream>

#include "BufferLayer.h"
#include "Colorizer.h"
#include "DisplayDevice.h"
#include "DisplayHardware/HWComposer.h"
#include "EffectLayer.h"
#include "FrameTimeline.h"
#include "FrameTracer/FrameTracer.h"
#include "LayerProtoHelper.h"
#include "LayerRejecter.h"
#include "MonitoredProducer.h"
#include "SurfaceFlinger.h"
#include "TimeStats/TimeStats.h"
#include "TunnelModeEnabledReporter.h"
#include "input/InputWindow.h"
#include "QtiGralloc.h"

#define DEBUG_RESIZE 0

using android::hardware::graphics::common::V1_0::BufferUsage;
namespace android {
namespace {
constexpr int kDumpTableRowLength = 159;
} // namespace

using base::StringAppendF;
using namespace android::flag_operators;
using PresentState = frametimeline::SurfaceFrame::PresentState;

std::atomic<int32_t> Layer::sSequence{1};

Layer::Layer(const LayerCreationArgs& args)
      : mFlinger(args.flinger),
        mName(args.name),
        mClientRef(args.client),
        mWindowType(static_cast<InputWindowInfo::Type>(
                args.metadata.getInt32(METADATA_WINDOW_TYPE, 0))) {
    uint32_t layerFlags = 0;
    if (args.flags & ISurfaceComposerClient::eHidden) layerFlags |= layer_state_t::eLayerHidden;
    if (args.flags & ISurfaceComposerClient::eOpaque) layerFlags |= layer_state_t::eLayerOpaque;
    if (args.flags & ISurfaceComposerClient::eSecure) layerFlags |= layer_state_t::eLayerSecure;
    if (args.flags & ISurfaceComposerClient::eSkipScreenshot)
        layerFlags |= layer_state_t::eLayerSkipScreenshot;

    mDrawingState.active_legacy.w = args.w;
    mDrawingState.active_legacy.h = args.h;
    mDrawingState.flags = layerFlags;
    mDrawingState.active_legacy.transform.set(0, 0);
    mDrawingState.crop.makeInvalid();
    mDrawingState.requestedCrop = mDrawingState.crop;
    mDrawingState.z = 0;
    mDrawingState.color.a = 1.0f;
    mDrawingState.layerStack = 0;
    mDrawingState.sequence = 0;
    mDrawingState.requested_legacy = mDrawingState.active_legacy;
    mDrawingState.width = UINT32_MAX;
    mDrawingState.height = UINT32_MAX;
    mDrawingState.transform.set(0, 0);
    mDrawingState.frameNumber = 0;
    mDrawingState.bufferTransform = 0;
    mDrawingState.transformToDisplayInverse = false;
    mDrawingState.crop.makeInvalid();
    mDrawingState.acquireFence = sp<Fence>::make(-1);
    mDrawingState.acquireFenceTime = std::make_shared<FenceTime>(mDrawingState.acquireFence);
    mDrawingState.dataspace = ui::Dataspace::UNKNOWN;
    mDrawingState.hdrMetadata.validTypes = 0;
    mDrawingState.surfaceDamageRegion = Region::INVALID_REGION;
    mDrawingState.cornerRadius = 0.0f;
    mDrawingState.backgroundBlurRadius = 0;
    mDrawingState.api = -1;
    mDrawingState.hasColorTransform = false;
    mDrawingState.colorSpaceAgnostic = false;
    mDrawingState.frameRateSelectionPriority = PRIORITY_UNSET;
    mDrawingState.metadata = args.metadata;
    mDrawingState.shadowRadius = 0.f;
    mDrawingState.fixedTransformHint = ui::Transform::ROT_INVALID;
    mDrawingState.frameTimelineInfo = {};
    mDrawingState.postTime = -1;
    mDrawingState.destinationFrame.makeInvalid();

    if (args.flags & ISurfaceComposerClient::eNoColorFill) {
        // Set an invalid color so there is no color fill.
        mDrawingState.color.r = -1.0_hf;
        mDrawingState.color.g = -1.0_hf;
        mDrawingState.color.b = -1.0_hf;
    }

    CompositorTiming compositorTiming;
    args.flinger->getCompositorTiming(&compositorTiming);
    mFrameEventHistory.initializeCompositorTiming(compositorTiming);
    mFrameTracker.setDisplayRefreshPeriod(compositorTiming.interval);

    mCallingPid = args.callingPid;
    mCallingUid = args.callingUid;

    if (mCallingUid == AID_GRAPHICS || mCallingUid == AID_SYSTEM) {
        // If the system didn't send an ownerUid, use the callingUid for the ownerUid.
        mOwnerUid = args.metadata.getInt32(METADATA_OWNER_UID, mCallingUid);
        mOwnerPid = args.metadata.getInt32(METADATA_OWNER_PID, mCallingPid);
    } else {
        // A create layer request from a non system request cannot specify the owner uid
        mOwnerUid = mCallingUid;
        mOwnerPid = mCallingPid;
    }
}

void Layer::onFirstRef() {
    mFlinger->onLayerFirstRef(this);
}

Layer::~Layer() {
    sp<Client> c(mClientRef.promote());
    if (c != 0) {
        c->detachLayer(this);
    }

    mFrameTracker.logAndResetStats(mName);
    mFlinger->onLayerDestroyed(this);

    if (mDrawingState.sidebandStream != nullptr) {
        mFlinger->mTunnelModeEnabledReporter->decrementTunnelModeCount();
    }
    if (mHadClonedChild) {
        mFlinger->mNumClones--;
    }
}

LayerCreationArgs::LayerCreationArgs(SurfaceFlinger* flinger, sp<Client> client, std::string name,
                                     uint32_t w, uint32_t h, uint32_t flags, LayerMetadata metadata)
      : flinger(flinger),
        client(std::move(client)),
        name(std::move(name)),
        w(w),
        h(h),
        flags(flags),
        metadata(std::move(metadata)) {
    IPCThreadState* ipc = IPCThreadState::self();
    callingPid = ipc->getCallingPid();
    callingUid = ipc->getCallingUid();
}

// ---------------------------------------------------------------------------
// callbacks
// ---------------------------------------------------------------------------

/*
 * onLayerDisplayed is only meaningful for BufferLayer, but, is called through
 * Layer.  So, the implementation is done in BufferLayer.  When called on a
 * EffectLayer object, it's essentially a NOP.
 */
void Layer::onLayerDisplayed(const sp<Fence>& /*releaseFence*/) {}

void Layer::removeRelativeZ(const std::vector<Layer*>& layersInTree) {
    if (mDrawingState.zOrderRelativeOf == nullptr) {
        return;
    }

    sp<Layer> strongRelative = mDrawingState.zOrderRelativeOf.promote();
    if (strongRelative == nullptr) {
        setZOrderRelativeOf(nullptr);
        return;
    }

    if (!std::binary_search(layersInTree.begin(), layersInTree.end(), strongRelative.get())) {
        strongRelative->removeZOrderRelative(this);
        mFlinger->setTransactionFlags(eTraversalNeeded);
        setZOrderRelativeOf(nullptr);
    }
}

void Layer::removeFromCurrentState() {
    if (!mRemovedFromDrawingState) {
        mRemovedFromDrawingState = true;
        mFlinger->mScheduler->deregisterLayer(this);
    }

    mFlinger->markLayerPendingRemovalLocked(this);
}

sp<Layer> Layer::getRootLayer() {
    sp<Layer> parent = getParent();
    if (parent == nullptr) {
        return this;
    }
    return parent->getRootLayer();
}

void Layer::onRemovedFromCurrentState() {
    // Use the root layer since we want to maintain the hierarchy for the entire subtree.
    auto layersInTree = getRootLayer()->getLayersInTree(LayerVector::StateSet::Current);
    std::sort(layersInTree.begin(), layersInTree.end());

    traverse(LayerVector::StateSet::Current, [&](Layer* layer) {
        layer->removeFromCurrentState();
        layer->removeRelativeZ(layersInTree);
    });
}

void Layer::addToCurrentState() {
    if (mRemovedFromDrawingState) {
        mRemovedFromDrawingState = false;
        mFlinger->mScheduler->registerLayer(this);
        mFlinger->removeFromOffscreenLayers(this);
    }

    for (const auto& child : mCurrentChildren) {
        child->addToCurrentState();
    }
}

// ---------------------------------------------------------------------------
// set-up
// ---------------------------------------------------------------------------

bool Layer::getPremultipledAlpha() const {
    return mPremultipliedAlpha;
}

sp<IBinder> Layer::getHandle() {
    Mutex::Autolock _l(mLock);
    if (mGetHandleCalled) {
        ALOGE("Get handle called twice" );
        return nullptr;
    }
    mGetHandleCalled = true;
    return new Handle(mFlinger, this);
}

// ---------------------------------------------------------------------------
// h/w composer set-up
// ---------------------------------------------------------------------------

static Rect reduce(const Rect& win, const Region& exclude) {
    if (CC_LIKELY(exclude.isEmpty())) {
        return win;
    }
    if (exclude.isRect()) {
        return win.reduce(exclude.getBounds());
    }
    return Region(win).subtract(exclude).getBounds();
}

static FloatRect reduce(const FloatRect& win, const Region& exclude) {
    if (CC_LIKELY(exclude.isEmpty())) {
        return win;
    }
    // Convert through Rect (by rounding) for lack of FloatRegion
    return Region(Rect{win}).subtract(exclude).getBounds().toFloatRect();
}

Rect Layer::getScreenBounds(bool reduceTransparentRegion) const {
    if (!reduceTransparentRegion) {
        return Rect{mScreenBounds};
    }

    FloatRect bounds = getBounds();
    ui::Transform t = getTransform();
    // Transform to screen space.
    bounds = t.transform(bounds);
    return Rect{bounds};
}

FloatRect Layer::getBounds() const {
    const State& s(getDrawingState());
    return getBounds(getActiveTransparentRegion(s));
}

FloatRect Layer::getBounds(const Region& activeTransparentRegion) const {
    // Subtract the transparent region and snap to the bounds.
    return reduce(mBounds, activeTransparentRegion);
}

void Layer::computeBounds(FloatRect parentBounds, ui::Transform parentTransform,
                          float parentShadowRadius) {
    const State& s(getDrawingState());

    // Calculate effective layer transform
    mEffectiveTransform = parentTransform * getActiveTransform(s);

    // Transform parent bounds to layer space
    parentBounds = getActiveTransform(s).inverse().transform(parentBounds);

    // Calculate source bounds
    mSourceBounds = computeSourceBounds(parentBounds);

    // Calculate bounds by croping diplay frame with layer crop and parent bounds
    FloatRect bounds = mSourceBounds;
    const Rect layerCrop = getCrop(s);
    if (!layerCrop.isEmpty()) {
        bounds = mSourceBounds.intersect(layerCrop.toFloatRect());
    }
    bounds = bounds.intersect(parentBounds);

    mBounds = bounds;
    mScreenBounds = mEffectiveTransform.transform(mBounds);

    // Use the layer's own shadow radius if set. Otherwise get the radius from
    // parent.
    if (s.shadowRadius > 0.f) {
        mEffectiveShadowRadius = s.shadowRadius;
    } else {
        mEffectiveShadowRadius = parentShadowRadius;
    }

    // Shadow radius is passed down to only one layer so if the layer can draw shadows,
    // don't pass it to its children.
    const float childShadowRadius = canDrawShadows() ? 0.f : mEffectiveShadowRadius;

    for (const sp<Layer>& child : mDrawingChildren) {
        child->computeBounds(mBounds, mEffectiveTransform, childShadowRadius);
    }
}

Rect Layer::getCroppedBufferSize(const State& s) const {
    Rect size = getBufferSize(s);
    Rect crop = getCrop(s);
    if (!crop.isEmpty() && size.isValid()) {
        size.intersect(crop, &size);
    } else if (!crop.isEmpty()) {
        size = crop;
    }
    return size;
}

void Layer::setupRoundedCornersCropCoordinates(Rect win,
                                               const FloatRect& roundedCornersCrop) const {
    // Translate win by the rounded corners rect coordinates, to have all values in
    // layer coordinate space.
    win.left -= roundedCornersCrop.left;
    win.right -= roundedCornersCrop.left;
    win.top -= roundedCornersCrop.top;
    win.bottom -= roundedCornersCrop.top;
}

void Layer::prepareBasicGeometryCompositionState() {
    const auto& drawingState{getDrawingState()};
    const uint32_t layerStack = getLayerStack();
    const auto alpha = static_cast<float>(getAlpha());
    const bool opaque = isOpaque(drawingState);
    const bool usesRoundedCorners = getRoundedCornerState().radius != 0.f;

    auto blendMode = Hwc2::IComposerClient::BlendMode::NONE;
    if (!opaque || alpha != 1.0f) {
        blendMode = mPremultipliedAlpha ? Hwc2::IComposerClient::BlendMode::PREMULTIPLIED
                                        : Hwc2::IComposerClient::BlendMode::COVERAGE;
    }

    auto* compositionState = editCompositionState();
    compositionState->layerStackId =
            (layerStack != ~0u) ? std::make_optional(layerStack) : std::nullopt;
    compositionState->internalOnly = getPrimaryDisplayOnly();
    compositionState->isVisible = isVisible();
    compositionState->isOpaque = opaque && !usesRoundedCorners && alpha == 1.f;
    compositionState->shadowRadius = mEffectiveShadowRadius;

    compositionState->contentDirty = contentDirty;
    contentDirty = false;

    compositionState->geomLayerBounds = mBounds;
    compositionState->geomLayerTransform = getTransform();
    compositionState->geomInverseLayerTransform = compositionState->geomLayerTransform.inverse();
    compositionState->transparentRegionHint = getActiveTransparentRegion(drawingState);

    compositionState->blendMode = static_cast<Hwc2::IComposerClient::BlendMode>(blendMode);
    compositionState->alpha = alpha;
    compositionState->backgroundBlurRadius = drawingState.backgroundBlurRadius;
    compositionState->blurRegions = drawingState.blurRegions;
    compositionState->stretchEffect = getStretchEffect();
}

void Layer::prepareGeometryCompositionState() {
    const auto& drawingState{getDrawingState()};

    int type = drawingState.metadata.getInt32(METADATA_WINDOW_TYPE, 0);
    int appId = drawingState.metadata.getInt32(METADATA_OWNER_UID, 0);
    sp<Layer> parent = mDrawingParent.promote();
    if (parent.get()) {
        auto& parentState = parent->getDrawingState();
        const int parentType = parentState.metadata.getInt32(METADATA_WINDOW_TYPE, 0);
        const int parentAppId = parentState.metadata.getInt32(METADATA_OWNER_UID, 0);
        if (parentType > 0 && parentAppId > 0) {
            type = parentType;
            appId = parentAppId;
        }
    }

    auto* compositionState = editCompositionState();

    compositionState->geomBufferSize = getBufferSize(drawingState);
    compositionState->geomContentCrop = getBufferCrop();
    compositionState->geomCrop = getCrop(drawingState);
    compositionState->geomBufferTransform = getBufferTransform();
    compositionState->geomBufferUsesDisplayInverseTransform = getTransformToDisplayInverse();
    compositionState->geomUsesSourceCrop = usesSourceCrop();
    compositionState->isSecure = isSecure();
    compositionState->isSecureDisplay = isSecureDisplay();
    compositionState->isSecureCamera = isSecureCamera();
    compositionState->isScreenshot = isScreenshot();

    compositionState->layerClass = mLayerClass;

    compositionState->metadata.clear();
    const auto& supportedMetadata = mFlinger->getHwComposer().getSupportedLayerGenericMetadata();
    for (const auto& [key, mandatory] : supportedMetadata) {
        const auto& genericLayerMetadataCompatibilityMap =
                mFlinger->getGenericLayerMetadataKeyMap();
        auto compatIter = genericLayerMetadataCompatibilityMap.find(key);
        if (compatIter == std::end(genericLayerMetadataCompatibilityMap)) {
            continue;
        }
        const uint32_t id = compatIter->second;

        auto it = drawingState.metadata.mMap.find(id);
        if (it == std::end(drawingState.metadata.mMap)) {
            continue;
        }

        compositionState->metadata
                .emplace(key, compositionengine::GenericLayerMetadataEntry{mandatory, it->second});
    }
}

void Layer::preparePerFrameCompositionState() {
    const auto& drawingState{getDrawingState()};
    auto* compositionState = editCompositionState();

    compositionState->forceClientComposition = false;

    compositionState->isColorspaceAgnostic = isColorSpaceAgnostic();
    compositionState->dataspace = getDataSpace();
    compositionState->colorTransform = getColorTransform();
    compositionState->colorTransformIsIdentity = !hasColorTransform();
    compositionState->surfaceDamage = surfaceDamageRegion;
    compositionState->hasProtectedContent = isProtected();

    const bool usesRoundedCorners = getRoundedCornerState().radius != 0.f;

    compositionState->isOpaque =
            isOpaque(drawingState) && !usesRoundedCorners && getAlpha() == 1.0_hf;

    // Force client composition for special cases known only to the front-end.
    // Rounded corners no longer force client composition, since we may use a
    // hole punch so that the layer will appear to have rounded corners.
    if (isHdrY410() || drawShadows() || drawingState.blurRegions.size() > 0 ||
        compositionState->stretchEffect.hasEffect()) {
        compositionState->forceClientComposition = true;
    }
}

void Layer::prepareCursorCompositionState() {
    const State& drawingState{getDrawingState()};
    auto* compositionState = editCompositionState();

    // Apply the layer's transform, followed by the display's global transform
    // Here we're guaranteed that the layer's transform preserves rects
    Rect win = getCroppedBufferSize(drawingState);
    // Subtract the transparent region and snap to the bounds
    Rect bounds = reduce(win, getActiveTransparentRegion(drawingState));
    Rect frame(getTransform().transform(bounds));

    compositionState->cursorFrame = frame;
}

sp<compositionengine::LayerFE> Layer::asLayerFE() const {
    return const_cast<compositionengine::LayerFE*>(
            static_cast<const compositionengine::LayerFE*>(this));
}

sp<compositionengine::LayerFE> Layer::getCompositionEngineLayerFE() const {
    return nullptr;
}

compositionengine::LayerFECompositionState* Layer::editCompositionState() {
    return nullptr;
}

const compositionengine::LayerFECompositionState* Layer::getCompositionState() const {
    return nullptr;
}

bool Layer::onPreComposition(nsecs_t) {
    return false;
}

void Layer::prepareCompositionState(compositionengine::LayerFE::StateSubset subset) {
    using StateSubset = compositionengine::LayerFE::StateSubset;

    switch (subset) {
        case StateSubset::BasicGeometry:
            prepareBasicGeometryCompositionState();
            break;

        case StateSubset::GeometryAndContent:
            prepareBasicGeometryCompositionState();
            prepareGeometryCompositionState();
            preparePerFrameCompositionState();
            break;

        case StateSubset::Content:
            preparePerFrameCompositionState();
            break;

        case StateSubset::Cursor:
            prepareCursorCompositionState();
            break;
    }
}

const char* Layer::getDebugName() const {
    return mName.c_str();
}

// ---------------------------------------------------------------------------
// drawing...
// ---------------------------------------------------------------------------

std::optional<compositionengine::LayerFE::LayerSettings> Layer::prepareClientComposition(
        compositionengine::LayerFE::ClientCompositionTargetSettings& targetSettings) {
    if (!getCompositionState()) {
        return {};
    }

    FloatRect bounds = getBounds();
    half alpha = getAlpha();

    compositionengine::LayerFE::LayerSettings layerSettings;
    layerSettings.geometry.boundaries = bounds;
    layerSettings.geometry.positionTransform = getTransform().asMatrix4();

    // skip drawing content if the targetSettings indicate the content will be occluded
    layerSettings.skipContentDraw =
            layerSettings.skipContentDraw || !targetSettings.realContentIsVisible;

    if (hasColorTransform()) {
        layerSettings.colorTransform = getColorTransform();
    }

    const auto roundedCornerState = getRoundedCornerState();
    layerSettings.geometry.roundedCornersRadius = roundedCornerState.radius;
    layerSettings.geometry.roundedCornersCrop = roundedCornerState.cropRect;

    layerSettings.alpha = alpha;
    layerSettings.sourceDataspace = getDataSpace();
    switch (targetSettings.blurSetting) {
        case LayerFE::ClientCompositionTargetSettings::BlurSetting::Enabled:
            layerSettings.backgroundBlurRadius = getBackgroundBlurRadius();
            layerSettings.blurRegions = getBlurRegions();
            layerSettings.blurRegionTransform =
                    getActiveTransform(getDrawingState()).inverse().asMatrix4();
            break;
        case LayerFE::ClientCompositionTargetSettings::BlurSetting::BackgroundBlurOnly:
            layerSettings.backgroundBlurRadius = getBackgroundBlurRadius();
            break;
        case LayerFE::ClientCompositionTargetSettings::BlurSetting::BlurRegionsOnly:
            layerSettings.blurRegions = getBlurRegions();
            layerSettings.blurRegionTransform =
                    getActiveTransform(getDrawingState()).inverse().asMatrix4();
            break;
        case LayerFE::ClientCompositionTargetSettings::BlurSetting::Disabled:
        default:
            break;
    }
    layerSettings.stretchEffect = getStretchEffect();
    // Record the name of the layer for debugging further down the stack.
    layerSettings.name = getName();
    return layerSettings;
}

void Layer::prepareClearClientComposition(LayerFE::LayerSettings& layerSettings,
                                          bool blackout) const {
    layerSettings.source.buffer.buffer = nullptr;
    layerSettings.source.solidColor = half3(0.0, 0.0, 0.0);
    layerSettings.disableBlending = true;
    layerSettings.bufferId = 0;
    layerSettings.frameNumber = 0;

    // If layer is blacked out, force alpha to 1 so that we draw a black color layer.
    layerSettings.alpha = blackout ? 1.0f : 0.0f;
    layerSettings.name = getName();
}

// TODO(b/188891810): This method now only ever returns 0 or 1 layers so we should return
// std::optional instead of a vector.  Additionally, we should consider removing
// this method entirely in favor of calling prepareClientComposition directly.
std::vector<compositionengine::LayerFE::LayerSettings> Layer::prepareClientCompositionList(
        compositionengine::LayerFE::ClientCompositionTargetSettings& targetSettings) {
    std::optional<compositionengine::LayerFE::LayerSettings> layerSettings =
            prepareClientComposition(targetSettings);
    // Nothing to render.
    if (!layerSettings) {
        return {};
    }

    // HWC requests to clear this layer.
    if (targetSettings.clearContent) {
        prepareClearClientComposition(*layerSettings, false /* blackout */);
        return {*layerSettings};
    }

    // set the shadow for the layer if needed
    prepareShadowClientComposition(*layerSettings, targetSettings.viewport);

    return {*layerSettings};
}

Hwc2::IComposerClient::Composition Layer::getCompositionType(const DisplayDevice& display) const {
    const auto outputLayer = findOutputLayerForDisplay(&display);
    if (outputLayer == nullptr) {
        return Hwc2::IComposerClient::Composition::INVALID;
    }
    if (outputLayer->getState().hwc) {
        return (*outputLayer->getState().hwc).hwcCompositionType;
    } else {
        return Hwc2::IComposerClient::Composition::CLIENT;
    }
}

// ----------------------------------------------------------------------------
// local state
// ----------------------------------------------------------------------------

bool Layer::isSecure() const {
    const State& s(mDrawingState);
    if (s.flags & layer_state_t::eLayerSecure) {
        return true;
    }

    const auto p = mDrawingParent.promote();
    return (p != nullptr) ? p->isSecure() : false;
}

bool Layer::isSecureDisplay() const {
    sp<const GraphicBuffer> buffer = getBuffer();
    return buffer && (buffer->getUsage() & GRALLOC_USAGE_PRIVATE_SECURE_DISPLAY);
}

bool Layer::isSecureCamera() const {
    sp<const GraphicBuffer> buffer = getBuffer();
    bool protected_buffer = buffer && (buffer->getUsage() & BufferUsage::PROTECTED);
    bool camera_output = buffer && (buffer->getUsage() & BufferUsage::CAMERA_OUTPUT);
    return protected_buffer && camera_output;
}

bool Layer::isScreenshot() const {
    return ((getName().find("ScreenshotSurface") != std::string::npos) ||
            (getName().find("RotationLayer") != std::string::npos) ||
            (getName().find("BackColorSurface") != std::string::npos));
}
// ----------------------------------------------------------------------------
// transaction
// ----------------------------------------------------------------------------

uint32_t Layer::doTransaction(uint32_t flags) {
    ATRACE_CALL();

    // TODO: This is unfortunate.
    mDrawingStateModified = mDrawingState.modified;
    mDrawingState.modified = false;

    const State& s(getDrawingState());

    if (updateGeometry()) {
        // invalidate and recompute the visible regions if needed
        flags |= Layer::eVisibleRegion;
    }

    if (s.sequence != mLastCommittedTxSequence) {
        // invalidate and recompute the visible regions if needed
         mLastCommittedTxSequence = s.sequence;
        flags |= eVisibleRegion;
        this->contentDirty = true;

        // we may use linear filtering, if the matrix scales us
        mNeedsFiltering = getActiveTransform(s).needsBilinearFiltering();
    }

    commitTransaction(mDrawingState);

    return flags;
}

void Layer::commitTransaction(State&) {
    // Set the present state for all bufferlessSurfaceFramesTX to Presented. The
    // bufferSurfaceFrameTX will be presented in latchBuffer.
    for (auto& [token, surfaceFrame] : mDrawingState.bufferlessSurfaceFramesTX) {
        if (surfaceFrame->getPresentState() != PresentState::Presented) {
            // With applyPendingStates, we could end up having presented surfaceframes from previous
            // states
            surfaceFrame->setPresentState(PresentState::Presented);
            mFlinger->mFrameTimeline->addSurfaceFrame(surfaceFrame);
        }
    }
    mDrawingState.bufferlessSurfaceFramesTX.clear();
}

uint32_t Layer::getTransactionFlags(uint32_t flags) {
    auto ret = mTransactionFlags & flags;
    mTransactionFlags &= ~flags;
    return ret;
}

uint32_t Layer::setTransactionFlags(uint32_t flags) {
    return mTransactionFlags |= flags;
}

bool Layer::setPosition(float x, float y) {
    if (mDrawingState.transform.tx() == x && mDrawingState.transform.ty() == y) return false;
    mDrawingState.sequence++;
    mDrawingState.transform.set(x, y);

    mDrawingState.modified = true;
    setTransactionFlags(eTransactionNeeded);
    return true;
}

bool Layer::setChildLayer(const sp<Layer>& childLayer, int32_t z) {
    ssize_t idx = mCurrentChildren.indexOf(childLayer);
    if (idx < 0) {
        return false;
    }
    if (childLayer->setLayer(z)) {
        mCurrentChildren.removeAt(idx);
        mCurrentChildren.add(childLayer);
        return true;
    }
    return false;
}

bool Layer::setChildRelativeLayer(const sp<Layer>& childLayer,
        const sp<IBinder>& relativeToHandle, int32_t relativeZ) {
    ssize_t idx = mCurrentChildren.indexOf(childLayer);
    if (idx < 0) {
        return false;
    }
    if (childLayer->setRelativeLayer(relativeToHandle, relativeZ)) {
        mCurrentChildren.removeAt(idx);
        mCurrentChildren.add(childLayer);
        return true;
    }
    return false;
}

bool Layer::setLayer(int32_t z) {
    if (mDrawingState.z == z && !usingRelativeZ(LayerVector::StateSet::Current)) return false;
    mDrawingState.sequence++;
    mDrawingState.z = z;
    mDrawingState.modified = true;

    mFlinger->mSomeChildrenChanged = true;

    // Discard all relative layering.
    if (mDrawingState.zOrderRelativeOf != nullptr) {
        sp<Layer> strongRelative = mDrawingState.zOrderRelativeOf.promote();
        if (strongRelative != nullptr) {
            strongRelative->removeZOrderRelative(this);
        }
        setZOrderRelativeOf(nullptr);
    }
    setTransactionFlags(eTransactionNeeded);
    return true;
}

void Layer::removeZOrderRelative(const wp<Layer>& relative) {
    mDrawingState.zOrderRelatives.remove(relative);
    mDrawingState.sequence++;
    mDrawingState.modified = true;
    setTransactionFlags(eTransactionNeeded);
}

void Layer::addZOrderRelative(const wp<Layer>& relative) {
    mDrawingState.zOrderRelatives.add(relative);
    mDrawingState.modified = true;
    mDrawingState.sequence++;
    setTransactionFlags(eTransactionNeeded);
}

void Layer::setZOrderRelativeOf(const wp<Layer>& relativeOf) {
    mDrawingState.zOrderRelativeOf = relativeOf;
    mDrawingState.sequence++;
    mDrawingState.modified = true;
    mDrawingState.isRelativeOf = relativeOf != nullptr;

    setTransactionFlags(eTransactionNeeded);
}

bool Layer::setRelativeLayer(const sp<IBinder>& relativeToHandle, int32_t relativeZ) {
    sp<Handle> handle = static_cast<Handle*>(relativeToHandle.get());
    if (handle == nullptr) {
        return false;
    }
    sp<Layer> relative = handle->owner.promote();
    if (relative == nullptr) {
        return false;
    }

    if (mDrawingState.z == relativeZ && usingRelativeZ(LayerVector::StateSet::Current) &&
        mDrawingState.zOrderRelativeOf == relative) {
        return false;
    }

    mFlinger->mSomeChildrenChanged = true;
<<<<<<< HEAD

    mDrawingState.sequence++;
    mDrawingState.modified = true;
    mDrawingState.z = relativeZ;

=======

    mDrawingState.sequence++;
    mDrawingState.modified = true;
    mDrawingState.z = relativeZ;

>>>>>>> 78d6daea
    auto oldZOrderRelativeOf = mDrawingState.zOrderRelativeOf.promote();
    if (oldZOrderRelativeOf != nullptr) {
        oldZOrderRelativeOf->removeZOrderRelative(this);
    }
    setZOrderRelativeOf(relative);
    relative->addZOrderRelative(this);

    setTransactionFlags(eTransactionNeeded);

    return true;
}

bool Layer::setSize(uint32_t w, uint32_t h) {
    if (mDrawingState.requested_legacy.w == w && mDrawingState.requested_legacy.h == h)
        return false;
    mDrawingState.requested_legacy.w = w;
    mDrawingState.requested_legacy.h = h;
    mDrawingState.modified = true;
    setTransactionFlags(eTransactionNeeded);

    // record the new size, from this point on, when the client request
    // a buffer, it'll get the new size.
    setDefaultBufferSize(mDrawingState.requested_legacy.w, mDrawingState.requested_legacy.h);
    return true;
}

bool Layer::setAlpha(float alpha) {
    if (mDrawingState.color.a == alpha) return false;
    mDrawingState.sequence++;
    mDrawingState.color.a = alpha;
    mDrawingState.modified = true;
    setTransactionFlags(eTransactionNeeded);
    return true;
}

bool Layer::setBackgroundColor(const half3& color, float alpha, ui::Dataspace dataspace) {
    if (!mDrawingState.bgColorLayer && alpha == 0) {
        return false;
    }
    mDrawingState.sequence++;
    mDrawingState.modified = true;
    setTransactionFlags(eTransactionNeeded);

    if (!mDrawingState.bgColorLayer && alpha != 0) {
        // create background color layer if one does not yet exist
        uint32_t flags = ISurfaceComposerClient::eFXSurfaceEffect;
        std::string name = mName + "BackgroundColorLayer";
        mDrawingState.bgColorLayer = mFlinger->getFactory().createEffectLayer(
                LayerCreationArgs(mFlinger.get(), nullptr, std::move(name), 0, 0, flags,
                                  LayerMetadata()));

        // add to child list
        addChild(mDrawingState.bgColorLayer);
        mFlinger->mLayersAdded = true;
        // set up SF to handle added color layer
        if (isRemovedFromCurrentState()) {
            mDrawingState.bgColorLayer->onRemovedFromCurrentState();
        }
        mFlinger->setTransactionFlags(eTransactionNeeded);
    } else if (mDrawingState.bgColorLayer && alpha == 0) {
        mDrawingState.bgColorLayer->reparent(nullptr);
        mDrawingState.bgColorLayer = nullptr;
        return true;
    }

    mDrawingState.bgColorLayer->setColor(color);
    mDrawingState.bgColorLayer->setLayer(std::numeric_limits<int32_t>::min());
    mDrawingState.bgColorLayer->setAlpha(alpha);
    mDrawingState.bgColorLayer->setDataspace(dataspace);

    return true;
}

bool Layer::setCornerRadius(float cornerRadius) {
    if (mDrawingState.cornerRadius == cornerRadius) return false;

    mDrawingState.sequence++;
    mDrawingState.cornerRadius = cornerRadius;
    mDrawingState.modified = true;
    setTransactionFlags(eTransactionNeeded);
    return true;
}

bool Layer::setBackgroundBlurRadius(int backgroundBlurRadius) {
    if (mDrawingState.backgroundBlurRadius == backgroundBlurRadius) return false;

    mDrawingState.sequence++;
    mDrawingState.backgroundBlurRadius = backgroundBlurRadius;
    mDrawingState.modified = true;
    setTransactionFlags(eTransactionNeeded);
    return true;
}

bool Layer::setMatrix(const layer_state_t::matrix22_t& matrix,
        bool allowNonRectPreservingTransforms) {
    ui::Transform t;
    t.set(matrix.dsdx, matrix.dtdy, matrix.dtdx, matrix.dsdy);

    if (!allowNonRectPreservingTransforms && !t.preserveRects()) {
        ALOGW("Attempt to set rotation matrix without permission ACCESS_SURFACE_FLINGER nor "
              "ROTATE_SURFACE_FLINGER ignored");
        return false;
    }
    mDrawingState.sequence++;
    mDrawingState.transform.set(matrix.dsdx, matrix.dtdy, matrix.dtdx, matrix.dsdy);
    mDrawingState.modified = true;

    setTransactionFlags(eTransactionNeeded);
    return true;
}

bool Layer::setTransparentRegionHint(const Region& transparent) {
    mDrawingState.requestedTransparentRegion_legacy = transparent;
    mDrawingState.modified = true;
    setTransactionFlags(eTransactionNeeded);
    return true;
}

bool Layer::setBlurRegions(const std::vector<BlurRegion>& blurRegions) {
    mDrawingState.sequence++;
    mDrawingState.blurRegions = blurRegions;
    mDrawingState.modified = true;
    setTransactionFlags(eTransactionNeeded);
    return true;
}

bool Layer::setFlags(uint32_t flags, uint32_t mask) {
    const uint32_t newFlags = (mDrawingState.flags & ~mask) | (flags & mask);
    if (mDrawingState.flags == newFlags) return false;
    mDrawingState.sequence++;
    mDrawingState.flags = newFlags;
    mDrawingState.modified = true;
    setTransactionFlags(eTransactionNeeded);
    return true;
}

bool Layer::setCrop(const Rect& crop) {
    if (mDrawingState.requestedCrop == crop) return false;
    mDrawingState.sequence++;
    mDrawingState.requestedCrop = crop;
    mDrawingState.crop = crop;

    mDrawingState.modified = true;
    setTransactionFlags(eTransactionNeeded);
    return true;
}

bool Layer::setMetadata(const LayerMetadata& data) {
    if (!mDrawingState.metadata.merge(data, true /* eraseEmpty */)) return false;
    mDrawingState.modified = true;
    setTransactionFlags(eTransactionNeeded);
    return true;
}

bool Layer::setLayerStack(uint32_t layerStack) {
    if (mDrawingState.layerStack == layerStack) return false;
    mDrawingState.sequence++;
    mDrawingState.layerStack = layerStack;
    mDrawingState.modified = true;
    setTransactionFlags(eTransactionNeeded);
    return true;
}

bool Layer::setColorSpaceAgnostic(const bool agnostic) {
    if (mDrawingState.colorSpaceAgnostic == agnostic) {
        return false;
    }
    mDrawingState.sequence++;
    mDrawingState.colorSpaceAgnostic = agnostic;
    mDrawingState.modified = true;
    setTransactionFlags(eTransactionNeeded);
    return true;
}

bool Layer::setFrameRateSelectionPriority(int32_t priority) {
    if (mDrawingState.frameRateSelectionPriority == priority) return false;
    mDrawingState.frameRateSelectionPriority = priority;
    mDrawingState.sequence++;
    mDrawingState.modified = true;
    setTransactionFlags(eTransactionNeeded);
    return true;
}

int32_t Layer::getFrameRateSelectionPriority() const {
    // Check if layer has priority set.
    if (mDrawingState.frameRateSelectionPriority != PRIORITY_UNSET) {
        mPriority = mDrawingState.frameRateSelectionPriority;
        return mPriority;
    }
    // If not, search whether its parents have it set.
    sp<Layer> parent = getParent();
    if (parent != nullptr) {
        mPriority = parent->getFrameRateSelectionPriority();
        return mPriority;
    }

    return Layer::PRIORITY_UNSET;
}

int32_t Layer::getPriority() {
    return mPriority;
}

bool Layer::isLayerFocusedBasedOnPriority(int32_t priority) {
    return priority == PRIORITY_FOCUSED_WITH_MODE || priority == PRIORITY_FOCUSED_WITHOUT_MODE;
};

uint32_t Layer::getLayerStack() const {
    auto p = mDrawingParent.promote();
    if (p == nullptr) {
        return getDrawingState().layerStack;
    }
    return p->getLayerStack();
}

bool Layer::setShadowRadius(float shadowRadius) {
    if (mDrawingState.shadowRadius == shadowRadius) {
        return false;
    }

    mDrawingState.sequence++;
    mDrawingState.shadowRadius = shadowRadius;
    mDrawingState.modified = true;
    setTransactionFlags(eTransactionNeeded);
    return true;
}

bool Layer::setFixedTransformHint(ui::Transform::RotationFlags fixedTransformHint) {
    if (mDrawingState.fixedTransformHint == fixedTransformHint) {
        return false;
    }

    mDrawingState.sequence++;
    mDrawingState.fixedTransformHint = fixedTransformHint;
    mDrawingState.modified = true;
    setTransactionFlags(eTransactionNeeded);
    return true;
}

bool Layer::setStretchEffect(const StretchEffect& effect) {
    StretchEffect temp = effect;
    temp.sanitize();
    if (mDrawingState.stretchEffect == temp) {
        return false;
    }
    mDrawingState.sequence++;
    mDrawingState.stretchEffect = temp;
    mDrawingState.modified = true;
    setTransactionFlags(eTransactionNeeded);
    return true;
}

StretchEffect Layer::getStretchEffect() const {
    if (mDrawingState.stretchEffect.hasEffect()) {
        return mDrawingState.stretchEffect;
    }

    sp<Layer> parent = getParent();
    if (parent != nullptr) {
        auto effect = parent->getStretchEffect();
        if (effect.hasEffect()) {
            // TODO(b/179047472): Map it? Or do we make the effect be in global space?
            return effect;
        }
    }
    return StretchEffect{};
}

void Layer::updateTreeHasFrameRateVote() {
    const auto traverseTree = [&](const LayerVector::Visitor& visitor) {
        auto parent = getParent();
        while (parent) {
            visitor(parent.get());
            parent = parent->getParent();
        }

        traverse(LayerVector::StateSet::Current, visitor);
    };

    // update parents and children about the vote
    // First traverse the tree and count how many layers has votes.
    int layersWithVote = 0;
    traverseTree([&layersWithVote](Layer* layer) {
        const auto layerVotedWithDefaultCompatibility =
                layer->mDrawingState.frameRate.rate.isValid() &&
                layer->mDrawingState.frameRate.type == FrameRateCompatibility::Default;
        const auto layerVotedWithNoVote =
                layer->mDrawingState.frameRate.type == FrameRateCompatibility::NoVote;
        const auto layerVotedWithExactCompatibility =
                layer->mDrawingState.frameRate.type == FrameRateCompatibility::Exact;

        // We do not count layers that are ExactOrMultiple for the same reason
        // we are allowing touch boost for those layers. See
        // RefreshRateConfigs::getBestRefreshRate for more details.
        if (layerVotedWithDefaultCompatibility || layerVotedWithNoVote ||
            layerVotedWithExactCompatibility) {
            layersWithVote++;
        }
    });

    // Now we can update the tree frame rate vote for each layer in the tree
    const bool treeHasFrameRateVote = layersWithVote > 0;
    bool transactionNeeded = false;

    traverseTree([treeHasFrameRateVote, &transactionNeeded](Layer* layer) {
        transactionNeeded = layer->updateFrameRateForLayerTree(treeHasFrameRateVote);
    });

    if (transactionNeeded) {
        mFlinger->setTransactionFlags(eTraversalNeeded);
    }
}

bool Layer::setFrameRate(FrameRate frameRate) {
    if (!mFlinger->useFrameRateApi) {
        return false;
    }
    if (mDrawingState.frameRate == frameRate) {
        return false;
    }

    mDrawingState.sequence++;
    mDrawingState.frameRate = frameRate;
    mDrawingState.modified = true;

    updateTreeHasFrameRateVote();

    setTransactionFlags(eTransactionNeeded);
    return true;
}

void Layer::setFrameTimelineVsyncForBufferTransaction(const FrameTimelineInfo& info,
                                                      nsecs_t postTime) {
    mDrawingState.postTime = postTime;

    // Check if one of the bufferlessSurfaceFramesTX contains the same vsyncId. This can happen if
    // there are two transactions with the same token, the first one without a buffer and the
    // second one with a buffer. We promote the bufferlessSurfaceFrame to a bufferSurfaceFrameTX
    // in that case.
    auto it = mDrawingState.bufferlessSurfaceFramesTX.find(info.vsyncId);
    if (it != mDrawingState.bufferlessSurfaceFramesTX.end()) {
        // Promote the bufferlessSurfaceFrame to a bufferSurfaceFrameTX
        mDrawingState.bufferSurfaceFrameTX = it->second;
        mDrawingState.bufferlessSurfaceFramesTX.erase(it);
        mDrawingState.bufferSurfaceFrameTX->promoteToBuffer();
        mDrawingState.bufferSurfaceFrameTX->setActualQueueTime(postTime);
    } else {
        mDrawingState.bufferSurfaceFrameTX =
                createSurfaceFrameForBuffer(info, postTime, mTransactionName);
    }
}

void Layer::setFrameTimelineVsyncForBufferlessTransaction(const FrameTimelineInfo& info,
                                                          nsecs_t postTime) {
    mDrawingState.frameTimelineInfo = info;
    mDrawingState.postTime = postTime;
    mDrawingState.modified = true;
    setTransactionFlags(eTransactionNeeded);

    if (const auto& bufferSurfaceFrameTX = mDrawingState.bufferSurfaceFrameTX;
        bufferSurfaceFrameTX != nullptr) {
        if (bufferSurfaceFrameTX->getToken() == info.vsyncId) {
            // BufferSurfaceFrame takes precedence over BufferlessSurfaceFrame. If the same token is
            // being used for BufferSurfaceFrame, don't create a new one.
            return;
        }
    }
    // For Transactions without a buffer, we create only one SurfaceFrame per vsyncId. If multiple
    // transactions use the same vsyncId, we just treat them as one SurfaceFrame (unless they are
    // targeting different vsyncs).
    auto it = mDrawingState.bufferlessSurfaceFramesTX.find(info.vsyncId);
    if (it == mDrawingState.bufferlessSurfaceFramesTX.end()) {
        auto surfaceFrame = createSurfaceFrameForTransaction(info, postTime);
        mDrawingState.bufferlessSurfaceFramesTX[info.vsyncId] = surfaceFrame;
    } else {
        if (it->second->getPresentState() == PresentState::Presented) {
            // If the SurfaceFrame was already presented, its safe to overwrite it since it must
            // have been from previous vsync.
            it->second = createSurfaceFrameForTransaction(info, postTime);
        }
    }
}

void Layer::addSurfaceFrameDroppedForBuffer(
        std::shared_ptr<frametimeline::SurfaceFrame>& surfaceFrame) {
    surfaceFrame->setDropTime(systemTime());
    surfaceFrame->setPresentState(PresentState::Dropped);
    mFlinger->mFrameTimeline->addSurfaceFrame(surfaceFrame);
}

void Layer::addSurfaceFramePresentedForBuffer(
        std::shared_ptr<frametimeline::SurfaceFrame>& surfaceFrame, nsecs_t acquireFenceTime,
        nsecs_t currentLatchTime) {
    surfaceFrame->setAcquireFenceTime(acquireFenceTime);
    surfaceFrame->setPresentState(PresentState::Presented, mLastLatchTime);
    mFlinger->mFrameTimeline->addSurfaceFrame(surfaceFrame);
    mLastLatchTime = currentLatchTime;
}

std::shared_ptr<frametimeline::SurfaceFrame> Layer::createSurfaceFrameForTransaction(
        const FrameTimelineInfo& info, nsecs_t postTime) {
    auto surfaceFrame =
            mFlinger->mFrameTimeline->createSurfaceFrameForToken(info, mOwnerPid, mOwnerUid,
                                                                 getSequence(), mName,
                                                                 mTransactionName,
                                                                 /*isBuffer*/ false, getGameMode());
    // For Transactions, the post time is considered to be both queue and acquire fence time.
    surfaceFrame->setActualQueueTime(postTime);
    surfaceFrame->setAcquireFenceTime(postTime);
    const auto fps = mFlinger->mScheduler->getFrameRateOverride(getOwnerUid());
    if (fps) {
        surfaceFrame->setRenderRate(*fps);
    }
    onSurfaceFrameCreated(surfaceFrame);
    return surfaceFrame;
}

std::shared_ptr<frametimeline::SurfaceFrame> Layer::createSurfaceFrameForBuffer(
        const FrameTimelineInfo& info, nsecs_t queueTime, std::string debugName) {
    auto surfaceFrame =
            mFlinger->mFrameTimeline->createSurfaceFrameForToken(info, mOwnerPid, mOwnerUid,
                                                                 getSequence(), mName, debugName,
                                                                 /*isBuffer*/ true, getGameMode());
    // For buffers, acquire fence time will set during latch.
    surfaceFrame->setActualQueueTime(queueTime);
    const auto fps = mFlinger->mScheduler->getFrameRateOverride(getOwnerUid());
    if (fps) {
        surfaceFrame->setRenderRate(*fps);
    }
    // TODO(b/178542907): Implement onSurfaceFrameCreated for BQLayer as well.
    onSurfaceFrameCreated(surfaceFrame);
    return surfaceFrame;
}

bool Layer::updateFrameRateForLayerTree(bool treeHasFrameRateVote) {
    const auto updateDrawingState = [&](FrameRate frameRate) {
        if (mDrawingState.frameRateForLayerTree == frameRate) {
            return false;
        }

        mDrawingState.frameRateForLayerTree = frameRate;
        mDrawingState.sequence++;
        mDrawingState.modified = true;
        setTransactionFlags(eTransactionNeeded);

        mFlinger->mScheduler->recordLayerHistory(this, systemTime(),
                                                 LayerHistory::LayerUpdateType::SetFrameRate);

        return true;
    };

    const auto frameRate = mDrawingState.frameRate;
    if (frameRate.rate.isValid() || frameRate.type == FrameRateCompatibility::NoVote) {
        return updateDrawingState(frameRate);
    }

    // This layer doesn't have a frame rate. Check if its ancestors have a vote
    for (sp<Layer> parent = getParent(); parent; parent = parent->getParent()) {
        if (parent->mDrawingState.frameRate.rate.isValid()) {
            return updateDrawingState(parent->mDrawingState.frameRate);
        }
    }

    // This layer and its ancestors don't have a frame rate. If one of successors
    // has a vote, return a NoVote for successors to set the vote
    if (treeHasFrameRateVote) {
        return updateDrawingState(FrameRate(Fps(0.0f), FrameRateCompatibility::NoVote));
    }

    return updateDrawingState(frameRate);
}

Layer::FrameRate Layer::getFrameRateForLayerTree() const {
    return getDrawingState().frameRateForLayerTree;
}

bool Layer::isHiddenByPolicy() const {
    const State& s(mDrawingState);
    const auto& parent = mDrawingParent.promote();
    if (parent != nullptr && parent->isHiddenByPolicy()) {
        return true;
    }
    if (usingRelativeZ(LayerVector::StateSet::Drawing)) {
        auto zOrderRelativeOf = mDrawingState.zOrderRelativeOf.promote();
        if (zOrderRelativeOf != nullptr) {
            if (zOrderRelativeOf->isHiddenByPolicy()) {
                return true;
            }
        }
    }
    return s.flags & layer_state_t::eLayerHidden;
}

uint32_t Layer::getEffectiveUsage(uint32_t usage) const {
    // TODO: should we do something special if mSecure is set?
    if (mProtectedByApp) {
        // need a hardware-protected path to external video sink
        usage |= GraphicBuffer::USAGE_PROTECTED;
    }
    if (mPotentialCursor) {
        usage |= GraphicBuffer::USAGE_CURSOR;
    }
    usage |= GraphicBuffer::USAGE_HW_COMPOSER;
    return usage;
}

void Layer::updateTransformHint(ui::Transform::RotationFlags transformHint) {
    if (mFlinger->mDebugDisableTransformHint || transformHint & ui::Transform::ROT_INVALID) {
        transformHint = ui::Transform::ROT_0;
    }

    setTransformHint(transformHint);
}

// ----------------------------------------------------------------------------
// debugging
// ----------------------------------------------------------------------------

// TODO(marissaw): add new layer state info to layer debugging
LayerDebugInfo Layer::getLayerDebugInfo(const DisplayDevice* display) const {
    using namespace std::string_literals;

    LayerDebugInfo info;
    const State& ds = getDrawingState();
    info.mName = getName();
    sp<Layer> parent = mDrawingParent.promote();
    info.mParentName = parent ? parent->getName() : "none"s;
    info.mType = getType();
    info.mTransparentRegion = ds.activeTransparentRegion_legacy;

    info.mVisibleRegion = getVisibleRegion(display);
    info.mSurfaceDamageRegion = surfaceDamageRegion;
    info.mLayerStack = getLayerStack();
    info.mX = ds.transform.tx();
    info.mY = ds.transform.ty();
    info.mZ = ds.z;
    info.mWidth = ds.width;
    info.mHeight = ds.height;
    info.mCrop = ds.crop;
    info.mColor = ds.color;
    info.mFlags = ds.flags;
    info.mPixelFormat = getPixelFormat();
    info.mDataSpace = static_cast<android_dataspace>(getDataSpace());
    info.mMatrix[0][0] = ds.transform[0][0];
    info.mMatrix[0][1] = ds.transform[0][1];
    info.mMatrix[1][0] = ds.transform[1][0];
    info.mMatrix[1][1] = ds.transform[1][1];
    {
        sp<const GraphicBuffer> buffer = getBuffer();
        if (buffer != 0) {
            info.mActiveBufferWidth = buffer->getWidth();
            info.mActiveBufferHeight = buffer->getHeight();
            info.mActiveBufferStride = buffer->getStride();
            info.mActiveBufferFormat = buffer->format;
        } else {
            info.mActiveBufferWidth = 0;
            info.mActiveBufferHeight = 0;
            info.mActiveBufferStride = 0;
            info.mActiveBufferFormat = 0;
        }
    }
    info.mNumQueuedFrames = getQueuedFrameCount();
    info.mRefreshPending = isBufferLatched();
    info.mIsOpaque = isOpaque(ds);
    info.mContentDirty = contentDirty;
    info.mStretchEffect = getStretchEffect();
    return info;
}

void Layer::miniDumpHeader(std::string& result) {
    result.append(kDumpTableRowLength, '-');
    result.append("\n");
    result.append(" Layer name\n");
    result.append("           Z | ");
    result.append(" Window Type | ");
    result.append(" Layer Class | ");
    result.append(" Comp Type | ");
    result.append(" Transform | ");
    result.append("  Disp Frame (LTRB) | ");
    result.append("         Source Crop (LTRB) | ");
    result.append("    Frame Rate (Explicit) (Seamlessness) [Focused]\n");
    result.append(kDumpTableRowLength, '-');
    result.append("\n");
}

std::string Layer::frameRateCompatibilityString(Layer::FrameRateCompatibility compatibility) {
    switch (compatibility) {
        case FrameRateCompatibility::Default:
            return "Default";
        case FrameRateCompatibility::ExactOrMultiple:
            return "ExactOrMultiple";
        case FrameRateCompatibility::NoVote:
            return "NoVote";
        case FrameRateCompatibility::Exact:
            return "Exact";
    }
}

void Layer::miniDump(std::string& result, const DisplayDevice& display) const {
    const auto outputLayer = findOutputLayerForDisplay(&display);
    if (!outputLayer) {
        return;
    }

    std::string name;
    if (mName.length() > 77) {
        std::string shortened;
        shortened.append(mName, 0, 36);
        shortened.append("[...]");
        shortened.append(mName, mName.length() - 36);
        name = std::move(shortened);
    } else {
        name = mName;
    }

    StringAppendF(&result, " %s\n", name.c_str());

    const State& layerState(getDrawingState());
    const auto& outputLayerState = outputLayer->getState();

    if (layerState.zOrderRelativeOf != nullptr || mDrawingParent != nullptr) {
        StringAppendF(&result, "  rel %6d | ", layerState.z);
    } else {
        StringAppendF(&result, "  %10d | ", layerState.z);
    }
    StringAppendF(&result, "  %10d | ", mWindowType);
    StringAppendF(&result, "  %10d | ", mLayerClass);
    StringAppendF(&result, "%10s | ", toString(getCompositionType(display)).c_str());
    StringAppendF(&result, "%10s | ", toString(outputLayerState.bufferTransform).c_str());
    const Rect& frame = outputLayerState.displayFrame;
    StringAppendF(&result, "%4d %4d %4d %4d | ", frame.left, frame.top, frame.right, frame.bottom);
    const FloatRect& crop = outputLayerState.sourceCrop;
    StringAppendF(&result, "%6.1f %6.1f %6.1f %6.1f | ", crop.left, crop.top, crop.right,
                  crop.bottom);
    const auto frameRate = getFrameRateForLayerTree();
    if (frameRate.rate.isValid() || frameRate.type != FrameRateCompatibility::Default) {
        StringAppendF(&result, "%s %15s %17s", to_string(frameRate.rate).c_str(),
                      frameRateCompatibilityString(frameRate.type).c_str(),
                      toString(frameRate.seamlessness).c_str());
    } else {
        result.append(41, ' ');
    }

    const auto focused = isLayerFocusedBasedOnPriority(getFrameRateSelectionPriority());
    StringAppendF(&result, "    [%s]\n", focused ? "*" : " ");

    result.append(kDumpTableRowLength, '-');
    result.append("\n");
}

void Layer::dumpFrameStats(std::string& result) const {
    mFrameTracker.dumpStats(result);
}

void Layer::clearFrameStats() {
    mFrameTracker.clearStats();
}

void Layer::logFrameStats() {
    mFrameTracker.logAndResetStats(mName);
}

void Layer::getFrameStats(FrameStats* outStats) const {
    mFrameTracker.getStats(outStats);
}

void Layer::dumpFrameEvents(std::string& result) {
    StringAppendF(&result, "- Layer %s (%s, %p)\n", getName().c_str(), getType(), this);
    Mutex::Autolock lock(mFrameEventHistoryMutex);
    mFrameEventHistory.checkFencesForCompletion();
    mFrameEventHistory.dump(result);
}

void Layer::dumpCallingUidPid(std::string& result) const {
    StringAppendF(&result, "Layer %s (%s) callingPid:%d callingUid:%d ownerUid:%d\n",
                  getName().c_str(), getType(), mCallingPid, mCallingUid, mOwnerUid);
}

void Layer::onDisconnect() {
    Mutex::Autolock lock(mFrameEventHistoryMutex);
    mFrameEventHistory.onDisconnect();
    const int32_t layerId = getSequence();
    mFlinger->mTimeStats->onDestroy(layerId);
    mFlinger->mFrameTracer->onDestroy(layerId);
}

void Layer::addAndGetFrameTimestamps(const NewFrameEventsEntry* newTimestamps,
                                     FrameEventHistoryDelta* outDelta) {
    if (newTimestamps) {
        mFlinger->mTimeStats->setPostTime(getSequence(), newTimestamps->frameNumber,
                                          getName().c_str(), mOwnerUid, newTimestamps->postedTime,
                                          getGameMode());
        mFlinger->mTimeStats->setAcquireFence(getSequence(), newTimestamps->frameNumber,
                                              newTimestamps->acquireFence);
    }

    Mutex::Autolock lock(mFrameEventHistoryMutex);
    if (newTimestamps) {
        // If there are any unsignaled fences in the aquire timeline at this
        // point, the previously queued frame hasn't been latched yet. Go ahead
        // and try to get the signal time here so the syscall is taken out of
        // the main thread's critical path.
        mAcquireTimeline.updateSignalTimes();
        // Push the new fence after updating since it's likely still pending.
        mAcquireTimeline.push(newTimestamps->acquireFence);
        mFrameEventHistory.addQueue(*newTimestamps);
    }

    if (outDelta) {
        mFrameEventHistory.getAndResetDelta(outDelta);
    }
}

size_t Layer::getChildrenCount() const {
    size_t count = 0;
    for (const sp<Layer>& child : mCurrentChildren) {
        count += 1 + child->getChildrenCount();
    }
    return count;
}

void Layer::setGameModeForTree(int parentGameMode) {
    int gameMode = parentGameMode;
    auto& currentState = getDrawingState();
    if (currentState.metadata.has(METADATA_GAME_MODE)) {
        gameMode = currentState.metadata.getInt32(METADATA_GAME_MODE, 0);
    }
    setGameMode(gameMode);
    for (const sp<Layer>& child : mCurrentChildren) {
        child->setGameModeForTree(gameMode);
    }
}

void Layer::addChild(const sp<Layer>& layer) {
    mFlinger->mSomeChildrenChanged = true;
    setTransactionFlags(eTransactionNeeded);

    mCurrentChildren.add(layer);
    layer->setParent(this);
    layer->setGameModeForTree(mGameMode);
    updateTreeHasFrameRateVote();
}

ssize_t Layer::removeChild(const sp<Layer>& layer) {
    mFlinger->mSomeChildrenChanged = true;
    setTransactionFlags(eTransactionNeeded);

    layer->setParent(nullptr);
    const auto removeResult = mCurrentChildren.remove(layer);

    updateTreeHasFrameRateVote();
    layer->setGameModeForTree(0);
    layer->updateTreeHasFrameRateVote();

    return removeResult;
}

void Layer::setChildrenDrawingParent(const sp<Layer>& newParent) {
    for (const sp<Layer>& child : mDrawingChildren) {
        child->mDrawingParent = newParent;
        child->computeBounds(newParent->mBounds, newParent->mEffectiveTransform,
                             newParent->mEffectiveShadowRadius);
    }
}

bool Layer::reparent(const sp<IBinder>& newParentHandle) {
    sp<Layer> newParent;
    if (newParentHandle != nullptr) {
        auto handle = static_cast<Handle*>(newParentHandle.get());
        newParent = handle->owner.promote();
        if (newParent == nullptr) {
            ALOGE("Unable to promote Layer handle");
            return false;
        }
        if (newParent == this) {
            ALOGE("Invalid attempt to reparent Layer (%s) to itself", getName().c_str());
            return false;
        }
    }

    sp<Layer> parent = getParent();
    if (parent != nullptr) {
        parent->removeChild(this);
    }

    if (newParentHandle != nullptr) {
        newParent->addChild(this);
        if (!newParent->isRemovedFromCurrentState()) {
            addToCurrentState();
        } else {
            onRemovedFromCurrentState();
        }
    } else {
        onRemovedFromCurrentState();
    }

    return true;
}

bool Layer::setColorTransform(const mat4& matrix) {
    static const mat4 identityMatrix = mat4();

    if (mDrawingState.colorTransform == matrix) {
        return false;
    }
    ++mDrawingState.sequence;
    mDrawingState.colorTransform = matrix;
    mDrawingState.hasColorTransform = matrix != identityMatrix;
    mDrawingState.modified = true;
    setTransactionFlags(eTransactionNeeded);
    return true;
}

mat4 Layer::getColorTransform() const {
    mat4 colorTransform = mat4(getDrawingState().colorTransform);
    if (sp<Layer> parent = mDrawingParent.promote(); parent != nullptr) {
        colorTransform = parent->getColorTransform() * colorTransform;
    }
    return colorTransform;
}

bool Layer::hasColorTransform() const {
    bool hasColorTransform = getDrawingState().hasColorTransform;
    if (sp<Layer> parent = mDrawingParent.promote(); parent != nullptr) {
        hasColorTransform = hasColorTransform || parent->hasColorTransform();
    }
    return hasColorTransform;
}

bool Layer::isLegacyDataSpace() const {
    // return true when no higher bits are set
    return !(getDataSpace() &
             (ui::Dataspace::STANDARD_MASK | ui::Dataspace::TRANSFER_MASK |
              ui::Dataspace::RANGE_MASK));
}

void Layer::setParent(const sp<Layer>& layer) {
    mCurrentParent = layer;
}

int32_t Layer::getZ(LayerVector::StateSet) const {
    return mDrawingState.z;
}

bool Layer::usingRelativeZ(LayerVector::StateSet stateSet) const {
    const bool useDrawing = stateSet == LayerVector::StateSet::Drawing;
    const State& state = useDrawing ? mDrawingState : mDrawingState;
    return state.isRelativeOf;
}

__attribute__((no_sanitize("unsigned-integer-overflow"))) LayerVector Layer::makeTraversalList(
        LayerVector::StateSet stateSet, bool* outSkipRelativeZUsers) {
    LOG_ALWAYS_FATAL_IF(stateSet == LayerVector::StateSet::Invalid,
                        "makeTraversalList received invalid stateSet");
    const bool useDrawing = stateSet == LayerVector::StateSet::Drawing;
    const LayerVector& children = useDrawing ? mDrawingChildren : mCurrentChildren;
    const State& state = useDrawing ? mDrawingState : mDrawingState;

    if (state.zOrderRelatives.size() == 0) {
        *outSkipRelativeZUsers = true;
        return children;
    }

    LayerVector traverse(stateSet);
    for (const wp<Layer>& weakRelative : state.zOrderRelatives) {
        sp<Layer> strongRelative = weakRelative.promote();
        if (strongRelative != nullptr) {
            traverse.add(strongRelative);
        }
    }

    for (const sp<Layer>& child : children) {
        if (child->usingRelativeZ(stateSet)) {
            continue;
        }
        traverse.add(child);
    }

    return traverse;
}

/**
 * Negatively signed relatives are before 'this' in Z-order.
 */
void Layer::traverseInZOrder(LayerVector::StateSet stateSet, const LayerVector::Visitor& visitor) {
    // In the case we have other layers who are using a relative Z to us, makeTraversalList will
    // produce a new list for traversing, including our relatives, and not including our children
    // who are relatives of another surface. In the case that there are no relative Z,
    // makeTraversalList returns our children directly to avoid significant overhead.
    // However in this case we need to take the responsibility for filtering children which
    // are relatives of another surface here.
    bool skipRelativeZUsers = false;
    const LayerVector list = makeTraversalList(stateSet, &skipRelativeZUsers);

    size_t i = 0;
    for (; i < list.size(); i++) {
        const auto& relative = list[i];
        if (skipRelativeZUsers && relative->usingRelativeZ(stateSet)) {
            continue;
        }

        if (relative->getZ(stateSet) >= 0) {
            break;
        }
        relative->traverseInZOrder(stateSet, visitor);
    }

    visitor(this);
    for (; i < list.size(); i++) {
        const auto& relative = list[i];

        if (skipRelativeZUsers && relative->usingRelativeZ(stateSet)) {
            continue;
        }
        relative->traverseInZOrder(stateSet, visitor);
    }
}

/**
 * Positively signed relatives are before 'this' in reverse Z-order.
 */
void Layer::traverseInReverseZOrder(LayerVector::StateSet stateSet,
                                    const LayerVector::Visitor& visitor) {
    // See traverseInZOrder for documentation.
    bool skipRelativeZUsers = false;
    LayerVector list = makeTraversalList(stateSet, &skipRelativeZUsers);

    int32_t i = 0;
    for (i = int32_t(list.size()) - 1; i >= 0; i--) {
        const auto& relative = list[i];

        if (skipRelativeZUsers && relative->usingRelativeZ(stateSet)) {
            continue;
        }

        if (relative->getZ(stateSet) < 0) {
            break;
        }
        relative->traverseInReverseZOrder(stateSet, visitor);
    }
    visitor(this);
    for (; i >= 0; i--) {
        const auto& relative = list[i];

        if (skipRelativeZUsers && relative->usingRelativeZ(stateSet)) {
            continue;
        }

        relative->traverseInReverseZOrder(stateSet, visitor);
    }
}

void Layer::traverse(LayerVector::StateSet state, const LayerVector::Visitor& visitor) {
    visitor(this);
    const LayerVector& children =
          state == LayerVector::StateSet::Drawing ? mDrawingChildren : mCurrentChildren;
    for (const sp<Layer>& child : children) {
        child->traverse(state, visitor);
    }
}

LayerVector Layer::makeChildrenTraversalList(LayerVector::StateSet stateSet,
                                             const std::vector<Layer*>& layersInTree) {
    LOG_ALWAYS_FATAL_IF(stateSet == LayerVector::StateSet::Invalid,
                        "makeTraversalList received invalid stateSet");
    const bool useDrawing = stateSet == LayerVector::StateSet::Drawing;
    const LayerVector& children = useDrawing ? mDrawingChildren : mCurrentChildren;
    const State& state = useDrawing ? mDrawingState : mDrawingState;

    LayerVector traverse(stateSet);
    for (const wp<Layer>& weakRelative : state.zOrderRelatives) {
        sp<Layer> strongRelative = weakRelative.promote();
        // Only add relative layers that are also descendents of the top most parent of the tree.
        // If a relative layer is not a descendent, then it should be ignored.
        if (std::binary_search(layersInTree.begin(), layersInTree.end(), strongRelative.get())) {
            traverse.add(strongRelative);
        }
    }

    for (const sp<Layer>& child : children) {
        const State& childState = useDrawing ? child->mDrawingState : child->mDrawingState;
        // If a layer has a relativeOf layer, only ignore if the layer it's relative to is a
        // descendent of the top most parent of the tree. If it's not a descendent, then just add
        // the child here since it won't be added later as a relative.
        if (std::binary_search(layersInTree.begin(), layersInTree.end(),
                               childState.zOrderRelativeOf.promote().get())) {
            continue;
        }
        traverse.add(child);
    }

    return traverse;
}

void Layer::traverseChildrenInZOrderInner(const std::vector<Layer*>& layersInTree,
                                          LayerVector::StateSet stateSet,
                                          const LayerVector::Visitor& visitor) {
    const LayerVector list = makeChildrenTraversalList(stateSet, layersInTree);

    size_t i = 0;
    for (; i < list.size(); i++) {
        const auto& relative = list[i];
        if (relative->getZ(stateSet) >= 0) {
            break;
        }
        relative->traverseChildrenInZOrderInner(layersInTree, stateSet, visitor);
    }

    visitor(this);
    for (; i < list.size(); i++) {
        const auto& relative = list[i];
        relative->traverseChildrenInZOrderInner(layersInTree, stateSet, visitor);
    }
}

std::vector<Layer*> Layer::getLayersInTree(LayerVector::StateSet stateSet) {
    const bool useDrawing = stateSet == LayerVector::StateSet::Drawing;
    const LayerVector& children = useDrawing ? mDrawingChildren : mCurrentChildren;

    std::vector<Layer*> layersInTree = {this};
    for (size_t i = 0; i < children.size(); i++) {
        const auto& child = children[i];
        std::vector<Layer*> childLayers = child->getLayersInTree(stateSet);
        layersInTree.insert(layersInTree.end(), childLayers.cbegin(), childLayers.cend());
    }

    return layersInTree;
}

void Layer::traverseChildrenInZOrder(LayerVector::StateSet stateSet,
                                     const LayerVector::Visitor& visitor) {
    std::vector<Layer*> layersInTree = getLayersInTree(stateSet);
    std::sort(layersInTree.begin(), layersInTree.end());
    traverseChildrenInZOrderInner(layersInTree, stateSet, visitor);
}

ui::Transform Layer::getTransform() const {
    return mEffectiveTransform;
}

half Layer::getAlpha() const {
    const auto& p = mDrawingParent.promote();

    half parentAlpha = (p != nullptr) ? p->getAlpha() : 1.0_hf;
    return parentAlpha * getDrawingState().color.a;
}

ui::Transform::RotationFlags Layer::getFixedTransformHint() const {
    ui::Transform::RotationFlags fixedTransformHint = mDrawingState.fixedTransformHint;
    if (fixedTransformHint != ui::Transform::ROT_INVALID) {
        return fixedTransformHint;
    }
    const auto& p = mCurrentParent.promote();
    if (!p) return fixedTransformHint;
    return p->getFixedTransformHint();
}

half4 Layer::getColor() const {
    const half4 color(getDrawingState().color);
    return half4(color.r, color.g, color.b, getAlpha());
}

int32_t Layer::getBackgroundBlurRadius() const {
    const auto& p = mDrawingParent.promote();

    half parentAlpha = (p != nullptr) ? p->getAlpha() : 1.0_hf;
    return parentAlpha * getDrawingState().backgroundBlurRadius;
}

const std::vector<BlurRegion> Layer::getBlurRegions() const {
    auto regionsCopy(getDrawingState().blurRegions);
    float layerAlpha = getAlpha();
    for (auto& region : regionsCopy) {
        region.alpha = region.alpha * layerAlpha;
    }
    return regionsCopy;
}

Layer::RoundedCornerState Layer::getRoundedCornerState() const {
    const auto& p = mDrawingParent.promote();
    if (p != nullptr) {
        RoundedCornerState parentState = p->getRoundedCornerState();
        if (parentState.radius > 0) {
            ui::Transform t = getActiveTransform(getDrawingState());
            t = t.inverse();
            parentState.cropRect = t.transform(parentState.cropRect);
            // The rounded corners shader only accepts 1 corner radius for performance reasons,
            // but a transform matrix can define horizontal and vertical scales.
            // Let's take the average between both of them and pass into the shader, practically we
            // never do this type of transformation on windows anyway.
            auto scaleX = sqrtf(t[0][0] * t[0][0] + t[0][1] * t[0][1]);
            auto scaleY = sqrtf(t[1][0] * t[1][0] + t[1][1] * t[1][1]);
            parentState.radius *= (scaleX + scaleY) / 2.0f;
            return parentState;
        }
    }
    const float radius = getDrawingState().cornerRadius;
    return radius > 0 && getCroppedBufferSize(getDrawingState()).isValid()
            ? RoundedCornerState(getCroppedBufferSize(getDrawingState()).toFloatRect(), radius)
            : RoundedCornerState();
}

void Layer::prepareShadowClientComposition(LayerFE::LayerSettings& caster,
                                           const Rect& layerStackRect) {
    renderengine::ShadowSettings state = mFlinger->mDrawingState.globalShadowSettings;

    // Note: this preserves existing behavior of shadowing the entire layer and not cropping it if
    // transparent regions are present. This may not be necessary since shadows are only cast by
    // SurfaceFlinger's EffectLayers, which do not typically use transparent regions.
    state.boundaries = mBounds;

    // Shift the spot light x-position to the middle of the display and then
    // offset it by casting layer's screen pos.
    state.lightPos.x = (layerStackRect.width() / 2.f) - mScreenBounds.left;
    state.lightPos.y -= mScreenBounds.top;

    state.length = mEffectiveShadowRadius;

    if (state.length > 0.f) {
        const float casterAlpha = caster.alpha;
        const bool casterIsOpaque =
                ((caster.source.buffer.buffer != nullptr) && caster.source.buffer.isOpaque);

        // If the casting layer is translucent, we need to fill in the shadow underneath the layer.
        // Otherwise the generated shadow will only be shown around the casting layer.
        state.casterIsTranslucent = !casterIsOpaque || (casterAlpha < 1.0f);
        state.ambientColor *= casterAlpha;
        state.spotColor *= casterAlpha;

        if (state.ambientColor.a > 0.f && state.spotColor.a > 0.f) {
            caster.shadow = state;
        }
    }
}

void Layer::commitChildList() {
    for (size_t i = 0; i < mCurrentChildren.size(); i++) {
        const auto& child = mCurrentChildren[i];
        child->commitChildList();
    }
    mDrawingChildren = mCurrentChildren;
    mDrawingParent = mCurrentParent;
}

static wp<Layer> extractLayerFromBinder(const wp<IBinder>& weakBinderHandle) {
    if (weakBinderHandle == nullptr) {
        return nullptr;
    }
    sp<IBinder> binderHandle = weakBinderHandle.promote();
    if (binderHandle == nullptr) {
        return nullptr;
    }
    sp<Layer::Handle> handle = static_cast<Layer::Handle*>(binderHandle.get());
    if (handle == nullptr) {
        return nullptr;
    }
    return handle->owner;
}

void Layer::setInputInfo(const InputWindowInfo& info) {
    mDrawingState.inputInfo = info;
    mDrawingState.touchableRegionCrop = extractLayerFromBinder(info.touchableRegionCropHandle);
    mDrawingState.modified = true;
    mFlinger->mInputInfoChanged = true;
    setTransactionFlags(eTransactionNeeded);
}

LayerProto* Layer::writeToProto(LayersProto& layersProto, uint32_t traceFlags,
                                const DisplayDevice* display) {
    LayerProto* layerProto = layersProto.add_layers();
    writeToProtoDrawingState(layerProto, traceFlags, display);
    writeToProtoCommonState(layerProto, LayerVector::StateSet::Drawing, traceFlags);

    if (traceFlags & SurfaceTracing::TRACE_COMPOSITION) {
        // Only populate for the primary display.
        if (display) {
            const Hwc2::IComposerClient::Composition compositionType = getCompositionType(*display);
            layerProto->set_hwc_composition_type(static_cast<HwcCompositionType>(compositionType));
        }
    }

    for (const sp<Layer>& layer : mDrawingChildren) {
        layer->writeToProto(layersProto, traceFlags, display);
    }

    return layerProto;
}

void Layer::writeToProtoDrawingState(LayerProto* layerInfo, uint32_t traceFlags,
                                     const DisplayDevice* display) {
    const ui::Transform transform = getTransform();

    if (traceFlags & SurfaceTracing::TRACE_CRITICAL) {

        auto buffer = getBuffer();
        if (buffer != nullptr) {
            LayerProtoHelper::writeToProto(buffer,
                                           [&]() { return layerInfo->mutable_active_buffer(); });
            LayerProtoHelper::writeToProto(ui::Transform(getBufferTransform()),
                                           layerInfo->mutable_buffer_transform());
        }
        layerInfo->set_invalidate(contentDirty);
        layerInfo->set_is_protected(isProtected());
        layerInfo->set_dataspace(dataspaceDetails(static_cast<android_dataspace>(getDataSpace())));
        layerInfo->set_queued_frames(getQueuedFrameCount());
        layerInfo->set_refresh_pending(isBufferLatched());
        layerInfo->set_curr_frame(mCurrentFrameNumber);
        layerInfo->set_effective_scaling_mode(getEffectiveScalingMode());

        layerInfo->set_corner_radius(getRoundedCornerState().radius);
        layerInfo->set_background_blur_radius(getBackgroundBlurRadius());
        LayerProtoHelper::writeToProto(transform, layerInfo->mutable_transform());
        LayerProtoHelper::writePositionToProto(transform.tx(), transform.ty(),
                                               [&]() { return layerInfo->mutable_position(); });
        LayerProtoHelper::writeToProto(mBounds, [&]() { return layerInfo->mutable_bounds(); });
        if (traceFlags & SurfaceTracing::TRACE_COMPOSITION) {
            LayerProtoHelper::writeToProto(getVisibleRegion(display),
                                           [&]() { return layerInfo->mutable_visible_region(); });
        }
        LayerProtoHelper::writeToProto(surfaceDamageRegion,
                                       [&]() { return layerInfo->mutable_damage_region(); });

        if (hasColorTransform()) {
            LayerProtoHelper::writeToProto(getColorTransform(),
                                           layerInfo->mutable_color_transform());
        }
    }

    LayerProtoHelper::writeToProto(mSourceBounds,
                                   [&]() { return layerInfo->mutable_source_bounds(); });
    LayerProtoHelper::writeToProto(mScreenBounds,
                                   [&]() { return layerInfo->mutable_screen_bounds(); });
    LayerProtoHelper::writeToProto(getRoundedCornerState().cropRect,
                                   [&]() { return layerInfo->mutable_corner_radius_crop(); });
    layerInfo->set_shadow_radius(mEffectiveShadowRadius);
}

void Layer::writeToProtoCommonState(LayerProto* layerInfo, LayerVector::StateSet stateSet,
                                    uint32_t traceFlags) {
    const bool useDrawing = stateSet == LayerVector::StateSet::Drawing;
    const LayerVector& children = useDrawing ? mDrawingChildren : mCurrentChildren;
    const State& state = useDrawing ? mDrawingState : mDrawingState;

    ui::Transform requestedTransform = state.transform;

    if (traceFlags & SurfaceTracing::TRACE_CRITICAL) {
        layerInfo->set_id(sequence);
        layerInfo->set_name(getName().c_str());
        layerInfo->set_type(getType());

        for (const auto& child : children) {
            layerInfo->add_children(child->sequence);
        }

        for (const wp<Layer>& weakRelative : state.zOrderRelatives) {
            sp<Layer> strongRelative = weakRelative.promote();
            if (strongRelative != nullptr) {
                layerInfo->add_relatives(strongRelative->sequence);
            }
        }

        LayerProtoHelper::writeToProto(state.activeTransparentRegion_legacy,
                                       [&]() { return layerInfo->mutable_transparent_region(); });

        layerInfo->set_layer_stack(getLayerStack());
        layerInfo->set_z(state.z);

        LayerProtoHelper::writePositionToProto(requestedTransform.tx(), requestedTransform.ty(),
                                               [&]() {
                                                   return layerInfo->mutable_requested_position();
                                               });

        LayerProtoHelper::writeSizeToProto(state.width, state.height,
                                           [&]() { return layerInfo->mutable_size(); });

        LayerProtoHelper::writeToProto(state.crop, [&]() { return layerInfo->mutable_crop(); });

        layerInfo->set_is_opaque(isOpaque(state));


        layerInfo->set_pixel_format(decodePixelFormat(getPixelFormat()));
        LayerProtoHelper::writeToProto(getColor(), [&]() { return layerInfo->mutable_color(); });
        LayerProtoHelper::writeToProto(state.color,
                                       [&]() { return layerInfo->mutable_requested_color(); });
        layerInfo->set_flags(state.flags);

        LayerProtoHelper::writeToProto(requestedTransform,
                                       layerInfo->mutable_requested_transform());

        auto parent = useDrawing ? mDrawingParent.promote() : mCurrentParent.promote();
        if (parent != nullptr) {
            layerInfo->set_parent(parent->sequence);
        } else {
            layerInfo->set_parent(-1);
        }

        auto zOrderRelativeOf = state.zOrderRelativeOf.promote();
        if (zOrderRelativeOf != nullptr) {
            layerInfo->set_z_order_relative_of(zOrderRelativeOf->sequence);
        } else {
            layerInfo->set_z_order_relative_of(-1);
        }

        layerInfo->set_is_relative_of(state.isRelativeOf);

        layerInfo->set_owner_uid(mOwnerUid);
    }

    if (traceFlags & SurfaceTracing::TRACE_INPUT) {
        InputWindowInfo info;
        if (useDrawing) {
            info = fillInputInfo({nullptr});
        } else {
            info = state.inputInfo;
        }

        LayerProtoHelper::writeToProto(info, state.touchableRegionCrop,
                                       [&]() { return layerInfo->mutable_input_window_info(); });
    }

    if (traceFlags & SurfaceTracing::TRACE_EXTRA) {
        auto protoMap = layerInfo->mutable_metadata();
        for (const auto& entry : state.metadata.mMap) {
            (*protoMap)[entry.first] = std::string(entry.second.cbegin(), entry.second.cend());
        }
    }
}

bool Layer::isRemovedFromCurrentState() const  {
    return mRemovedFromDrawingState;
}

ui::Transform Layer::getInputTransform() const {
    return getTransform();
}

Rect Layer::getInputBounds() const {
    return getCroppedBufferSize(getDrawingState());
}

void Layer::fillInputFrameInfo(InputWindowInfo& info, const ui::Transform& toPhysicalDisplay) {
    // Transform layer size to screen space and inset it by surface insets.
    // If this is a portal window, set the touchableRegion to the layerBounds.
    Rect layerBounds = info.portalToDisplayId == ADISPLAY_ID_NONE
            ? getInputBounds()
            : info.touchableRegion.getBounds();
    if (!layerBounds.isValid()) {
        layerBounds = getInputBounds();
    }

    if (!layerBounds.isValid()) {
        // If the layer bounds is empty, set the frame to empty and clear the transform
        info.frameLeft = 0;
        info.frameTop = 0;
        info.frameRight = 0;
        info.frameBottom = 0;
        info.transform.reset();
        return;
    }

    ui::Transform layerToDisplay = getInputTransform();
    // Transform that takes window coordinates to unrotated display coordinates
    ui::Transform t = toPhysicalDisplay * layerToDisplay;
    int32_t xSurfaceInset = info.surfaceInset;
    int32_t ySurfaceInset = info.surfaceInset;
    // Bring screenBounds into unrotated space
    Rect screenBounds = toPhysicalDisplay.transform(Rect{mScreenBounds});

    const float xScale = t.getScaleX();
    const float yScale = t.getScaleY();
    if (xScale != 1.0f || yScale != 1.0f) {
        xSurfaceInset = std::round(xSurfaceInset * xScale);
        ySurfaceInset = std::round(ySurfaceInset * yScale);
    }

    // Transform the layer bounds from layer coordinate space to display coordinate space.
    Rect transformedLayerBounds = t.transform(layerBounds);

    // clamp inset to layer bounds
    xSurfaceInset = (xSurfaceInset >= 0)
            ? std::min(xSurfaceInset, transformedLayerBounds.getWidth() / 2)
            : 0;
    ySurfaceInset = (ySurfaceInset >= 0)
            ? std::min(ySurfaceInset, transformedLayerBounds.getHeight() / 2)
            : 0;

    // inset while protecting from overflow TODO(b/161235021): What is going wrong
    // in the overflow scenario?
    {
    int32_t tmp;
    if (!__builtin_add_overflow(transformedLayerBounds.left, xSurfaceInset, &tmp))
        transformedLayerBounds.left = tmp;
    if (!__builtin_sub_overflow(transformedLayerBounds.right, xSurfaceInset, &tmp))
        transformedLayerBounds.right = tmp;
    if (!__builtin_add_overflow(transformedLayerBounds.top, ySurfaceInset, &tmp))
        transformedLayerBounds.top = tmp;
    if (!__builtin_sub_overflow(transformedLayerBounds.bottom, ySurfaceInset, &tmp))
        transformedLayerBounds.bottom = tmp;
    }

    // Compute the correct transform to send to input. This will allow it to transform the
    // input coordinates from display space into window space. Therefore, it needs to use the
    // final layer frame to create the inverse transform. Since surface insets are added later,
    // along with the overflow, the best way to ensure we get the correct transform is to use
    // the final frame calculated.
    // 1. Take the original transform set on the window and get the inverse transform. This is
    //    used to get the final bounds in display space (ignorning the transform). Apply the
    //    inverse transform on the layerBounds to get the untransformed frame (in layer space)
    // 2. Take the top and left of the untransformed frame to get the real position on screen.
    //    Apply the layer transform on top/left so it includes any scale or rotation. These will
    //    be the new translation values for the transform.
    // 3. Update the translation of the original transform to the new translation values.
    // 4. Send the inverse transform to input so the coordinates can be transformed back into
    //    window space.
    ui::Transform inverseTransform = t.inverse();
    Rect nonTransformedBounds = inverseTransform.transform(transformedLayerBounds);
    vec2 translation = t.transform(nonTransformedBounds.left, nonTransformedBounds.top);
    ui::Transform inputTransform(t);
    inputTransform.set(translation.x, translation.y);
    info.transform = inputTransform.inverse();

    // We need to send the layer bounds cropped to the screenbounds since the layer can be cropped.
    // The frame should be the area the user sees on screen since it's used for occlusion
    // detection.
    transformedLayerBounds.intersect(screenBounds, &transformedLayerBounds);
    info.frameLeft = transformedLayerBounds.left;
    info.frameTop = transformedLayerBounds.top;
    info.frameRight = transformedLayerBounds.right;
    info.frameBottom = transformedLayerBounds.bottom;

    // Position the touchable region relative to frame screen location and restrict it to frame
    // bounds.
    info.touchableRegion = inputTransform.transform(info.touchableRegion);
}

void Layer::fillTouchOcclusionMode(InputWindowInfo& info) {
    sp<Layer> p = this;
    while (p != nullptr && !p->hasInputInfo()) {
        p = p->mDrawingParent.promote();
    }
    if (p != nullptr) {
        info.touchOcclusionMode = p->mDrawingState.inputInfo.touchOcclusionMode;
    }
}

InputWindowInfo Layer::fillInputInfo(const sp<DisplayDevice>& display) {
    if (!hasInputInfo()) {
        mDrawingState.inputInfo.name = getName();
        mDrawingState.inputInfo.ownerUid = mOwnerUid;
        mDrawingState.inputInfo.ownerPid = mOwnerPid;
        mDrawingState.inputInfo.inputFeatures = InputWindowInfo::Feature::NO_INPUT_CHANNEL;
        mDrawingState.inputInfo.flags = InputWindowInfo::Flag::NOT_TOUCH_MODAL;
        mDrawingState.inputInfo.displayId = getLayerStack();
    }

    InputWindowInfo info = mDrawingState.inputInfo;
    info.id = sequence;

    if (info.displayId == ADISPLAY_ID_NONE) {
        info.displayId = getLayerStack();
    }

    // Transform that goes from "logical(rotated)" display to physical/unrotated display.
    // This is for when inputflinger operates in physical display-space.
    ui::Transform toPhysicalDisplay;
    if (display) {
        toPhysicalDisplay = display->getTransform();
        info.displayWidth = display->getWidth();
        info.displayHeight = display->getHeight();
    }
    fillInputFrameInfo(info, toPhysicalDisplay);

    // For compatibility reasons we let layers which can receive input
    // receive input before they have actually submitted a buffer. Because
    // of this we use canReceiveInput instead of isVisible to check the
    // policy-visibility, ignoring the buffer state. However for layers with
    // hasInputInfo()==false we can use the real visibility state.
    // We are just using these layers for occlusion detection in
    // InputDispatcher, and obviously if they aren't visible they can't occlude
    // anything.
    info.visible = hasInputInfo() ? canReceiveInput() : isVisible();
    info.alpha = getAlpha();
    fillTouchOcclusionMode(info);

    auto cropLayer = mDrawingState.touchableRegionCrop.promote();
    if (info.replaceTouchableRegionWithCrop) {
        if (cropLayer == nullptr) {
            info.touchableRegion = Region(toPhysicalDisplay.transform(Rect{mScreenBounds}));
        } else {
            info.touchableRegion =
                    Region(toPhysicalDisplay.transform(Rect{cropLayer->mScreenBounds}));
        }
    } else if (cropLayer != nullptr) {
        info.touchableRegion = info.touchableRegion.intersect(
                toPhysicalDisplay.transform(Rect{cropLayer->mScreenBounds}));
    }

    // If the layer is a clone, we need to crop the input region to cloned root to prevent
    // touches from going outside the cloned area.
    if (isClone()) {
        sp<Layer> clonedRoot = getClonedRoot();
        if (clonedRoot != nullptr) {
            Rect rect = toPhysicalDisplay.transform(Rect{clonedRoot->mScreenBounds});
            info.touchableRegion = info.touchableRegion.intersect(rect);
        }
    }

    return info;
}

sp<Layer> Layer::getClonedRoot() {
    if (mClonedChild != nullptr) {
        return this;
    }
    if (mDrawingParent == nullptr || mDrawingParent.promote() == nullptr) {
        return nullptr;
    }
    return mDrawingParent.promote()->getClonedRoot();
}

bool Layer::hasInputInfo() const {
    return mDrawingState.inputInfo.token != nullptr;
}

bool Layer::canReceiveInput() const {
    return !isHiddenByPolicy();
}

compositionengine::OutputLayer* Layer::findOutputLayerForDisplay(
        const DisplayDevice* display) const {
    if (!display) return nullptr;
    return display->getCompositionDisplay()->getOutputLayerForLayer(getCompositionEngineLayerFE());
}

Region Layer::getVisibleRegion(const DisplayDevice* display) const {
    const auto outputLayer = findOutputLayerForDisplay(display);
    return outputLayer ? outputLayer->getState().visibleRegion : Region();
}

void Layer::setInitialValuesForClone(const sp<Layer>& clonedFrom) {
    // copy drawing state from cloned layer
    mDrawingState = clonedFrom->mDrawingState;
    mClonedFrom = clonedFrom;
}

void Layer::updateMirrorInfo() {
    if (mClonedChild == nullptr || !mClonedChild->isClonedFromAlive()) {
        // If mClonedChild is null, there is nothing to mirror. If isClonedFromAlive returns false,
        // it means that there is a clone, but the layer it was cloned from has been destroyed. In
        // that case, we want to delete the reference to the clone since we want it to get
        // destroyed. The root, this layer, will still be around since the client can continue
        // to hold a reference, but no cloned layers will be displayed.
        mClonedChild = nullptr;
        return;
    }

    std::map<sp<Layer>, sp<Layer>> clonedLayersMap;
    // If the real layer exists and is in current state, add the clone as a child of the root.
    // There's no need to remove from drawingState when the layer is offscreen since currentState is
    // copied to drawingState for the root layer. So the clonedChild is always removed from
    // drawingState and then needs to be added back each traversal.
    if (!mClonedChild->getClonedFrom()->isRemovedFromCurrentState()) {
        addChildToDrawing(mClonedChild);
    }

    mClonedChild->updateClonedDrawingState(clonedLayersMap);
    mClonedChild->updateClonedChildren(this, clonedLayersMap);
    mClonedChild->updateClonedRelatives(clonedLayersMap);
}

void Layer::updateClonedDrawingState(std::map<sp<Layer>, sp<Layer>>& clonedLayersMap) {
    // If the layer the clone was cloned from is alive, copy the content of the drawingState
    // to the clone. If the real layer is no longer alive, continue traversing the children
    // since we may be able to pull out other children that are still alive.
    if (isClonedFromAlive()) {
        sp<Layer> clonedFrom = getClonedFrom();
        mDrawingState = clonedFrom->mDrawingState;
        clonedLayersMap.emplace(clonedFrom, this);
    }

    // The clone layer may have children in drawingState since they may have been created and
    // added from a previous request to updateMirorInfo. This is to ensure we don't recreate clones
    // that already exist, since we can just re-use them.
    // The drawingChildren will not get overwritten by the currentChildren since the clones are
    // not updated in the regular traversal. They are skipped since the root will lose the
    // reference to them when it copies its currentChildren to drawing.
    for (sp<Layer>& child : mDrawingChildren) {
        child->updateClonedDrawingState(clonedLayersMap);
    }
}

void Layer::updateClonedChildren(const sp<Layer>& mirrorRoot,
                                 std::map<sp<Layer>, sp<Layer>>& clonedLayersMap) {
    mDrawingChildren.clear();

    if (!isClonedFromAlive()) {
        return;
    }

    sp<Layer> clonedFrom = getClonedFrom();
    for (sp<Layer>& child : clonedFrom->mDrawingChildren) {
        if (child == mirrorRoot) {
            // This is to avoid cyclical mirroring.
            continue;
        }
        sp<Layer> clonedChild = clonedLayersMap[child];
        if (clonedChild == nullptr) {
            clonedChild = child->createClone();
            clonedLayersMap[child] = clonedChild;
        }
        addChildToDrawing(clonedChild);
        clonedChild->updateClonedChildren(mirrorRoot, clonedLayersMap);
    }
}

void Layer::updateClonedInputInfo(const std::map<sp<Layer>, sp<Layer>>& clonedLayersMap) {
    auto cropLayer = mDrawingState.touchableRegionCrop.promote();
    if (cropLayer != nullptr) {
        if (clonedLayersMap.count(cropLayer) == 0) {
            // Real layer had a crop layer but it's not in the cloned hierarchy. Just set to
            // self as crop layer to avoid going outside bounds.
            mDrawingState.touchableRegionCrop = this;
        } else {
            const sp<Layer>& clonedCropLayer = clonedLayersMap.at(cropLayer);
            mDrawingState.touchableRegionCrop = clonedCropLayer;
        }
    }
    // Cloned layers shouldn't handle watch outside since their z order is not determined by
    // WM or the client.
    mDrawingState.inputInfo.flags &= ~InputWindowInfo::Flag::WATCH_OUTSIDE_TOUCH;
}

void Layer::updateClonedRelatives(const std::map<sp<Layer>, sp<Layer>>& clonedLayersMap) {
    mDrawingState.zOrderRelativeOf = nullptr;
    mDrawingState.zOrderRelatives.clear();

    if (!isClonedFromAlive()) {
        return;
    }

    const sp<Layer>& clonedFrom = getClonedFrom();
    for (wp<Layer>& relativeWeak : clonedFrom->mDrawingState.zOrderRelatives) {
        const sp<Layer>& relative = relativeWeak.promote();
        if (clonedLayersMap.count(relative) > 0) {
            auto& clonedRelative = clonedLayersMap.at(relative);
            mDrawingState.zOrderRelatives.add(clonedRelative);
        }
    }

    // Check if the relativeLayer for the real layer is part of the cloned hierarchy.
    // It's possible that the layer it's relative to is outside the requested cloned hierarchy.
    // In that case, we treat the layer as if the relativeOf has been removed. This way, it will
    // still traverse the children, but the layer with the missing relativeOf will not be shown
    // on screen.
    const sp<Layer>& relativeOf = clonedFrom->mDrawingState.zOrderRelativeOf.promote();
    if (clonedLayersMap.count(relativeOf) > 0) {
        const sp<Layer>& clonedRelativeOf = clonedLayersMap.at(relativeOf);
        mDrawingState.zOrderRelativeOf = clonedRelativeOf;
    }

    updateClonedInputInfo(clonedLayersMap);

    for (sp<Layer>& child : mDrawingChildren) {
        child->updateClonedRelatives(clonedLayersMap);
    }
}

void Layer::addChildToDrawing(const sp<Layer>& layer) {
    mDrawingChildren.add(layer);
    layer->mDrawingParent = this;
}

Layer::FrameRateCompatibility Layer::FrameRate::convertCompatibility(int8_t compatibility) {
    switch (compatibility) {
        case ANATIVEWINDOW_FRAME_RATE_COMPATIBILITY_DEFAULT:
            return FrameRateCompatibility::Default;
        case ANATIVEWINDOW_FRAME_RATE_COMPATIBILITY_FIXED_SOURCE:
            return FrameRateCompatibility::ExactOrMultiple;
        case ANATIVEWINDOW_FRAME_RATE_EXACT:
            return FrameRateCompatibility::Exact;
        default:
            LOG_ALWAYS_FATAL("Invalid frame rate compatibility value %d", compatibility);
            return FrameRateCompatibility::Default;
    }
}

scheduler::Seamlessness Layer::FrameRate::convertChangeFrameRateStrategy(int8_t strategy) {
    switch (strategy) {
        case ANATIVEWINDOW_CHANGE_FRAME_RATE_ONLY_IF_SEAMLESS:
            return Seamlessness::OnlySeamless;
        case ANATIVEWINDOW_CHANGE_FRAME_RATE_ALWAYS:
            return Seamlessness::SeamedAndSeamless;
        default:
            LOG_ALWAYS_FATAL("Invalid change frame sate strategy value %d", strategy);
            return Seamlessness::Default;
    }
}

bool Layer::getPrimaryDisplayOnly() const {
    const State& s(mDrawingState);
    if (s.flags & layer_state_t::eLayerSkipScreenshot) {
        return true;
    }

    sp<Layer> parent = mDrawingParent.promote();
    return parent == nullptr ? false : parent->getPrimaryDisplayOnly();
}

<<<<<<< HEAD
=======
nsecs_t Layer::getPreviousGfxInfo() {
    return mFrameTracker.getPreviousGfxInfo();
}

>>>>>>> 78d6daea
void Layer::setClonedChild(const sp<Layer>& clonedChild) {
    mClonedChild = clonedChild;
    mHadClonedChild = true;
    mFlinger->mNumClones++;
}

// ---------------------------------------------------------------------------

std::ostream& operator<<(std::ostream& stream, const Layer::FrameRate& rate) {
    return stream << "{rate=" << rate.rate
                  << " type=" << Layer::frameRateCompatibilityString(rate.type)
                  << " seamlessness=" << toString(rate.seamlessness) << "}";
}

}; // namespace android

#if defined(__gl_h_)
#error "don't include gl/gl.h in this file"
#endif

#if defined(__gl2_h_)
#error "don't include gl2/gl2.h in this file"
#endif

// TODO(b/129481165): remove the #pragma below and fix conversion issues
#pragma clang diagnostic pop // ignored "-Wconversion"<|MERGE_RESOLUTION|>--- conflicted
+++ resolved
@@ -858,19 +858,11 @@
     }
 
     mFlinger->mSomeChildrenChanged = true;
-<<<<<<< HEAD
 
     mDrawingState.sequence++;
     mDrawingState.modified = true;
     mDrawingState.z = relativeZ;
 
-=======
-
-    mDrawingState.sequence++;
-    mDrawingState.modified = true;
-    mDrawingState.z = relativeZ;
-
->>>>>>> 78d6daea
     auto oldZOrderRelativeOf = mDrawingState.zOrderRelativeOf.promote();
     if (oldZOrderRelativeOf != nullptr) {
         oldZOrderRelativeOf->removeZOrderRelative(this);
@@ -2579,13 +2571,10 @@
     return parent == nullptr ? false : parent->getPrimaryDisplayOnly();
 }
 
-<<<<<<< HEAD
-=======
 nsecs_t Layer::getPreviousGfxInfo() {
     return mFrameTracker.getPreviousGfxInfo();
 }
 
->>>>>>> 78d6daea
 void Layer::setClonedChild(const sp<Layer>& clonedChild) {
     mClonedChild = clonedChild;
     mHadClonedChild = true;
