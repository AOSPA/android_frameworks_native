/*
 * Copyright (C) 2010 The Android Open Source Project
 *
 * Licensed under the Apache License, Version 2.0 (the "License");
 * you may not use this file except in compliance with the License.
 * You may obtain a copy of the License at
 *
 *      http://www.apache.org/licenses/LICENSE-2.0
 *
 * Unless required by applicable law or agreed to in writing, software
 * distributed under the License is distributed on an "AS IS" BASIS,
 * WITHOUT WARRANTIES OR CONDITIONS OF ANY KIND, either express or implied.
 * See the License for the specific language governing permissions and
 * limitations under the License.
 */

#undef LOG_TAG
#define LOG_TAG "BufferLayerConsumer"
#define ATRACE_TAG ATRACE_TAG_GRAPHICS
//#define LOG_NDEBUG 0

#include "BufferLayerConsumer.h"
#include "Layer.h"
#include "Scheduler/DispSync.h"

#include <inttypes.h>

#include <cutils/compiler.h>

#include <hardware/hardware.h>

#include <math/mat4.h>

#include <gui/BufferItem.h>
#include <gui/GLConsumer.h>
#include <gui/ISurfaceComposer.h>
#include <gui/SurfaceComposerClient.h>
#include <private/gui/ComposerService.h>
#include <renderengine/Image.h>
#include <renderengine/RenderEngine.h>
#include <utils/Log.h>
#include <utils/String8.h>
#include <utils/Trace.h>

namespace android {

// Macros for including the BufferLayerConsumer name in log messages
#define BLC_LOGV(x, ...) ALOGV("[%s] " x, mName.string(), ##__VA_ARGS__)
#define BLC_LOGD(x, ...) ALOGD("[%s] " x, mName.string(), ##__VA_ARGS__)
//#define BLC_LOGI(x, ...) ALOGI("[%s] " x, mName.string(), ##__VA_ARGS__)
#define BLC_LOGW(x, ...) ALOGW("[%s] " x, mName.string(), ##__VA_ARGS__)
#define BLC_LOGE(x, ...) ALOGE("[%s] " x, mName.string(), ##__VA_ARGS__)

static const mat4 mtxIdentity;

BufferLayerConsumer::BufferLayerConsumer(const sp<IGraphicBufferConsumer>& bq,
                                         renderengine::RenderEngine& engine, uint32_t tex,
                                         Layer* layer)
      : ConsumerBase(bq, false),
        mCurrentCrop(Rect::EMPTY_RECT),
        mCurrentTransform(0),
        mCurrentScalingMode(NATIVE_WINDOW_SCALING_MODE_FREEZE),
        mCurrentFence(Fence::NO_FENCE),
        mCurrentTimestamp(0),
        mCurrentDataSpace(ui::Dataspace::UNKNOWN),
        mCurrentFrameNumber(0),
        mCurrentTransformToDisplayInverse(false),
        mCurrentSurfaceDamage(),
        mCurrentApi(0),
        mDefaultWidth(1),
        mDefaultHeight(1),
        mFilteringEnabled(true),
        mRE(engine),
        mTexName(tex),
        mLayer(layer),
        mCurrentTexture(BufferQueue::INVALID_BUFFER_SLOT) {
    BLC_LOGV("BufferLayerConsumer");

    memcpy(mCurrentTransformMatrix, mtxIdentity.asArray(), sizeof(mCurrentTransformMatrix));

    mConsumer->setConsumerUsageBits(DEFAULT_USAGE_FLAGS);
}

status_t BufferLayerConsumer::setDefaultBufferSize(uint32_t w, uint32_t h) {
    Mutex::Autolock lock(mMutex);
    if (mAbandoned) {
        BLC_LOGE("setDefaultBufferSize: BufferLayerConsumer is abandoned!");
        return NO_INIT;
    }
    mDefaultWidth = w;
    mDefaultHeight = h;
    return mConsumer->setDefaultBufferSize(w, h);
}

void BufferLayerConsumer::setContentsChangedListener(const wp<ContentsChangedListener>& listener) {
    setFrameAvailableListener(listener);
    Mutex::Autolock lock(mMutex);
    mContentsChangedListener = listener;
}

status_t BufferLayerConsumer::updateTexImage(BufferRejecter* rejecter, nsecs_t expectedPresentTime,
                                             bool* autoRefresh, bool* queuedBuffer,
                                             uint64_t maxFrameNumber) {
    ATRACE_CALL();
    BLC_LOGV("updateTexImage");
    Mutex::Autolock lock(mMutex);

    if (mAbandoned) {
        BLC_LOGE("updateTexImage: BufferLayerConsumer is abandoned!");
        return NO_INIT;
    }

    BufferItem item;

    // Acquire the next buffer.
    // In asynchronous mode the list is guaranteed to be one buffer
    // deep, while in synchronous mode we use the oldest buffer.
    status_t err = acquireBufferLocked(&item, expectedPresentTime, maxFrameNumber);
    if (err != NO_ERROR) {
        if (err == BufferQueue::NO_BUFFER_AVAILABLE) {
            err = NO_ERROR;
        } else if (err == BufferQueue::PRESENT_LATER) {
            // return the error, without logging
        } else {
            BLC_LOGE("updateTexImage: acquire failed: %s (%d)", strerror(-err), err);
        }
        return err;
    }

    if (autoRefresh) {
        *autoRefresh = item.mAutoRefresh;
    }

    if (queuedBuffer) {
        *queuedBuffer = item.mQueuedBuffer;
    }

    // We call the rejecter here, in case the caller has a reason to
    // not accept this buffer.  This is used by SurfaceFlinger to
    // reject buffers which have the wrong size
    int slot = item.mSlot;
    if (rejecter && rejecter->reject(mSlots[slot].mGraphicBuffer, item)) {
        releaseBufferLocked(slot, mSlots[slot].mGraphicBuffer);
        return BUFFER_REJECTED;
    }

    // Release the previous buffer.
    err = updateAndReleaseLocked(item, &mPendingRelease);
    if (err != NO_ERROR) {
        return err;
    }

    if (!mRE.useNativeFenceSync()) {
        // Bind the new buffer to the GL texture.
        //
        // Older devices require the "implicit" synchronization provided
        // by glEGLImageTargetTexture2DOES, which this method calls.  Newer
        // devices will either call this in Layer::onDraw, or (if it's not
        // a GL-composited layer) not at all.
        err = bindTextureImageLocked();
    }

    return err;
}

status_t BufferLayerConsumer::bindTextureImage() {
    Mutex::Autolock lock(mMutex);
    return bindTextureImageLocked();
}

void BufferLayerConsumer::setReleaseFence(const sp<Fence>& fence) {
    if (!fence->isValid()) {
        return;
    }

    auto slot = mPendingRelease.isPending ? mPendingRelease.currentTexture : mCurrentTexture;
    if (slot == BufferQueue::INVALID_BUFFER_SLOT) {
        return;
    }

    auto buffer = mPendingRelease.isPending ? mPendingRelease.graphicBuffer
                                            : mCurrentTextureBuffer->graphicBuffer();
    auto err = addReleaseFence(slot, buffer, fence);
    if (err != OK) {
        BLC_LOGE("setReleaseFence: failed to add the fence: %s (%d)", strerror(-err), err);
    }
}

bool BufferLayerConsumer::releasePendingBuffer() {
    if (!mPendingRelease.isPending) {
        BLC_LOGV("Pending buffer already released");
        return false;
    }
    BLC_LOGV("Releasing pending buffer");
    Mutex::Autolock lock(mMutex);
    status_t result =
            releaseBufferLocked(mPendingRelease.currentTexture, mPendingRelease.graphicBuffer);
    if (result < NO_ERROR) {
        BLC_LOGE("releasePendingBuffer failed: %s (%d)", strerror(-result), result);
    }
    mPendingRelease = PendingRelease();
    return true;
}

sp<Fence> BufferLayerConsumer::getPrevFinalReleaseFence() const {
    Mutex::Autolock lock(mMutex);
    return ConsumerBase::mPrevFinalReleaseFence;
}

status_t BufferLayerConsumer::acquireBufferLocked(BufferItem* item, nsecs_t presentWhen,
                                                  uint64_t maxFrameNumber) {
    status_t err = ConsumerBase::acquireBufferLocked(item, presentWhen, maxFrameNumber);
    if (err != NO_ERROR) {
        return err;
    }

    // If item->mGraphicBuffer is not null, this buffer has not been acquired
    // before, so we need to clean up old references.
    if (item->mGraphicBuffer != nullptr) {
        std::lock_guard<std::mutex> lock(mImagesMutex);
        if (mImages[item->mSlot] == nullptr || mImages[item->mSlot]->graphicBuffer() == nullptr ||
            mImages[item->mSlot]->graphicBuffer()->getId() != item->mGraphicBuffer->getId()) {
            mImages[item->mSlot] = std::make_shared<Image>(item->mGraphicBuffer, mRE);
        }
    }

    return NO_ERROR;
}

status_t BufferLayerConsumer::updateAndReleaseLocked(const BufferItem& item,
                                                     PendingRelease* pendingRelease) {
    status_t err = NO_ERROR;

    int slot = item.mSlot;

    BLC_LOGV("updateAndRelease: (slot=%d buf=%p) -> (slot=%d buf=%p)", mCurrentTexture,
             (mCurrentTextureBuffer != nullptr && mCurrentTextureBuffer->graphicBuffer() != nullptr)
                     ? mCurrentTextureBuffer->graphicBuffer()->handle
                     : 0,
             slot, mSlots[slot].mGraphicBuffer->handle);

    // Hang onto the pointer so that it isn't freed in the call to
    // releaseBufferLocked() if we're in shared buffer mode and both buffers are
    // the same.

    std::shared_ptr<Image> nextTextureBuffer;
    {
        std::lock_guard<std::mutex> lock(mImagesMutex);
        nextTextureBuffer = mImages[slot];
    }

    // release old buffer
    if (mCurrentTexture != BufferQueue::INVALID_BUFFER_SLOT) {
        if (pendingRelease == nullptr) {
            status_t status =
                    releaseBufferLocked(mCurrentTexture, mCurrentTextureBuffer->graphicBuffer());
            if (status < NO_ERROR) {
                BLC_LOGE("updateAndRelease: failed to release buffer: %s (%d)", strerror(-status),
                         status);
                err = status;
                // keep going, with error raised [?]
            }
        } else {
            pendingRelease->currentTexture = mCurrentTexture;
            pendingRelease->graphicBuffer = mCurrentTextureBuffer->graphicBuffer();
            pendingRelease->isPending = true;
        }
    }

    // Update the BufferLayerConsumer state.
    mCurrentTexture = slot;
    mCurrentTextureBuffer = nextTextureBuffer;
    mCurrentCrop = item.mCrop;
    mCurrentTransform = item.mTransform;
    mCurrentScalingMode = item.mScalingMode;
    mCurrentTimestamp = item.mTimestamp;
    mCurrentDataSpace = static_cast<ui::Dataspace>(item.mDataSpace);
    mCurrentHdrMetadata = item.mHdrMetadata;
    mCurrentFence = item.mFence;
    mCurrentFenceTime = item.mFenceTime;
    mCurrentFrameNumber = item.mFrameNumber;
    mCurrentTransformToDisplayInverse = item.mTransformToDisplayInverse;
    mCurrentSurfaceDamage = item.mSurfaceDamage;
    mCurrentApi = item.mApi;

    computeCurrentTransformMatrixLocked();

    return err;
}

status_t BufferLayerConsumer::bindTextureImageLocked() {
    ATRACE_CALL();
<<<<<<< HEAD

    if (mCurrentTextureBuffer != nullptr && mCurrentTextureBuffer->graphicBuffer() != nullptr) {
        return mRE.bindExternalTextureBuffer(mTexName, mCurrentTextureBuffer->graphicBuffer(),
                                             mCurrentFence);
    }

=======

    if (mCurrentTextureBuffer != nullptr && mCurrentTextureBuffer->graphicBuffer() != nullptr) {
        return mRE.bindExternalTextureBuffer(mTexName, mCurrentTextureBuffer->graphicBuffer(),
                                             mCurrentFence);
    }

>>>>>>> 6fbb7b84
    return NO_INIT;
}

void BufferLayerConsumer::getTransformMatrix(float mtx[16]) {
    Mutex::Autolock lock(mMutex);
    memcpy(mtx, mCurrentTransformMatrix, sizeof(mCurrentTransformMatrix));
}

void BufferLayerConsumer::setFilteringEnabled(bool enabled) {
    Mutex::Autolock lock(mMutex);
    if (mAbandoned) {
        BLC_LOGE("setFilteringEnabled: BufferLayerConsumer is abandoned!");
        return;
    }
    bool needsRecompute = mFilteringEnabled != enabled;
    mFilteringEnabled = enabled;

    if (needsRecompute && mCurrentTextureBuffer == nullptr) {
        BLC_LOGD("setFilteringEnabled called with mCurrentTextureBuffer == nullptr");
    }

    if (needsRecompute && mCurrentTextureBuffer != nullptr) {
        computeCurrentTransformMatrixLocked();
    }
}

void BufferLayerConsumer::computeCurrentTransformMatrixLocked() {
    BLC_LOGV("computeCurrentTransformMatrixLocked");
    if (mCurrentTextureBuffer == nullptr || mCurrentTextureBuffer->graphicBuffer() == nullptr) {
        BLC_LOGD("computeCurrentTransformMatrixLocked: "
                 "mCurrentTextureBuffer is nullptr");
    }
    GLConsumer::computeTransformMatrix(mCurrentTransformMatrix,
                                       mCurrentTextureBuffer == nullptr
                                               ? nullptr
                                               : mCurrentTextureBuffer->graphicBuffer(),
                                       getCurrentCropLocked(), mCurrentTransform,
                                       mFilteringEnabled);
}

nsecs_t BufferLayerConsumer::getTimestamp() {
    BLC_LOGV("getTimestamp");
    Mutex::Autolock lock(mMutex);
    return mCurrentTimestamp;
}

ui::Dataspace BufferLayerConsumer::getCurrentDataSpace() {
    BLC_LOGV("getCurrentDataSpace");
    Mutex::Autolock lock(mMutex);
    return mCurrentDataSpace;
}

const HdrMetadata& BufferLayerConsumer::getCurrentHdrMetadata() const {
    BLC_LOGV("getCurrentHdrMetadata");
    Mutex::Autolock lock(mMutex);
    return mCurrentHdrMetadata;
}

uint64_t BufferLayerConsumer::getFrameNumber() {
    BLC_LOGV("getFrameNumber");
    Mutex::Autolock lock(mMutex);
    return mCurrentFrameNumber;
}

bool BufferLayerConsumer::getTransformToDisplayInverse() const {
    Mutex::Autolock lock(mMutex);
    return mCurrentTransformToDisplayInverse;
}

const Region& BufferLayerConsumer::getSurfaceDamage() const {
    return mCurrentSurfaceDamage;
}

void BufferLayerConsumer::mergeSurfaceDamage(const Region& damage) {
    if (damage.bounds() == Rect::INVALID_RECT ||
        mCurrentSurfaceDamage.bounds() == Rect::INVALID_RECT) {
        mCurrentSurfaceDamage = Region::INVALID_REGION;
    } else {
        mCurrentSurfaceDamage |= damage;
    }
}

int BufferLayerConsumer::getCurrentApi() const {
    Mutex::Autolock lock(mMutex);
    return mCurrentApi;
}

sp<GraphicBuffer> BufferLayerConsumer::getCurrentBuffer(int* outSlot, sp<Fence>* outFence) const {
    Mutex::Autolock lock(mMutex);

    if (outSlot != nullptr) {
        *outSlot = mCurrentTexture;
    }

    if (outFence != nullptr) {
        *outFence = mCurrentFence;
    }

    return mCurrentTextureBuffer == nullptr ? nullptr : mCurrentTextureBuffer->graphicBuffer();
}

Rect BufferLayerConsumer::getCurrentCrop() const {
    Mutex::Autolock lock(mMutex);
    return getCurrentCropLocked();
}

Rect BufferLayerConsumer::getCurrentCropLocked() const {
    return (mCurrentScalingMode == NATIVE_WINDOW_SCALING_MODE_SCALE_CROP)
            ? GLConsumer::scaleDownCrop(mCurrentCrop, mDefaultWidth, mDefaultHeight)
            : mCurrentCrop;
}

uint32_t BufferLayerConsumer::getCurrentTransform() const {
    Mutex::Autolock lock(mMutex);
    return mCurrentTransform;
}

uint32_t BufferLayerConsumer::getCurrentScalingMode() const {
    Mutex::Autolock lock(mMutex);
    return mCurrentScalingMode;
}

sp<Fence> BufferLayerConsumer::getCurrentFence() const {
    Mutex::Autolock lock(mMutex);
    return mCurrentFence;
}

std::shared_ptr<FenceTime> BufferLayerConsumer::getCurrentFenceTime() const {
    Mutex::Autolock lock(mMutex);
    return mCurrentFenceTime;
}

<<<<<<< HEAD
status_t BufferLayerConsumer::doFenceWaitLocked() const {
    if (mCurrentFence->isValid()) {
        if (mRE.useWaitSync()) {
            base::unique_fd fenceFd(mCurrentFence->dup());
            if (fenceFd == -1) {
                BLC_LOGE("doFenceWait: error dup'ing fence fd: %d", errno);
                return -errno;
            }
            if (!mRE.waitFence(std::move(fenceFd))) {
                BLC_LOGE("doFenceWait: failed to wait on fence fd");
                return UNKNOWN_ERROR;
            }
        } else {
            status_t err = mCurrentFence->waitForever("BufferLayerConsumer::doFenceWaitLocked");
            if (err != NO_ERROR) {
                BLC_LOGE("doFenceWait: error waiting for fence: %d", err);
                return err;
            }
        }
    }

    return NO_ERROR;
}

=======
>>>>>>> 6fbb7b84
void BufferLayerConsumer::freeBufferLocked(int slotIndex) {
    BLC_LOGV("freeBufferLocked: slotIndex=%d", slotIndex);
    std::lock_guard<std::mutex> lock(mImagesMutex);
    if (slotIndex == mCurrentTexture) {
        mCurrentTexture = BufferQueue::INVALID_BUFFER_SLOT;
    }
    mImages[slotIndex] = nullptr;
    ConsumerBase::freeBufferLocked(slotIndex);
}

void BufferLayerConsumer::onDisconnect() {
    sp<Layer> l = mLayer.promote();
    if (l.get()) {
        l->onDisconnect();
    }
}

void BufferLayerConsumer::onSidebandStreamChanged() {
    FrameAvailableListener* unsafeFrameAvailableListener = nullptr;
    {
        Mutex::Autolock lock(mFrameAvailableMutex);
        unsafeFrameAvailableListener = mFrameAvailableListener.unsafe_get();
    }
    sp<ContentsChangedListener> listener;
    { // scope for the lock
        Mutex::Autolock lock(mMutex);
        ALOG_ASSERT(unsafeFrameAvailableListener == mContentsChangedListener.unsafe_get());
        listener = mContentsChangedListener.promote();
    }

    if (listener != nullptr) {
        listener->onSidebandStreamChanged();
    }
}

void BufferLayerConsumer::onBufferAvailable(const BufferItem& item) {
    if (item.mGraphicBuffer != nullptr && item.mSlot != BufferQueue::INVALID_BUFFER_SLOT) {
        std::lock_guard<std::mutex> lock(mImagesMutex);
        const std::shared_ptr<Image>& oldImage = mImages[item.mSlot];
        if (oldImage == nullptr || oldImage->graphicBuffer() == nullptr ||
            oldImage->graphicBuffer()->getId() != item.mGraphicBuffer->getId()) {
            mImages[item.mSlot] = std::make_shared<Image>(item.mGraphicBuffer, mRE);
<<<<<<< HEAD
            mRE.cacheExternalTextureBuffer(item.mGraphicBuffer);
=======
>>>>>>> 6fbb7b84
        }
    }
}

void BufferLayerConsumer::addAndGetFrameTimestamps(const NewFrameEventsEntry* newTimestamps,
                                                   FrameEventHistoryDelta* outDelta) {
    sp<Layer> l = mLayer.promote();
    if (l.get()) {
        l->addAndGetFrameTimestamps(newTimestamps, outDelta);
    }
}

void BufferLayerConsumer::abandonLocked() {
    BLC_LOGV("abandonLocked");
    mCurrentTextureBuffer = nullptr;
    for (int i = 0; i < BufferQueue::NUM_BUFFER_SLOTS; i++) {
        std::lock_guard<std::mutex> lock(mImagesMutex);
        mImages[i] = nullptr;
    }
    ConsumerBase::abandonLocked();
}

status_t BufferLayerConsumer::setConsumerUsageBits(uint64_t usage) {
    return ConsumerBase::setConsumerUsageBits(usage | DEFAULT_USAGE_FLAGS);
}

void BufferLayerConsumer::dumpLocked(String8& result, const char* prefix) const {
    result.appendFormat("%smTexName=%d mCurrentTexture=%d\n"
                        "%smCurrentCrop=[%d,%d,%d,%d] mCurrentTransform=%#x\n",
                        prefix, mTexName, mCurrentTexture, prefix, mCurrentCrop.left,
                        mCurrentCrop.top, mCurrentCrop.right, mCurrentCrop.bottom,
                        mCurrentTransform);

    ConsumerBase::dumpLocked(result, prefix);
}

<<<<<<< HEAD
=======
BufferLayerConsumer::Image::Image(const sp<GraphicBuffer>& graphicBuffer,
                                  renderengine::RenderEngine& engine)
      : mGraphicBuffer(graphicBuffer), mRE(engine) {
    mRE.cacheExternalTextureBuffer(mGraphicBuffer);
}

>>>>>>> 6fbb7b84
BufferLayerConsumer::Image::~Image() {
    if (mGraphicBuffer != nullptr) {
        ALOGV("Destroying buffer: %" PRId64, mGraphicBuffer->getId());
        mRE.unbindExternalTextureBuffer(mGraphicBuffer->getId());
    }
}
}; // namespace android<|MERGE_RESOLUTION|>--- conflicted
+++ resolved
@@ -290,21 +290,12 @@
 
 status_t BufferLayerConsumer::bindTextureImageLocked() {
     ATRACE_CALL();
-<<<<<<< HEAD
 
     if (mCurrentTextureBuffer != nullptr && mCurrentTextureBuffer->graphicBuffer() != nullptr) {
         return mRE.bindExternalTextureBuffer(mTexName, mCurrentTextureBuffer->graphicBuffer(),
                                              mCurrentFence);
     }
 
-=======
-
-    if (mCurrentTextureBuffer != nullptr && mCurrentTextureBuffer->graphicBuffer() != nullptr) {
-        return mRE.bindExternalTextureBuffer(mTexName, mCurrentTextureBuffer->graphicBuffer(),
-                                             mCurrentFence);
-    }
-
->>>>>>> 6fbb7b84
     return NO_INIT;
 }
 
@@ -437,33 +428,6 @@
     return mCurrentFenceTime;
 }
 
-<<<<<<< HEAD
-status_t BufferLayerConsumer::doFenceWaitLocked() const {
-    if (mCurrentFence->isValid()) {
-        if (mRE.useWaitSync()) {
-            base::unique_fd fenceFd(mCurrentFence->dup());
-            if (fenceFd == -1) {
-                BLC_LOGE("doFenceWait: error dup'ing fence fd: %d", errno);
-                return -errno;
-            }
-            if (!mRE.waitFence(std::move(fenceFd))) {
-                BLC_LOGE("doFenceWait: failed to wait on fence fd");
-                return UNKNOWN_ERROR;
-            }
-        } else {
-            status_t err = mCurrentFence->waitForever("BufferLayerConsumer::doFenceWaitLocked");
-            if (err != NO_ERROR) {
-                BLC_LOGE("doFenceWait: error waiting for fence: %d", err);
-                return err;
-            }
-        }
-    }
-
-    return NO_ERROR;
-}
-
-=======
->>>>>>> 6fbb7b84
 void BufferLayerConsumer::freeBufferLocked(int slotIndex) {
     BLC_LOGV("freeBufferLocked: slotIndex=%d", slotIndex);
     std::lock_guard<std::mutex> lock(mImagesMutex);
@@ -506,10 +470,6 @@
         if (oldImage == nullptr || oldImage->graphicBuffer() == nullptr ||
             oldImage->graphicBuffer()->getId() != item.mGraphicBuffer->getId()) {
             mImages[item.mSlot] = std::make_shared<Image>(item.mGraphicBuffer, mRE);
-<<<<<<< HEAD
-            mRE.cacheExternalTextureBuffer(item.mGraphicBuffer);
-=======
->>>>>>> 6fbb7b84
         }
     }
 }
@@ -546,15 +506,12 @@
     ConsumerBase::dumpLocked(result, prefix);
 }
 
-<<<<<<< HEAD
-=======
 BufferLayerConsumer::Image::Image(const sp<GraphicBuffer>& graphicBuffer,
                                   renderengine::RenderEngine& engine)
       : mGraphicBuffer(graphicBuffer), mRE(engine) {
     mRE.cacheExternalTextureBuffer(mGraphicBuffer);
 }
 
->>>>>>> 6fbb7b84
 BufferLayerConsumer::Image::~Image() {
     if (mGraphicBuffer != nullptr) {
         ALOGV("Destroying buffer: %" PRId64, mGraphicBuffer->getId());
