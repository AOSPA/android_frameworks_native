--- conflicted
+++ resolved
@@ -2032,7 +2032,7 @@
     Mutex::Autolock lock(mStateLock);
     const DisplayStatInfo stats = mScheduler->getDisplayStatInfo(when);
     const auto expectedPresent = calculateExpectedPresentTime(stats);
-    return mScheduler->injectVSync(when, /*expectedVSyncTime=*/expectedPresent,
+    return mScheduler->injectVSync(when, /*expectedVsyncTime=*/expectedPresent,
                                    /*deadlineTimestamp=*/expectedPresent)
             ? NO_ERROR
             : BAD_VALUE;
@@ -2228,13 +2228,8 @@
     if (hint == FrameHint::kActive) {
         mScheduler->resetIdleTimer();
     }
-<<<<<<< HEAD
     notifyDisplayUpdateImminent();
-    mEventQueue->invalidate();
-=======
-    mPowerAdvisor.notifyDisplayUpdateImminent();
     mEventQueue->scheduleCommit();
->>>>>>> 185bffc5
 }
 
 void SurfaceFlinger::scheduleComposite(FrameHint hint) {
@@ -2417,23 +2412,17 @@
 
     auto displayId = getInternalDisplayIdLocked();
 
-<<<<<<< HEAD
     if (mNextVsyncSource) {
         // Disable current vsync source before enabling the next source
         if (mActiveVsyncSource) {
             displayId = mActiveVsyncSource->getPhysicalId();
-            getHwComposer().setVsyncEnabled(displayId, hal::Vsync::DISABLE);
-=======
-        if (const auto display = getDefaultDisplayDeviceLocked();
-            display && display->isPoweredOn()) {
-            setHWCVsyncEnabled(display->getPhysicalId(), mHWCVsyncPendingState);
->>>>>>> 185bffc5
+            setHWCVsyncEnabled(displayId, hal::Vsync::DISABLE);
         }
         displayId = mNextVsyncSource->getPhysicalId();
     } else if (mActiveVsyncSource) {
         displayId = mActiveVsyncSource->getPhysicalId();
     }
-    getHwComposer().setVsyncEnabled(displayId, mHWCVsyncPendingState);
+    setHWCVsyncEnabled(displayId, mHWCVsyncPendingState);
     if (mNextVsyncSource) {
         mActiveVsyncSource = mNextVsyncSource;
         mNextVsyncSource = NULL;
@@ -2507,30 +2496,7 @@
     }
 }
 
-<<<<<<< HEAD
-void SurfaceFlinger::onMessageReceived(int32_t what, int64_t vsyncId, nsecs_t expectedVSyncTime) {
-    switch (what) {
-        case MessageQueue::INVALIDATE: {
-            onMessageInvalidate(vsyncId, expectedVSyncTime);
-            break;
-        }
-        case MessageQueue::REFRESH: {
-            onMessageRefresh();
-            break;
-        }
-    }
-#ifdef PASS_COMPOSITOR_PID
-    if (mBootFinished && mDisplayExtnIntf) {
-        mDisplayExtnIntf->SendCompositorPid();
-    }
-#endif
-}
-
-void SurfaceFlinger::onMessageInvalidate(int64_t vsyncId, nsecs_t expectedVSyncTime) {
-    const nsecs_t frameStart = systemTime();
-=======
 bool SurfaceFlinger::commit(nsecs_t frameTime, int64_t vsyncId, nsecs_t expectedVsyncTime) {
->>>>>>> 185bffc5
     // calculate the expected present time once and use the cached
     // value throughout this frame to make sure all layers are
     // seeing this same value.
@@ -2542,12 +2508,8 @@
     }
 
     const nsecs_t lastScheduledPresentTime = mScheduledPresentTime;
-<<<<<<< HEAD
-    mScheduledPresentTime = expectedVSyncTime;
+    mScheduledPresentTime = expectedVsyncTime;
     updateFrameScheduler();
-=======
-    mScheduledPresentTime = expectedVsyncTime;
->>>>>>> 185bffc5
 
     const auto vsyncIn = [&] {
         if (!ATRACE_ENABLED()) return 0.f;
@@ -2758,16 +2720,9 @@
       }
     }
     mCompositionEngine->present(refreshArgs);
-<<<<<<< HEAD
-    mTimeStats->recordFrameDuration(mFrameStartTime, systemTime());
-    // Reset the frame start time now that we've recorded this frame.
-    mFrameStartTime = 0;
-    mScheduler->onDisplayRefreshed(presentTime);
-=======
     mTimeStats->recordFrameDuration(frameTime, systemTime());
 
     mScheduler->onPostComposition(presentTime);
->>>>>>> 185bffc5
 
     postFrame();
     postComposition();
@@ -5555,15 +5510,13 @@
         return;
     }
 
-<<<<<<< HEAD
     mActiveVsyncSource = getVsyncSource();
-=======
+
     const auto activeDisplay = getDisplayDeviceLocked(mActiveDisplayToken);
     if (activeDisplay != display && display->isInternal() && activeDisplay &&
         activeDisplay->isPoweredOn()) {
         ALOGW("Trying to change power mode on non active display while the active display is ON");
     }
->>>>>>> 185bffc5
 
     display->setPowerMode(mode);
 
@@ -5590,22 +5543,16 @@
             ALOGW("Couldn't set SCHED_FIFO on display on: %s\n", strerror(errno));
         }
         getHwComposer().setPowerMode(displayId, mode);
-<<<<<<< HEAD
         if (isDummyDisplay) {
-            if (display->isInternal() && mode != hal::PowerMode::DOZE_SUSPEND) {
-                getHwComposer().setVsyncEnabled(displayId, mHWCVsyncPendingState);
+            if (isDisplayActiveLocked(display) && mode != hal::PowerMode::DOZE_SUSPEND) {
+                setHWCVsyncEnabled(displayId, mHWCVsyncPendingState);
                 mScheduler->onScreenAcquired(mAppConnectionHandle);
                 mScheduler->resyncToHardwareVsync(true, vsyncPeriod);
             }
         } else if ((mPluggableVsyncPrioritized && (displayId != getInternalDisplayIdLocked())) ||
                     displayId == getInternalDisplayIdLocked()) {
             updateVsyncSource();
-=======
-        if (isDisplayActiveLocked(display) && mode != hal::PowerMode::DOZE_SUSPEND) {
-            setHWCVsyncEnabled(displayId, mHWCVsyncPendingState);
-            mScheduler->onScreenAcquired(mAppConnectionHandle);
-            mScheduler->resyncToHardwareVsync(true, vsyncPeriod);
->>>>>>> 185bffc5
+
         }
 
         mVisibleRegionsDirty = true;
@@ -5613,7 +5560,6 @@
         scheduleComposite(FrameHint::kActive);
     } else if (mode == hal::PowerMode::OFF) {
         // Turn off the display
-<<<<<<< HEAD
         if (isDummyDisplay) {
             if (SurfaceFlinger::setSchedFifo(false) != NO_ERROR) {
                 ALOGW("Couldn't set SCHED_OTHER on display off: %s\n", strerror(errno));
@@ -5621,41 +5567,24 @@
             if (SurfaceFlinger::setSchedAttr(false) != NO_ERROR) {
                 ALOGW("Couldn't set uclamp.min on display off: %s\n", strerror(errno));
             }
-            if (display->isInternal() && currentMode != hal::PowerMode::DOZE_SUSPEND) {
+	    if (isDisplayActiveLocked(display) && currentMode != hal::PowerMode::DOZE_SUSPEND) {
                 mScheduler->disableHardwareVsync(true);
                 mScheduler->onScreenReleased(mAppConnectionHandle);
             }
             // Make sure HWVsync is disabled before turning off the display
-            getHwComposer().setVsyncEnabled(displayId, hal::Vsync::DISABLE);
+	    setHWCVsyncEnabled(displayId, hal::Vsync::DISABLE);
         } else {
             updateVsyncSource();
         }
 
-=======
-        if (SurfaceFlinger::setSchedFifo(false) != NO_ERROR) {
-            ALOGW("Couldn't set SCHED_OTHER on display off: %s\n", strerror(errno));
-        }
-        if (SurfaceFlinger::setSchedAttr(false) != NO_ERROR) {
-            ALOGW("Couldn't set uclamp.min on display off: %s\n", strerror(errno));
-        }
-        if (isDisplayActiveLocked(display) && currentMode != hal::PowerMode::DOZE_SUSPEND) {
-            mScheduler->disableHardwareVsync(true);
-            mScheduler->onScreenReleased(mAppConnectionHandle);
-        }
-
-        // Make sure HWVsync is disabled before turning off the display
-        setHWCVsyncEnabled(displayId, hal::Vsync::DISABLE);
-
->>>>>>> 185bffc5
         getHwComposer().setPowerMode(displayId, mode);
         mVisibleRegionsDirty = true;
         // from this point on, SF will stop drawing on this display
     } else if (mode == hal::PowerMode::DOZE || mode == hal::PowerMode::ON) {
         // Update display while dozing
         getHwComposer().setPowerMode(displayId, mode);
-<<<<<<< HEAD
-        if (isDummyDisplay) {
-            if (display->isInternal() && currentMode == hal::PowerMode::DOZE_SUSPEND) {
+	if (isDummyDisplay) {
+	    if (isDisplayActiveLocked(display) && currentMode == hal::PowerMode::DOZE_SUSPEND) {
                 mScheduler->onScreenAcquired(mAppConnectionHandle);
                 mScheduler->resyncToHardwareVsync(true, vsyncPeriod);
             }
@@ -5665,23 +5594,12 @@
     } else if (mode == hal::PowerMode::DOZE_SUSPEND) {
         // Leave display going to doze
         if (isDummyDisplay) {
-            if (display->isInternal()) {
+            if (isDisplayActiveLocked(display)) {
                 mScheduler->disableHardwareVsync(true);
                 mScheduler->onScreenReleased(mAppConnectionHandle);
             }
         } else {
             updateVsyncSource();
-=======
-        if (isDisplayActiveLocked(display) && currentMode == hal::PowerMode::DOZE_SUSPEND) {
-            mScheduler->onScreenAcquired(mAppConnectionHandle);
-            mScheduler->resyncToHardwareVsync(true, vsyncPeriod);
-        }
-    } else if (mode == hal::PowerMode::DOZE_SUSPEND) {
-        // Leave display going to doze
-        if (isDisplayActiveLocked(display)) {
-            mScheduler->disableHardwareVsync(true);
-            mScheduler->onScreenReleased(mAppConnectionHandle);
->>>>>>> 185bffc5
         }
         getHwComposer().setPowerMode(displayId, mode);
     } else {
@@ -5689,7 +5607,6 @@
         getHwComposer().setPowerMode(displayId, mode);
     }
 
-<<<<<<< HEAD
     const sp<DisplayDevice> vsyncSource = getVsyncSource();
     struct sched_param param = {0};
     if (vsyncSource != NULL) {
@@ -5703,10 +5620,7 @@
         }
     }
 
-    if (display->isInternal()) {
-=======
     if (isDisplayActiveLocked(display)) {
->>>>>>> 185bffc5
         mTimeStats->setPowerMode(mode);
         mRefreshRateStats->setPowerMode(mode);
         mScheduler->setDisplayPowerState(mode == hal::PowerMode::ON);
