/*
 * Copyright (C) 2007 The Android Open Source Project
 *
 * Licensed under the Apache License, Version 2.0 (the "License");
 * you may not use this file except in compliance with the License.
 * You may obtain a copy of the License at
 *
 *      http://www.apache.org/licenses/LICENSE-2.0
 *
 * Unless required by applicable law or agreed to in writing, software
 * distributed under the License is distributed on an "AS IS" BASIS,
 * WITHOUT WARRANTIES OR CONDITIONS OF ANY KIND, either express or implied.
 * See the License for the specific language governing permissions and
 * limitations under the License.
 */

// TODO(b/129481165): remove the #pragma below and fix conversion issues
#pragma clang diagnostic push
#pragma clang diagnostic ignored "-Wconversion"
#pragma clang diagnostic ignored "-Wextra"

//#define LOG_NDEBUG 0
#define ATRACE_TAG ATRACE_TAG_GRAPHICS

#include "SurfaceFlinger.h"

#include <android-base/parseint.h>
#include <aidl/vendor/qti/hardware/display/config/IDisplayConfig.h>
#include <aidl/vendor/qti/hardware/display/config/IDisplayConfigCallback.h>
#include <aidl/vendor/qti/hardware/display/config/BnDisplayConfigCallback.h>
#include <android/binder_process.h>
#include <android/binder_manager.h>
#include <android-base/properties.h>
#include <android-base/stringprintf.h>
#include <android-base/strings.h>
#include <android/configuration.h>
#include <android/gui/IDisplayEventConnection.h>
#include <android/hardware/configstore/1.0/ISurfaceFlingerConfigs.h>
#include <android/hardware/configstore/1.1/ISurfaceFlingerConfigs.h>
#include <android/hardware/configstore/1.1/types.h>
#include <android/hardware/power/Boost.h>
#include <android/native_window.h>
#include <android/os/IInputFlinger.h>
#include <binder/IPCThreadState.h>
#include <binder/IServiceManager.h>
#include <binder/PermissionCache.h>
#include <compositionengine/CompositionEngine.h>
#include <compositionengine/CompositionRefreshArgs.h>
#include <compositionengine/Display.h>
#include <compositionengine/DisplayColorProfile.h>
#include <compositionengine/DisplayCreationArgs.h>
#include <compositionengine/LayerFECompositionState.h>
#include <compositionengine/OutputLayer.h>
#include <compositionengine/RenderSurface.h>
#include <compositionengine/impl/OutputCompositionState.h>
#include <compositionengine/impl/OutputLayerCompositionState.h>
#include <configstore/Utils.h>
#include <cutils/compiler.h>
#include <cutils/properties.h>
#include <ftl/fake_guard.h>
#include <ftl/future.h>
#include <ftl/small_map.h>
#include <gui/BufferQueue.h>
#include <gui/DebugEGLImageTracker.h>
#include <gui/IProducerListener.h>
#include <gui/LayerDebugInfo.h>
#include <gui/LayerMetadata.h>
#include <gui/LayerState.h>
#include <gui/Surface.h>
#include <gui/TraceUtils.h>
#include <hidl/ServiceManagement.h>
#include <layerproto/LayerProtoParser.h>
#include <log/log.h>
#include <private/android_filesystem_config.h>
#include <private/gui/SyncFeatures.h>
#include <processgroup/processgroup.h>
#include <renderengine/RenderEngine.h>
#include <renderengine/impl/ExternalTexture.h>
#include <sys/types.h>
#include <sys/stat.h>
#include <fstream>
#include <ui/ColorSpace.h>
#include <ui/DataspaceUtils.h>
#include <ui/DebugUtils.h>
#include <ui/DisplayId.h>
#include <ui/DisplayMode.h>
#include <ui/DisplayStatInfo.h>
#include <ui/DisplayState.h>
#include <ui/DynamicDisplayInfo.h>
#include <ui/GraphicBufferAllocator.h>
#include <ui/PixelFormat.h>
#include <ui/StaticDisplayInfo.h>
#include <utils/StopWatch.h>
#include <utils/String16.h>
#include <utils/String8.h>
#include <utils/Timers.h>
#include <utils/misc.h>

#include <algorithm>
#include <cerrno>
#include <cinttypes>
#include <cmath>
#include <cstdint>
#include <functional>
#include <memory>
#include <mutex>
#include <optional>
#include <type_traits>
#include <unordered_map>

#include <ui/DisplayIdentification.h>
#include "BackgroundExecutor.h"
#include "BufferLayer.h"
#include "BufferQueueLayer.h"
#include "BufferStateLayer.h"
#include "Client.h"
#include "Colorizer.h"
#include "ContainerLayer.h"
#include "DisplayDevice.h"
#include "DisplayHardware/ComposerHal.h"
#include "DisplayHardware/FramebufferSurface.h"
#include "DisplayHardware/HWComposer.h"
#include "DisplayHardware/Hal.h"
#include "DisplayHardware/PowerAdvisor.h"
#include "DisplayHardware/VirtualDisplaySurface.h"
#include "DisplayRenderArea.h"
#include "EffectLayer.h"
#include "Effects/Daltonizer.h"
#include "FlagManager.h"
#include "FpsReporter.h"
#include "FrameTimeline/FrameTimeline.h"
#include "FrameTracer/FrameTracer.h"
#include "HdrLayerInfoReporter.h"
#include "Layer.h"
#include "LayerProtoHelper.h"
#include "LayerRenderArea.h"
#include "LayerVector.h"
#include "MonitoredProducer.h"
#include "MutexUtils.h"
#include "NativeWindowSurface.h"
#include "RefreshRateOverlay.h"
#include "RegionSamplingThread.h"
#include "Scheduler/DispSyncSource.h"
#include "Scheduler/EventThread.h"
#include "Scheduler/LayerHistory.h"
#include "Scheduler/Scheduler.h"
#include "Scheduler/VsyncConfiguration.h"
#include "Scheduler/VsyncController.h"
#include "StartPropertySetThread.h"
#include "SurfaceFlingerProperties.h"
#include "SurfaceInterceptor.h"
#include "TimeStats/TimeStats.h"
#include "TunnelModeEnabledReporter.h"
#include "WindowInfosListenerInvoker.h"
#include <composer_extn_intf.h>

#include "smomo_interface.h"
#include "QtiGralloc.h"
#include "layer_extn_intf.h"

#ifdef QTI_DISPLAY_CONFIG_ENABLED
#include <hardware/hwcomposer_defs.h>
#include <config/client_interface.h>
namespace DisplayConfig {
class ClientInterface;
}
#endif

#include <aidl/android/hardware/graphics/common/DisplayDecorationSupport.h>
#include <aidl/android/hardware/graphics/composer3/DisplayCapability.h>
#include <aidl/android/hardware/graphics/composer3/RenderIntent.h>

// TODO(b/157175504): Restore NO_THREAD_SAFETY_ANALYSIS prohibition and fix all
//   identified issues.
//#undef NO_THREAD_SAFETY_ANALYSIS
//#define NO_THREAD_SAFETY_ANALYSIS \
//    _Pragma("GCC error \"Prefer MAIN_THREAD macros or {Conditional,Timed,Unnecessary}Lock.\"")

composer::ComposerExtnLib composer::ComposerExtnLib::g_composer_ext_lib_;


#ifdef PHASE_OFFSET_EXTN
struct ComposerExtnIntf {
    composer::PhaseOffsetExtnIntf *phaseOffsetExtnIntf = nullptr;
};
struct ComposerExtnIntf g_comp_ext_intf_;
#endif

namespace android {

using namespace std::string_literals;

using namespace hardware::configstore;
using namespace hardware::configstore::V1_0;
using namespace sysprop;

using aidl::android::hardware::graphics::common::DisplayDecorationSupport;
using aidl::android::hardware::graphics::composer3::Capability;
using aidl::android::hardware::graphics::composer3::DisplayCapability;
using CompositionStrategyPredictionState = android::compositionengine::impl::
        OutputCompositionState::CompositionStrategyPredictionState;

using base::StringAppendF;
using gui::DisplayInfo;
using gui::IDisplayEventConnection;
using gui::IWindowInfosListener;
using gui::WindowInfo;
using ui::ColorMode;
using ui::Dataspace;
using ui::DisplayPrimaries;
using ui::RenderIntent;
using aidl::vendor::qti::hardware::display::config::IDisplayConfig;
using aidl::vendor::qti::hardware::display::config::BnDisplayConfigCallback;
using aidl::vendor::qti::hardware::display::config::Attributes;
using aidl::vendor::qti::hardware::display::config::CameraSmoothOp;
using aidl::vendor::qti::hardware::display::config::Concurrency;

using KernelIdleTimerController = scheduler::RefreshRateConfigs::KernelIdleTimerController;

namespace hal = android::hardware::graphics::composer::hal;

namespace {

#pragma clang diagnostic push
#pragma clang diagnostic error "-Wswitch-enum"

bool isWideColorMode(const ColorMode colorMode) {
    switch (colorMode) {
        case ColorMode::DISPLAY_P3:
        case ColorMode::ADOBE_RGB:
        case ColorMode::DCI_P3:
        case ColorMode::BT2020:
        case ColorMode::DISPLAY_BT2020:
        case ColorMode::BT2100_PQ:
        case ColorMode::BT2100_HLG:
            return true;
        case ColorMode::NATIVE:
        case ColorMode::STANDARD_BT601_625:
        case ColorMode::STANDARD_BT601_625_UNADJUSTED:
        case ColorMode::STANDARD_BT601_525:
        case ColorMode::STANDARD_BT601_525_UNADJUSTED:
        case ColorMode::STANDARD_BT709:
        case ColorMode::SRGB:
            return false;
    }
    return false;
}

#pragma clang diagnostic pop

// TODO(b/141333600): Consolidate with DisplayMode::Builder::getDefaultDensity.
constexpr float FALLBACK_DENSITY = ACONFIGURATION_DENSITY_TV;

float getDensityFromProperty(const char* property, bool required) {
    char value[PROPERTY_VALUE_MAX];
    const float density = property_get(property, value, nullptr) > 0 ? std::atof(value) : 0.f;
    if (!density && required) {
        ALOGE("%s must be defined as a build property", property);
        return FALLBACK_DENSITY;
    }
    return density;
}

// Currently we only support V0_SRGB and DISPLAY_P3 as composition preference.
bool validateCompositionDataspace(Dataspace dataspace) {
    return dataspace == Dataspace::V0_SRGB || dataspace == Dataspace::DISPLAY_P3;
}

#ifdef QTI_DISPLAY_CONFIG_ENABLED
class DisplayConfigCallbackHandler : public ::DisplayConfig::ConfigCallback {
public:
    DisplayConfigCallbackHandler(SurfaceFlinger& flinger) : mFlinger(flinger) {
    }
    void NotifyIdleStatus(bool is_idle) {
      ALOGV("received idle notification");
      ATRACE_CALL();
      mFlinger.NotifyIdleStatus();
    }
  private:
    SurfaceFlinger& mFlinger;
};
#endif

#ifdef AIDL_DISPLAY_CONFIG_ENABLED
class DisplayConfigAidlCallbackHandler: public BnDisplayConfigCallback {
 public:
    DisplayConfigAidlCallbackHandler(SurfaceFlinger& flinger) : mFlinger(flinger) {
    }
    virtual ndk::ScopedAStatus notifyCameraSmoothInfo(CameraSmoothOp op, int fps) {
        return ndk::ScopedAStatus::ok();
    }
    virtual ndk::ScopedAStatus notifyCWBBufferDone(int32_t in_error,
                               const ::aidl::android::hardware::common::NativeHandle& in_buffer) {
        return ndk::ScopedAStatus::ok();
    }
    virtual ndk::ScopedAStatus notifyQsyncChange(bool in_qsyncEnabled, int32_t in_refreshRate,
                                                 int32_t in_qsyncRefreshRate) {
        return ndk::ScopedAStatus::ok();
    }
    virtual ndk::ScopedAStatus notifyIdleStatus(bool in_isIdle) {
        return ndk::ScopedAStatus::ok();
    }
    virtual ndk::ScopedAStatus notifyResolutionChange(int32_t displayId, const Attributes& attr) {
        ALOGV("received notification for resolution change");
        ATRACE_CALL();
        mFlinger.NotifyResolutionSwitch(displayId, attr.xRes, attr.yRes, attr.vsyncPeriod);
        return ndk::ScopedAStatus::ok();
    }
    virtual ndk::ScopedAStatus notifyFpsMitigation(int32_t displayId, const Attributes& attr,
                                                   Concurrency concurrency) {
        return ndk::ScopedAStatus::ok();
    }
 private:
    SurfaceFlinger& mFlinger;
};
#endif
struct IdleTimerConfig {
    int32_t timeoutMs;
    bool supportKernelIdleTimer;
};

std::chrono::milliseconds getIdleTimerTimeout(DisplayId displayId) {
    const auto displayIdleTimerMsKey = [displayId] {
        std::stringstream ss;
        ss << "debug.sf.set_idle_timer_ms_" << displayId.value;
        return ss.str();
    }();

    const int32_t displayIdleTimerMs = base::GetIntProperty(displayIdleTimerMsKey, 0);
    if (displayIdleTimerMs > 0) {
        return std::chrono::milliseconds(displayIdleTimerMs);
    }

    const int32_t setIdleTimerMs = base::GetIntProperty("debug.sf.set_idle_timer_ms", 0);
    const int32_t millis = setIdleTimerMs ? setIdleTimerMs : sysprop::set_idle_timer_ms(0);
    return std::chrono::milliseconds(millis);
}

bool getKernelIdleTimerSyspropConfig(DisplayId displayId) {
    const auto displaySupportKernelIdleTimerKey = [displayId] {
        std::stringstream ss;
        ss << "debug.sf.support_kernel_idle_timer_" << displayId.value;
        return ss.str();
    }();

    const auto displaySupportKernelIdleTimer =
            base::GetBoolProperty(displaySupportKernelIdleTimerKey, false);
    return displaySupportKernelIdleTimer || sysprop::support_kernel_idle_timer(false);
}

}  // namespace anonymous

// ---------------------------------------------------------------------------

const String16 sHardwareTest("android.permission.HARDWARE_TEST");
const String16 sAccessSurfaceFlinger("android.permission.ACCESS_SURFACE_FLINGER");
const String16 sRotateSurfaceFlinger("android.permission.ROTATE_SURFACE_FLINGER");
const String16 sReadFramebuffer("android.permission.READ_FRAME_BUFFER");
const String16 sControlDisplayBrightness("android.permission.CONTROL_DISPLAY_BRIGHTNESS");
const String16 sDump("android.permission.DUMP");
const String16 sCaptureBlackoutContent("android.permission.CAPTURE_BLACKOUT_CONTENT");
const String16 sInternalSystemWindow("android.permission.INTERNAL_SYSTEM_WINDOW");

const char* KERNEL_IDLE_TIMER_PROP = "graphics.display.kernel_idle_timer.enabled";

// ---------------------------------------------------------------------------
int64_t SurfaceFlinger::dispSyncPresentTimeOffset;
bool SurfaceFlinger::useHwcForRgbToYuv;
bool SurfaceFlinger::hasSyncFramework;
int64_t SurfaceFlinger::maxFrameBufferAcquiredBuffers;
uint32_t SurfaceFlinger::maxGraphicsWidth;
uint32_t SurfaceFlinger::maxGraphicsHeight;
bool SurfaceFlinger::hasWideColorDisplay;
bool SurfaceFlinger::useContextPriority;
Dataspace SurfaceFlinger::defaultCompositionDataspace = Dataspace::V0_SRGB;
ui::PixelFormat SurfaceFlinger::defaultCompositionPixelFormat = ui::PixelFormat::RGBA_8888;
Dataspace SurfaceFlinger::wideColorGamutCompositionDataspace = Dataspace::V0_SRGB;
ui::PixelFormat SurfaceFlinger::wideColorGamutCompositionPixelFormat = ui::PixelFormat::RGBA_8888;
bool SurfaceFlinger::sDirectStreaming;
LatchUnsignaledConfig SurfaceFlinger::enableLatchUnsignaledConfig;

#ifdef AIDL_DISPLAY_CONFIG_ENABLED
std::shared_ptr<IDisplayConfig> displayConfigIntf = nullptr;
std::shared_ptr<DisplayConfigAidlCallbackHandler> mAidlCallbackHandler = nullptr;
int64_t callbackClientId = -1;
#endif

#ifdef QTI_DISPLAY_CONFIG_ENABLED
::DisplayConfig::ClientInterface *mDisplayConfigIntf = nullptr;
DisplayConfigCallbackHandler *mDisplayConfigCallbackhandler = nullptr;
#endif

std::string decodeDisplayColorSetting(DisplayColorSetting displayColorSetting) {
    switch(displayColorSetting) {
        case DisplayColorSetting::kManaged:
            return std::string("Managed");
        case DisplayColorSetting::kUnmanaged:
            return std::string("Unmanaged");
        case DisplayColorSetting::kEnhanced:
            return std::string("Enhanced");
        default:
            return std::string("Unknown ") +
                std::to_string(static_cast<int>(displayColorSetting));
    }
}

bool callingThreadHasRotateSurfaceFlingerAccess() {
    IPCThreadState* ipc = IPCThreadState::self();
    const int pid = ipc->getCallingPid();
    const int uid = ipc->getCallingUid();
    return uid == AID_GRAPHICS || uid == AID_SYSTEM ||
            PermissionCache::checkPermission(sRotateSurfaceFlinger, pid, uid);
}

bool callingThreadHasInternalSystemWindowAccess() {
    IPCThreadState* ipc = IPCThreadState::self();
    const int pid = ipc->getCallingPid();
    const int uid = ipc->getCallingUid();
    return uid == AID_GRAPHICS || uid == AID_SYSTEM ||
        PermissionCache::checkPermission(sInternalSystemWindow, pid, uid);
}

void SurfaceFlinger::setRefreshRates(const sp<DisplayDevice>& display) {
    // Get Primary Smomo Instance.
    std::vector<float> refreshRates;

    auto iter = display->refreshRateConfigs().getAllRefreshRates().cbegin();
    while (iter != display->refreshRateConfigs().getAllRefreshRates().cend()) {
        if (display->refreshRateConfigs().isModeAllowed(iter->second->getId())) {
            refreshRates.push_back(iter->second->getFps().getValue());
        }
        ++iter;
    }

    SmomoIntf *smoMo = nullptr;
    for (auto &instance: mSmomoInstances) {
        smoMo = instance.smoMo;
        if (smoMo == nullptr) {
            continue;
        }
        smoMo->SetDisplayRefreshRates(refreshRates);
    }
}

bool LayerExtWrapper::init() {
    mLayerExtLibHandle = dlopen(LAYER_EXTN_LIBRARY_NAME, RTLD_NOW);
    if (!mLayerExtLibHandle) {
        ALOGE("Unable to open layer ext lib: %s", dlerror());
        return false;
    }

    mLayerExtCreateFunc =
        reinterpret_cast<CreateLayerExtnFuncPtr>(dlsym(mLayerExtLibHandle,
            CREATE_LAYER_EXTN_INTERFACE));
    mLayerExtDestroyFunc =
        reinterpret_cast<DestroyLayerExtnFuncPtr>(dlsym(mLayerExtLibHandle,
            DESTROY_LAYER_EXTN_INTERFACE));

    if (!mLayerExtCreateFunc || !mLayerExtDestroyFunc) {
        ALOGE("Can't load layer ext symbols: %s", dlerror());
        dlclose(mLayerExtLibHandle);
        return false;
    }

    if (!mLayerExtCreateFunc(LAYER_EXTN_VERSION_TAG, &mInst)) {
        ALOGE("Unable to create layer ext interface");
        dlclose(mLayerExtLibHandle);
        return false;
    }

    return true;
}

LayerExtWrapper::~LayerExtWrapper() {
    if (mInst) {
        mLayerExtDestroyFunc(mInst);
    }

    if (mLayerExtLibHandle) {
      dlclose(mLayerExtLibHandle);
    }
}

bool DolphinWrapper::init() {
    bool succeed = false;
    mDolphinHandle = dlopen("libdolphin.so", RTLD_NOW);
    if (!mDolphinHandle) {
        ALOGW("Unable to open libdolphin.so: %s.", dlerror());
    } else {
        dolphinInit = (bool (*) ())dlsym(mDolphinHandle, "dolphinInit");
        dolphinSetVsyncPeriod = (void (*) (nsecs_t)) dlsym(mDolphinHandle,
                "dolphinSetVsyncPeriod");
        dolphinTrackBufferIncrement = (void (*) (const char*, int))dlsym(mDolphinHandle,
                "dolphinTrackBufferIncrement");
        dolphinTrackBufferDecrement = (void (*) (const char*, int))dlsym(mDolphinHandle,
                "dolphinTrackBufferDecrement");
        dolphinTrackVsyncSignal = (void (*) (nsecs_t, int64_t, nsecs_t))dlsym(mDolphinHandle,
                "dolphinTrackVsyncSignal");
        bool isFunctionsFound = dolphinInit && dolphinSetVsyncPeriod &&
                                dolphinTrackBufferIncrement && dolphinTrackBufferDecrement &&
                                dolphinTrackVsyncSignal;
        if (isFunctionsFound) {
            dolphinInit();
            succeed = true;
        } else {
            dlclose(mDolphinHandle);
            dolphinInit = nullptr;
            dolphinSetVsyncPeriod = nullptr;
            dolphinTrackBufferIncrement = nullptr;
            dolphinTrackBufferDecrement = nullptr;
            dolphinTrackVsyncSignal = nullptr;
        }
    }
    return succeed;
}

DolphinWrapper::~DolphinWrapper() {
    if (mDolphinHandle) {
        dlclose(mDolphinHandle);
    }
}

SurfaceFlinger::SurfaceFlinger(Factory& factory, SkipInitializationTag)
      : mFactory(factory),
        mPid(getpid()),
        mInterceptor(mFactory.createSurfaceInterceptor()),
        mTimeStats(std::make_shared<impl::TimeStats>()),
        mFrameTracer(mFactory.createFrameTracer()),
        mFrameTimeline(mFactory.createFrameTimeline(mTimeStats, mPid)),
        mCompositionEngine(mFactory.createCompositionEngine()),
        mHwcServiceName(base::GetProperty("debug.sf.hwc_service_name"s, "default"s)),
        mTunnelModeEnabledReporter(new TunnelModeEnabledReporter()),
        mInternalDisplayDensity(getDensityFromProperty("ro.sf.lcd_density", true)),
        mEmulatedDisplayDensity(getDensityFromProperty("qemu.sf.lcd_density", false)),
        mPowerAdvisor(std::make_unique<Hwc2::impl::PowerAdvisor>(*this)),
        mWindowInfosListenerInvoker(sp<WindowInfosListenerInvoker>::make(*this)) {
    ALOGI("Using HWComposer service: %s", mHwcServiceName.c_str());
}

SurfaceFlinger::SurfaceFlinger(Factory& factory) : SurfaceFlinger(factory, SkipInitialization) {
    ALOGI("SurfaceFlinger is starting");

    hasSyncFramework = running_without_sync_framework(true);

    dispSyncPresentTimeOffset = present_time_offset_from_vsync_ns(0);

    useHwcForRgbToYuv = force_hwc_copy_for_virtual_displays(false);

    maxFrameBufferAcquiredBuffers = max_frame_buffer_acquired_buffers(2);

    maxGraphicsWidth = std::max(max_graphics_width(0), 0);
    maxGraphicsHeight = std::max(max_graphics_height(0), 0);

    hasWideColorDisplay = has_wide_color_display(false);
    mDefaultCompositionDataspace =
            static_cast<ui::Dataspace>(default_composition_dataspace(Dataspace::V0_SRGB));
    mWideColorGamutCompositionDataspace = static_cast<ui::Dataspace>(wcg_composition_dataspace(
            hasWideColorDisplay ? Dataspace::DISPLAY_P3 : Dataspace::V0_SRGB));
    defaultCompositionDataspace = mDefaultCompositionDataspace;
    wideColorGamutCompositionDataspace = mWideColorGamutCompositionDataspace;
    defaultCompositionPixelFormat = static_cast<ui::PixelFormat>(
            default_composition_pixel_format(ui::PixelFormat::RGBA_8888));
    wideColorGamutCompositionPixelFormat =
            static_cast<ui::PixelFormat>(wcg_composition_pixel_format(ui::PixelFormat::RGBA_8888));

    mColorSpaceAgnosticDataspace =
            static_cast<ui::Dataspace>(color_space_agnostic_dataspace(Dataspace::UNKNOWN));

    mLayerCachingEnabled = [] {
        const bool enable =
                android::sysprop::SurfaceFlingerProperties::enable_layer_caching().value_or(false);
        return base::GetBoolProperty(std::string("debug.sf.enable_layer_caching"), enable);
    }();

    useContextPriority = use_context_priority(true);

    mInternalDisplayPrimaries = sysprop::getDisplayNativePrimaries();

    // debugging stuff...
    char value[PROPERTY_VALUE_MAX];

    property_get("ro.bq.gpu_to_cpu_unsupported", value, "0");
    mGpuToCpuSupported = !atoi(value);

    property_get("ro.build.type", value, "user");
    mIsUserBuild = strcmp(value, "user") == 0;

    mDebugFlashDelay = base::GetUintProperty("debug.sf.showupdates"s, 0u);

    // DDMS debugging deprecated (b/120782499)
    property_get("debug.sf.ddms", value, "0");
    int debugDdms = atoi(value);
    ALOGI_IF(debugDdms, "DDMS debugging not supported");

    property_get("debug.sf.disable_backpressure", value, "0");
    mPropagateBackpressure = !atoi(value);
    ALOGI_IF(!mPropagateBackpressure, "Disabling backpressure propagation");

    property_get("debug.sf.enable_gl_backpressure", value, "0");
    mPropagateBackpressureClientComposition = atoi(value);
    ALOGI_IF(mPropagateBackpressureClientComposition,
             "Enabling backpressure propagation for Client Composition");

    property_get("ro.surface_flinger.supports_background_blur", value, "0");
    bool supportsBlurs = atoi(value);
    mSupportsBlur = supportsBlurs;
    ALOGI_IF(!mSupportsBlur, "Disabling blur effects, they are not supported.");
    property_get("ro.sf.blurs_are_expensive", value, "0");
    mBlursAreExpensive = atoi(value);

    property_get("vendor.display.enable_fb_scaling", value, "0");
    mUseFbScaling = atoi(value);
    ALOGI_IF(mUseFbScaling, "Enable FrameBuffer Scaling");
    property_get("debug.sf.enable_advanced_sf_phase_offset", value, "0");
    mUseAdvanceSfOffset = atoi(value);
    ALOGI_IF(mUseAdvanceSfOffset, "Enable Advance SF Phase Offset");

    const size_t defaultListSize = ISurfaceComposer::MAX_LAYERS;
    auto listSize = property_get_int32("debug.sf.max_igbp_list_size", int32_t(defaultListSize));
    mMaxGraphicBufferProducerListSize = (listSize > 0) ? size_t(listSize) : defaultListSize;
    mGraphicBufferProducerListSizeLogThreshold =
            std::max(static_cast<int>(0.95 *
                                      static_cast<double>(mMaxGraphicBufferProducerListSize)),
                     1);

    property_get("debug.sf.luma_sampling", value, "1");
    mLumaSampling = atoi(value);

    property_get("debug.sf.disable_client_composition_cache", value, "0");
    mDisableClientCompositionCache = atoi(value);

    property_get("debug.sf.predict_hwc_composition_strategy", value, "1");
    mPredictCompositionStrategy = atoi(value);

    property_get("debug.sf.treat_170m_as_sRGB", value, "0");
    mTreat170mAsSrgb = atoi(value);

    property_get("ro.sf.force_light_brightness", value, "0");
    mForceLightBrightness = atoi(value);

    property_get("ro.sf.force_hwc_brightness", value, "0");
    mForceHwcBrightness = atoi(value);

    property_get("ro.sf.use_latest_hwc_vsync_period", value, "1");
    mUseLatestHwcVsyncPeriod = atoi(value);

    char property[PROPERTY_VALUE_MAX] = {0};
    if((property_get("vendor.display.vsync_reliable_on_doze", property, "0") > 0) &&
        (!strncmp(property, "1", PROPERTY_VALUE_MAX ) ||
        (!strncasecmp(property,"true", PROPERTY_VALUE_MAX )))) {
        mVsyncSourceReliableOnDoze = true;
    }

    // If mPluggableVsyncPrioritized is true then the order of priority of V-syncs is Pluggable
    // followed by Primary and Secondary built-ins.
    if((property_get("vendor.display.pluggable_vsync_prioritized", property, "0") > 0) &&
        (!strncmp(property, "1", PROPERTY_VALUE_MAX ) ||
        (!strncasecmp(property,"true", PROPERTY_VALUE_MAX )))) {
        mPluggableVsyncPrioritized = true;
    }

    // We should be reading 'persist.sys.sf.color_saturation' here
    // but since /data may be encrypted, we need to wait until after vold
    // comes online to attempt to read the property. The property is
    // instead read after the boot animation

    if (base::GetBoolProperty("debug.sf.treble_testing_override"s, false)) {
        // Without the override SurfaceFlinger cannot connect to HIDL
        // services that are not listed in the manifests.  Considered
        // deriving the setting from the set service name, but it
        // would be brittle if the name that's not 'default' is used
        // for production purposes later on.
        ALOGI("Enabling Treble testing override");
        android::hardware::details::setTrebleTestingOverride(true);
    }

#ifdef QTI_DISPLAY_CONFIG_ENABLED
    mDisplayConfigCallbackhandler = new DisplayConfigCallbackHandler(*this);
    int ret = ::DisplayConfig::ClientInterface::Create("SurfaceFlinger"+std::to_string(0),
                                                        mDisplayConfigCallbackhandler,
                                                        &mDisplayConfigIntf);
    if (ret || !mDisplayConfigIntf) {
        ALOGE("DisplayConfig HIDL not present\n");
        mDisplayConfigIntf = nullptr;
    } else {
        ALOGV("DisplayConfig HIDL is present\n");
    }

    if (mDisplayConfigIntf) {
#ifdef DISPLAY_CONFIG_API_LEVEL_1
        std::string value = "";
        std::string qsync_prop = "enable_qsync_idle";
        ret = mDisplayConfigIntf->GetDebugProperty(qsync_prop, &value);
        ALOGI("enable_qsync_idle, ret:%d value:%s", ret, value.c_str());
        if (!ret && (value == "1")) {
          mDisplayConfigIntf->ControlIdleStatusCallback(true);
        }
#endif
    }
#endif
    mRefreshRateOverlaySpinner = property_get_bool("sf.debug.show_refresh_rate_overlay_spinner", 0);

#ifdef AIDL_DISPLAY_CONFIG_ENABLED
    ndk::SpAIBinder binder(
         AServiceManager_checkService("vendor.qti.hardware.display.config.IDisplayConfig/default"));

    if (binder.get() == nullptr) {
        ALOGE("DisplayConfig AIDL is not present");
    } else {
        displayConfigIntf = IDisplayConfig::fromBinder(binder);
        if (displayConfigIntf == nullptr) {
            ALOGE("Failed to retrieve DisplayConfig AIDL binder");
        } else {
            mAidlCallbackHandler = ndk::SharedRefBase::make<DisplayConfigAidlCallbackHandler>(*this);
            displayConfigIntf->registerCallback(mAidlCallbackHandler, &callbackClientId);
            if (callbackClientId >= 0) {
               ALOGI("Registered to displayconfig aidl service and enabled callback");
            }
        }
    }
#endif

    if (!mIsUserBuild && base::GetBoolProperty("debug.sf.enable_transaction_tracing"s, true)) {
        mTransactionTracing.emplace();
    }

    mIgnoreHdrCameraLayers = ignore_hdr_camera_layers(false);

    // Power hint session mode, representing which hint(s) to send: early, late, or both)
    mPowerHintSessionMode =
            {.late = base::GetBoolProperty("debug.sf.send_late_power_session_hint"s, true),
             .early = base::GetBoolProperty("debug.sf.send_early_power_session_hint"s, false)};
}

LatchUnsignaledConfig SurfaceFlinger::getLatchUnsignaledConfig() {
    if (base::GetBoolProperty("debug.sf.latch_unsignaled"s, false)) {
        return LatchUnsignaledConfig::Always;
    }

    if (base::GetBoolProperty("debug.sf.auto_latch_unsignaled"s, true)) {
        return LatchUnsignaledConfig::AutoSingleLayer;
    }

    return LatchUnsignaledConfig::Disabled;
}

SurfaceFlinger::~SurfaceFlinger() {
#ifdef AIDL_DISPLAY_CONFIG_ENABLED
    if (displayConfigIntf && callbackClientId >= 0) {
        displayConfigIntf->unRegisterCallback(callbackClientId);
        callbackClientId = -1;
    }
#endif
}

void SurfaceFlinger::binderDied(const wp<IBinder>&) {
    // the window manager died on us. prepare its eulogy.
    mBootFinished = false;

    // Sever the link to inputflinger since it's gone as well.
    static_cast<void>(mScheduler->schedule([=] { mInputFlinger = nullptr; }));

    // restore initial conditions (default device unblank, etc)
    initializeDisplays();

    // restart the boot-animation
    startBootAnim();
}

void SurfaceFlinger::run() {
    mScheduler->run();
}

sp<ISurfaceComposerClient> SurfaceFlinger::createConnection() {
    const sp<Client> client = new Client(this);
    return client->initCheck() == NO_ERROR ? client : nullptr;
}

sp<IBinder> SurfaceFlinger::createDisplay(const String8& displayName, bool secure) {
    // onTransact already checks for some permissions, but adding an additional check here.
    // This is to ensure that only system and graphics can request to create a secure
    // display. Secure displays can show secure content so we add an additional restriction on it.
    const int uid = IPCThreadState::self()->getCallingUid();
    if (secure && uid != AID_GRAPHICS && uid != AID_SYSTEM) {
        ALOGE("Only privileged processes can create a secure display");
        return nullptr;
    }

    class DisplayToken : public BBinder {
        sp<SurfaceFlinger> flinger;
        virtual ~DisplayToken() {
             // no more references, this display must be terminated
             Mutex::Autolock _l(flinger->mStateLock);
             flinger->mCurrentState.displays.removeItem(this);
             flinger->setTransactionFlags(eDisplayTransactionNeeded);
         }
     public:
        explicit DisplayToken(const sp<SurfaceFlinger>& flinger)
            : flinger(flinger) {
        }
    };

    sp<BBinder> token = new DisplayToken(this);

    Mutex::Autolock _l(mStateLock);
    // Display ID is assigned when virtual display is allocated by HWC.
    DisplayDeviceState state;
    state.isSecure = secure;
    state.displayName = displayName;
    mCurrentState.displays.add(token, state);
    mInterceptor->saveDisplayCreation(state);
    return token;
}

void SurfaceFlinger::destroyDisplay(const sp<IBinder>& displayToken) {
    Mutex::Autolock lock(mStateLock);

    const ssize_t index = mCurrentState.displays.indexOfKey(displayToken);
    if (index < 0) {
        ALOGE("%s: Invalid display token %p", __func__, displayToken.get());
        return;
    }

    const DisplayDeviceState& state = mCurrentState.displays.valueAt(index);
    if (state.physical) {
        ALOGE("%s: Invalid operation on physical display", __func__);
        return;
    }
    mInterceptor->saveDisplayDeletion(state.sequenceId);
    mCurrentState.displays.removeItemsAt(index);
    setTransactionFlags(eDisplayTransactionNeeded);
}

void SurfaceFlinger::enableHalVirtualDisplays(bool enable) {
    auto& generator = mVirtualDisplayIdGenerators.hal;
    if (!generator && enable) {
        ALOGI("Enabling HAL virtual displays");
        generator.emplace(getHwComposer().getMaxVirtualDisplayCount());
    } else if (generator && !enable) {
        ALOGW_IF(generator->inUse(), "Disabling HAL virtual displays while in use");
        generator.reset();
    }
}
VirtualDisplayId SurfaceFlinger::acquireVirtualDisplay(ui::Size resolution,
                                                       ui::PixelFormat format,
                                                       bool canAllocateHwcForVDS) {
    auto& generator = mVirtualDisplayIdGenerators.hal;
    if (canAllocateHwcForVDS && generator) {
        if (const auto id = generator->generateId()) {
            if (getHwComposer().allocateVirtualDisplay(*id, resolution, &format)) {
                return *id;
            }

            generator->releaseId(*id);
        } else {
            ALOGW("%s: Exhausted HAL virtual displays", __func__);
        }

        ALOGW("%s: Falling back to GPU virtual display", __func__);
    }

    const auto id = mVirtualDisplayIdGenerators.gpu.generateId();
    LOG_ALWAYS_FATAL_IF(!id, "Failed to generate ID for GPU virtual display");
    return *id;
}

void SurfaceFlinger::releaseVirtualDisplay(VirtualDisplayId displayId) {
    if (const auto id = HalVirtualDisplayId::tryCast(displayId)) {
        if (auto& generator = mVirtualDisplayIdGenerators.hal) {
            generator->releaseId(*id);
        }
        return;
    }

    const auto id = GpuVirtualDisplayId::tryCast(displayId);
    LOG_ALWAYS_FATAL_IF(!id);
    mVirtualDisplayIdGenerators.gpu.releaseId(*id);
}

std::vector<PhysicalDisplayId> SurfaceFlinger::getPhysicalDisplayIdsLocked() const {
    std::vector<PhysicalDisplayId> displayIds;
    displayIds.reserve(mPhysicalDisplayTokens.size());

    const auto defaultDisplayId = getDefaultDisplayDeviceLocked()->getPhysicalId();
    displayIds.push_back(defaultDisplayId);

    for (const auto& [id, token] : mPhysicalDisplayTokens) {
        if (id != defaultDisplayId) {
            displayIds.push_back(id);
        }
    }

    return displayIds;
}

status_t SurfaceFlinger::getPrimaryPhysicalDisplayId(PhysicalDisplayId* id) const {
    Mutex::Autolock lock(mStateLock);
    *id = getPrimaryDisplayIdLocked();
    return NO_ERROR;
}

sp<IBinder> SurfaceFlinger::getPhysicalDisplayToken(PhysicalDisplayId displayId) const {
    Mutex::Autolock lock(mStateLock);
    return getPhysicalDisplayTokenLocked(displayId);
}

status_t SurfaceFlinger::getColorManagement(bool* outGetColorManagement) const {
    if (!outGetColorManagement) {
        return BAD_VALUE;
    }
    *outGetColorManagement = useColorManagement;
    return NO_ERROR;
}

HWComposer& SurfaceFlinger::getHwComposer() const {
    return mCompositionEngine->getHwComposer();
}

renderengine::RenderEngine& SurfaceFlinger::getRenderEngine() const {
    return mCompositionEngine->getRenderEngine();
}

compositionengine::CompositionEngine& SurfaceFlinger::getCompositionEngine() const {
    return *mCompositionEngine.get();
}

void SurfaceFlinger::bootFinished() {
    if (mBootFinished == true) {
        ALOGE("Extra call to bootFinished");
        return;
    }
    mBootFinished = true;
    if (mStartPropertySetThread->join() != NO_ERROR) {
        ALOGE("Join StartPropertySetThread failed!");
    }

    if (mRenderEnginePrimeCacheFuture.valid()) {
        mRenderEnginePrimeCacheFuture.get();
    }
    const nsecs_t now = systemTime();
    const nsecs_t duration = now - mBootTime;
    ALOGI("Boot is finished (%ld ms)", long(ns2ms(duration)) );

    mFrameTracer->initialize();
    mFrameTimeline->onBootFinished();
    getRenderEngine().setEnableTracing(mFlagManager.use_skia_tracing());

    // wait patiently for the window manager death
    const String16 name("window");
    mWindowManager = defaultServiceManager()->getService(name);
    if (mWindowManager != 0) {
        mWindowManager->linkToDeath(static_cast<IBinder::DeathRecipient*>(this));
    }

    // stop boot animation
    // formerly we would just kill the process, but we now ask it to exit so it
    // can choose where to stop the animation.
    property_set("service.bootanim.exit", "1");

    const int LOGTAG_SF_STOP_BOOTANIM = 60110;
    LOG_EVENT_LONG(LOGTAG_SF_STOP_BOOTANIM,
                   ns2ms(systemTime(SYSTEM_TIME_MONOTONIC)));

    sp<IBinder> input(defaultServiceManager()->getService(String16("inputflinger")));

    static_cast<void>(mScheduler->schedule([=] {
        if (input == nullptr) {
            ALOGE("Failed to link to input service");
        } else {
            mInputFlinger = interface_cast<os::IInputFlinger>(input);
        }

        readPersistentProperties();
        mPowerAdvisor->onBootFinished();
        const bool powerHintEnabled = mFlagManager.use_adpf_cpu_hint();
        mPowerAdvisor->enablePowerHint(powerHintEnabled);
        const bool powerHintUsed = mPowerAdvisor->usePowerHintSession();
        ALOGD("Power hint is %s",
              powerHintUsed ? "supported" : (powerHintEnabled ? "unsupported" : "disabled"));
        if (powerHintUsed) {
            std::optional<pid_t> renderEngineTid = getRenderEngine().getRenderEngineTid();
            std::vector<int32_t> tidList;
            tidList.emplace_back(gettid());
            if (renderEngineTid.has_value()) {
                tidList.emplace_back(*renderEngineTid);
            }
            if (!mPowerAdvisor->startPowerHintSession(tidList)) {
                ALOGW("Cannot start power hint session");
            }
        }

        mBootStage = BootStage::FINISHED;

        if (property_get_bool("sf.debug.show_refresh_rate_overlay", false)) {
            FTL_FAKE_GUARD(mStateLock, enableRefreshRateOverlay(true));
        }
        if (mUseFbScaling) {
            Mutex::Autolock _l(mStateLock);
            ssize_t index = mCurrentState.displays.indexOfKey(getPrimaryDisplayTokenLocked());
            if (index < 0) {
                ALOGE("Invalid token %p", getPrimaryDisplayTokenLocked().get());
            } else {
                DisplayDeviceState& curState = mCurrentState.displays.editValueAt(index);
                DisplayDeviceState& drawState = mDrawingState.displays.editValueAt(index);
                setFrameBufferSizeForScaling(getDefaultDisplayDeviceLocked(), curState, drawState);
            }
        }

    }));

    setupDisplayExtnFeatures();
}

uint32_t SurfaceFlinger::getNewTexture() {
    {
        std::lock_guard lock(mTexturePoolMutex);
        if (!mTexturePool.empty()) {
            uint32_t name = mTexturePool.back();
            mTexturePool.pop_back();
            ATRACE_INT("TexturePoolSize", mTexturePool.size());
            return name;
        }

        // The pool was too small, so increase it for the future
        ++mTexturePoolSize;
    }

    // The pool was empty, so we need to get a new texture name directly using a
    // blocking call to the main thread
    auto genTextures = [this] {
               uint32_t name = 0;
               getRenderEngine().genTextures(1, &name);
               return name;
    };
    if (std::this_thread::get_id() == mMainThreadId) {
        return genTextures();
    } else {
        return mScheduler->schedule(genTextures).get();
    }
}

void SurfaceFlinger::deleteTextureAsync(uint32_t texture) {
    std::lock_guard lock(mTexturePoolMutex);
    // We don't change the pool size, so the fix-up logic in postComposition will decide whether
    // to actually delete this or not based on mTexturePoolSize
    mTexturePool.push_back(texture);
    ATRACE_INT("TexturePoolSize", mTexturePool.size());
}

static std::optional<renderengine::RenderEngine::RenderEngineType>
chooseRenderEngineTypeViaSysProp() {
    char prop[PROPERTY_VALUE_MAX];
    property_get(PROPERTY_DEBUG_RENDERENGINE_BACKEND, prop, "");

    if (strcmp(prop, "gles") == 0) {
        return renderengine::RenderEngine::RenderEngineType::GLES;
    } else if (strcmp(prop, "threaded") == 0) {
        return renderengine::RenderEngine::RenderEngineType::THREADED;
    } else if (strcmp(prop, "skiagl") == 0) {
        return renderengine::RenderEngine::RenderEngineType::SKIA_GL;
    } else if (strcmp(prop, "skiaglthreaded") == 0) {
        return renderengine::RenderEngine::RenderEngineType::SKIA_GL_THREADED;
    } else {
        ALOGE("Unrecognized RenderEngineType %s; ignoring!", prop);
        return {};
    }
}

// Do not call property_set on main thread which will be blocked by init
// Use StartPropertySetThread instead.
void SurfaceFlinger::init() {
    ALOGI(  "SurfaceFlinger's main thread ready to run. "
            "Initializing graphics H/W...");
    Mutex::Autolock _l(mStateLock);

#if defined(QTI_DISPLAY_CONFIG_ENABLED) && defined(AIDL_DISPLAY_CONFIG_ENABLED)
    if (!mDisplayConfigIntf && !displayConfigIntf) {
        ALOGW("DisplayConfig HIDL and AIDL are both unavailable - disabling composer extensions");
    } else {
        ALOGV("Initializing composer extension interface");
        InitComposerExtn();
    }
#endif
    // Get a RenderEngine for the given display / config (can't fail)
    // TODO(b/77156734): We need to stop casting and use HAL types when possible.
    // Sending maxFrameBufferAcquiredBuffers as the cache size is tightly tuned to single-display.
    auto builder = renderengine::RenderEngineCreationArgs::Builder()
                           .setPixelFormat(static_cast<int32_t>(defaultCompositionPixelFormat))
                           .setImageCacheSize(maxFrameBufferAcquiredBuffers)
                           .setUseColorManagerment(useColorManagement)
                           .setEnableProtectedContext(enable_protected_contents(false))
                           .setPrecacheToneMapperShaderOnly(false)
                           .setSupportsBackgroundBlur(mSupportsBlur)
                           .setContextPriority(
                                   useContextPriority
                                           ? renderengine::RenderEngine::ContextPriority::REALTIME
                                           : renderengine::RenderEngine::ContextPriority::MEDIUM);
    if (auto type = chooseRenderEngineTypeViaSysProp()) {
        builder.setRenderEngineType(type.value());
    }
    mCompositionEngine->setRenderEngine(renderengine::RenderEngine::create(builder.build()));
    mMaxRenderTargetSize =
            std::min(getRenderEngine().getMaxTextureSize(), getRenderEngine().getMaxViewportDims());

    // Set SF main policy after initializing RenderEngine which has its own policy.
    if (!SetTaskProfiles(0, {"SFMainPolicy"})) {
        ALOGW("Failed to set main task profile");
    }

    mCompositionEngine->setTimeStats(mTimeStats);
    mCompositionEngine->setHwComposer(getFactory().createHWComposer(mHwcServiceName));
    mCompositionEngine->getHwComposer().setCallback(*this);
    ClientCache::getInstance().setRenderEngine(&getRenderEngine());

    enableLatchUnsignaledConfig = getLatchUnsignaledConfig();

    if (base::GetBoolProperty("vendor.display.enable_latch_media_content"s, false)) {
        mLatchMediaContent = true;
    }

    mAllowHwcForWFD = base::GetBoolProperty("vendor.display.vds_allow_hwc"s, false);
    mAllowHwcForVDS = mAllowHwcForWFD && base::GetBoolProperty("debug.sf.enable_hwc_vds"s, false);
    mFirstApiLevel = android::base::GetIntProperty("ro.product.first_api_level", 0);

    // Process any initial hotplug and resulting display changes.
    processDisplayHotplugEventsLocked();
    const auto display = getDefaultDisplayDeviceLocked();
    LOG_ALWAYS_FATAL_IF(!display, "Missing primary display after registering composer callback.");
    const auto displayId = display->getPhysicalId();
    LOG_ALWAYS_FATAL_IF(!getHwComposer().isConnected(displayId),
                        "Primary display is disconnected.");
#ifdef QTI_DISPLAY_CONFIG_ENABLED
    if (!mDisplayConfigIntf) {
        ALOGE("DisplayConfig HIDL not present\n");
        mDisplayConfigIntf = nullptr;
    } else {
        mDisplayConfigIntf->IsAsyncVDSCreationSupported(&mAsyncVdsCreationSupported);
        ALOGI("IsAsyncVDSCreationSupported %d", mAsyncVdsCreationSupported);
    }
#endif

    // initialize our drawing state
    mDrawingState = mCurrentState;

    // set initial conditions (e.g. unblank default device)
    initializeDisplays();

    mPowerAdvisor->init();

    char primeShaderCache[PROPERTY_VALUE_MAX];
    property_get("service.sf.prime_shader_cache", primeShaderCache, "1");
    if (atoi(primeShaderCache)) {
        if (setSchedFifo(false) != NO_ERROR) {
            ALOGW("Can't set SCHED_OTHER for primeCache");
        }

        mRenderEnginePrimeCacheFuture = getRenderEngine().primeCache();

        if (setSchedFifo(true) != NO_ERROR) {
            ALOGW("Can't set SCHED_OTHER for primeCache");
        }
    }

    onActiveDisplaySizeChanged(display);

    // Inform native graphics APIs whether the present timestamp is supported:

    const bool presentFenceReliable =
            !getHwComposer().hasCapability(Capability::PRESENT_FENCE_IS_NOT_RELIABLE);
    mStartPropertySetThread = getFactory().createStartPropertySetThread(presentFenceReliable);

    if (mStartPropertySetThread->Start() != NO_ERROR) {
        ALOGE("Run StartPropertySetThread failed!");
    }

    char layerExtProp[PROPERTY_VALUE_MAX];
    property_get("vendor.display.use_layer_ext", layerExtProp, "0");
    if (atoi(layerExtProp)) {
        mUseLayerExt = true;
    }
    property_get("vendor.display.split_layer_ext", layerExtProp, "0");
    if (atoi(layerExtProp)) {
        mSplitLayerExt = true;
    }
    if ((mUseLayerExt || mSplitLayerExt) && mLayerExt.init()) {
        ALOGI("Layer Extension is enabled");
    }

#ifdef FPS_MITIGATION_ENABLED
    auto currMode = display->getActiveMode();
    const auto& supportedModes = display->getSupportedModes();
    std::vector<float> fps_list;
    for (const auto& [id, mode] : supportedModes) {
        if (mode->getWidth() == currMode->getWidth() &&
            mode->getHeight() == currMode->getHeight()) {
            fps_list.push_back(int32_t(mode->getFps().getValue()));
        }
    }

    if (mDisplayExtnIntf) {
        mDisplayExtnIntf->SetFpsMitigationCallback(
                          [this](float newLevelFps){
                              setDesiredModeByThermalLevel(newLevelFps);
                          }, fps_list);
    }
#endif

    startUnifiedDraw();

    mRETid = getRenderEngine().getRETid();
    mSFTid = gettid();

    ALOGV("Done initializing");
}

void SurfaceFlinger::InitComposerExtn() {
    mComposerExtnIntf = composer::ComposerExtnLib::GetInstance();
    if (!mComposerExtnIntf) {
        ALOGE("Unable to get composer extension");
        return;
    }
    int ret = mComposerExtnIntf->CreateFrameScheduler(&mFrameSchedulerExtnIntf);
    if (ret) {
        ALOGI("Unable to create frame scheduler extension");
    }

    ret = mComposerExtnIntf->CreateDisplayExtn(&mDisplayExtnIntf);
    if (ret) {
       ALOGI("Unable to create display extension");
    }
    ALOGI("Init: mDisplayExtnIntf: %p", mDisplayExtnIntf);
}

void SurfaceFlinger::createSmomoInstance(const DisplayDeviceState& state) {
    if (state.isVirtual() || state.physical->type == ui::DisplayConnectionType::External) {
        return;
    }
    char smomoProp[PROPERTY_VALUE_MAX];
    property_get("vendor.display.use_smooth_motion", smomoProp, "0");
    if (!atoi(smomoProp)) {
        ALOGI("Smomo is disabled through property");
        return;
    }
    SmomoInfo smomoInfo;
    smomoInfo.displayId = state.physical->hwcDisplayId;
    smomoInfo.layerStackId = state.layerStack.id;
    smomoInfo.active = true;
    smomo::DisplayInfo displayInfo;
    displayInfo.display_id = state.physical->hwcDisplayId;
    displayInfo.is_primary = state.physical->hwcDisplayId == 0;
    displayInfo.type = smomo::kBuiltin;
    mComposerExtnIntf = composer::ComposerExtnLib::GetInstance();
    bool ret = mComposerExtnIntf->CreateSmomoExtn(&smomoInfo.smoMo, displayInfo);
    if (!ret) {
        ALOGI("Unable to create smomo extension for display: %d", displayInfo.display_id);
        return;
    }

    mSmomoInstances.push_back(smomoInfo);
    // Set refresh rates for primary display's instance.
    smomoInfo.smoMo->SetChangeRefreshRateCallback(
           [this](int32_t refreshRate) {
                setRefreshRateTo(refreshRate);
           });

    const auto display = getDefaultDisplayDeviceLocked();
    setRefreshRates(display);

    if (mSmomoInstances.size() > 1) {
        // Disable DRC on all instances.
        for (auto &instance : mSmomoInstances) {
            instance.smoMo->SetRefreshRateChangeStatus(false);
        }
    }

    ALOGI("SmoMo is enabled for display: %d", displayInfo.display_id);
}

void SurfaceFlinger::destroySmomoInstance(const sp<DisplayDevice>& display) {
  uint32_t hwcDisplayId = 0;
  if (!getHwcDisplayId(display, &hwcDisplayId)) {
      return;
  }

  mSmomoInstances.erase(std::remove_if(mSmomoInstances.begin(), mSmomoInstances.end(),
                                       [&](SmomoInfo const &smomoInfo) {
                                          return smomoInfo.displayId == hwcDisplayId;
                                       }), mSmomoInstances.end());

  // Enable DRC if only one instance is active.
  if (mSmomoInstances.size() == 1) {
      // Disable DRC on all instances.
      mSmomoInstances.at(0).smoMo->SetRefreshRateChangeStatus(false);
  }
}

void SurfaceFlinger::startUnifiedDraw() {
#ifdef QTI_UNIFIED_DRAW
    if (mDisplayExtnIntf) {
        // Displays hotplugged at this point.
        for (const auto& display : mDisplaysList) {
            const auto id = HalDisplayId::tryCast(display->getId());
            if (id) {
                uint32_t hwcDisplayId;
                if (!getHwcDisplayId(display, &hwcDisplayId)) {
                   continue;
                }
                ALOGI("calling TryUnifiedDraw for display=%u", hwcDisplayId);
                if (!mDisplayExtnIntf->TryUnifiedDraw(hwcDisplayId, maxFrameBufferAcquiredBuffers)){
                    ALOGI("Calling tryDrawMethod for display=%u", hwcDisplayId);
                    getHwComposer().tryDrawMethod(*id,
                      IQtiComposerClient::DrawMethod::UNIFIED_DRAW);
                }
            }
        }
    }
#endif
    createPhaseOffsetExtn();
}

void SurfaceFlinger::readPersistentProperties() {
    Mutex::Autolock _l(mStateLock);

    char value[PROPERTY_VALUE_MAX];

    property_get("persist.sys.sf.color_saturation", value, "1.0");
    mGlobalSaturationFactor = atof(value);
    updateColorMatrixLocked();
    ALOGV("Saturation is set to %.2f", mGlobalSaturationFactor);

    property_get("persist.sys.sf.native_mode", value, "0");
    mDisplayColorSetting = static_cast<DisplayColorSetting>(atoi(value));

    property_get("persist.sys.sf.color_mode", value, "0");
    mForceColorMode = static_cast<ColorMode>(atoi(value));
}

void SurfaceFlinger::startBootAnim() {
    // Start boot animation service by setting a property mailbox
    // if property setting thread is already running, Start() will be just a NOP
    mStartPropertySetThread->Start();
    // Wait until property was set
    if (mStartPropertySetThread->join() != NO_ERROR) {
        ALOGE("Join StartPropertySetThread failed!");
    }
}

// ----------------------------------------------------------------------------

bool SurfaceFlinger::authenticateSurfaceTexture(
        const sp<IGraphicBufferProducer>& bufferProducer) const {
    Mutex::Autolock _l(mStateLock);
    return authenticateSurfaceTextureLocked(bufferProducer);
}

bool SurfaceFlinger::authenticateSurfaceTextureLocked(
        const sp<IGraphicBufferProducer>& /* bufferProducer */) const {
    return false;
}

status_t SurfaceFlinger::getSupportedFrameTimestamps(
        std::vector<FrameEvent>* outSupported) const {
    *outSupported = {
        FrameEvent::REQUESTED_PRESENT,
        FrameEvent::ACQUIRE,
        FrameEvent::LATCH,
        FrameEvent::FIRST_REFRESH_START,
        FrameEvent::LAST_REFRESH_START,
        FrameEvent::GPU_COMPOSITION_DONE,
        FrameEvent::DEQUEUE_READY,
        FrameEvent::RELEASE,
    };

    ConditionalLock lock(mStateLock, std::this_thread::get_id() != mMainThreadId);

    if (!getHwComposer().hasCapability(Capability::PRESENT_FENCE_IS_NOT_RELIABLE)) {
        outSupported->push_back(FrameEvent::DISPLAY_PRESENT);
    }
    return NO_ERROR;
}

status_t SurfaceFlinger::getDisplayState(const sp<IBinder>& displayToken, ui::DisplayState* state) {
    if (!displayToken || !state) {
        return BAD_VALUE;
    }

    Mutex::Autolock lock(mStateLock);

    const auto display = getDisplayDeviceLocked(displayToken);
    if (!display) {
        return NAME_NOT_FOUND;
    }

    state->layerStack = display->getLayerStack();
    state->orientation = display->getOrientation();

    const Rect layerStackRect = display->getLayerStackSpaceRect();
    state->layerStackSpaceRect =
            layerStackRect.isValid() ? layerStackRect.getSize() : display->getSize();

    return NO_ERROR;
}

status_t SurfaceFlinger::getStaticDisplayInfo(const sp<IBinder>& displayToken,
                                              ui::StaticDisplayInfo* info) {
    if (!displayToken || !info) {
        return BAD_VALUE;
    }

    Mutex::Autolock lock(mStateLock);

    const auto display = getDisplayDeviceLocked(displayToken);
    if (!display) {
        return NAME_NOT_FOUND;
    }

    if (const auto connectionType = display->getConnectionType())
        info->connectionType = *connectionType;
    else {
        return INVALID_OPERATION;
    }

    if (mEmulatedDisplayDensity) {
        info->density = mEmulatedDisplayDensity;
    } else {
        info->density = info->connectionType == ui::DisplayConnectionType::Internal
                ? mInternalDisplayDensity
                : FALLBACK_DENSITY;
    }
    info->density /= ACONFIGURATION_DENSITY_MEDIUM;

    info->secure = display->isSecure();
    info->deviceProductInfo = display->getDeviceProductInfo();
    info->installOrientation = display->getPhysicalOrientation();

    return NO_ERROR;
}

status_t SurfaceFlinger::getDynamicDisplayInfo(const sp<IBinder>& displayToken,
                                               ui::DynamicDisplayInfo* info) {
    if (!displayToken || !info) {
        return BAD_VALUE;
    }

    Mutex::Autolock lock(mStateLock);

    const auto display = getDisplayDeviceLocked(displayToken);
    if (!display) {
        return NAME_NOT_FOUND;
    }

    const auto displayId = PhysicalDisplayId::tryCast(display->getId());
    if (!displayId) {
        return INVALID_OPERATION;
    }

    info->activeDisplayModeId = display->getActiveMode()->getId().value();

    const auto& supportedModes = display->getSupportedModes();
    info->supportedDisplayModes.clear();
    info->supportedDisplayModes.reserve(supportedModes.size());

    for (const auto& [id, mode] : supportedModes) {
        ui::DisplayMode outMode;
        outMode.id = static_cast<int32_t>(id.value());

        auto [width, height] = mode->getResolution();
        auto [xDpi, yDpi] = mode->getDpi();

        if (const auto physicalOrientation = display->getPhysicalOrientation();
            physicalOrientation == ui::ROTATION_90 || physicalOrientation == ui::ROTATION_270) {
            std::swap(width, height);
            std::swap(xDpi, yDpi);
        }

        outMode.resolution = ui::Size(width, height);

        outMode.xDpi = xDpi;
        outMode.yDpi = yDpi;

        const nsecs_t period = mode->getVsyncPeriod();
        outMode.refreshRate = Fps::fromPeriodNsecs(period).getValue();

        const auto vsyncConfigSet =
                mVsyncConfiguration->getConfigsForRefreshRate(Fps::fromValue(outMode.refreshRate));
        outMode.appVsyncOffset = vsyncConfigSet.late.appOffset;
        outMode.sfVsyncOffset = vsyncConfigSet.late.sfOffset;
        outMode.group = mode->getGroup();

        // This is how far in advance a buffer must be queued for
        // presentation at a given time.  If you want a buffer to appear
        // on the screen at time N, you must submit the buffer before
        // (N - presentationDeadline).
        //
        // Normally it's one full refresh period (to give SF a chance to
        // latch the buffer), but this can be reduced by configuring a
        // VsyncController offset.  Any additional delays introduced by the hardware
        // composer or panel must be accounted for here.
        //
        // We add an additional 1ms to allow for processing time and
        // differences between the ideal and actual refresh rate.
        outMode.presentationDeadline = period - outMode.sfVsyncOffset + 1000000;

        info->supportedDisplayModes.push_back(outMode);
    }

    info->activeColorMode = display->getCompositionDisplay()->getState().colorMode;
    info->supportedColorModes = getDisplayColorModes(*display);
    info->hdrCapabilities = display->getHdrCapabilities();

    info->autoLowLatencyModeSupported =
            getHwComposer().hasDisplayCapability(*displayId,
                                                 DisplayCapability::AUTO_LOW_LATENCY_MODE);
    info->gameContentTypeSupported =
            getHwComposer().supportsContentType(*displayId, hal::ContentType::GAME);

    info->preferredBootDisplayMode = static_cast<ui::DisplayModeId>(-1);

    if (getHwComposer().hasCapability(Capability::BOOT_DISPLAY_CONFIG)) {
        if (const auto hwcId = getHwComposer().getPreferredBootDisplayMode(*displayId)) {
            if (const auto modeId = display->translateModeId(*hwcId)) {
                info->preferredBootDisplayMode = modeId->value();
            }
        }
    }

    return NO_ERROR;
}

status_t SurfaceFlinger::getDisplayStats(const sp<IBinder>&, DisplayStatInfo* stats) {
    if (!stats) {
        return BAD_VALUE;
    }

    *stats = mScheduler->getDisplayStatInfo(systemTime());
    return NO_ERROR;
}

<<<<<<< HEAD
bool SurfaceFlinger::isFpsDeferNeeded(const ActiveModeInfo& info) {
    const auto display = getDefaultDisplayDeviceLocked();
    if (!display || !mThermalLevelFps) {
        return false;
    }
    // TODO(b/226947083) QC value-adds were deleted here due to change in
    // datatype
    if (mAllowThermalFpsChange) {
        return false;
    }

    return false;
}

void SurfaceFlinger::setDesiredActiveMode(const ActiveModeInfo& info) {
=======
void SurfaceFlinger::setDesiredActiveMode(const ActiveModeInfo& info, bool force) {
>>>>>>> d1735f8e
    ATRACE_CALL();

    if (!info.mode) {
        ALOGW("requested display mode is null");
        return;
    }
    auto display = getDisplayDeviceLocked(info.mode->getPhysicalDisplayId());
    if (!display) {
        ALOGW("%s: display is no longer valid", __func__);
        return;
    }

<<<<<<< HEAD

    if (isFpsDeferNeeded(info)) {
        return;
    }

    mVsyncPeriod = info.mode->getVsyncPeriod();
    if (mDolphinWrapper.dolphinSetVsyncPeriod) {
        mDolphinWrapper.dolphinSetVsyncPeriod(mVsyncPeriod);
    }

    if (display->setDesiredActiveMode(info)) {
=======
    if (display->setDesiredActiveMode(info, force)) {
>>>>>>> d1735f8e
        scheduleComposite(FrameHint::kNone);

        // Start receiving vsync samples now, so that we can detect a period
        // switch.
        mScheduler->resyncToHardwareVsync(true, info.mode->getFps());
        // As we called to set period, we will call to onRefreshRateChangeCompleted once
        // VsyncController model is locked.
        modulateVsync(&VsyncModulator::onRefreshRateChangeInitiated);

        updatePhaseConfiguration(info.mode->getFps());
        mScheduler->setModeChangePending(true);
    }

    setContentFps(static_cast<uint32_t>(info.mode->getFps().getValue()));
}

status_t SurfaceFlinger::setActiveModeFromBackdoor(const sp<IBinder>& displayToken, int modeId) {
    ATRACE_CALL();

    if (!displayToken) {
        return BAD_VALUE;
    }

    auto future = mScheduler->schedule([=]() -> status_t {
        const auto display = FTL_FAKE_GUARD(mStateLock, getDisplayDeviceLocked(displayToken));
        if (!display) {
            ALOGE("Attempt to set allowed display modes for invalid display token %p",
                  displayToken.get());
            return NAME_NOT_FOUND;
        }

        if (display->isVirtual()) {
            ALOGW("Attempt to set allowed display modes for virtual display");
            return INVALID_OPERATION;
        }

        const auto mode = display->getMode(DisplayModeId{modeId});
        if (!mode) {
            ALOGW("Attempt to switch to an unsupported mode %d.", modeId);
            return BAD_VALUE;
        }

        const auto fps = mode->getFps();
        // Keep the old switching type.
        const auto allowGroupSwitching =
                display->refreshRateConfigs().getCurrentPolicy().allowGroupSwitching;
        const scheduler::RefreshRateConfigs::Policy policy{mode->getId(),
                                                           allowGroupSwitching,
                                                           {fps, fps}};
        constexpr bool kOverridePolicy = false;

        return setDesiredDisplayModeSpecsInternal(display, policy, kOverridePolicy);
    });

    return future.get();
}

void SurfaceFlinger::updateInternalStateWithChangedMode() {
    ATRACE_CALL();

    const auto display = getDefaultDisplayDeviceLocked();
    if (!display) {
        return;
    }

    const auto upcomingModeInfo =
            FTL_FAKE_GUARD(kMainThreadContext, display->getUpcomingActiveMode());

    if (!upcomingModeInfo.mode) {
        // There is no pending mode change. This can happen if the active
        // display changed and the mode change happened on a different display.
        return;
    }

    if (display->getActiveMode()->getResolution() != upcomingModeInfo.mode->getResolution()) {
        auto& state = mCurrentState.displays.editValueFor(display->getDisplayToken());
        // We need to generate new sequenceId in order to recreate the display (and this
        // way the framebuffer).
        state.sequenceId = DisplayDeviceState{}.sequenceId;
        state.physical->activeMode = upcomingModeInfo.mode;
        processDisplayChangesLocked();

        // processDisplayChangesLocked will update all necessary components so we're done here.
        return;
    }

    // We just created this display so we can call even if we are not on the main thread.
    ftl::FakeGuard guard(kMainThreadContext);
    display->setActiveMode(upcomingModeInfo.mode->getId());

    const Fps refreshRate = upcomingModeInfo.mode->getFps();
    mRefreshRateStats->setRefreshRate(refreshRate);
    updatePhaseConfiguration(refreshRate);

    if (upcomingModeInfo.event != DisplayModeEvent::None) {
        mScheduler->onPrimaryDisplayModeChanged(mAppConnectionHandle, upcomingModeInfo.mode);
    }
}

void SurfaceFlinger::clearDesiredActiveModeState(const sp<DisplayDevice>& display) {
    display->clearDesiredActiveModeState();
    if (isDisplayActiveLocked(display)) {
        mScheduler->setModeChangePending(false);
    }
}

void SurfaceFlinger::desiredActiveModeChangeDone(const sp<DisplayDevice>& display) {
    const auto refreshRate = display->getDesiredActiveMode()->mode->getFps();
    clearDesiredActiveModeState(display);
    mScheduler->resyncToHardwareVsync(true, refreshRate);
    updatePhaseConfiguration(refreshRate);
}

void SurfaceFlinger::setActiveModeInHwcIfNeeded() {
    ATRACE_CALL();

    std::optional<PhysicalDisplayId> displayToUpdateImmediately;

    for (const auto& iter : mDisplays) {
        const auto& display = iter.second;
        if (!display || !display->isInternal()) {
            continue;
        }

        // Store the local variable to release the lock.
        const auto desiredActiveMode = display->getDesiredActiveMode();
        if (!desiredActiveMode) {
            // No desired active mode pending to be applied
            continue;
        }

        if (!isDisplayActiveLocked(display)) {
            // display is no longer the active display, so abort the mode change
            clearDesiredActiveModeState(display);
            continue;
        }

        const auto desiredMode = display->getMode(desiredActiveMode->mode->getId());
        if (!desiredMode) {
            ALOGW("Desired display mode is no longer supported. Mode ID = %d",
                  desiredActiveMode->mode->getId().value());
            clearDesiredActiveModeState(display);
            continue;
        }

        const auto refreshRate = desiredMode->getFps();
        ALOGV("%s changing active mode to %d(%s) for display %s", __func__,
              desiredMode->getId().value(), to_string(refreshRate).c_str(),
              to_string(display->getId()).c_str());

        if (display->getActiveMode()->getId() == desiredActiveMode->mode->getId()) {
            // we are already in the requested mode, there is nothing left to do
            desiredActiveModeChangeDone(display);
            continue;
        }

        // Desired active mode was set, it is different than the mode currently in use, however
        // allowed modes might have changed by the time we process the refresh.
        // Make sure the desired mode is still allowed
        const auto displayModeAllowed =
                display->refreshRateConfigs().isModeAllowed(desiredActiveMode->mode->getId());
        if (!displayModeAllowed) {
            clearDesiredActiveModeState(display);
            continue;
        }

        // TODO(b/142753666) use constrains
        hal::VsyncPeriodChangeConstraints constraints;
        constraints.desiredTimeNanos = systemTime();
        constraints.seamlessRequired = false;
        hal::VsyncPeriodChangeTimeline outTimeline;

        const auto status = FTL_FAKE_GUARD(kMainThreadContext,
                                           display->initiateModeChange(*desiredActiveMode,
                                                                       constraints, &outTimeline));

        if (status != NO_ERROR) {
            // initiateModeChange may fail if a hotplug event is just about
            // to be sent. We just log the error in this case.
            ALOGW("initiateModeChange failed: %d", status);
            continue;
        }
        mScheduler->onNewVsyncPeriodChangeTimeline(outTimeline);

        if (outTimeline.refreshRequired) {
            scheduleComposite(FrameHint::kNone);
            mSetActiveModePending = true;
        } else {
            // Updating the internal state should be done outside the loop,
            // because it can recreate a DisplayDevice and modify mDisplays
            // which will invalidate the iterator.
            displayToUpdateImmediately = display->getPhysicalId();
        }
    }

    if (displayToUpdateImmediately) {
        updateInternalStateWithChangedMode();

        const auto display = getDisplayDeviceLocked(*displayToUpdateImmediately);
        const auto desiredActiveMode = display->getDesiredActiveMode();
        if (desiredActiveMode &&
            display->getActiveMode()->getId() == desiredActiveMode->mode->getId()) {
            desiredActiveModeChangeDone(display);
        }
    }
}

void SurfaceFlinger::disableExpensiveRendering() {
    const char* const whence = __func__;
    auto future = mScheduler->schedule([=]() FTL_FAKE_GUARD(mStateLock) {
        ATRACE_NAME(whence);
        if (mPowerAdvisor->isUsingExpensiveRendering()) {
            for (const auto& [_, display] : mDisplays) {
                constexpr bool kDisable = false;
                mPowerAdvisor->setExpensiveRenderingExpected(display->getId(), kDisable);
            }
        }
    });

    future.wait();
}

std::vector<ColorMode> SurfaceFlinger::getDisplayColorModes(const DisplayDevice& display) {
    auto modes = getHwComposer().getColorModes(display.getPhysicalId());

    // If the display is internal and the configuration claims it's not wide color capable,
    // filter out all wide color modes. The typical reason why this happens is that the
    // hardware is not good enough to support GPU composition of wide color, and thus the
    // OEMs choose to disable this capability.
    if (display.getConnectionType() == ui::DisplayConnectionType::Internal &&
        !hasWideColorDisplay) {
        const auto newEnd = std::remove_if(modes.begin(), modes.end(), isWideColorMode);
        modes.erase(newEnd, modes.end());
    }

    return modes;
}

status_t SurfaceFlinger::getDisplayNativePrimaries(const sp<IBinder>& displayToken,
                                                   ui::DisplayPrimaries& primaries) {
    if (!displayToken) {
        return BAD_VALUE;
    }

    Mutex::Autolock lock(mStateLock);

    const auto display = getDisplayDeviceLocked(displayToken);
    if (!display) {
        return NAME_NOT_FOUND;
    }

    const auto connectionType = display->getConnectionType();
    if (connectionType != ui::DisplayConnectionType::Internal) {
        return INVALID_OPERATION;
    }

    // TODO(b/229846990): For now, assume that all internal displays have the same primaries.
    primaries = mInternalDisplayPrimaries;
    return NO_ERROR;
}

status_t SurfaceFlinger::setActiveColorMode(const sp<IBinder>& displayToken, ColorMode mode) {
    if (!displayToken) {
        return BAD_VALUE;
    }

    auto future = mScheduler->schedule([=]() FTL_FAKE_GUARD(mStateLock) -> status_t {
        const auto display = getDisplayDeviceLocked(displayToken);
        if (!display) {
            ALOGE("Attempt to set active color mode %s (%d) for invalid display token %p",
                  decodeColorMode(mode).c_str(), mode, displayToken.get());
            return NAME_NOT_FOUND;
        }

        if (display->isVirtual()) {
            ALOGW("Attempt to set active color mode %s (%d) for virtual display",
                  decodeColorMode(mode).c_str(), mode);
            return INVALID_OPERATION;
        }

        const auto modes = getDisplayColorModes(*display);
        const bool exists = std::find(modes.begin(), modes.end(), mode) != modes.end();

        if (mode < ColorMode::NATIVE || !exists) {
            ALOGE("Attempt to set invalid active color mode %s (%d) for display token %p",
                  decodeColorMode(mode).c_str(), mode, displayToken.get());
            return BAD_VALUE;
        }

        display->getCompositionDisplay()->setColorProfile(
                {mode, Dataspace::UNKNOWN, RenderIntent::COLORIMETRIC, Dataspace::UNKNOWN});

        return NO_ERROR;
    });

    // TODO(b/195698395): Propagate error.
    future.wait();
    return NO_ERROR;
}

status_t SurfaceFlinger::getBootDisplayModeSupport(bool* outSupport) const {
    auto future = mScheduler->schedule(
            [this] { return getHwComposer().hasCapability(Capability::BOOT_DISPLAY_CONFIG); });

    *outSupport = future.get();
    return NO_ERROR;
}

status_t SurfaceFlinger::setBootDisplayMode(const sp<IBinder>& displayToken,
                                            ui::DisplayModeId modeId) {
    const char* const whence = __func__;
    auto future = mScheduler->schedule([=]() FTL_FAKE_GUARD(mStateLock) -> status_t {
        const auto display = getDisplayDeviceLocked(displayToken);
        if (!display) {
            ALOGE("%s: Invalid display token %p", whence, displayToken.get());
            return NAME_NOT_FOUND;
        }

        if (display->isVirtual()) {
            ALOGE("%s: Invalid operation on virtual display", whence);
            return INVALID_OPERATION;
        }

        const auto displayId = display->getPhysicalId();
        const auto mode = display->getMode(DisplayModeId{modeId});
        if (!mode) {
            ALOGE("%s: Invalid mode %d for display %s", whence, modeId,
                  to_string(displayId).c_str());
            return BAD_VALUE;
        }

        return getHwComposer().setBootDisplayMode(displayId, mode->getHwcId());
    });
    return future.get();
}

status_t SurfaceFlinger::clearBootDisplayMode(const sp<IBinder>& displayToken) {
    const char* const whence = __func__;
    auto future = mScheduler->schedule([=]() FTL_FAKE_GUARD(mStateLock) -> status_t {
        if (const auto displayId = getPhysicalDisplayIdLocked(displayToken)) {
            return getHwComposer().clearBootDisplayMode(*displayId);
        } else {
            ALOGE("%s: Invalid display token %p", whence, displayToken.get());
            return BAD_VALUE;
        }
    });
    return future.get();
}

void SurfaceFlinger::setAutoLowLatencyMode(const sp<IBinder>& displayToken, bool on) {
    const char* const whence = __func__;
    static_cast<void>(mScheduler->schedule([=]() FTL_FAKE_GUARD(mStateLock) {
        if (const auto displayId = getPhysicalDisplayIdLocked(displayToken)) {
            getHwComposer().setAutoLowLatencyMode(*displayId, on);
        } else {
            ALOGE("%s: Invalid display token %p", whence, displayToken.get());
        }
    }));
}

void SurfaceFlinger::setGameContentType(const sp<IBinder>& displayToken, bool on) {
    const char* const whence = __func__;
    static_cast<void>(mScheduler->schedule([=]() FTL_FAKE_GUARD(mStateLock) {
        if (const auto displayId = getPhysicalDisplayIdLocked(displayToken)) {
            const auto type = on ? hal::ContentType::GAME : hal::ContentType::NONE;
            getHwComposer().setContentType(*displayId, type);
        } else {
            ALOGE("%s: Invalid display token %p", whence, displayToken.get());
        }
    }));
}

status_t SurfaceFlinger::clearAnimationFrameStats() {
    Mutex::Autolock _l(mStateLock);
    mAnimFrameTracker.clearStats();
    return NO_ERROR;
}

status_t SurfaceFlinger::getAnimationFrameStats(FrameStats* outStats) const {
    Mutex::Autolock _l(mStateLock);
    mAnimFrameTracker.getStats(outStats);
    return NO_ERROR;
}

status_t SurfaceFlinger::overrideHdrTypes(const sp<IBinder>& displayToken,
                                          const std::vector<ui::Hdr>& hdrTypes) {
    Mutex::Autolock lock(mStateLock);

    auto display = getDisplayDeviceLocked(displayToken);
    if (!display) {
        ALOGE("%s: Invalid display token %p", __func__, displayToken.get());
        return NAME_NOT_FOUND;
    }

    display->overrideHdrTypes(hdrTypes);
    dispatchDisplayHotplugEvent(display->getPhysicalId(), true /* connected */);
    return NO_ERROR;
}

status_t SurfaceFlinger::onPullAtom(const int32_t atomId, std::string* pulledData, bool* success) {
    *success = mTimeStats->onPullAtom(atomId, pulledData);
    return NO_ERROR;
}

status_t SurfaceFlinger::getDisplayedContentSamplingAttributes(const sp<IBinder>& displayToken,
                                                               ui::PixelFormat* outFormat,
                                                               ui::Dataspace* outDataspace,
                                                               uint8_t* outComponentMask) const {
    if (!outFormat || !outDataspace || !outComponentMask) {
        return BAD_VALUE;
    }

    Mutex::Autolock lock(mStateLock);

    const auto displayId = getPhysicalDisplayIdLocked(displayToken);
    if (!displayId) {
        return NAME_NOT_FOUND;
    }

    return getHwComposer().getDisplayedContentSamplingAttributes(*displayId, outFormat,
                                                                 outDataspace, outComponentMask);
}

status_t SurfaceFlinger::setDisplayContentSamplingEnabled(const sp<IBinder>& displayToken,
                                                          bool enable, uint8_t componentMask,
                                                          uint64_t maxFrames) {
    const char* const whence = __func__;
    auto future = mScheduler->schedule([=]() FTL_FAKE_GUARD(mStateLock) -> status_t {
        if (const auto displayId = getPhysicalDisplayIdLocked(displayToken)) {
            return getHwComposer().setDisplayContentSamplingEnabled(*displayId, enable,
                                                                    componentMask, maxFrames);
        } else {
            ALOGE("%s: Invalid display token %p", whence, displayToken.get());
            return NAME_NOT_FOUND;
        }
    });

    return future.get();
}

status_t SurfaceFlinger::setDisplayElapseTime(const sp<DisplayDevice>& display,
    std::chrono::steady_clock::time_point earliestPresentTime) const {
    nsecs_t sfOffset = mVsyncConfiguration->getCurrentConfigs().late.sfOffset;
    if (!mUseAdvanceSfOffset || (sfOffset >= 0)) {
        return OK;
    }

    if (mDisplaysList.size() != 1 || display->isVirtual()) {
        // Revisit this for multi displays.
        return OK;
    }

    auto timeStamp =
      std::chrono::time_point_cast<std::chrono::nanoseconds>(earliestPresentTime);
    const auto id = HalDisplayId::tryCast(display->getId());
    if (!id) {
        return BAD_VALUE;
    }
    return getHwComposer().setDisplayElapseTime(*id, timeStamp.time_since_epoch().count());
}

status_t SurfaceFlinger::isSupportedConfigSwitch(const sp<IBinder>& displayToken, int config) {
    sp<DisplayDevice> display = nullptr;
    {
        Mutex::Autolock lock(mStateLock);
        display = (getDisplayDeviceLocked(displayToken));
    }

    if (!display) {
        ALOGE("Attempt to switch config %d for invalid display token %p", config,
               displayToken.get());
        return NAME_NOT_FOUND;
    }
#ifdef AIDL_DISPLAY_CONFIG_ENABLED
    if (displayConfigIntf != nullptr) {
        const auto displayId = PhysicalDisplayId::tryCast(display->getId());
        const auto hwcDisplayId = getHwComposer().fromPhysicalDisplayId(*displayId);
        bool supported = false;
        displayConfigIntf->isSupportedConfigSwitch(*hwcDisplayId, config, &supported);
        if (!supported) {
            ALOGW("AIDL Switching to config:%d is not supported", config);
            return INVALID_OPERATION;
        } else {
            ALOGI("AIDL Switching to config:%d is supported", config);
        }
    }
#elif defined(QTI_DISPLAY_CONFIG_ENABLED)
    const auto displayId = display->getId();
    const auto hwcDisplayId = getHwComposer().fromPhysicalDisplayId(*displayId);
    bool supported = false;
    mDisplayConfigIntf->IsSupportedConfigSwitch(*hwcDisplayId, config, &supported);
    if (!supported) {
        ALOGW("HIDL Switching to config:%d is not supported", config);
        return INVALID_OPERATION;
    }
#endif

    return NO_ERROR;
}

status_t SurfaceFlinger::getDisplayedContentSample(const sp<IBinder>& displayToken,
                                                   uint64_t maxFrames, uint64_t timestamp,
                                                   DisplayedFrameStats* outStats) const {
    Mutex::Autolock lock(mStateLock);

    const auto displayId = getPhysicalDisplayIdLocked(displayToken);
    if (!displayId) {
        return NAME_NOT_FOUND;
    }

    return getHwComposer().getDisplayedContentSample(*displayId, maxFrames, timestamp, outStats);
}

status_t SurfaceFlinger::getProtectedContentSupport(bool* outSupported) const {
    if (!outSupported) {
        return BAD_VALUE;
    }
    *outSupported = getRenderEngine().supportsProtectedContent();
    return NO_ERROR;
}

status_t SurfaceFlinger::isWideColorDisplay(const sp<IBinder>& displayToken,
                                            bool* outIsWideColorDisplay) const {
    if (!displayToken || !outIsWideColorDisplay) {
        return BAD_VALUE;
    }

    Mutex::Autolock lock(mStateLock);
    const auto display = getDisplayDeviceLocked(displayToken);
    if (!display) {
        return NAME_NOT_FOUND;
    }

    *outIsWideColorDisplay =
            display->isPrimary() ? hasWideColorDisplay : display->hasWideColorGamut();
    return NO_ERROR;
}

status_t SurfaceFlinger::isDeviceRCSupported(const sp<IBinder>& displayToken,
                                             bool* outDeviceRCSupported) const {
    if (!displayToken || !outDeviceRCSupported) {
        return BAD_VALUE;
    }

    static bool rc_supported = false;
    static int read_rc_supported = true;
    if (read_rc_supported) {
        read_rc_supported = false;
#ifdef QTI_DISPLAY_CONFIG_ENABLED
        ::DisplayConfig::ClientInterface *DisplayConfigIntf = nullptr;
        ::DisplayConfig::ClientInterface::Create("SurfaceFlinger::Layer" + std::to_string(0),
              nullptr, &DisplayConfigIntf);
        if (DisplayConfigIntf) {
            std::string value = "0";
            std::string rc_prop = "enable_rc_support";
            int ret = DisplayConfigIntf->GetDebugProperty(rc_prop, &value);
            if (!ret && (value == "1")) {
                DisplayConfigIntf->IsRCSupported(0, &rc_supported);
            }
            ::DisplayConfig::ClientInterface::Destroy(DisplayConfigIntf);
        }
#endif  // QTI_DISPLAY_CONFIG_ENABLED
    }
   *outDeviceRCSupported = rc_supported;
    return NO_ERROR;
}

status_t SurfaceFlinger::enableVSyncInjections(bool enable) {
    auto future = mScheduler->schedule([=] {
        Mutex::Autolock lock(mStateLock);

        if (const auto handle = mScheduler->enableVSyncInjection(enable)) {
            mScheduler->setInjector(enable ? mScheduler->getEventConnection(handle) : nullptr);
        }
    });

    future.wait();
    return NO_ERROR;
}

status_t SurfaceFlinger::injectVSync(nsecs_t when) {
    Mutex::Autolock lock(mStateLock);
    const DisplayStatInfo stats = mScheduler->getDisplayStatInfo(when);
    const auto expectedPresent = calculateExpectedPresentTime(stats);
    return mScheduler->injectVSync(when, /*expectedVsyncTime=*/expectedPresent,
                                   /*deadlineTimestamp=*/expectedPresent)
            ? NO_ERROR
            : BAD_VALUE;
}

status_t SurfaceFlinger::getLayerDebugInfo(std::vector<LayerDebugInfo>* outLayers) {
    outLayers->clear();
    auto future = mScheduler->schedule([=] {
        const auto display = FTL_FAKE_GUARD(mStateLock, getDefaultDisplayDeviceLocked());
        mDrawingState.traverseInZOrder([&](Layer* layer) {
            outLayers->push_back(layer->getLayerDebugInfo(display.get()));
        });
    });

    future.wait();
    return NO_ERROR;
}

status_t SurfaceFlinger::getCompositionPreference(
        Dataspace* outDataspace, ui::PixelFormat* outPixelFormat,
        Dataspace* outWideColorGamutDataspace,
        ui::PixelFormat* outWideColorGamutPixelFormat) const {
    *outDataspace = mDefaultCompositionDataspace;
    *outPixelFormat = defaultCompositionPixelFormat;
    *outWideColorGamutDataspace = mWideColorGamutCompositionDataspace;
    *outWideColorGamutPixelFormat = wideColorGamutCompositionPixelFormat;
    return NO_ERROR;
}

status_t SurfaceFlinger::addRegionSamplingListener(const Rect& samplingArea,
                                                   const sp<IBinder>& stopLayerHandle,
                                                   const sp<IRegionSamplingListener>& listener) {
    if (!listener || samplingArea == Rect::INVALID_RECT || samplingArea.isEmpty()) {
        return BAD_VALUE;
    }

    const wp<Layer> stopLayer = fromHandle(stopLayerHandle);
    mRegionSamplingThread->addListener(samplingArea, stopLayer, listener);
    return NO_ERROR;
}

status_t SurfaceFlinger::removeRegionSamplingListener(const sp<IRegionSamplingListener>& listener) {
    if (!listener) {
        return BAD_VALUE;
    }
    mRegionSamplingThread->removeListener(listener);
    return NO_ERROR;
}

status_t SurfaceFlinger::addFpsListener(int32_t taskId, const sp<gui::IFpsListener>& listener) {
    if (!listener) {
        return BAD_VALUE;
    }

    mFpsReporter->addListener(listener, taskId);
    return NO_ERROR;
}

status_t SurfaceFlinger::removeFpsListener(const sp<gui::IFpsListener>& listener) {
    if (!listener) {
        return BAD_VALUE;
    }
    mFpsReporter->removeListener(listener);
    return NO_ERROR;
}

status_t SurfaceFlinger::addTunnelModeEnabledListener(
        const sp<gui::ITunnelModeEnabledListener>& listener) {
    if (!listener) {
        return BAD_VALUE;
    }

    mTunnelModeEnabledReporter->addListener(listener);
    return NO_ERROR;
}

status_t SurfaceFlinger::removeTunnelModeEnabledListener(
        const sp<gui::ITunnelModeEnabledListener>& listener) {
    if (!listener) {
        return BAD_VALUE;
    }

    mTunnelModeEnabledReporter->removeListener(listener);
    return NO_ERROR;
}

status_t SurfaceFlinger::getDisplayBrightnessSupport(const sp<IBinder>& displayToken,
                                                     bool* outSupport) const {
    if (!displayToken || !outSupport) {
        return BAD_VALUE;
    }

    Mutex::Autolock lock(mStateLock);

    const auto displayId = getPhysicalDisplayIdLocked(displayToken);
    if (!displayId) {
        return NAME_NOT_FOUND;
    }

    *outSupport = mForceHwcBrightness ? true : mForceLightBrightness ? false :
            getHwComposer().hasDisplayCapability(*displayId, DisplayCapability::BRIGHTNESS);
    return NO_ERROR;
}

bool SurfaceFlinger::hasVisibleHdrLayer(const sp<DisplayDevice>& display) {
    bool hasHdrLayers = false;
    mDrawingState.traverse([&,
                            compositionDisplay = display->getCompositionDisplay()](Layer* layer) {
        hasHdrLayers |= (layer->isVisible() &&
                         compositionDisplay->includesLayer(layer->getCompositionEngineLayerFE()) &&
                         isHdrDataspace(layer->getDataSpace()));
    });
    return hasHdrLayers;
}

status_t SurfaceFlinger::setDisplayBrightness(const sp<IBinder>& displayToken,
                                              const gui::DisplayBrightness& brightness) {
    if (!displayToken) {
        return BAD_VALUE;
    }

    const char* const whence = __func__;
    return ftl::Future(mScheduler->schedule([=]() FTL_FAKE_GUARD(mStateLock) {
               if (const auto display = getDisplayDeviceLocked(displayToken)) {
                   const bool supportsDisplayBrightnessCommand =
                           getHwComposer().getComposer()->isSupported(
                                   Hwc2::Composer::OptionalFeature::DisplayBrightnessCommand);
                   // If we support applying display brightness as a command, then we also support
                   // dimming SDR layers.
                   if (supportsDisplayBrightnessCommand) {
                       auto compositionDisplay = display->getCompositionDisplay();
                       float currentDimmingRatio =
                               compositionDisplay->editState().sdrWhitePointNits /
                               compositionDisplay->editState().displayBrightnessNits;
                       compositionDisplay->setDisplayBrightness(brightness.sdrWhitePointNits,
                                                                brightness.displayBrightnessNits);
                       FTL_FAKE_GUARD(kMainThreadContext,
                                      display->stageBrightness(brightness.displayBrightness));

                       if (brightness.sdrWhitePointNits / brightness.displayBrightnessNits !=
                           currentDimmingRatio) {
                           scheduleComposite(FrameHint::kNone);
                       } else {
                           scheduleCommit(FrameHint::kNone);
                       }
                       return ftl::yield<status_t>(OK);
                   } else {
                       return getHwComposer()
                               .setDisplayBrightness(display->getPhysicalId(),
                                                     brightness.displayBrightness,
                                                     brightness.displayBrightnessNits,
                                                     Hwc2::Composer::DisplayBrightnessOptions{
                                                             .applyImmediately = true});
                   }

               } else {
                   ALOGE("%s: Invalid display token %p", whence, displayToken.get());
                   return ftl::yield<status_t>(NAME_NOT_FOUND);
               }
           }))
            .then([](ftl::Future<status_t> task) { return task; })
            .get();
}

status_t SurfaceFlinger::addHdrLayerInfoListener(const sp<IBinder>& displayToken,
                                                 const sp<gui::IHdrLayerInfoListener>& listener) {
    if (!displayToken) {
        return BAD_VALUE;
    }

    Mutex::Autolock lock(mStateLock);

    const auto display = getDisplayDeviceLocked(displayToken);
    if (!display) {
        return NAME_NOT_FOUND;
    }
    const auto displayId = display->getId();
    sp<HdrLayerInfoReporter>& hdrInfoReporter = mHdrLayerInfoListeners[displayId];
    if (!hdrInfoReporter) {
        hdrInfoReporter = sp<HdrLayerInfoReporter>::make();
    }
    hdrInfoReporter->addListener(listener);


    mAddingHDRLayerInfoListener = true;
    return OK;
}

status_t SurfaceFlinger::removeHdrLayerInfoListener(
        const sp<IBinder>& displayToken, const sp<gui::IHdrLayerInfoListener>& listener) {
    if (!displayToken) {
        return BAD_VALUE;
    }

    Mutex::Autolock lock(mStateLock);

    const auto display = getDisplayDeviceLocked(displayToken);
    if (!display) {
        return NAME_NOT_FOUND;
    }
    const auto displayId = display->getId();
    sp<HdrLayerInfoReporter>& hdrInfoReporter = mHdrLayerInfoListeners[displayId];
    if (hdrInfoReporter) {
        hdrInfoReporter->removeListener(listener);
    }
    return OK;
}

status_t SurfaceFlinger::notifyPowerBoost(int32_t boostId) {
    using hardware::power::Boost;
    Boost powerBoost = static_cast<Boost>(boostId);

    if (powerBoost == Boost::INTERACTION) {
        mScheduler->onTouchHint();
    }

    return NO_ERROR;
}

status_t SurfaceFlinger::getDisplayDecorationSupport(
        const sp<IBinder>& displayToken,
        std::optional<DisplayDecorationSupport>* outSupport) const {
    if (!displayToken || !outSupport) {
        return BAD_VALUE;
    }

    Mutex::Autolock lock(mStateLock);

    const auto displayId = getPhysicalDisplayIdLocked(displayToken);
    if (!displayId) {
        return NAME_NOT_FOUND;
    }
    getHwComposer().getDisplayDecorationSupport(*displayId, outSupport);
    return NO_ERROR;
}

// ----------------------------------------------------------------------------

sp<IDisplayEventConnection> SurfaceFlinger::createDisplayEventConnection(
        ISurfaceComposer::VsyncSource vsyncSource,
        ISurfaceComposer::EventRegistrationFlags eventRegistration) {

    bool triggerRefresh = vsyncSource != eVsyncSourceSurfaceFlinger;
    const auto& handle = triggerRefresh ? mAppConnectionHandle : mSfConnectionHandle;

    return mScheduler->createDisplayEventConnection(handle, triggerRefresh, eventRegistration);
}

void SurfaceFlinger::scheduleCommit(FrameHint hint) {
    if (hint == FrameHint::kActive) {
        mScheduler->resetIdleTimer();
    }
    notifyDisplayUpdateImminent();
    mScheduler->scheduleFrame();
}

void SurfaceFlinger::scheduleComposite(FrameHint hint) {
    mMustComposite = true;
    scheduleCommit(hint);
}

void SurfaceFlinger::scheduleCompositeImmed() {
    mMustComposite = true;
    mScheduler->resetIdleTimer();
    notifyDisplayUpdateImminent();
    mScheduler->scheduleFrameImmed();
}

void SurfaceFlinger::scheduleRepaint() {
    mGeometryDirty = true;
    scheduleComposite(FrameHint::kActive);
}

void SurfaceFlinger::scheduleSample() {
    static_cast<void>(mScheduler->schedule([this] { sample(); }));
}

nsecs_t SurfaceFlinger::getVsyncPeriodFromHWC() const {
    std::lock_guard<std::recursive_mutex> lockVsync(mVsyncLock);

    auto display = getDefaultDisplayDeviceLocked();
    if (mNextVsyncSource) {
        display = mNextVsyncSource;
    } else if (mActiveVsyncSource) {
        display = mActiveVsyncSource;
    }

    if (display) {
        return display->getVsyncPeriodFromHWC();
    }

    return 0;
}

nsecs_t SurfaceFlinger::getVsyncPeriodFromHWCcb() {
    Mutex::Autolock lock(mStateLock);

    std::lock_guard<std::recursive_mutex> lockVsync(mVsyncLock);
    auto display = getDefaultDisplayDeviceLocked();
    if (mNextVsyncSource) {
        display = mNextVsyncSource;
    } else if (mActiveVsyncSource) {
        display = mActiveVsyncSource;
    }

    if (display && !display->isPrimary()) {
        return display->getVsyncPeriodFromHWC();
    }

    return display->refreshRateConfigs().getActiveMode()->getVsyncPeriod();
}

void SurfaceFlinger::onComposerHalVsync(hal::HWDisplayId hwcDisplayId, int64_t timestamp,
                                        std::optional<hal::VsyncPeriodNanos> vsyncPeriod) {
    const std::string tracePeriod = [vsyncPeriod]() {
        if (ATRACE_ENABLED() && vsyncPeriod) {
            std::stringstream ss;
            ss << "(" << *vsyncPeriod << ")";
            return ss.str();
        }
        return std::string();
    }();
    ATRACE_FORMAT("onComposerHalVsync%s", tracePeriod.c_str());

    Mutex::Autolock lock(mStateLock);
    const auto displayId = getHwComposer().toPhysicalDisplayId(hwcDisplayId);
    if (displayId) {
        const auto token = getPhysicalDisplayTokenLocked(*displayId);
        const auto display = getDisplayDeviceLocked(token);
        display->onVsync(timestamp);
    }

    if (!getHwComposer().onVsync(hwcDisplayId, timestamp)) {
        return;
    }

    const bool isActiveDisplay =
            displayId && getPhysicalDisplayTokenLocked(*displayId) == mActiveDisplayToken;
    if (!isActiveDisplay) {
        // For now, we don't do anything with non active display vsyncs.
        return;
    }

    bool periodFlushed = false;
    mScheduler->addResyncSample(timestamp, vsyncPeriod, &periodFlushed);
    if (periodFlushed) {
        modulateVsync(&VsyncModulator::onRefreshRateChangeCompleted);
    }
}

void SurfaceFlinger::getCompositorTiming(CompositorTiming* compositorTiming) {
    std::lock_guard<std::mutex> lock(getBE().mCompositorTimingLock);
    *compositorTiming = getBE().mCompositorTiming;
}

void SurfaceFlinger::setRefreshRateTo(int32_t refreshRate) {
    const auto display = [&]() {
        ConditionalLock lock(mStateLock, std::this_thread::get_id() != mMainThreadId);
        return getDefaultDisplayDeviceLocked();
    }();

    auto currentRefreshRate = display->refreshRateConfigs().getActiveMode();

    auto policy = display->refreshRateConfigs().getCurrentPolicy();
    auto setRefreshRate = Fps::fromValue(refreshRate);
    if(!policy.primaryRange.includes(setRefreshRate)) {
        return;
    }

    const auto& allRates = display->refreshRateConfigs().getAllRefreshRates();
    auto iter = allRates.cbegin();
    while (iter != allRates.cend()) {
        if(isApproxEqual(iter->second->getFps(), setRefreshRate)) {
            break;
        }
        ++iter;
    }

    if (currentRefreshRate->getId() != iter->second->getId()) {
        requestDisplayMode(iter->second, DisplayModeEvent::Changed);
    }
}

void SurfaceFlinger::onComposerHalHotplug(hal::HWDisplayId hwcDisplayId,
                                          hal::Connection connection) {
    const bool connected = connection == hal::Connection::CONNECTED;
    ALOGI("%s HAL display %" PRIu64, connected ? "Connecting" : "Disconnecting", hwcDisplayId);

    // Only lock if we're not on the main thread. This function is normally
    // called on a hwbinder thread, but for the primary display it's called on
    // the main thread with the state lock already held, so don't attempt to
    // acquire it here.
    ConditionalLock lock(mStateLock, std::this_thread::get_id() != mMainThreadId);

    mPendingHotplugEvents.emplace_back(HotplugEvent{hwcDisplayId, connection});

    if (connection != hal::Connection::CONNECTED) {
        const std::optional<DisplayIdentificationInfo> info =
           getHwComposer().onHotplug(hwcDisplayId, connection);
        if (info) {
            mDisplaysList.remove(getDisplayDeviceLocked(info->id));
        }
        std::lock_guard<std::recursive_mutex> lockVsync(mVsyncLock);
        mNextVsyncSource = getVsyncSource();
    }

    if (std::this_thread::get_id() == mMainThreadId) {
        // Process all pending hot plug events immediately if we are on the main thread.
        processDisplayHotplugEventsLocked();
    }

    setTransactionFlags(eDisplayTransactionNeeded);
}

void SurfaceFlinger::onComposerHalVsyncPeriodTimingChanged(
        hal::HWDisplayId, const hal::VsyncPeriodChangeTimeline& timeline) {
    Mutex::Autolock lock(mStateLock);
    mScheduler->onNewVsyncPeriodChangeTimeline(timeline);

    if (timeline.refreshRequired) {
        scheduleComposite(FrameHint::kNone);
    }
}

void SurfaceFlinger::onComposerHalSeamlessPossible(hal::HWDisplayId) {
    // TODO(b/142753666): use constraints when calling to setActiveModeWithConstraints and
    // use this callback to know when to retry in case of SEAMLESS_NOT_POSSIBLE.
}

void SurfaceFlinger::onComposerHalRefresh(hal::HWDisplayId) {
    Mutex::Autolock lock(mStateLock);
    scheduleComposite(FrameHint::kNone);
}

void SurfaceFlinger::onComposerHalVsyncIdle(hal::HWDisplayId) {
    ATRACE_CALL();
    mScheduler->forceNextResync();
}

void SurfaceFlinger::setVsyncEnabled(bool enabled) {
    ATRACE_CALL();

    // Enable / Disable HWVsync from the main thread to avoid race conditions with
    // display power state.
    static_cast<void>(mScheduler->schedule([=]() FTL_FAKE_GUARD(mStateLock) { setVsyncEnabledInternal(enabled); }));
}

void SurfaceFlinger::setVsyncEnabledInternal(bool enabled) {
    ATRACE_CALL();
    Mutex::Autolock lock(mStateLock);
    std::lock_guard<std::recursive_mutex> lockVsync(mVsyncLock);

    mHWCVsyncPendingState = enabled ? hal::Vsync::ENABLE : hal::Vsync::DISABLE;

    auto displayId = getPrimaryDisplayIdLocked();

    if (mNextVsyncSource) {
        // Disable current vsync source before enabling the next source
        if (mActiveVsyncSource) {
            displayId = mActiveVsyncSource->getPhysicalId();
            setHWCVsyncEnabled(displayId, hal::Vsync::DISABLE);
        }
        displayId = mNextVsyncSource->getPhysicalId();
    } else if (mActiveVsyncSource) {
        displayId = mActiveVsyncSource->getPhysicalId();
    }
    setHWCVsyncEnabled(displayId, mHWCVsyncPendingState);
    if (mNextVsyncSource) {
        mActiveVsyncSource = mNextVsyncSource;
        mNextVsyncSource = NULL;
    }
}

SurfaceFlinger::FenceWithFenceTime SurfaceFlinger::previousFrameFence() {
     return mVsyncModulator->getVsyncConfig().sfOffset >= 0 ? mPreviousPresentFences[0]
                                                           : mPreviousPresentFences[1];
}

bool SurfaceFlinger::previousFramePending(int graceTimeMs) {
    ATRACE_CALL();
    const std::shared_ptr<FenceTime>& fence = previousFrameFence().fenceTime;

    if (fence == FenceTime::NO_FENCE) {
        return false;
    }

    const status_t status = fence->wait(graceTimeMs);
    // This is the same as Fence::Status::Unsignaled, but it saves a getStatus() call,
    // which calls wait(0) again internally
    return status == -ETIME;
}

nsecs_t SurfaceFlinger::previousFramePresentTime() {
    const std::shared_ptr<FenceTime>& fence = previousFrameFence().fenceTime;

    if (fence == FenceTime::NO_FENCE) {
        return Fence::SIGNAL_TIME_INVALID;
    }

    return fence->getSignalTime();
}

nsecs_t SurfaceFlinger::calculateExpectedPresentTime(DisplayStatInfo stats) const {
    // Inflate the expected present time if we're targetting the next vsync.
    return mVsyncModulator->getVsyncConfig().sfOffset >= 0 ? stats.vsyncTime
                                                           : stats.vsyncTime + stats.vsyncPeriod;
}

void SurfaceFlinger::syncToDisplayHardware() NO_THREAD_SAFETY_ANALYSIS {
    ATRACE_CALL();

    const uint32_t layerStackId = getDefaultDisplayDeviceLocked()->getLayerStack().id;
    if (SmomoIntf *smoMo = getSmomoInstance(layerStackId)) {
        nsecs_t timestamp = 0;
        bool needResync = smoMo->SyncToDisplay(previousFrameFence().fence, &timestamp);
        ALOGV("needResync = %d, timestamp = %" PRId64, needResync, timestamp);
    }
}

void SurfaceFlinger::updateFrameScheduler() NO_THREAD_SAFETY_ANALYSIS {
    if (!mFrameSchedulerExtnIntf) {
        return;
    }

    const sp<Fence>& fence = mVsyncModulator->getVsyncConfig().sfOffset > 0 ? mPreviousPresentFences[0].fence
                                                                            : mPreviousPresentFences[1].fence;

    if (fence == Fence::NO_FENCE) {
        return;
    }
    int fenceFd = fence->get();
    nsecs_t timeStamp = 0;
    int ret = mFrameSchedulerExtnIntf->UpdateFrameScheduling(fenceFd, &timeStamp);
    if (ret <= 0) {
        return;
    }

    const nsecs_t period = getVsyncPeriodFromHWC();
    mScheduler->resyncToHardwareVsync(true, Fps::fromPeriodNsecs(period),
                                      true /* force resync */);
    if (timeStamp > 0) {
        bool periodFlushed = false;
        mScheduler->addResyncSample(timeStamp, period,&periodFlushed);
        if (periodFlushed) {
            modulateVsync(&VsyncModulator::onRefreshRateChangeCompleted);
        }
    }
}

bool SurfaceFlinger::commit(nsecs_t frameTime, int64_t vsyncId, nsecs_t expectedVsyncTime) 
        FTL_FAKE_GUARD(kMainThreadContext) {

    if (mDolphinWrapper.dolphinTrackVsyncSignal) {
        mDolphinWrapper.dolphinTrackVsyncSignal(frameTime, vsyncId, expectedVsyncTime);
    }

    SmomoIntf *smoMo = nullptr;
    for (auto &instance: mSmomoInstances) {
        smoMo = instance.smoMo;
        if (smoMo) {
            smoMo->OnVsync(expectedVsyncTime);
        }
    }

    // calculate the expected present time once and use the cached
    // value throughout this frame to make sure all layers are
    // seeing this same value.
    if (expectedVsyncTime >= frameTime) {
        mExpectedPresentTime = expectedVsyncTime;
    } else {
        const DisplayStatInfo stats = mScheduler->getDisplayStatInfo(frameTime);
        mExpectedPresentTime = calculateExpectedPresentTime(stats);
    }

    const nsecs_t lastScheduledPresentTime = mScheduledPresentTime;
    mScheduledPresentTime = expectedVsyncTime;
    updateFrameScheduler();
    syncToDisplayHardware();

    const auto vsyncIn = [&] {
        if (!ATRACE_ENABLED()) return 0.f;
        return (mExpectedPresentTime - systemTime()) / 1e6f;
    }();
    ATRACE_FORMAT("%s %" PRId64 " vsyncIn %.2fms%s", __func__, vsyncId, vsyncIn,
                  mExpectedPresentTime == expectedVsyncTime ? "" : " (adjusted)");

    // When Backpressure propagation is enabled we want to give a small grace period
    // for the present fence to fire instead of just giving up on this frame to handle cases
    // where present fence is just about to get signaled.
    const int graceTimeForPresentFenceMs =
            (mPropagateBackpressure &&
             (mPropagateBackpressureClientComposition || !mHadClientComposition))
            ? 1
            : 0;

    // Pending frames may trigger backpressure propagation.
    const TracedOrdinal<bool> framePending = {"PrevFramePending",
                                              previousFramePending(graceTimeForPresentFenceMs)};

    // Frame missed counts for metrics tracking.
    // A frame is missed if the prior frame is still pending. If no longer pending,
    // then we still count the frame as missed if the predicted present time
    // was further in the past than when the fence actually fired.

    // Add some slop to correct for drift. This should generally be
    // smaller than a typical frame duration, but should not be so small
    // that it reports reasonable drift as a missed frame.
    const DisplayStatInfo stats = mScheduler->getDisplayStatInfo(systemTime());
    const nsecs_t frameMissedSlop = stats.vsyncPeriod / 2;
    const nsecs_t previousPresentTime = previousFramePresentTime();
    const TracedOrdinal<bool> frameMissed = {"PrevFrameMissed",
                                             framePending ||
                                                     (previousPresentTime >= 0 &&
                                                      (lastScheduledPresentTime <
                                                       previousPresentTime - frameMissedSlop))};
    const TracedOrdinal<bool> hwcFrameMissed = {"PrevHwcFrameMissed",
                                                mHadDeviceComposition && frameMissed};
    const TracedOrdinal<bool> gpuFrameMissed = {"PrevGpuFrameMissed",
                                                mHadClientComposition && frameMissed};

    if (frameMissed) {
        mFrameMissedCount++;
        mTimeStats->incrementMissedFrames();
    }

    if (hwcFrameMissed) {
        mHwcFrameMissedCount++;
    }

    if (gpuFrameMissed) {
        mGpuFrameMissedCount++;
    }

    // If we are in the middle of a mode change and the fence hasn't
    // fired yet just wait for the next commit.
    if (mSetActiveModePending) {
        if (framePending) {
            mScheduler->scheduleFrame();
            return false;
        }

        // We received the present fence from the HWC, so we assume it successfully updated
        // the mode, hence we update SF.
        mSetActiveModePending = false;
        {
            Mutex::Autolock lock(mStateLock);
            updateInternalStateWithChangedMode();
        }
    }

    if (framePending && mPropagateBackpressure) {
        if ((hwcFrameMissed && !gpuFrameMissed) || mPropagateBackpressureClientComposition) {
            scheduleCommit(FrameHint::kNone);
            return false;
        }
    }

    // Save this once per commit + composite to ensure consistency
    // TODO (b/240619471): consider removing active display check once AOD is fixed
    const auto activeDisplay =
            FTL_FAKE_GUARD(mStateLock, getDisplayDeviceLocked(mActiveDisplayToken));
    mPowerHintSessionEnabled = mPowerAdvisor->usePowerHintSession() && activeDisplay &&
            activeDisplay->getPowerMode() == hal::PowerMode::ON;
    if (mPowerHintSessionEnabled) {
        const auto& display = FTL_FAKE_GUARD(mStateLock, getDefaultDisplayDeviceLocked()).get();
        // get stable vsync period from display mode
        const nsecs_t vsyncPeriod = display->getActiveMode()->getVsyncPeriod();
        mPowerAdvisor->setCommitStart(frameTime);
        mPowerAdvisor->setExpectedPresentTime(mExpectedPresentTime);
        const nsecs_t idealSfWorkDuration =
                mVsyncModulator->getVsyncConfig().sfWorkDuration.count();
        // Frame delay is how long we should have minus how long we actually have
        mPowerAdvisor->setFrameDelay(idealSfWorkDuration - (mExpectedPresentTime - frameTime));
        mPowerAdvisor->setTotalFrameTargetWorkDuration(idealSfWorkDuration);
        mPowerAdvisor->setTargetWorkDuration(vsyncPeriod);

        // Send early hint here to make sure there's not another frame pending
        if (mPowerHintSessionMode.early) {
            // Send a rough prediction for this frame based on last frame's timing info
            mPowerAdvisor->sendPredictedWorkDuration();
        }
    }

    if (mTracingEnabledChanged) {
        mLayerTracingEnabled = mLayerTracing.isEnabled();
        mTracingEnabledChanged = false;
    }

    if (mRefreshRateOverlaySpinner) {
        Mutex::Autolock lock(mStateLock);
        if (const auto display = getDefaultDisplayDeviceLocked()) {
            display->animateRefreshRateOverlay();
        }
    }

    // Composite if transactions were committed, or if requested by HWC.
    bool mustComposite = mMustComposite.exchange(false);
    {
        mFrameTimeline->setSfWakeUp(vsyncId, frameTime, Fps::fromPeriodNsecs(stats.vsyncPeriod));

        bool needsTraversal = false;
        if (clearTransactionFlags(eTransactionFlushNeeded)) {
            // Locking:
            // 1. to prevent onHandleDestroyed from being called while the state lock is held,
            // we must keep a copy of the transactions (specifically the composer
            // states) around outside the scope of the lock
            // 2. Transactions and created layers do not share a lock. To prevent applying
            // transactions with layers still in the createdLayer queue, flush the transactions
            // before committing the created layers.
            std::vector<TransactionState> transactions = flushTransactions();
            needsTraversal |= commitCreatedLayers();
            needsTraversal |= applyTransactions(transactions, vsyncId);
        }

        const bool shouldCommit =
                (getTransactionFlags() & ~eTransactionFlushNeeded) || needsTraversal;
        if (shouldCommit) {
            commitTransactions();
        }

        if (transactionFlushNeeded()) {
            setTransactionFlags(eTransactionFlushNeeded);
        }

        mustComposite |= shouldCommit;
        mustComposite |= latchBuffers();

        // This has to be called after latchBuffers because we want to include the layers that have
        // been latched in the commit callback
        if (!needsTraversal) {
            // Invoke empty transaction callbacks early.
            mTransactionCallbackInvoker.sendCallbacks(false /* onCommitOnly */);
        } else {
            // Invoke OnCommit callbacks.
            mTransactionCallbackInvoker.sendCallbacks(true /* onCommitOnly */);
        }

        updateLayerGeometry();
    }

    // Layers need to get updated (in the previous line) before we can use them for
    // choosing the refresh rate.
    // Hold mStateLock as chooseRefreshRateForContent promotes wp<Layer> to sp<Layer>
    // and may eventually call to ~Layer() if it holds the last reference
    {
        Mutex::Autolock _l(mStateLock);
        mScheduler->chooseRefreshRateForContent();
        setActiveModeInHwcIfNeeded();
    }

    updateCursorAsync();
    updateInputFlinger();

    if (mLayerTracingEnabled && !mLayerTracing.flagIsSet(LayerTracing::TRACE_COMPOSITION)) {
        // This will block and tracing should only be enabled for debugging.
        mLayerTracing.notify(mVisibleRegionsDirty, frameTime);
    }

#ifdef PASS_COMPOSITOR_TID
    if (!mTidSentSuccessfully && mBootFinished && mDisplayExtnIntf) {
        bool sfTid = mDisplayExtnIntf->SendCompositorTid(composer::PerfHintType::kSurfaceFlinger,
                                                         mSFTid) == 0;
        bool reTid = mDisplayExtnIntf->SendCompositorTid(composer::PerfHintType::kRenderEngine,
                                                         mRETid) == 0;

        if (sfTid && reTid) {
            mTidSentSuccessfully = true;
        }
    }
#endif

    persistDisplayBrightness(mustComposite);

    return mustComposite && CC_LIKELY(mBootStage != BootStage::BOOTLOADER);
}

void SurfaceFlinger::composite(nsecs_t frameTime, int64_t vsyncId)
        FTL_FAKE_GUARD(kMainThreadContext) {
    ATRACE_FORMAT("%s %" PRId64, __func__, vsyncId);

    {
        std::lock_guard lock(mEarlyWakeUpMutex);
        mSendEarlyWakeUp = false;
    }

    compositionengine::CompositionRefreshArgs refreshArgs;
    const auto& displays = FTL_FAKE_GUARD(mStateLock, mDisplays);
    refreshArgs.outputs.reserve(displays.size());
    std::vector<DisplayId> displayIds;
    for (const auto& [_, display] : displays) {
        refreshArgs.outputs.push_back(display->getCompositionDisplay());
        displayIds.push_back(display->getId());
    }
    mPowerAdvisor->setDisplays(displayIds);
    mDrawingState.traverseInZOrder([&refreshArgs](Layer* layer) {
        if (auto layerFE = layer->getCompositionEngineLayerFE())
            refreshArgs.layers.push_back(layerFE);
    });
    refreshArgs.layersWithQueuedFrames.reserve(mLayersWithQueuedFrames.size());
    for (auto layer : mLayersWithQueuedFrames) {
        if (auto layerFE = layer->getCompositionEngineLayerFE())
            refreshArgs.layersWithQueuedFrames.push_back(layerFE);
    }

    refreshArgs.outputColorSetting = useColorManagement
            ? mDisplayColorSetting
            : compositionengine::OutputColorSetting::kUnmanaged;
    refreshArgs.colorSpaceAgnosticDataspace = mColorSpaceAgnosticDataspace;
    refreshArgs.forceOutputColorMode = mForceColorMode;

    refreshArgs.updatingOutputGeometryThisFrame = mVisibleRegionsDirty;
    refreshArgs.updatingGeometryThisFrame = mGeometryDirty.exchange(false) || mVisibleRegionsDirty;
    refreshArgs.blursAreExpensive = mBlursAreExpensive;
    refreshArgs.internalDisplayRotationFlags = DisplayDevice::getPrimaryDisplayRotationFlags();

    if (CC_UNLIKELY(mDrawingState.colorMatrixChanged)) {
        refreshArgs.colorTransformMatrix = mDrawingState.colorMatrix;
        mDrawingState.colorMatrixChanged = false;
    }

    refreshArgs.devOptForceClientComposition = mDebugDisableHWC;

    if (mDebugFlashDelay != 0) {
        refreshArgs.devOptForceClientComposition = true;
        refreshArgs.devOptFlashDirtyRegionsDelay = std::chrono::milliseconds(mDebugFlashDelay);
    }

    const auto expectedPresentTime = mExpectedPresentTime.load();
    const auto prevVsyncTime = mScheduler->getPreviousVsyncFrom(expectedPresentTime);
    const auto hwcMinWorkDuration = mVsyncConfiguration->getCurrentConfigs().hwcMinWorkDuration;
    refreshArgs.earliestPresentTime = prevVsyncTime - hwcMinWorkDuration;
    refreshArgs.previousPresentFence = mPreviousPresentFences[0].fenceTime;
    refreshArgs.scheduledFrameTime = mScheduler->getScheduledFrameTime();
    refreshArgs.expectedPresentTime = expectedPresentTime;

    // Store the present time just before calling to the composition engine so we could notify
    // the scheduler.
    const auto presentTime = systemTime();
    dumpDrawCycle(true);
    {
      Mutex::Autolock lock(mStateLock);
      for (const auto& [_, display] : mDisplays) {
           setDisplayElapseTime(display, refreshArgs.earliestPresentTime);
      }
    }
    mCompositionEngine->present(refreshArgs);

    mTimeStats->recordFrameDuration(frameTime, systemTime());

    // Send a power hint hint after presentation is finished
    if (mPowerHintSessionEnabled) {
        mPowerAdvisor->setSfPresentTiming(mPreviousPresentFences[0].fenceTime->getSignalTime(),
                                          systemTime());
        if (mPowerHintSessionMode.late) {
            mPowerAdvisor->sendActualWorkDuration();
        }
    }

    if (mScheduler->onPostComposition(presentTime)) {
        scheduleComposite(FrameHint::kNone);
    }

    postFrame();
    postComposition();

    const bool prevFrameHadClientComposition = mHadClientComposition;

    mHadClientComposition = mHadDeviceComposition = mReusedClientComposition = false;
    TimeStats::ClientCompositionRecord clientCompositionRecord;
    for (const auto& [_, display] : displays) {
        const auto& state = display->getCompositionDisplay()->getState();
        mHadClientComposition |= state.usesClientComposition && !state.reusedClientComposition;
        mHadDeviceComposition |= state.usesDeviceComposition;
        mReusedClientComposition |= state.reusedClientComposition;
        clientCompositionRecord.predicted |=
                (state.strategyPrediction != CompositionStrategyPredictionState::DISABLED);
        clientCompositionRecord.predictionSucceeded |=
                (state.strategyPrediction == CompositionStrategyPredictionState::SUCCESS);
    }

    clientCompositionRecord.hadClientComposition = mHadClientComposition;
    clientCompositionRecord.reused = mReusedClientComposition;
    clientCompositionRecord.changed = prevFrameHadClientComposition != mHadClientComposition;
    mTimeStats->pushCompositionStrategyState(clientCompositionRecord);

    // TODO: b/160583065 Enable skip validation when SF caches all client composition layers
    const bool usedGpuComposition = mHadClientComposition || mReusedClientComposition;
    modulateVsync(&VsyncModulator::onDisplayRefresh, usedGpuComposition);

    mLayersWithQueuedFrames.clear();
    if (mLayerTracingEnabled && mLayerTracing.flagIsSet(LayerTracing::TRACE_COMPOSITION)) {
        // This will block and should only be used for debugging.
        mLayerTracing.notify(mVisibleRegionsDirty, frameTime);
    }

    mVisibleRegionsWereDirtyThisFrame = mVisibleRegionsDirty; // Cache value for use in post-comp
    mVisibleRegionsDirty = false;

    if (mCompositionEngine->needsAnotherUpdate()) {
        scheduleCommit(FrameHint::kNone);
    }

    if (mPowerHintSessionEnabled) {
        mPowerAdvisor->setCompositeEnd(systemTime());
    }
}

void SurfaceFlinger::updateLayerGeometry() {
    ATRACE_CALL();

    if (mVisibleRegionsDirty) {
        computeLayerBounds();
    }

    for (auto& layer : mLayersPendingRefresh) {
        Region visibleReg;
        visibleReg.set(layer->getScreenBounds());
        invalidateLayerStack(layer, visibleReg);
    }

    setDisplayAnimating();

    mLayersPendingRefresh.clear();
}

void SurfaceFlinger::setDisplayAnimating() {
    bool hasScreenshot = false;
    for (const auto& pair : FTL_FAKE_GUARD(mStateLock, mDisplays)) {
        const auto& displayDevice = pair.second;
        if (!IsDisplayExternalOrVirtual(displayDevice)) {
           continue;
        }
        const auto display = displayDevice->getCompositionDisplay();
        for (const auto& layer : mDrawingState.layersSortedByZ) {
            // only consider the layers on the given layer stack
            if (layer->getLayerStack() == displayDevice->getLayerStack()) {
               hasScreenshot |= layer->isScreenshot();
            }
        }
        auto layers = displayDevice->getCompositionDisplay()->getOutputLayersOrderedByZ();
        hasScreenshot |= std::any_of(layers.begin(), layers.end(), [](auto* layer) {
                                    return layer->getLayerFE().getCompositionState()->isScreenshot;
                                    });
    }

    for (auto& layer : mLayersPendingRefresh) {
        for (const auto& [token, displayDevice] : FTL_FAKE_GUARD(mStateLock, mDisplays)) {
            auto display = displayDevice->getCompositionDisplay();
            if (!IsDisplayExternalOrVirtual(displayDevice)) {
               continue;
            }
            if (display->includesLayer(layer->getOutputFilter())) {
               hasScreenshot |= layer->isScreenshot();
            }
        }
    }
#ifdef QTI_DISPLAY_CONFIG_ENABLED
    for (const auto& [token, displayDevice] : FTL_FAKE_GUARD(mStateLock, mDisplays)) {
        if (!IsDisplayExternalOrVirtual(displayDevice)) {
           continue;
        }
        uint32_t hwcDisplayId;
        getHwcDisplayId(displayDevice, &hwcDisplayId);
        if (mDisplayConfigIntf && (hasScreenshot != mHasScreenshot)) {
           mDisplayConfigIntf->SetDisplayAnimating(hwcDisplayId, hasScreenshot);
           mHasScreenshot = hasScreenshot;
        }
    }
#endif
}

bool SurfaceFlinger::IsDisplayExternalOrVirtual(const sp<DisplayDevice>& displayDevice) {
    uint32_t hwcDisplayId;
    bool hasHwcId = getHwcDisplayId(displayDevice, &hwcDisplayId);
    if (displayDevice->isVirtual()) {
      return hasHwcId && displayDevice->isVirtual();
    }
    auto displayId = displayDevice->getId();
    bool isExternal = displayId.value &&
          (displayDevice->getConnectionType() == ui::DisplayConnectionType::External);
    return hasHwcId && isExternal;
}

void SurfaceFlinger::updateCompositorTiming(const DisplayStatInfo& stats, nsecs_t compositeTime,
                                            std::shared_ptr<FenceTime>& presentFenceTime) {
    // Update queue of past composite+present times and determine the
    // most recently known composite to present latency.
    getBE().mCompositePresentTimes.push({compositeTime, presentFenceTime});
    nsecs_t compositeToPresentLatency = -1;
    while (!getBE().mCompositePresentTimes.empty()) {
        SurfaceFlingerBE::CompositePresentTime& cpt = getBE().mCompositePresentTimes.front();
        // Cached values should have been updated before calling this method,
        // which helps avoid duplicate syscalls.
        nsecs_t displayTime = cpt.display->getCachedSignalTime();
        if (displayTime == Fence::SIGNAL_TIME_PENDING) {
            break;
        }
        compositeToPresentLatency = displayTime - cpt.composite;
        getBE().mCompositePresentTimes.pop();
    }

    // Don't let mCompositePresentTimes grow unbounded, just in case.
    while (getBE().mCompositePresentTimes.size() > 16) {
        getBE().mCompositePresentTimes.pop();
    }

    setCompositorTimingSnapped(stats, compositeToPresentLatency);
}

void SurfaceFlinger::setCompositorTimingSnapped(const DisplayStatInfo& stats,
                                                nsecs_t compositeToPresentLatency) {
    // Avoid division by 0 by defaulting to 60Hz
    const auto vsyncPeriod = stats.vsyncPeriod ?: (60_Hz).getPeriodNsecs();

    // Integer division and modulo round toward 0 not -inf, so we need to
    // treat negative and positive offsets differently.
    nsecs_t idealLatency = (mVsyncConfiguration->getCurrentConfigs().late.sfOffset > 0)
            ? (vsyncPeriod -
               (mVsyncConfiguration->getCurrentConfigs().late.sfOffset % vsyncPeriod))
            : ((-mVsyncConfiguration->getCurrentConfigs().late.sfOffset) % vsyncPeriod);

    // Just in case mVsyncConfiguration->getCurrentConfigs().late.sf == -vsyncInterval.
    if (idealLatency <= 0) {
        idealLatency = vsyncPeriod;
    }

    // Snap the latency to a value that removes scheduling jitter from the
    // composition and present times, which often have >1ms of jitter.
    // Reducing jitter is important if an app attempts to extrapolate
    // something (such as user input) to an accurate diasplay time.
    // Snapping also allows an app to precisely calculate
    // mVsyncConfiguration->getCurrentConfigs().late.sf with (presentLatency % interval).
    const nsecs_t bias = vsyncPeriod / 2;
    const int64_t extraVsyncs = ((compositeToPresentLatency - idealLatency + bias) / vsyncPeriod);
    const nsecs_t snappedCompositeToPresentLatency =
            (extraVsyncs > 0) ? idealLatency + (extraVsyncs * vsyncPeriod) : idealLatency;

    std::lock_guard<std::mutex> lock(getBE().mCompositorTimingLock);
    getBE().mCompositorTiming.deadline = stats.vsyncTime - idealLatency;
    getBE().mCompositorTiming.interval = vsyncPeriod;
    getBE().mCompositorTiming.presentLatency = snappedCompositeToPresentLatency;
}

bool SurfaceFlinger::isHdrLayer(Layer* layer) const {
    // Treat all layers as non-HDR if:
    // 1. They do not have a valid HDR dataspace. Currently we treat those as PQ or HLG. and
    // 2. The layer is allowed to be dimmed. WindowManager may disable dimming in order to
    // keep animations invoking SDR screenshots of HDR layers seamless. Treat such tagged
    // layers as HDR so that DisplayManagerService does not try to change the screen brightness
    if (!isHdrDataspace(layer->getDataSpace()) && layer->isDimmingEnabled()) {
        return false;
    }
    if (mIgnoreHdrCameraLayers) {
        auto buffer = layer->getBuffer();
        if (buffer && (buffer->getUsage() & GRALLOC_USAGE_HW_CAMERA_WRITE) != 0) {
            return false;
        }
    }
    return true;
}

ui::Rotation SurfaceFlinger::getPhysicalDisplayOrientation(DisplayId displayId,
                                                           bool isPrimary) const {
    const auto id = PhysicalDisplayId::tryCast(displayId);
    if (!id) {
        return ui::ROTATION_0;
    }
    if (getHwComposer().getComposer()->isSupported(
                Hwc2::Composer::OptionalFeature::PhysicalDisplayOrientation)) {
        switch (getHwComposer().getPhysicalDisplayOrientation(*id)) {
            case Hwc2::AidlTransform::ROT_90:
                return ui::ROTATION_90;
            case Hwc2::AidlTransform::ROT_180:
                return ui::ROTATION_180;
            case Hwc2::AidlTransform::ROT_270:
                return ui::ROTATION_270;
            default:
                return ui::ROTATION_0;
        }
    }

    if (isPrimary) {
        using Values = SurfaceFlingerProperties::primary_display_orientation_values;
        switch (primary_display_orientation(Values::ORIENTATION_0)) {
            case Values::ORIENTATION_90:
                return ui::ROTATION_90;
            case Values::ORIENTATION_180:
                return ui::ROTATION_180;
            case Values::ORIENTATION_270:
                return ui::ROTATION_270;
            default:
                break;
        }
    }
    return ui::ROTATION_0;
}

void SurfaceFlinger::postComposition() {
    ATRACE_CALL();
    ALOGV("postComposition");

    const auto* display = FTL_FAKE_GUARD(mStateLock, getDefaultDisplayDeviceLocked()).get();

    std::shared_ptr<FenceTime> glCompositionDoneFenceTime;
    if (display && display->getCompositionDisplay()->getState().usesClientComposition) {
        glCompositionDoneFenceTime =
                std::make_shared<FenceTime>(display->getCompositionDisplay()
                                                    ->getRenderSurface()
                                                    ->getClientTargetAcquireFence());
    } else {
        glCompositionDoneFenceTime = FenceTime::NO_FENCE;
    }

    mPreviousPresentFences[1] = mPreviousPresentFences[0];

    sp<DisplayDevice> vSyncSource = mNextVsyncSource;
    if (mNextVsyncSource == NULL) {
        vSyncSource = mActiveVsyncSource;
    }
    mPreviousPresentFences[0].fence = vSyncSource ?
        getHwComposer().getPresentFence(vSyncSource->getPhysicalId()) : Fence::NO_FENCE;
    mPreviousPresentFences[0].fenceTime =
            std::make_shared<FenceTime>(mPreviousPresentFences[0].fence);

    nsecs_t now = systemTime();

    // Set presentation information before calling Layer::releasePendingBuffer, such that jank
    // information from previous' frame classification is already available when sending jank info
    // to clients, so they get jank classification as early as possible.
    mFrameTimeline->setSfPresent(/* sfPresentTime */ now, mPreviousPresentFences[0].fenceTime,
                                 glCompositionDoneFenceTime);

    const DisplayStatInfo stats = mScheduler->getDisplayStatInfo(now);

    // We use the CompositionEngine::getLastFrameRefreshTimestamp() which might
    // be sampled a little later than when we started doing work for this frame,
    // but that should be okay since updateCompositorTiming has snapping logic.
    updateCompositorTiming(stats, mCompositionEngine->getLastFrameRefreshTimestamp(),
                           mPreviousPresentFences[0].fenceTime);
    CompositorTiming compositorTiming;
    {
        std::lock_guard<std::mutex> lock(getBE().mCompositorTimingLock);
        compositorTiming = getBE().mCompositorTiming;
    }

    for (const auto& layer: mLayersWithQueuedFrames) {
        layer->onPostComposition(display, glCompositionDoneFenceTime,
                                 mPreviousPresentFences[0].fenceTime, compositorTiming);
        layer->releasePendingBuffer(/*dequeueReadyTime*/ now);
    }

    std::vector<std::pair<std::shared_ptr<compositionengine::Display>, sp<HdrLayerInfoReporter>>>
            hdrInfoListeners;
    bool haveNewListeners = false;
    {
        Mutex::Autolock lock(mStateLock);
        if (mFpsReporter) {
            mFpsReporter->dispatchLayerFps();
        }

        if (mTunnelModeEnabledReporter) {
            mTunnelModeEnabledReporter->updateTunnelModeStatus();
        }
        hdrInfoListeners.reserve(mHdrLayerInfoListeners.size());
        for (const auto& [displayId, reporter] : mHdrLayerInfoListeners) {
            if (reporter && reporter->hasListeners()) {
                if (const auto display = getDisplayDeviceLocked(displayId)) {
                    hdrInfoListeners.emplace_back(display->getCompositionDisplay(), reporter);
                }
            }
        }
        haveNewListeners = mAddingHDRLayerInfoListener; // grab this with state lock
        mAddingHDRLayerInfoListener = false;
    }

    if (haveNewListeners || mSomeDataspaceChanged || mVisibleRegionsWereDirtyThisFrame) {
        for (auto& [compositionDisplay, listener] : hdrInfoListeners) {
            HdrLayerInfoReporter::HdrLayerInfo info;
            int32_t maxArea = 0;
            mDrawingState.traverse([&, compositionDisplay = compositionDisplay](Layer* layer) {
                const auto layerFe = layer->getCompositionEngineLayerFE();
                if (layer->isVisible() && compositionDisplay->includesLayer(layerFe)) {
                    if (isHdrLayer(layer)) {
                        const auto* outputLayer =
                            compositionDisplay->getOutputLayerForLayer(layerFe);
                        if (outputLayer) {
                            info.numberOfHdrLayers++;
                            const auto displayFrame = outputLayer->getState().displayFrame;
                            const int32_t area = displayFrame.width() * displayFrame.height();
                            if (area > maxArea) {
                                maxArea = area;
                                info.maxW = displayFrame.width();
                                info.maxH = displayFrame.height();
                            }
                        }
                    }
                }
            });
            listener->dispatchHdrLayerInfo(info);
        }
    }

    mSomeDataspaceChanged = false;
    mVisibleRegionsWereDirtyThisFrame = false;

    mTransactionCallbackInvoker.addPresentFence(mPreviousPresentFences[0].fence);
    mTransactionCallbackInvoker.sendCallbacks(false /* onCommitOnly */);
    mTransactionCallbackInvoker.clearCompletedTransactions();

    if (display && display->isInternal() && display->getPowerMode() == hal::PowerMode::ON &&
        mPreviousPresentFences[0].fenceTime->isValid()) {
        mScheduler->addPresentFence(mPreviousPresentFences[0].fenceTime);
    }

    const bool isDisplayConnected =
            display && getHwComposer().isConnected(display->getPhysicalId());

    if (!hasSyncFramework) {
        if (isDisplayConnected && display->isPoweredOn()) {
            mScheduler->enableHardwareVsync();
        }
    }

    if (mAnimCompositionPending) {
        mAnimCompositionPending = false;

        if (mPreviousPresentFences[0].fenceTime->isValid()) {
            mAnimFrameTracker.setActualPresentFence(mPreviousPresentFences[0].fenceTime);
        } else if (isDisplayConnected) {
            // The HWC doesn't support present fences, so use the refresh
            // timestamp instead.
            const nsecs_t presentTime = display->getRefreshTimestamp();
            mAnimFrameTracker.setActualPresentTime(presentTime);
        }
        mAnimFrameTracker.advanceFrame();
    }

    dumpDrawCycle(false);

    mTimeStats->incrementTotalFrames();

    mTimeStats->setPresentFenceGlobal(mPreviousPresentFences[0].fenceTime);

    const size_t sfConnections = mScheduler->getEventThreadConnectionCount(mSfConnectionHandle);
    const size_t appConnections = mScheduler->getEventThreadConnectionCount(mAppConnectionHandle);
    mTimeStats->recordDisplayEventConnectionCount(sfConnections + appConnections);

    UpdateSmomoState();

    if (isDisplayConnected && !display->isPoweredOn()) {
        getRenderEngine().cleanupPostRender();
        return;
    }

    nsecs_t currentTime = systemTime();
    if (mHasPoweredOff) {
        mHasPoweredOff = false;
    } else {
        nsecs_t elapsedTime = currentTime - getBE().mLastSwapTime;
        size_t numPeriods = static_cast<size_t>(elapsedTime / stats.vsyncPeriod);
        if (numPeriods < SurfaceFlingerBE::NUM_BUCKETS - 1) {
            getBE().mFrameBuckets[numPeriods] += elapsedTime;
        } else {
            getBE().mFrameBuckets[SurfaceFlingerBE::NUM_BUCKETS - 1] += elapsedTime;
        }
        getBE().mTotalTime += elapsedTime;
    }
    getBE().mLastSwapTime = currentTime;

    // Cleanup any outstanding resources due to rendering a prior frame.
    getRenderEngine().cleanupPostRender();

    {
        std::lock_guard lock(mTexturePoolMutex);
        if (mTexturePool.size() < mTexturePoolSize) {
            const size_t refillCount = mTexturePoolSize - mTexturePool.size();
            const size_t offset = mTexturePool.size();
            mTexturePool.resize(mTexturePoolSize);
            getRenderEngine().genTextures(refillCount, mTexturePool.data() + offset);
            ATRACE_INT("TexturePoolSize", mTexturePool.size());
        } else if (mTexturePool.size() > mTexturePoolSize) {
            const size_t deleteCount = mTexturePool.size() - mTexturePoolSize;
            const size_t offset = mTexturePoolSize;
            getRenderEngine().deleteTextures(deleteCount, mTexturePool.data() + offset);
            mTexturePool.resize(mTexturePoolSize);
            ATRACE_INT("TexturePoolSize", mTexturePool.size());
        }
    }

    if (mSplitLayerExt && mLayerExt) {
        if (mVisibleLayerInfo.layerName.size() != 0) {
            mLayerExt->UpdateLayerState(mVisibleLayerInfo.layerName, mNumLayers);
        }
    }
    mVisibleLayerInfo.layerName.clear();
    mVisibleLayerInfo.layerSequence.clear();

    // Even though ATRACE_INT64 already checks if tracing is enabled, it doesn't prevent the
    // side-effect of getTotalSize(), so we check that again here
    if (ATRACE_ENABLED()) {
        // getTotalSize returns the total number of buffers that were allocated by SurfaceFlinger
        ATRACE_INT64("Total Buffer Size", GraphicBufferAllocator::get().getTotalSize());
    }

    if (!mSentInitialFps) {
        uint32_t fps = display->refreshRateConfigs().getActiveMode()->getFps().getValue();
        setContentFps(fps);
    }
}

void SurfaceFlinger::UpdateSmomoState() {
    ATRACE_NAME("SmoMoUpdateState");
    Mutex::Autolock lock(mStateLock);
    // Check if smomo instances exist.
    if (!mSmomoInstances.size()) {
        return;
    }

    if (mSmomoInstances.size() > 1) {
        mDrawingState.traverse([&](Layer* layer) {
            layer->setSmomoLayerStackId();
        });
    }

    // Disable smomo if external or virtual is connected.
    bool enableSmomo = mSmomoInstances.size() == mDisplays.size();
    uint32_t fps = 0;
    int content_fps = 0;
    int numActiveDisplays = 0;
    for (auto &instance: mSmomoInstances) {
        SmomoIntf *smoMo = instance.smoMo;
        sp<DisplayDevice> device = nullptr;

        for (const auto& [token, displayDevice] : mDisplays) {
            uint32_t hwcDisplayId;
            if (!getHwcDisplayId(displayDevice, &hwcDisplayId)) {
                continue;
            }
            if (hwcDisplayId == instance.displayId) {
                device = displayDevice;
                break;
            }
        }

        instance.active = device->getPowerMode() != hal::PowerMode::OFF;
        if (!instance.active) {
            continue;
        }

        std::vector<smomo::SmomoLayerStats> layers;
        if (enableSmomo) {
            const auto compositionDisplay = device->getCompositionDisplay();
            compositionDisplay->getVisibleLayerInfo(&mVisibleLayerInfo.layerName,
                    &mVisibleLayerInfo.layerSequence);
            bool visibleLayersInfo = (mVisibleLayerInfo.layerName.size() != 0);

            if (visibleLayersInfo) {
                for (int i = 0; i < mVisibleLayerInfo.layerName.size(); i++) {
                    smomo::SmomoLayerStats layerStats;
                    layerStats.name = mVisibleLayerInfo.layerName.at(i);
                    layerStats.id = mVisibleLayerInfo.layerSequence.at(i);
                    layers.push_back(layerStats);
                }
            }

            fps =  device->getActiveMode()->getFps().getValue();
        }

        smoMo->UpdateSmomoState(layers, fps);

        content_fps = smoMo->GetFrameRate();
        numActiveDisplays++;
    }

    if (numActiveDisplays == 1) {
        bool is_valid_content_fps = false;
        if (mSmomoInstances.size() == 1) {
            if (content_fps > 0) {
                if (mLayersWithQueuedFrames.size() == 1 && !mUiLayerFrameCount) {
                    is_valid_content_fps = true;
                }
                if (mLayersWithQueuedFrames.size() > 1) {
                    mUiLayerFrameCount = fps;
                }
                if (mUiLayerFrameCount > 0) {
                    mUiLayerFrameCount--;
                }
            } else {
                mUiLayerFrameCount = fps;
            }
        }
        setContentFps(is_valid_content_fps ? content_fps : fps);
    }

    // Disable DRC if active displays is more than 1.
    for (auto &instance : mSmomoInstances) {
        instance.smoMo->SetRefreshRateChangeStatus((numActiveDisplays == 1));
    }
}

SmomoIntf* SurfaceFlinger::getSmomoInstance(const uint32_t layerStackId) const {
    SmomoIntf *smoMo = nullptr;

    if (mSmomoInstances.size() == 1) {
        smoMo = mSmomoInstances.back().smoMo;
        return smoMo;
    }

    for (auto &instance: mSmomoInstances) {
        if (instance.layerStackId == layerStackId) {
            smoMo = instance.smoMo;
            break;
        }
    }

    return smoMo;
}

void SurfaceFlinger::updateSmomoLayerInfo(TransactionState &ts,
        int64_t desiredPresentTime, bool isAutoTimestamp) {
    ts.traverseStatesWithBuffers([&](const layer_state_t& state) {
        sp<Layer> layer = fromHandle(state.surface).promote();
        SmomoIntf *smoMo = nullptr;
        if (layer != nullptr) {
            smoMo = getSmomoInstance(layer->getSmomoLayerStackId());
        }

        if (smoMo) {
            smomo::SmomoBufferStats bufferStats;
            bufferStats.id = layer->getSequence();
            bufferStats.auto_timestamp = isAutoTimestamp;
            bufferStats.timestamp = desiredPresentTime;
            bufferStats.dequeue_latency = 0;
            bufferStats.key = desiredPresentTime;
#ifdef TIMED_RENDERING_METADATA_FEATURE
            auto buffer = getExternalTextureFromBufferData(*state.bufferData,
                    layer->getDebugName());
            if (buffer && buffer->getBuffer()) {
                bufferStats.buffer_hnd = buffer->getBuffer()->handle;
            }
#endif
            smoMo->CollectLayerStats(bufferStats);

            const DisplayStatInfo stats =
                mScheduler->getDisplayStatInfo(systemTime(SYSTEM_TIME_MONOTONIC));
            if (smoMo->FrameIsLate(bufferStats.id, stats.vsyncTime)) {
                scheduleCompositeImmed();
            }
        }
      });
}

FloatRect SurfaceFlinger::getMaxDisplayBounds() {
    const ui::Size maxSize = [this] {
        ftl::FakeGuard guard(mStateLock);

        // The LayerTraceGenerator tool runs without displays.
        if (mDisplays.empty()) return ui::Size{5000, 5000};

        return std::accumulate(mDisplays.begin(), mDisplays.end(), ui::kEmptySize,
                               [](ui::Size size, const auto& pair) -> ui::Size {
                                   const auto& display = pair.second;
                                   return {std::max(size.getWidth(), display->getWidth()),
                                           std::max(size.getHeight(), display->getHeight())};
                               });
    }();

    // Ignore display bounds for now since they will be computed later. Use a large Rect bound
    // to ensure it's bigger than an actual display will be.
    const float xMax = maxSize.getWidth() * 10.f;
    const float yMax = maxSize.getHeight() * 10.f;

    return {-xMax, -yMax, xMax, yMax};
}

void SurfaceFlinger::computeLayerBounds() {
    const FloatRect maxBounds = getMaxDisplayBounds();
    for (const auto& layer : mDrawingState.layersSortedByZ) {
        layer->computeBounds(maxBounds, ui::Transform(), 0.f /* shadowRadius */);
    }
}

sp<DisplayDevice> SurfaceFlinger::getVsyncSource() {
    // Return the vsync source from the active displays based on the order in which they are
    // connected.
    // Normally the order of priority is Primary (Built-in/Pluggable) followed by Secondary
    // built-ins followed by Pluggable. But if mPluggableVsyncPrioritized is true then the
    // order of priority is Pluggables followed by Primary and Secondary built-ins.

    for (const auto& display : mDisplaysList) {
        std::optional<hal::PowerMode> mode = display->getPowerMode();
        if (display->isVirtual() || (mode == hal::PowerMode::OFF) ||
            (mode == hal::PowerMode::DOZE_SUSPEND)) {
            continue;
        }

        if (mVsyncSourceReliableOnDoze) {
            if ((mode == hal::PowerMode::ON) ||
                (mode == hal::PowerMode::DOZE)) {
              return display;
            }
        } else if (mode == hal::PowerMode::ON) {
            return display;
        }
    }

    // In-case active displays are not present, source the vsync from
    // the display which is in doze mode even if it is unreliable
    // in the same order of display priority as above.
    if (!mVsyncSourceReliableOnDoze) {
        for (const auto& display : mDisplaysList) {
            std::optional<hal::PowerMode> mode = display->getPowerMode();
            if (display->isVirtual()) {
                continue;
            }

            if (mode == hal::PowerMode::DOZE) {
                return display;
            }
        }
    }

    return NULL;
}

void SurfaceFlinger::updateVsyncSource()
            NO_THREAD_SAFETY_ANALYSIS {
    std::lock_guard<std::recursive_mutex> lockVsync(mVsyncLock);
    mNextVsyncSource = getVsyncSource();

    if (mNextVsyncSource == NULL) {
        // Switch off vsync for the last enabled source
        mScheduler->disableHardwareVsync(true);
        mScheduler->onScreenReleased(mAppConnectionHandle);
    } else if (mNextVsyncSource && (mActiveVsyncSource == NULL)) {
        mScheduler->onScreenAcquired(mAppConnectionHandle);
        bool isPrimary = mNextVsyncSource->isPrimary();
        nsecs_t vsync = (!mUseLatestHwcVsyncPeriod && isPrimary && (mVsyncPeriod > 0))
                ? mVsyncPeriod : getVsyncPeriodFromHWC();
        mScheduler->resyncToHardwareVsync(true, Fps::fromPeriodNsecs(vsync));
    } else if ((mNextVsyncSource != NULL) &&
        (mActiveVsyncSource != NULL)) {
        // Switch vsync to the new source
        mScheduler->disableHardwareVsync(true);
        mScheduler->resyncToHardwareVsync(true, Fps::fromPeriodNsecs(getVsyncPeriodFromHWC()));
    }
}

void SurfaceFlinger::postFrame() {
    const auto display = FTL_FAKE_GUARD(mStateLock, getDefaultDisplayDeviceLocked());
    if (display && getHwComposer().isConnected(display->getPhysicalId())) {
        uint32_t flipCount = display->getPageFlipCount();
        if (flipCount % LOG_FRAME_STATS_PERIOD == 0) {
            logFrameStats();
        }
    }
}

void SurfaceFlinger::commitTransactions() {
    ATRACE_CALL();

    // Keep a copy of the drawing state (that is going to be overwritten
    // by commitTransactionsLocked) outside of mStateLock so that the side
    // effects of the State assignment don't happen with mStateLock held,
    // which can cause deadlocks.
    State drawingState(mDrawingState);

    Mutex::Autolock lock(mStateLock);
    mDebugInTransaction = systemTime();

    // Here we're guaranteed that some transaction flags are set
    // so we can call commitTransactionsLocked unconditionally.
    // We clear the flags with mStateLock held to guarantee that
    // mCurrentState won't change until the transaction is committed.
    modulateVsync(&VsyncModulator::onTransactionCommit);
    commitTransactionsLocked(clearTransactionFlags(eTransactionMask));

    mDebugInTransaction = 0;
}

std::pair<DisplayModes, DisplayModePtr> SurfaceFlinger::loadDisplayModes(
        PhysicalDisplayId displayId) const {
    std::vector<HWComposer::HWCDisplayMode> hwcModes;
    std::optional<hal::HWDisplayId> activeModeHwcId;

    int attempt = 0;
    constexpr int kMaxAttempts = 3;
    do {
        hwcModes = getHwComposer().getModes(displayId);
        activeModeHwcId = getHwComposer().getActiveMode(displayId);
        LOG_ALWAYS_FATAL_IF(!activeModeHwcId, "HWC returned no active mode");

        const auto isActiveMode = [activeModeHwcId](const HWComposer::HWCDisplayMode& mode) {
            return mode.hwcId == *activeModeHwcId;
        };

        if (std::any_of(hwcModes.begin(), hwcModes.end(), isActiveMode)) {
            break;
        }
    } while (++attempt < kMaxAttempts);

    LOG_ALWAYS_FATAL_IF(attempt == kMaxAttempts,
                        "After %d attempts HWC still returns an active mode which is not"
                        " supported. Active mode ID = %" PRIu64 ". Supported modes = %s",
                        kMaxAttempts, *activeModeHwcId, base::Join(hwcModes, ", ").c_str());

    DisplayModes oldModes;
    if (const auto token = getPhysicalDisplayTokenLocked(displayId)) {
        oldModes = getDisplayDeviceLocked(token)->getSupportedModes();
    }

    ui::DisplayModeId nextModeId = 1 +
            std::accumulate(oldModes.begin(), oldModes.end(), static_cast<ui::DisplayModeId>(-1),
                            [](ui::DisplayModeId max, const auto& pair) {
                                return std::max(max, pair.first.value());
                            });

    DisplayModes newModes;
    for (const auto& hwcMode : hwcModes) {
        const DisplayModeId id{nextModeId++};
        newModes.try_emplace(id,
                             DisplayMode::Builder(hwcMode.hwcId)
                                     .setId(id)
                                     .setPhysicalDisplayId(displayId)
                                     .setResolution({hwcMode.width, hwcMode.height})
                                     .setVsyncPeriod(hwcMode.vsyncPeriod)
                                     .setDpiX(hwcMode.dpiX)
                                     .setDpiY(hwcMode.dpiY)
                                     .setGroup(hwcMode.configGroup)
                                     .build());
    }

    const bool sameModes =
            std::equal(newModes.begin(), newModes.end(), oldModes.begin(), oldModes.end(),
                       [](const auto& lhs, const auto& rhs) {
                           return equalsExceptDisplayModeId(*lhs.second, *rhs.second);
                       });

    // Keep IDs if modes have not changed.
    const auto& modes = sameModes ? oldModes : newModes;
    const DisplayModePtr activeMode =
            std::find_if(modes.begin(), modes.end(), [activeModeHwcId](const auto& pair) {
                return pair.second->getHwcId() == activeModeHwcId;
            })->second;

    return {modes, activeMode};
}

void SurfaceFlinger::processDisplayHotplugEventsLocked() {
    for (const auto& event : mPendingHotplugEvents) {
        std::optional<DisplayIdentificationInfo> info =
                getHwComposer().onHotplug(event.hwcDisplayId, event.connection);

        if (!info) {
            continue;
        }

        const auto displayId = info->id;
        const auto token = mPhysicalDisplayTokens.get(displayId);
        bool isInternalDisplay = (getHwComposer().getDisplayConnectionType(displayId) ==
                                  ui::DisplayConnectionType::Internal);

        if (event.connection == hal::Connection::CONNECTED) {
            auto [supportedModes, activeMode] = loadDisplayModes(displayId);

            if (!token) {
                ALOGV("Creating display %s", to_string(displayId).c_str());

                DisplayDeviceState state;
                state.physical = {.id = displayId,
                                  .type = getHwComposer().getDisplayConnectionType(displayId),
                                  .hwcDisplayId = event.hwcDisplayId,
                                  .deviceProductInfo = std::move(info->deviceProductInfo),
                                  .supportedModes = std::move(supportedModes),
                                  .activeMode = std::move(activeMode)};
                state.isSecure = true; // All physical displays are currently considered secure.
                state.displayName = std::move(info->name);

                sp<IBinder> token = new BBinder();
                mCurrentState.displays.add(token, state);
                mPhysicalDisplayTokens.try_emplace(displayId, std::move(token));
                mInterceptor->saveDisplayCreation(state);
            } else {
                ALOGV("Recreating display %s", to_string(displayId).c_str());

                auto& state = mCurrentState.displays.editValueFor(token->get());
                state.sequenceId = DisplayDeviceState{}.sequenceId; // Generate new sequenceId.
                state.physical->supportedModes = std::move(supportedModes);
                state.physical->activeMode = std::move(activeMode);
                if (getHwComposer().updatesDeviceProductInfoOnHotplugReconnect()) {
                    state.physical->deviceProductInfo = std::move(info->deviceProductInfo);
                }
            }
        } else {
            ALOGV("Removing display %s", to_string(displayId).c_str());

            //need to check if the display we are removing is the active display
            //if so make the next display in the display list the active display
            if (getPhysicalDisplayTokenLocked(displayId) == mActiveDisplayToken) {
                for (const auto& displayTemp : mDisplaysList) {
                    if (displayTemp->getPhysicalId() != displayId && displayTemp->isPoweredOn()) {
                        //once we find the next non-active display make it the active display
                        //if it is powered on
                        onActiveDisplayChangedLocked(displayTemp);
                        break;
                    }
                }
                //if no displays are powered on we set the next non-active display as active
                if (getPhysicalDisplayTokenLocked(displayId) == mActiveDisplayToken) {
                    for (const auto& displayTemp : mDisplaysList) {
                        if (displayTemp->getPhysicalId() != displayId) {
                            //once we find the next non-active display make it the active display
                            //if it is powered on
                            onActiveDisplayChangedLocked(displayTemp);
                            break;
                        }
                    }
                }
            }

            if (const ssize_t index = mCurrentState.displays.indexOfKey(token->get()); index >= 0) {
                const DisplayDeviceState& state = mCurrentState.displays.valueAt(index);
                mInterceptor->saveDisplayDeletion(state.sequenceId);
                mCurrentState.displays.removeItemsAt(index);
            }
            mPhysicalDisplayTokens.erase(displayId);
            updateVsyncSource();
            if (mInternalPresentationDisplays && isInternalDisplay) {
                // Update mInternalPresentationDisplays flag
                updateInternalDisplaysPresentationMode();
            }
        }
        uint32_t hwcDisplayId = static_cast<uint32_t>(event.hwcDisplayId);
        bool isConnected = (event.connection == hal::Connection::CONNECTED);
        if (isDisplayExtnEnabled() && isInternalDisplay) {
            auto activeConfigId = getHwComposer().getActiveMode(displayId);
            LOG_ALWAYS_FATAL_IF(!activeConfigId, "HWC returned no active config");
            updateDisplayExtension(hwcDisplayId, *activeConfigId, isConnected);
        }
#if defined(QTI_UNIFIED_DRAW) && defined(UNIFIED_DRAW_EXT)
        if (mDisplayExtnIntf && !isConnected && !isInternalDisplay) {
            mDisplayExtnIntf->EndUnifiedDraw(hwcDisplayId);
        }
#endif
        processDisplayChangesLocked();
    }

    mPendingHotplugEvents.clear();
}

void SurfaceFlinger::dispatchDisplayHotplugEvent(PhysicalDisplayId displayId, bool connected) {
    ALOGI("Dispatching display hotplug event displayId=%s, connected=%d",
          to_string(displayId).c_str(), connected);
    mScheduler->onHotplugReceived(mAppConnectionHandle, displayId, connected);
    mScheduler->onHotplugReceived(mSfConnectionHandle, displayId, connected);
}

sp<DisplayDevice> SurfaceFlinger::setupNewDisplayDeviceInternal(
        const wp<IBinder>& displayToken,
        std::shared_ptr<compositionengine::Display> compositionDisplay,
        const DisplayDeviceState& state,
        const sp<compositionengine::DisplaySurface>& displaySurface,
        const sp<IGraphicBufferProducer>& producer) {
    DisplayDeviceCreationArgs creationArgs(this, getHwComposer(), displayToken, compositionDisplay);
    creationArgs.sequenceId = state.sequenceId;
    creationArgs.isSecure = state.isSecure;
    creationArgs.displaySurface = displaySurface;
    creationArgs.hasWideColorGamut = false;
    creationArgs.supportedPerFrameMetadata = 0;

    if (const auto& physical = state.physical) {
        creationArgs.connectionType = physical->type;
        creationArgs.supportedModes = physical->supportedModes;
        creationArgs.activeModeId = physical->activeMode->getId();
        const auto [kernelIdleTimerController, idleTimerTimeoutMs] =
                getKernelIdleTimerProperties(compositionDisplay->getId());

        scheduler::RefreshRateConfigs::Config config =
                {.enableFrameRateOverride = android::sysprop::enable_frame_rate_override(false),
                 .frameRateMultipleThreshold =
                         base::GetIntProperty("debug.sf.frame_rate_multiple_threshold", 0),
                 .idleTimerTimeout = idleTimerTimeoutMs,
                 .kernelIdleTimerController = kernelIdleTimerController};
        creationArgs.refreshRateConfigs =
                std::make_shared<scheduler::RefreshRateConfigs>(creationArgs.supportedModes,
                                                                creationArgs.activeModeId, config);
    }

    if (const auto id = PhysicalDisplayId::tryCast(compositionDisplay->getId())) {
        creationArgs.isPrimary = id == getPrimaryDisplayIdLocked();

        if (useColorManagement) {
            std::vector<ColorMode> modes = getHwComposer().getColorModes(*id);
            for (ColorMode colorMode : modes) {
                if (isWideColorMode(colorMode)) {
                    creationArgs.hasWideColorGamut = true;
                }

                std::vector<RenderIntent> renderIntents =
                        getHwComposer().getRenderIntents(*id, colorMode);
                creationArgs.hwcColorModes.emplace(colorMode, renderIntents);
            }
        }
    }

    if (const auto id = HalDisplayId::tryCast(compositionDisplay->getId())) {
        getHwComposer().getHdrCapabilities(*id, &creationArgs.hdrCapabilities);
        creationArgs.supportedPerFrameMetadata = getHwComposer().getSupportedPerFrameMetadata(*id);
    }

    auto nativeWindowSurface = getFactory().createNativeWindowSurface(producer);
    auto nativeWindow = nativeWindowSurface->getNativeWindow();
    creationArgs.nativeWindow = nativeWindow;

    // Make sure that composition can never be stalled by a virtual display
    // consumer that isn't processing buffers fast enough. We have to do this
    // here, in case the display is composed entirely by HWC.
    if (state.isVirtual()) {
        nativeWindow->setSwapInterval(nativeWindow.get(), 0);
    }

    creationArgs.physicalOrientation =
            getPhysicalDisplayOrientation(compositionDisplay->getId(), creationArgs.isPrimary);
    ALOGV("Display Orientation: %s", toCString(creationArgs.physicalOrientation));

    // virtual displays are always considered enabled
    creationArgs.initialPowerMode =
            state.isVirtual() ? std::make_optional(hal::PowerMode::ON) : std::nullopt;

    sp<DisplayDevice> display = getFactory().createDisplayDevice(creationArgs);

    nativeWindowSurface->preallocateBuffers();

    ColorMode defaultColorMode = ColorMode::NATIVE;
    Dataspace defaultDataSpace = Dataspace::UNKNOWN;
    if (display->hasWideColorGamut()) {
        defaultColorMode = ColorMode::SRGB;
        defaultDataSpace = Dataspace::V0_SRGB;
    }
    display->getCompositionDisplay()->setColorProfile(
            compositionengine::Output::ColorProfile{defaultColorMode, defaultDataSpace,
                                                    RenderIntent::COLORIMETRIC,
                                                    Dataspace::UNKNOWN});
    if (!state.isVirtual()) {
        FTL_FAKE_GUARD(kMainThreadContext,
                       display->setActiveMode(state.physical->activeMode->getId()));
        display->setDeviceProductInfo(state.physical->deviceProductInfo);
    }

    display->setLayerStack(state.layerStack);
    display->setProjection(state.orientation, state.layerStackSpaceRect,
                           state.orientedDisplaySpaceRect);
    display->setDisplayName(state.displayName);
    display->setFlags(state.flags);

    return display;
}

void SurfaceFlinger::processDisplayAdded(const wp<IBinder>& displayToken,
                                         const DisplayDeviceState& state) {
    bool canAllocateHwcForVDS = false;
    ui::Size resolution(0, 0);

    ui::PixelFormat pixelFormat = static_cast<ui::PixelFormat>(PIXEL_FORMAT_UNKNOWN);
    if (state.physical) {
        resolution = state.physical->activeMode->getResolution();
        pixelFormat = static_cast<ui::PixelFormat>(PIXEL_FORMAT_RGBA_8888);
    } else if (state.surface != nullptr) {
        int status = state.surface->query(NATIVE_WINDOW_WIDTH, &resolution.width);
        ALOGE_IF(status != NO_ERROR, "Unable to query width (%d)", status);
        status = state.surface->query(NATIVE_WINDOW_HEIGHT, &resolution.height);
        ALOGE_IF(status != NO_ERROR, "Unable to query height (%d)", status);
        int format;
        status = state.surface->query(NATIVE_WINDOW_FORMAT, &format);
        ALOGE_IF(status != NO_ERROR, "Unable to query format (%d)", status);
        pixelFormat = static_cast<ui::PixelFormat>(format);
        // Check if VDS is allowed to use HWC
        size_t maxVirtualDisplaySize = getHwComposer().getMaxVirtualDisplayDimension();
        if (maxVirtualDisplaySize == 0 || ((uint64_t)resolution.width <= maxVirtualDisplaySize &&
            (uint64_t)resolution.height <= maxVirtualDisplaySize)) {
            uint64_t usage = 0;
            // Replace with native_window_get_consumer_usage ?
            status = state .surface->getConsumerUsage(&usage);
            ALOGW_IF(status != NO_ERROR, "Unable to query usage (%d)", status);
            if ((status == NO_ERROR) && canAllocateHwcDisplayIdForVDS(usage)) {
                canAllocateHwcForVDS = true;
            }
        }
    } else {
        // Virtual displays without a surface are dormant:
        // they have external state (layer stack, projection,
        // etc.) but no internal state (i.e. a DisplayDevice).
        return;
    }

    compositionengine::DisplayCreationArgsBuilder builder;
    if (const auto& physical = state.physical) {
        builder.setId(physical->id);
    } else {
        builder.setId(acquireVirtualDisplay(resolution, pixelFormat, canAllocateHwcForVDS));
    }

    builder.setPixels(resolution);
    builder.setIsSecure(state.isSecure);
    builder.setPowerAdvisor(mPowerAdvisor.get());
    builder.setName(state.displayName);
    builder.setDisplayExtnIntf(mDisplayExtnIntf);
    auto compositionDisplay = getCompositionEngine().createDisplay(builder.build());
    compositionDisplay->setLayerCachingEnabled(mLayerCachingEnabled);

    sp<compositionengine::DisplaySurface> displaySurface;
    sp<IGraphicBufferProducer> producer;
    sp<IGraphicBufferProducer> bqProducer;
    sp<IGraphicBufferConsumer> bqConsumer;
    getFactory().createBufferQueue(&bqProducer, &bqConsumer, /*consumerIsSurfaceFlinger =*/false);

    if (state.isVirtual()) {
        const auto displayId = VirtualDisplayId::tryCast(compositionDisplay->getId());
        LOG_FATAL_IF(!displayId);
        auto surface = sp<VirtualDisplaySurface>::make(getHwComposer(), *displayId, state.surface,
                                                       bqProducer, bqConsumer, state.displayName,
                                                       state.isSecure);
        displaySurface = surface;
        producer = std::move(surface);
    } else {
        ALOGE_IF(state.surface != nullptr,
                 "adding a supported display, but rendering "
                 "surface is provided (%p), ignoring it",
                 state.surface.get());
        const auto displayId = PhysicalDisplayId::tryCast(compositionDisplay->getId());
        LOG_FATAL_IF(!displayId);
        displaySurface =
                sp<FramebufferSurface>::make(getHwComposer(), *displayId, bqConsumer,
                                             state.physical->activeMode->getResolution(),
                                             ui::Size(maxGraphicsWidth, maxGraphicsHeight));
        producer = bqProducer;
    }

    LOG_FATAL_IF(!displaySurface);
    auto display = setupNewDisplayDeviceInternal(displayToken, std::move(compositionDisplay), state,
                                                 displaySurface, producer);
    if (display->isPrimary()) {
        initScheduler(display);
    }

#ifdef QTI_DISPLAY_CONFIG_ENABLED
    bool supported = false;
    const auto physicalDisplayId = PhysicalDisplayId::tryCast(display->getId());
    if (physicalDisplayId) {
        const auto hwcDisplayId = getHwComposer().fromPhysicalDisplayId(*physicalDisplayId);
        if (mDisplayConfigIntf) {
            mDisplayConfigIntf->IsPowerModeOverrideSupported(*hwcDisplayId, &supported);
        }
    }
    if (supported) {
      display->setPowerModeOverrideConfig(true);
    }
#endif
    if (!state.isVirtual()) {
        if (mPluggableVsyncPrioritized && !isInternalDisplay(display)) {
            // Insert the pluggable display just before the first built-in display
            // so that the earlier pluggable display remains the V-sync source.
            auto it = mDisplaysList.begin();
            for (; it != mDisplaysList.end(); it++ ) {
                if(isInternalDisplay(*it)) {
                    break;
                }
            }
            mDisplaysList.insert(it, display);
        } else {
            mDisplaysList.push_back(display);
        }
        dispatchDisplayHotplugEvent(display->getPhysicalId(), true);

        updateVsyncSource();



        if (!display->isPrimary() && isInternalDisplay(display)) {
            const auto defaultDisplay = getDefaultDisplayDeviceLocked();
            if (defaultDisplay && defaultDisplay->isPrimary()) {
                if (state.layerStack != defaultDisplay->getLayerStack()) {
                    // Internal Physical Displays are in Presentation Mode
                    mInternalPresentationDisplays = true;
                }
            }
        }
    }

#ifdef QTI_UNIFIED_DRAW
    const auto id = HalDisplayId::tryCast(display->getId());
    uint32_t hwcDisplayId;
    if (mDisplayExtnIntf && id && getHwcDisplayId(display, &hwcDisplayId)) {
        if (!mDisplayExtnIntf->TryUnifiedDraw(hwcDisplayId, maxFrameBufferAcquiredBuffers)){
            getHwComposer().tryDrawMethod(*id, IQtiComposerClient::DrawMethod::UNIFIED_DRAW);
        }
    }
#endif
    mDisplays.try_emplace(displayToken, std::move(display));
    createSmomoInstance(state);
}

void SurfaceFlinger::processDisplayRemoved(const wp<IBinder>& displayToken) {
    auto display = getDisplayDeviceLocked(displayToken);
    if (display) {
        display->disconnect();

        if (display->isVirtual()) {
            releaseVirtualDisplay(display->getVirtualId());
        } else {
            dispatchDisplayHotplugEvent(display->getPhysicalId(), false);
        }
        destroySmomoInstance(display);
    }

    mDisplays.erase(displayToken);
    if (display && display->isVirtual()) {
        static_cast<void>(mScheduler->schedule([display = std::move(display)] {
            // Destroy the display without holding the mStateLock.
            // This is a temporary solution until we can manage transaction queues without
            // holding the mStateLock.
            // With blast, the IGBP that is passed to the VirtualDisplaySurface is owned by the
            // client. When the IGBP is disconnected, its buffer cache in SF will be cleared
            // via SurfaceComposerClient::doUncacheBufferTransaction. This call from the client
            // ends up running on the main thread causing a deadlock since setTransactionstate
            // will try to acquire the mStateLock. Instead we extend the lifetime of
            // DisplayDevice and destroy it in the main thread without holding the mStateLock.
            // The display will be disconnected and removed from the mDisplays list so it will
            // not be accessible.
        }));
    }
}

void SurfaceFlinger::processDisplayChanged(const wp<IBinder>& displayToken,
                                           const DisplayDeviceState& currentState,
                                           const DisplayDeviceState& drawingState) {
    const sp<IBinder> currentBinder = IInterface::asBinder(currentState.surface);
    const sp<IBinder> drawingBinder = IInterface::asBinder(drawingState.surface);

    // Recreate the DisplayDevice if the surface or sequence ID changed.
    if (currentBinder != drawingBinder || currentState.sequenceId != drawingState.sequenceId) {
        getRenderEngine().cleanFramebufferCache();

        if (const auto display = getDisplayDeviceLocked(displayToken)) {
            mDisplaysList.remove(display);
            display->disconnect();
            if (display->isVirtual()) {
                releaseVirtualDisplay(display->getVirtualId());
            }
            destroySmomoInstance(display);
        }

        mDisplays.erase(displayToken);

        if (const auto& physical = currentState.physical) {
            getHwComposer().allocatePhysicalDisplay(physical->hwcDisplayId, physical->id);
        }

        processDisplayAdded(displayToken, currentState);

        if (currentState.physical) {
            const auto display = getDisplayDeviceLocked(displayToken);
            setPowerModeInternal(display, hal::PowerMode::ON);

            // TODO(b/175678251) Call a listener instead.
            if (currentState.physical->hwcDisplayId == getHwComposer().getPrimaryHwcDisplayId()) {
                updateInternalDisplayVsyncLocked(display);
            }
        }
        return;
    }

    if (const auto display = getDisplayDeviceLocked(displayToken)) {
        bool displaySizeChanged = false;
        if (currentState.layerStack != drawingState.layerStack) {
            display->setLayerStack(currentState.layerStack);
            for (auto &instance: mSmomoInstances) {
                if ((instance.displayId == currentState.physical->hwcDisplayId) &&
                    instance.layerStackId == drawingState.layerStack.id) {
                    instance.layerStackId = currentState.layerStack.id;
                    break;
                }
            }
        }
        if (currentState.flags != drawingState.flags) {
            display->setFlags(currentState.flags);
        }
        if ((currentState.orientation != drawingState.orientation) ||
            (currentState.layerStackSpaceRect != drawingState.layerStackSpaceRect) ||
            (currentState.orientedDisplaySpaceRect != drawingState.orientedDisplaySpaceRect)) {
            if (mUseFbScaling && display->isPrimary()) {
                const ssize_t index = mCurrentState.displays.indexOfKey(displayToken);
                DisplayDeviceState& curState = mCurrentState.displays.editValueAt(index);
                setFrameBufferSizeForScaling(display, curState, drawingState);
                displaySizeChanged = true;
            } else {
                display->setProjection(currentState.orientation, currentState.layerStackSpaceRect,
                                       currentState.orientedDisplaySpaceRect);
            }
            if (isDisplayActiveLocked(display)) {
                mActiveDisplayTransformHint = display->getTransformHint();
            }
        }
        if (currentState.width != drawingState.width ||
            currentState.height != drawingState.height) {
            if (!displaySizeChanged) {
                display->setDisplaySize(currentState.width, currentState.height);

                if (isDisplayActiveLocked(display)) {
                    onActiveDisplaySizeChanged(display);
                }
            }
        }
    }
}

void SurfaceFlinger::updateInternalDisplayVsyncLocked(const sp<DisplayDevice>& activeDisplay) {
    mVsyncConfiguration->reset();
    const Fps refreshRate = activeDisplay->refreshRateConfigs().getActiveMode()->getFps();
    updatePhaseConfiguration(refreshRate);
    mRefreshRateStats->setRefreshRate(refreshRate);
    if (mUseAdvanceSfOffset && mComposerExtnIntf) {
        const auto& supportedModes = getDefaultDisplayDeviceLocked()->getSupportedModes();
        for (const auto& [id, mode] : supportedModes) {
            mVsyncConfiguration->getConfigsForRefreshRate(mode->getFps());
        }

        if (mUseWorkDurations) {
#ifdef DYNAMIC_APP_DURATIONS
            // Update the Work Durations for the given refresh rates
            mVsyncConfiguration->UpdateWorkDurations(&mWorkDurationConfigsMap);
#else
            // TODO: Remove this once phase offset extension change is available
            mVsyncConfiguration->UpdateSfOffsets(&mAdvancedSfOffsets);
#endif
        } else {
            // Update the Advanced SF Offsets/Durations
            mVsyncConfiguration->UpdateSfOffsets(&mAdvancedSfOffsets);
        }
    }
}

void SurfaceFlinger::setFrameBufferSizeForScaling(sp<DisplayDevice> displayDevice,
                                                  DisplayDeviceState& currentState,
                                                  const DisplayDeviceState& drawingState) {
    base::unique_fd fd;
    auto display = displayDevice->getCompositionDisplay();
    int newWidth = currentState.layerStackSpaceRect.width();
    int newHeight = currentState.layerStackSpaceRect.height();
    int currentWidth = drawingState.layerStackSpaceRect.width();
    int currentHeight = drawingState.layerStackSpaceRect.height();
    int displayWidth = displayDevice->getWidth();
    int displayHeight = displayDevice->getHeight();
    bool update_needed = false;

    if (newWidth != currentWidth || newHeight != currentHeight) {
        update_needed = true;
        if (!((newWidth > newHeight && displayWidth > displayHeight) ||
            (newWidth < newHeight && displayWidth < displayHeight))) {
            std::swap(newWidth, newHeight);
        }
    }

    if (displayDevice->getWidth() == newWidth && displayDevice->getHeight() == newHeight &&
        !update_needed) {
        displayDevice->setProjection(currentState.orientation, currentState.layerStackSpaceRect,
                                     currentState.orientedDisplaySpaceRect);
        return;
    }

    if (newWidth > 0 && newHeight > 0) {
        currentState.width =  newWidth;
        currentState.height = newHeight;
    }
    currentState.orientedDisplaySpaceRect =  currentState.layerStackSpaceRect;

    if (mBootStage == BootStage::FINISHED) {
        displayDevice->setDisplaySize(currentState.width, currentState.height);
        displayDevice->setProjection(currentState.orientation, currentState.layerStackSpaceRect,
                                     currentState.orientedDisplaySpaceRect);
        display->getRenderSurface()->setViewportAndProjection();
        if (displayDevice->isPoweredOn()) {
            display->getRenderSurface()->flipClientTarget(true);
            // queue a scratch buffer to flip Client Target with updated size
            display->getRenderSurface()->queueBuffer(std::move(fd));
            display->getRenderSurface()->flipClientTarget(false);
            // releases the FrameBuffer that was acquired as part of queueBuffer()
            display->getRenderSurface()->onPresentDisplayCompleted();
        } else {
            mDisplaySizeChanged = true;
        }
    }
}
void SurfaceFlinger::processDisplayChangesLocked() {
    // here we take advantage of Vector's copy-on-write semantics to
    // improve performance by skipping the transaction entirely when
    // know that the lists are identical
    const KeyedVector<wp<IBinder>, DisplayDeviceState>& curr(mCurrentState.displays);
    const KeyedVector<wp<IBinder>, DisplayDeviceState>& draw(mDrawingState.displays);
    if (!curr.isIdenticalTo(draw)) {
        mVisibleRegionsDirty = true;

        // find the displays that were removed
        // (ie: in drawing state but not in current state)
        // also handle displays that changed
        // (ie: displays that are in both lists)
        for (size_t i = 0; i < draw.size(); i++) {
            const wp<IBinder>& displayToken = draw.keyAt(i);
            const ssize_t j = curr.indexOfKey(displayToken);
            if (j < 0) {
                // in drawing state but not in current state
                processDisplayRemoved(displayToken);
            } else {
                // this display is in both lists. see if something changed.
                const DisplayDeviceState& currentState = curr[j];
                const DisplayDeviceState& drawingState = draw[i];
                processDisplayChanged(displayToken, currentState, drawingState);
            }
        }

        // find displays that were added
        // (ie: in current state but not in drawing state)
        for (size_t i = 0; i < curr.size(); i++) {
            const wp<IBinder>& displayToken = curr.keyAt(i);
            if (draw.indexOfKey(displayToken) < 0) {
                processDisplayAdded(displayToken, curr[i]);
            }
        }
    }

    mDrawingState.displays = mCurrentState.displays;
}

void SurfaceFlinger::commitTransactionsLocked(uint32_t transactionFlags) {
    // Commit display transactions.
    const bool displayTransactionNeeded = transactionFlags & eDisplayTransactionNeeded;
    if (displayTransactionNeeded) {
        processDisplayChangesLocked();
        processDisplayHotplugEventsLocked();
    }
    mForceTransactionDisplayChange = displayTransactionNeeded;

    if (mSomeChildrenChanged) {
        mVisibleRegionsDirty = true;
        mSomeChildrenChanged = false;
    }

    // Update transform hint.
    if (transactionFlags & (eTransformHintUpdateNeeded | eDisplayTransactionNeeded)) {
        // Layers and/or displays have changed, so update the transform hint for each layer.
        //
        // NOTE: we do this here, rather than when presenting the display so that
        // the hint is set before we acquire a buffer from the surface texture.
        //
        // NOTE: layer transactions have taken place already, so we use their
        // drawing state. However, SurfaceFlinger's own transaction has not
        // happened yet, so we must use the current state layer list
        // (soon to become the drawing state list).
        //
        sp<const DisplayDevice> hintDisplay;
        ui::LayerStack layerStack;

        mCurrentState.traverse([&](Layer* layer) REQUIRES(mStateLock) {
            // NOTE: we rely on the fact that layers are sorted by
            // layerStack first (so we don't have to traverse the list
            // of displays for every layer).
            if (const auto filter = layer->getOutputFilter(); layerStack != filter.layerStack) {
                layerStack = filter.layerStack;
                hintDisplay = nullptr;

                // Find the display that includes the layer.
                for (const auto& [token, display] : mDisplays) {
                    if (!display->getCompositionDisplay()->includesLayer(filter)) {
                        continue;
                    }

                    // Pick the primary display if another display mirrors the layer.
                    if (hintDisplay) {
                        hintDisplay = nullptr;
                        break;
                    }

                    hintDisplay = display;
                }
            }

            if (!hintDisplay) {
                // NOTE: TEMPORARY FIX ONLY. Real fix should cause layers to
                // redraw after transform hint changes. See bug 8508397.

                // could be null when this layer is using a layerStack
                // that is not visible on any display. Also can occur at
                // screen off/on times.
                hintDisplay = getDefaultDisplayDeviceLocked();
            }

            layer->updateTransformHint(hintDisplay->getTransformHint());
        });
    }

    if (mLayersAdded) {
        mLayersAdded = false;
        // Layers have been added.
        mVisibleRegionsDirty = true;
    }

    // some layers might have been removed, so
    // we need to update the regions they're exposing.
    if (mLayersRemoved) {
        mLayersRemoved = false;
        mVisibleRegionsDirty = true;
        mDrawingState.traverseInZOrder([&](Layer* layer) {
            if (mLayersPendingRemoval.indexOf(layer) >= 0) {
                // this layer is not visible anymore
                Region visibleReg;
                visibleReg.set(layer->getScreenBounds());
                invalidateLayerStack(layer, visibleReg);
            }
        });
    }

    doCommitTransactions();
    signalSynchronousTransactions(CountDownLatch::eSyncTransaction);
    mAnimTransactionPending = false;
}

void SurfaceFlinger::updateInputFlinger() {
    ATRACE_CALL();
    if (!mInputFlinger) {
        return;
    }

    std::vector<WindowInfo> windowInfos;
    std::vector<DisplayInfo> displayInfos;
    bool updateWindowInfo = false;
    if (mVisibleRegionsDirty || mInputInfoChanged) {
        mInputInfoChanged = false;
        updateWindowInfo = true;
        buildWindowInfos(windowInfos, displayInfos);
    }
    if (!updateWindowInfo && mInputWindowCommands.empty()) {
        return;
    }
    BackgroundExecutor::getInstance().sendCallbacks({[updateWindowInfo,
                                                      windowInfos = std::move(windowInfos),
                                                      displayInfos = std::move(displayInfos),
                                                      inputWindowCommands =
                                                              std::move(mInputWindowCommands),
                                                      inputFlinger = mInputFlinger, this]() {
        ATRACE_NAME("BackgroundExecutor::updateInputFlinger");
        if (updateWindowInfo) {
            mWindowInfosListenerInvoker->windowInfosChanged(windowInfos, displayInfos,
                                                            inputWindowCommands.syncInputWindows);
        } else if (inputWindowCommands.syncInputWindows) {
            // If the caller requested to sync input windows, but there are no
            // changes to input windows, notify immediately.
            windowInfosReported();
        }
        for (const auto& focusRequest : inputWindowCommands.focusRequests) {
            inputFlinger->setFocusedWindow(focusRequest);
        }
    }});

    mInputWindowCommands.clear();
}

void SurfaceFlinger::persistDisplayBrightness(bool needsComposite) {
    const bool supportsDisplayBrightnessCommand = getHwComposer().getComposer()->isSupported(
            Hwc2::Composer::OptionalFeature::DisplayBrightnessCommand);
    if (!supportsDisplayBrightnessCommand) {
        return;
    }

    for (const auto& [_, display] : FTL_FAKE_GUARD(mStateLock, mDisplays)) {
        if (const auto brightness = display->getStagedBrightness(); brightness) {
            if (!needsComposite) {
                const status_t error =
                        getHwComposer()
                                .setDisplayBrightness(display->getPhysicalId(), *brightness,
                                                      display->getCompositionDisplay()
                                                              ->getState()
                                                              .displayBrightnessNits,
                                                      Hwc2::Composer::DisplayBrightnessOptions{
                                                              .applyImmediately = true})
                                .get();

                ALOGE_IF(error != NO_ERROR,
                         "Error setting display brightness for display %s: %d (%s)",
                         display->getDebugName().c_str(), error, strerror(error));
            }
            display->persistBrightness(needsComposite);
        }
    }
}

void SurfaceFlinger::buildWindowInfos(std::vector<WindowInfo>& outWindowInfos,
                                      std::vector<DisplayInfo>& outDisplayInfos) {
    ftl::SmallMap<ui::LayerStack, DisplayDevice::InputInfo, 4> displayInputInfos;

    for (const auto& [_, display] : FTL_FAKE_GUARD(mStateLock, mDisplays)) {
        const auto layerStack = display->getLayerStack();
        const auto info = display->getInputInfo();

        const auto [it, emplaced] = displayInputInfos.try_emplace(layerStack, info);
        if (emplaced) {
            continue;
        }

        // If the layer stack is mirrored on multiple displays, the first display that is configured
        // to receive input takes precedence.
        auto& otherInfo = it->second;
        if (otherInfo.receivesInput) {
            ALOGW_IF(display->receivesInput(),
                     "Multiple displays claim to accept input for the same layer stack: %u",
                     layerStack.id);
        } else {
            otherInfo = info;
        }
    }

    static size_t sNumWindowInfos = 0;
    outWindowInfos.reserve(sNumWindowInfos);
    sNumWindowInfos = 0;

    mDrawingState.traverseInReverseZOrder([&](Layer* layer) {
        if (!layer->needsInputInfo()) return;

        const auto opt = displayInputInfos.get(layer->getLayerStack(),
                                               [](const auto& info) -> Layer::InputDisplayArgs {
                                                   return {&info.transform, info.isSecure};
                                               });
        outWindowInfos.push_back(layer->fillInputInfo(opt.value_or(Layer::InputDisplayArgs{})));
    });

    sNumWindowInfos = outWindowInfos.size();

    outDisplayInfos.reserve(displayInputInfos.size());
    for (const auto& [_, info] : displayInputInfos) {
        outDisplayInfos.push_back(info.info);
    }
}

void SurfaceFlinger::updateCursorAsync() {
    compositionengine::CompositionRefreshArgs refreshArgs;
    for (const auto& [_, display] : FTL_FAKE_GUARD(mStateLock, mDisplays)) {
        if (HalDisplayId::tryCast(display->getId())) {
            refreshArgs.outputs.push_back(display->getCompositionDisplay());
        }
    }

    mCompositionEngine->updateCursorAsync(refreshArgs);
}

void SurfaceFlinger::requestDisplayMode(DisplayModePtr mode, DisplayModeEvent event) {
    // If this is called from the main thread mStateLock must be locked before
    // Currently the only way to call this function from the main thread is from
    // Scheduler::chooseRefreshRateForContent

    ConditionalLock lock(mStateLock, std::this_thread::get_id() != mMainThreadId);

    const auto display = getDefaultDisplayDeviceLocked();
    if (!display || mBootStage != BootStage::FINISHED) {
        return;
    }
    ATRACE_CALL();

    if (display->isInternal() && !isDisplayActiveLocked(display)) {
        ALOGV("%s(%s): Inactive display", __func__, to_string(display->getId()).c_str());
        return;
    }

    if (!display->refreshRateConfigs().isModeAllowed(mode->getId())) {
        ALOGV("%s(%s): Disallowed mode %d", __func__, to_string(display->getId()).c_str(),
              mode->getId().value());
        return;
    }

    setDesiredActiveMode({mode, event});

    uint32_t hwcDisplayId;
    if (isDisplayExtnEnabled() && getHwcDisplayId(display, &hwcDisplayId)) {
        setDisplayExtnActiveConfig(hwcDisplayId, mode->getId().value());
    }
}

void SurfaceFlinger::triggerOnFrameRateOverridesChanged() {
    PhysicalDisplayId displayId = [&]() {
        ConditionalLock lock(mStateLock, std::this_thread::get_id() != mMainThreadId);
        return getDefaultDisplayDeviceLocked()->getPhysicalId();
    }();

    mScheduler->onFrameRateOverridesChanged(mAppConnectionHandle, displayId);
}

void SurfaceFlinger::initScheduler(const sp<DisplayDevice>& display) {
    if (mScheduler) {
        // If the scheduler is already initialized, this means that we received
        // a hotplug(connected) on the primary display. In that case we should
        // update the scheduler with the most recent display information.
        ALOGW("Scheduler already initialized, updating instead");
        mScheduler->setRefreshRateConfigs(display->holdRefreshRateConfigs());
        return;
    }
    const auto currRefreshRate = display->getActiveMode()->getFps();
    mRefreshRateStats = std::make_unique<scheduler::RefreshRateStats>(*mTimeStats, currRefreshRate,
                                                                      hal::PowerMode::OFF);

    mVsyncConfiguration = getFactory().createVsyncConfiguration(currRefreshRate);
    mVsyncModulator = sp<VsyncModulator>::make(mVsyncConfiguration->getCurrentConfigs());

    using Feature = scheduler::Feature;
    scheduler::FeatureFlags features;

    if (sysprop::use_content_detection_for_refresh_rate(false)) {
        features |= Feature::kContentDetection;
    }
    if (base::GetBoolProperty("debug.sf.show_predicted_vsync"s, false)) {
        features |= Feature::kTracePredictedVsync;
    }
    if (!base::GetBoolProperty("debug.sf.vsync_reactor_ignore_present_fences"s, false) &&
        !getHwComposer().hasCapability(Capability::PRESENT_FENCE_IS_NOT_RELIABLE)) {
        features |= Feature::kPresentFences;
    }

    mScheduler = std::make_unique<scheduler::Scheduler>(static_cast<ICompositor&>(*this),
                                                        static_cast<ISchedulerCallback&>(*this),
                                                        features);
    {
        auto configs = display->holdRefreshRateConfigs();
        if (configs->kernelIdleTimerController().has_value()) {
            features |= Feature::kKernelIdleTimer;
        }

        mScheduler->createVsyncSchedule(features);
        mScheduler->setRefreshRateConfigs(std::move(configs));
    }
    setVsyncEnabled(false);
    mScheduler->startTimers();

    const auto configs = mVsyncConfiguration->getCurrentConfigs();
    const nsecs_t vsyncPeriod = currRefreshRate.getPeriodNsecs();
    mAppConnectionHandle =
            mScheduler->createConnection("app", mFrameTimeline->getTokenManager(),
                                         /*workDuration=*/configs.late.appWorkDuration,
                                         /*readyDuration=*/configs.late.sfWorkDuration,
                                         impl::EventThread::InterceptVSyncsCallback());
    mSfConnectionHandle =
            mScheduler->createConnection("appSf", mFrameTimeline->getTokenManager(),
                                         /*workDuration=*/std::chrono::nanoseconds(vsyncPeriod),
                                         /*readyDuration=*/configs.late.sfWorkDuration,
                                         [this](nsecs_t timestamp) {
                                             mInterceptor->saveVSyncEvent(timestamp);
                                         });

    mScheduler->initVsync(mScheduler->getVsyncDispatch(), *mFrameTimeline->getTokenManager(),
                          configs.late.sfWorkDuration);

    mRegionSamplingThread =
            new RegionSamplingThread(*this, RegionSamplingThread::EnvironmentTimingTunables());
    mFpsReporter = new FpsReporter(*mFrameTimeline, *this);
    // Dispatch a mode change request for the primary display on scheduler
    // initialization, so that the EventThreads always contain a reference to a
    // prior configuration.
    //
    // This is a bit hacky, but this avoids a back-pointer into the main SF
    // classes from EventThread, and there should be no run-time binder cost
    // anyway since there are no connected apps at this point.
    mScheduler->onPrimaryDisplayModeChanged(mAppConnectionHandle, display->getActiveMode());
}

void SurfaceFlinger::updatePhaseConfiguration(const Fps& refreshRate) {
    mVsyncConfiguration->setRefreshRateFps(refreshRate);
    setVsyncConfig(mVsyncModulator->setVsyncConfigSet(mVsyncConfiguration->getCurrentConfigs()),
                   refreshRate.getPeriodNsecs());
}

void SurfaceFlinger::setVsyncConfig(const VsyncModulator::VsyncConfig& config,
                                    nsecs_t vsyncPeriod) {
    mScheduler->setDuration(mAppConnectionHandle,
                            /*workDuration=*/config.appWorkDuration,
                            /*readyDuration=*/config.sfWorkDuration);
    mScheduler->setDuration(mSfConnectionHandle,
                            /*workDuration=*/std::chrono::nanoseconds(vsyncPeriod),
                            /*readyDuration=*/config.sfWorkDuration);
    mScheduler->setDuration(config.sfWorkDuration);
}

void SurfaceFlinger::doCommitTransactions() {
    ATRACE_CALL();

    if (!mLayersPendingRemoval.isEmpty()) {
        // Notify removed layers now that they can't be drawn from
        for (const auto& l : mLayersPendingRemoval) {
            // Ensure any buffers set to display on any children are released.
            if (l->isRemovedFromCurrentState()) {
                l->latchAndReleaseBuffer();
            }

            // If a layer has a parent, we allow it to out-live it's handle
            // with the idea that the parent holds a reference and will eventually
            // be cleaned up. However no one cleans up the top-level so we do so
            // here.
            if (l->isAtRoot()) {
                l->setIsAtRoot(false);
                mCurrentState.layersSortedByZ.remove(l);
            }

            // If the layer has been removed and has no parent, then it will not be reachable
            // when traversing layers on screen. Add the layer to the offscreenLayers set to
            // ensure we can copy its current to drawing state.
            if (!l->getParent()) {
                mOffscreenLayers.emplace(l.get());
            }
        }
        mLayersPendingRemoval.clear();
    }

    // If this transaction is part of a window animation then the next frame
    // we composite should be considered an animation as well.
    mAnimCompositionPending = mAnimTransactionPending;

    mDrawingState = mCurrentState;
    // clear the "changed" flags in current state
    mCurrentState.colorMatrixChanged = false;

    if (mVisibleRegionsDirty) {
        for (const auto& rootLayer : mDrawingState.layersSortedByZ) {
            rootLayer->commitChildList();
        }
    }

    commitOffscreenLayers();
    if (mNumClones > 0) {
        mDrawingState.traverse([&](Layer* layer) { layer->updateMirrorInfo(); });
    }
}

void SurfaceFlinger::commitOffscreenLayers() {
    for (Layer* offscreenLayer : mOffscreenLayers) {
        offscreenLayer->traverse(LayerVector::StateSet::Drawing, [](Layer* layer) {
            if (layer->clearTransactionFlags(eTransactionNeeded)) {
                layer->doTransaction(0);
                layer->commitChildList();
            }
        });
    }
}

void SurfaceFlinger::invalidateLayerStack(const sp<const Layer>& layer, const Region& dirty) {
    for (const auto& [token, displayDevice] : FTL_FAKE_GUARD(mStateLock, mDisplays)) {
        auto display = displayDevice->getCompositionDisplay();
        if (display->includesLayer(layer->getOutputFilter())) {
            display->editState().dirtyRegion.orSelf(dirty);
        }
    }
}

bool SurfaceFlinger::latchBuffers() {
    ATRACE_CALL();

    const nsecs_t latchTime = systemTime();

    bool visibleRegions = false;
    bool frameQueued = false;
    bool newDataLatched = false;
    std::set<uint32_t> layerStackIds;
    uint32_t layerStackId = 0;

    const nsecs_t expectedPresentTime = mExpectedPresentTime.load();

    // Store the set of layers that need updates. This set must not change as
    // buffers are being latched, as this could result in a deadlock.
    // Example: Two producers share the same command stream and:
    // 1.) Layer 0 is latched
    // 2.) Layer 0 gets a new frame
    // 2.) Layer 1 gets a new frame
    // 3.) Layer 1 is latched.
    // Display is now waiting on Layer 1's frame, which is behind layer 0's
    // second frame. But layer 0's second frame could be waiting on display.
    mDrawingState.traverse([&](Layer* layer) {
        if (layer->clearTransactionFlags(eTransactionNeeded) || mForceTransactionDisplayChange) {
            const uint32_t flags = layer->doTransaction(0);
            if (flags & Layer::eVisibleRegion) {
                mVisibleRegionsDirty = true;
            }
        }

        if (layer->hasReadyFrame()) {
            frameQueued = true;
            if (layer->shouldPresentNow(expectedPresentTime)) {
                mLayersWithQueuedFrames.emplace(layer);
                if (wakeUpPresentationDisplays) {
                    layerStackId = layer->getLayerStack().id;
                    layerStackIds.insert(layerStackId);
                }
            } else {
                ATRACE_NAME("!layer->shouldPresentNow()");
                layer->useEmptyDamage();
            }
        } else {
            layer->useEmptyDamage();
        }
    });
    mForceTransactionDisplayChange = false;

    if (wakeUpPresentationDisplays && !mLayersWithQueuedFrames.empty()) {
        handlePresentationDisplaysEarlyWakeup(layerStackIds.size(), layerStackId);
    }

    // The client can continue submitting buffers for offscreen layers, but they will not
    // be shown on screen. Therefore, we need to latch and release buffers of offscreen
    // layers to ensure dequeueBuffer doesn't block indefinitely.
    for (Layer* offscreenLayer : mOffscreenLayers) {
        offscreenLayer->traverse(LayerVector::StateSet::Drawing,
                                         [&](Layer* l) { l->latchAndReleaseBuffer(); });
    }

    if (!mLayersWithQueuedFrames.empty()) {
        // mStateLock is needed for latchBuffer as LayerRejecter::reject()
        // writes to Layer current state. See also b/119481871
        Mutex::Autolock lock(mStateLock);

        for (const auto& layer : mLayersWithQueuedFrames) {
            if (layer->latchBuffer(visibleRegions, latchTime, expectedPresentTime)) {
                mLayersPendingRefresh.push_back(layer);
                newDataLatched = true;
            }
            layer->useSurfaceDamage();
        }
    }

    mVisibleRegionsDirty |= visibleRegions;

    // If we will need to wake up at some time in the future to deal with a
    // queued frame that shouldn't be displayed during this vsync period, wake
    // up during the next vsync period to check again.
    if (frameQueued && (mLayersWithQueuedFrames.empty() || !newDataLatched)) {
        scheduleCommit(FrameHint::kNone);
    }

    // enter boot animation on first buffer latch
    if (CC_UNLIKELY(mBootStage == BootStage::BOOTLOADER && newDataLatched)) {
        ALOGI("Enter boot animation");
        mBootStage = BootStage::BOOTANIMATION;
    }

    if (mNumClones > 0) {
        mDrawingState.traverse([&](Layer* layer) { layer->updateCloneBufferInfo(); });
    }

    // Only continue with the refresh if there is actually new work to do
    return !mLayersWithQueuedFrames.empty() && newDataLatched;
}

status_t SurfaceFlinger::addClientLayer(const sp<Client>& client, const sp<IBinder>& handle,
                                        const sp<Layer>& layer, const wp<Layer>& parent,
                                        bool addToRoot, uint32_t* outTransformHint) {
    if (mNumLayers >= ISurfaceComposer::MAX_LAYERS) {
        ALOGE("AddClientLayer failed, mNumLayers (%zu) >= MAX_LAYERS (%zu)", mNumLayers.load(),
               ISurfaceComposer::MAX_LAYERS);
        mCurrentState.traverseInZOrder([&](Layer* layer) {
               const auto& p = layer->getParent();
               ALOGE("layer (%s) ::  parent (%s).",
               layer->getName().c_str(),
               (p != nullptr) ? p->getName().c_str() : "no-parent");
        });
        static_cast<void>(mScheduler->schedule([=] {
            ALOGE("Dumping random sampling of on-screen layers: ");
            mDrawingState.traverse([&](Layer *layer) {
                // Aim to dump about 200 layers to avoid totally trashing
                // logcat. On the other hand, if there really are 4096 layers
                // something has gone totally wrong its probably the most
                // useful information in logcat.
                if (rand() % 20 == 13) {
                    ALOGE("Layer: %s", layer->getName().c_str());
                }
            });
            for (Layer* offscreenLayer : mOffscreenLayers) {
                if (rand() % 20 == 13) {
                    ALOGE("Offscreen-layer: %s", offscreenLayer->getName().c_str());
                }
            }
        }));
        return NO_MEMORY;
    }

    {
        std::scoped_lock<std::mutex> lock(mCreatedLayersLock);
        mCreatedLayers.emplace_back(layer, parent, addToRoot);
    }

    layer->updateTransformHint(mActiveDisplayTransformHint);
    if (outTransformHint) {
        *outTransformHint = mActiveDisplayTransformHint;
    }
    // attach this layer to the client
    if (client != nullptr) {
        client->attachLayer(handle, layer);
    }

    setTransactionFlags(eTransactionNeeded);
    return NO_ERROR;
}

uint32_t SurfaceFlinger::getTransactionFlags() const {
    return mTransactionFlags;
}

uint32_t SurfaceFlinger::clearTransactionFlags(uint32_t mask) {
    return mTransactionFlags.fetch_and(~mask) & mask;
}

void SurfaceFlinger::setTransactionFlags(uint32_t mask, TransactionSchedule schedule,
                                         const sp<IBinder>& applyToken, FrameHint frameHint) {
    modulateVsync(&VsyncModulator::setTransactionSchedule, schedule, applyToken);

    if (const bool scheduled = mTransactionFlags.fetch_or(mask) & mask; !scheduled) {
        scheduleCommit(frameHint);
    }
}

bool SurfaceFlinger::stopTransactionProcessing(
        const std::unordered_set<sp<IBinder>, SpHash<IBinder>>&
                applyTokensWithUnsignaledTransactions) const {
    if (enableLatchUnsignaledConfig == LatchUnsignaledConfig::AutoSingleLayer) {
        // if we are in LatchUnsignaledConfig::AutoSingleLayer
        // then we should have only one applyToken for processing.
        // so we can stop further transactions on this applyToken.
        return !applyTokensWithUnsignaledTransactions.empty();
    }

    return false;
}

int SurfaceFlinger::flushUnsignaledPendingTransactionQueues(
        std::vector<TransactionState>& transactions,
        std::unordered_map<sp<IBinder>, uint64_t, SpHash<IBinder>>& bufferLayersReadyToPresent,
        std::unordered_set<sp<IBinder>, SpHash<IBinder>>& applyTokensWithUnsignaledTransactions) {
    return flushPendingTransactionQueues(transactions, bufferLayersReadyToPresent,
                                         applyTokensWithUnsignaledTransactions,
                                         /*tryApplyUnsignaled*/ true);
}

int SurfaceFlinger::flushPendingTransactionQueues(
        std::vector<TransactionState>& transactions,
        std::unordered_map<sp<IBinder>, uint64_t, SpHash<IBinder>>& bufferLayersReadyToPresent,
        std::unordered_set<sp<IBinder>, SpHash<IBinder>>& applyTokensWithUnsignaledTransactions,
        bool tryApplyUnsignaled) {
    int transactionsPendingBarrier = 0;
    auto it = mPendingTransactionQueues.begin();
    while (it != mPendingTransactionQueues.end()) {
        auto& [applyToken, transactionQueue] = *it;
        while (!transactionQueue.empty()) {
            if (stopTransactionProcessing(applyTokensWithUnsignaledTransactions)) {
                ATRACE_NAME("stopTransactionProcessing");
                break;
            }

            auto& transaction = transactionQueue.front();
            const auto ready =
                transactionIsReadyToBeApplied(transaction,
                                              transaction.frameTimelineInfo,
                                              transaction.isAutoTimestamp,
                                              transaction.desiredPresentTime,
                                              transaction.originUid, transaction.states,
                                              bufferLayersReadyToPresent, transactions.size(),
                                              tryApplyUnsignaled);
            ATRACE_INT("TransactionReadiness", static_cast<int>(ready));
            if (ready == TransactionReadiness::NotReady) {
                setTransactionFlags(eTransactionFlushNeeded);
                break;
            }
            if (ready == TransactionReadiness::NotReadyBarrier) {
                transactionsPendingBarrier++;
                setTransactionFlags(eTransactionFlushNeeded);
                break;
            }
            transaction.traverseStatesWithBuffers([&](const layer_state_t& state) {
                const bool frameNumberChanged = state.bufferData->flags.test(
                        BufferData::BufferDataChange::frameNumberChanged);
                if (frameNumberChanged) {
                    bufferLayersReadyToPresent[state.surface] = state.bufferData->frameNumber;
                } else {
                    // Barrier function only used for BBQ which always includes a frame number
                    bufferLayersReadyToPresent[state.surface] =
                        std::numeric_limits<uint64_t>::max();
                }
            });
            const bool appliedUnsignaled = (ready == TransactionReadiness::ReadyUnsignaled);
            if (appliedUnsignaled) {
                applyTokensWithUnsignaledTransactions.insert(transaction.applyToken);
            }

            transactions.emplace_back(std::move(transaction));
            transactionQueue.pop();
        }

        if (transactionQueue.empty()) {
            it = mPendingTransactionQueues.erase(it);
            mTransactionQueueCV.broadcast();
        } else {
            it = std::next(it, 1);
        }
    }
    return transactionsPendingBarrier;
}

std::vector<TransactionState> SurfaceFlinger::flushTransactions() {
    // to prevent onHandleDestroyed from being called while the lock is held,
    // we must keep a copy of the transactions (specifically the composer
    // states) around outside the scope of the lock
    std::vector<TransactionState> transactions;
    // Layer handles that have transactions with buffers that are ready to be applied.
    std::unordered_map<sp<IBinder>, uint64_t, SpHash<IBinder>> bufferLayersReadyToPresent;
    std::unordered_set<sp<IBinder>, SpHash<IBinder>> applyTokensWithUnsignaledTransactions;
    {
        Mutex::Autolock _l(mStateLock);
        {
            Mutex::Autolock _l(mQueueLock);

            int lastTransactionsPendingBarrier = 0;
            int transactionsPendingBarrier = 0;
            // First collect transactions from the pending transaction queues.
            // We are not allowing unsignaled buffers here as we want to
            // collect all the transactions from applyTokens that are ready first.
            transactionsPendingBarrier =
                    flushPendingTransactionQueues(transactions, bufferLayersReadyToPresent,
                            applyTokensWithUnsignaledTransactions, /*tryApplyUnsignaled*/ false);

            // Second, collect transactions from the transaction queue.
            // Here as well we are not allowing unsignaled buffers for the same
            // reason as above.
            while (!mTransactionQueue.empty()) {
                auto& transaction = mTransactionQueue.front();
                const bool pendingTransactions =
                        mPendingTransactionQueues.find(transaction.applyToken) !=
                        mPendingTransactionQueues.end();
                const auto ready = [&]() REQUIRES(mStateLock) {
                    if (pendingTransactions) {
                        ATRACE_NAME("pendingTransactions");
                        return TransactionReadiness::NotReady;
                    }

                    return transactionIsReadyToBeApplied(transaction, transaction.frameTimelineInfo,
                                                         transaction.isAutoTimestamp,
                                                         transaction.desiredPresentTime,
                                                         transaction.originUid, transaction.states,
                                                         bufferLayersReadyToPresent,
                                                         transactions.size(),
                                                         /*tryApplyUnsignaled*/ false);
                }();
                ATRACE_INT("TransactionReadiness", static_cast<int>(ready));
                if (ready != TransactionReadiness::Ready) {
                    if (ready == TransactionReadiness::NotReadyBarrier) {
                        transactionsPendingBarrier++;
                    }
                    mPendingTransactionQueues[transaction.applyToken].push(std::move(transaction));
                } else {
                    transaction.traverseStatesWithBuffers([&](const layer_state_t& state) {
                        const bool frameNumberChanged = state.bufferData->flags.test(
                                BufferData::BufferDataChange::frameNumberChanged);
                        if (frameNumberChanged) {
                            bufferLayersReadyToPresent[state.surface] = state.bufferData->frameNumber;
                        } else {
                            // Barrier function only used for BBQ which always includes a frame number.
                            // This value only used for barrier logic.
                            bufferLayersReadyToPresent[state.surface] =
                                std::numeric_limits<uint64_t>::max();
                        }
                    });
                    transactions.emplace_back(std::move(transaction));
                }
                mTransactionQueue.pop_front();
                ATRACE_INT("TransactionQueue", mTransactionQueue.size());
            }

            // Transactions with a buffer pending on a barrier may be on a different applyToken
            // than the transaction which satisfies our barrier. In fact this is the exact use case
            // that the primitive is designed for. This means we may first process
            // the barrier dependent transaction, determine it ineligible to complete
            // and then satisfy in a later inner iteration of flushPendingTransactionQueues.
            // The barrier dependent transaction was eligible to be presented in this frame
            // but we would have prevented it without case. To fix this we continually
            // loop through flushPendingTransactionQueues until we perform an iteration
            // where the number of transactionsPendingBarrier doesn't change. This way
            // we can continue to resolve dependency chains of barriers as far as possible.
            while (lastTransactionsPendingBarrier != transactionsPendingBarrier) {
                lastTransactionsPendingBarrier = transactionsPendingBarrier;
                transactionsPendingBarrier =
                    flushPendingTransactionQueues(transactions, bufferLayersReadyToPresent,
                        applyTokensWithUnsignaledTransactions,
                        /*tryApplyUnsignaled*/ false);
            }

            // We collected all transactions that could apply without latching unsignaled buffers.
            // If we are allowing latch unsignaled of some form, now it's the time to go over the
            // transactions that were not applied and try to apply them unsignaled.
            if (enableLatchUnsignaledConfig != LatchUnsignaledConfig::Disabled) {
                flushUnsignaledPendingTransactionQueues(transactions, bufferLayersReadyToPresent,
                                                        applyTokensWithUnsignaledTransactions);
            }
        }
    }
    return transactions;
}

// for test only
bool SurfaceFlinger::flushTransactionQueues(int64_t vsyncId) {
    std::vector<TransactionState> transactions = flushTransactions();
    return applyTransactions(transactions, vsyncId);
}

bool SurfaceFlinger::applyTransactions(std::vector<TransactionState>& transactions,
                                       int64_t vsyncId) {
    Mutex::Autolock _l(mStateLock);
    return applyTransactionsLocked(transactions, vsyncId);
}

bool SurfaceFlinger::applyTransactionsLocked(std::vector<TransactionState>& transactions,
                                             int64_t vsyncId) {
    bool needsTraversal = false;
    // Now apply all transactions.
    for (auto& transaction : transactions) {
        needsTraversal |=
                applyTransactionState(transaction.frameTimelineInfo, transaction.states,
                                      transaction.displays, transaction.flags,
                                      transaction.inputWindowCommands,
                                      transaction.desiredPresentTime, transaction.isAutoTimestamp,
                                      transaction.buffer, transaction.postTime,
                                      transaction.permissions, transaction.hasListenerCallbacks,
                                      transaction.listenerCallbacks, transaction.originPid,
                                      transaction.originUid, transaction.id);
        if (transaction.transactionCommittedSignal) {
            mTransactionCommittedSignals.emplace_back(
                    std::move(transaction.transactionCommittedSignal));
        }
    }

    if (mTransactionTracing) {
        mTransactionTracing->addCommittedTransactions(transactions, vsyncId);
    }
    return needsTraversal;
}

bool SurfaceFlinger::transactionFlushNeeded() {
    Mutex::Autolock _l(mQueueLock);
    return !mPendingTransactionQueues.empty() || !mTransactionQueue.empty();
}

bool SurfaceFlinger::frameIsEarly(nsecs_t expectedPresentTime, int64_t vsyncId) const {
    // The amount of time SF can delay a frame if it is considered early based
    // on the VsyncModulator::VsyncConfig::appWorkDuration
    constexpr static std::chrono::nanoseconds kEarlyLatchMaxThreshold = 100ms;

    const auto currentVsyncPeriod = mScheduler->getDisplayStatInfo(systemTime()).vsyncPeriod;
    const auto earlyLatchVsyncThreshold = currentVsyncPeriod / 2;

    const auto prediction = mFrameTimeline->getTokenManager()->getPredictionsForToken(vsyncId);
    if (!prediction.has_value()) {
        return false;
    }

    if (std::abs(prediction->presentTime - expectedPresentTime) >=
        kEarlyLatchMaxThreshold.count()) {
        return false;
    }

    return prediction->presentTime >= expectedPresentTime &&
            prediction->presentTime - expectedPresentTime >= earlyLatchVsyncThreshold;
}
bool SurfaceFlinger::shouldLatchUnsignaled(const sp<Layer>& layer, const layer_state_t& state,
                                           size_t numStates, size_t totalTXapplied) const {
    if (enableLatchUnsignaledConfig == LatchUnsignaledConfig::Disabled) {
        ALOGV("%s: false (LatchUnsignaledConfig::Disabled)", __func__);
        return false;
    }

    if (enableLatchUnsignaledConfig == LatchUnsignaledConfig::Always) {
        ALOGV("%s: true (LatchUnsignaledConfig::Always)", __func__);
        return true;
    }

    // We only want to latch unsignaled when a single layer is updated in this
    // transaction (i.e. not a blast sync transaction).
    if (numStates != 1) {
        ALOGV("%s: false (numStates=%zu)", __func__, numStates);
        return false;
    }

    if (enableLatchUnsignaledConfig == LatchUnsignaledConfig::AutoSingleLayer) {
        if (totalTXapplied > 0) {
            ALOGV("%s: false (LatchUnsignaledConfig::AutoSingleLayer; totalTXapplied=%zu)",
                  __func__, totalTXapplied);
            return false;
        }

        // We don't want to latch unsignaled if are in early / client composition
        // as it leads to jank due to RenderEngine waiting for unsignaled buffer
        // or window animations being slow.
        const auto isDefaultVsyncConfig = mVsyncModulator->isVsyncConfigDefault();
        if (!isDefaultVsyncConfig) {
            ALOGV("%s: false (LatchUnsignaledConfig::AutoSingleLayer; !isDefaultVsyncConfig)",
                  __func__);
            return false;
        }
    }

    if (!layer->simpleBufferUpdate(state)) {
        ALOGV("%s: false (!simpleBufferUpdate)", __func__);
        return false;
    }

    ALOGV("%s: true", __func__);
    return true;
}

auto SurfaceFlinger::transactionIsReadyToBeApplied(TransactionState& transaction,
        const FrameTimelineInfo& info, bool isAutoTimestamp, int64_t desiredPresentTime,
        uid_t originUid, Vector<ComposerState>& states,
        const std::unordered_map<
            sp<IBinder>, uint64_t, SpHash<IBinder>>& bufferLayersReadyToPresent,
        size_t totalTXapplied, bool tryApplyUnsignaled) const -> TransactionReadiness {
    ATRACE_FORMAT("transactionIsReadyToBeApplied vsyncId: %" PRId64, info.vsyncId);
    const nsecs_t expectedPresentTime = mExpectedPresentTime.load();
    // Do not present if the desiredPresentTime has not passed unless it is more than one second
    // in the future. We ignore timestamps more than 1 second in the future for stability reasons.
    if (!isAutoTimestamp && desiredPresentTime >= expectedPresentTime &&
        desiredPresentTime < expectedPresentTime + s2ns(1)) {
        ATRACE_NAME("not current");
        return TransactionReadiness::NotReady;
    }

    if (!mScheduler->isVsyncValid(expectedPresentTime, originUid)) {
        ATRACE_NAME("!isVsyncValid");
        return TransactionReadiness::NotReady;
    }

    // If the client didn't specify desiredPresentTime, use the vsyncId to determine the expected
    // present time of this transaction.
    if (isAutoTimestamp && frameIsEarly(expectedPresentTime, info.vsyncId)) {
        ATRACE_NAME("frameIsEarly");
        return TransactionReadiness::NotReady;
    }

    bool fenceUnsignaled = false;
    auto queueProcessTime = systemTime();
    for (ComposerState& state : states) {
        layer_state_t& s = state.state;

        sp<Layer> layer = nullptr;
        if (s.surface) {
            layer = fromHandle(s.surface).promote();
        } else if (s.hasBufferChanges()) {
            ALOGW("Transaction with buffer, but no Layer?");
            continue;
        }
        if (!layer) {
            continue;
        }

        if (s.hasBufferChanges() && s.bufferData->hasBarrier &&
            ((layer->getDrawingState().frameNumber) < s.bufferData->barrierFrameNumber)) {
            const bool willApplyBarrierFrame =
                (bufferLayersReadyToPresent.find(s.surface) != bufferLayersReadyToPresent.end()) &&
                (bufferLayersReadyToPresent.at(s.surface) >= s.bufferData->barrierFrameNumber);
            if (!willApplyBarrierFrame) {
                ATRACE_NAME("NotReadyBarrier");
                return TransactionReadiness::NotReadyBarrier;
            }
        }

        const bool allowLatchUnsignaled = tryApplyUnsignaled &&
                shouldLatchUnsignaled(layer, s, states.size(), totalTXapplied);
        ATRACE_FORMAT("%s allowLatchUnsignaled=%s", layer->getName().c_str(),
                      allowLatchUnsignaled ? "true" : "false");

        const bool acquireFenceChanged = s.bufferData &&
                s.bufferData->flags.test(BufferData::BufferDataChange::fenceChanged) &&
                s.bufferData->acquireFence;
        fenceUnsignaled = fenceUnsignaled ||
                (acquireFenceChanged &&
                 s.bufferData->acquireFence->getStatus() == Fence::Status::Unsignaled);

        uint32_t usage = layer->getBuffer() ? layer->getBuffer()->getUsage() : 0;
        bool cameraOrVideo = ((usage & GRALLOC_USAGE_HW_CAMERA_WRITE) != 0) ||
          ((usage & GRALLOC_USAGE_HW_VIDEO_ENCODER) != 0);

        if (fenceUnsignaled && (!allowLatchUnsignaled || (mLatchMediaContent && cameraOrVideo))) {
            if (!transaction.sentFenceTimeoutWarning &&
                queueProcessTime - transaction.queueTime > std::chrono::nanoseconds(4s).count()) {
                transaction.sentFenceTimeoutWarning = true;
                auto listener = s.bufferData->releaseBufferListener;
                if (listener) {
                    listener->onTransactionQueueStalled();
                }
            }

            ATRACE_NAME("fence unsignaled");
            return TransactionReadiness::NotReady;
        }

        if (mLatchMediaContent && cameraOrVideo &&
            s.bufferData && s.bufferData->acquireFence && s.bufferData->acquireFence->get() != -1
            && (s.bufferData->acquireFence->getStatus() == Fence::Status::Signaled) &&
            (s.bufferData->acquireFence->getSignalTime() == Fence::SIGNAL_TIME_INVALID)) {
            ATRACE_NAME("fence signaled with error. drop");
            s.bufferData->invalid=true;
        }

        if (s.hasBufferChanges()) {
            // If backpressure is enabled and we already have a buffer to commit, keep the
            // transaction in the queue.
            const bool hasPendingBuffer = bufferLayersReadyToPresent.find(s.surface) !=
                bufferLayersReadyToPresent.end();
            if (layer->backpressureEnabled() && hasPendingBuffer && isAutoTimestamp) {
                ATRACE_NAME("hasPendingBuffer");
                return TransactionReadiness::NotReady;
            }

            if (SmomoIntf *smoMo = getSmomoInstance(layer->getSmomoLayerStackId())) {
                if (smoMo->FrameIsEarly(layer->getSequence(), desiredPresentTime)) {
                    return TransactionReadiness::NotReady;
                }
            }
        }
    }
    return fenceUnsignaled ? TransactionReadiness::ReadyUnsignaled : TransactionReadiness::Ready;
}

void SurfaceFlinger::queueTransaction(TransactionState& state) {
    state.queueTime = systemTime();

    Mutex::Autolock lock(mQueueLock);

    // Generate a CountDownLatch pending state if this is a synchronous transaction.
    if ((state.flags & eSynchronous) || state.inputWindowCommands.syncInputWindows) {
        state.transactionCommittedSignal = std::make_shared<CountDownLatch>(
                (state.inputWindowCommands.syncInputWindows
                         ? (CountDownLatch::eSyncInputWindows | CountDownLatch::eSyncTransaction)
                         : CountDownLatch::eSyncTransaction));
    }

    mTransactionQueue.emplace_back(state);
    ATRACE_INT("TransactionQueue", mTransactionQueue.size());

    const auto schedule = [](uint32_t flags) {
        if (flags & eEarlyWakeupEnd) return TransactionSchedule::EarlyEnd;
        if (flags & eEarlyWakeupStart) return TransactionSchedule::EarlyStart;
        return TransactionSchedule::Late;
    }(state.flags);

    const auto frameHint = state.isFrameActive() ? FrameHint::kActive : FrameHint::kNone;

    setTransactionFlags(eTransactionFlushNeeded, schedule, state.applyToken, frameHint);
}

void SurfaceFlinger::waitForSynchronousTransaction(
        const CountDownLatch& transactionCommittedSignal) {
    // applyTransactionState is called on the main SF thread.  While a given process may wish
    // to wait on synchronous transactions, the main SF thread should apply the transaction and
    // set the value to notify this after committed.
    if (!transactionCommittedSignal.wait_until(
                std::chrono::nanoseconds(mAnimationTransactionTimeout))) {
        ALOGE("setTransactionState timed out!");
    }
}

void SurfaceFlinger::signalSynchronousTransactions(const uint32_t flag) {
    for (auto it = mTransactionCommittedSignals.begin();
         it != mTransactionCommittedSignals.end();) {
        if ((*it)->countDown(flag)) {
            it = mTransactionCommittedSignals.erase(it);
        } else {
            it++;
        }
    }
}

status_t SurfaceFlinger::setTransactionState(
        const FrameTimelineInfo& frameTimelineInfo, const Vector<ComposerState>& states,
        const Vector<DisplayState>& displays, uint32_t flags, const sp<IBinder>& applyToken,
        const InputWindowCommands& inputWindowCommands, int64_t desiredPresentTime,
        bool isAutoTimestamp, const client_cache_t& uncacheBuffer, bool hasListenerCallbacks,
        const std::vector<ListenerCallbacks>& listenerCallbacks, uint64_t transactionId) {
    ATRACE_CALL();

    uint32_t permissions =
        callingThreadHasUnscopedSurfaceFlingerAccess() ?
        layer_state_t::Permission::ACCESS_SURFACE_FLINGER : 0;
    // Avoid checking for rotation permissions if the caller already has ACCESS_SURFACE_FLINGER
    // permissions.
    if ((permissions & layer_state_t::Permission::ACCESS_SURFACE_FLINGER) ||
        callingThreadHasRotateSurfaceFlingerAccess()) {
        permissions |= layer_state_t::Permission::ROTATE_SURFACE_FLINGER;
    }

    if (callingThreadHasInternalSystemWindowAccess()) {
        permissions |= layer_state_t::Permission::INTERNAL_SYSTEM_WINDOW;
    }

    if (!(permissions & layer_state_t::Permission::ACCESS_SURFACE_FLINGER) &&
        (flags & (eEarlyWakeupStart | eEarlyWakeupEnd))) {
        ALOGE("Only WindowManager is allowed to use eEarlyWakeup[Start|End] flags");
        flags &= ~(eEarlyWakeupStart | eEarlyWakeupEnd);
    }

    const int64_t postTime = systemTime();

    if (mAsyncVdsCreationSupported) {
       checkVirtualDisplayHint(displays);
    }

    IPCThreadState* ipc = IPCThreadState::self();
    const int originPid = ipc->getCallingPid();
    const int originUid = ipc->getCallingUid();
    TransactionState state{frameTimelineInfo,  states,
                           displays,           flags,
                           applyToken,         inputWindowCommands,
                           desiredPresentTime, isAutoTimestamp,
                           uncacheBuffer,      postTime,
                           permissions,        hasListenerCallbacks,
                           listenerCallbacks,  originPid,
                           originUid,          transactionId};

    // Check for incoming buffer updates and increment the pending buffer count.
    state.traverseStatesWithBuffers([&](const layer_state_t& state) {
        sp<Layer> layer = fromHandle(state.surface).promote();
        if (layer != nullptr) {
            layer->getPreviousGfxInfo();
        }
        mBufferCountTracker.increment(state.surface->localBinder());
    });

    if (mTransactionTracing) {
        mTransactionTracing->addQueuedTransaction(state);
    }
    queueTransaction(state);

    // Check the pending state to make sure the transaction is synchronous.
    if (state.transactionCommittedSignal) {
        waitForSynchronousTransaction(*state.transactionCommittedSignal);
    }

    updateSmomoLayerInfo(state, desiredPresentTime, isAutoTimestamp);

    return NO_ERROR;
}

bool SurfaceFlinger::applyTransactionState(const FrameTimelineInfo& frameTimelineInfo,
                                           Vector<ComposerState>& states,
                                           const Vector<DisplayState>& displays, uint32_t flags,
                                           const InputWindowCommands& inputWindowCommands,
                                           const int64_t desiredPresentTime, bool isAutoTimestamp,
                                           const client_cache_t& uncacheBuffer,
                                           const int64_t postTime, uint32_t permissions,
                                           bool hasListenerCallbacks,
                                           const std::vector<ListenerCallbacks>& listenerCallbacks,
                                           int originPid, int originUid, uint64_t transactionId) {
    uint32_t transactionFlags = 0;
    for (const DisplayState& display : displays) {
        transactionFlags |= setDisplayStateLocked(display);
    }

    // start and end registration for listeners w/ no surface so they can get their callback.  Note
    // that listeners with SurfaceControls will start registration during setClientStateLocked
    // below.
    for (const auto& listener : listenerCallbacks) {
        mTransactionCallbackInvoker.addEmptyTransaction(listener);
    }

    uint32_t clientStateFlags = 0;
    for (int i = 0; i < states.size(); i++) {
        ComposerState& state = states.editItemAt(i);
        clientStateFlags |= setClientStateLocked(frameTimelineInfo, state, desiredPresentTime,
                                                 isAutoTimestamp, postTime, permissions);
        if ((flags & eAnimation) && state.state.surface) {
            if (const auto layer = fromHandle(state.state.surface).promote()) {
                using LayerUpdateType = scheduler::LayerHistory::LayerUpdateType;
                mScheduler->recordLayerHistory(layer.get(),
                                               isAutoTimestamp ? 0 : desiredPresentTime,
                                               LayerUpdateType::AnimationTX);
            }
        }
    }

    transactionFlags |= clientStateFlags;

    if (permissions & layer_state_t::Permission::ACCESS_SURFACE_FLINGER) {
        transactionFlags |= addInputWindowCommands(inputWindowCommands);
    } else if (!inputWindowCommands.empty()) {
        ALOGE("Only privileged callers are allowed to send input commands.");
    }

    if (uncacheBuffer.isValid()) {
        ClientCache::getInstance().erase(uncacheBuffer);
    }

    // If a synchronous transaction is explicitly requested without any changes, force a transaction
    // anyway. This can be used as a flush mechanism for previous async transactions.
    // Empty animation transaction can be used to simulate back-pressure, so also force a
    // transaction for empty animation transactions.
    if (transactionFlags == 0 &&
            ((flags & eSynchronous) || (flags & eAnimation))) {
        transactionFlags = eTransactionNeeded;
    }

    bool needsTraversal = false;
    if (transactionFlags) {
        if (mInterceptor->isEnabled()) {
            mInterceptor->saveTransaction(states, mCurrentState.displays, displays, flags,
                                          originPid, originUid, transactionId);
        }

        // We are on the main thread, we are about to preform a traversal. Clear the traversal bit
        // so we don't have to wake up again next frame to preform an unnecessary traversal.
        if (transactionFlags & eTraversalNeeded) {
            transactionFlags = transactionFlags & (~eTraversalNeeded);
            needsTraversal = true;
        }
        if (transactionFlags) {
            setTransactionFlags(transactionFlags);
        }

        if (flags & eAnimation) {
            mAnimTransactionPending = true;
        }
    }

    return needsTraversal;
}

void SurfaceFlinger::checkVirtualDisplayHint(const Vector<DisplayState>& displays) {
    for (const DisplayState& s : displays) {
        const ssize_t index = mCurrentState.displays.indexOfKey(s.token);
        if (index < 0)
            continue;

        DisplayDeviceState& state = mCurrentState.displays.editValueAt(index);
        const uint32_t what = s.what;
        if (what & DisplayState::eSurfaceChanged) {
            if (IInterface::asBinder(state.surface) != IInterface::asBinder(s.surface)) {
                if (state.isVirtual() && s.surface != nullptr) {
                    int width = 0;
                    int status = s.surface->query(NATIVE_WINDOW_WIDTH, &width);
                    ALOGE_IF(status != NO_ERROR, "Unable to query width (%d)", status);
                    int height = 0;
                    status = s.surface->query(NATIVE_WINDOW_HEIGHT, &height);
                    ALOGE_IF(status != NO_ERROR, "Unable to query height (%d)", status);
                    int format = 0;
                    status = s.surface->query(NATIVE_WINDOW_FORMAT, &format);
                    ALOGE_IF(status != NO_ERROR, "Unable to query format (%d)", status);
#ifdef QTI_DISPLAY_CONFIG_ENABLED
                    size_t maxVirtualDisplaySize =
                        getHwComposer().getMaxVirtualDisplayDimension();
                    if ((mDisplayConfigIntf) && (maxVirtualDisplaySize == 0 ||
                        ((uint64_t)width <= maxVirtualDisplaySize &&
                        (uint64_t)height <= maxVirtualDisplaySize))) {
                        uint64_t usage = 0;
                        // Replace with native_window_get_consumer_usage ?
                        status = s.surface->getConsumerUsage(&usage);
                        ALOGW_IF(status != NO_ERROR, "Unable to query usage (%d)", status);
                        if ((status == NO_ERROR) && canAllocateHwcDisplayIdForVDS(usage)) {
                            mDisplayConfigIntf->CreateVirtualDisplay(width, height, format);
                            return;
                        }
                    }
#endif
                }
            }
        }
    }
}

uint32_t SurfaceFlinger::setDisplayStateLocked(const DisplayState& s) {
    const ssize_t index = mCurrentState.displays.indexOfKey(s.token);
    if (index < 0) return 0;

    uint32_t flags = 0;
    DisplayDeviceState& state = mCurrentState.displays.editValueAt(index);

    const uint32_t what = s.what;
    if (what & DisplayState::eSurfaceChanged) {
        if (IInterface::asBinder(state.surface) != IInterface::asBinder(s.surface)) {
            state.surface = s.surface;
            flags |= eDisplayTransactionNeeded;
        }
    }
    if (what & DisplayState::eLayerStackChanged) {
        if (state.layerStack != s.layerStack) {
            state.layerStack = s.layerStack;
            flags |= eDisplayTransactionNeeded;
        }
    }
    if (what & DisplayState::eFlagsChanged) {
        if (state.flags != s.flags) {
            state.flags = s.flags;
            flags |= eDisplayTransactionNeeded;
        }
    }
    if (what & DisplayState::eDisplayProjectionChanged) {
        if (state.orientation != s.orientation) {
            state.orientation = s.orientation;
            flags |= eDisplayTransactionNeeded;
        }
        if (state.orientedDisplaySpaceRect != s.orientedDisplaySpaceRect) {
            state.orientedDisplaySpaceRect = s.orientedDisplaySpaceRect;
            flags |= eDisplayTransactionNeeded;
        }
        if (state.layerStackSpaceRect != s.layerStackSpaceRect) {
            state.layerStackSpaceRect = s.layerStackSpaceRect;
            flags |= eDisplayTransactionNeeded;
        }
    }
    if (what & DisplayState::eDisplaySizeChanged) {
        if (state.width != s.width) {
            state.width = s.width;
            flags |= eDisplayTransactionNeeded;
        }
        if (state.height != s.height) {
            state.height = s.height;
            flags |= eDisplayTransactionNeeded;
        }
    }

    return flags;
}

bool SurfaceFlinger::callingThreadHasUnscopedSurfaceFlingerAccess(bool usePermissionCache) {
    IPCThreadState* ipc = IPCThreadState::self();
    const int pid = ipc->getCallingPid();
    const int uid = ipc->getCallingUid();
    if ((uid != AID_GRAPHICS && uid != AID_SYSTEM) &&
        (usePermissionCache ? !PermissionCache::checkPermission(sAccessSurfaceFlinger, pid, uid)
                            : !checkPermission(sAccessSurfaceFlinger, pid, uid))) {
        return false;
    }
    return true;
}

uint32_t SurfaceFlinger::setClientStateLocked(const FrameTimelineInfo& frameTimelineInfo,
                                              ComposerState& composerState,
                                              int64_t desiredPresentTime, bool isAutoTimestamp,
                                              int64_t postTime, uint32_t permissions) {
    layer_state_t& s = composerState.state;
    s.sanitize(permissions);

    std::vector<ListenerCallbacks> filteredListeners;
    for (auto& listener : s.listeners) {
        // Starts a registration but separates the callback ids according to callback type. This
        // allows the callback invoker to send on latch callbacks earlier.
        // note that startRegistration will not re-register if the listener has
        // already be registered for a prior surface control

        ListenerCallbacks onCommitCallbacks = listener.filter(CallbackId::Type::ON_COMMIT);
        if (!onCommitCallbacks.callbackIds.empty()) {
            filteredListeners.push_back(onCommitCallbacks);
        }

        ListenerCallbacks onCompleteCallbacks = listener.filter(CallbackId::Type::ON_COMPLETE);
        if (!onCompleteCallbacks.callbackIds.empty()) {
            filteredListeners.push_back(onCompleteCallbacks);
        }
    }

    const uint64_t what = s.what;
    uint32_t flags = 0;
    sp<Layer> layer = nullptr;
    if (s.surface) {
        layer = fromHandle(s.surface).promote();
    } else {
        // The client may provide us a null handle. Treat it as if the layer was removed.
        ALOGW("Attempt to set client state with a null layer handle");
    }
    if (layer == nullptr) {
        for (auto& [listener, callbackIds] : s.listeners) {
            mTransactionCallbackInvoker.registerUnpresentedCallbackHandle(
                    new CallbackHandle(listener, callbackIds, s.surface));
        }
        return 0;
    }

    // Only set by BLAST adapter layers
    if (what & layer_state_t::eProducerDisconnect) {
        layer->onDisconnect();
    }

    if (what & layer_state_t::ePositionChanged) {
        if (layer->setPosition(s.x, s.y)) {
            flags |= eTraversalNeeded;
        }
    }
    if (what & layer_state_t::eLayerChanged) {
        // NOTE: index needs to be calculated before we update the state
        const auto& p = layer->getParent();
        if (p == nullptr) {
            ssize_t idx = mCurrentState.layersSortedByZ.indexOf(layer);
            if (layer->setLayer(s.z) && idx >= 0) {
                mCurrentState.layersSortedByZ.removeAt(idx);
                mCurrentState.layersSortedByZ.add(layer);
                // we need traversal (state changed)
                // AND transaction (list changed)
                flags |= eTransactionNeeded|eTraversalNeeded;
            }
        } else {
            if (p->setChildLayer(layer, s.z)) {
                flags |= eTransactionNeeded|eTraversalNeeded;
            }
        }
    }
    if (what & layer_state_t::eRelativeLayerChanged) {
        // NOTE: index needs to be calculated before we update the state
        const auto& p = layer->getParent();
        const auto& relativeHandle = s.relativeLayerSurfaceControl ?
                s.relativeLayerSurfaceControl->getHandle() : nullptr;
        if (p == nullptr) {
            ssize_t idx = mCurrentState.layersSortedByZ.indexOf(layer);
            if (layer->setRelativeLayer(relativeHandle, s.z) &&
                idx >= 0) {
                mCurrentState.layersSortedByZ.removeAt(idx);
                mCurrentState.layersSortedByZ.add(layer);
                // we need traversal (state changed)
                // AND transaction (list changed)
                flags |= eTransactionNeeded|eTraversalNeeded;
            }
        } else {
            if (p->setChildRelativeLayer(layer, relativeHandle, s.z)) {
                flags |= eTransactionNeeded|eTraversalNeeded;
            }
        }
    }
    if (what & layer_state_t::eSizeChanged) {
        if (layer->setSize(s.w, s.h)) {
            flags |= eTraversalNeeded;
        }
    }
    if (what & layer_state_t::eAlphaChanged) {
        if (layer->setAlpha(s.alpha))
            flags |= eTraversalNeeded;
    }
    if (what & layer_state_t::eColorChanged) {
        if (layer->setColor(s.color))
            flags |= eTraversalNeeded;
    }
    if (what & layer_state_t::eColorTransformChanged) {
        if (layer->setColorTransform(s.colorTransform)) {
            flags |= eTraversalNeeded;
        }
    }
    if (what & layer_state_t::eBackgroundColorChanged) {
        if (layer->setBackgroundColor(s.color, s.bgColorAlpha, s.bgColorDataspace)) {
            flags |= eTraversalNeeded;
        }
    }
    if (what & layer_state_t::eMatrixChanged) {
        if (layer->setMatrix(s.matrix)) flags |= eTraversalNeeded;
    }
    if (what & layer_state_t::eTransparentRegionChanged) {
        if (layer->setTransparentRegionHint(s.transparentRegion))
            flags |= eTraversalNeeded;
    }
    if (what & layer_state_t::eFlagsChanged) {
        if (layer->setFlags(s.flags, s.mask)) flags |= eTraversalNeeded;
    }
    if (what & layer_state_t::eCornerRadiusChanged) {
        if (layer->setCornerRadius(s.cornerRadius))
            flags |= eTraversalNeeded;
    }
    if (what & layer_state_t::eBackgroundBlurRadiusChanged && mSupportsBlur) {
        if (layer->setBackgroundBlurRadius(s.backgroundBlurRadius)) flags |= eTraversalNeeded;
    }
    if (what & layer_state_t::eBlurRegionsChanged) {
        if (layer->setBlurRegions(s.blurRegions)) flags |= eTraversalNeeded;
    }
    if (what & layer_state_t::eLayerStackChanged) {
        ssize_t idx = mCurrentState.layersSortedByZ.indexOf(layer);
        // We only allow setting layer stacks for top level layers,
        // everything else inherits layer stack from its parent.
        if (layer->hasParent()) {
            ALOGE("Attempt to set layer stack on layer with parent (%s) is invalid",
                  layer->getDebugName());
        } else if (idx < 0) {
            ALOGE("Attempt to set layer stack on layer without parent (%s) that "
                  "that also does not appear in the top level layer list. Something"
                  " has gone wrong.",
                  layer->getDebugName());
        } else if (layer->setLayerStack(s.layerStack)) {
            mCurrentState.layersSortedByZ.removeAt(idx);
            mCurrentState.layersSortedByZ.add(layer);
            // we need traversal (state changed)
            // AND transaction (list changed)
            flags |= eTransactionNeeded | eTraversalNeeded | eTransformHintUpdateNeeded;
        }
    }
    if (what & layer_state_t::eTransformChanged) {
        if (layer->setTransform(s.transform)) flags |= eTraversalNeeded;
    }
    if (what & layer_state_t::eTransformToDisplayInverseChanged) {
        if (layer->setTransformToDisplayInverse(s.transformToDisplayInverse))
            flags |= eTraversalNeeded;
    }
    if (what & layer_state_t::eCropChanged) {
        if (layer->setCrop(s.crop)) flags |= eTraversalNeeded;
    }
    if (what & layer_state_t::eDataspaceChanged) {
        if (layer->setDataspace(s.dataspace)) flags |= eTraversalNeeded;
    }
    if (what & layer_state_t::eHdrMetadataChanged) {
        if (layer->setHdrMetadata(s.hdrMetadata)) flags |= eTraversalNeeded;
    }
    if (what & layer_state_t::eSurfaceDamageRegionChanged) {
        if (layer->setSurfaceDamageRegion(s.surfaceDamageRegion)) flags |= eTraversalNeeded;
    }
    if (what & layer_state_t::eApiChanged) {
        if (layer->setApi(s.api)) flags |= eTraversalNeeded;
    }
    if (what & layer_state_t::eSidebandStreamChanged) {
        if (layer->setSidebandStream(s.sidebandStream)) flags |= eTraversalNeeded;
    }
    if (what & layer_state_t::eInputInfoChanged) {
        layer->setInputInfo(*s.windowInfoHandle->getInfo());
        flags |= eTraversalNeeded;
    }
    std::optional<nsecs_t> dequeueBufferTimestamp;
    if (what & layer_state_t::eMetadataChanged) {
        dequeueBufferTimestamp = s.metadata.getInt64(METADATA_DEQUEUE_TIME);

        if (const int32_t gameMode = s.metadata.getInt32(METADATA_GAME_MODE, -1); gameMode != -1) {
            // The transaction will be received on the Task layer and needs to be applied to all
            // child layers. Child layers that are added at a later point will obtain the game mode
            // info through addChild().
            layer->setGameModeForTree(static_cast<GameMode>(gameMode));
        }

        if (layer->setMetadata(s.metadata)) flags |= eTraversalNeeded;
    }
    if (what & layer_state_t::eColorSpaceAgnosticChanged) {
        if (layer->setColorSpaceAgnostic(s.colorSpaceAgnostic)) {
            flags |= eTraversalNeeded;
        }
    }
    if (what & layer_state_t::eShadowRadiusChanged) {
        if (layer->setShadowRadius(s.shadowRadius)) flags |= eTraversalNeeded;
    }
    if (what & layer_state_t::eFrameRateSelectionPriority) {
        if (layer->setFrameRateSelectionPriority(s.frameRateSelectionPriority)) {
            flags |= eTraversalNeeded;
        }
    }
    if (what & layer_state_t::eFrameRateChanged) {
        const auto compatibility =
            Layer::FrameRate::convertCompatibility(s.frameRateCompatibility);
        const auto strategy =
            Layer::FrameRate::convertChangeFrameRateStrategy(s.changeFrameRateStrategy);

        if (layer->setFrameRate(
                Layer::FrameRate(Fps::fromValue(s.frameRate), compatibility, strategy))) {
          flags |= eTraversalNeeded;
        }
    }
    if (what & layer_state_t::eFixedTransformHintChanged) {
        if (layer->setFixedTransformHint(s.fixedTransformHint)) {
            flags |= eTraversalNeeded | eTransformHintUpdateNeeded;
        }
    }
    if (what & layer_state_t::eAutoRefreshChanged) {
        layer->setAutoRefresh(s.autoRefresh);
    }
    if (what & layer_state_t::eDimmingEnabledChanged) {
        if (layer->setDimmingEnabled(s.dimmingEnabled)) flags |= eTraversalNeeded;
    }
    if (what & layer_state_t::eTrustedOverlayChanged) {
        if (layer->setTrustedOverlay(s.isTrustedOverlay)) {
            flags |= eTraversalNeeded;
        }
    }
    if (what & layer_state_t::eStretchChanged) {
        if (layer->setStretchEffect(s.stretchEffect)) {
            flags |= eTraversalNeeded;
        }
    }
    if (what & layer_state_t::eBufferCropChanged) {
        if (layer->setBufferCrop(s.bufferCrop)) {
            flags |= eTraversalNeeded;
        }
    }
    if (what & layer_state_t::eDestinationFrameChanged) {
        if (layer->setDestinationFrame(s.destinationFrame)) {
            flags |= eTraversalNeeded;
        }
    }
    if (what & layer_state_t::eDropInputModeChanged) {
        if (layer->setDropInputMode(s.dropInputMode)) {
            flags |= eTraversalNeeded;
            mInputInfoChanged = true;
        }
    }
    // This has to happen after we reparent children because when we reparent to null we remove
    // child layers from current state and remove its relative z. If the children are reparented in
    // the same transaction, then we have to make sure we reparent the children first so we do not
    // lose its relative z order.
    if (what & layer_state_t::eReparent) {
        bool hadParent = layer->hasParent();
        auto parentHandle = (s.parentSurfaceControlForChild)
                ? s.parentSurfaceControlForChild->getHandle()
                : nullptr;
        if (layer->reparent(parentHandle)) {
            if (!hadParent) {
                layer->setIsAtRoot(false);
                mCurrentState.layersSortedByZ.remove(layer);
            }
            flags |= eTransactionNeeded | eTraversalNeeded;
        }
    }
    std::vector<sp<CallbackHandle>> callbackHandles;
    if ((what & layer_state_t::eHasListenerCallbacksChanged) && (!filteredListeners.empty())) {
        for (auto& [listener, callbackIds] : filteredListeners) {
            callbackHandles.emplace_back(new CallbackHandle(listener, callbackIds, s.surface));
        }
    }

    if (what & layer_state_t::eBufferChanged) {
        std::shared_ptr<renderengine::ExternalTexture> buffer =
                getExternalTextureFromBufferData(*s.bufferData, layer->getDebugName());
        if (layer->setBuffer(buffer, *s.bufferData, postTime, desiredPresentTime, isAutoTimestamp,
                             dequeueBufferTimestamp, frameTimelineInfo)) {
            flags |= eTraversalNeeded;
        }
    } else if (frameTimelineInfo.vsyncId != FrameTimelineInfo::INVALID_VSYNC_ID) {
        layer->setFrameTimelineVsyncForBufferlessTransaction(frameTimelineInfo, postTime);
    }

    if (layer->setTransactionCompletedListeners(callbackHandles)) flags |= eTraversalNeeded;
    // Do not put anything that updates layer state or modifies flags after
    // setTransactionCompletedListener
    return flags;
}

uint32_t SurfaceFlinger::addInputWindowCommands(const InputWindowCommands& inputWindowCommands) {
    bool hasChanges = mInputWindowCommands.merge(inputWindowCommands);
    return hasChanges ? eTraversalNeeded : 0;
}

status_t SurfaceFlinger::mirrorLayer(const LayerCreationArgs& args,
                                     const sp<IBinder>& mirrorFromHandle, sp<IBinder>* outHandle,
                                     int32_t* outLayerId) {
    if (!mirrorFromHandle) {
        return NAME_NOT_FOUND;
    }

    sp<Layer> mirrorLayer;
    sp<Layer> mirrorFrom;
    {
        Mutex::Autolock _l(mStateLock);
        mirrorFrom = fromHandle(mirrorFromHandle).promote();
        if (!mirrorFrom) {
            return NAME_NOT_FOUND;
        }
        status_t result = createContainerLayer(args, outHandle, &mirrorLayer);
        if (result != NO_ERROR) {
            return result;
        }

        mirrorLayer->setClonedChild(mirrorFrom->createClone());
    }

    *outLayerId = mirrorLayer->sequence;
    if (mTransactionTracing) {
        mTransactionTracing->onMirrorLayerAdded((*outHandle)->localBinder(), mirrorLayer->sequence,
                                                args.name, mirrorFrom->sequence);
    }
    return addClientLayer(args.client, *outHandle, mirrorLayer /* layer */, nullptr /* parent */,
                          false /* addToRoot */, nullptr /* outTransformHint */);
}

status_t SurfaceFlinger::createLayer(LayerCreationArgs& args, sp<IBinder>* outHandle,
                                     const sp<IBinder>& parentHandle, int32_t* outLayerId,
                                     const sp<Layer>& parentLayer, uint32_t* outTransformHint) {
    ALOG_ASSERT(parentLayer == nullptr || parentHandle == nullptr,
            "Expected only one of parentLayer or parentHandle to be non-null. "
            "Programmer error?");

    status_t result = NO_ERROR;

    sp<Layer> layer;

    switch (args.flags & ISurfaceComposerClient::eFXSurfaceMask) {
        case ISurfaceComposerClient::eFXSurfaceBufferQueue:
        case ISurfaceComposerClient::eFXSurfaceBufferState: {
            result = createBufferStateLayer(args, outHandle, &layer);
            std::atomic<int32_t>* pendingBufferCounter = layer->getPendingBufferCounter();
            if (pendingBufferCounter) {
                std::string counterName = layer->getPendingBufferCounterName();
                mBufferCountTracker.add((*outHandle)->localBinder(), counterName,
                                        pendingBufferCounter);
            }
        } break;
        case ISurfaceComposerClient::eFXSurfaceEffect:
            result = createEffectLayer(args, outHandle, &layer);
            break;
        case ISurfaceComposerClient::eFXSurfaceContainer:
            result = createContainerLayer(args, outHandle, &layer);
            break;
        default:
            result = BAD_VALUE;
            break;
    }

    if (result != NO_ERROR) {
        return result;
    }

    bool addToRoot = args.addToRoot && callingThreadHasUnscopedSurfaceFlingerAccess();
    wp<Layer> parent(parentHandle != nullptr ? fromHandle(parentHandle) : parentLayer);
    if (parentHandle != nullptr && parent == nullptr) {
        ALOGE("Invalid parent handle %p.", parentHandle.get());
        addToRoot = false;
    }
    if (parentLayer != nullptr) {
        addToRoot = false;
    }

    int parentId = -1;
    // We can safely promote the layer in binder thread because we have a strong reference
    // to the layer's handle inside this scope or we were passed in a sp reference to the layer.
    sp<Layer> parentSp = parent.promote();
    if (parentSp != nullptr) {
        parentId = parentSp->getSequence();
    }
    if (mTransactionTracing) {
        mTransactionTracing->onLayerAdded((*outHandle)->localBinder(), layer->sequence, args.name,
                                          args.flags, parentId);
    }

    result = addClientLayer(args.client, *outHandle, layer, parent, addToRoot, outTransformHint);
    if (result != NO_ERROR) {
        return result;
    }

    *outLayerId = layer->sequence;
    return result;
}

status_t SurfaceFlinger::createBufferQueueLayer(LayerCreationArgs& args, PixelFormat& format,
                                                sp<IBinder>* handle,
                                                sp<IGraphicBufferProducer>* gbp,
                                                sp<Layer>* outLayer) {
    // initialize the surfaces
    switch (format) {
    case PIXEL_FORMAT_TRANSPARENT:
    case PIXEL_FORMAT_TRANSLUCENT:
        format = PIXEL_FORMAT_RGBA_8888;
        break;
    case PIXEL_FORMAT_OPAQUE:
        format = PIXEL_FORMAT_RGBX_8888;
        break;
    }

    sp<BufferQueueLayer> layer;
    args.textureName = getNewTexture();
    {
        // Grab the SF state lock during this since it's the only safe way to access
        // RenderEngine when creating a BufferLayerConsumer
        // TODO: Check if this lock is still needed here
        Mutex::Autolock lock(mStateLock);
        layer = getFactory().createBufferQueueLayer(args);
    }

    status_t err = layer->setDefaultBufferProperties(0, 0, format);
    if (err == NO_ERROR) {
        *handle = layer->getHandle();
        *gbp = layer->getProducer();
        *outLayer = layer;
    }

    ALOGE_IF(err, "createBufferQueueLayer() failed (%s)", strerror(-err));
    return err;
}

status_t SurfaceFlinger::createBufferStateLayer(LayerCreationArgs& args, sp<IBinder>* handle,
                                                sp<Layer>* outLayer) {
    args.textureName = getNewTexture();
    *outLayer = getFactory().createBufferStateLayer(args);
    *handle = (*outLayer)->getHandle();
    return NO_ERROR;
}

status_t SurfaceFlinger::createEffectLayer(const LayerCreationArgs& args, sp<IBinder>* handle,
                                           sp<Layer>* outLayer) {
    *outLayer = getFactory().createEffectLayer(args);
    *handle = (*outLayer)->getHandle();
    return NO_ERROR;
}

status_t SurfaceFlinger::createContainerLayer(const LayerCreationArgs& args, sp<IBinder>* handle,
                                              sp<Layer>* outLayer) {
    *outLayer = getFactory().createContainerLayer(args);
    *handle = (*outLayer)->getHandle();
    return NO_ERROR;
}

void SurfaceFlinger::markLayerPendingRemovalLocked(const sp<Layer>& layer) {
    mLayersPendingRemoval.add(layer);
    mLayersRemoved = true;
    setTransactionFlags(eTransactionNeeded);
}

void SurfaceFlinger::onHandleDestroyed(BBinder* handle, sp<Layer>& layer) {
    Mutex::Autolock lock(mStateLock);
    if (!layer) {
      ALOGW("Attempted to destroy an invalid layer");
      return;
    }

    markLayerPendingRemovalLocked(layer);
    mBufferCountTracker.remove(handle);
    layer.clear();
    if (mTransactionTracing) {
        mTransactionTracing->onHandleRemoved(handle);
    }
}

// ---------------------------------------------------------------------------

void SurfaceFlinger::onInitializeDisplays() {
    const auto display = getDefaultDisplayDeviceLocked();
    if (!display) return;

    const sp<IBinder> token = display->getDisplayToken().promote();
    LOG_ALWAYS_FATAL_IF(token == nullptr);

    // reset screen orientation and use primary layer stack
    Vector<ComposerState> state;
    Vector<DisplayState> displays;
    DisplayState d;
    d.what = DisplayState::eDisplayProjectionChanged |
             DisplayState::eLayerStackChanged;
    d.token = token;
    d.layerStack = ui::DEFAULT_LAYER_STACK;
    d.orientation = ui::ROTATION_0;
    d.orientedDisplaySpaceRect.makeInvalid();
    d.layerStackSpaceRect.makeInvalid();
    d.width = 0;
    d.height = 0;
    displays.add(d);

    nsecs_t now = systemTime();

    int64_t transactionId = (((int64_t)mPid) << 32) | mUniqueTransactionId++;
    // It should be on the main thread, apply it directly.
    applyTransactionState(FrameTimelineInfo{}, state, displays, 0, mInputWindowCommands,
                          /* desiredPresentTime */ now, true, {}, /* postTime */ now, true, false,
                          {}, mPid, getuid(), transactionId);

    setPowerModeInternal(display, hal::PowerMode::ON);
    const nsecs_t vsyncPeriod = display->refreshRateConfigs().getActiveMode()->getVsyncPeriod();
    mAnimFrameTracker.setDisplayRefreshPeriod(vsyncPeriod);
    mActiveDisplayTransformHint = display->getTransformHint();
    // Use phase of 0 since phase is not known.
    // Use latency of 0, which will snap to the ideal latency.
    DisplayStatInfo stats{0 /* vsyncTime */, vsyncPeriod};
    setCompositorTimingSnapped(stats, 0);
}

void SurfaceFlinger::initializeDisplays() {
    // Async since we may be called from the main thread.
    static_cast<void>(
            mScheduler->schedule([this]() FTL_FAKE_GUARD(mStateLock) { onInitializeDisplays(); }));
}

void SurfaceFlinger::setPowerModeInternal(const sp<DisplayDevice>& display, hal::PowerMode mode) {
    if (display->isVirtual()) {
        ALOGE("%s: Invalid operation on virtual display", __func__);
        return;
    }

    const auto displayId = display->getPhysicalId();
    ALOGD("Setting power mode %d on display %s", mode, to_string(displayId).c_str());

    std::optional<hal::PowerMode> currentMode = display->getPowerMode();
    if (currentMode.has_value() && mode == *currentMode) {
        return;
    }

    {
        std::lock_guard<std::recursive_mutex> lockVsync(mVsyncLock);
        mActiveVsyncSource = getVsyncSource();
    }

    const auto activeDisplay = getDisplayDeviceLocked(mActiveDisplayToken);
    if (activeDisplay != display && display->isInternal() && activeDisplay &&
        activeDisplay->isPoweredOn()) {
        ALOGW("Trying to change power mode on non active display while the active display is ON");
    }

    display->setPowerMode(mode);

    // Dummy display created by LibSurfaceFlinger unit test
    // for setPowerModeInternal test cases.
    bool isDummyDisplay = (std::find(mDisplaysList.begin(),
        mDisplaysList.end(), display) == mDisplaysList.end());

    if (mInterceptor->isEnabled()) {
        mInterceptor->savePowerModeUpdate(display->getSequenceId(), static_cast<int32_t>(mode));
    }
    const auto refreshRate = display->refreshRateConfigs().getActiveMode()->getFps();
    if (!currentMode || *currentMode == hal::PowerMode::OFF) {
        // Turn on the display
        if (display->isInternal() && (!activeDisplay || !activeDisplay->isPoweredOn())) {
            onActiveDisplayChangedLocked(display);
            //Force the device to do a HWresync after we turn on a display
            updateVsyncSource();
            mScheduler->resyncToHardwareVsync(true, refreshRate, true);
        } else if ((mPluggableVsyncPrioritized && (displayId != getPrimaryDisplayIdLocked())) ||
                    (display->isInternal() &&  activeDisplay->isPoweredOn())) {
            //if turning on a display that is powered off and active display is on
            //must determine if this display should be the active display
            for (const auto& displayTemp : mDisplaysList) {
                //if the active display is before the current display in displays list leave
                //the current active display
                if (getPhysicalDisplayTokenLocked(displayTemp->getPhysicalId())
                    == mActiveDisplayToken) {
                    break;
                }
                //switch to the display being powered on
                if (displayTemp->getPhysicalId() == displayId) {
                    onActiveDisplayChangedLocked(displayTemp);
                    //update with new vsync source
                    updateVsyncSource();
                    //force HWresync
                    mScheduler->resyncToHardwareVsync(true, refreshRate, true);
                    break;
                }
            }
        }
        // Keep uclamp in a separate syscall and set it before changing to RT due to b/190237315.
        // We can merge the syscall later.
        if (SurfaceFlinger::setSchedAttr(true) != NO_ERROR) {
            ALOGW("Couldn't set uclamp.min on display on: %s\n", strerror(errno));
        }
        if (SurfaceFlinger::setSchedFifo(true) != NO_ERROR) {
            ALOGW("Couldn't set SCHED_FIFO on display on: %s\n", strerror(errno));
        }
        getHwComposer().setPowerMode(displayId, mode);
        if (isDummyDisplay) {
            if (isDisplayActiveLocked(display) && mode != hal::PowerMode::DOZE_SUSPEND) {
                setHWCVsyncEnabled(displayId, mHWCVsyncPendingState);
                mScheduler->onScreenAcquired(mAppConnectionHandle);
                mScheduler->resyncToHardwareVsync(true, refreshRate);
            }
        } else if ((mPluggableVsyncPrioritized && (displayId != getPrimaryDisplayIdLocked())) ||
                    displayId == getPrimaryDisplayIdLocked()) {
            updateVsyncSource();

        }

        mVisibleRegionsDirty = true;
        mHasPoweredOff = true;
        scheduleComposite(FrameHint::kActive);
    } else if (mode == hal::PowerMode::OFF) {
        // Turn off the display
        if (isDummyDisplay) {
            if (SurfaceFlinger::setSchedFifo(false) != NO_ERROR) {
                ALOGW("Couldn't set SCHED_OTHER on display off: %s\n", strerror(errno));
            }
            if (SurfaceFlinger::setSchedAttr(false) != NO_ERROR) {
                ALOGW("Couldn't set uclamp.min on display off: %s\n", strerror(errno));
            }
	    if (isDisplayActiveLocked(display) && currentMode != hal::PowerMode::DOZE_SUSPEND) {
                mScheduler->disableHardwareVsync(true);
                mScheduler->onScreenReleased(mAppConnectionHandle);
            }
            // Make sure HWVsync is disabled before turning off the display
	    setHWCVsyncEnabled(displayId, hal::Vsync::DISABLE);
        } else {
            //Update active display
            if (getPhysicalDisplayTokenLocked(displayId) == mActiveDisplayToken) {
                for (const auto& displayTemp : mDisplaysList) {
                    //dont switch to a new display if its not powered on.
                    if (displayTemp->getPhysicalId() != displayId && displayTemp->isPoweredOn()) {
                        //once we find the next non-active display make it the active display
                        onActiveDisplayChangedLocked(displayTemp);
                        break;
                    }
                }
            }
            updateVsyncSource();
        }

        getHwComposer().setPowerMode(displayId, mode);
        mVisibleRegionsDirty = true;
        // from this point on, SF will stop drawing on this display
    } else if (mode == hal::PowerMode::DOZE || mode == hal::PowerMode::ON) {
        // Update display while dozing
        getHwComposer().setPowerMode(displayId, mode);
	if (isDummyDisplay) {
	    if (isDisplayActiveLocked(display) && *currentMode == hal::PowerMode::DOZE_SUSPEND) {
                mScheduler->onScreenAcquired(mAppConnectionHandle);
                mScheduler->resyncToHardwareVsync(true, refreshRate);
            }
        } else {
            updateVsyncSource();
        }
    } else if (mode == hal::PowerMode::DOZE_SUSPEND) {
        // Leave display going to doze
        if (isDummyDisplay) {
            if (isDisplayActiveLocked(display)) {
                mScheduler->disableHardwareVsync(true);
                mScheduler->onScreenReleased(mAppConnectionHandle);
            }
        } else {
            updateVsyncSource();
        }
        getHwComposer().setPowerMode(displayId, mode);
    } else {
        ALOGE("Attempting to set unknown power mode: %d\n", mode);
        getHwComposer().setPowerMode(displayId, mode);
    }

    if (mDisplaySizeChanged && display->isPrimary()) {
        base::unique_fd fd;
        auto compositionDisplay = display->getCompositionDisplay();
        compositionDisplay->getRenderSurface()->flipClientTarget(true);
        // queue a scratch buffer to flip Client Target with updated size
        compositionDisplay->getRenderSurface()->queueBuffer(std::move(fd));
        compositionDisplay->getRenderSurface()->flipClientTarget(false);
        // releases the FrameBuffer that was acquired as part of queueBuffer()
        compositionDisplay->getRenderSurface()->onPresentDisplayCompleted();
        mDisplaySizeChanged = false;
    }

    const sp<DisplayDevice> vsyncSource = getVsyncSource();
    struct sched_param param = {0};
    if (vsyncSource != NULL) {
        param.sched_priority = 1;
        if (sched_setscheduler(0, SCHED_FIFO, &param) != 0) {
            ALOGW("Couldn't set SCHED_FIFO on display on");
        }
    } else {
        if (sched_setscheduler(0, SCHED_OTHER, &param) != 0) {
            ALOGW("Couldn't set SCHED_OTHER on display off");
        }
    }

    if (isDisplayActiveLocked(display)) {
        mTimeStats->setPowerMode(mode);
        mRefreshRateStats->setPowerMode(mode);
        mScheduler->setDisplayPowerMode(mode);
    }

    setEarlyWakeUpConfig(display, mode);
    ALOGD("Finished setting power mode %d on display %s", mode, to_string(displayId).c_str());
}

void SurfaceFlinger::setPowerModeOnMainThread(const sp<IBinder>& displayToken, int mode) {
    auto future = mScheduler->schedule([=]() FTL_FAKE_GUARD(mStateLock) {
        const auto display = getDisplayDeviceLocked(displayToken);
        if (!display) {
            ALOGE("Attempt to set power mode %d for invalid display token %p", mode,
                  displayToken.get());
        } else if (display->isVirtual()) {
            ALOGW("Attempt to set power mode %d for virtual display", mode);
        } else {
            setPowerModeInternal(display, static_cast<hal::PowerMode>(mode));
        }
    });

    future.wait();
}

void SurfaceFlinger::setPowerMode(const sp<IBinder>& displayToken, int mode) {
    sp<DisplayDevice> display = nullptr;
    {
        Mutex::Autolock lock(mStateLock);
        display = (getDisplayDeviceLocked(displayToken));
    }
    if (!display) {
        ALOGE("Attempt to set power mode %d for invalid display token %p", mode,
               displayToken.get());
        return;
    } else if (display->isVirtual()) {
         ALOGW("Attempt to set power mode %d for virtual display", mode);
         return;
    }

#ifdef QTI_DISPLAY_CONFIG_ENABLED
    if (mode < 0 || mode > (int)hal::PowerMode::DOZE_SUSPEND) {
        ALOGW("Attempt to set invalid power mode %d", mode);
        return;
    }

    hal::PowerMode power_mode = static_cast<hal::PowerMode>(mode);
    const auto displayId = display->getId();
    const auto physicalDisplayId = PhysicalDisplayId::tryCast(displayId);
    if (!physicalDisplayId) {
      return;
    }
    const auto hwcDisplayId = getHwComposer().fromPhysicalDisplayId(*physicalDisplayId);
    std::optional<hal::PowerMode>currentDisplayPowerMode = display->getPowerMode();
    const hal::PowerMode newDisplayPowerMode = static_cast<hal::PowerMode>(mode);
    // Fallback to default power state behavior as HWC does not support power mode override.
    if (!display->getPowerModeOverrideConfig() ||
        !((currentDisplayPowerMode  ==  hal::PowerMode::OFF &&
        newDisplayPowerMode == hal::PowerMode::ON) ||
        (currentDisplayPowerMode  ==  hal::PowerMode::ON &&
        newDisplayPowerMode == hal::PowerMode::OFF))) {
        setPowerModeOnMainThread(displayToken, mode);
        return;
    }

    ::DisplayConfig::PowerMode hwcMode = ::DisplayConfig::PowerMode::kOff;
    if (power_mode == hal::PowerMode::ON) {
        hwcMode = ::DisplayConfig::PowerMode::kOn;
    }

    bool step_up = false;
    if (currentDisplayPowerMode == hal::PowerMode::OFF &&
        newDisplayPowerMode == hal::PowerMode::ON) {
        step_up = true;
    }
    // Change hardware state first while stepping up.
    if (step_up) {
        mDisplayConfigIntf->SetPowerMode(*hwcDisplayId, hwcMode);
    }
    // Change SF state now.
    setPowerModeOnMainThread(displayToken, mode);
    // Change hardware state now while stepping down.

    if (!step_up) {
        mDisplayConfigIntf->SetPowerMode(*hwcDisplayId, hwcMode);
    }
#else
    setPowerModeOnMainThread(displayToken, mode);
#endif
}

status_t SurfaceFlinger::doDump(int fd, const DumpArgs& args, bool asProto) {
    size_t numArgs = args.size();
    if (numArgs && ((args[0] == String16("--file")) ||
        (args[0] == String16("--allocated_buffers")))) {
        return doDumpContinuous(fd, args);
    }
    std::string result;

    IPCThreadState* ipc = IPCThreadState::self();
    const int pid = ipc->getCallingPid();
    const int uid = ipc->getCallingUid();

    if ((uid != AID_SHELL) &&
            !PermissionCache::checkPermission(sDump, pid, uid)) {
        StringAppendF(&result, "Permission Denial: can't dump SurfaceFlinger from pid=%d, uid=%d\n",
                      pid, uid);
    } else {
        static const std::unordered_map<std::string, Dumper> dumpers = {
                {"--comp-displays"s, dumper(&SurfaceFlinger::dumpCompositionDisplays)},
                {"--display-id"s, dumper(&SurfaceFlinger::dumpDisplayIdentificationData)},
                {"--displays"s, dumper(&SurfaceFlinger::dumpDisplays)},
                {"--dispsync"s, dumper([this](std::string& s) { mScheduler->dumpVsync(s); })},
                {"--edid"s, argsDumper(&SurfaceFlinger::dumpRawDisplayIdentificationData)},
                {"--latency"s, argsDumper(&SurfaceFlinger::dumpStatsLocked)},
                {"--latency-clear"s, argsDumper(&SurfaceFlinger::clearStatsLocked)},
                {"--list"s, dumper(&SurfaceFlinger::listLayersLocked)},
                {"--planner"s, argsDumper(&SurfaceFlinger::dumpPlannerInfo)},
                {"--static-screen"s, dumper(&SurfaceFlinger::dumpStaticScreenStats)},
                {"--timestats"s, protoDumper(&SurfaceFlinger::dumpTimeStats)},
                {"--vsync"s, dumper(&SurfaceFlinger::dumpVSync)},
                {"--wide-color"s, dumper(&SurfaceFlinger::dumpWideColorInfo)},
                {"--frametimeline"s, argsDumper(&SurfaceFlinger::dumpFrameTimeline)},
        };

        const auto flag = args.empty() ? ""s : std::string(String8(args[0]));

        // Traversal of drawing state must happen on the main thread.
        // Otherwise, SortedVector may have shared ownership during concurrent
        // traversals, which can result in use-after-frees.
        std::string compositionLayers;
        mScheduler
                ->schedule([&] {
                    StringAppendF(&compositionLayers, "Composition layers\n");
                    mDrawingState.traverseInZOrder([&](Layer* layer) {
                        auto* compositionState = layer->getCompositionState();
                        if (!compositionState || !compositionState->isVisible) return;

                        android::base::StringAppendF(&compositionLayers, "* Layer %p (%s)\n", layer,
                                                     layer->getDebugName() ? layer->getDebugName()
                                                                           : "<unknown>");
                        compositionState->dump(compositionLayers);
                    });
                })
                .get();

        bool dumpLayers = true;
        {
            TimedLock lock(mStateLock, s2ns(1), __func__);
            if (!lock.locked()) {
                StringAppendF(&result, "Dumping without lock after timeout: %s (%d)\n",
                              strerror(-lock.status), lock.status);
                ALOGW("Dumping without lock after timeout: %s (%d)",
                              strerror(-lock.status), lock.status);
                return NO_ERROR;
            }

            if (const auto it = dumpers.find(flag); it != dumpers.end()) {
                (it->second)(args, asProto, result);
                dumpLayers = false;
            } else if (!asProto) {
                // selection of mini dumpsys (Format: adb shell dumpsys SurfaceFlinger --mini)
                if (numArgs && ((args[0] == String16("--mini")))) {
                    dumpMini(result);
                    dumpLayers = false;
                } else {
                    dumpAllLocked(args, compositionLayers, result);
                }
            }
        }

        if (dumpLayers) {
            LayersTraceFileProto traceFileProto = mLayerTracing.createTraceFileProto();
            LayersTraceProto* layersTrace = traceFileProto.add_entry();
            LayersProto layersProto = dumpProtoFromMainThread();
            layersTrace->mutable_layers()->Swap(&layersProto);
            dumpDisplayProto(*layersTrace);

            if (asProto) {
                result.append(traceFileProto.SerializeAsString());
            } else {
                // Dump info that we need to access from the main thread
                const auto layerTree = LayerProtoParser::generateLayerTree(layersTrace->layers());
                result.append(LayerProtoParser::layerTreeToString(layerTree));
                result.append("\n");
                dumpOffscreenLayers(result);
            }
        }
    }
    write(fd, result.c_str(), result.size());
    return NO_ERROR;
}

status_t SurfaceFlinger::doDumpContinuous(int fd, const DumpArgs& args) {
    // Format: adb shell dumpsys SurfaceFlinger --file --no-limit
    size_t numArgs = args.size();
    status_t err = NO_ERROR;

    if (args[0] == String16("--allocated_buffers")) {
        std::string dumpsys;
        GraphicBufferAllocator& alloc(GraphicBufferAllocator::get());
        alloc.dump(dumpsys);
        write(fd, dumpsys.c_str(), dumpsys.size());
        return err;
    }

    Mutex::Autolock _l(mFileDump.lock);
    // Same command is used to start and end dump.
    mFileDump.running = !mFileDump.running;
    // selection of full dumpsys or not (defualt, dumpsys will be minimum required)
    // Format: adb shell dumpsys SurfaceFlinger --file --no-limit --full-dump
    if (numArgs >= 3 && (args[2] == String16("--full-dump"))) {
                 mFileDump.fullDump = true;
    }
    if (mFileDump.running) {
        std::ofstream ofs;
        ofs.open(mFileDump.name, std::ofstream::out | std::ofstream::trunc);
        if (!ofs) {
            mFileDump.running = false;
            err = UNKNOWN_ERROR;
        } else {
            ofs.close();
            mFileDump.position = 0;
            if (numArgs >= 2 && (args[1] == String16("--no-limit"))) {
            mFileDump.noLimit = true;
            } else {
                mFileDump.noLimit = false;
            }
        }
    }

    std::string result;
    result += mFileDump.running ? "Start" : "End";
    result += mFileDump.noLimit ? " unlimited" : " fixed limit";
    result += " dumpsys to file : ";
    result += mFileDump.name;
    result += "\n";
    write(fd, result.c_str(), result.size());

    return err;
}

void SurfaceFlinger::dumpDrawCycle(bool prePrepare) {
    Mutex::Autolock _l(mFileDump.lock);

    // User might stop dump collection in middle of prepare & commit.
    // Collect dumpsys again after commit and replace.
    if (!mFileDump.running && !mFileDump.replaceAfterCommit) {
        return;
    }
    DumpArgs args;
    std::string dumpsys;
    std::string result;
    {
        Mutex::Autolock lock(mStateLock);
        if (mFileDump.fullDump) {
            dumpAllLocked(args, dumpsys, result);
        } else {
            dumpMini(dumpsys);
        }
    }

    if (mFileDump.fullDump) {
        const LayersProto layersProto = dumpDrawingStateProto(LayerTracing::TRACE_ALL);
        const auto layerTree = LayerProtoParser::generateLayerTree(layersProto);
        dumpsys.append(LayerProtoParser::layerTreeToString(layerTree));
        dumpsys.append("\n");
        dumpsys.append("Offscreen Layers:\n");
        for (Layer* offscreenLayer : mOffscreenLayers) {
            offscreenLayer->traverse(LayerVector::StateSet::Drawing,
                                     [&](Layer* layer) {
                                         layer->dumpCallingUidPid(dumpsys);
                                     });
        }
    }

    char timeStamp[32];
    char dataSize[32];
    char hms[32];
    long millis;
    struct timeval tv;
    struct tm *ptm;
    gettimeofday(&tv, NULL);
    ptm = localtime(&tv.tv_sec);
    strftime (hms, sizeof (hms), "%H:%M:%S", ptm);
    millis = tv.tv_usec / 1000;
    snprintf(timeStamp, sizeof(timeStamp), "Timestamp: %s.%03ld", hms, millis);
    snprintf(dataSize, sizeof(dataSize), "Size: %8zu", dumpsys.size());
    std::fstream fs;
    fs.open(mFileDump.name, std::ios::app);
    if (!fs) {
        ALOGE("Failed to open %s file for dumpsys", mFileDump.name);
        return;
    }
    // Format:
    //    | start code | after commit? | time stamp | dump size | dump data |
    fs.seekp(mFileDump.position, std::ios::beg);
    fs << "#@#@-- DUMPSYS START --@#@#" << std::endl;
    fs << "PostCommit: " << ( prePrepare ? "false" : "true" ) << std::endl;
    fs << timeStamp << std::endl;
    fs << dataSize << std::endl;
    fs << dumpsys << std::endl;

    if (prePrepare) {
        mFileDump.replaceAfterCommit = true;
    } else {
        mFileDump.replaceAfterCommit = false;
        // Reposition only after commit.
        // Keep file size to appx 20 MB limit by default, wrap around if exceeds.
        mFileDump.position = fs.tellp();
        if (!mFileDump.noLimit && (mFileDump.position > (20 * 1024 * 1024))) {
            mFileDump.position = 0;
        }
    }
    fs.close();
}

status_t SurfaceFlinger::dumpCritical(int fd, const DumpArgs&, bool asProto) {
    if (asProto) {
        mLayerTracing.writeToFile();
        if (mTransactionTracing) {
            mTransactionTracing->writeToFile();
        }
    }

    return doDump(fd, DumpArgs(), asProto);
}

void SurfaceFlinger::listLayersLocked(std::string& result) const {
    mCurrentState.traverseInZOrder(
            [&](Layer* layer) { StringAppendF(&result, "%s\n", layer->getDebugName()); });
}

void SurfaceFlinger::dumpStatsLocked(const DumpArgs& args, std::string& result) const {
    StringAppendF(&result, "%" PRId64 "\n", getVsyncPeriodFromHWC());

    if (args.size() > 1) {
        const auto name = String8(args[1]);
        mCurrentState.traverseInZOrder([&](Layer* layer) {
            if (layer->getName() == name.string()) {
                layer->dumpFrameStats(result);
            }
        });
    } else {
        mAnimFrameTracker.dumpStats(result);
    }
}

void SurfaceFlinger::clearStatsLocked(const DumpArgs& args, std::string&) {
    const bool clearAll = args.size() < 2;
    const auto name = clearAll ? String8() : String8(args[1]);

    mCurrentState.traverse([&](Layer* layer) {
        if (clearAll || layer->getName() == name.string()) {
            layer->clearFrameStats();
        }
    });

    mAnimFrameTracker.clearStats();
}

void SurfaceFlinger::dumpTimeStats(const DumpArgs& args, bool asProto, std::string& result) const {
    mTimeStats->parseArgs(asProto, args, result);
}

void SurfaceFlinger::dumpFrameTimeline(const DumpArgs& args, std::string& result) const {
    mFrameTimeline->parseArgs(args, result);
}

void SurfaceFlinger::logFrameStats() {
    mDrawingState.traverse([&](Layer* layer) {
        layer->logFrameStats();
    });

    mAnimFrameTracker.logAndResetStats("<win-anim>");
}

void SurfaceFlinger::appendSfConfigString(std::string& result) const {
    result.append(" [sf");

    StringAppendF(&result, " PRESENT_TIME_OFFSET=%" PRId64, dispSyncPresentTimeOffset);
    StringAppendF(&result, " FORCE_HWC_FOR_RBG_TO_YUV=%d", useHwcForRgbToYuv);
    StringAppendF(&result, " MAX_VIRT_DISPLAY_DIM=%zu",
                  getHwComposer().getMaxVirtualDisplayDimension());
    StringAppendF(&result, " RUNNING_WITHOUT_SYNC_FRAMEWORK=%d", !hasSyncFramework);
    StringAppendF(&result, " NUM_FRAMEBUFFER_SURFACE_BUFFERS=%" PRId64,
                  maxFrameBufferAcquiredBuffers);
    result.append("]");
}

void SurfaceFlinger::dumpVSync(std::string& result) const {
    mScheduler->dump(result);

    mRefreshRateStats->dump(result);
    result.append("\n");

    mVsyncConfiguration->dump(result);
    StringAppendF(&result,
                  "      present offset: %9" PRId64 " ns\t     VSYNC period: %9" PRId64 " ns\n\n",
                  dispSyncPresentTimeOffset, getVsyncPeriodFromHWC());

    StringAppendF(&result, "(mode override by backdoor: %s)\n\n",
                  mDebugDisplayModeSetByBackdoor ? "yes" : "no");

    mScheduler->dump(mAppConnectionHandle, result);
    mScheduler->dumpVsync(result);
    StringAppendF(&result, "mHWCVsyncPendingState=%s mLastHWCVsyncState=%s\n",
                  to_string(mHWCVsyncPendingState).c_str(), to_string(mLastHWCVsyncState).c_str());
}

void SurfaceFlinger::dumpPlannerInfo(const DumpArgs& args, std::string& result) const {
    for (const auto& [token, display] : mDisplays) {
        const auto compositionDisplay = display->getCompositionDisplay();
        compositionDisplay->dumpPlannerInfo(args, result);
    }
}

void SurfaceFlinger::dumpStaticScreenStats(std::string& result) const {
    result.append("Static screen stats:\n");
    for (size_t b = 0; b < SurfaceFlingerBE::NUM_BUCKETS - 1; ++b) {
        float bucketTimeSec = getBE().mFrameBuckets[b] / 1e9;
        float percent = 100.0f *
                static_cast<float>(getBE().mFrameBuckets[b]) / getBE().mTotalTime;
        StringAppendF(&result, "  < %zd frames: %.3f s (%.1f%%)\n", b + 1, bucketTimeSec, percent);
    }
    float bucketTimeSec = getBE().mFrameBuckets[SurfaceFlingerBE::NUM_BUCKETS - 1] / 1e9;
    float percent = 100.0f *
            static_cast<float>(getBE().mFrameBuckets[SurfaceFlingerBE::NUM_BUCKETS - 1]) / getBE().mTotalTime;
    StringAppendF(&result, "  %zd+ frames: %.3f s (%.1f%%)\n", SurfaceFlingerBE::NUM_BUCKETS - 1,
                  bucketTimeSec, percent);
}

void SurfaceFlinger::dumpCompositionDisplays(std::string& result) const {
    for (const auto& [token, display] : mDisplays) {
        display->getCompositionDisplay()->dump(result);
        result += '\n';
    }
}

void SurfaceFlinger::dumpDisplays(std::string& result) const {
    for (const auto& [token, display] : mDisplays) {
        display->dump(result);
        result += '\n';
    }
}

void SurfaceFlinger::dumpDisplayIdentificationData(std::string& result) const {
    for (const auto& [token, display] : mDisplays) {
        const auto displayId = PhysicalDisplayId::tryCast(display->getId());
        if (!displayId) {
            continue;
        }
        const auto hwcDisplayId = getHwComposer().fromPhysicalDisplayId(*displayId);
        if (!hwcDisplayId) {
            continue;
        }

        StringAppendF(&result,
                      "Display %s (HWC display %" PRIu64 "): ", to_string(*displayId).c_str(),
                      *hwcDisplayId);
        uint8_t port;
        DisplayIdentificationData data;
        if (!getHwComposer().getDisplayIdentificationData(*hwcDisplayId, &port, &data)) {
            result.append("no identification data\n");
            continue;
        }

        if (!isEdid(data)) {
            result.append("unknown identification data\n");
            continue;
        }

        const auto edid = parseEdid(data);
        if (!edid) {
            result.append("invalid EDID\n");
            continue;
        }

        StringAppendF(&result, "port=%u pnpId=%s displayName=\"", port, edid->pnpId.data());
        result.append(edid->displayName.data(), edid->displayName.length());
        result.append("\"\n");
    }
}

void SurfaceFlinger::dumpRawDisplayIdentificationData(const DumpArgs& args,
                                                      std::string& result) const {
    hal::HWDisplayId hwcDisplayId;
    uint8_t port;
    DisplayIdentificationData data;

    if (args.size() > 1 && base::ParseUint(String8(args[1]), &hwcDisplayId) &&
        getHwComposer().getDisplayIdentificationData(hwcDisplayId, &port, &data)) {
        result.append(reinterpret_cast<const char*>(data.data()), data.size());
    }
}

void SurfaceFlinger::dumpWideColorInfo(std::string& result) const {
    StringAppendF(&result, "Device has wide color built-in display: %d\n", hasWideColorDisplay);
    StringAppendF(&result, "Device uses color management: %d\n", useColorManagement);
    StringAppendF(&result, "DisplayColorSetting: %s\n",
                  decodeDisplayColorSetting(mDisplayColorSetting).c_str());

    // TODO: print out if wide-color mode is active or not

    for (const auto& [token, display] : mDisplays) {
        const auto displayId = PhysicalDisplayId::tryCast(display->getId());
        if (!displayId) {
            continue;
        }

        StringAppendF(&result, "Display %s color modes:\n", to_string(*displayId).c_str());
        std::vector<ColorMode> modes = getHwComposer().getColorModes(*displayId);
        for (auto&& mode : modes) {
            StringAppendF(&result, "    %s (%d)\n", decodeColorMode(mode).c_str(), mode);
        }

        ColorMode currentMode = display->getCompositionDisplay()->getState().colorMode;
        StringAppendF(&result, "    Current color mode: %s (%d)\n",
                      decodeColorMode(currentMode).c_str(), currentMode);
    }
    result.append("\n");
}

LayersProto SurfaceFlinger::dumpDrawingStateProto(uint32_t traceFlags) const {
    LayersProto layersProto;
    Mutex::Autolock _l(mStateLock);
    for (const sp<Layer>& layer : mDrawingState.layersSortedByZ) {
        layer->writeToProto(layersProto, traceFlags);
    }

    return layersProto;
}

void SurfaceFlinger::dumpDisplayProto(LayersTraceProto& layersTraceProto) const {
    for (const auto& [_, display] : FTL_FAKE_GUARD(mStateLock, mDisplays)) {
        DisplayProto* displayProto = layersTraceProto.add_displays();
        displayProto->set_id(display->getId().value);
        displayProto->set_name(display->getDisplayName());
        displayProto->set_layer_stack(display->getLayerStack().id);
        LayerProtoHelper::writeSizeToProto(display->getWidth(), display->getHeight(),
                                           [&]() { return displayProto->mutable_size(); });
        LayerProtoHelper::writeToProto(display->getLayerStackSpaceRect(), [&]() {
            return displayProto->mutable_layer_stack_space_rect();
        });
        LayerProtoHelper::writeTransformToProto(display->getTransform(),
                                                displayProto->mutable_transform());
        displayProto->set_is_virtual(display->isVirtual());
    }
}

void SurfaceFlinger::dumpHwc(std::string& result) const {
    getHwComposer().dump(result);
}

void SurfaceFlinger::dumpOffscreenLayersProto(LayersProto& layersProto, uint32_t traceFlags) const {
    // Add a fake invisible root layer to the proto output and parent all the offscreen layers to
    // it.
    LayerProto* rootProto = layersProto.add_layers();
    const int32_t offscreenRootLayerId = INT32_MAX - 2;
    rootProto->set_id(offscreenRootLayerId);
    rootProto->set_name("Offscreen Root");
    rootProto->set_parent(-1);

    for (Layer* offscreenLayer : mOffscreenLayers) {
        // Add layer as child of the fake root
        rootProto->add_children(offscreenLayer->sequence);

        // Add layer
        LayerProto* layerProto = offscreenLayer->writeToProto(layersProto, traceFlags);
        layerProto->set_parent(offscreenRootLayerId);
    }
}

LayersProto SurfaceFlinger::dumpProtoFromMainThread(uint32_t traceFlags) {
    return mScheduler->schedule([=] { return dumpDrawingStateProto(traceFlags); }).get();
}

void SurfaceFlinger::dumpOffscreenLayers(std::string& result) {
    auto future = mScheduler->schedule([this] {
        std::string result;
        for (Layer* offscreenLayer : mOffscreenLayers) {
            offscreenLayer->traverse(LayerVector::StateSet::Drawing,
                                     [&](Layer* layer) { layer->dumpCallingUidPid(result); });
        }
        return result;
    });

    result.append("Offscreen Layers:\n");
    result.append(future.get());
}

void SurfaceFlinger::dumpMini(std::string& result) const {
    /*
     *      * Dump Display state
     *           */
    StringAppendF(&result, "Displays (%zu entries)\n", mDisplays.size());
    for (const auto& [token, display] : mDisplays) {
        display->dump(result);
    }
    result.append("\n");

    /*
     * HWC layer minidump
     */
    for (const auto& [token, display] : mDisplays) {
        const auto displayId = PhysicalDisplayId::tryCast(display->getId());
        if (!displayId) {
            continue;
        }

        StringAppendF(&result, "Display %s HWC layers:\n", to_string(*displayId).c_str());
        Layer::miniDumpHeader(result);
        const DisplayDevice& displayDevice = *display;
        mCurrentState.traverseInZOrder(
                [&](Layer* layer) { layer->miniDump(result, displayDevice); });
        result.append("\n");
    }

    /*
     * Dump HWComposer state
     */
    result.append("h/w composer state:\n");
    bool hwcDisabled = mDebugDisableHWC || mDebugRegion;
    StringAppendF(&result, "  h/w composer %s\n", hwcDisabled ? "disabled" : "enabled");
    getHwComposer().dump(result);
}

void SurfaceFlinger::dumpAllLocked(const DumpArgs& args, const std::string& compositionLayers,
                                   std::string& result) const {
    const bool colorize = !args.empty() && args[0] == String16("--color");
    Colorizer colorizer(colorize);

    // figure out if we're stuck somewhere
    const nsecs_t now = systemTime();
    const nsecs_t inTransaction(mDebugInTransaction);
    nsecs_t inTransactionDuration = (inTransaction) ? now-inTransaction : 0;

    /*
     * Dump library configuration.
     */

    colorizer.bold(result);
    result.append("Build configuration:");
    colorizer.reset(result);
    appendSfConfigString(result);
    result.append("\n");

    result.append("\nDisplay identification data:\n");
    dumpDisplayIdentificationData(result);

    result.append("\nWide-Color information:\n");
    dumpWideColorInfo(result);

    colorizer.bold(result);
    result.append("Sync configuration: ");
    colorizer.reset(result);
    result.append(SyncFeatures::getInstance().toString());
    result.append("\n\n");

    colorizer.bold(result);
    result.append("Scheduler:\n");
    colorizer.reset(result);
    dumpVSync(result);
    result.append("\n");

    dumpStaticScreenStats(result);
    result.append("\n");

    StringAppendF(&result, "Total missed frame count: %u\n", mFrameMissedCount.load());
    StringAppendF(&result, "HWC missed frame count: %u\n", mHwcFrameMissedCount.load());
    StringAppendF(&result, "GPU missed frame count: %u\n\n", mGpuFrameMissedCount.load());

    /*
     * Dump the visible layer list
     */
    colorizer.bold(result);
    StringAppendF(&result, "Visible layers (count = %zu)\n", mNumLayers.load());
    colorizer.reset(result);

    result.append(compositionLayers);

    colorizer.bold(result);
    StringAppendF(&result, "Displays (%zu entries)\n", mDisplays.size());
    colorizer.reset(result);
    dumpDisplays(result);
    dumpCompositionDisplays(result);
    result.push_back('\n');

    mCompositionEngine->dump(result);

    /*
     * Dump SurfaceFlinger global state
     */

    colorizer.bold(result);
    result.append("SurfaceFlinger global state:\n");
    colorizer.reset(result);

    getRenderEngine().dump(result);

    result.append("ClientCache state:\n");
    ClientCache::getInstance().dump(result);
    DebugEGLImageTracker::getInstance()->dump(result);

    if (const auto display = getDefaultDisplayDeviceLocked()) {
        display->getCompositionDisplay()->getState().undefinedRegion.dump(result,
                                                                          "undefinedRegion");
        StringAppendF(&result, "  orientation=%s, isPoweredOn=%d\n",
                      toCString(display->getOrientation()), display->isPoweredOn());
    }
    StringAppendF(&result,
                  "  transaction-flags         : %08x\n"
                  "  gpu_to_cpu_unsupported    : %d\n",
                  mTransactionFlags.load(), !mGpuToCpuSupported);

    if (const auto display = getDefaultDisplayDeviceLocked()) {
        std::string fps, xDpi, yDpi;
        if (const auto activeMode = display->getActiveMode()) {
            fps = to_string(activeMode->getFps());

            const auto dpi = activeMode->getDpi();
            xDpi = base::StringPrintf("%.2f", dpi.x);
            yDpi = base::StringPrintf("%.2f", dpi.y);
        } else {
            fps = "unknown";
            xDpi = "unknown";
            yDpi = "unknown";
        }
        StringAppendF(&result,
                      "  refresh-rate              : %s\n"
                      "  x-dpi                     : %s\n"
                      "  y-dpi                     : %s\n",
                      fps.c_str(), xDpi.c_str(), yDpi.c_str());
    }

    StringAppendF(&result, "  transaction time: %f us\n", inTransactionDuration / 1000.0);

    /*
     * Tracing state
     */
    mLayerTracing.dump(result);

    result.append("\nTransaction tracing: ");
    if (mTransactionTracing) {
        result.append("enabled\n");
        mTransactionTracing->dump(result);
    } else {
        result.append("disabled\n");
    }
    result.push_back('\n');

    /*
     * HWC layer minidump
     */
    for (const auto& [token, display] : mDisplays) {
        const auto displayId = HalDisplayId::tryCast(display->getId());
        if (!displayId) {
            continue;
        }

        StringAppendF(&result, "Display %s (%s) HWC layers:\n", to_string(*displayId).c_str(),
                      (isDisplayActiveLocked(display) ? "active" : "inactive"));
        Layer::miniDumpHeader(result);

        const DisplayDevice& ref = *display;
        mCurrentState.traverseInZOrder([&](Layer* layer) { layer->miniDump(result, ref); });
        result.append("\n");
    }

    {
        DumpArgs plannerArgs;
        plannerArgs.add(); // first argument is ignored
        plannerArgs.add(String16("--layers"));
        dumpPlannerInfo(plannerArgs, result);
    }

    /*
     * Dump HWComposer state
     */
    colorizer.bold(result);
    result.append("h/w composer state:\n");
    colorizer.reset(result);
    const bool hwcDisabled = mDebugDisableHWC || mDebugFlashDelay;
    StringAppendF(&result, "  h/w composer %s\n", hwcDisabled ? "disabled" : "enabled");
    dumpHwc(result);

    /*
     * Dump gralloc state
     */
    const GraphicBufferAllocator& alloc(GraphicBufferAllocator::get());
    alloc.dump(result);

    /*
     * Dump flag/property manager state
     */
    mFlagManager.dump(result);

    result.append(mTimeStats->miniDump());
    result.append("\n");
}

mat4 SurfaceFlinger::calculateColorMatrix(float saturation) {
    if (saturation == 1) {
        return mat4();
    }

    float3 luminance{0.213f, 0.715f, 0.072f};
    luminance *= 1.0f - saturation;
    mat4 saturationMatrix = mat4(vec4{luminance.r + saturation, luminance.r, luminance.r, 0.0f},
                                 vec4{luminance.g, luminance.g + saturation, luminance.g, 0.0f},
                                 vec4{luminance.b, luminance.b, luminance.b + saturation, 0.0f},
                                 vec4{0.0f, 0.0f, 0.0f, 1.0f});
    return saturationMatrix;
}

void SurfaceFlinger::updateColorMatrixLocked() {
    mat4 colorMatrix =
            mClientColorMatrix * calculateColorMatrix(mGlobalSaturationFactor) * mDaltonizer();

    if (mCurrentState.colorMatrix != colorMatrix) {
        mCurrentState.colorMatrix = colorMatrix;
        mCurrentState.colorMatrixChanged = true;
        setTransactionFlags(eTransactionNeeded);
    }
}

status_t SurfaceFlinger::CheckTransactCodeCredentials(uint32_t code) {
#pragma clang diagnostic push
#pragma clang diagnostic error "-Wswitch-enum"
    switch (static_cast<ISurfaceComposerTag>(code)) {
        case ENABLE_VSYNC_INJECTIONS:
        case INJECT_VSYNC:
            if (!hasMockHwc()) return PERMISSION_DENIED;
            [[fallthrough]];
        // These methods should at minimum make sure that the client requested
        // access to SF.
        case BOOT_FINISHED:
        case CLEAR_ANIMATION_FRAME_STATS:
        case GET_ANIMATION_FRAME_STATS:
        case OVERRIDE_HDR_TYPES:
        case GET_HDR_CAPABILITIES:
        case SET_DESIRED_DISPLAY_MODE_SPECS:
        case GET_DESIRED_DISPLAY_MODE_SPECS:
        case SET_ACTIVE_COLOR_MODE:
        case SET_BOOT_DISPLAY_MODE:
        case GET_AUTO_LOW_LATENCY_MODE_SUPPORT:
        case GET_GAME_CONTENT_TYPE_SUPPORT:
        case GET_DISPLAYED_CONTENT_SAMPLING_ATTRIBUTES:
        case SET_DISPLAY_CONTENT_SAMPLING_ENABLED:
        case GET_DISPLAYED_CONTENT_SAMPLE:
        case ADD_TUNNEL_MODE_ENABLED_LISTENER:
        case REMOVE_TUNNEL_MODE_ENABLED_LISTENER:
        case SET_GLOBAL_SHADOW_SETTINGS:
        case ACQUIRE_FRAME_RATE_FLEXIBILITY_TOKEN: {
            // OVERRIDE_HDR_TYPES is used by CTS tests, which acquire the necessary
            // permission dynamically. Don't use the permission cache for this check.
            bool usePermissionCache = code != OVERRIDE_HDR_TYPES;
            if (!callingThreadHasUnscopedSurfaceFlingerAccess(usePermissionCache)) {
                IPCThreadState* ipc = IPCThreadState::self();
                ALOGE("Permission Denial: can't access SurfaceFlinger pid=%d, uid=%d",
                        ipc->getCallingPid(), ipc->getCallingUid());
                return PERMISSION_DENIED;
            }
            return OK;
        }
        case GET_LAYER_DEBUG_INFO: {
            IPCThreadState* ipc = IPCThreadState::self();
            const int pid = ipc->getCallingPid();
            const int uid = ipc->getCallingUid();
            if ((uid != AID_SHELL) && !PermissionCache::checkPermission(sDump, pid, uid)) {
                ALOGE("Layer debug info permission denied for pid=%d, uid=%d", pid, uid);
                return PERMISSION_DENIED;
            }
            return OK;
        }
        // Used by apps to hook Choreographer to SurfaceFlinger.
        case CREATE_DISPLAY_EVENT_CONNECTION:
        // The following calls are currently used by clients that do not
        // request necessary permissions. However, they do not expose any secret
        // information, so it is OK to pass them.
        case AUTHENTICATE_SURFACE:
        case GET_ACTIVE_COLOR_MODE:
        case GET_ACTIVE_DISPLAY_MODE:
        case GET_DISPLAY_COLOR_MODES:
        case GET_DISPLAY_NATIVE_PRIMARIES:
        case GET_STATIC_DISPLAY_INFO:
        case GET_DYNAMIC_DISPLAY_INFO:
        case GET_DISPLAY_MODES:
        case GET_SUPPORTED_FRAME_TIMESTAMPS:
        // Calling setTransactionState is safe, because you need to have been
        // granted a reference to Client* and Handle* to do anything with it.
        case SET_TRANSACTION_STATE:
        case CREATE_CONNECTION:
        case GET_COLOR_MANAGEMENT:
        case GET_COMPOSITION_PREFERENCE:
        case GET_PROTECTED_CONTENT_SUPPORT:
        case IS_HARDWARE_RC_DISPLAY:
        // setFrameRate() is deliberately available for apps to call without any
        // special permissions.
        case SET_FRAME_RATE:
        case GET_DISPLAY_DECORATION_SUPPORT:
        case IS_WIDE_COLOR_DISPLAY:
        case GET_DISPLAY_BRIGHTNESS_SUPPORT:
        case ADD_HDR_LAYER_INFO_LISTENER:
        case REMOVE_HDR_LAYER_INFO_LISTENER:
        case NOTIFY_POWER_BOOST:
        case SET_POWER_MODE:
        case CLEAR_BOOT_DISPLAY_MODE:
        case GET_BOOT_DISPLAY_MODE_SUPPORT:
        case SET_AUTO_LOW_LATENCY_MODE:
        case SET_GAME_CONTENT_TYPE:
        case SET_FRAME_TIMELINE_INFO:
        case GET_GPU_CONTEXT_PRIORITY:
        case GET_MAX_ACQUIRED_BUFFER_COUNT: {
            // This is not sensitive information, so should not require permission control.
            return OK;
        }
        case SET_DISPLAY_BRIGHTNESS: {
            // codes that require permission check
            IPCThreadState* ipc = IPCThreadState::self();
            const int pid = ipc->getCallingPid();
            const int uid = ipc->getCallingUid();
            if ((uid != AID_GRAPHICS) && (uid != AID_SYSTEM) &&
                !PermissionCache::checkPermission(sControlDisplayBrightness, pid, uid)) {
                ALOGE("Permission Denial: can't control brightness pid=%d, uid=%d", pid, uid);
                return PERMISSION_DENIED;
            }
            return OK;
        }
        case ADD_FPS_LISTENER:
        case REMOVE_FPS_LISTENER:
        case ADD_REGION_SAMPLING_LISTENER:
        case REMOVE_REGION_SAMPLING_LISTENER: {
            // codes that require permission check
            IPCThreadState* ipc = IPCThreadState::self();
            const int pid = ipc->getCallingPid();
            const int uid = ipc->getCallingUid();
            if ((uid != AID_GRAPHICS) &&
                !PermissionCache::checkPermission(sReadFramebuffer, pid, uid)) {
                ALOGE("Permission Denial: can't read framebuffer pid=%d, uid=%d", pid, uid);
                return PERMISSION_DENIED;
            }
            return OK;
        }
        case ADD_TRANSACTION_TRACE_LISTENER: {
            IPCThreadState* ipc = IPCThreadState::self();
            const int uid = ipc->getCallingUid();
            if (uid == AID_ROOT || uid == AID_GRAPHICS || uid == AID_SYSTEM || uid == AID_SHELL) {
                return OK;
            }
            return PERMISSION_DENIED;
        }
        case SET_OVERRIDE_FRAME_RATE: {
            const int uid = IPCThreadState::self()->getCallingUid();
            if (uid == AID_ROOT || uid == AID_SYSTEM) {
                return OK;
            }
            return PERMISSION_DENIED;
        }
        case ON_PULL_ATOM: {
            const int uid = IPCThreadState::self()->getCallingUid();
            if (uid == AID_SYSTEM) {
                return OK;
            }
            return PERMISSION_DENIED;
        }
        case ADD_WINDOW_INFOS_LISTENER:
        case REMOVE_WINDOW_INFOS_LISTENER: {
            const int uid = IPCThreadState::self()->getCallingUid();
            if (uid == AID_SYSTEM || uid == AID_GRAPHICS) {
                return OK;
            }
            return PERMISSION_DENIED;
        }
        case CREATE_DISPLAY:
        case DESTROY_DISPLAY:
        case GET_PRIMARY_PHYSICAL_DISPLAY_ID:
        case GET_PHYSICAL_DISPLAY_IDS:
        case GET_PHYSICAL_DISPLAY_TOKEN:
        case GET_DISPLAY_STATE:
        case GET_DISPLAY_STATS:
        case CAPTURE_LAYERS:
        case CAPTURE_DISPLAY:
        case CAPTURE_DISPLAY_BY_ID:
            LOG_FATAL("Deprecated opcode: %d, migrated to AIDL", code);
            return PERMISSION_DENIED;
    }

    // These codes are used for the IBinder protocol to either interrogate the recipient
    // side of the transaction for its canonical interface descriptor or to dump its state.
    // We let them pass by default.
    if (code == IBinder::INTERFACE_TRANSACTION || code == IBinder::DUMP_TRANSACTION ||
        code == IBinder::PING_TRANSACTION || code == IBinder::SHELL_COMMAND_TRANSACTION ||
        code == IBinder::SYSPROPS_TRANSACTION) {
        return OK;
    }
    // Numbers from 1000 to 1042 and 20000 to 20002 are currently used for backdoors. The code
    // in onTransact verifies that the user is root, and has access to use SF.
    if ((code >= 1000 && code <= 1042) || (code >= 20000 && code <= 20002)) {
        ALOGV("Accessing SurfaceFlinger through backdoor code: %u", code);
        return OK;
    }
    ALOGE("Permission Denial: SurfaceFlinger did not recognize request code: %u", code);
    return PERMISSION_DENIED;
#pragma clang diagnostic pop
}

status_t SurfaceFlinger::onTransact(uint32_t code, const Parcel& data, Parcel* reply,
                                    uint32_t flags) {
    if (const status_t error = CheckTransactCodeCredentials(code); error != OK) {
        return error;
    }

    status_t err = BnSurfaceComposer::onTransact(code, data, reply, flags);
    if (err == UNKNOWN_TRANSACTION || err == PERMISSION_DENIED) {
        CHECK_INTERFACE(ISurfaceComposer, data, reply);
        IPCThreadState* ipc = IPCThreadState::self();
        const int uid = ipc->getCallingUid();
        if (CC_UNLIKELY(uid != AID_SYSTEM
                && !PermissionCache::checkCallingPermission(sHardwareTest))) {
            const int pid = ipc->getCallingPid();
            ALOGE("Permission Denial: "
                    "can't access SurfaceFlinger pid=%d, uid=%d", pid, uid);
            return PERMISSION_DENIED;
        }
        int n;
        switch (code) {
            case 1000: // Unused.
            case 1001:
                return NAME_NOT_FOUND;
            case 1002: // Toggle flashing on surface damage.
                if (const int delay = data.readInt32(); delay > 0) {
                    mDebugFlashDelay = delay;
                } else {
                    mDebugFlashDelay = mDebugFlashDelay ? 0 : 1;
                }
                scheduleRepaint();
                return NO_ERROR;
            case 1004: // Force composite ahead of next VSYNC.
            case 1006:
                scheduleComposite(FrameHint::kActive);
                return NO_ERROR;
            case 1005: { // Force commit ahead of next VSYNC.
                Mutex::Autolock lock(mStateLock);
                setTransactionFlags(eTransactionNeeded | eDisplayTransactionNeeded |
                                    eTraversalNeeded);
                return NO_ERROR;
            }
            case 1007: // Unused.
                return NAME_NOT_FOUND;
            case 1008: // Toggle forced GPU composition.
                mDebugDisableHWC = data.readInt32() != 0;
                scheduleRepaint();
                return NO_ERROR;
            case 1009: // Toggle use of transform hint.
                mDebugDisableTransformHint = data.readInt32() != 0;
                scheduleRepaint();
                return NO_ERROR;
            case 1010: // Interrogate.
                reply->writeInt32(0);
                reply->writeInt32(0);
                reply->writeInt32(mDebugFlashDelay);
                reply->writeInt32(0);
                reply->writeInt32(mDebugDisableHWC);
                return NO_ERROR;
            case 1013: {
                const auto display = getDefaultDisplayDevice();
                if (!display) {
                    return NAME_NOT_FOUND;
                }

                reply->writeInt32(display->getPageFlipCount());
                return NO_ERROR;
            }
            case 1014: {
                Mutex::Autolock _l(mStateLock);
                // daltonize
                n = data.readInt32();
                switch (n % 10) {
                    case 1:
                        mDaltonizer.setType(ColorBlindnessType::Protanomaly);
                        break;
                    case 2:
                        mDaltonizer.setType(ColorBlindnessType::Deuteranomaly);
                        break;
                    case 3:
                        mDaltonizer.setType(ColorBlindnessType::Tritanomaly);
                        break;
                    default:
                        mDaltonizer.setType(ColorBlindnessType::None);
                        break;
                }
                if (n >= 10) {
                    mDaltonizer.setMode(ColorBlindnessMode::Correction);
                } else {
                    mDaltonizer.setMode(ColorBlindnessMode::Simulation);
                }

                updateColorMatrixLocked();
                return NO_ERROR;
            }
            case 1015: {
                Mutex::Autolock _l(mStateLock);
                // apply a color matrix
                n = data.readInt32();
                if (n) {
                    // color matrix is sent as a column-major mat4 matrix
                    for (size_t i = 0 ; i < 4; i++) {
                        for (size_t j = 0; j < 4; j++) {
                            mClientColorMatrix[i][j] = data.readFloat();
                        }
                    }
                } else {
                    mClientColorMatrix = mat4();
                }

                // Check that supplied matrix's last row is {0,0,0,1} so we can avoid
                // the division by w in the fragment shader
                float4 lastRow(transpose(mClientColorMatrix)[3]);
                if (any(greaterThan(abs(lastRow - float4{0, 0, 0, 1}), float4{1e-4f}))) {
                    ALOGE("The color transform's last row must be (0, 0, 0, 1)");
                }

                updateColorMatrixLocked();
                return NO_ERROR;
            }
            case 1016: { // Unused.
                return NAME_NOT_FOUND;
            }
            case 1017: {
                n = data.readInt32();
                mForceFullDamage = n != 0;
                return NO_ERROR;
            }
            case 1018: { // Modify Choreographer's duration
                n = data.readInt32();
                mScheduler->setDuration(mAppConnectionHandle, std::chrono::nanoseconds(n), 0ns);
                return NO_ERROR;
            }
            case 1019: { // Modify SurfaceFlinger's duration
                n = data.readInt32();
                mScheduler->setDuration(mSfConnectionHandle, std::chrono::nanoseconds(n), 0ns);
                return NO_ERROR;
            }
            case 1020: { // Layer updates interceptor
                n = data.readInt32();
                if (n) {
                    ALOGV("Interceptor enabled");
                    mInterceptor->enable(mDrawingState.layersSortedByZ, mDrawingState.displays);
                }
                else{
                    ALOGV("Interceptor disabled");
                    mInterceptor->disable();
                }
                return NO_ERROR;
            }
            case 1021: { // Disable HWC virtual displays
                const bool enable = data.readInt32() != 0;
                static_cast<void>(
                        mScheduler->schedule([this, enable] { enableHalVirtualDisplays(enable); }));
                return NO_ERROR;
            }
            case 1022: { // Set saturation boost
                Mutex::Autolock _l(mStateLock);
                mGlobalSaturationFactor = std::max(0.0f, std::min(data.readFloat(), 2.0f));

                updateColorMatrixLocked();
                return NO_ERROR;
            }
            case 1023: { // Set native mode
                int32_t colorMode;

                mDisplayColorSetting = static_cast<DisplayColorSetting>(data.readInt32());
                if (data.readInt32(&colorMode) == NO_ERROR) {
                    mForceColorMode = static_cast<ColorMode>(colorMode);
                }
                scheduleRepaint();
                return NO_ERROR;
            }
            // Deprecate, use 1030 to check whether the device is color managed.
            case 1024: {
                return NAME_NOT_FOUND;
            }
            case 1025: { // Set layer tracing
                n = data.readInt32();
                bool tracingEnabledChanged;
                if (n == 1) {
                    int64_t fixedStartingTime = data.readInt64();
                    ALOGD("LayerTracing enabled");
                    tracingEnabledChanged = mLayerTracing.enable();
                    if (tracingEnabledChanged) {
                        int64_t startingTime =
                                (fixedStartingTime) ? fixedStartingTime : systemTime();
                        mScheduler
                                ->schedule([&]() FTL_FAKE_GUARD(mStateLock) {
                                    mLayerTracing.notify("start", startingTime);
                                })
                                .wait();
                    }
                } else if (n == 2) {
                    std::string filename = std::string(data.readCString());
                    ALOGD("LayerTracing disabled. Trace wrote to %s", filename.c_str());
                    tracingEnabledChanged = mLayerTracing.disable(filename.c_str());
                } else {
                    ALOGD("LayerTracing disabled");
                    tracingEnabledChanged = mLayerTracing.disable();
                }
                mTracingEnabledChanged = tracingEnabledChanged;
                reply->writeInt32(NO_ERROR);
                return NO_ERROR;
            }
            case 1026: { // Get layer tracing status
                reply->writeBool(mLayerTracing.isEnabled());
                return NO_ERROR;
            }
            // Is a DisplayColorSetting supported?
            case 1027: {
                const auto display = getDefaultDisplayDevice();
                if (!display) {
                    return NAME_NOT_FOUND;
                }

                DisplayColorSetting setting = static_cast<DisplayColorSetting>(data.readInt32());
                switch (setting) {
                    case DisplayColorSetting::kManaged:
                        reply->writeBool(useColorManagement);
                        break;
                    case DisplayColorSetting::kUnmanaged:
                        reply->writeBool(true);
                        break;
                    case DisplayColorSetting::kEnhanced:
                        reply->writeBool(display->hasRenderIntent(RenderIntent::ENHANCE));
                        break;
                    default: // vendor display color setting
                        reply->writeBool(
                                display->hasRenderIntent(static_cast<RenderIntent>(setting)));
                        break;
                }
                return NO_ERROR;
            }
            case 1028: { // Unused.
                return NAME_NOT_FOUND;
            }
            // Set buffer size for SF tracing (value in KB)
            case 1029: {
                n = data.readInt32();
                if (n <= 0 || n > MAX_TRACING_MEMORY) {
                    ALOGW("Invalid buffer size: %d KB", n);
                    reply->writeInt32(BAD_VALUE);
                    return BAD_VALUE;
                }

                ALOGD("Updating trace buffer to %d KB", n);
                mLayerTracing.setBufferSize(n * 1024);
                reply->writeInt32(NO_ERROR);
                return NO_ERROR;
            }
            // Is device color managed?
            case 1030: {
                reply->writeBool(useColorManagement);
                return NO_ERROR;
            }
            // Override default composition data space
            // adb shell service call SurfaceFlinger 1031 i32 1 DATASPACE_NUMBER DATASPACE_NUMBER \
            // && adb shell stop zygote && adb shell start zygote
            // to restore: adb shell service call SurfaceFlinger 1031 i32 0 && \
            // adb shell stop zygote && adb shell start zygote
            case 1031: {
                Mutex::Autolock _l(mStateLock);
                n = data.readInt32();
                if (n) {
                    n = data.readInt32();
                    if (n) {
                        Dataspace dataspace = static_cast<Dataspace>(n);
                        if (!validateCompositionDataspace(dataspace)) {
                            return BAD_VALUE;
                        }
                        mDefaultCompositionDataspace = dataspace;
                    }
                    n = data.readInt32();
                    if (n) {
                        Dataspace dataspace = static_cast<Dataspace>(n);
                        if (!validateCompositionDataspace(dataspace)) {
                            return BAD_VALUE;
                        }
                        mWideColorGamutCompositionDataspace = dataspace;
                    }
                } else {
                    // restore composition data space.
                    mDefaultCompositionDataspace = defaultCompositionDataspace;
                    mWideColorGamutCompositionDataspace = wideColorGamutCompositionDataspace;
                }
                return NO_ERROR;
            }
            // Set trace flags
            case 1033: {
                n = data.readUint32();
                ALOGD("Updating trace flags to 0x%x", n);
                mLayerTracing.setTraceFlags(n);
                reply->writeInt32(NO_ERROR);
                return NO_ERROR;
            }
            case 1034: {
                auto future = mScheduler->schedule([&] {
                    switch (n = data.readInt32()) {
                        case 0:
                        case 1:
                            FTL_FAKE_GUARD(mStateLock,
                                           enableRefreshRateOverlay(static_cast<bool>(n)));
                            break;
                        default: {
                            reply->writeBool(
                                    FTL_FAKE_GUARD(mStateLock, isRefreshRateOverlayEnabled()));
                        }
                    }
                });

                future.wait();
                return NO_ERROR;
            }
            case 1035: {
                const int modeId = data.readInt32();
                const auto displayToken = [&]() -> sp<IBinder> {
                    uint64_t value;
                    //if no value is specified use the default display
                    if (data.readUint64(&value) != NO_ERROR) {
                        return getDefaultDisplayDevice()->getDisplayToken().promote();
                    }
                    if (const auto id = DisplayId::fromValue<PhysicalDisplayId>(value)) {
                        return getPhysicalDisplayToken(*id);
                    }
                    ALOGE("Invalid physical display ID");
                    return nullptr;
                }();
                //check if a valid mode was selected
                if(isSupportedConfigSwitch(displayToken, modeId) != NO_ERROR) {
                    return BAD_VALUE;
                }
                mDebugDisplayModeSetByBackdoor = false;
                const status_t result = setActiveModeFromBackdoor(displayToken, modeId);
                if (result == NO_ERROR) {
                    mDebugDisplayModeSetByBackdoor = true;
                    ATRACE_NAME(std::string("ModeSwitch " + std::to_string(modeId)).c_str());
                }
                return result;
            }
            // Turn on/off frame rate flexibility mode. When turned on it overrides the display
            // manager frame rate policy a new policy which allows switching between all refresh
            // rates.
            case 1036: {
                if (data.readInt32() > 0) { // turn on
                    return mScheduler
                            ->schedule([this] {
                                const auto display =
                                        FTL_FAKE_GUARD(mStateLock, getDefaultDisplayDeviceLocked());

                                // This is a little racy, but not in a way that hurts anything. As
                                // we grab the defaultMode from the display manager policy, we could
                                // be setting a new display manager policy, leaving us using a stale
                                // defaultMode. The defaultMode doesn't matter for the override
                                // policy though, since we set allowGroupSwitching to true, so it's
                                // not a problem.
                                scheduler::RefreshRateConfigs::Policy overridePolicy;
                                overridePolicy.defaultMode = display->refreshRateConfigs()
                                                                     .getDisplayManagerPolicy()
                                                                     .defaultMode;
                                overridePolicy.allowGroupSwitching = true;
                                constexpr bool kOverridePolicy = true;
                                return setDesiredDisplayModeSpecsInternal(display, overridePolicy,
                                                                          kOverridePolicy);
                            })
                            .get();
                } else { // turn off
                    return mScheduler
                            ->schedule([this] {
                                const auto display =
                                        FTL_FAKE_GUARD(mStateLock, getDefaultDisplayDeviceLocked());
                                constexpr bool kOverridePolicy = true;
                                return setDesiredDisplayModeSpecsInternal(display, {},
                                                                          kOverridePolicy);
                            })
                            .get();
                }
            }
            // Inject a hotplug connected event for the primary display. This will deallocate and
            // reallocate the display state including framebuffers.
            case 1037: {
                const hal::HWDisplayId hwcId =
                        (Mutex::Autolock(mStateLock), getHwComposer().getPrimaryHwcDisplayId());

                onComposerHalHotplug(hwcId, hal::Connection::CONNECTED);
                return NO_ERROR;
            }
            // Modify the max number of display frames stored within FrameTimeline
            case 1038: {
                n = data.readInt32();
                if (n < 0 || n > MAX_ALLOWED_DISPLAY_FRAMES) {
                    ALOGW("Invalid max size. Maximum allowed is %d", MAX_ALLOWED_DISPLAY_FRAMES);
                    return BAD_VALUE;
                }
                if (n == 0) {
                    // restore to default
                    mFrameTimeline->reset();
                    return NO_ERROR;
                }
                mFrameTimeline->setMaxDisplayFrames(n);
                return NO_ERROR;
            }
            case 1039: {
                PhysicalDisplayId displayId = [&]() {
                    Mutex::Autolock lock(mStateLock);
                    return getDefaultDisplayDeviceLocked()->getPhysicalId();
                }();

                auto inUid = static_cast<uid_t>(data.readInt32());
                const auto refreshRate = data.readFloat();
                mScheduler->setPreferredRefreshRateForUid(FrameRateOverride{inUid, refreshRate});
                mScheduler->onFrameRateOverridesChanged(mAppConnectionHandle, displayId);
                return NO_ERROR;
            }
            // Toggle caching feature
            // First argument is an int32 - nonzero enables caching and zero disables caching
            // Second argument is an optional uint64 - if present, then limits enabling/disabling
            // caching to a particular physical display
            case 1040: {
                auto future = mScheduler->schedule([&] {
                    n = data.readInt32();
                    std::optional<PhysicalDisplayId> inputId = std::nullopt;
                    if (uint64_t inputDisplayId; data.readUint64(&inputDisplayId) == NO_ERROR) {
                        inputId = DisplayId::fromValue<PhysicalDisplayId>(inputDisplayId);
                        if (!inputId || getPhysicalDisplayToken(*inputId)) {
                            ALOGE("No display with id: %" PRIu64, inputDisplayId);
                            return NAME_NOT_FOUND;
                        }
                    }
                    {
                        Mutex::Autolock lock(mStateLock);
                        mLayerCachingEnabled = n != 0;
                        for (const auto& [_, display] : mDisplays) {
                            if (!inputId || *inputId == display->getPhysicalId()) {
                                display->enableLayerCaching(mLayerCachingEnabled);
                            }
                        }
                    }
                    return OK;
                });

                if (const status_t error = future.get(); error != OK) {
                    return error;
                }
                scheduleRepaint();
                return NO_ERROR;
            }
            case 1041: { // Transaction tracing
                if (mTransactionTracing) {
                    if (data.readInt32()) {
                        // Transaction tracing is always running but allow the user to temporarily
                        // increase the buffer when actively debugging.
                        mTransactionTracing->setBufferSize(
                                TransactionTracing::ACTIVE_TRACING_BUFFER_SIZE);
                    } else {
                        mTransactionTracing->writeToFile();
                        mTransactionTracing->setBufferSize(
                                TransactionTracing::CONTINUOUS_TRACING_BUFFER_SIZE);
                    }
                }
                reply->writeInt32(NO_ERROR);
                return NO_ERROR;
            }
            case 1042: { // Write layers trace or transaction trace to file
                if (mTransactionTracing) {
                    mTransactionTracing->writeToFile();
                }
                if (mLayerTracingEnabled) {
                    mLayerTracing.writeToFile();
                }
                reply->writeInt32(NO_ERROR);
                return NO_ERROR;
            }
            case 20000: {
              uint64_t disp = 0;
              hal::PowerMode power_mode = hal::PowerMode::ON;
              int32_t tile_h_loc = -1;
              int32_t tile_v_loc = -1;
               uint32_t num_h_tiles = 1;
                uint32_t num_v_tiles = 1;
                if (data.readUint64(&disp) != NO_ERROR) {
                    err = BAD_TYPE;
                    ALOGE("Invalid 64-bit unsigned-int display id parameter.");
                    break;
                }

                int32_t mode = 0;
                if (data.readInt32(&mode) != NO_ERROR) {
                    err = BAD_TYPE;
                    ALOGE("Invalid 32-bit signed-int power mode parameter.");
                    break;
                }
                power_mode = static_cast<hal::PowerMode>(mode);

                if (data.readInt32(&tile_h_loc) != NO_ERROR) {
                    tile_h_loc = -1;
                }
                if (data.readInt32(&tile_v_loc) != NO_ERROR) {
                    tile_v_loc = 0;
                }
                if (tile_h_loc < 0) {
                    ALOGI("Debug: Set display = %llu, power mode = %d", (unsigned long long)disp,
                          mode);
                    if (const auto dispId = DisplayId::fromValue<PhysicalDisplayId>(disp); dispId) {
                        setPowerMode(getPhysicalDisplayToken(dispId.value()), mode);
                    }
                } else {
#if defined(QTI_DISPLAY_CONFIG_ENABLED) && defined(DISPLAY_CONFIG_TILE_DISPLAY_APIS_1_0)
                    ::DisplayConfig::PowerMode hwcMode = ::DisplayConfig::PowerMode::kOff;
                    switch (power_mode) {
                        case hal::PowerMode::DOZE:
                            hwcMode = ::DisplayConfig::PowerMode::kDoze;
                            break;
                        case hal::PowerMode::ON:
                            hwcMode = ::DisplayConfig::PowerMode::kOn;
                            break;
                        case hal::PowerMode::DOZE_SUSPEND:
                            hwcMode = ::DisplayConfig::PowerMode::kDozeSuspend;
                            break;
                        default:
                            break;
                    }
                    // A regular display has one h tile and one v tile.
                    mDisplayConfigIntf->GetDisplayTileCount(disp, &num_h_tiles, &num_v_tiles);
                    if (((num_h_tiles * num_v_tiles) < 2) || tile_h_loc >= num_h_tiles
                        || tile_v_loc >= num_v_tiles) {
                        ALOGE("Debug: Display %llu has only %u h tiles and %u v tiles. Not a true "
                              "tile display or invalid tile h or v locations given.",
                              (unsigned long long)disp, num_h_tiles, num_v_tiles);
                    } else {
                        err = mDisplayConfigIntf->SetPowerModeTiled(disp, hwcMode, tile_h_loc,
                                                                    tile_v_loc);
                        if (NO_ERROR != err) {
                            ALOGE("Debug: DisplayConfig::SetPowerModeTiled() returned error %d",
                                  err);
                            break;
                        }
                    }
#endif
                    ALOGI("Debug: Set display = %llu, power mode = %d at tile h loc = %d, tile v "
                          "loc = %d (Has %u h tiles and %u v tiles)", (unsigned long long)disp,
                          mode, tile_h_loc, tile_v_loc, num_h_tiles, num_v_tiles);
                }
              return NO_ERROR;
            }
            case 20001: {
                uint64_t disp = 0;
                int32_t level = 0;
                int32_t tile_h_loc = -1;
                int32_t tile_v_loc = -1;
                uint32_t num_h_tiles = 1;
                uint32_t num_v_tiles = 1;
                if (data.readUint64(&disp) != NO_ERROR) {
                    err = BAD_TYPE;
                    ALOGE("Invalid 64-bit unsigned-int display id parameter.");
                    break;
                }
                if (data.readInt32(&level) != NO_ERROR) {
                    err = BAD_TYPE;
                    ALOGE("Invalid 32-bit signed-int brightess parameter.");
                    break;
                }
                float levelf = static_cast<float>(level)/255.0f;
                gui::DisplayBrightness brightness;
                brightness.displayBrightness = levelf;
                if (data.readInt32(&tile_h_loc) != NO_ERROR) {
                    tile_h_loc = -1;
                }
                if (data.readInt32(&tile_v_loc) != NO_ERROR) {
                    tile_v_loc = 0;
                }
                if (tile_h_loc < 0) {
                    ALOGI("Debug: Set display = %llu, brightness level = %d/255 (%0.2ff)",
                          (unsigned long long)disp, level, levelf);
                    if (const auto dispId = DisplayId::fromValue<PhysicalDisplayId>(disp); dispId) {
                        setDisplayBrightness(getPhysicalDisplayToken(dispId.value()),
                                             brightness);
                    }
                } else {
#if defined(QTI_DISPLAY_CONFIG_ENABLED) && defined(DISPLAY_CONFIG_TILE_DISPLAY_APIS_1_0)
                    // A regular display has one h tile and one v tile.
                    mDisplayConfigIntf->GetDisplayTileCount(disp, &num_h_tiles, &num_v_tiles);
                    if (((num_h_tiles * num_v_tiles) < 2) || tile_h_loc >= num_h_tiles
                        || tile_v_loc >= num_v_tiles) {
                        ALOGE("Debug: Display %llu has only %u h tiles and %u v tiles. Not a true "
                              "tile display or invalid tile h or v locations given.",
                              (unsigned long long)disp, num_h_tiles, num_v_tiles);
                    } else {
                        err = mDisplayConfigIntf->SetPanelBrightnessTiled(disp, level, tile_h_loc,
                                                                          tile_v_loc);
                        if (NO_ERROR != err) {
                            ALOGE("Debug: DisplayConfig::SetPanelBrightnessTiled() returned error "
                                  "%d", err);
                            break;
                        }
                    }
#endif
                    ALOGI("Debug: Set display = %llu, brightness level = %d/255 (%0.2ff) at tile h "
                          "loc = %d, tile v loc = %d (Has %u h tiles and %u v tiles)",
                          (unsigned long long)disp, level, levelf, tile_h_loc, tile_v_loc,
                          num_h_tiles, num_v_tiles);
                }
                return NO_ERROR;
            }
            case 20002: {
                uint64_t disp = 0;
                int32_t pref = 0;
                if (data.readUint64(&disp) != NO_ERROR) {
                    err = BAD_TYPE;
                    ALOGE("Invalid 64-bit unsigned-int display id parameter.");
                    break;
                }
                if (data.readInt32(&pref) != NO_ERROR) {
                    err = BAD_TYPE;
                    ALOGE("Invalid 32-bit signed-int wider-mode preference parameter.");
                    break;
                }
                ALOGI("Debug: Set display = %llu, wider-mode preference = %d",
                      (unsigned long long)disp, pref);
#if defined(QTI_DISPLAY_CONFIG_ENABLED) && defined(DISPLAY_CONFIG_TILE_DISPLAY_APIS_1_0)
                ::DisplayConfig::WiderModePref wider_mode_pref =
                    ::DisplayConfig::WiderModePref::kNoPreference;
                switch (pref) {
                    case 1:
                        wider_mode_pref = ::DisplayConfig::WiderModePref::kWiderAsyncMode;
                        break;
                    case 2:
                        wider_mode_pref = ::DisplayConfig::WiderModePref::kWiderSyncMode;
                        break;
                    default:
                        // Use default DisplayConfig::WiderModePref::kNoPreference.
                        break;
                }
                err = mDisplayConfigIntf->SetWiderModePreference(disp, wider_mode_pref);
                if (NO_ERROR != err) {
                    ALOGE("Debug: DisplayConfig::SetWiderModePreference() returned error %d", err);
                    break;
                }
#endif
                return NO_ERROR;
            }
        }
    }
    return err;
}

void SurfaceFlinger::kernelTimerChanged(bool expired) {
    static bool updateOverlay =
            property_get_bool("debug.sf.kernel_idle_timer_update_overlay", true);
    if (!updateOverlay) return;

    // Update the overlay on the main thread to avoid race conditions with
    // mRefreshRateConfigs->getActiveMode()
    static_cast<void>(mScheduler->schedule([=] {
        const auto display = FTL_FAKE_GUARD(mStateLock, getDefaultDisplayDeviceLocked());
        if (!display) {
            ALOGW("%s: default display is null", __func__);
            return;
        }
        if (!display->isRefreshRateOverlayEnabled()) return;

        const auto desiredActiveMode = display->getDesiredActiveMode();
        const std::optional<DisplayModeId> desiredModeId = desiredActiveMode
                ? std::make_optional(desiredActiveMode->mode->getId())
                : std::nullopt;

        const bool timerExpired = mKernelIdleTimerEnabled && expired;

        if (display->onKernelTimerChanged(desiredModeId, timerExpired)) {
            mScheduler->scheduleFrame();
        }
    }));
}

std::pair<std::optional<KernelIdleTimerController>, std::chrono::milliseconds>
SurfaceFlinger::getKernelIdleTimerProperties(DisplayId displayId) {
    const bool isKernelIdleTimerHwcSupported = getHwComposer().getComposer()->isSupported(
            android::Hwc2::Composer::OptionalFeature::KernelIdleTimer);
    const auto timeout = getIdleTimerTimeout(displayId);
    if (isKernelIdleTimerHwcSupported) {
        if (const auto id = PhysicalDisplayId::tryCast(displayId);
            getHwComposer().hasDisplayIdleTimerCapability(*id)) {
            // In order to decide if we can use the HWC api for idle timer
            // we query DisplayCapability::DISPLAY_IDLE_TIMER directly on the composer
            // without relying on hasDisplayCapability.
            // hasDisplayCapability relies on DisplayCapabilities
            // which are updated after we set the PowerMode::ON.
            // DISPLAY_IDLE_TIMER is a display driver property
            // and is available before the PowerMode::ON
            return {KernelIdleTimerController::HwcApi, timeout};
        }
        return {std::nullopt, timeout};
    }
    if (getKernelIdleTimerSyspropConfig(displayId)) {
        return {KernelIdleTimerController::Sysprop, timeout};
    }

    return {std::nullopt, timeout};
}

void SurfaceFlinger::updateKernelIdleTimer(std::chrono::milliseconds timeout,
                                           KernelIdleTimerController controller,
                                           PhysicalDisplayId displayId) {
    switch (controller) {
        case KernelIdleTimerController::HwcApi: {
            getHwComposer().setIdleTimerEnabled(displayId, timeout);
            break;
        }
        case KernelIdleTimerController::Sysprop: {
            base::SetProperty(KERNEL_IDLE_TIMER_PROP, timeout > 0ms ? "true" : "false");
            break;
        }
    }
}

void SurfaceFlinger::toggleKernelIdleTimer() {
    using KernelIdleTimerAction = scheduler::RefreshRateConfigs::KernelIdleTimerAction;

    const auto display = getDefaultDisplayDeviceLocked();
    if (!display) {
        ALOGW("%s: default display is null", __func__);
        return;
    }

    // If the support for kernel idle timer is disabled for the active display,
    // don't do anything.
    const std::optional<KernelIdleTimerController> kernelIdleTimerController =
            display->refreshRateConfigs().kernelIdleTimerController();
    if (!kernelIdleTimerController.has_value()) {
        return;
    }

    const KernelIdleTimerAction action = display->refreshRateConfigs().getIdleTimerAction();

    switch (action) {
        case KernelIdleTimerAction::TurnOff:
            if (mKernelIdleTimerEnabled) {
                ATRACE_INT("KernelIdleTimer", 0);
                std::chrono::milliseconds constexpr kTimerDisabledTimeout = 0ms;
                updateKernelIdleTimer(kTimerDisabledTimeout, kernelIdleTimerController.value(),
                                      display->getPhysicalId());
                mKernelIdleTimerEnabled = false;
            }
            break;
        case KernelIdleTimerAction::TurnOn:
            if (!mKernelIdleTimerEnabled) {
                ATRACE_INT("KernelIdleTimer", 1);
                const std::chrono::milliseconds timeout =
                        display->refreshRateConfigs().getIdleTimerTimeout();
                updateKernelIdleTimer(timeout, kernelIdleTimerController.value(),
                                      display->getPhysicalId());
                mKernelIdleTimerEnabled = true;
            }
            break;
    }
}

// A simple RAII class to disconnect from an ANativeWindow* when it goes out of scope
class WindowDisconnector {
public:
    WindowDisconnector(ANativeWindow* window, int api) : mWindow(window), mApi(api) {}
    ~WindowDisconnector() {
        native_window_api_disconnect(mWindow, mApi);
    }

private:
    ANativeWindow* mWindow;
    const int mApi;
};

static Dataspace pickDataspaceFromColorMode(const ColorMode colorMode) {
    switch (colorMode) {
        case ColorMode::DISPLAY_P3:
        case ColorMode::BT2100_PQ:
        case ColorMode::BT2100_HLG:
        case ColorMode::DISPLAY_BT2020:
            return Dataspace::DISPLAY_P3;
        default:
            return Dataspace::V0_SRGB;
    }
}

static bool hasCaptureBlackoutContentPermission() {
    IPCThreadState* ipc = IPCThreadState::self();
    const int pid = ipc->getCallingPid();
    const int uid = ipc->getCallingUid();
    return uid == AID_GRAPHICS || uid == AID_SYSTEM ||
            PermissionCache::checkPermission(sCaptureBlackoutContent, pid, uid);
}

static status_t validateScreenshotPermissions(const CaptureArgs& captureArgs) {
    IPCThreadState* ipc = IPCThreadState::self();
    const int pid = ipc->getCallingPid();
    const int uid = ipc->getCallingUid();
    if (uid == AID_GRAPHICS || PermissionCache::checkPermission(sReadFramebuffer, pid, uid)) {
        return OK;
    }

    // If the caller doesn't have the correct permissions but is only attempting to screenshot
    // itself, we allow it to continue.
    if (captureArgs.uid == uid) {
        return OK;
    }

    ALOGE("Permission Denial: can't take screenshot pid=%d, uid=%d", pid, uid);
    return PERMISSION_DENIED;
}

status_t SurfaceFlinger::setSchedFifo(bool enabled) {
    static constexpr int kFifoPriority = 2;
    static constexpr int kOtherPriority = 0;

    struct sched_param param = {0};
    int sched_policy;
    if (enabled) {
        sched_policy = SCHED_FIFO;
        param.sched_priority = kFifoPriority;
    } else {
        sched_policy = SCHED_OTHER;
        param.sched_priority = kOtherPriority;
    }

    if (sched_setscheduler(0, sched_policy, &param) != 0) {
        return -errno;
    }

    return NO_ERROR;
}

status_t SurfaceFlinger::setSchedAttr(bool enabled) {
    static const unsigned int kUclampMin =
            base::GetUintProperty<unsigned int>("ro.surface_flinger.uclamp.min", 0U);

    if (!kUclampMin) {
        // uclamp.min set to 0 (default), skip setting
        return NO_ERROR;
    }

    // Currently, there is no wrapper in bionic: b/183240349.
    struct sched_attr {
        uint32_t size;
        uint32_t sched_policy;
        uint64_t sched_flags;
        int32_t sched_nice;
        uint32_t sched_priority;
        uint64_t sched_runtime;
        uint64_t sched_deadline;
        uint64_t sched_period;
        uint32_t sched_util_min;
        uint32_t sched_util_max;
    };

    sched_attr attr = {};
    attr.size = sizeof(attr);

    attr.sched_flags = (SCHED_FLAG_KEEP_ALL | SCHED_FLAG_UTIL_CLAMP);
    attr.sched_util_min = enabled ? kUclampMin : 0;
    attr.sched_util_max = 1024;

    if (syscall(__NR_sched_setattr, 0, &attr, 0)) {
        return -errno;
    }

    return NO_ERROR;
}

status_t SurfaceFlinger::captureDisplay(const DisplayCaptureArgs& args,
                                        const sp<IScreenCaptureListener>& captureListener) {
    ATRACE_CALL();

    status_t validate = validateScreenshotPermissions(args);
    if (validate != OK) {
        return validate;
    }

    if (!args.displayToken) return BAD_VALUE;

    wp<const DisplayDevice> displayWeak;
    ui::LayerStack layerStack;
    ui::Size reqSize(args.width, args.height);
    ui::Dataspace dataspace;
    {
        Mutex::Autolock lock(mStateLock);
        sp<DisplayDevice> display = getDisplayDeviceLocked(args.displayToken);
        if (!display) return NAME_NOT_FOUND;
        displayWeak = display;
        layerStack = display->getLayerStack();

        // set the requested width/height to the logical display layer stack rect size by default
        if (args.width == 0 || args.height == 0) {
            reqSize = display->getLayerStackSpaceRect().getSize();
        }

        // The dataspace is depended on the color mode of display, that could use non-native mode
        // (ex. displayP3) to enhance the content, but some cases are checking native RGB in bytes,
        // and failed if display is not in native mode. This provide a way to force using native
        // colors when capture.
        dataspace = args.dataspace;
        if (dataspace == ui::Dataspace::UNKNOWN) {
            const ui::ColorMode colorMode = display->getCompositionDisplay()->getState().colorMode;
            dataspace = pickDataspaceFromColorMode(colorMode);
        }
    }

    RenderAreaFuture renderAreaFuture = ftl::defer([=] {
        return DisplayRenderArea::create(displayWeak, args.sourceCrop, reqSize, dataspace,
                                         args.useIdentityTransform, args.captureSecureLayers);
    });

    auto traverseLayers = [this, args, layerStack](const LayerVector::Visitor& visitor) {
        traverseLayersInLayerStack(layerStack, args.uid, visitor);
    };

    auto future = captureScreenCommon(std::move(renderAreaFuture), traverseLayers, reqSize,
                                      args.pixelFormat, args.allowProtected, args.grayscale,
                                      captureListener);
    return fenceStatus(future.get());
}

status_t SurfaceFlinger::captureDisplay(DisplayId displayId,
                                        const sp<IScreenCaptureListener>& captureListener) {
    ui::LayerStack layerStack;
    wp<const DisplayDevice> displayWeak;
    ui::Size size;
    ui::Dataspace dataspace;
    {
        Mutex::Autolock lock(mStateLock);

        const auto display = getDisplayDeviceLocked(displayId);
        if (!display) {
            return NAME_NOT_FOUND;
        }

        displayWeak = display;
        layerStack = display->getLayerStack();
        size = display->getLayerStackSpaceRect().getSize();

        dataspace =
                pickDataspaceFromColorMode(display->getCompositionDisplay()->getState().colorMode);
    }

    RenderAreaFuture renderAreaFuture = ftl::defer([=] {
        return DisplayRenderArea::create(displayWeak, Rect(), size, dataspace,
                                         false /* useIdentityTransform */,
                                         false /* captureSecureLayers */);
    });

    auto traverseLayers = [this, layerStack](const LayerVector::Visitor& visitor) {
        traverseLayersInLayerStack(layerStack, CaptureArgs::UNSET_UID, visitor);
    };

    if (captureListener == nullptr) {
        ALOGE("capture screen must provide a capture listener callback");
        return BAD_VALUE;
    }

    constexpr bool kAllowProtected = false;
    constexpr bool kGrayscale = false;

    auto future = captureScreenCommon(std::move(renderAreaFuture), traverseLayers, size,
                                      ui::PixelFormat::RGBA_8888, kAllowProtected, kGrayscale,
                                      captureListener);
    return fenceStatus(future.get());
}

status_t SurfaceFlinger::captureLayers(const LayerCaptureArgs& args,
                                       const sp<IScreenCaptureListener>& captureListener) {
    ATRACE_CALL();

    status_t validate = validateScreenshotPermissions(args);
    if (validate != OK) {
        return validate;
    }

    ui::Size reqSize;
    sp<Layer> parent;
    Rect crop(args.sourceCrop);
    std::unordered_set<sp<Layer>, SpHash<Layer>> excludeLayers;
    ui::Dataspace dataspace;

    // Call this before holding mStateLock to avoid any deadlocking.
    bool canCaptureBlackoutContent = hasCaptureBlackoutContentPermission();

    {
        Mutex::Autolock lock(mStateLock);

        parent = fromHandle(args.layerHandle).promote();
        if (parent == nullptr) {
            ALOGE("captureLayers called with an invalid or removed parent");
            return NAME_NOT_FOUND;
        }

        if (!canCaptureBlackoutContent &&
            parent->getDrawingState().flags & layer_state_t::eLayerSecure) {
            ALOGW("Attempting to capture secure layer: PERMISSION_DENIED");
            return PERMISSION_DENIED;
        }

        Rect parentSourceBounds = parent->getCroppedBufferSize(parent->getDrawingState());
        if (args.sourceCrop.width() <= 0) {
            crop.left = 0;
            crop.right = parentSourceBounds.getWidth();
        }

        if (args.sourceCrop.height() <= 0) {
            crop.top = 0;
            crop.bottom = parentSourceBounds.getHeight();
        }

        if (crop.isEmpty() || args.frameScaleX <= 0.0f || args.frameScaleY <= 0.0f) {
            // Error out if the layer has no source bounds (i.e. they are boundless) and a source
            // crop was not specified, or an invalid frame scale was provided.
            return BAD_VALUE;
        }
        reqSize = ui::Size(crop.width() * args.frameScaleX, crop.height() * args.frameScaleY);

        for (const auto& handle : args.excludeHandles) {
            sp<Layer> excludeLayer = fromHandle(handle).promote();
            if (excludeLayer != nullptr) {
                excludeLayers.emplace(excludeLayer);
            } else {
                ALOGW("Invalid layer handle passed as excludeLayer to captureLayers");
                return NAME_NOT_FOUND;
            }
        }

        // The dataspace is depended on the color mode of display, that could use non-native mode
        // (ex. displayP3) to enhance the content, but some cases are checking native RGB in bytes,
        // and failed if display is not in native mode. This provide a way to force using native
        // colors when capture.
        dataspace = args.dataspace;
    } // mStateLock

    // really small crop or frameScale
    if (reqSize.width <= 0 || reqSize.height <= 0) {
        ALOGW("Failed to captureLayes: crop or scale too small");
        return BAD_VALUE;
    }

    Rect layerStackSpaceRect(0, 0, reqSize.width, reqSize.height);
    bool childrenOnly = args.childrenOnly;
    RenderAreaFuture renderAreaFuture = ftl::defer([=]() -> std::unique_ptr<RenderArea> {
        return std::make_unique<LayerRenderArea>(*this, parent, crop, reqSize, dataspace,
                                                 childrenOnly, layerStackSpaceRect,
                                                 args.captureSecureLayers);
    });

    auto traverseLayers = [parent, args, excludeLayers](const LayerVector::Visitor& visitor) {
        parent->traverseChildrenInZOrder(LayerVector::StateSet::Drawing, [&](Layer* layer) {
            if (!layer->isVisible()) {
                return;
            } else if (args.childrenOnly && layer == parent.get()) {
                return;
            } else if (args.uid != CaptureArgs::UNSET_UID && args.uid != layer->getOwnerUid()) {
                return;
            }

            sp<Layer> p = layer;
            while (p != nullptr) {
                if (excludeLayers.count(p) != 0) {
                    return;
                }
                p = p->getParent();
            }

            visitor(layer);
        });
    };

    if (captureListener == nullptr) {
        ALOGE("capture screen must provide a capture listener callback");
        return BAD_VALUE;
    }

    auto future = captureScreenCommon(std::move(renderAreaFuture), traverseLayers, reqSize,
                                      args.pixelFormat, args.allowProtected, args.grayscale,
                                      captureListener);
    return fenceStatus(future.get());
}

ftl::SharedFuture<FenceResult> SurfaceFlinger::captureScreenCommon(
        RenderAreaFuture renderAreaFuture, TraverseLayersFunction traverseLayers,
        ui::Size bufferSize, ui::PixelFormat reqPixelFormat, bool allowProtected, bool grayscale,
        const sp<IScreenCaptureListener>& captureListener) {
    ATRACE_CALL();

    if (exceedsMaxRenderTargetSize(bufferSize.getWidth(), bufferSize.getHeight())) {
        ALOGE("Attempted to capture screen with size (%" PRId32 ", %" PRId32
              ") that exceeds render target size limit.",
              bufferSize.getWidth(), bufferSize.getHeight());
        return ftl::yield<FenceResult>(base::unexpected(BAD_VALUE)).share();
    }

    // Loop over all visible layers to see whether there's any protected layer. A protected layer is
    // typically a layer with DRM contents, or have the GRALLOC_USAGE_PROTECTED set on the buffer.
    // A protected layer has no implication on whether it's secure, which is explicitly set by
    // application to avoid being screenshot or drawn via unsecure display.
    const bool supportsProtected = getRenderEngine().supportsProtectedContent();
    bool hasProtectedLayer = false;
    if (allowProtected && supportsProtected) {
        auto future = mScheduler->schedule([=]() {
            bool protectedLayerFound = false;
            traverseLayers([&](Layer* layer) {
                protectedLayerFound = protectedLayerFound ||
                        (layer->isVisible() && layer->isProtected() &&
                         !layer->isSecureCamera() && !layer->isSecureDisplay());
            });
            return protectedLayerFound;
        });
        hasProtectedLayer = future.get();
    }

    // Surface flinger captures individual screen shot for each display
    // This will lead consumption of high GPU secure memory in case
    // of secure video use cases and cause out of memory.
    {
        Mutex::Autolock lock(mStateLock);
        if(mDisplays.size() > 1) {
           hasProtectedLayer = false;
        }
    }

    const uint32_t usage = GRALLOC_USAGE_HW_COMPOSER | GRALLOC_USAGE_HW_RENDER |
            GRALLOC_USAGE_HW_TEXTURE |
            (hasProtectedLayer && allowProtected && supportsProtected
                     ? GRALLOC_USAGE_PROTECTED
                     : GRALLOC_USAGE_SW_READ_OFTEN | GRALLOC_USAGE_SW_WRITE_OFTEN);
    sp<GraphicBuffer> buffer =
            getFactory().createGraphicBuffer(bufferSize.getWidth(), bufferSize.getHeight(),
                                             static_cast<android_pixel_format>(reqPixelFormat),
                                             1 /* layerCount */, usage, "screenshot");

    const status_t bufferStatus = buffer->initCheck();
    if (bufferStatus != OK) {
        // Animations may end up being really janky, but don't crash here.
        // Otherwise an irreponsible process may cause an SF crash by allocating
        // too much.
        ALOGE("%s: Buffer failed to allocate: %d", __func__, bufferStatus);
        return ftl::yield<FenceResult>(base::unexpected(bufferStatus)).share();
    }
    const std::shared_ptr<renderengine::ExternalTexture> texture = std::make_shared<
            renderengine::impl::ExternalTexture>(buffer, getRenderEngine(),
                                                 renderengine::impl::ExternalTexture::Usage::
                                                         WRITEABLE);
    return captureScreenCommon(std::move(renderAreaFuture), traverseLayers, texture,
                               false /* regionSampling */, grayscale, captureListener);
}

ftl::SharedFuture<FenceResult> SurfaceFlinger::captureScreenCommon(
        RenderAreaFuture renderAreaFuture, TraverseLayersFunction traverseLayers,
        const std::shared_ptr<renderengine::ExternalTexture>& buffer, bool regionSampling,
        bool grayscale, const sp<IScreenCaptureListener>& captureListener) {
    ATRACE_CALL();

    bool canCaptureBlackoutContent = hasCaptureBlackoutContentPermission();

    auto future = mScheduler->schedule([=, renderAreaFuture = std::move(renderAreaFuture)]() mutable
                                       -> ftl::SharedFuture<FenceResult> {
        ScreenCaptureResults captureResults;
        std::unique_ptr<RenderArea> renderArea = renderAreaFuture.get();
        if (!renderArea) {
            ALOGW("Skipping screen capture because of invalid render area.");
            if (captureListener) {
                captureResults.result = NO_MEMORY;
                captureListener->onScreenCaptureCompleted(captureResults);
            }
            return ftl::yield<FenceResult>(base::unexpected(NO_ERROR)).share();
        }

        ftl::SharedFuture<FenceResult> renderFuture;
        renderArea->render([&] {
            renderFuture =
                    renderScreenImpl(*renderArea, traverseLayers, buffer, canCaptureBlackoutContent,
                                     regionSampling, grayscale, captureResults);
        });

        if (captureListener) {
            // TODO: The future returned by std::async blocks the main thread. Return a chain of
            // futures to the Binder thread instead.
            std::async([=]() mutable {
                ATRACE_NAME("captureListener is nonnull!");
                auto fenceResult = renderFuture.get();
                // TODO(b/232535621): Change ScreenCaptureResults to store a FenceResult.
                captureResults.result = fenceStatus(fenceResult);
                captureResults.fence = std::move(fenceResult).value_or(Fence::NO_FENCE);
                captureListener->onScreenCaptureCompleted(captureResults);
            });
        }
        return renderFuture;
    });

    if (captureListener) {
        return ftl::yield<FenceResult>(base::unexpected(NO_ERROR)).share();
    }

    // Flatten nested futures.
    auto chain = ftl::Future(std::move(future)).then([](ftl::SharedFuture<FenceResult> future) {
        return future;
    });

    return chain.share();
}

ftl::SharedFuture<FenceResult> SurfaceFlinger::renderScreenImpl(
        const RenderArea& renderArea, TraverseLayersFunction traverseLayers,
        const std::shared_ptr<renderengine::ExternalTexture>& buffer,
        bool canCaptureBlackoutContent, bool regionSampling, bool grayscale,
        ScreenCaptureResults& captureResults) {
    ATRACE_CALL();

    traverseLayers([&](Layer* layer) {
        captureResults.capturedSecureLayers =
                captureResults.capturedSecureLayers || (layer->isVisible() && layer->isSecure());
    });

    const bool useProtected = buffer->getUsage() & GRALLOC_USAGE_PROTECTED;

    // We allow the system server to take screenshots of secure layers for
    // use in situations like the Screen-rotation animation and place
    // the impetus on WindowManager to not persist them.
    if (captureResults.capturedSecureLayers && !canCaptureBlackoutContent) {
        ALOGW("FB is protected: PERMISSION_DENIED");
        return ftl::yield<FenceResult>(base::unexpected(PERMISSION_DENIED)).share();
    }

    captureResults.buffer = buffer->getBuffer();
    auto dataspace = renderArea.getReqDataSpace();
    auto parent = renderArea.getParentLayer();
    auto renderIntent = RenderIntent::TONE_MAP_COLORIMETRIC;
    auto sdrWhitePointNits = DisplayDevice::sDefaultMaxLumiance;
    auto displayBrightnessNits = DisplayDevice::sDefaultMaxLumiance;

    if ((dataspace == ui::Dataspace::UNKNOWN) && (parent != nullptr)) {
        Mutex::Autolock lock(mStateLock);
        auto display = findDisplay([layerStack = parent->getLayerStack()](const auto& display) {
            return display.getLayerStack() == layerStack;
        });
        if (!display) {
            // If the layer is not on a display, use the dataspace for the default display.
            display = getDefaultDisplayDeviceLocked();
        }

        const ui::ColorMode colorMode = display->getCompositionDisplay()->getState().colorMode;
        dataspace = pickDataspaceFromColorMode(colorMode);
        renderIntent = display->getCompositionDisplay()->getState().renderIntent;
        sdrWhitePointNits = display->getCompositionDisplay()->getState().sdrWhitePointNits;
        displayBrightnessNits = display->getCompositionDisplay()->getState().displayBrightnessNits;
    }
    captureResults.capturedDataspace = dataspace;

    const auto reqWidth = renderArea.getReqWidth();
    const auto reqHeight = renderArea.getReqHeight();
    const auto sourceCrop = renderArea.getSourceCrop();
    const auto transform = renderArea.getTransform();
    const auto rotation = renderArea.getRotationFlags();
    const auto& layerStackSpaceRect = renderArea.getLayerStackSpaceRect();

    renderengine::DisplaySettings clientCompositionDisplay;
    std::vector<compositionengine::LayerFE::LayerSettings> clientCompositionLayers;

    // assume that bounds are never offset, and that they are the same as the
    // buffer bounds.
    clientCompositionDisplay.physicalDisplay = Rect(reqWidth, reqHeight);
    clientCompositionDisplay.clip = sourceCrop;
    clientCompositionDisplay.orientation = rotation;

    clientCompositionDisplay.outputDataspace = dataspace;
    clientCompositionDisplay.currentLuminanceNits = displayBrightnessNits;
    clientCompositionDisplay.maxLuminance = DisplayDevice::sDefaultMaxLumiance;
    clientCompositionDisplay.renderIntent =
            static_cast<aidl::android::hardware::graphics::composer3::RenderIntent>(renderIntent);

    const float colorSaturation = grayscale ? 0 : 1;
    clientCompositionDisplay.colorTransform = calculateColorMatrix(colorSaturation);

    const float alpha = RenderArea::getCaptureFillValue(renderArea.getCaptureFill());

    compositionengine::LayerFE::LayerSettings fillLayer;
    fillLayer.source.buffer.buffer = nullptr;
    fillLayer.source.solidColor = half3(0.0, 0.0, 0.0);
    fillLayer.geometry.boundaries =
            FloatRect(sourceCrop.left, sourceCrop.top, sourceCrop.right, sourceCrop.bottom);
    fillLayer.alpha = half(alpha);
    clientCompositionLayers.push_back(fillLayer);

    const auto display = renderArea.getDisplayDevice();
    std::vector<Layer*> renderedLayers;
    bool disableBlurs = false;
    traverseLayers([&](Layer* layer) {
        if (layer->isSecureDisplay()) {
            return;
        }
        disableBlurs |= layer->getDrawingState().sidebandStream != nullptr;

        Region clip(renderArea.getBounds());
        compositionengine::LayerFE::ClientCompositionTargetSettings targetSettings{
                clip,
                layer->needsFilteringForScreenshots(display.get(), transform) ||
                        renderArea.needsFiltering(),
                renderArea.isSecure(),
                useProtected,
                layerStackSpaceRect,
                clientCompositionDisplay.outputDataspace,
                true,  /* realContentIsVisible */
                false, /* clearContent */
                disableBlurs ? compositionengine::LayerFE::ClientCompositionTargetSettings::
                                       BlurSetting::Disabled
                             : compositionengine::LayerFE::ClientCompositionTargetSettings::
                                       BlurSetting::Enabled,
                isHdrLayer(layer) ? displayBrightnessNits : sdrWhitePointNits,

        };
        std::vector<compositionengine::LayerFE::LayerSettings> results =
                layer->prepareClientCompositionList(targetSettings);
        if (results.size() > 0) {
            for (auto& settings : results) {
                settings.geometry.positionTransform =
                        transform.asMatrix4() * settings.geometry.positionTransform;
                // There's no need to process blurs when we're executing region sampling,
                // we're just trying to understand what we're drawing, and doing so without
                // blurs is already a pretty good approximation.
                if (regionSampling) {
                    settings.backgroundBlurRadius = 0;
                }
                captureResults.capturedHdrLayers |= isHdrLayer(layer);
            }

            clientCompositionLayers.insert(clientCompositionLayers.end(),
                                           std::make_move_iterator(results.begin()),
                                           std::make_move_iterator(results.end()));
            renderedLayers.push_back(layer);
        }

    });

    std::vector<renderengine::LayerSettings> clientRenderEngineLayers;
    clientRenderEngineLayers.reserve(clientCompositionLayers.size());
    std::transform(clientCompositionLayers.begin(), clientCompositionLayers.end(),
                   std::back_inserter(clientRenderEngineLayers),
                   [](compositionengine::LayerFE::LayerSettings& settings)
                           -> renderengine::LayerSettings { return settings; });

    // Use an empty fence for the buffer fence, since we just created the buffer so
    // there is no need for synchronization with the GPU.
    base::unique_fd bufferFence;
    getRenderEngine().useProtectedContext(useProtected);

    constexpr bool kUseFramebufferCache = false;
    auto chain =
            ftl::Future(getRenderEngine().drawLayers(clientCompositionDisplay,
                                                     clientRenderEngineLayers, buffer,
                                                     kUseFramebufferCache, std::move(bufferFence)))
                    .then(&toFenceResult);

    const auto future = chain.share();
    for (auto* layer : renderedLayers) {
        layer->onLayerDisplayed(future);
    }

    // Always switch back to unprotected context.
    getRenderEngine().useProtectedContext(false);

    return future;
}

void SurfaceFlinger::windowInfosReported() {
    Mutex::Autolock _l(mStateLock);
    signalSynchronousTransactions(CountDownLatch::eSyncInputWindows);
}

// ---------------------------------------------------------------------------

void SurfaceFlinger::State::traverse(const LayerVector::Visitor& visitor) const {
    layersSortedByZ.traverse(visitor);
}

void SurfaceFlinger::State::traverseInZOrder(const LayerVector::Visitor& visitor) const {
    layersSortedByZ.traverseInZOrder(stateSet, visitor);
}

void SurfaceFlinger::State::traverseInReverseZOrder(const LayerVector::Visitor& visitor) const {
    layersSortedByZ.traverseInReverseZOrder(stateSet, visitor);
}

void SurfaceFlinger::traverseLayersInLayerStack(ui::LayerStack layerStack, const int32_t uid,
                                                const LayerVector::Visitor& visitor) {
    // We loop through the first level of layers without traversing,
    // as we need to determine which layers belong to the requested display.
    for (const auto& layer : mDrawingState.layersSortedByZ) {
        if (layer->getLayerStack() != layerStack) {
            continue;
        }
        // relative layers are traversed in Layer::traverseInZOrder
        layer->traverseInZOrder(LayerVector::StateSet::Drawing, [&](Layer* layer) {
            if (layer->isInternalDisplayOverlay()) {
                return;
            }
            if (!layer->isVisible()) {
                return;
            }
            if (uid != CaptureArgs::UNSET_UID && layer->getOwnerUid() != uid) {
                return;
            }
            visitor(layer);
        });
    }
}

status_t SurfaceFlinger::setDesiredDisplayModeSpecsInternal(
        const sp<DisplayDevice>& display,
        const std::optional<scheduler::RefreshRateConfigs::Policy>& policy, bool overridePolicy) {
    Mutex::Autolock lock(mStateLock);

    if (mDebugDisplayModeSetByBackdoor) {
        // ignore this request as mode is overridden by backdoor
        return NO_ERROR;
    }

    const status_t setPolicyResult = display->setRefreshRatePolicy(policy, overridePolicy);
    if (setPolicyResult < 0) {
        return BAD_VALUE;
    }
    if (setPolicyResult == scheduler::RefreshRateConfigs::CURRENT_POLICY_UNCHANGED) {
        return NO_ERROR;
    }

    if (display->isInternal() && !isDisplayActiveLocked(display)) {
        // The policy will be be applied when the display becomes active.
        ALOGV("%s(%s): Inactive display", __func__, to_string(display->getId()).c_str());
        return NO_ERROR;
    }

    return applyRefreshRateConfigsPolicy(display);
}

status_t SurfaceFlinger::applyRefreshRateConfigsPolicy(const sp<DisplayDevice>& display,
                                                       bool force) {
    const scheduler::RefreshRateConfigs::Policy currentPolicy =
            display->refreshRateConfigs().getCurrentPolicy();
    ALOGV("Setting desired display mode specs: %s", currentPolicy.toString().c_str());

    // TODO(b/140204874): Leave the event in until we do proper testing with all apps that might
    // be depending in this callback.
    const auto activeMode = display->getActiveMode();
    if (isDisplayActiveLocked(display)) {
        mScheduler->onPrimaryDisplayModeChanged(mAppConnectionHandle, activeMode);
        toggleKernelIdleTimer();
    } else {
        mScheduler->onNonPrimaryDisplayModeChanged(mAppConnectionHandle, activeMode);
    }

    const DisplayModePtr preferredDisplayMode = [&] {
        const auto schedulerMode = mScheduler->getPreferredDisplayMode();
        if (schedulerMode && schedulerMode->getPhysicalDisplayId() == display->getPhysicalId()) {
            return schedulerMode;
        }

        return display->getMode(currentPolicy.defaultMode);
    }();

    ALOGV("trying to switch to Scheduler preferred mode %d (%s)",
          preferredDisplayMode->getId().value(), to_string(preferredDisplayMode->getFps()).c_str());

    if (display->refreshRateConfigs().isModeAllowed(preferredDisplayMode->getId())) {
        ALOGV("switching to Scheduler preferred display mode %d",
              preferredDisplayMode->getId().value());
<<<<<<< HEAD
        setDesiredActiveMode({preferredDisplayMode, DisplayModeEvent::Changed});
        uint32_t hwcDisplayId;
        if (isDisplayExtnEnabled() && getHwcDisplayId(display, &hwcDisplayId)) {
            setDisplayExtnActiveConfig(hwcDisplayId, preferredDisplayMode->getId().value());
            if (mDynamicSfIdleEnabled) {
                setupIdleTimeoutHandling(hwcDisplayId);
            }
        }
=======
        setDesiredActiveMode({preferredDisplayMode, DisplayModeEvent::Changed}, force);
>>>>>>> d1735f8e
    } else {
        LOG_ALWAYS_FATAL("Desired display mode not allowed: %d",
                         preferredDisplayMode->getId().value());
    }

    setRefreshRates(display);
    return NO_ERROR;
}

bool SurfaceFlinger::canAllocateHwcDisplayIdForVDS(uint64_t usage) {
    uint64_t flag_mask_pvt_wfd = ~0;
    uint64_t flag_mask_hw_video = ~0;
    // Reserve hardware acceleration for WFD use-case
    // GRALLOC_USAGE_PRIVATE_WFD + GRALLOC_USAGE_HW_VIDEO_ENCODER = WFD using HW composer.
    flag_mask_pvt_wfd = GRALLOC_USAGE_PRIVATE_WFD;
    flag_mask_hw_video = GRALLOC_USAGE_HW_VIDEO_ENCODER;
    // GRALLOC_USAGE_PRIVATE_WFD + GRALLOC_USAGE_SW_READ_OFTEN
    // WFD using GLES (directstreaming).
    sDirectStreaming = ((usage & GRALLOC_USAGE_PRIVATE_WFD) &&
                        (usage & GRALLOC_USAGE_SW_READ_OFTEN));
    bool isWfd = (usage & flag_mask_pvt_wfd) && (usage & flag_mask_hw_video);

    // Enabling only the vendor property would allow WFD to use HWC
    // Enabling both the aosp and vendor properties would allow all other VDS to use HWC
    // Disabling both would set all virtual displays to fall back to GPU
    // In vendor frozen targets, allow WFD to use HWC without any property settings.
    bool canAllocate = mAllowHwcForVDS || (isWfd && mAllowHwcForWFD) || (isWfd &&
                       mFirstApiLevel < __ANDROID_API_T__);

    if (canAllocate) {
        enableHalVirtualDisplays(true);
    }

    return canAllocate;
}

bool SurfaceFlinger::skipColorLayer(const char* layerType) {
    return (sDirectStreaming && !strncmp(layerType, "ColorLayer", strlen("ColorLayer")));
}
status_t SurfaceFlinger::setDesiredDisplayModeSpecs(
        const sp<IBinder>& displayToken, ui::DisplayModeId defaultMode, bool allowGroupSwitching,
        float primaryRefreshRateMin, float primaryRefreshRateMax, float appRequestRefreshRateMin,
        float appRequestRefreshRateMax) {
    ATRACE_CALL();

    if (!displayToken) {
        return BAD_VALUE;
    }

    auto future = mScheduler->schedule([=]() -> status_t {
        const auto display = FTL_FAKE_GUARD(mStateLock, getDisplayDeviceLocked(displayToken));
        if (!display) {
            ALOGE("Attempt to set desired display modes for invalid display token %p",
                  displayToken.get());
            return NAME_NOT_FOUND;
        } else if (display->isVirtual()) {
            ALOGW("Attempt to set desired display modes for virtual display");
            return INVALID_OPERATION;
        } else {
            using Policy = scheduler::RefreshRateConfigs::Policy;
            const Policy policy{DisplayModeId(defaultMode),
                                allowGroupSwitching,
                                {Fps::fromValue(primaryRefreshRateMin),
                                 Fps::fromValue(primaryRefreshRateMax)},
                                {Fps::fromValue(appRequestRefreshRateMin),
                                 Fps::fromValue(appRequestRefreshRateMax)}};
            constexpr bool kOverridePolicy = false;

            return setDesiredDisplayModeSpecsInternal(display, policy, kOverridePolicy);
        }
    });

    return future.get();
}

status_t SurfaceFlinger::getDesiredDisplayModeSpecs(const sp<IBinder>& displayToken,
                                                    ui::DisplayModeId* outDefaultMode,
                                                    bool* outAllowGroupSwitching,
                                                    float* outPrimaryRefreshRateMin,
                                                    float* outPrimaryRefreshRateMax,
                                                    float* outAppRequestRefreshRateMin,
                                                    float* outAppRequestRefreshRateMax) {
    ATRACE_CALL();

    if (!displayToken || !outDefaultMode || !outPrimaryRefreshRateMin ||
        !outPrimaryRefreshRateMax || !outAppRequestRefreshRateMin || !outAppRequestRefreshRateMax) {
        return BAD_VALUE;
    }

    Mutex::Autolock lock(mStateLock);
    const auto display = getDisplayDeviceLocked(displayToken);
    if (!display) {
        return NAME_NOT_FOUND;
    }

    if (display->isVirtual()) {
        return INVALID_OPERATION;
    }

    scheduler::RefreshRateConfigs::Policy policy =
            display->refreshRateConfigs().getDisplayManagerPolicy();
    *outDefaultMode = policy.defaultMode.value();
    *outAllowGroupSwitching = policy.allowGroupSwitching;
    *outPrimaryRefreshRateMin = policy.primaryRange.min.getValue();
    *outPrimaryRefreshRateMax = policy.primaryRange.max.getValue();
    *outAppRequestRefreshRateMin = policy.appRequestRange.min.getValue();
    *outAppRequestRefreshRateMax = policy.appRequestRange.max.getValue();
    return NO_ERROR;
}

wp<Layer> SurfaceFlinger::fromHandle(const sp<IBinder>& handle) const {
    return Layer::fromHandle(handle);
}

void SurfaceFlinger::onLayerFirstRef(Layer* layer) {
    mNumLayers++;
    if (!layer->isRemovedFromCurrentState()) {
        mScheduler->registerLayer(layer);
    }
}

void SurfaceFlinger::onLayerDestroyed(Layer* layer) {
    mNumLayers--;
    removeHierarchyFromOffscreenLayers(layer);
    if (!layer->isRemovedFromCurrentState()) {
        mScheduler->deregisterLayer(layer);
    }
    if (mTransactionTracing) {
        mTransactionTracing->onLayerRemoved(layer->getSequence());
    }
}

void SurfaceFlinger::onLayerUpdate() {
    scheduleCommit(FrameHint::kActive);
}

// WARNING: ONLY CALL THIS FROM LAYER DTOR
// Here we add children in the current state to offscreen layers and remove the
// layer itself from the offscreen layer list.  Since
// this is the dtor, it is safe to access the current state.  This keeps us
// from dangling children layers such that they are not reachable from the
// Drawing state nor the offscreen layer list
// See b/141111965
void SurfaceFlinger::removeHierarchyFromOffscreenLayers(Layer* layer) {
    for (auto& child : layer->getCurrentChildren()) {
        mOffscreenLayers.emplace(child.get());
    }
    mOffscreenLayers.erase(layer);
}

void SurfaceFlinger::removeFromOffscreenLayers(Layer* layer) {
    mOffscreenLayers.erase(layer);
}

status_t SurfaceFlinger::setGlobalShadowSettings(const half4& ambientColor, const half4& spotColor,
                                                 float lightPosY, float lightPosZ,
                                                 float lightRadius) {
    Mutex::Autolock _l(mStateLock);
    mCurrentState.globalShadowSettings.ambientColor = vec4(ambientColor);
    mCurrentState.globalShadowSettings.spotColor = vec4(spotColor);
    mCurrentState.globalShadowSettings.lightPos.y = lightPosY;
    mCurrentState.globalShadowSettings.lightPos.z = lightPosZ;
    mCurrentState.globalShadowSettings.lightRadius = lightRadius;

    // these values are overridden when calculating the shadow settings for a layer.
    mCurrentState.globalShadowSettings.lightPos.x = 0.f;
    mCurrentState.globalShadowSettings.length = 0.f;
    return NO_ERROR;
}

const std::unordered_map<std::string, uint32_t>& SurfaceFlinger::getGenericLayerMetadataKeyMap()
        const {
    // TODO(b/149500060): Remove this fixed/static mapping. Please prefer taking
    // on the work to remove the table in that bug rather than adding more to
    // it.
    static const std::unordered_map<std::string, uint32_t> genericLayerMetadataKeyMap{
            {"org.chromium.arc.V1_0.TaskId", METADATA_TASK_ID},
            {"org.chromium.arc.V1_0.CursorInfo", METADATA_MOUSE_CURSOR},
    };
    return genericLayerMetadataKeyMap;
}

status_t SurfaceFlinger::setFrameRate(const sp<IGraphicBufferProducer>& surface, float frameRate,
                                      int8_t compatibility, int8_t changeFrameRateStrategy) {
    if (!ValidateFrameRate(frameRate, compatibility, changeFrameRateStrategy,
                           "SurfaceFlinger::setFrameRate")) {
        return BAD_VALUE;
    }

    static_cast<void>(mScheduler->schedule([=] {
        Mutex::Autolock lock(mStateLock);
        if (authenticateSurfaceTextureLocked(surface)) {
            sp<Layer> layer = (static_cast<MonitoredProducer*>(surface.get()))->getLayer();
            if (layer == nullptr) {
                ALOGE("Attempt to set frame rate on a layer that no longer exists");
                return BAD_VALUE;
            }
            const auto strategy =
                    Layer::FrameRate::convertChangeFrameRateStrategy(changeFrameRateStrategy);
            if (layer->setFrameRate(
                        Layer::FrameRate(Fps::fromValue(frameRate),
                                         Layer::FrameRate::convertCompatibility(compatibility),
                                         strategy))) {
                setTransactionFlags(eTraversalNeeded);
            }
        } else {
            ALOGE("Attempt to set frame rate on an unrecognized IGraphicBufferProducer");
            return BAD_VALUE;
        }
        return NO_ERROR;
    }));

    return NO_ERROR;
}

status_t SurfaceFlinger::setOverrideFrameRate(uid_t uid, float frameRate) {
    PhysicalDisplayId displayId = [&]() {
        Mutex::Autolock lock(mStateLock);
        return getDefaultDisplayDeviceLocked()->getPhysicalId();
    }();

    mScheduler->setGameModeRefreshRateForUid(FrameRateOverride{static_cast<uid_t>(uid), frameRate});
    mScheduler->onFrameRateOverridesChanged(mAppConnectionHandle, displayId);
    return NO_ERROR;
}

status_t SurfaceFlinger::setFrameTimelineInfo(const sp<IGraphicBufferProducer>& surface,
                                              const FrameTimelineInfo& frameTimelineInfo) {
    Mutex::Autolock lock(mStateLock);
    if (!authenticateSurfaceTextureLocked(surface)) {
        ALOGE("Attempt to set frame timeline info on an unrecognized IGraphicBufferProducer");
        return BAD_VALUE;
    }

    sp<Layer> layer = (static_cast<MonitoredProducer*>(surface.get()))->getLayer();
    if (layer == nullptr) {
        ALOGE("Attempt to set frame timeline info on a layer that no longer exists");
        return BAD_VALUE;
    }

    layer->setFrameTimelineInfoForBuffer(frameTimelineInfo);
    return NO_ERROR;
}

void SurfaceFlinger::enableRefreshRateOverlay(bool enable) {
    for (const auto& [ignored, display] : mDisplays) {
        if (display->isInternal()) {
            display->enableRefreshRateOverlay(enable, mRefreshRateOverlaySpinner);
        }
    }
}

status_t SurfaceFlinger::addTransactionTraceListener(
        const sp<gui::ITransactionTraceListener>& listener) {
    if (!listener) {
        return BAD_VALUE;
    }

    mInterceptor->addTransactionTraceListener(listener);

    return NO_ERROR;
}

int SurfaceFlinger::getGPUContextPriority() {
    return getRenderEngine().getContextPriority();
}

int SurfaceFlinger::calculateMaxAcquiredBufferCount(Fps refreshRate,
                                                    std::chrono::nanoseconds presentLatency) {
    auto pipelineDepth = presentLatency.count() / refreshRate.getPeriodNsecs();
    if (presentLatency.count() % refreshRate.getPeriodNsecs()) {
        pipelineDepth++;
    }
    return std::max(1ll, pipelineDepth - 1);
}

status_t SurfaceFlinger::getMaxAcquiredBufferCount(int* buffers) const {
    Fps maxRefreshRate = 60_Hz;

    if (!getHwComposer().isHeadless()) {
        if (const auto display = getDefaultDisplayDevice()) {
            maxRefreshRate = display->refreshRateConfigs().getSupportedRefreshRateRange().max;
        }
    }

    *buffers = getMaxAcquiredBufferCountForRefreshRate(maxRefreshRate);
    return NO_ERROR;
}

uint32_t SurfaceFlinger::getMaxAcquiredBufferCountForCurrentRefreshRate(uid_t uid) const {
    Fps refreshRate = 60_Hz;

    if (const auto frameRateOverride = mScheduler->getFrameRateOverride(uid)) {
        refreshRate = *frameRateOverride;
    } else if (!getHwComposer().isHeadless()) {
        if (const auto display = FTL_FAKE_GUARD(mStateLock, getDefaultDisplayDeviceLocked())) {
            refreshRate = display->refreshRateConfigs().getActiveMode()->getFps();
        }
    }

    return getMaxAcquiredBufferCountForRefreshRate(refreshRate);
}

int SurfaceFlinger::getMaxAcquiredBufferCountForRefreshRate(Fps refreshRate) const {
    const auto vsyncConfig = mVsyncConfiguration->getConfigsForRefreshRate(refreshRate).late;
    const auto presentLatency = vsyncConfig.appWorkDuration + vsyncConfig.sfWorkDuration;
    return calculateMaxAcquiredBufferCount(refreshRate, presentLatency);
}

void SurfaceFlinger::handleLayerCreatedLocked(const LayerCreatedState& state) {
    sp<Layer> layer = state.layer.promote();
    if (!layer) {
        ALOGD("Layer was destroyed soon after creation %p", state.layer.unsafe_get());
        return;
    }

    sp<Layer> parent;
    bool addToRoot = state.addToRoot;
    if (state.initialParent != nullptr) {
        parent = state.initialParent.promote();
        if (parent == nullptr) {
            ALOGD("Parent was destroyed soon after creation %p", state.initialParent.unsafe_get());
            addToRoot = false;
        }
    }

    if (parent == nullptr && addToRoot) {
        layer->setIsAtRoot(true);
        mCurrentState.layersSortedByZ.add(layer);
    } else if (parent == nullptr) {
        layer->onRemovedFromCurrentState();
    } else if (parent->isRemovedFromCurrentState()) {
        parent->addChild(layer);
        layer->onRemovedFromCurrentState();
    } else {
        parent->addChild(layer);
    }

    layer->updateTransformHint(mActiveDisplayTransformHint);

    mInterceptor->saveSurfaceCreation(layer);
}

void SurfaceFlinger::sample() {
    if (!mLumaSampling || !mRegionSamplingThread) {
        return;
    }

    mRegionSamplingThread->onCompositionComplete(mScheduler->getScheduledFrameTime());
}

void SurfaceFlinger::setContentFps(uint32_t contentFps) {
    if (mBootFinished && !mSetActiveModePending) {
        if (mDisplayExtnIntf) {
            mSentInitialFps = mDisplayExtnIntf->SetContentFps(contentFps) == 0;
        }
    }
}

bool SurfaceFlinger::isInternalDisplay(const sp<DisplayDevice>& display) {
    if (display) {
        const auto connectionType = display->getConnectionType();
        return (connectionType && (*connectionType == ui::DisplayConnectionType::Internal));
    }
    return false;
}

bool SurfaceFlinger::getHwcDisplayId(const sp<DisplayDevice>& display, uint32_t *hwcDisplayId) {
    if (!display) {
        return false;
    }
    const auto displayId = display->getId();
    if (!displayId.value) {
        return false;
    }
    if (display->isVirtual()) {
        const auto virtualDisplayId = HalVirtualDisplayId::tryCast(displayId);
        if (!virtualDisplayId) {
            return false;
        }
        const auto halDisplayId = getHwComposer().fromVirtualDisplayId(*virtualDisplayId);
        if (!halDisplayId) {
            return false;
        }
        *hwcDisplayId = static_cast<uint32_t>(*halDisplayId);
    } else {
        const auto physicalDisplayId = PhysicalDisplayId::tryCast(displayId);
        if (!physicalDisplayId) {
            return false;
        }
        const auto halDisplayId = getHwComposer().fromPhysicalDisplayId(*physicalDisplayId);
        if (!halDisplayId) {
            return false;
        }
        *hwcDisplayId = static_cast<uint32_t>(*halDisplayId);
    }
    return true;
}

void SurfaceFlinger::updateDisplayExtension(uint32_t displayId, uint32_t configId, bool connected) {
    ALOGV("updateDisplayExtn: Display:%d, Config:%d, Connected:%d", displayId, configId, connected);

#ifdef EARLY_WAKEUP_FEATURE
    if (mDisplayExtnIntf) {
        if (connected) {
            mDisplayExtnIntf->RegisterDisplay(displayId);
            mDisplayExtnIntf->SetActiveConfig(displayId, configId);
        } else {
            mDisplayExtnIntf->UnregisterDisplay(displayId);
        }
    }
#endif
}

void SurfaceFlinger::setDisplayExtnActiveConfig(uint32_t displayId, uint32_t activeConfigId) {
    ALOGV("setDisplayExtnActiveConfig: Display:%d, ActiveConfig:%d", displayId, activeConfigId);

#ifdef EARLY_WAKEUP_FEATURE
    if (mDisplayExtnIntf) {
        mDisplayExtnIntf->SetActiveConfig(displayId, activeConfigId);
    }
#endif
}

void SurfaceFlinger::notifyAllDisplaysUpdateImminent() {
    if (!mEarlyWakeUpEnabled) {
        mPowerAdvisor->notifyDisplayUpdateImminent();
        return;
    }

#ifdef EARLY_WAKEUP_FEATURE
    bool doEarlyWakeUp = false;
    {
        // Synchronize the critical section.
        std::lock_guard lock(mEarlyWakeUpMutex);
        if (!mSendEarlyWakeUp) {
            mSendEarlyWakeUp = mPowerAdvisor->canNotifyDisplayUpdateImminent();
            doEarlyWakeUp = mSendEarlyWakeUp;
        }
    }

    if (mDisplayExtnIntf && doEarlyWakeUp) {
        ATRACE_CALL();
        // Notify Display Extn for GPU and Display Early Wakeup
        mDisplayExtnIntf->NotifyEarlyWakeUp(true, true);
    }
#endif
}

void SurfaceFlinger::notifyDisplayUpdateImminent() {
    if (!mEarlyWakeUpEnabled) {
        mPowerAdvisor->notifyDisplayUpdateImminent();
        return;
    }

#ifdef EARLY_WAKEUP_FEATURE
    bool doEarlyWakeUp = false;
    {
        // Synchronize the critical section.
        std::lock_guard lock(mEarlyWakeUpMutex);
        if (!mSendEarlyWakeUp) {
            mSendEarlyWakeUp = mPowerAdvisor->canNotifyDisplayUpdateImminent();
            doEarlyWakeUp = mSendEarlyWakeUp;
        }
    }

    if (mDisplayExtnIntf && doEarlyWakeUp) {
        ATRACE_CALL();

        if (mInternalPresentationDisplays) {
            // Notify Display Extn for GPU Early Wakeup only
            mDisplayExtnIntf->NotifyEarlyWakeUp(true, false);
            wakeUpPresentationDisplays = true;
        } else {
            // Notify Display Extn for GPU and Display Early Wakeup
            mDisplayExtnIntf->NotifyEarlyWakeUp(true, true);
        }
    }
#endif
}

void SurfaceFlinger::handlePresentationDisplaysEarlyWakeup(size_t updatingDisplays,
                                                           uint32_t layerStackId) {
    // Filter-out the updating display(s) for early wake-up in Presentation mode.
    if (mDisplayExtnIntf && mEarlyWakeUpEnabled && mInternalPresentationDisplays) {
        ATRACE_CALL();
        uint32_t hwcDisplayId;
        bool internalDisplay = false;
        bool singleUpdatingDisplay = (updatingDisplays == 1);

        if (singleUpdatingDisplay) {
            Mutex::Autolock lock(mStateLock);
            const sp<DisplayDevice> display = findDisplay([layerStackId](const auto& display) {
                    return display.getLayerStack().id == layerStackId;
                });
            internalDisplay = isInternalDisplay(display) && getHwcDisplayId(display, &hwcDisplayId);
        }

#ifdef EARLY_WAKEUP_FEATURE
        if (!singleUpdatingDisplay) {
            // Notify Display Extn for Early Wakeup of displays
            mDisplayExtnIntf->NotifyEarlyWakeUp(false, true);
        } else if (internalDisplay) {
            // Notify Display Extn for Early Wakeup of given display
            mDisplayExtnIntf->NotifyDisplayEarlyWakeUp(hwcDisplayId);
        }
#endif

    }
    wakeUpPresentationDisplays = false;
}

void SurfaceFlinger::updateInternalDisplaysPresentationMode() {
    mInternalPresentationDisplays = false;
    if (mDisplaysList.size() <= 1) {
        return;
    }

    bool compareStack = false;
    ui::LayerStack previousStackId;
    for (const auto& display : mDisplaysList) {
        if (isInternalDisplay(display)) {
            auto currentStackId = display->getLayerStack();
            // Compare Layer Stack IDs of Internal Displays
            if (compareStack && (previousStackId != currentStackId)) {
                mInternalPresentationDisplays = true;
                return;
            }
            previousStackId = currentStackId;
            compareStack = true;
        }
    }
}

void SurfaceFlinger::createPhaseOffsetExtn() {
#ifdef PHASE_OFFSET_EXTN
    if (mUseAdvanceSfOffset && mComposerExtnIntf) {
        int ret = mComposerExtnIntf->CreatePhaseOffsetExtn(&g_comp_ext_intf_.phaseOffsetExtnIntf);
        if (ret) {
            ALOGI("Unable to create PhaseOffset extension");
            return;
        } else {
            ALOGI("Created PhaseOffset extension");
        }

        // Populate the fps supported on device in mOffsetCache
        const auto& supportedModes = getDefaultDisplayDeviceLocked()->getSupportedModes();
        for (const auto& [id, mode] : supportedModes) {
            mVsyncConfiguration->getConfigsForRefreshRate(mode->getFps());
        }

        if (property_get_bool("debug.sf.use_phase_offsets_as_durations", false)) {
            mUseWorkDurations = true;
        }

        if (mUseWorkDurations) {
            ALOGI("Use work durations");
#ifdef DYNAMIC_APP_DURATIONS
            // Update the Work Durations for the given refresh rates in mOffsets map
            g_comp_ext_intf_.phaseOffsetExtnIntf->GetWorkDurationConfigs(&mWorkDurationConfigsMap);
            mVsyncConfiguration->UpdateWorkDurations(&mWorkDurationConfigsMap);
#else 
            // TODO: Remove this once phase extension change is available
            g_comp_ext_intf_.phaseOffsetExtnIntf->GetAdvancedSfOffsets(&mAdvancedSfOffsets);
            mVsyncConfiguration->UpdateSfOffsets(&mAdvancedSfOffsets);
#endif
        } else {
            ALOGI("Use phase offsets");
            // Update the Advanced SF Offsets for the given refresh rates in mOffsets map
            g_comp_ext_intf_.phaseOffsetExtnIntf->GetAdvancedSfOffsets(&mAdvancedSfOffsets);
            mVsyncConfiguration->UpdateSfOffsets(&mAdvancedSfOffsets);
        }

        const auto vsyncConfig =
            mVsyncModulator->setVsyncConfigSet(mVsyncConfiguration->getCurrentConfigs());
        ALOGI("VsyncConfig sfOffset %" PRId64 "\n", vsyncConfig.sfOffset);
        ALOGI("VsyncConfig appOffset %" PRId64 "\n", vsyncConfig.appOffset);
    }
#endif
}

void SurfaceFlinger::NotifyIdleStatus() {
  mScheduler->setIdleState();
}

void SurfaceFlinger::NotifyResolutionSwitch(int displayId, int32_t width, int32_t height,
                                            int32_t vsyncPeriod) {
#ifdef AIDL_DISPLAY_CONFIG_ENABLED
    const auto dispId = getInternalDisplayId();
    if (!dispId) {
        ALOGE("No internal display found.");
        return;
    }

    sp<IBinder> displayToken = getPhysicalDisplayToken(*dispId);
    sp<DisplayDevice> display = nullptr;
    {
        Mutex::Autolock lock(mStateLock);
        display = (getDisplayDeviceLocked(displayToken));
    }
    if (!display) {
        ALOGE("Attempt to notify resolution switch for invalid display token %p",
               displayToken.get());
        return;
    }

    const auto& supportedModes = display->getSupportedModes();
    int32_t newModeId;
    for (const auto& [id, mode] : supportedModes) {

        auto modeWidth = mode->getWidth();
        auto modeHeight = mode->getHeight();
        const int32_t modePeriod = static_cast<int32_t>(mode->getVsyncPeriod());

        if (modeWidth == width && modeHeight == height && vsyncPeriod == modePeriod) {
            newModeId = static_cast<int32_t>(mode->getId().value());
            break;
        }
    }

    if(isSupportedConfigSwitch(displayToken, newModeId) != NO_ERROR) {
        return;
    }
    status_t result = setActiveModeFromBackdoor(displayToken, newModeId);
    if (result != NO_ERROR) {
        return;
    }
#endif
}

void SurfaceFlinger::setupDisplayExtnFeatures() {
#ifdef EARLY_WAKEUP_FEATURE
    mEarlyWakeUpEnabled = false;
    mDynamicSfIdleEnabled = false;
    if (!mDisplayExtnIntf) {
        return;
    }

    char propValue[PROPERTY_VALUE_MAX];
    property_get("vendor.display.enable_early_wakeup", propValue, "0");
    bool enableEarlyWakeUp = (atoi(propValue) == 1);

    property_get("vendor.display.disable_dynamic_sf_idle", propValue, "0");
    // TODO(b/204208295): idle timer was replaced with refresh rate configs
    bool enableDynamicSfIdle = (atoi(propValue) == 0);

    if (enableEarlyWakeUp || enableDynamicSfIdle) {
        for (const auto& display : mDisplaysList) {
            // Register Internal Physical Displays
            if (isInternalDisplay(display)) {
                uint32_t hwcDisplayId;
                if (getHwcDisplayId(display, &hwcDisplayId)) {
                    const auto displayId = DisplayId::fromValue<PhysicalDisplayId>( display->getId().value);
                    if (displayId) {
                        auto configId = getHwComposer().getActiveMode(displayId.value());
                        LOG_ALWAYS_FATAL_IF(!configId, "HWC returned no active config");
                        updateDisplayExtension(hwcDisplayId, *configId, true);
                        if (enableDynamicSfIdle && display->isPrimary()) {
                            setupIdleTimeoutHandling(hwcDisplayId);
                        }
                    }
                }
            }
        }
        mEarlyWakeUpEnabled = enableEarlyWakeUp;
        mDynamicSfIdleEnabled = enableDynamicSfIdle;
    }
    ALOGI("Early Wakeup: %d, Dynamic SF Idle: %d", mEarlyWakeUpEnabled, mDynamicSfIdleEnabled);
#endif
}

void SurfaceFlinger::setEarlyWakeUpConfig(const sp<DisplayDevice>& display, hal::PowerMode mode) {
    if (mEarlyWakeUpEnabled && isInternalDisplay(display)) {
        uint32_t hwcDisplayId;
        if (getHwcDisplayId(display, &hwcDisplayId)) {
            // Enable/disable Early Wake-up feature on a display based on its Power mode.
            bool enable = (mode == hal::PowerMode::ON) || (mode == hal::PowerMode::DOZE);
            ALOGV("setEarlyWakeUpConfig: Display: %d, Enable: %d", hwcDisplayId, enable);
#ifdef DYNAMIC_EARLY_WAKEUP_CONFIG
            if (mDisplayExtnIntf) {
                mDisplayExtnIntf->SetEarlyWakeUpConfig(hwcDisplayId, enable);
            }
#endif
        }
    }
}

void SurfaceFlinger::setupIdleTimeoutHandling(uint32_t displayId) {
#ifdef SMART_DISPLAY_CONFIG
    if (mDisplayExtnIntf) {
        bool isSmartConfig = mDisplayExtnIntf->IsSmartDisplayConfig(displayId);
        mScheduler->handleIdleTimeout(isSmartConfig);
    }
#endif
}

void SurfaceFlinger::getModeFromFps(float fps,DisplayModePtr& outMode) {
    const auto display = FTL_FAKE_GUARD(mStateLock, getDefaultDisplayDeviceLocked());
    const auto& supportedModes = display->getSupportedModes();
    auto currMode = display->getActiveMode();

    for (const auto& [id, mode] : supportedModes) {
        if (mode->getWidth() == currMode->getWidth() &&
            mode->getHeight() == currMode->getHeight() &&
            (int32_t)(mode->getFps().getValue()) == (int32_t)(fps)) {
            outMode = mode;
            return;
        }
    }
    outMode = nullptr;
}

void SurfaceFlinger::handleNewLevelFps(float currFps, float newLevelFps, float* fpsToSet) {
    if (!mThermalLevelFps) { // Thermal hint not running already, cache current fps
        mLastCachedFps = currFps;
    }

    if(newLevelFps > mThermalLevelFps) {
        *fpsToSet = std::min(newLevelFps, mLastCachedFps);
    } else if (newLevelFps < mThermalLevelFps && newLevelFps > (int32_t)currFps) {
        *fpsToSet = currFps;
    } else if(newLevelFps <= (int32_t)currFps){
        *fpsToSet = newLevelFps;
    }
}

void SurfaceFlinger::setDesiredModeByThermalLevel(float newLevelFps) {
    if (mThermalLevelFps == newLevelFps) {
        return;
    }

    const auto displayId = FTL_FAKE_GUARD(mStateLock, getInternalDisplayId());
    const auto display = FTL_FAKE_GUARD(mStateLock, getDisplayDeviceLocked
                                        (getPhysicalDisplayToken(*displayId))
                                       );

    float currFps = display->getActiveMode()->getFps().getValue();

    float fps = 0;
    handleNewLevelFps(currFps, newLevelFps, &fps);

    if (!fps) {
        return;
    }

    auto mode = display->getMode(display->getActiveMode()->getId());
    getModeFromFps(fps, mode);

    if (!mode) {
        return;
    }

    mThermalLevelFps = newLevelFps;

    if (fps == currFps) {
        mScheduler->updateThermalFps(newLevelFps);
        return;
    }

    auto future = mScheduler->schedule([=]() -> status_t {
        int ret = 0;
        if (!display) {
            ALOGE("Attempt to set desired display modes for invalid display token %p",
            getPhysicalDisplayToken(*displayId).get());
            return NAME_NOT_FOUND;
        }
        if (display->isVirtual()) {
            ALOGW("Attempt to set desired display modes for virtual display");
            return INVALID_OPERATION;
        }
        scheduler::RefreshRateConfigs::Policy policy =
                                                  display->refreshRateConfigs().getCurrentPolicy();

        if (fps < policy.primaryRange.min.getValue() ||
            fps < policy.appRequestRange.min.getValue()) {
            return ret;
        }

        mScheduler->updateThermalFps(newLevelFps);
        policy.primaryRange.max = Fps::fromValue(fps);
        policy.appRequestRange.max = Fps::fromValue(fps);
        policy.defaultMode = mode->getId();

        mAllowThermalFpsChange = true;
        ret = setDesiredDisplayModeSpecsInternal(display, policy, false);
        mAllowThermalFpsChange = false;
        return ret;
    });
}

void SurfaceFlinger::onActiveDisplaySizeChanged(const sp<DisplayDevice>& activeDisplay) {
    mScheduler->onActiveDisplayAreaChanged(activeDisplay->getWidth() * activeDisplay->getHeight());
    getRenderEngine().onActiveDisplaySizeChanged(activeDisplay->getSize());
}

void SurfaceFlinger::onActiveDisplayChangedLocked(const sp<DisplayDevice>& activeDisplay) {
    ATRACE_CALL();

    // During boot, SF powers on the primary display, which is the first display to be active. In
    // that case, there is no need to force setDesiredActiveMode, because DM is about to send its
    // policy via setDesiredDisplayModeSpecs.
    bool forceApplyPolicy = false;

    if (const auto display = getDisplayDeviceLocked(mActiveDisplayToken)) {
        display->getCompositionDisplay()->setLayerCachingTexturePoolEnabled(false);
        forceApplyPolicy = true;
    }

    if (!activeDisplay) {
        ALOGE("%s: activeDisplay is null", __func__);
        return;
    }

    ALOGI("Active display is %s", to_string(activeDisplay->getPhysicalId()).c_str());

    mActiveDisplayToken = activeDisplay->getDisplayToken();
    activeDisplay->getCompositionDisplay()->setLayerCachingTexturePoolEnabled(true);
    updateInternalDisplayVsyncLocked(activeDisplay);
    mScheduler->setModeChangePending(false);
    mScheduler->setRefreshRateConfigs(activeDisplay->holdRefreshRateConfigs());
    onActiveDisplaySizeChanged(activeDisplay);
    mActiveDisplayTransformHint = activeDisplay->getTransformHint();

    // The policy of the new active/leader display may have changed while it was inactive. In that
    // case, its preferred mode has not been propagated to HWC (via setDesiredActiveMode). In either
    // case, the Scheduler's cachedModeChangedParams must be initialized to the newly active mode,
    // and the kernel idle timer of the newly active display must be toggled.
    applyRefreshRateConfigsPolicy(activeDisplay, forceApplyPolicy);
}

status_t SurfaceFlinger::addWindowInfosListener(
        const sp<IWindowInfosListener>& windowInfosListener) const {
    mWindowInfosListenerInvoker->addWindowInfosListener(windowInfosListener);
    return NO_ERROR;
}

status_t SurfaceFlinger::removeWindowInfosListener(
        const sp<IWindowInfosListener>& windowInfosListener) const {
    mWindowInfosListenerInvoker->removeWindowInfosListener(windowInfosListener);
    return NO_ERROR;
}

std::shared_ptr<renderengine::ExternalTexture> SurfaceFlinger::getExternalTextureFromBufferData(
        const BufferData& bufferData, const char* layerName) const {
    bool cacheIdChanged = bufferData.flags.test(BufferData::BufferDataChange::cachedBufferChanged);
    bool bufferSizeExceedsLimit = false;
    std::shared_ptr<renderengine::ExternalTexture> buffer = nullptr;
    if (cacheIdChanged && bufferData.buffer != nullptr) {
        bufferSizeExceedsLimit = exceedsMaxRenderTargetSize(bufferData.buffer->getWidth(),
                                                            bufferData.buffer->getHeight());
        if (!bufferSizeExceedsLimit) {
            ClientCache::getInstance().add(bufferData.cachedBuffer, bufferData.buffer);
            buffer = ClientCache::getInstance().get(bufferData.cachedBuffer);
        }
    } else if (cacheIdChanged) {
        buffer = ClientCache::getInstance().get(bufferData.cachedBuffer);
    } else if (bufferData.buffer != nullptr) {
        bufferSizeExceedsLimit = exceedsMaxRenderTargetSize(bufferData.buffer->getWidth(),
                                                            bufferData.buffer->getHeight());
        if (!bufferSizeExceedsLimit) {
            buffer = std::make_shared<
                    renderengine::impl::ExternalTexture>(bufferData.buffer, getRenderEngine(),
                                                         renderengine::impl::ExternalTexture::
                                                                 Usage::READABLE);
        }
    }
    ALOGE_IF(bufferSizeExceedsLimit,
             "Attempted to create an ExternalTexture for layer %s that exceeds render target size "
             "limit.",
             layerName);
    return buffer;
}

bool SurfaceFlinger::commitCreatedLayers() {
    std::vector<LayerCreatedState> createdLayers;
    {
        std::scoped_lock<std::mutex> lock(mCreatedLayersLock);
        createdLayers = std::move(mCreatedLayers);
        mCreatedLayers.clear();
        if (createdLayers.size() == 0) {
            return false;
        }
    }

    Mutex::Autolock _l(mStateLock);
    for (const auto& createdLayer : createdLayers) {
        handleLayerCreatedLocked(createdLayer);
    }
    createdLayers.clear();
    mLayersAdded = true;
    return true;
}

// gui::ISurfaceComposer

binder::Status SurfaceComposerAIDL::createDisplay(const std::string& displayName, bool secure,
                                                  sp<IBinder>* outDisplay) {
    status_t status = checkAccessPermission();
    if (status == OK) {
        String8 displayName8 = String8::format("%s", displayName.c_str());
        *outDisplay = mFlinger->createDisplay(displayName8, secure);
        return binder::Status::ok();
    }
    return binder::Status::fromStatusT(status);
}

binder::Status SurfaceComposerAIDL::destroyDisplay(const sp<IBinder>& display) {
    status_t status = checkAccessPermission();
    if (status == OK) {
        mFlinger->destroyDisplay(display);
        return binder::Status::ok();
    }
    return binder::Status::fromStatusT(status);
}

binder::Status SurfaceComposerAIDL::getPhysicalDisplayIds(std::vector<int64_t>* outDisplayIds) {
    std::vector<PhysicalDisplayId> physicalDisplayIds = mFlinger->getPhysicalDisplayIds();
    std::vector<int64_t> displayIds;
    displayIds.reserve(physicalDisplayIds.size());
    for (auto item : physicalDisplayIds) {
        displayIds.push_back(static_cast<int64_t>(item.value));
    }
    *outDisplayIds = displayIds;
    return binder::Status::ok();
}

binder::Status SurfaceComposerAIDL::getPrimaryPhysicalDisplayId(int64_t* outDisplayId) {
    status_t status = checkAccessPermission();
    if (status != OK) {
        return binder::Status::fromStatusT(status);
    }

    PhysicalDisplayId id;
    status = mFlinger->getPrimaryPhysicalDisplayId(&id);
    if (status == NO_ERROR) {
        *outDisplayId = id.value;
    }
    return binder::Status::fromStatusT(status);
}

binder::Status SurfaceComposerAIDL::getPhysicalDisplayToken(int64_t displayId,
                                                            sp<IBinder>* outDisplay) {
    const auto id = DisplayId::fromValue<PhysicalDisplayId>(static_cast<uint64_t>(displayId));
    *outDisplay = mFlinger->getPhysicalDisplayToken(*id);
    return binder::Status::ok();
}

binder::Status SurfaceComposerAIDL::setPowerMode(const sp<IBinder>& display, int mode) {
    status_t status = checkAccessPermission();
    if (status != OK) return binder::Status::fromStatusT(status);

    mFlinger->setPowerMode(display, mode);
    return binder::Status::ok();
}

binder::Status SurfaceComposerAIDL::getDisplayStats(const sp<IBinder>& display,
                                                    gui::DisplayStatInfo* outStatInfo) {
    DisplayStatInfo statInfo;
    status_t status = mFlinger->getDisplayStats(display, &statInfo);
    if (status == NO_ERROR) {
        outStatInfo->vsyncTime = static_cast<long>(statInfo.vsyncTime);
        outStatInfo->vsyncPeriod = static_cast<long>(statInfo.vsyncPeriod);
    }
    return binder::Status::fromStatusT(status);
}

binder::Status SurfaceComposerAIDL::getDisplayState(const sp<IBinder>& display,
                                                    gui::DisplayState* outState) {
    ui::DisplayState state;
    status_t status = mFlinger->getDisplayState(display, &state);
    if (status == NO_ERROR) {
        outState->layerStack = state.layerStack.id;
        outState->orientation = static_cast<gui::Rotation>(state.orientation);
        outState->layerStackSpaceRect.width = state.layerStackSpaceRect.width;
        outState->layerStackSpaceRect.height = state.layerStackSpaceRect.height;
    }
    return binder::Status::fromStatusT(status);
}

binder::Status SurfaceComposerAIDL::clearBootDisplayMode(const sp<IBinder>& display) {
    status_t status = checkAccessPermission();
    if (status != OK) return binder::Status::fromStatusT(status);

    status = mFlinger->clearBootDisplayMode(display);
    return binder::Status::fromStatusT(status);
}

binder::Status SurfaceComposerAIDL::getBootDisplayModeSupport(bool* outMode) {
    status_t status = checkAccessPermission();
    if (status != OK) return binder::Status::fromStatusT(status);

    status = mFlinger->getBootDisplayModeSupport(outMode);
    return binder::Status::fromStatusT(status);
}

binder::Status SurfaceComposerAIDL::setAutoLowLatencyMode(const sp<IBinder>& display, bool on) {
    status_t status = checkAccessPermission();
    if (status != OK) return binder::Status::fromStatusT(status);

    mFlinger->setAutoLowLatencyMode(display, on);
    return binder::Status::ok();
}

binder::Status SurfaceComposerAIDL::setGameContentType(const sp<IBinder>& display, bool on) {
    status_t status = checkAccessPermission();
    if (status != OK) return binder::Status::fromStatusT(status);

    mFlinger->setGameContentType(display, on);
    return binder::Status::ok();
}

binder::Status SurfaceComposerAIDL::captureDisplay(
        const DisplayCaptureArgs& args, const sp<IScreenCaptureListener>& captureListener) {
    status_t status = mFlinger->captureDisplay(args, captureListener);
    return binder::Status::fromStatusT(status);
}

binder::Status SurfaceComposerAIDL::captureDisplayById(
        int64_t displayId, const sp<IScreenCaptureListener>& captureListener) {
    status_t status;
    IPCThreadState* ipc = IPCThreadState::self();
    const int uid = ipc->getCallingUid();
    if (uid == AID_ROOT || uid == AID_GRAPHICS || uid == AID_SYSTEM || uid == AID_SHELL) {
        std::optional<DisplayId> id = DisplayId::fromValue(static_cast<uint64_t>(displayId));
        status = mFlinger->captureDisplay(*id, captureListener);
    } else {
        status = PERMISSION_DENIED;
    }
    return binder::Status::fromStatusT(status);
}

binder::Status SurfaceComposerAIDL::captureLayers(
        const LayerCaptureArgs& args, const sp<IScreenCaptureListener>& captureListener) {
    status_t status = mFlinger->captureLayers(args, captureListener);
    return binder::Status::fromStatusT(status);
}

binder::Status SurfaceComposerAIDL::isWideColorDisplay(const sp<IBinder>& token,
                                                       bool* outIsWideColorDisplay) {
    status_t status = mFlinger->isWideColorDisplay(token, outIsWideColorDisplay);
    return binder::Status::fromStatusT(status);
}

binder::Status SurfaceComposerAIDL::getDisplayBrightnessSupport(const sp<IBinder>& displayToken,
                                                                bool* outSupport) {
    status_t status = mFlinger->getDisplayBrightnessSupport(displayToken, outSupport);
    return binder::Status::fromStatusT(status);
}

binder::Status SurfaceComposerAIDL::setDisplayBrightness(const sp<IBinder>& displayToken,
                                                         const gui::DisplayBrightness& brightness) {
    status_t status = checkControlDisplayBrightnessPermission();
    if (status != OK) return binder::Status::fromStatusT(status);

    status = mFlinger->setDisplayBrightness(displayToken, brightness);
    return binder::Status::fromStatusT(status);
}

binder::Status SurfaceComposerAIDL::addHdrLayerInfoListener(
        const sp<IBinder>& displayToken, const sp<gui::IHdrLayerInfoListener>& listener) {
    status_t status = checkControlDisplayBrightnessPermission();
    if (status != OK) return binder::Status::fromStatusT(status);

    status = mFlinger->addHdrLayerInfoListener(displayToken, listener);
    return binder::Status::fromStatusT(status);
}

binder::Status SurfaceComposerAIDL::removeHdrLayerInfoListener(
        const sp<IBinder>& displayToken, const sp<gui::IHdrLayerInfoListener>& listener) {
    status_t status = checkControlDisplayBrightnessPermission();
    if (status != OK) return binder::Status::fromStatusT(status);

    status = mFlinger->removeHdrLayerInfoListener(displayToken, listener);
    return binder::Status::fromStatusT(status);
}

binder::Status SurfaceComposerAIDL::notifyPowerBoost(int boostId) {
    status_t status = checkAccessPermission();
    if (status != OK) return binder::Status::fromStatusT(status);

    status = mFlinger->notifyPowerBoost(boostId);
    return binder::Status::fromStatusT(status);
}

status_t SurfaceComposerAIDL::checkAccessPermission(bool usePermissionCache) {
    if (!mFlinger->callingThreadHasUnscopedSurfaceFlingerAccess(usePermissionCache)) {
        IPCThreadState* ipc = IPCThreadState::self();
        ALOGE("Permission Denial: can't access SurfaceFlinger pid=%d, uid=%d", ipc->getCallingPid(),
              ipc->getCallingUid());
        return PERMISSION_DENIED;
    }
    return OK;
}

status_t SurfaceComposerAIDL::checkControlDisplayBrightnessPermission() {
    // TODO(b/229246295): Implement proper fix.
    // IPCThreadState* ipc = IPCThreadState::self();
    // const int pid = ipc->getCallingPid();
    // const int uid = ipc->getCallingUid();
    // if ((uid != AID_GRAPHICS) &&
    //     !PermissionCache::checkPermission(sControlDisplayBrightness, pid, uid)) {
    //     ALOGE("Permission Denial: can't control brightness pid=%d, uid=%d", pid, uid);
    //     return PERMISSION_DENIED;
    // }
    return OK;
}

} // namespace android

#if defined(__gl_h_)
#error "don't include gl/gl.h in this file"
#endif

#if defined(__gl2_h_)
#error "don't include gl2/gl2.h in this file"
#endif

// TODO(b/129481165): remove the #pragma below and fix conversion issues
#pragma clang diagnostic pop // ignored "-Wconversion -Wextra"<|MERGE_RESOLUTION|>--- conflicted
+++ resolved
@@ -1536,7 +1536,6 @@
     return NO_ERROR;
 }
 
-<<<<<<< HEAD
 bool SurfaceFlinger::isFpsDeferNeeded(const ActiveModeInfo& info) {
     const auto display = getDefaultDisplayDeviceLocked();
     if (!display || !mThermalLevelFps) {
@@ -1551,10 +1550,7 @@
     return false;
 }
 
-void SurfaceFlinger::setDesiredActiveMode(const ActiveModeInfo& info) {
-=======
 void SurfaceFlinger::setDesiredActiveMode(const ActiveModeInfo& info, bool force) {
->>>>>>> d1735f8e
     ATRACE_CALL();
 
     if (!info.mode) {
@@ -1567,7 +1563,6 @@
         return;
     }
 
-<<<<<<< HEAD
 
     if (isFpsDeferNeeded(info)) {
         return;
@@ -1578,10 +1573,7 @@
         mDolphinWrapper.dolphinSetVsyncPeriod(mVsyncPeriod);
     }
 
-    if (display->setDesiredActiveMode(info)) {
-=======
     if (display->setDesiredActiveMode(info, force)) {
->>>>>>> d1735f8e
         scheduleComposite(FrameHint::kNone);
 
         // Start receiving vsync samples now, so that we can detect a period
@@ -8883,8 +8875,7 @@
     if (display->refreshRateConfigs().isModeAllowed(preferredDisplayMode->getId())) {
         ALOGV("switching to Scheduler preferred display mode %d",
               preferredDisplayMode->getId().value());
-<<<<<<< HEAD
-        setDesiredActiveMode({preferredDisplayMode, DisplayModeEvent::Changed});
+        setDesiredActiveMode({preferredDisplayMode, DisplayModeEvent::Changed}, force);
         uint32_t hwcDisplayId;
         if (isDisplayExtnEnabled() && getHwcDisplayId(display, &hwcDisplayId)) {
             setDisplayExtnActiveConfig(hwcDisplayId, preferredDisplayMode->getId().value());
@@ -8892,9 +8883,6 @@
                 setupIdleTimeoutHandling(hwcDisplayId);
             }
         }
-=======
-        setDesiredActiveMode({preferredDisplayMode, DisplayModeEvent::Changed}, force);
->>>>>>> d1735f8e
     } else {
         LOG_ALWAYS_FATAL("Desired display mode not allowed: %d",
                          preferredDisplayMode->getId().value());
