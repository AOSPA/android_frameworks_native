--- conflicted
+++ resolved
@@ -1276,18 +1276,13 @@
         return;
     }
 
-<<<<<<< HEAD
     /* QTI_BEGIN */
-    if (mQtiSFExtnIntf->qtiIsFpsDeferNeeded(request.mode.fps.getValue())) {
+    if (mQtiSFExtnIntf->qtiIsFpsDeferNeeded(mode.fps.getValue())) {
         return;
     }
     /* QTI_END */
 
-    const auto mode = request.mode;
-    const bool emitEvent = request.emitEvent;
-=======
     const bool emitEvent = desiredMode.emitEvent;
->>>>>>> c3b8ff61
 
     switch (display->setDesiredMode(std::move(desiredMode))) {
         case DisplayDevice::DesiredModeAction::InitiateDisplayModeSwitch:
@@ -1329,8 +1324,8 @@
     }
 
     /* QTI_BEGIN */
-    mQtiSFExtnIntf->qtiSetContentFps(request.mode.fps.getValue());
-    mQtiSFExtnIntf->qtiDolphinSetVsyncPeriod(request.mode.fps.getPeriodNsecs());
+    mQtiSFExtnIntf->qtiSetContentFps(mode.fps.getValue());
+    mQtiSFExtnIntf->qtiDolphinSetVsyncPeriod(mode.fps.getPeriodNsecs());
     /* QTI_END */
 }
 
@@ -3940,11 +3935,9 @@
     }
 
     mDisplays.try_emplace(displayToken, std::move(display));
-<<<<<<< HEAD
     /* QTI_BEGIN */
     mQtiSFExtnIntf->qtiCreateSmomoInstance(state);
     /* QTI_END */
-=======
 
     // For an external display, loadDisplayModes already selected the same mode
     // as DM, but SF still needs to be updated to match.
@@ -3966,7 +3959,6 @@
                      .force = true});
         }
     }
->>>>>>> c3b8ff61
 }
 
 void SurfaceFlinger::processDisplayRemoved(const wp<IBinder>& displayToken) {
@@ -8820,7 +8812,6 @@
         return INVALID_OPERATION;
     }
 
-<<<<<<< HEAD
     /* QTI_BEGIN */
     auto qtiHwcDisplayId = getHwComposer().fromPhysicalDisplayId(displayId);
     if (qtiHwcDisplayId) {
@@ -8829,10 +8820,7 @@
     }
     /* QTI_END */
     
-    setDesiredMode({std::move(preferredMode), .emitEvent = true}, force);
-=======
     setDesiredMode({std::move(preferredMode), .emitEvent = true, .force = force});
->>>>>>> c3b8ff61
 
     /* QTI_BEGIN */
     mQtiSFExtnIntf->qtiSetRefreshRates(displayId);
