--- conflicted
+++ resolved
@@ -590,7 +590,8 @@
     mKernelIdleTimerEnabled = mSupportKernelIdleTimer = sysprop::support_kernel_idle_timer(false);
     base::SetProperty(KERNEL_IDLE_TIMER_PROP, mKernelIdleTimerEnabled ? "true" : "false");
 
-<<<<<<< HEAD
+    mRefreshRateOverlaySpinner = property_get_bool("sf.debug.show_refresh_rate_overlay_spinner", 0);
+
     mDolphinHandle = dlopen("libdolphin.so", RTLD_NOW);
     if (!mDolphinHandle) {
         ALOGW("Unable to open libdolphin.so: %s.", dlerror());
@@ -634,9 +635,6 @@
             dlclose(mFrameExtnLibHandle);
         }
     }
-=======
-    mRefreshRateOverlaySpinner = property_get_bool("sf.debug.show_refresh_rate_overlay_spinner", 0);
->>>>>>> 09b21daf
 }
 
 SurfaceFlinger::~SurfaceFlinger() {
