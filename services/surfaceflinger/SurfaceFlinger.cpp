/*
 * Copyright (C) 2007 The Android Open Source Project
 *
 * Licensed under the Apache License, Version 2.0 (the "License");
 * you may not use this file except in compliance with the License.
 * You may obtain a copy of the License at
 *
 *      http://www.apache.org/licenses/LICENSE-2.0
 *
 * Unless required by applicable law or agreed to in writing, software
 * distributed under the License is distributed on an "AS IS" BASIS,
 * WITHOUT WARRANTIES OR CONDITIONS OF ANY KIND, either express or implied.
 * See the License for the specific language governing permissions and
 * limitations under the License.
 */

/* Changes from Qualcomm Innovation Center are provided under the following license:
 *
 * Copyright (c) 2023-2024 Qualcomm Innovation Center, Inc. All rights reserved.
 * SPDX-License-Identifier: BSD-3-Clause-Clear
 */

// TODO(b/129481165): remove the #pragma below and fix conversion issues
#pragma clang diagnostic push
#pragma clang diagnostic ignored "-Wconversion"
#pragma clang diagnostic ignored "-Wextra"

//#define LOG_NDEBUG 0
#define ATRACE_TAG ATRACE_TAG_GRAPHICS

#include "SurfaceFlinger.h"

#include <aidl/android/hardware/power/Boost.h>
#include <android-base/parseint.h>
#include <android-base/properties.h>
#include <android-base/stringprintf.h>
#include <android-base/strings.h>
#include <android/configuration.h>
#include <android/gui/IDisplayEventConnection.h>
#include <android/gui/StaticDisplayInfo.h>
#include <android/hardware/configstore/1.0/ISurfaceFlingerConfigs.h>
#include <android/hardware/configstore/1.1/ISurfaceFlingerConfigs.h>
#include <android/hardware/configstore/1.1/types.h>
#include <android/native_window.h>
#include <android/os/IInputFlinger.h>
#include <binder/IPCThreadState.h>
#include <binder/IServiceManager.h>
#include <binder/PermissionCache.h>
#include <common/FlagManager.h>
#include <compositionengine/CompositionEngine.h>
#include <compositionengine/CompositionRefreshArgs.h>
#include <compositionengine/Display.h>
#include <compositionengine/DisplayColorProfile.h>
#include <compositionengine/DisplayColorProfileCreationArgs.h>
#include <compositionengine/DisplayCreationArgs.h>
#include <compositionengine/LayerFECompositionState.h>
#include <compositionengine/OutputLayer.h>
#include <compositionengine/RenderSurface.h>
#include <compositionengine/impl/DisplayColorProfile.h>
#include <compositionengine/impl/OutputCompositionState.h>
#include <compositionengine/impl/OutputLayerCompositionState.h>
#include <configstore/Utils.h>
#include <cutils/compiler.h>
#include <cutils/properties.h>
#include <ftl/algorithm.h>
#include <ftl/concat.h>
#include <ftl/fake_guard.h>
#include <ftl/future.h>
#include <ftl/unit.h>
#include <gui/AidlStatusUtil.h>
#include <gui/BufferQueue.h>
#include <gui/DebugEGLImageTracker.h>
#include <gui/IProducerListener.h>
#include <gui/LayerMetadata.h>
#include <gui/LayerState.h>
#include <gui/Surface.h>
#include <gui/SurfaceComposerClient.h>
#include <gui/TraceUtils.h>
#include <hidl/ServiceManagement.h>
#include <layerproto/LayerProtoParser.h>
#include <linux/sched/types.h>
#include <log/log.h>
#include <private/android_filesystem_config.h>
#include <private/gui/SyncFeatures.h>
#include <processgroup/processgroup.h>
#include <renderengine/RenderEngine.h>
#include <renderengine/impl/ExternalTexture.h>
#include <scheduler/FrameTargeter.h>
#include <sys/types.h>
#include <ui/ColorSpace.h>
#include <ui/DebugUtils.h>
#include <ui/DisplayId.h>
#include <ui/DisplayMode.h>
#include <ui/DisplayStatInfo.h>
#include <ui/DisplayState.h>
#include <ui/DynamicDisplayInfo.h>
#include <ui/GraphicBufferAllocator.h>
#include <ui/HdrRenderTypeUtils.h>
#include <ui/LayerStack.h>
#include <ui/PixelFormat.h>
#include <ui/StaticDisplayInfo.h>
#include <unistd.h>
#include <utils/StopWatch.h>
#include <utils/String16.h>
#include <utils/String8.h>
#include <utils/Timers.h>
#include <utils/misc.h>
#include <algorithm>
#include <cerrno>
#include <cinttypes>
#include <cmath>
#include <cstdint>
#include <filesystem>
#include <functional>
#include <memory>
#include <mutex>
#include <optional>
#include <string>
#include <type_traits>
#include <unordered_map>
#include <vector>

#include <common/FlagManager.h>
#include <gui/LayerStatePermissions.h>
#include <gui/SchedulingPolicy.h>
#include <gui/SyncScreenCaptureListener.h>
#include <ui/DisplayIdentification.h>
#include "BackgroundExecutor.h"
#include "Client.h"
#include "ClientCache.h"
#include "Colorizer.h"
#include "DisplayDevice.h"
#include "DisplayHardware/ComposerHal.h"
#include "DisplayHardware/FramebufferSurface.h"
#include "DisplayHardware/HWComposer.h"
#include "DisplayHardware/Hal.h"
#include "DisplayHardware/PowerAdvisor.h"
#include "DisplayHardware/VirtualDisplaySurface.h"
#include "DisplayRenderArea.h"
#include "Effects/Daltonizer.h"
#include "FpsReporter.h"
#include "FrameTimeline/FrameTimeline.h"
#include "FrameTracer/FrameTracer.h"
#include "FrontEnd/LayerCreationArgs.h"
#include "FrontEnd/LayerHandle.h"
#include "FrontEnd/LayerLifecycleManager.h"
#include "FrontEnd/LayerLog.h"
#include "FrontEnd/LayerSnapshot.h"
#include "HdrLayerInfoReporter.h"
#include "Layer.h"
#include "LayerProtoHelper.h"
#include "LayerRenderArea.h"
#include "LayerVector.h"
#include "MutexUtils.h"
#include "NativeWindowSurface.h"
/* QTI_BEGIN */
#include "QtiExtension/QtiSurfaceFlingerExtensionIntf.h"
#include "QtiExtension/QtiSurfaceFlingerExtensionFactory.h"
#include "QtiExtension/QtiExtensionContext.h"
/* QTI_END */
#include "RegionSamplingThread.h"
#include "Scheduler/EventThread.h"
#include "Scheduler/LayerHistory.h"
#include "Scheduler/Scheduler.h"
#include "Scheduler/VsyncConfiguration.h"
#include "Scheduler/VsyncModulator.h"
#include "ScreenCaptureOutput.h"
#include "SurfaceFlingerProperties.h"
#include "TimeStats/TimeStats.h"
#include "TunnelModeEnabledReporter.h"
#include "Utils/Dumper.h"
#include "WindowInfosListenerInvoker.h"

#include <aidl/android/hardware/graphics/common/DisplayDecorationSupport.h>
#include <aidl/android/hardware/graphics/composer3/DisplayCapability.h>
#include <aidl/android/hardware/graphics/composer3/RenderIntent.h>

#undef NO_THREAD_SAFETY_ANALYSIS
#define NO_THREAD_SAFETY_ANALYSIS \
    _Pragma("GCC error \"Prefer <ftl/fake_guard.h> or MutexUtils.h helpers.\"")

namespace android {
using namespace std::chrono_literals;
using namespace std::string_literals;
using namespace std::string_view_literals;

using namespace hardware::configstore;
using namespace hardware::configstore::V1_0;
using namespace sysprop;
using ftl::Flags;
using namespace ftl::flag_operators;

using aidl::android::hardware::graphics::common::DisplayDecorationSupport;
using aidl::android::hardware::graphics::composer3::Capability;
using aidl::android::hardware::graphics::composer3::DisplayCapability;
using CompositionStrategyPredictionState = android::compositionengine::impl::
        OutputCompositionState::CompositionStrategyPredictionState;

using base::StringAppendF;
using display::PhysicalDisplay;
using display::PhysicalDisplays;
using frontend::TransactionHandler;
using gui::DisplayInfo;
using gui::GameMode;
using gui::IDisplayEventConnection;
using gui::IWindowInfosListener;
using gui::LayerMetadata;
using gui::WindowInfo;
using gui::aidl_utils::binderStatusFromStatusT;
using scheduler::VsyncModulator;
using ui::Dataspace;
using ui::DisplayPrimaries;
using ui::RenderIntent;

using KernelIdleTimerController = scheduler::RefreshRateSelector::KernelIdleTimerController;

namespace hal = android::hardware::graphics::composer::hal;

namespace {

static constexpr int FOUR_K_WIDTH = 3840;
static constexpr int FOUR_K_HEIGHT = 2160;

// TODO(b/141333600): Consolidate with DisplayMode::Builder::getDefaultDensity.
constexpr float FALLBACK_DENSITY = ACONFIGURATION_DENSITY_TV;

float getDensityFromProperty(const char* property, bool required) {
    char value[PROPERTY_VALUE_MAX];
    const float density = property_get(property, value, nullptr) > 0 ? std::atof(value) : 0.f;
    if (!density && required) {
        ALOGE("%s must be defined as a build property", property);
        return FALLBACK_DENSITY;
    }
    return density;
}

// Currently we only support V0_SRGB and DISPLAY_P3 as composition preference.
bool validateCompositionDataspace(Dataspace dataspace) {
    return dataspace == Dataspace::V0_SRGB || dataspace == Dataspace::DISPLAY_P3;
}

std::chrono::milliseconds getIdleTimerTimeout(DisplayId displayId) {
    if (const int32_t displayIdleTimerMs =
                base::GetIntProperty("debug.sf.set_idle_timer_ms_"s +
                                             std::to_string(displayId.value),
                                     0);
        displayIdleTimerMs > 0) {
        return std::chrono::milliseconds(displayIdleTimerMs);
    }

    const int32_t setIdleTimerMs = base::GetIntProperty("debug.sf.set_idle_timer_ms"s, 0);
    const int32_t millis = setIdleTimerMs ? setIdleTimerMs : sysprop::set_idle_timer_ms(0);
    return std::chrono::milliseconds(millis);
}

bool getKernelIdleTimerSyspropConfig(DisplayId displayId) {
    const bool displaySupportKernelIdleTimer =
            base::GetBoolProperty("debug.sf.support_kernel_idle_timer_"s +
                                          std::to_string(displayId.value),
                                  false);

    return displaySupportKernelIdleTimer || sysprop::support_kernel_idle_timer(false);
}

bool isAbove4k30(const ui::DisplayMode& outMode) {
    using fps_approx_ops::operator>;
    Fps refreshRate = Fps::fromValue(outMode.peakRefreshRate);
    return outMode.resolution.getWidth() >= FOUR_K_WIDTH &&
            outMode.resolution.getHeight() >= FOUR_K_HEIGHT && refreshRate > 30_Hz;
}

void excludeDolbyVisionIf4k30Present(const std::vector<ui::Hdr>& displayHdrTypes,
                                     ui::DisplayMode& outMode) {
    if (isAbove4k30(outMode) &&
        std::any_of(displayHdrTypes.begin(), displayHdrTypes.end(),
                    [](ui::Hdr type) { return type == ui::Hdr::DOLBY_VISION_4K30; })) {
        for (ui::Hdr type : displayHdrTypes) {
            if (type != ui::Hdr::DOLBY_VISION_4K30 && type != ui::Hdr::DOLBY_VISION) {
                outMode.supportedHdrTypes.push_back(type);
            }
        }
    } else {
        for (ui::Hdr type : displayHdrTypes) {
            if (type != ui::Hdr::DOLBY_VISION_4K30) {
                outMode.supportedHdrTypes.push_back(type);
            }
        }
    }
}

HdrCapabilities filterOut4k30(const HdrCapabilities& displayHdrCapabilities) {
    std::vector<ui::Hdr> hdrTypes;
    for (ui::Hdr type : displayHdrCapabilities.getSupportedHdrTypes()) {
        if (type != ui::Hdr::DOLBY_VISION_4K30) {
            hdrTypes.push_back(type);
        }
    }
    return {hdrTypes, displayHdrCapabilities.getDesiredMaxLuminance(),
            displayHdrCapabilities.getDesiredMaxAverageLuminance(),
            displayHdrCapabilities.getDesiredMinLuminance()};
}

uint32_t getLayerIdFromSurfaceControl(sp<SurfaceControl> surfaceControl) {
    if (!surfaceControl) {
        return UNASSIGNED_LAYER_ID;
    }
    return LayerHandle::getLayerId(surfaceControl->getHandle());
}

/**
 * Returns true if the file at path exists and is newer than duration.
 */
bool fileNewerThan(const std::string& path, std::chrono::minutes duration) {
    using Clock = std::filesystem::file_time_type::clock;
    std::error_code error;
    std::filesystem::file_time_type updateTime = std::filesystem::last_write_time(path, error);
    if (error) {
        return false;
    }
    return duration > (Clock::now() - updateTime);
}

bool isFrameIntervalOnCadence(TimePoint expectedPresentTime, TimePoint lastExpectedPresentTimestamp,
                              Fps lastFrameInterval, Period timeout, Duration threshold) {
    if (lastFrameInterval.getPeriodNsecs() == 0) {
        return false;
    }

    const auto expectedPresentTimeDeltaNs =
            expectedPresentTime.ns() - lastExpectedPresentTimestamp.ns();

    if (expectedPresentTimeDeltaNs > timeout.ns()) {
        return false;
    }

    const auto expectedPresentPeriods = static_cast<nsecs_t>(
            std::round(static_cast<float>(expectedPresentTimeDeltaNs) /
                       static_cast<float>(lastFrameInterval.getPeriodNsecs())));
    const auto calculatedPeriodsOutNs = lastFrameInterval.getPeriodNsecs() * expectedPresentPeriods;
    const auto calculatedExpectedPresentTimeNs =
            lastExpectedPresentTimestamp.ns() + calculatedPeriodsOutNs;
    const auto presentTimeDelta =
            std::abs(expectedPresentTime.ns() - calculatedExpectedPresentTimeNs);
    return presentTimeDelta < threshold.ns();
}

bool isExpectedPresentWithinTimeout(TimePoint expectedPresentTime,
                                    TimePoint lastExpectedPresentTimestamp,
                                    std::optional<Period> timeoutOpt, Duration threshold) {
    if (!timeoutOpt) {
        // Always within timeout if timeoutOpt is absent and don't send hint
        // for the timeout
        return true;
    }

    if (timeoutOpt->ns() == 0) {
        // Always outside timeout if timeoutOpt is 0 and always send
        // the hint for the timeout.
        return false;
    }

    if (expectedPresentTime.ns() < lastExpectedPresentTimestamp.ns() + timeoutOpt->ns()) {
        return true;
    }

    // Check if within the threshold as it can be just outside the timeout
    return std::abs(expectedPresentTime.ns() -
                    (lastExpectedPresentTimestamp.ns() + timeoutOpt->ns())) < threshold.ns();
}
}  // namespace anonymous

// ---------------------------------------------------------------------------

const String16 sHardwareTest("android.permission.HARDWARE_TEST");
const String16 sAccessSurfaceFlinger("android.permission.ACCESS_SURFACE_FLINGER");
const String16 sRotateSurfaceFlinger("android.permission.ROTATE_SURFACE_FLINGER");
const String16 sReadFramebuffer("android.permission.READ_FRAME_BUFFER");
const String16 sControlDisplayBrightness("android.permission.CONTROL_DISPLAY_BRIGHTNESS");
const String16 sDump("android.permission.DUMP");
const String16 sCaptureBlackoutContent("android.permission.CAPTURE_BLACKOUT_CONTENT");
const String16 sInternalSystemWindow("android.permission.INTERNAL_SYSTEM_WINDOW");
const String16 sWakeupSurfaceFlinger("android.permission.WAKEUP_SURFACE_FLINGER");

const char* KERNEL_IDLE_TIMER_PROP = "graphics.display.kernel_idle_timer.enabled";

// ---------------------------------------------------------------------------
int64_t SurfaceFlinger::dispSyncPresentTimeOffset;
bool SurfaceFlinger::useHwcForRgbToYuv;
bool SurfaceFlinger::hasSyncFramework;
int64_t SurfaceFlinger::maxFrameBufferAcquiredBuffers;
int64_t SurfaceFlinger::minAcquiredBuffers = 1;
uint32_t SurfaceFlinger::maxGraphicsWidth;
uint32_t SurfaceFlinger::maxGraphicsHeight;
bool SurfaceFlinger::useContextPriority;
Dataspace SurfaceFlinger::defaultCompositionDataspace = Dataspace::V0_SRGB;
ui::PixelFormat SurfaceFlinger::defaultCompositionPixelFormat = ui::PixelFormat::RGBA_8888;
Dataspace SurfaceFlinger::wideColorGamutCompositionDataspace = Dataspace::V0_SRGB;
ui::PixelFormat SurfaceFlinger::wideColorGamutCompositionPixelFormat = ui::PixelFormat::RGBA_8888;
LatchUnsignaledConfig SurfaceFlinger::enableLatchUnsignaledConfig;

std::string decodeDisplayColorSetting(DisplayColorSetting displayColorSetting) {
    switch(displayColorSetting) {
        case DisplayColorSetting::kManaged:
            return std::string("Managed");
        case DisplayColorSetting::kUnmanaged:
            return std::string("Unmanaged");
        case DisplayColorSetting::kEnhanced:
            return std::string("Enhanced");
        default:
            return std::string("Unknown ") +
                std::to_string(static_cast<int>(displayColorSetting));
    }
}

bool callingThreadHasPermission(const String16& permission) {
    IPCThreadState* ipc = IPCThreadState::self();
    const int pid = ipc->getCallingPid();
    const int uid = ipc->getCallingUid();
    return uid == AID_GRAPHICS || uid == AID_SYSTEM ||
            PermissionCache::checkPermission(permission, pid, uid);
}

ui::Transform::RotationFlags SurfaceFlinger::sActiveDisplayRotationFlags = ui::Transform::ROT_0;

SurfaceFlinger::SurfaceFlinger(Factory& factory, SkipInitializationTag)
      : mFactory(factory),
        mPid(getpid()),
        mTimeStats(std::make_shared<impl::TimeStats>()),
        mFrameTracer(mFactory.createFrameTracer()),
        mFrameTimeline(mFactory.createFrameTimeline(mTimeStats, mPid)),
        mCompositionEngine(mFactory.createCompositionEngine()),
        mHwcServiceName(base::GetProperty("debug.sf.hwc_service_name"s, "default"s)),
        mTunnelModeEnabledReporter(sp<TunnelModeEnabledReporter>::make()),
        mEmulatedDisplayDensity(getDensityFromProperty("qemu.sf.lcd_density", false)),
        mInternalDisplayDensity(
                getDensityFromProperty("ro.sf.lcd_density", !mEmulatedDisplayDensity)),
        mPowerAdvisor(std::make_unique<Hwc2::impl::PowerAdvisor>(*this)),
        mWindowInfosListenerInvoker(sp<WindowInfosListenerInvoker>::make()) {
    ALOGI("Using HWComposer service: %s", mHwcServiceName.c_str());
}

SurfaceFlinger::SurfaceFlinger(Factory& factory) : SurfaceFlinger(factory, SkipInitialization) {
    ATRACE_CALL();
    ALOGI("SurfaceFlinger is starting");

    hasSyncFramework = running_without_sync_framework(true);

    dispSyncPresentTimeOffset = present_time_offset_from_vsync_ns(0);

    useHwcForRgbToYuv = force_hwc_copy_for_virtual_displays(false);

    maxFrameBufferAcquiredBuffers = max_frame_buffer_acquired_buffers(2);
    minAcquiredBuffers =
            SurfaceFlingerProperties::min_acquired_buffers().value_or(minAcquiredBuffers);

    maxGraphicsWidth = std::max(max_graphics_width(0), 0);
    maxGraphicsHeight = std::max(max_graphics_height(0), 0);

    mSupportsWideColor = has_wide_color_display(false);
    mDefaultCompositionDataspace =
            static_cast<ui::Dataspace>(default_composition_dataspace(Dataspace::V0_SRGB));
    mWideColorGamutCompositionDataspace = static_cast<ui::Dataspace>(wcg_composition_dataspace(
            mSupportsWideColor ? Dataspace::DISPLAY_P3 : Dataspace::V0_SRGB));
    defaultCompositionDataspace = mDefaultCompositionDataspace;
    wideColorGamutCompositionDataspace = mWideColorGamutCompositionDataspace;
    defaultCompositionPixelFormat = static_cast<ui::PixelFormat>(
            default_composition_pixel_format(ui::PixelFormat::RGBA_8888));
    wideColorGamutCompositionPixelFormat =
            static_cast<ui::PixelFormat>(wcg_composition_pixel_format(ui::PixelFormat::RGBA_8888));

    mLayerCachingEnabled =
            base::GetBoolProperty("debug.sf.enable_layer_caching"s,
                                  sysprop::SurfaceFlingerProperties::enable_layer_caching()
                                          .value_or(false));

    useContextPriority = use_context_priority(true);

    mInternalDisplayPrimaries = sysprop::getDisplayNativePrimaries();

    // debugging stuff...
    char value[PROPERTY_VALUE_MAX];

    property_get("ro.build.type", value, "user");
    mIsUserBuild = strcmp(value, "user") == 0;

    mDebugFlashDelay = base::GetUintProperty("debug.sf.showupdates"s, 0u);

    mBackpressureGpuComposition = base::GetBoolProperty("debug.sf.enable_gl_backpressure"s, true);
    ALOGI_IF(mBackpressureGpuComposition, "Enabling backpressure for GPU composition");

    property_get("ro.surface_flinger.supports_background_blur", value, "0");
    bool supportsBlurs = atoi(value);
    mSupportsBlur = supportsBlurs;
    ALOGI_IF(!mSupportsBlur, "Disabling blur effects, they are not supported.");

    property_get("debug.sf.luma_sampling", value, "1");
    mLumaSampling = atoi(value);

    property_get("debug.sf.disable_client_composition_cache", value, "0");
    mDisableClientCompositionCache = atoi(value);

    property_get("debug.sf.predict_hwc_composition_strategy", value, "1");
    mPredictCompositionStrategy = atoi(value);

    property_get("debug.sf.treat_170m_as_sRGB", value, "0");
    mTreat170mAsSrgb = atoi(value);

    property_get("debug.sf.dim_in_gamma_in_enhanced_screenshots", value, 0);
    mDimInGammaSpaceForEnhancedScreenshots = atoi(value);

    mIgnoreHwcPhysicalDisplayOrientation =
            base::GetBoolProperty("debug.sf.ignore_hwc_physical_display_orientation"s, false);

    // We should be reading 'persist.sys.sf.color_saturation' here
    // but since /data may be encrypted, we need to wait until after vold
    // comes online to attempt to read the property. The property is
    // instead read after the boot animation

    if (base::GetBoolProperty("debug.sf.treble_testing_override"s, false)) {
        // Without the override SurfaceFlinger cannot connect to HIDL
        // services that are not listed in the manifests.  Considered
        // deriving the setting from the set service name, but it
        // would be brittle if the name that's not 'default' is used
        // for production purposes later on.
        ALOGI("Enabling Treble testing override");
        android::hardware::details::setTrebleTestingOverride(true);
    }

    // TODO (b/270966065) Update the HWC based refresh rate overlay to support spinner
    mRefreshRateOverlaySpinner = property_get_bool("debug.sf.show_refresh_rate_overlay_spinner", 0);
    mRefreshRateOverlayRenderRate =
            property_get_bool("debug.sf.show_refresh_rate_overlay_render_rate", 0);
    mRefreshRateOverlayShowInMiddle =
            property_get_bool("debug.sf.show_refresh_rate_overlay_in_middle", 0);

    if (!mIsUserBuild && base::GetBoolProperty("debug.sf.enable_transaction_tracing"s, true)) {
        mTransactionTracing.emplace();
        mLayerTracing.setTransactionTracing(*mTransactionTracing);
    }

    /* QTI_BEGIN */
    mQtiSFExtnIntf = surfaceflingerextension::qtiCreateSurfaceFlingerExtension(this);
    surfaceflingerextension::QtiExtensionContext::instance().setQtiSurfaceFlingerExtn(mQtiSFExtnIntf);
    mQtiSFExtnIntf->qtiInit(this);
    ALOGI("Created SF Extension %p", mQtiSFExtnIntf);
    /* QTI_END */

    mIgnoreHdrCameraLayers = ignore_hdr_camera_layers(false);

    mLayerLifecycleManagerEnabled =
            base::GetBoolProperty("persist.debug.sf.enable_layer_lifecycle_manager"s, true);
    mLegacyFrontEndEnabled = !mLayerLifecycleManagerEnabled ||
            base::GetBoolProperty("persist.debug.sf.enable_legacy_frontend"s, false);

    // These are set by the HWC implementation to indicate that they will use the workarounds.
    mIsHotplugErrViaNegVsync =
            base::GetBoolProperty("debug.sf.hwc_hotplug_error_via_neg_vsync"s, false);

    mIsHdcpViaNegVsync = base::GetBoolProperty("debug.sf.hwc_hdcp_via_neg_vsync"s, false);
}

LatchUnsignaledConfig SurfaceFlinger::getLatchUnsignaledConfig() {
    if (base::GetBoolProperty("debug.sf.auto_latch_unsignaled"s, true)) {
        return LatchUnsignaledConfig::AutoSingleLayer;
    }

    return LatchUnsignaledConfig::Disabled;
}

SurfaceFlinger::~SurfaceFlinger() = default;

void SurfaceFlinger::binderDied(const wp<IBinder>&) {
    // the window manager died on us. prepare its eulogy.
    mBootFinished = false;

    static_cast<void>(mScheduler->schedule([this]() FTL_FAKE_GUARD(kMainThreadContext) {
        // Sever the link to inputflinger since it's gone as well.
        mInputFlinger.clear();

        initializeDisplays();
    }));

    mInitBootPropsFuture.callOnce([this] {
        return std::async(std::launch::async, &SurfaceFlinger::initBootProperties, this);
    });

    mInitBootPropsFuture.wait();
}

void SurfaceFlinger::run() {
    mScheduler->run();
}

sp<IBinder> SurfaceFlinger::createDisplay(const String8& displayName, bool secure,
                                          float requestedRefreshRate) {
    // SurfaceComposerAIDL checks for some permissions, but adding an additional check here.
    // This is to ensure that only root, system, and graphics can request to create a secure
    // display. Secure displays can show secure content so we add an additional restriction on it.
    const int uid = IPCThreadState::self()->getCallingUid();
    if (secure && uid != AID_ROOT && uid != AID_GRAPHICS && uid != AID_SYSTEM) {
        ALOGE("Only privileged processes can create a secure display");
        return nullptr;
    }

    class DisplayToken : public BBinder {
        sp<SurfaceFlinger> flinger;
        virtual ~DisplayToken() {
             // no more references, this display must be terminated
             Mutex::Autolock _l(flinger->mStateLock);
             flinger->mCurrentState.displays.removeItem(wp<IBinder>::fromExisting(this));
             flinger->setTransactionFlags(eDisplayTransactionNeeded);
         }
     public:
        explicit DisplayToken(const sp<SurfaceFlinger>& flinger)
            : flinger(flinger) {
        }
    };

    sp<BBinder> token = sp<DisplayToken>::make(sp<SurfaceFlinger>::fromExisting(this));

    Mutex::Autolock _l(mStateLock);
    // Display ID is assigned when virtual display is allocated by HWC.
    DisplayDeviceState state;
    state.isSecure = secure;
    // Set display as protected when marked as secure to ensure no behavior change
    // TODO (b/314820005): separate as a different arg when creating the display.
    state.isProtected = secure;
    state.displayName = displayName;
    state.requestedRefreshRate = Fps::fromValue(requestedRefreshRate);
    mCurrentState.displays.add(token, state);
    return token;
}

void SurfaceFlinger::destroyDisplay(const sp<IBinder>& displayToken) {
    Mutex::Autolock lock(mStateLock);

    const ssize_t index = mCurrentState.displays.indexOfKey(displayToken);
    if (index < 0) {
        ALOGE("%s: Invalid display token %p", __func__, displayToken.get());
        return;
    }

    const DisplayDeviceState& state = mCurrentState.displays.valueAt(index);
    if (state.physical) {
        ALOGE("%s: Invalid operation on physical display", __func__);
        return;
    }
    mCurrentState.displays.removeItemsAt(index);
    setTransactionFlags(eDisplayTransactionNeeded);
}

void SurfaceFlinger::enableHalVirtualDisplays(bool enable) {
    auto& generator = mVirtualDisplayIdGenerators.hal;
    if (!generator && enable) {
        ALOGI("Enabling HAL virtual displays");
        generator.emplace(getHwComposer().getMaxVirtualDisplayCount());
    } else if (generator && !enable) {
        ALOGW_IF(generator->inUse(), "Disabling HAL virtual displays while in use");
        generator.reset();
    }
}

VirtualDisplayId SurfaceFlinger::acquireVirtualDisplay(ui::Size resolution,
                                                       ui::PixelFormat format) {
    if (auto& generator = mVirtualDisplayIdGenerators.hal) {
        if (const auto id = generator->generateId()) {
            if (getHwComposer().allocateVirtualDisplay(*id, resolution, &format)) {
                return *id;
            }

            generator->releaseId(*id);
        } else {
            ALOGW("%s: Exhausted HAL virtual displays", __func__);
        }

        ALOGW("%s: Falling back to GPU virtual display", __func__);
    }

    const auto id = mVirtualDisplayIdGenerators.gpu.generateId();
    LOG_ALWAYS_FATAL_IF(!id, "Failed to generate ID for GPU virtual display");
    return *id;
}

void SurfaceFlinger::releaseVirtualDisplay(VirtualDisplayId displayId) {
    if (const auto id = HalVirtualDisplayId::tryCast(displayId)) {
        if (auto& generator = mVirtualDisplayIdGenerators.hal) {
            generator->releaseId(*id);
        }
        return;
    }

    const auto id = GpuVirtualDisplayId::tryCast(displayId);
    LOG_ALWAYS_FATAL_IF(!id);
    mVirtualDisplayIdGenerators.gpu.releaseId(*id);
}

std::vector<PhysicalDisplayId> SurfaceFlinger::getPhysicalDisplayIdsLocked() const {
    std::vector<PhysicalDisplayId> displayIds;
    displayIds.reserve(mPhysicalDisplays.size());

    const auto defaultDisplayId = getDefaultDisplayDeviceLocked()->getPhysicalId();
    displayIds.push_back(defaultDisplayId);

    for (const auto& [id, display] : mPhysicalDisplays) {
        if (id != defaultDisplayId) {
            displayIds.push_back(id);
        }
    }

    return displayIds;
}

std::optional<PhysicalDisplayId> SurfaceFlinger::getPhysicalDisplayIdLocked(
        const sp<display::DisplayToken>& displayToken) const {
    return ftl::find_if(mPhysicalDisplays, PhysicalDisplay::hasToken(displayToken))
            .transform(&ftl::to_key<PhysicalDisplays>);
}

sp<IBinder> SurfaceFlinger::getPhysicalDisplayToken(PhysicalDisplayId displayId) const {
    Mutex::Autolock lock(mStateLock);
    return getPhysicalDisplayTokenLocked(displayId);
}

HWComposer& SurfaceFlinger::getHwComposer() const {
    return mCompositionEngine->getHwComposer();
}

renderengine::RenderEngine& SurfaceFlinger::getRenderEngine() const {
    return *mRenderEngine;
}

compositionengine::CompositionEngine& SurfaceFlinger::getCompositionEngine() const {
    return *mCompositionEngine.get();
}

void SurfaceFlinger::bootFinished() {
    if (mBootFinished == true) {
        ALOGE("Extra call to bootFinished");
        return;
    }
    mBootFinished = true;
    FlagManager::getMutableInstance().markBootCompleted();

    mInitBootPropsFuture.wait();
    mRenderEnginePrimeCacheFuture.wait();

    const nsecs_t now = systemTime();
    const nsecs_t duration = now - mBootTime;
    ALOGI("Boot is finished (%ld ms)", long(ns2ms(duration)) );

    mFrameTracer->initialize();
    mFrameTimeline->onBootFinished();
    getRenderEngine().setEnableTracing(FlagManager::getInstance().use_skia_tracing());

    // wait patiently for the window manager death
    const String16 name("window");
    mWindowManager = defaultServiceManager()->waitForService(name);
    if (mWindowManager != 0) {
        mWindowManager->linkToDeath(sp<IBinder::DeathRecipient>::fromExisting(this));
    }

    // stop boot animation
    // formerly we would just kill the process, but we now ask it to exit so it
    // can choose where to stop the animation.
    property_set("service.bootanim.exit", "1");

    const int LOGTAG_SF_STOP_BOOTANIM = 60110;
    LOG_EVENT_LONG(LOGTAG_SF_STOP_BOOTANIM,
                   ns2ms(systemTime(SYSTEM_TIME_MONOTONIC)));

    sp<IBinder> input(defaultServiceManager()->waitForService(String16("inputflinger")));

    static_cast<void>(mScheduler->schedule([=, this]() FTL_FAKE_GUARD(kMainThreadContext) {
        if (input == nullptr) {
            ALOGE("Failed to link to input service");
        } else {
            mInputFlinger = interface_cast<os::IInputFlinger>(input);
        }

        readPersistentProperties();
        const bool hintSessionEnabled = FlagManager::getInstance().use_adpf_cpu_hint();
        mPowerAdvisor->enablePowerHintSession(hintSessionEnabled);
        const bool hintSessionUsed = mPowerAdvisor->usePowerHintSession();
        // Ordering is important here, as onBootFinished signals to PowerAdvisor that concurrency
        // is safe because its variables are initialized.
        mPowerAdvisor->onBootFinished();
        ALOGD("Power hint is %s",
              hintSessionUsed ? "supported" : (hintSessionEnabled ? "unsupported" : "disabled"));
        if (hintSessionUsed) {
            std::optional<pid_t> renderEngineTid = getRenderEngine().getRenderEngineTid();
            std::vector<int32_t> tidList;
            tidList.emplace_back(gettid());
            if (renderEngineTid.has_value()) {
                tidList.emplace_back(*renderEngineTid);
            }
            if (!mPowerAdvisor->startPowerHintSession(std::move(tidList))) {
                ALOGW("Cannot start power hint session");
            }
        }

        mBootStage = BootStage::FINISHED;

        if (base::GetBoolProperty("sf.debug.show_refresh_rate_overlay"s, false)) {
            ftl::FakeGuard guard(mStateLock);
            enableRefreshRateOverlay(true);
        }
    }));
}

void chooseRenderEngineType(renderengine::RenderEngineCreationArgs::Builder& builder) {
    char prop[PROPERTY_VALUE_MAX];
    property_get(PROPERTY_DEBUG_RENDERENGINE_BACKEND, prop, "");

    // TODO: b/293371537 - Once GraphiteVk is deemed relatively stable, log a warning that
    // PROPERTY_DEBUG_RENDERENGINE_BACKEND is deprecated
    if (strcmp(prop, "skiagl") == 0) {
        builder.setThreaded(renderengine::RenderEngine::Threaded::NO)
                .setGraphicsApi(renderengine::RenderEngine::GraphicsApi::GL);
    } else if (strcmp(prop, "skiaglthreaded") == 0) {
        builder.setThreaded(renderengine::RenderEngine::Threaded::YES)
                .setGraphicsApi(renderengine::RenderEngine::GraphicsApi::GL);
    } else if (strcmp(prop, "skiavk") == 0) {
        builder.setThreaded(renderengine::RenderEngine::Threaded::NO)
                .setGraphicsApi(renderengine::RenderEngine::GraphicsApi::VK);
    } else if (strcmp(prop, "skiavkthreaded") == 0) {
        builder.setThreaded(renderengine::RenderEngine::Threaded::YES)
                .setGraphicsApi(renderengine::RenderEngine::GraphicsApi::VK);
    } else {
        const auto kVulkan = renderengine::RenderEngine::GraphicsApi::VK;
        const bool canSupportVulkan = renderengine::RenderEngine::canSupport(kVulkan);
        const bool useGraphite =
                canSupportVulkan && FlagManager::getInstance().graphite_renderengine();
        const bool useVulkan = useGraphite ||
                (canSupportVulkan && FlagManager::getInstance().vulkan_renderengine());

        builder.setSkiaBackend(useGraphite ? renderengine::RenderEngine::SkiaBackend::GRAPHITE
                                           : renderengine::RenderEngine::SkiaBackend::GANESH);
        builder.setGraphicsApi(useVulkan ? kVulkan : renderengine::RenderEngine::GraphicsApi::GL);
    }
}

void SurfaceFlinger::init() FTL_FAKE_GUARD(kMainThreadContext) {
    ATRACE_CALL();
    ALOGI(  "SurfaceFlinger's main thread ready to run. "
            "Initializing graphics H/W...");
    addTransactionReadyFilters();
    Mutex::Autolock lock(mStateLock);

    // Get a RenderEngine for the given display / config (can't fail)
    // TODO(b/77156734): We need to stop casting and use HAL types when possible.
    // Sending maxFrameBufferAcquiredBuffers as the cache size is tightly tuned to single-display.
    auto builder = renderengine::RenderEngineCreationArgs::Builder()
                           .setPixelFormat(static_cast<int32_t>(defaultCompositionPixelFormat))
                           .setImageCacheSize(maxFrameBufferAcquiredBuffers)
                           .setEnableProtectedContext(enable_protected_contents(false))
                           .setPrecacheToneMapperShaderOnly(false)
                           .setSupportsBackgroundBlur(mSupportsBlur)
                           .setContextPriority(
                                   useContextPriority
                                           ? renderengine::RenderEngine::ContextPriority::REALTIME
                                           : renderengine::RenderEngine::ContextPriority::MEDIUM);
    chooseRenderEngineType(builder);
    mRenderEngine = renderengine::RenderEngine::create(builder.build());
    mCompositionEngine->setRenderEngine(mRenderEngine.get());
    mMaxRenderTargetSize =
            std::min(getRenderEngine().getMaxTextureSize(), getRenderEngine().getMaxViewportDims());

    // Set SF main policy after initializing RenderEngine which has its own policy.
    if (!SetTaskProfiles(0, {"SFMainPolicy"})) {
        ALOGW("Failed to set main task profile");
    }

    mCompositionEngine->setTimeStats(mTimeStats);
    mCompositionEngine->setHwComposer(getFactory().createHWComposer(mHwcServiceName));
    mCompositionEngine->getHwComposer().setCallback(*this);
    ClientCache::getInstance().setRenderEngine(&getRenderEngine());

    mHasReliablePresentFences =
            !getHwComposer().hasCapability(Capability::PRESENT_FENCE_IS_NOT_RELIABLE);

    enableLatchUnsignaledConfig = getLatchUnsignaledConfig();

    // Process hotplug for displays connected at boot.
    LOG_ALWAYS_FATAL_IF(!configureLocked(),
                        "Initial display configuration failed: HWC did not hotplug");

    // Commit primary display.
    sp<const DisplayDevice> display;
    if (const auto indexOpt = mCurrentState.getDisplayIndex(getPrimaryDisplayIdLocked())) {
        const auto& displays = mCurrentState.displays;

        const auto& token = displays.keyAt(*indexOpt);
        const auto& state = displays.valueAt(*indexOpt);

        processDisplayAdded(token, state);
        mDrawingState.displays.add(token, state);

        display = getDefaultDisplayDeviceLocked();
    }

    LOG_ALWAYS_FATAL_IF(!display, "Failed to configure the primary display");
    LOG_ALWAYS_FATAL_IF(!getHwComposer().isConnected(display->getPhysicalId()),
                        "Primary display is disconnected");

    // TODO(b/241285876): The Scheduler needlessly depends on creating the CompositionEngine part of
    // the DisplayDevice, hence the above commit of the primary display. Remove that special case by
    // initializing the Scheduler after configureLocked, once decoupled from DisplayDevice.
    initScheduler(display);

    mLayerTracing.setTakeLayersSnapshotProtoFunction([&](uint32_t traceFlags) {
        auto snapshot = perfetto::protos::LayersSnapshotProto{};
        mScheduler
                ->schedule([&]() FTL_FAKE_GUARD(mStateLock) FTL_FAKE_GUARD(kMainThreadContext) {
                    snapshot = takeLayersSnapshotProto(traceFlags, TimePoint::now(),
                                                       mLastCommittedVsyncId, true);
                })
                .wait();
        return snapshot;
    });

    // Commit secondary display(s).
    processDisplayChangesLocked();

    // initialize our drawing state
    mDrawingState = mCurrentState;

    onActiveDisplayChangedLocked(nullptr, *display);

    static_cast<void>(mScheduler->schedule(
            [this]() FTL_FAKE_GUARD(kMainThreadContext) { initializeDisplays(); }));

    mPowerAdvisor->init();

    if (base::GetBoolProperty("service.sf.prime_shader_cache"s, true)) {
        if (setSchedFifo(false) != NO_ERROR) {
            ALOGW("Can't set SCHED_OTHER for primeCache");
        }

        mRenderEnginePrimeCacheFuture.callOnce([this] {
            const bool shouldPrimeUltraHDR =
                    base::GetBoolProperty("ro.surface_flinger.prime_shader_cache.ultrahdr"s, false);
            return getRenderEngine().primeCache(shouldPrimeUltraHDR);
        });

        if (setSchedFifo(true) != NO_ERROR) {
            ALOGW("Can't set SCHED_FIFO after primeCache");
        }
    }

    // Avoid blocking the main thread on `init` to set properties.
    mInitBootPropsFuture.callOnce([this] {
        return std::async(std::launch::async, &SurfaceFlinger::initBootProperties, this);
    });

    initTransactionTraceWriter();
    /* QTI_BEGIN */
    mQtiSFExtnIntf =
            mQtiSFExtnIntf->qtiPostInit(static_cast<android::impl::HWComposer&>(
                                                mCompositionEngine->getHwComposer()),
                                        static_cast<Hwc2::impl::PowerAdvisor*>(mPowerAdvisor.get()),
                                        mScheduler->getVsyncConfiguration_ptr(), getHwComposer().getComposer());
   surfaceflingerextension::QtiExtensionContext::instance().setCompositionEngine(
            &getCompositionEngine());

    if (base::GetBoolProperty("debug.sf.enable_hwc_vds"s, false)) {
        enableHalVirtualDisplays(true);
    }

    mQtiSFExtnIntf->qtiStartUnifiedDraw();
    /* QTI_END */

    ALOGV("Done initializing");
}

// During boot, offload `initBootProperties` to another thread. `property_set` depends on
// `property_service`, which may be delayed by slow operations like `mount_all --late` in
// the `init` process. See b/34499826 and b/63844978.
void SurfaceFlinger::initBootProperties() {
    property_set("service.sf.present_timestamp", mHasReliablePresentFences ? "1" : "0");

    if (base::GetBoolProperty("debug.sf.boot_animation"s, true)) {
        // Reset and (if needed) start BootAnimation.
        property_set("service.bootanim.exit", "0");
        property_set("service.bootanim.progress", "0");
        property_set("ctl.start", "bootanim");
    }
}

void SurfaceFlinger::initTransactionTraceWriter() {
    if (!mTransactionTracing) {
        return;
    }
    TransactionTraceWriter::getInstance().setWriterFunction(
            [&](const std::string& filename, bool overwrite) {
                auto writeFn = [&]() {
                    if (!overwrite && fileNewerThan(filename, std::chrono::minutes{10})) {
                        ALOGD("TransactionTraceWriter: file=%s already exists", filename.c_str());
                        return;
                    }
                    mTransactionTracing->flush();
                    mTransactionTracing->writeToFile(filename);
                };
                if (std::this_thread::get_id() == mMainThreadId) {
                    writeFn();
                } else {
                    mScheduler->schedule(writeFn).get();
                }
            });
}

void SurfaceFlinger::readPersistentProperties() {
    Mutex::Autolock _l(mStateLock);

    char value[PROPERTY_VALUE_MAX];

    property_get("persist.sys.sf.color_saturation", value, "1.0");
    mGlobalSaturationFactor = atof(value);
    updateColorMatrixLocked();
    ALOGV("Saturation is set to %.2f", mGlobalSaturationFactor);

    property_get("persist.sys.sf.native_mode", value, "0");
    mDisplayColorSetting = static_cast<DisplayColorSetting>(atoi(value));

    mForceColorMode =
            static_cast<ui::ColorMode>(base::GetIntProperty("persist.sys.sf.color_mode"s, 0));
}

status_t SurfaceFlinger::getSupportedFrameTimestamps(
        std::vector<FrameEvent>* outSupported) const {
    *outSupported = {
        FrameEvent::REQUESTED_PRESENT,
        FrameEvent::ACQUIRE,
        FrameEvent::LATCH,
        FrameEvent::FIRST_REFRESH_START,
        FrameEvent::LAST_REFRESH_START,
        FrameEvent::GPU_COMPOSITION_DONE,
        FrameEvent::DEQUEUE_READY,
        FrameEvent::RELEASE,
    };

    if (mHasReliablePresentFences) {
        outSupported->push_back(FrameEvent::DISPLAY_PRESENT);
    }
    return NO_ERROR;
}

status_t SurfaceFlinger::getDisplayState(const sp<IBinder>& displayToken, ui::DisplayState* state) {
    if (!displayToken || !state) {
        return BAD_VALUE;
    }

    Mutex::Autolock lock(mStateLock);

    const auto display = getDisplayDeviceLocked(displayToken);
    if (!display) {
        return NAME_NOT_FOUND;
    }

    state->layerStack = display->getLayerStack();
    state->orientation = display->getOrientation();

    const Rect layerStackRect = display->getLayerStackSpaceRect();
    state->layerStackSpaceRect =
            layerStackRect.isValid() ? layerStackRect.getSize() : display->getSize();

    return NO_ERROR;
}

status_t SurfaceFlinger::getStaticDisplayInfo(int64_t displayId, ui::StaticDisplayInfo* info) {
    if (!info) {
        return BAD_VALUE;
    }

    Mutex::Autolock lock(mStateLock);
    const auto id = DisplayId::fromValue<PhysicalDisplayId>(static_cast<uint64_t>(displayId));
    const auto displayOpt = mPhysicalDisplays.get(*id).and_then(getDisplayDeviceAndSnapshot());

    if (!displayOpt) {
        return NAME_NOT_FOUND;
    }

    const auto& [display, snapshotRef] = *displayOpt;
    const auto& snapshot = snapshotRef.get();

    info->connectionType = snapshot.connectionType();
    info->deviceProductInfo = snapshot.deviceProductInfo();

    if (mEmulatedDisplayDensity) {
        info->density = mEmulatedDisplayDensity;
    } else {
        info->density = info->connectionType == ui::DisplayConnectionType::Internal
                ? mInternalDisplayDensity
                : FALLBACK_DENSITY;
    }
    info->density /= ACONFIGURATION_DENSITY_MEDIUM;

    info->secure = display->isSecure();
    info->installOrientation = display->getPhysicalOrientation();

    return NO_ERROR;
}

void SurfaceFlinger::getDynamicDisplayInfoInternal(ui::DynamicDisplayInfo*& info,
                                                   const sp<DisplayDevice>& display,
                                                   const display::DisplaySnapshot& snapshot) {
    const auto& displayModes = snapshot.displayModes();
    info->supportedDisplayModes.clear();
    info->supportedDisplayModes.reserve(displayModes.size());

    for (const auto& [id, mode] : displayModes) {
        ui::DisplayMode outMode;
        outMode.id = ftl::to_underlying(id);

        auto [width, height] = mode->getResolution();
        auto [xDpi, yDpi] = mode->getDpi();

        if (const auto physicalOrientation = display->getPhysicalOrientation();
            physicalOrientation == ui::ROTATION_90 || physicalOrientation == ui::ROTATION_270) {
            std::swap(width, height);
            std::swap(xDpi, yDpi);
        }

        outMode.resolution = ui::Size(width, height);

        outMode.xDpi = xDpi;
        outMode.yDpi = yDpi;

        const auto peakFps = mode->getPeakFps();
        outMode.peakRefreshRate = peakFps.getValue();
        outMode.vsyncRate = mode->getVsyncRate().getValue();

        const auto vsyncConfigSet = mScheduler->getVsyncConfiguration().getConfigsForRefreshRate(
                Fps::fromValue(outMode.peakRefreshRate));
        outMode.appVsyncOffset = vsyncConfigSet.late.appOffset;
        outMode.sfVsyncOffset = vsyncConfigSet.late.sfOffset;
        outMode.group = mode->getGroup();

        // This is how far in advance a buffer must be queued for
        // presentation at a given time.  If you want a buffer to appear
        // on the screen at time N, you must submit the buffer before
        // (N - presentationDeadline).
        //
        // Normally it's one full refresh period (to give SF a chance to
        // latch the buffer), but this can be reduced by configuring a
        // VsyncController offset.  Any additional delays introduced by the hardware
        // composer or panel must be accounted for here.
        //
        // We add an additional 1ms to allow for processing time and
        // differences between the ideal and actual refresh rate.
        outMode.presentationDeadline = peakFps.getPeriodNsecs() - outMode.sfVsyncOffset + 1000000;
        excludeDolbyVisionIf4k30Present(display->getHdrCapabilities().getSupportedHdrTypes(),
                                        outMode);
        info->supportedDisplayModes.push_back(outMode);
    }

    info->supportedColorModes = snapshot.filterColorModes(mSupportsWideColor);

    const PhysicalDisplayId displayId = snapshot.displayId();

    const auto mode = display->refreshRateSelector().getActiveMode();
    info->activeDisplayModeId = ftl::to_underlying(mode.modePtr->getId());
    info->renderFrameRate = mode.fps.getValue();
    info->activeColorMode = display->getCompositionDisplay()->getState().colorMode;
    info->hdrCapabilities = filterOut4k30(display->getHdrCapabilities());

    info->autoLowLatencyModeSupported =
            getHwComposer().hasDisplayCapability(displayId,
                                                 DisplayCapability::AUTO_LOW_LATENCY_MODE);
    info->gameContentTypeSupported =
            getHwComposer().supportsContentType(displayId, hal::ContentType::GAME);

    info->preferredBootDisplayMode = static_cast<ui::DisplayModeId>(-1);

    if (getHwComposer().hasCapability(Capability::BOOT_DISPLAY_CONFIG)) {
        if (const auto hwcId = getHwComposer().getPreferredBootDisplayMode(displayId)) {
            if (const auto modeId = snapshot.translateModeId(*hwcId)) {
                info->preferredBootDisplayMode = ftl::to_underlying(*modeId);
            }
        }
    }
}

status_t SurfaceFlinger::getDynamicDisplayInfoFromId(int64_t physicalDisplayId,
                                                     ui::DynamicDisplayInfo* info) {
    if (!info) {
        return BAD_VALUE;
    }

    Mutex::Autolock lock(mStateLock);

    const auto id_ =
            DisplayId::fromValue<PhysicalDisplayId>(static_cast<uint64_t>(physicalDisplayId));
    const auto displayOpt = mPhysicalDisplays.get(*id_).and_then(getDisplayDeviceAndSnapshot());

    if (!displayOpt) {
        return NAME_NOT_FOUND;
    }

    const auto& [display, snapshotRef] = *displayOpt;
    getDynamicDisplayInfoInternal(info, display, snapshotRef.get());
    return NO_ERROR;
}

status_t SurfaceFlinger::getDynamicDisplayInfoFromToken(const sp<IBinder>& displayToken,
                                                        ui::DynamicDisplayInfo* info) {
    if (!displayToken || !info) {
        return BAD_VALUE;
    }

    Mutex::Autolock lock(mStateLock);

    const auto displayOpt = ftl::find_if(mPhysicalDisplays, PhysicalDisplay::hasToken(displayToken))
                                    .transform(&ftl::to_mapped_ref<PhysicalDisplays>)
                                    .and_then(getDisplayDeviceAndSnapshot());

    if (!displayOpt) {
        return NAME_NOT_FOUND;
    }

    const auto& [display, snapshotRef] = *displayOpt;
    getDynamicDisplayInfoInternal(info, display, snapshotRef.get());
    return NO_ERROR;
}

status_t SurfaceFlinger::getDisplayStats(const sp<IBinder>& displayToken,
                                         DisplayStatInfo* outStats) {
    if (!outStats) {
        return BAD_VALUE;
    }

    std::optional<PhysicalDisplayId> displayIdOpt;
    {
        Mutex::Autolock lock(mStateLock);
        if (displayToken) {
            displayIdOpt = getPhysicalDisplayIdLocked(displayToken);
            if (!displayIdOpt) {
                ALOGW("%s: Invalid physical display token %p", __func__, displayToken.get());
                return NAME_NOT_FOUND;
            }
        } else {
            // TODO (b/277364366): Clients should be updated to pass in the display they
            // want, rather than us picking an arbitrary one (the active display, in this
            // case).
            displayIdOpt = mActiveDisplayId;
        }
    }

    const auto schedule = mScheduler->getVsyncSchedule(displayIdOpt);
    if (!schedule) {
        ALOGE("%s: Missing VSYNC schedule for display %s!", __func__,
              to_string(*displayIdOpt).c_str());
        return NAME_NOT_FOUND;
    }
    outStats->vsyncTime = schedule->vsyncDeadlineAfter(TimePoint::now()).ns();
    outStats->vsyncPeriod = schedule->period().ns();
    return NO_ERROR;
}

void SurfaceFlinger::setDesiredMode(display::DisplayModeRequest&& desiredMode) {
    const auto mode = desiredMode.mode;
    const auto displayId = mode.modePtr->getPhysicalDisplayId();

    ATRACE_NAME(ftl::Concat(__func__, ' ', displayId.value).c_str());

    const auto display = getDisplayDeviceLocked(displayId);
    if (!display) {
        ALOGW("%s: display is no longer valid", __func__);
        return;
    }

    const bool emitEvent = desiredMode.emitEvent;

    /* QTI_BEGIN */
    if (mQtiSFExtnIntf->qtiIsFpsDeferNeeded(mode.fps.getValue())) {
        return;
    }
    /* QTI_END */
    switch (display->setDesiredMode(std::move(desiredMode))) {
        case DisplayDevice::DesiredModeAction::InitiateDisplayModeSwitch:
            // DisplayDevice::setDesiredMode updated the render rate, so inform Scheduler.
            mScheduler->setRenderRate(displayId, display->refreshRateSelector().getActiveMode().fps,
                                      /*applyImmediately*/ true);

            // Schedule a new frame to initiate the display mode switch.
            scheduleComposite(FrameHint::kNone);

            // Start receiving vsync samples now, so that we can detect a period
            // switch.
            mScheduler->resyncToHardwareVsync(displayId, true /* allowToEnable */,
                                              mode.modePtr.get());

            // As we called to set period, we will call to onRefreshRateChangeCompleted once
            // VsyncController model is locked.
            mScheduler->modulateVsync(displayId, &VsyncModulator::onRefreshRateChangeInitiated);

            if (displayId == mActiveDisplayId) {
                mScheduler->updatePhaseConfiguration(mode.fps);
            }

            mScheduler->setModeChangePending(true);
            break;
        case DisplayDevice::DesiredModeAction::InitiateRenderRateSwitch:
            mScheduler->setRenderRate(displayId, mode.fps, /*applyImmediately*/ false);

            if (displayId == mActiveDisplayId) {
                mScheduler->updatePhaseConfiguration(mode.fps);
            }

            if (emitEvent) {
                dispatchDisplayModeChangeEvent(displayId, mode);
            }
            break;
        case DisplayDevice::DesiredModeAction::None:
            break;
    }

    /* QTI_BEGIN */
    mQtiSFExtnIntf->qtiSetContentFps(mode.fps.getValue());
    mQtiSFExtnIntf->qtiDolphinSetVsyncPeriod(mode.fps.getPeriodNsecs());
    /* QTI_END */
}

status_t SurfaceFlinger::setActiveModeFromBackdoor(const sp<display::DisplayToken>& displayToken,
                                                   DisplayModeId modeId, Fps minFps, Fps maxFps) {
    ATRACE_CALL();

    if (!displayToken) {
        return BAD_VALUE;
    }

    const char* const whence = __func__;
    auto future = mScheduler->schedule([=, this]() FTL_FAKE_GUARD(kMainThreadContext) -> status_t {
        const auto displayOpt =
                FTL_FAKE_GUARD(mStateLock,
                               ftl::find_if(mPhysicalDisplays,
                                            PhysicalDisplay::hasToken(displayToken))
                                       .transform(&ftl::to_mapped_ref<PhysicalDisplays>)
                                       .and_then(getDisplayDeviceAndSnapshot()));
        if (!displayOpt) {
            ALOGE("%s: Invalid physical display token %p", whence, displayToken.get());
            return NAME_NOT_FOUND;
        }

        const auto& [display, snapshotRef] = *displayOpt;
        const auto& snapshot = snapshotRef.get();

        const auto fpsOpt = snapshot.displayModes().get(modeId).transform(
                [](const DisplayModePtr& mode) { return mode->getPeakFps(); });

        if (!fpsOpt) {
            ALOGE("%s: Invalid mode %d for display %s", whence, ftl::to_underlying(modeId),
                  to_string(snapshot.displayId()).c_str());
            return BAD_VALUE;
        }

        const Fps fps = *fpsOpt;
        const FpsRange physical = {fps, fps};
        const FpsRange render = {minFps.isValid() ? minFps : fps, maxFps.isValid() ? maxFps : fps};
        const FpsRanges ranges = {physical, render};

        // Keep the old switching type.
        const bool allowGroupSwitching =
                display->refreshRateSelector().getCurrentPolicy().allowGroupSwitching;

        const scheduler::RefreshRateSelector::DisplayManagerPolicy policy{modeId, ranges, ranges,
                                                                          allowGroupSwitching};

        return setDesiredDisplayModeSpecsInternal(display, policy);
    });

    return future.get();
}

void SurfaceFlinger::finalizeDisplayModeChange(DisplayDevice& display) {
    const auto displayId = display.getPhysicalId();
    ATRACE_NAME(ftl::Concat(__func__, ' ', displayId.value).c_str());

    const auto pendingModeOpt = display.getPendingMode();
    if (!pendingModeOpt) {
        // There is no pending mode change. This can happen if the active
        // display changed and the mode change happened on a different display.
        return;
    }

    const auto& activeMode = pendingModeOpt->mode;

    if (display.getActiveMode().modePtr->getResolution() != activeMode.modePtr->getResolution()) {
        auto& state = mCurrentState.displays.editValueFor(display.getDisplayToken());
        // We need to generate new sequenceId in order to recreate the display (and this
        // way the framebuffer).
        state.sequenceId = DisplayDeviceState{}.sequenceId;
        state.physical->activeMode = activeMode.modePtr.get();
        processDisplayChangesLocked();

        // processDisplayChangesLocked will update all necessary components so we're done here.
        return;
    }

    display.finalizeModeChange(activeMode.modePtr->getId(), activeMode.modePtr->getVsyncRate(),
                               activeMode.fps);

    if (displayId == mActiveDisplayId) {
        mScheduler->updatePhaseConfiguration(activeMode.fps);
    }

    if (pendingModeOpt->emitEvent) {
        dispatchDisplayModeChangeEvent(displayId, activeMode);
    }
}

void SurfaceFlinger::dropModeRequest(const sp<DisplayDevice>& display) {
    display->clearDesiredMode();
    if (display->getPhysicalId() == mActiveDisplayId) {
        // TODO(b/255635711): Check for pending mode changes on other displays.
        mScheduler->setModeChangePending(false);
    }
}

void SurfaceFlinger::applyActiveMode(const sp<DisplayDevice>& display) {
    const auto activeModeOpt = display->getDesiredMode();
    auto activeModePtr = activeModeOpt->mode.modePtr;
    const auto displayId = activeModePtr->getPhysicalDisplayId();
    const auto renderFps = activeModeOpt->mode.fps;

    dropModeRequest(display);

    constexpr bool kAllowToEnable = true;
    mScheduler->resyncToHardwareVsync(displayId, kAllowToEnable, std::move(activeModePtr).take());
    mScheduler->setRenderRate(displayId, renderFps, /*applyImmediately*/ true);

    if (displayId == mActiveDisplayId) {
        mScheduler->updatePhaseConfiguration(renderFps);
    }
}

void SurfaceFlinger::initiateDisplayModeChanges() {
    ATRACE_CALL();

    std::optional<PhysicalDisplayId> displayToUpdateImmediately;

    for (const auto& [id, physical] : mPhysicalDisplays) {
        const auto display = getDisplayDeviceLocked(id);
        if (!display) continue;

        auto desiredModeOpt = display->getDesiredMode();
        if (!desiredModeOpt) {
            continue;
        }

        if (!shouldApplyRefreshRateSelectorPolicy(*display)) {
            dropModeRequest(display);
            continue;
        }

        const auto desiredModeId = desiredModeOpt->mode.modePtr->getId();
        const auto displayModePtrOpt = physical.snapshot().displayModes().get(desiredModeId);

        if (!displayModePtrOpt) {
            ALOGW("Desired display mode is no longer supported. Mode ID = %d",
                  ftl::to_underlying(desiredModeId));
            continue;
        }

        ALOGV("%s changing active mode to %d(%s) for display %s", __func__,
              ftl::to_underlying(desiredModeId),
              to_string(displayModePtrOpt->get()->getVsyncRate()).c_str(),
              to_string(display->getId()).c_str());

        if ((!FlagManager::getInstance().connected_display() || !desiredModeOpt->force) &&
            display->getActiveMode() == desiredModeOpt->mode) {
            applyActiveMode(display);
            continue;
        }

        // Desired active mode was set, it is different than the mode currently in use, however
        // allowed modes might have changed by the time we process the refresh.
        // Make sure the desired mode is still allowed
        if (!display->refreshRateSelector().isModeAllowed(desiredModeOpt->mode)) {
            dropModeRequest(display);
            continue;
        }

        // TODO(b/142753666) use constrains
        hal::VsyncPeriodChangeConstraints constraints;
        constraints.desiredTimeNanos = systemTime();
        constraints.seamlessRequired = false;
        hal::VsyncPeriodChangeTimeline outTimeline;

        if (!display->initiateModeChange(std::move(*desiredModeOpt), constraints, outTimeline)) {
            continue;
        }

        display->refreshRateSelector().onModeChangeInitiated();
        mScheduler->onNewVsyncPeriodChangeTimeline(outTimeline);

        if (outTimeline.refreshRequired) {
            scheduleComposite(FrameHint::kNone);
        } else {
            // TODO(b/255635711): Remove `displayToUpdateImmediately` to `finalizeDisplayModeChange`
            // for all displays. This was only needed when the loop iterated over `mDisplays` rather
            // than `mPhysicalDisplays`.
            displayToUpdateImmediately = display->getPhysicalId();
        }
    }

    if (displayToUpdateImmediately) {
        const auto display = getDisplayDeviceLocked(*displayToUpdateImmediately);
        finalizeDisplayModeChange(*display);

        const auto desiredModeOpt = display->getDesiredMode();
        if (desiredModeOpt && display->getActiveMode() == desiredModeOpt->mode) {
            applyActiveMode(display);
        }
    }
}

void SurfaceFlinger::disableExpensiveRendering() {
    const char* const whence = __func__;
    auto future = mScheduler->schedule([=, this]() FTL_FAKE_GUARD(mStateLock) {
        ATRACE_NAME(whence);
        if (mPowerAdvisor->isUsingExpensiveRendering()) {
            for (const auto& [_, display] : mDisplays) {
                constexpr bool kDisable = false;
                mPowerAdvisor->setExpensiveRenderingExpected(display->getId(), kDisable);
            }
        }
    });

    future.wait();
}

status_t SurfaceFlinger::getDisplayNativePrimaries(const sp<IBinder>& displayToken,
                                                   ui::DisplayPrimaries& primaries) {
    if (!displayToken) {
        return BAD_VALUE;
    }

    Mutex::Autolock lock(mStateLock);

    const auto display = ftl::find_if(mPhysicalDisplays, PhysicalDisplay::hasToken(displayToken))
                                 .transform(&ftl::to_mapped_ref<PhysicalDisplays>);
    if (!display) {
        return NAME_NOT_FOUND;
    }

    if (!display.transform(&PhysicalDisplay::isInternal).value()) {
        return INVALID_OPERATION;
    }

    // TODO(b/229846990): For now, assume that all internal displays have the same primaries.
    primaries = mInternalDisplayPrimaries;
    return NO_ERROR;
}

status_t SurfaceFlinger::setActiveColorMode(const sp<IBinder>& displayToken, ui::ColorMode mode) {
    if (!displayToken) {
        return BAD_VALUE;
    }

    const char* const whence = __func__;
    auto future = mScheduler->schedule([=, this]() FTL_FAKE_GUARD(mStateLock) -> status_t {
        const auto displayOpt =
                ftl::find_if(mPhysicalDisplays, PhysicalDisplay::hasToken(displayToken))
                        .transform(&ftl::to_mapped_ref<PhysicalDisplays>)
                        .and_then(getDisplayDeviceAndSnapshot());

        if (!displayOpt) {
            ALOGE("%s: Invalid physical display token %p", whence, displayToken.get());
            return NAME_NOT_FOUND;
        }

        const auto& [display, snapshotRef] = *displayOpt;
        const auto& snapshot = snapshotRef.get();

        const auto modes = snapshot.filterColorModes(mSupportsWideColor);
        const bool exists = std::find(modes.begin(), modes.end(), mode) != modes.end();

        if (mode < ui::ColorMode::NATIVE || !exists) {
            ALOGE("%s: Invalid color mode %s (%d) for display %s", whence,
                  decodeColorMode(mode).c_str(), mode, to_string(snapshot.displayId()).c_str());
            return BAD_VALUE;
        }

        display->getCompositionDisplay()->setColorProfile(
                {mode, Dataspace::UNKNOWN, RenderIntent::COLORIMETRIC});

        return NO_ERROR;
    });

    // TODO(b/195698395): Propagate error.
    future.wait();
    return NO_ERROR;
}

status_t SurfaceFlinger::getBootDisplayModeSupport(bool* outSupport) const {
    auto future = mScheduler->schedule(
            [this] { return getHwComposer().hasCapability(Capability::BOOT_DISPLAY_CONFIG); });

    *outSupport = future.get();
    return NO_ERROR;
}

status_t SurfaceFlinger::getOverlaySupport(gui::OverlayProperties* outProperties) const {
    const auto& aidlProperties = getHwComposer().getOverlaySupport();
    // convert aidl OverlayProperties to gui::OverlayProperties
    outProperties->combinations.reserve(aidlProperties.combinations.size());
    for (const auto& combination : aidlProperties.combinations) {
        std::vector<int32_t> pixelFormats;
        pixelFormats.reserve(combination.pixelFormats.size());
        std::transform(combination.pixelFormats.cbegin(), combination.pixelFormats.cend(),
                       std::back_inserter(pixelFormats),
                       [](const auto& val) { return static_cast<int32_t>(val); });
        std::vector<int32_t> standards;
        standards.reserve(combination.standards.size());
        std::transform(combination.standards.cbegin(), combination.standards.cend(),
                       std::back_inserter(standards),
                       [](const auto& val) { return static_cast<int32_t>(val); });
        std::vector<int32_t> transfers;
        transfers.reserve(combination.transfers.size());
        std::transform(combination.transfers.cbegin(), combination.transfers.cend(),
                       std::back_inserter(transfers),
                       [](const auto& val) { return static_cast<int32_t>(val); });
        std::vector<int32_t> ranges;
        ranges.reserve(combination.ranges.size());
        std::transform(combination.ranges.cbegin(), combination.ranges.cend(),
                       std::back_inserter(ranges),
                       [](const auto& val) { return static_cast<int32_t>(val); });
        gui::OverlayProperties::SupportedBufferCombinations outCombination;
        outCombination.pixelFormats = std::move(pixelFormats);
        outCombination.standards = std::move(standards);
        outCombination.transfers = std::move(transfers);
        outCombination.ranges = std::move(ranges);
        outProperties->combinations.emplace_back(outCombination);
    }
    outProperties->supportMixedColorSpaces = aidlProperties.supportMixedColorSpaces;
    return NO_ERROR;
}

status_t SurfaceFlinger::setBootDisplayMode(const sp<display::DisplayToken>& displayToken,
                                            DisplayModeId modeId) {
    const char* const whence = __func__;
    auto future = mScheduler->schedule([=, this]() FTL_FAKE_GUARD(mStateLock) -> status_t {
        const auto snapshotOpt =
                ftl::find_if(mPhysicalDisplays, PhysicalDisplay::hasToken(displayToken))
                        .transform(&ftl::to_mapped_ref<PhysicalDisplays>)
                        .transform(&PhysicalDisplay::snapshotRef);

        if (!snapshotOpt) {
            ALOGE("%s: Invalid physical display token %p", whence, displayToken.get());
            return NAME_NOT_FOUND;
        }

        const auto& snapshot = snapshotOpt->get();
        const auto hwcIdOpt = snapshot.displayModes().get(modeId).transform(
                [](const DisplayModePtr& mode) { return mode->getHwcId(); });

        if (!hwcIdOpt) {
            ALOGE("%s: Invalid mode %d for display %s", whence, ftl::to_underlying(modeId),
                  to_string(snapshot.displayId()).c_str());
            return BAD_VALUE;
        }

        return getHwComposer().setBootDisplayMode(snapshot.displayId(), *hwcIdOpt);
    });
    return future.get();
}

status_t SurfaceFlinger::clearBootDisplayMode(const sp<IBinder>& displayToken) {
    const char* const whence = __func__;
    auto future = mScheduler->schedule([=, this]() FTL_FAKE_GUARD(mStateLock) -> status_t {
        if (const auto displayId = getPhysicalDisplayIdLocked(displayToken)) {
            return getHwComposer().clearBootDisplayMode(*displayId);
        } else {
            ALOGE("%s: Invalid display token %p", whence, displayToken.get());
            return BAD_VALUE;
        }
    });
    return future.get();
}

status_t SurfaceFlinger::getHdrConversionCapabilities(
        std::vector<gui::HdrConversionCapability>* hdrConversionCapabilities) const {
    bool hdrOutputConversionSupport;
    getHdrOutputConversionSupport(&hdrOutputConversionSupport);
    if (hdrOutputConversionSupport == false) {
        ALOGE("hdrOutputConversion is not supported by this device.");
        return INVALID_OPERATION;
    }
    const auto aidlConversionCapability = getHwComposer().getHdrConversionCapabilities();
    for (auto capability : aidlConversionCapability) {
        gui::HdrConversionCapability tempCapability;
        tempCapability.sourceType = static_cast<int>(capability.sourceType);
        tempCapability.outputType = static_cast<int>(capability.outputType);
        tempCapability.addsLatency = capability.addsLatency;
        hdrConversionCapabilities->push_back(tempCapability);
    }
    return NO_ERROR;
}

status_t SurfaceFlinger::setHdrConversionStrategy(
        const gui::HdrConversionStrategy& hdrConversionStrategy,
        int32_t* outPreferredHdrOutputType) {
    bool hdrOutputConversionSupport;
    getHdrOutputConversionSupport(&hdrOutputConversionSupport);
    if (hdrOutputConversionSupport == false) {
        ALOGE("hdrOutputConversion is not supported by this device.");
        return INVALID_OPERATION;
    }
    auto future = mScheduler->schedule([=, this]() FTL_FAKE_GUARD(mStateLock) mutable -> status_t {
        using AidlHdrConversionStrategy =
                aidl::android::hardware::graphics::common::HdrConversionStrategy;
        using GuiHdrConversionStrategyTag = gui::HdrConversionStrategy::Tag;
        AidlHdrConversionStrategy aidlConversionStrategy;
        status_t status;
        aidl::android::hardware::graphics::common::Hdr aidlPreferredHdrOutputType;
        switch (hdrConversionStrategy.getTag()) {
            case GuiHdrConversionStrategyTag::passthrough: {
                aidlConversionStrategy.set<AidlHdrConversionStrategy::Tag::passthrough>(
                        hdrConversionStrategy.get<GuiHdrConversionStrategyTag::passthrough>());
                status = getHwComposer().setHdrConversionStrategy(aidlConversionStrategy,
                                                                  &aidlPreferredHdrOutputType);
                *outPreferredHdrOutputType = static_cast<int32_t>(aidlPreferredHdrOutputType);
                return status;
            }
            case GuiHdrConversionStrategyTag::autoAllowedHdrTypes: {
                auto autoHdrTypes =
                        hdrConversionStrategy
                                .get<GuiHdrConversionStrategyTag::autoAllowedHdrTypes>();
                std::vector<aidl::android::hardware::graphics::common::Hdr> aidlAutoHdrTypes;
                for (auto type : autoHdrTypes) {
                    aidlAutoHdrTypes.push_back(
                            static_cast<aidl::android::hardware::graphics::common::Hdr>(type));
                }
                aidlConversionStrategy.set<AidlHdrConversionStrategy::Tag::autoAllowedHdrTypes>(
                        aidlAutoHdrTypes);
                status = getHwComposer().setHdrConversionStrategy(aidlConversionStrategy,
                                                                  &aidlPreferredHdrOutputType);
                *outPreferredHdrOutputType = static_cast<int32_t>(aidlPreferredHdrOutputType);
                return status;
            }
            case GuiHdrConversionStrategyTag::forceHdrConversion: {
                auto forceHdrConversion =
                        hdrConversionStrategy
                                .get<GuiHdrConversionStrategyTag::forceHdrConversion>();
                aidlConversionStrategy.set<AidlHdrConversionStrategy::Tag::forceHdrConversion>(
                        static_cast<aidl::android::hardware::graphics::common::Hdr>(
                                forceHdrConversion));
                status = getHwComposer().setHdrConversionStrategy(aidlConversionStrategy,
                                                                  &aidlPreferredHdrOutputType);
                *outPreferredHdrOutputType = static_cast<int32_t>(aidlPreferredHdrOutputType);
                return status;
            }
        }
    });
    return future.get();
}

status_t SurfaceFlinger::getHdrOutputConversionSupport(bool* outSupport) const {
    auto future = mScheduler->schedule([this] {
        return getHwComposer().hasCapability(Capability::HDR_OUTPUT_CONVERSION_CONFIG);
    });

    *outSupport = future.get();
    return NO_ERROR;
}

void SurfaceFlinger::setAutoLowLatencyMode(const sp<IBinder>& displayToken, bool on) {
    const char* const whence = __func__;
    static_cast<void>(mScheduler->schedule([=, this]() FTL_FAKE_GUARD(mStateLock) {
        if (const auto displayId = getPhysicalDisplayIdLocked(displayToken)) {
            getHwComposer().setAutoLowLatencyMode(*displayId, on);
        } else {
            ALOGE("%s: Invalid display token %p", whence, displayToken.get());
        }
    }));
}

void SurfaceFlinger::setGameContentType(const sp<IBinder>& displayToken, bool on) {
    const char* const whence = __func__;
    static_cast<void>(mScheduler->schedule([=, this]() FTL_FAKE_GUARD(mStateLock) {
        if (const auto displayId = getPhysicalDisplayIdLocked(displayToken)) {
            const auto type = on ? hal::ContentType::GAME : hal::ContentType::NONE;
            getHwComposer().setContentType(*displayId, type);
        } else {
            ALOGE("%s: Invalid display token %p", whence, displayToken.get());
        }
    }));
}

status_t SurfaceFlinger::overrideHdrTypes(const sp<IBinder>& displayToken,
                                          const std::vector<ui::Hdr>& hdrTypes) {
    Mutex::Autolock lock(mStateLock);

    auto display = getDisplayDeviceLocked(displayToken);
    if (!display) {
        ALOGE("%s: Invalid display token %p", __func__, displayToken.get());
        return NAME_NOT_FOUND;
    }

    display->overrideHdrTypes(hdrTypes);
    mScheduler->dispatchHotplug(display->getPhysicalId(), scheduler::Scheduler::Hotplug::Connected);
    return NO_ERROR;
}

status_t SurfaceFlinger::onPullAtom(const int32_t atomId, std::vector<uint8_t>* pulledData,
                                    bool* success) {
    *success = mTimeStats->onPullAtom(atomId, pulledData);
    return NO_ERROR;
}

status_t SurfaceFlinger::getDisplayedContentSamplingAttributes(const sp<IBinder>& displayToken,
                                                               ui::PixelFormat* outFormat,
                                                               ui::Dataspace* outDataspace,
                                                               uint8_t* outComponentMask) const {
    if (!outFormat || !outDataspace || !outComponentMask) {
        return BAD_VALUE;
    }

    Mutex::Autolock lock(mStateLock);

    const auto displayId = getPhysicalDisplayIdLocked(displayToken);
    if (!displayId) {
        return NAME_NOT_FOUND;
    }

    return getHwComposer().getDisplayedContentSamplingAttributes(*displayId, outFormat,
                                                                 outDataspace, outComponentMask);
}

status_t SurfaceFlinger::setDisplayContentSamplingEnabled(const sp<IBinder>& displayToken,
                                                          bool enable, uint8_t componentMask,
                                                          uint64_t maxFrames) {
    const char* const whence = __func__;
    auto future = mScheduler->schedule([=, this]() FTL_FAKE_GUARD(mStateLock) -> status_t {
        if (const auto displayId = getPhysicalDisplayIdLocked(displayToken)) {
            return getHwComposer().setDisplayContentSamplingEnabled(*displayId, enable,
                                                                    componentMask, maxFrames);
        } else {
            ALOGE("%s: Invalid display token %p", whence, displayToken.get());
            return NAME_NOT_FOUND;
        }
    });

    return future.get();
}

status_t SurfaceFlinger::getDisplayedContentSample(const sp<IBinder>& displayToken,
                                                   uint64_t maxFrames, uint64_t timestamp,
                                                   DisplayedFrameStats* outStats) const {
    Mutex::Autolock lock(mStateLock);

    const auto displayId = getPhysicalDisplayIdLocked(displayToken);
    if (!displayId) {
        return NAME_NOT_FOUND;
    }

    return getHwComposer().getDisplayedContentSample(*displayId, maxFrames, timestamp, outStats);
}

status_t SurfaceFlinger::getProtectedContentSupport(bool* outSupported) const {
    if (!outSupported) {
        return BAD_VALUE;
    }
    *outSupported = getRenderEngine().supportsProtectedContent();
    return NO_ERROR;
}

status_t SurfaceFlinger::isWideColorDisplay(const sp<IBinder>& displayToken,
                                            bool* outIsWideColorDisplay) const {
    if (!displayToken || !outIsWideColorDisplay) {
        return BAD_VALUE;
    }

    Mutex::Autolock lock(mStateLock);
    const auto display = getDisplayDeviceLocked(displayToken);
    if (!display) {
        return NAME_NOT_FOUND;
    }

    *outIsWideColorDisplay =
            display->isPrimary() ? mSupportsWideColor : display->hasWideColorGamut();
    return NO_ERROR;
}

status_t SurfaceFlinger::getCompositionPreference(
        Dataspace* outDataspace, ui::PixelFormat* outPixelFormat,
        Dataspace* outWideColorGamutDataspace,
        ui::PixelFormat* outWideColorGamutPixelFormat) const {
    *outDataspace = mDefaultCompositionDataspace;
    *outPixelFormat = defaultCompositionPixelFormat;
    *outWideColorGamutDataspace = mWideColorGamutCompositionDataspace;
    *outWideColorGamutPixelFormat = wideColorGamutCompositionPixelFormat;
    return NO_ERROR;
}

status_t SurfaceFlinger::addRegionSamplingListener(const Rect& samplingArea,
                                                   const sp<IBinder>& stopLayerHandle,
                                                   const sp<IRegionSamplingListener>& listener) {
    if (!listener || samplingArea == Rect::INVALID_RECT || samplingArea.isEmpty()) {
        return BAD_VALUE;
    }

    // LayerHandle::getLayer promotes the layer object in a binder thread but we will not destroy
    // the layer here since the caller has a strong ref to the layer's handle.
    const sp<Layer> stopLayer = LayerHandle::getLayer(stopLayerHandle);
    mRegionSamplingThread->addListener(samplingArea,
                                       stopLayer ? stopLayer->getSequence() : UNASSIGNED_LAYER_ID,
                                       listener);
    return NO_ERROR;
}

status_t SurfaceFlinger::removeRegionSamplingListener(const sp<IRegionSamplingListener>& listener) {
    if (!listener) {
        return BAD_VALUE;
    }
    mRegionSamplingThread->removeListener(listener);
    return NO_ERROR;
}

status_t SurfaceFlinger::addFpsListener(int32_t taskId, const sp<gui::IFpsListener>& listener) {
    if (!listener) {
        return BAD_VALUE;
    }

    mFpsReporter->addListener(listener, taskId);
    return NO_ERROR;
}

status_t SurfaceFlinger::removeFpsListener(const sp<gui::IFpsListener>& listener) {
    if (!listener) {
        return BAD_VALUE;
    }
    mFpsReporter->removeListener(listener);
    return NO_ERROR;
}

status_t SurfaceFlinger::addTunnelModeEnabledListener(
        const sp<gui::ITunnelModeEnabledListener>& listener) {
    if (!listener) {
        return BAD_VALUE;
    }

    mTunnelModeEnabledReporter->addListener(listener);
    return NO_ERROR;
}

status_t SurfaceFlinger::removeTunnelModeEnabledListener(
        const sp<gui::ITunnelModeEnabledListener>& listener) {
    if (!listener) {
        return BAD_VALUE;
    }

    mTunnelModeEnabledReporter->removeListener(listener);
    return NO_ERROR;
}

status_t SurfaceFlinger::getDisplayBrightnessSupport(const sp<IBinder>& displayToken,
                                                     bool* outSupport) const {
    if (!displayToken || !outSupport) {
        return BAD_VALUE;
    }

    Mutex::Autolock lock(mStateLock);

    const auto displayId = getPhysicalDisplayIdLocked(displayToken);
    if (!displayId) {
        return NAME_NOT_FOUND;
    }
    *outSupport = getHwComposer().hasDisplayCapability(*displayId, DisplayCapability::BRIGHTNESS);
    return NO_ERROR;
}

status_t SurfaceFlinger::setDisplayBrightness(const sp<IBinder>& displayToken,
                                              const gui::DisplayBrightness& brightness) {
    if (!displayToken) {
        return BAD_VALUE;
    }

    const char* const whence = __func__;
    return ftl::Future(mScheduler->schedule([=, this]() FTL_FAKE_GUARD(mStateLock) {
               // TODO(b/241285876): Validate that the display is physical instead of failing later.
               if (const auto display = getDisplayDeviceLocked(displayToken)) {
                   const bool supportsDisplayBrightnessCommand =
                           getHwComposer().getComposer()->isSupported(
                                   Hwc2::Composer::OptionalFeature::DisplayBrightnessCommand);
                   // If we support applying display brightness as a command, then we also support
                   // dimming SDR layers.
                   if (supportsDisplayBrightnessCommand) {
                       auto compositionDisplay = display->getCompositionDisplay();
                       float currentDimmingRatio =
                               compositionDisplay->editState().sdrWhitePointNits /
                               compositionDisplay->editState().displayBrightnessNits;
                       static constexpr float kDimmingThreshold = 0.02f;
                       if (brightness.sdrWhitePointNits == 0.f ||
                           abs(brightness.sdrWhitePointNits - brightness.displayBrightnessNits) /
                                           brightness.sdrWhitePointNits >=
                                   kDimmingThreshold) {
                           // to optimize, skip brightness setter if the brightness difference ratio
                           // is lower than threshold
                           compositionDisplay
                                   ->setDisplayBrightness(brightness.sdrWhitePointNits,
                                                          brightness.displayBrightnessNits);
                       } else {
                           compositionDisplay->setDisplayBrightness(brightness.sdrWhitePointNits,
                                                                    brightness.sdrWhitePointNits);
                       }

                       FTL_FAKE_GUARD(kMainThreadContext,
                                      display->stageBrightness(brightness.displayBrightness));
                       float currentHdrSdrRatio =
                               compositionDisplay->editState().displayBrightnessNits /
                               compositionDisplay->editState().sdrWhitePointNits;
                       FTL_FAKE_GUARD(kMainThreadContext,
                                      display->updateHdrSdrRatioOverlayRatio(currentHdrSdrRatio));

                       if (brightness.sdrWhitePointNits / brightness.displayBrightnessNits !=
                           currentDimmingRatio) {
                           scheduleComposite(FrameHint::kNone);
                       } else {
                           scheduleCommit(FrameHint::kNone);
                       }
                       return ftl::yield<status_t>(OK);
                   } else {
                       return getHwComposer()
                               .setDisplayBrightness(display->getPhysicalId(),
                                                     brightness.displayBrightness,
                                                     brightness.displayBrightnessNits,
                                                     Hwc2::Composer::DisplayBrightnessOptions{
                                                             .applyImmediately = true});
                   }
               } else {
                   ALOGE("%s: Invalid display token %p", whence, displayToken.get());
                   return ftl::yield<status_t>(NAME_NOT_FOUND);
               }
           }))
            .then([](ftl::Future<status_t> task) { return task; })
            .get();
}

status_t SurfaceFlinger::addHdrLayerInfoListener(const sp<IBinder>& displayToken,
                                                 const sp<gui::IHdrLayerInfoListener>& listener) {
    if (!displayToken) {
        return BAD_VALUE;
    }

    Mutex::Autolock lock(mStateLock);

    const auto display = getDisplayDeviceLocked(displayToken);
    if (!display) {
        return NAME_NOT_FOUND;
    }
    const auto displayId = display->getId();
    sp<HdrLayerInfoReporter>& hdrInfoReporter = mHdrLayerInfoListeners[displayId];
    if (!hdrInfoReporter) {
        hdrInfoReporter = sp<HdrLayerInfoReporter>::make();
    }
    hdrInfoReporter->addListener(listener);


    mAddingHDRLayerInfoListener = true;
    return OK;
}

status_t SurfaceFlinger::removeHdrLayerInfoListener(
        const sp<IBinder>& displayToken, const sp<gui::IHdrLayerInfoListener>& listener) {
    if (!displayToken) {
        return BAD_VALUE;
    }

    Mutex::Autolock lock(mStateLock);

    const auto display = getDisplayDeviceLocked(displayToken);
    if (!display) {
        return NAME_NOT_FOUND;
    }
    const auto displayId = display->getId();
    sp<HdrLayerInfoReporter>& hdrInfoReporter = mHdrLayerInfoListeners[displayId];
    if (hdrInfoReporter) {
        hdrInfoReporter->removeListener(listener);
    }
    return OK;
}

status_t SurfaceFlinger::notifyPowerBoost(int32_t boostId) {
    using aidl::android::hardware::power::Boost;
    Boost powerBoost = static_cast<Boost>(boostId);

    if (powerBoost == Boost::INTERACTION) {
        mScheduler->onTouchHint();
    }

    return NO_ERROR;
}

status_t SurfaceFlinger::getDisplayDecorationSupport(
        const sp<IBinder>& displayToken,
        std::optional<DisplayDecorationSupport>* outSupport) const {
    if (!displayToken || !outSupport) {
        return BAD_VALUE;
    }

    Mutex::Autolock lock(mStateLock);

    const auto displayId = getPhysicalDisplayIdLocked(displayToken);
    if (!displayId) {
        return NAME_NOT_FOUND;
    }
    getHwComposer().getDisplayDecorationSupport(*displayId, outSupport);
    return NO_ERROR;
}

// ----------------------------------------------------------------------------

sp<IDisplayEventConnection> SurfaceFlinger::createDisplayEventConnection(
        gui::ISurfaceComposer::VsyncSource vsyncSource, EventRegistrationFlags eventRegistration,
        const sp<IBinder>& layerHandle) {
    const auto cycle = [&] {
        if (FlagManager::getInstance().deprecate_vsync_sf()) {
            ALOGW_IF(vsyncSource == gui::ISurfaceComposer::VsyncSource::eVsyncSourceSurfaceFlinger,
                "requested unsupported config eVsyncSourceSurfaceFlinger");
            return scheduler::Cycle::Render;
        }

        return vsyncSource == gui::ISurfaceComposer::VsyncSource::eVsyncSourceSurfaceFlinger
              ? scheduler::Cycle::LastComposite
              : scheduler::Cycle::Render;
    }();
    return mScheduler->createDisplayEventConnection(cycle, eventRegistration, layerHandle);
}

void SurfaceFlinger::scheduleCommit(FrameHint hint) {
    if (hint == FrameHint::kActive) {
        mScheduler->resetIdleTimer();
    }
    /* QTI_BEGIN */
    mQtiSFExtnIntf->qtiNotifyDisplayUpdateImminent();
    /* QTI_END */
    mScheduler->scheduleFrame();
}

void SurfaceFlinger::scheduleComposite(FrameHint hint) {
    mMustComposite = true;
    scheduleCommit(hint);
}

void SurfaceFlinger::scheduleRepaint() {
    mGeometryDirty = true;
    scheduleComposite(FrameHint::kActive);
}

void SurfaceFlinger::scheduleSample() {
    static_cast<void>(mScheduler->schedule([this] { sample(); }));
}

nsecs_t SurfaceFlinger::getVsyncPeriodFromHWC() const {
    if (const auto display = getDefaultDisplayDeviceLocked()) {
        return display->getVsyncPeriodFromHWC();
    }

    return 0;
}

void SurfaceFlinger::onComposerHalVsync(hal::HWDisplayId hwcDisplayId, int64_t timestamp,
                                        std::optional<hal::VsyncPeriodNanos> vsyncPeriod) {
    if (FlagManager::getInstance().connected_display() && timestamp < 0 &&
        vsyncPeriod.has_value()) {
        // use ~0 instead of -1 as AidlComposerHal.cpp passes the param as unsigned int32
        if (mIsHotplugErrViaNegVsync && vsyncPeriod.value() == ~0) {
            const auto errorCode = static_cast<int32_t>(-timestamp);
            ALOGD("%s: Hotplug error %d for display %" PRIu64, __func__, errorCode, hwcDisplayId);
            mScheduler->dispatchHotplugError(errorCode);
            return;
        }

        if (mIsHdcpViaNegVsync && vsyncPeriod.value() == ~1) {
            const int32_t value = static_cast<int32_t>(-timestamp);
            // one byte is good enough to encode android.hardware.drm.HdcpLevel
            const int32_t maxLevel = (value >> 8) & 0xFF;
            const int32_t connectedLevel = value & 0xFF;
            ALOGD("%s: HDCP levels changed (connected=%d, max=%d) for display %" PRIu64, __func__,
                  connectedLevel, maxLevel, hwcDisplayId);
            updateHdcpLevels(hwcDisplayId, connectedLevel, maxLevel);
            return;
        }
    }

    ATRACE_NAME(vsyncPeriod
                        ? ftl::Concat(__func__, ' ', hwcDisplayId, ' ', *vsyncPeriod, "ns").c_str()
                        : ftl::Concat(__func__, ' ', hwcDisplayId).c_str());

    Mutex::Autolock lock(mStateLock);
    if (const auto displayIdOpt = getHwComposer().onVsync(hwcDisplayId, timestamp)) {
        if (mScheduler->addResyncSample(*displayIdOpt, timestamp, vsyncPeriod)) {
            // period flushed
            mScheduler->modulateVsync(displayIdOpt, &VsyncModulator::onRefreshRateChangeCompleted);
        }
    }
}

void SurfaceFlinger::onComposerHalHotplugEvent(hal::HWDisplayId hwcDisplayId,
                                               DisplayHotplugEvent event) {
    if (event == DisplayHotplugEvent::CONNECTED || event == DisplayHotplugEvent::DISCONNECTED) {
        hal::Connection connection = (event == DisplayHotplugEvent::CONNECTED)
                ? hal::Connection::CONNECTED
                : hal::Connection::DISCONNECTED;
        {
            std::lock_guard<std::mutex> lock(mHotplugMutex);
            mPendingHotplugEvents.push_back(HotplugEvent{hwcDisplayId, connection});
        }

        if (mScheduler) {
            mScheduler->scheduleConfigure();
        }

        return;
    }

    if (FlagManager::getInstance().hotplug2()) {
        // TODO(b/311403559): use enum type instead of int
        const auto errorCode = static_cast<int32_t>(event);
        ALOGD("%s: Hotplug error %d for display %" PRIu64, __func__, errorCode, hwcDisplayId);
        mScheduler->dispatchHotplugError(errorCode);
    }
}

void SurfaceFlinger::onComposerHalVsyncPeriodTimingChanged(
        hal::HWDisplayId, const hal::VsyncPeriodChangeTimeline& timeline) {
    Mutex::Autolock lock(mStateLock);
    mScheduler->onNewVsyncPeriodChangeTimeline(timeline);

    if (timeline.refreshRequired) {
        scheduleComposite(FrameHint::kNone);
    }
}

void SurfaceFlinger::onComposerHalSeamlessPossible(hal::HWDisplayId) {
    // TODO(b/142753666): use constraints when calling to setActiveModeWithConstraints and
    // use this callback to know when to retry in case of SEAMLESS_NOT_POSSIBLE.
}

void SurfaceFlinger::onComposerHalRefresh(hal::HWDisplayId) {
    Mutex::Autolock lock(mStateLock);
    /* QTI_BEGIN */
    mQtiSFExtnIntf->qtiOnComposerHalRefresh();
    /* QTI_END */
    scheduleComposite(FrameHint::kNone);
}

void SurfaceFlinger::onComposerHalVsyncIdle(hal::HWDisplayId) {
    ATRACE_CALL();
    mScheduler->forceNextResync();
}

void SurfaceFlinger::onRefreshRateChangedDebug(const RefreshRateChangedDebugData& data) {
    ATRACE_CALL();
    if (const auto displayId = getHwComposer().toPhysicalDisplayId(data.display); displayId) {
        const char* const whence = __func__;
        static_cast<void>(mScheduler->schedule([=, this]() FTL_FAKE_GUARD(mStateLock) {
            const Fps fps = Fps::fromPeriodNsecs(getHwComposer().getComposer()->isVrrSupported()
                                                         ? data.refreshPeriodNanos
                                                         : data.vsyncPeriodNanos);
            ATRACE_FORMAT("%s Fps %d", whence, fps.getIntValue());
            const auto display = getDisplayDeviceLocked(*displayId);
            FTL_FAKE_GUARD(kMainThreadContext,
                           display->updateRefreshRateOverlayRate(fps, display->getActiveMode().fps,
                                                                 /* setByHwc */ true));
        }));
    }
}

void SurfaceFlinger::configure() {
    Mutex::Autolock lock(mStateLock);
    if (configureLocked()) {
        setTransactionFlags(eDisplayTransactionNeeded);
    }
}

bool SurfaceFlinger::updateLayerSnapshotsLegacy(VsyncId vsyncId, nsecs_t frameTimeNs,
                                                bool flushTransactions,
                                                bool& outTransactionsAreEmpty) {
    ATRACE_CALL();
    frontend::Update update;
    if (flushTransactions) {
        update = flushLifecycleUpdates();
        if (mTransactionTracing) {
            mTransactionTracing->addCommittedTransactions(ftl::to_underlying(vsyncId), frameTimeNs,
                                                          update, mFrontEndDisplayInfos,
                                                          mFrontEndDisplayInfosChanged);
        }
    }

    bool needsTraversal = false;
    if (flushTransactions) {
        needsTraversal |= commitMirrorDisplays(vsyncId);
        needsTraversal |= commitCreatedLayers(vsyncId, update.layerCreatedStates);
        needsTraversal |= applyTransactions(update.transactions, vsyncId);
    }
    outTransactionsAreEmpty = !needsTraversal;
    const bool shouldCommit = (getTransactionFlags() & ~eTransactionFlushNeeded) || needsTraversal;
    if (shouldCommit) {
        commitTransactionsLegacy();
    }

    bool mustComposite = latchBuffers() || shouldCommit;
    updateLayerGeometry();
    return mustComposite;
}

void SurfaceFlinger::updateLayerHistory(nsecs_t now) {
    for (const auto& snapshot : mLayerSnapshotBuilder.getSnapshots()) {
        using Changes = frontend::RequestedLayerState::Changes;
        if (snapshot->path.isClone()) {
            continue;
        }

        const bool updateSmallDirty = FlagManager::getInstance().enable_small_area_detection() &&
                ((snapshot->clientChanges & layer_state_t::eSurfaceDamageRegionChanged) ||
                 snapshot->changes.any(Changes::Geometry));

        const bool hasChanges =
                snapshot->changes.any(Changes::FrameRate | Changes::Buffer | Changes::Animation |
                                      Changes::Geometry | Changes::Visibility) ||
                (snapshot->clientChanges & layer_state_t::eDefaultFrameRateCompatibilityChanged) !=
                        0;

        if (!updateSmallDirty && !hasChanges) {
            continue;
        }

        auto it = mLegacyLayers.find(snapshot->sequence);
        LLOG_ALWAYS_FATAL_WITH_TRACE_IF(it == mLegacyLayers.end(),
                                        "Couldn't find layer object for %s",
                                        snapshot->getDebugString().c_str());

        if (updateSmallDirty) {
            // Update small dirty flag while surface damage region or geometry changed
            it->second->setIsSmallDirty(snapshot.get());
        }

        if (!hasChanges) {
            continue;
        }

        const auto layerProps = scheduler::LayerProps{
                .visible = snapshot->isVisible,
                .bounds = snapshot->geomLayerBounds,
                .transform = snapshot->geomLayerTransform,
                .setFrameRateVote = snapshot->frameRate,
                .frameRateSelectionPriority = snapshot->frameRateSelectionPriority,
                .isSmallDirty = snapshot->isSmallDirty,
                .isFrontBuffered = snapshot->isFrontBuffered(),
        };

        if (snapshot->changes.any(Changes::Geometry | Changes::Visibility)) {
            mScheduler->setLayerProperties(snapshot->sequence, layerProps);
        }

        if (snapshot->clientChanges & layer_state_t::eDefaultFrameRateCompatibilityChanged) {
            mScheduler->setDefaultFrameRateCompatibility(snapshot->sequence,
                                                         snapshot->defaultFrameRateCompatibility);
        }

        if (snapshot->changes.test(Changes::Animation)) {
            it->second->recordLayerHistoryAnimationTx(layerProps, now);
        }

        if (snapshot->changes.test(Changes::FrameRate)) {
            it->second->setFrameRateForLayerTree(snapshot->frameRate, layerProps, now);
        }

        if (snapshot->changes.test(Changes::Buffer)) {
            it->second->recordLayerHistoryBufferUpdate(layerProps, now);
        }
    }
}

bool SurfaceFlinger::updateLayerSnapshots(VsyncId vsyncId, nsecs_t frameTimeNs,
                                          bool flushTransactions, bool& outTransactionsAreEmpty) {
    using Changes = frontend::RequestedLayerState::Changes;
    ATRACE_CALL();
    frontend::Update update;
    if (flushTransactions) {
        ATRACE_NAME("TransactionHandler:flushTransactions");
        // Locking:
        // 1. to prevent onHandleDestroyed from being called while the state lock is held,
        // we must keep a copy of the transactions (specifically the composer
        // states) around outside the scope of the lock.
        // 2. Transactions and created layers do not share a lock. To prevent applying
        // transactions with layers still in the createdLayer queue, collect the transactions
        // before committing the created layers.
        // 3. Transactions can only be flushed after adding layers, since the layer can be a newly
        // created one
        mTransactionHandler.collectTransactions();
        {
            // TODO(b/238781169) lockless queue this and keep order.
            std::scoped_lock<std::mutex> lock(mCreatedLayersLock);
            update.layerCreatedStates = std::move(mCreatedLayers);
            mCreatedLayers.clear();
            update.newLayers = std::move(mNewLayers);
            mNewLayers.clear();
            update.layerCreationArgs = std::move(mNewLayerArgs);
            mNewLayerArgs.clear();
            update.destroyedHandles = std::move(mDestroyedHandles);
            mDestroyedHandles.clear();
        }

        mLayerLifecycleManager.addLayers(std::move(update.newLayers));
        update.transactions = mTransactionHandler.flushTransactions();
        if (mTransactionTracing) {
            mTransactionTracing->addCommittedTransactions(ftl::to_underlying(vsyncId), frameTimeNs,
                                                          update, mFrontEndDisplayInfos,
                                                          mFrontEndDisplayInfosChanged);
        }
        mLayerLifecycleManager.applyTransactions(update.transactions);
        mLayerLifecycleManager.onHandlesDestroyed(update.destroyedHandles);
        for (auto& legacyLayer : update.layerCreatedStates) {
            sp<Layer> layer = legacyLayer.layer.promote();
            if (layer) {
                mLegacyLayers[layer->sequence] = layer;
            }
        }
        mLayerHierarchyBuilder.update(mLayerLifecycleManager);
    }

    // Keep a copy of the drawing state (that is going to be overwritten
    // by commitTransactionsLocked) outside of mStateLock so that the side
    // effects of the State assignment don't happen with mStateLock held,
    // which can cause deadlocks.
    State drawingState(mDrawingState);
    Mutex::Autolock lock(mStateLock);
    bool mustComposite = false;
    mustComposite |= applyAndCommitDisplayTransactionStatesLocked(update.transactions);

    {
        ATRACE_NAME("LayerSnapshotBuilder:update");
        frontend::LayerSnapshotBuilder::Args
                args{.root = mLayerHierarchyBuilder.getHierarchy(),
                     .layerLifecycleManager = mLayerLifecycleManager,
                     .displays = mFrontEndDisplayInfos,
                     .displayChanges = mFrontEndDisplayInfosChanged,
                     .globalShadowSettings = mDrawingState.globalShadowSettings,
                     .supportsBlur = mSupportsBlur,
                     .forceFullDamage = mForceFullDamage,
                     .supportedLayerGenericMetadata =
                             getHwComposer().getSupportedLayerGenericMetadata(),
                     .genericLayerMetadataKeyMap = getGenericLayerMetadataKeyMap(),
                     .skipRoundCornersWhenProtected =
                             !getRenderEngine().supportsProtectedContent()};
        mLayerSnapshotBuilder.update(args);
    }

    if (mLayerLifecycleManager.getGlobalChanges().any(Changes::Geometry | Changes::Input |
                                                      Changes::Hierarchy | Changes::Visibility)) {
        mUpdateInputInfo = true;
    }
    if (mLayerLifecycleManager.getGlobalChanges().any(Changes::VisibleRegion | Changes::Hierarchy |
                                                      Changes::Visibility | Changes::Geometry)) {
        mVisibleRegionsDirty = true;
    }
    if (mLayerLifecycleManager.getGlobalChanges().any(Changes::Hierarchy | Changes::FrameRate)) {
        // The frame rate of attached choreographers can only change as a result of a
        // FrameRate change (including when Hierarchy changes).
        mUpdateAttachedChoreographer = true;
    }
    outTransactionsAreEmpty = mLayerLifecycleManager.getGlobalChanges().get() == 0;
    mustComposite |= mLayerLifecycleManager.getGlobalChanges().get() != 0;

    bool newDataLatched = false;
    if (!mLegacyFrontEndEnabled) {
        ATRACE_NAME("DisplayCallbackAndStatsUpdates");
        mustComposite |= applyTransactionsLocked(update.transactions, vsyncId);
        traverseLegacyLayers([&](Layer* layer) { layer->commitTransaction(); });
        const nsecs_t latchTime = systemTime();
        bool unused = false;

        for (auto& layer : mLayerLifecycleManager.getLayers()) {
            if (layer->changes.test(frontend::RequestedLayerState::Changes::Created) &&
                layer->bgColorLayer) {
                sp<Layer> bgColorLayer = getFactory().createEffectLayer(
                        LayerCreationArgs(this, nullptr, layer->name,
                                          ISurfaceComposerClient::eFXSurfaceEffect, LayerMetadata(),
                                          std::make_optional(layer->id), true));
                mLegacyLayers[bgColorLayer->sequence] = bgColorLayer;
            }
            const bool willReleaseBufferOnLatch = layer->willReleaseBufferOnLatch();

            auto it = mLegacyLayers.find(layer->id);
            if (it == mLegacyLayers.end() &&
                layer->changes.test(frontend::RequestedLayerState::Changes::Destroyed)) {
                // Layer handle was created and immediately destroyed. It was destroyed before it
                // was added to the map.
                continue;
            }

            LLOG_ALWAYS_FATAL_WITH_TRACE_IF(it == mLegacyLayers.end(),
                                            "Couldnt find layer object for %s",
                                            layer->getDebugString().c_str());
            if (!layer->hasReadyFrame() && !willReleaseBufferOnLatch) {
                if (!it->second->hasBuffer()) {
                    // The last latch time is used to classify a missed frame as buffer stuffing
                    // instead of a missed frame. This is used to identify scenarios where we
                    // could not latch a buffer or apply a transaction due to backpressure.
                    // We only update the latch time for buffer less layers here, the latch time
                    // is updated for buffer layers when the buffer is latched.
                    it->second->updateLastLatchTime(latchTime);
                }
                continue;
            }

            const bool bgColorOnly =
                    !layer->externalTexture && (layer->bgColorLayerId != UNASSIGNED_LAYER_ID);
            if (willReleaseBufferOnLatch) {
                mLayersWithBuffersRemoved.emplace(it->second);
            }
            it->second->latchBufferImpl(unused, latchTime, bgColorOnly);
            /* QTI_BEGIN */
            mQtiSFExtnIntf->qtiDolphinTrackBufferDecrement(it->second->getDebugName(),
                    *it->second->getPendingBufferCounter());
            /* QTI_END */
            newDataLatched = true;

            mLayersWithQueuedFrames.emplace(it->second);
            mLayersIdsWithQueuedFrames.emplace(it->second->sequence);
        }

        updateLayerHistory(latchTime);
        mLayerSnapshotBuilder.forEachVisibleSnapshot([&](const frontend::LayerSnapshot& snapshot) {
            if (mLayersIdsWithQueuedFrames.find(snapshot.path.id) ==
                mLayersIdsWithQueuedFrames.end())
                return;
            Region visibleReg;
            visibleReg.set(snapshot.transformedBoundsWithoutTransparentRegion);
            invalidateLayerStack(snapshot.outputFilter, visibleReg);
        });

        for (auto& destroyedLayer : mLayerLifecycleManager.getDestroyedLayers()) {
            mLegacyLayers.erase(destroyedLayer->id);
        }

        {
            ATRACE_NAME("LLM:commitChanges");
            mLayerLifecycleManager.commitChanges();
        }

        // enter boot animation on first buffer latch
        if (CC_UNLIKELY(mBootStage == BootStage::BOOTLOADER && newDataLatched)) {
            ALOGI("Enter boot animation");
            mBootStage = BootStage::BOOTANIMATION;
        }
    }
    mustComposite |= (getTransactionFlags() & ~eTransactionFlushNeeded) || newDataLatched;
    if (mustComposite && !mLegacyFrontEndEnabled) {
        commitTransactions();
    }

    return mustComposite;
}

bool SurfaceFlinger::commit(PhysicalDisplayId pacesetterId,
                            const scheduler::FrameTargets& frameTargets) {
    /* QTI_BEGIN */
    mQtiSFExtnIntf->qtiDolphinTrackVsyncSignal();
    /* QTI_END */

    // The expectedVsyncTime, which was predicted when this frame was scheduled, is normally in the
    // future relative to frameTime, but may not be for delayed frames. Adjust mExpectedPresentTime
    // accordingly, but not mScheduledPresentTime.
    // const TimePoint lastScheduledPresentTime = mScheduledPresentTime;
    const scheduler::FrameTarget& pacesetterFrameTarget = *frameTargets.get(pacesetterId)->get();

    const VsyncId vsyncId = pacesetterFrameTarget.vsyncId();
    ATRACE_NAME(ftl::Concat(__func__, ' ', ftl::to_underlying(vsyncId)).c_str());

    /* QTI_BEGIN */
    std::unique_lock<std::mutex> lck (mSmomoMutex, std::defer_lock);
    if (mQtiSFExtnIntf->qtiIsSmomoOptimalRefreshActive()) {
      lck.lock();
    }
    mQtiSFExtnIntf->qtiOnVsync(0);
    /* QTI_END */

    // mScheduledPresentTime = expectedVsyncTime;

    // Calculate the expected present time once and use the cached value throughout this frame to
    // make sure all layers are seeing this same value.
    // mExpectedPresentTime = expectedVsyncTime >= frameTime ? expectedVsyncTime
    //                                                       : calculateExpectedPresentTime(frameTime);

    // ATRACE_FORMAT("%s %" PRId64 " vsyncIn %.2fms%s", __func__, ftl::to_underlying(vsyncId),
    //               ticks<std::milli, float>(mExpectedPresentTime - TimePoint::now()),
    //               mExpectedPresentTime == expectedVsyncTime ? "" : " (adjusted)");

    /* QTI_BEGIN */
    mQtiSFExtnIntf->qtiUpdateFrameScheduler();
    mQtiSFExtnIntf->qtiSyncToDisplayHardware();
    // TODO(rmedel): Handle locking for early wake up
    mQtiSFExtnIntf->qtiResetSFExtn();
    /* QTI_END */

    // const Period vsyncPeriod = mScheduler->getVsyncSchedule()->period();
    // const FenceTimePtr& previousPresentFence = getPreviousPresentFence(frameTime, vsyncPeriod);

    // When backpressure propagation is enabled, we want to give a small grace period of 1ms
    // for the present fence to fire instead of just giving up on this frame to handle cases
    // where present fence is just about to get signaled.
    // const int graceTimeForPresentFenceMs = static_cast<int>(
    //         mBackpressureGpuComposition || !mCompositionCoverage.test(CompositionCoverage::Gpu));

    // Pending frames may trigger backpressure propagation.
    // const TracedOrdinal<bool> framePending = {"PrevFramePending",
    //                                           isFencePending(previousPresentFence,
    //                                                          graceTimeForPresentFenceMs)};

    // Frame missed counts for metrics tracking.
    // A frame is missed if the prior frame is still pending. If no longer pending,
    // then we still count the frame as missed if the predicted present time
    // was further in the past than when the fence actually fired.

    // Add some slop to correct for drift. This should generally be
    // smaller than a typical frame duration, but should not be so small
    // that it reports reasonable drift as a missed frame.
    // const nsecs_t frameMissedSlop = vsyncPeriod.ns() / 2;
    // const nsecs_t previousPresentTime = previousPresentFence->getSignalTime();
    // const TracedOrdinal<bool> frameMissed = {"PrevFrameMissed",
    //                                          framePending ||
    //                                                  (previousPresentTime >= 0 &&
    //                                                   (lastScheduledPresentTime.ns() <
    //                                                    previousPresentTime - frameMissedSlop))};
    // const TracedOrdinal<bool> hwcFrameMissed = {"PrevHwcFrameMissed",
    //                                             frameMissed &&
    //                                                     mCompositionCoverage.test(
    //                                                             CompositionCoverage::Hwc)};

    // const TracedOrdinal<bool> gpuFrameMissed = {"PrevGpuFrameMissed",
    //                                             frameMissed &&
    //                                                     mCompositionCoverage.test(
    //                                                             CompositionCoverage::Gpu)};

    if (pacesetterFrameTarget.didMissFrame()) {
        mTimeStats->incrementMissedFrames();
    }

    // If a mode set is pending and the fence hasn't fired yet, wait for the next commit.
    if (std::any_of(frameTargets.begin(), frameTargets.end(),
                    [this](const auto& pair) FTL_FAKE_GUARD(mStateLock)
                            FTL_FAKE_GUARD(kMainThreadContext) {
                                if (!pair.second->isFramePending()) return false;

                                if (const auto display = getDisplayDeviceLocked(pair.first)) {
                                    return display->isModeSetPending();
                                }

                                return false;
                            })) {
        mScheduler->scheduleFrame();
        return false;
    }

    {
        Mutex::Autolock lock(mStateLock);

        for (const auto [id, target] : frameTargets) {
            // TODO(b/241285876): This is `nullptr` when the DisplayDevice is about to be removed in
            // this commit, since the PhysicalDisplay has already been removed. Rather than checking
            // for `nullptr` below, change Scheduler::onFrameSignal to filter out the FrameTarget of
            // the removed display.
            const auto display = getDisplayDeviceLocked(id);

            if (display && display->isModeSetPending()) {
                finalizeDisplayModeChange(*display);
            }
        }
    }

    if (pacesetterFrameTarget.isFramePending()) {
        if (mBackpressureGpuComposition || pacesetterFrameTarget.didMissHwcFrame()) {
            if (FlagManager::getInstance().vrr_config()) {
                mScheduler->getVsyncSchedule()->getTracker().onFrameMissed(
                        pacesetterFrameTarget.expectedPresentTime());
            }
            scheduleCommit(FrameHint::kNone);
            return false;
        }
    }

    const Period vsyncPeriod = mScheduler->getVsyncSchedule()->period();

    // Save this once per commit + composite to ensure consistency
    // TODO (b/240619471): consider removing active display check once AOD is fixed
    const auto activeDisplay = FTL_FAKE_GUARD(mStateLock, getDisplayDeviceLocked(mActiveDisplayId));
    mPowerHintSessionEnabled = mPowerAdvisor->usePowerHintSession() && activeDisplay &&
            activeDisplay->getPowerMode() == hal::PowerMode::ON;
    if (mPowerHintSessionEnabled) {
        mPowerAdvisor->setCommitStart(pacesetterFrameTarget.frameBeginTime());
        mPowerAdvisor->setExpectedPresentTime(pacesetterFrameTarget.expectedPresentTime());

        // Frame delay is how long we should have minus how long we actually have.
        const Duration idealSfWorkDuration =
                mScheduler->vsyncModulator().getVsyncConfig().sfWorkDuration;
        const Duration frameDelay =
                idealSfWorkDuration - pacesetterFrameTarget.expectedFrameDuration();

        mPowerAdvisor->setFrameDelay(frameDelay);
        mPowerAdvisor->setTotalFrameTargetWorkDuration(idealSfWorkDuration);

        const auto& display = FTL_FAKE_GUARD(mStateLock, getDefaultDisplayDeviceLocked()).get();
        const Period idealVsyncPeriod = display->getActiveMode().fps.getPeriod();
        mPowerAdvisor->updateTargetWorkDuration(idealVsyncPeriod);
    }

    if (mRefreshRateOverlaySpinner || mHdrSdrRatioOverlay) {
        Mutex::Autolock lock(mStateLock);
        if (const auto display = getDefaultDisplayDeviceLocked()) {
            display->animateOverlay();
        }
    }

    // Composite if transactions were committed, or if requested by HWC.
    bool mustComposite = mMustComposite.exchange(false);
    {
        mFrameTimeline->setSfWakeUp(ftl::to_underlying(vsyncId),
                                    pacesetterFrameTarget.frameBeginTime().ns(),
                                    Fps::fromPeriodNsecs(vsyncPeriod.ns()),
                                    mScheduler->getPacesetterRefreshRate());

        const bool flushTransactions = clearTransactionFlags(eTransactionFlushNeeded);
        bool transactionsAreEmpty;
        if (mLegacyFrontEndEnabled) {
            mustComposite |=
                    updateLayerSnapshotsLegacy(vsyncId, pacesetterFrameTarget.frameBeginTime().ns(),
                                               flushTransactions, transactionsAreEmpty);
        }
        if (mLayerLifecycleManagerEnabled) {
            mustComposite |=
                    updateLayerSnapshots(vsyncId, pacesetterFrameTarget.frameBeginTime().ns(),
                                         flushTransactions, transactionsAreEmpty);
        }

        // Tell VsyncTracker that we are going to present this frame before scheduling
        // setTransactionFlags which will schedule another SF frame. This was if the tracker
        // needs to adjust the vsync timeline, it will be done before the next frame.
        if (FlagManager::getInstance().vrr_config() && mustComposite) {
            mScheduler->getVsyncSchedule()->getTracker().onFrameBegin(
                pacesetterFrameTarget.expectedPresentTime(),
                pacesetterFrameTarget.lastSignaledFrameTime());
        }
        if (transactionFlushNeeded()) {
            setTransactionFlags(eTransactionFlushNeeded);
        }

        // This has to be called after latchBuffers because we want to include the layers that have
        // been latched in the commit callback
        if (transactionsAreEmpty) {
            // Invoke empty transaction callbacks early.
            mTransactionCallbackInvoker.sendCallbacks(false /* onCommitOnly */);
        } else {
            // Invoke OnCommit callbacks.
            mTransactionCallbackInvoker.sendCallbacks(true /* onCommitOnly */);
        }
    }

    // Layers need to get updated (in the previous line) before we can use them for
    // choosing the refresh rate.
    // Hold mStateLock as chooseRefreshRateForContent promotes wp<Layer> to sp<Layer>
    // and may eventually call to ~Layer() if it holds the last reference
    {
        bool updateAttachedChoreographer = mUpdateAttachedChoreographer;
        mUpdateAttachedChoreographer = false;

        Mutex::Autolock lock(mStateLock);
        mScheduler->chooseRefreshRateForContent(mLayerLifecycleManagerEnabled
                                                        ? &mLayerHierarchyBuilder.getHierarchy()
                                                        : nullptr,
                                                updateAttachedChoreographer);
        initiateDisplayModeChanges();
    }

    updateCursorAsync();
    if (!mustComposite) {
        updateInputFlinger(vsyncId, pacesetterFrameTarget.frameBeginTime());
    }
    doActiveLayersTracingIfNeeded(false, mVisibleRegionsDirty,
                                  pacesetterFrameTarget.frameBeginTime(), vsyncId);

    mLastCommittedVsyncId = vsyncId;

    persistDisplayBrightness(mustComposite);

    /* QTI_BEGIN */
    mQtiSFExtnIntf->qtiSendCompositorTid();
    /* QTI_END */

    return mustComposite && CC_LIKELY(mBootStage != BootStage::BOOTLOADER);
}

CompositeResultsPerDisplay SurfaceFlinger::composite(
        PhysicalDisplayId pacesetterId, const scheduler::FrameTargeters& frameTargeters) {
    const scheduler::FrameTarget& pacesetterTarget =
            frameTargeters.get(pacesetterId)->get()->target();

    const VsyncId vsyncId = pacesetterTarget.vsyncId();
    ATRACE_NAME(ftl::Concat(__func__, ' ', ftl::to_underlying(vsyncId)).c_str());

    compositionengine::CompositionRefreshArgs refreshArgs;
    refreshArgs.powerCallback = this;
    const auto& displays = FTL_FAKE_GUARD(mStateLock, mDisplays);
    refreshArgs.outputs.reserve(displays.size());

    // Add outputs for physical displays.
    for (const auto& [id, targeter] : frameTargeters) {
        ftl::FakeGuard guard(mStateLock);

        if (const auto display = getCompositionDisplayLocked(id)) {
            refreshArgs.outputs.push_back(display);
        }

        refreshArgs.frameTargets.try_emplace(id, &targeter->target());
    }

    std::vector<DisplayId> displayIds;
    for (const auto& [_, display] : displays) {
        displayIds.push_back(display->getId());
        display->tracePowerMode();

        // Add outputs for virtual displays.
        if (display->isVirtual()) {
            const Fps refreshRate = display->getAdjustedRefreshRate();

            if (!refreshRate.isValid() ||
                mScheduler->isVsyncInPhase(pacesetterTarget.frameBeginTime(), refreshRate)) {
                refreshArgs.outputs.push_back(display->getCompositionDisplay());
            }
        }
    }
    mPowerAdvisor->setDisplays(displayIds);

    const bool updateTaskMetadata = mCompositionEngine->getFeatureFlags().test(
            compositionengine::Feature::kSnapshotLayerMetadata);
    if (updateTaskMetadata && (mVisibleRegionsDirty || mLayerMetadataSnapshotNeeded)) {
        updateLayerMetadataSnapshot();
        mLayerMetadataSnapshotNeeded = false;
    }

    refreshArgs.bufferIdsToUncache = std::move(mBufferIdsToUncache);

    if (!FlagManager::getInstance().ce_fence_promise()) {
        refreshArgs.layersWithQueuedFrames.reserve(mLayersWithQueuedFrames.size());
        for (auto& layer : mLayersWithQueuedFrames) {
            if (const auto& layerFE = layer->getCompositionEngineLayerFE())
                refreshArgs.layersWithQueuedFrames.push_back(layerFE);
        }
    }

    refreshArgs.outputColorSetting = mDisplayColorSetting;
    refreshArgs.forceOutputColorMode = mForceColorMode;

    refreshArgs.updatingOutputGeometryThisFrame = mVisibleRegionsDirty;
    refreshArgs.updatingGeometryThisFrame = mGeometryDirty.exchange(false) ||
            mVisibleRegionsDirty || mDrawingState.colorMatrixChanged;
    refreshArgs.internalDisplayRotationFlags = getActiveDisplayRotationFlags();

    if (CC_UNLIKELY(mDrawingState.colorMatrixChanged)) {
        refreshArgs.colorTransformMatrix = mDrawingState.colorMatrix;
        mDrawingState.colorMatrixChanged = false;
    }

    refreshArgs.devOptForceClientComposition = mDebugDisableHWC;

    if (mDebugFlashDelay != 0) {
        refreshArgs.devOptForceClientComposition = true;
        refreshArgs.devOptFlashDirtyRegionsDelay = std::chrono::milliseconds(mDebugFlashDelay);
    }

    // TODO(b/255601557) Update frameInterval per display
    refreshArgs.frameInterval =
            mScheduler->getNextFrameInterval(pacesetterId, pacesetterTarget.expectedPresentTime());
    const auto scheduledFrameResultOpt = mScheduler->getScheduledFrameResult();
    const auto scheduledFrameTimeOpt = scheduledFrameResultOpt
            ? std::optional{scheduledFrameResultOpt->callbackTime}
            : std::nullopt;
    refreshArgs.scheduledFrameTime = scheduledFrameTimeOpt;
    refreshArgs.hasTrustedPresentationListener = mNumTrustedPresentationListeners > 0;
    // Store the present time just before calling to the composition engine so we could notify
    // the scheduler.
    const auto presentTime = systemTime();

    /* QTI_BEGIN */
    //mQtiSFExtnIntf->qtiSetDisplayElapseTime(refreshArgs.earliestPrsesentTime);
    /* QTI_END */

    constexpr bool kCursorOnly = false;
    const auto layers = moveSnapshotsToCompositionArgs(refreshArgs, kCursorOnly);

    if (mLayerLifecycleManagerEnabled && !mVisibleRegionsDirty) {
        for (const auto& [token, display] : FTL_FAKE_GUARD(mStateLock, mDisplays)) {
            auto compositionDisplay = display->getCompositionDisplay();
            if (!compositionDisplay->getState().isEnabled) continue;
            for (auto outputLayer : compositionDisplay->getOutputLayersOrderedByZ()) {
                if (outputLayer->getLayerFE().getCompositionState() == nullptr) {
                    // This is unexpected but instead of crashing, capture traces to disk
                    // and recover gracefully by forcing CE to rebuild layer stack.
                    ALOGE("Output layer %s for display %s %" PRIu64 " has a null "
                          "snapshot. Forcing mVisibleRegionsDirty",
                          outputLayer->getLayerFE().getDebugName(),
                          compositionDisplay->getName().c_str(), compositionDisplay->getId().value);

                    TransactionTraceWriter::getInstance().invoke(__func__, /* overwrite= */ false);
                    mVisibleRegionsDirty = true;
                    refreshArgs.updatingOutputGeometryThisFrame = mVisibleRegionsDirty;
                    refreshArgs.updatingGeometryThisFrame = mVisibleRegionsDirty;
                }
            }
        }
    }

    refreshArgs.refreshStartTime = systemTime(SYSTEM_TIME_MONOTONIC);
    for (auto& [layer, layerFE] : layers) {
        layer->onPreComposition(refreshArgs.refreshStartTime);
    }

    if (FlagManager::getInstance().ce_fence_promise()) {
        for (auto& [layer, layerFE] : layers) {
            attachReleaseFenceFutureToLayer(layer, layerFE,
                                            layerFE->mSnapshot->outputFilter.layerStack);
        }

        refreshArgs.layersWithQueuedFrames.reserve(mLayersWithQueuedFrames.size());
        for (auto& layer : mLayersWithQueuedFrames) {
            if (const auto& layerFE = layer->getCompositionEngineLayerFE()) {
                refreshArgs.layersWithQueuedFrames.push_back(layerFE);
                // Some layers are not displayed and do not yet have a future release fence
                if (layerFE->getReleaseFencePromiseStatus() ==
                            LayerFE::ReleaseFencePromiseStatus::UNINITIALIZED ||
                    layerFE->getReleaseFencePromiseStatus() ==
                            LayerFE::ReleaseFencePromiseStatus::FULFILLED) {
                    // layerStack is invalid because layer is not on a display
                    attachReleaseFenceFutureToLayer(layer.get(), layerFE.get(),
                                                    ui::INVALID_LAYER_STACK);
                }
            }
        }

        mCompositionEngine->present(refreshArgs);
        moveSnapshotsFromCompositionArgs(refreshArgs, layers);

        for (auto& [layer, layerFE] : layers) {
            CompositionResult compositionResult{layerFE->stealCompositionResult()};
            if (compositionResult.lastClientCompositionFence) {
                layer->setWasClientComposed(compositionResult.lastClientCompositionFence);
            }
        }

    } else {
        mCompositionEngine->present(refreshArgs);
        moveSnapshotsFromCompositionArgs(refreshArgs, layers);

        for (auto [layer, layerFE] : layers) {
            CompositionResult compositionResult{layerFE->stealCompositionResult()};
            for (auto& [releaseFence, layerStack] : compositionResult.releaseFences) {
                Layer* clonedFrom = layer->getClonedFrom().get();
                auto owningLayer = clonedFrom ? clonedFrom : layer;
                owningLayer->onLayerDisplayed(std::move(releaseFence), layerStack);
            }
            if (compositionResult.lastClientCompositionFence) {
                layer->setWasClientComposed(compositionResult.lastClientCompositionFence);
            }
        }
    }

    mTimeStats->recordFrameDuration(pacesetterTarget.frameBeginTime().ns(), systemTime());

    // Send a power hint after presentation is finished.
    if (mPowerHintSessionEnabled) {
        // Now that the current frame has been presented above, PowerAdvisor needs the present time
        // of the previous frame (whose fence is signaled by now) to determine how long the HWC had
        // waited on that fence to retire before presenting.
        const auto& previousPresentFence = pacesetterTarget.presentFenceForPreviousFrame();

        mPowerAdvisor->setSfPresentTiming(TimePoint::fromNs(previousPresentFence->getSignalTime()),
                                          TimePoint::now());
        mPowerAdvisor->reportActualWorkDuration();
    }

    if (mScheduler->onCompositionPresented(presentTime)) {
        scheduleComposite(FrameHint::kNone);
    }

    mNotifyExpectedPresentMap[pacesetterId].hintStatus = NotifyExpectedPresentHintStatus::Start;
    onCompositionPresented(pacesetterId, frameTargeters, presentTime);

    const bool hadGpuComposited =
            multiDisplayUnion(mCompositionCoverage).test(CompositionCoverage::Gpu);
    mCompositionCoverage.clear();

    TimeStats::ClientCompositionRecord clientCompositionRecord;

    for (const auto& [_, display] : displays) {
        const auto& state = display->getCompositionDisplay()->getState();
        CompositionCoverageFlags& flags =
                mCompositionCoverage.try_emplace(display->getId()).first->second;

        if (state.usesDeviceComposition) {
            flags |= CompositionCoverage::Hwc;
        }

        if (state.reusedClientComposition) {
            flags |= CompositionCoverage::GpuReuse;
        } else if (state.usesClientComposition) {
            flags |= CompositionCoverage::Gpu;
        }

        clientCompositionRecord.predicted |=
                (state.strategyPrediction != CompositionStrategyPredictionState::DISABLED);
        clientCompositionRecord.predictionSucceeded |=
                (state.strategyPrediction == CompositionStrategyPredictionState::SUCCESS);
    }

    const auto coverage = multiDisplayUnion(mCompositionCoverage);
    const bool hasGpuComposited = coverage.test(CompositionCoverage::Gpu);

    clientCompositionRecord.hadClientComposition = hasGpuComposited;
    clientCompositionRecord.reused = coverage.test(CompositionCoverage::GpuReuse);
    clientCompositionRecord.changed = hadGpuComposited != hasGpuComposited;

    mTimeStats->pushCompositionStrategyState(clientCompositionRecord);

    using namespace ftl::flag_operators;

    // TODO(b/160583065): Enable skip validation when SF caches all client composition layers.
    const bool hasGpuUseOrReuse =
            coverage.any(CompositionCoverage::Gpu | CompositionCoverage::GpuReuse);
    mScheduler->modulateVsync({}, &VsyncModulator::onDisplayRefresh, hasGpuUseOrReuse);

    mLayersWithQueuedFrames.clear();
    mLayersIdsWithQueuedFrames.clear();
    doActiveLayersTracingIfNeeded(true, mVisibleRegionsDirty, pacesetterTarget.frameBeginTime(),
                                  vsyncId);

    updateInputFlinger(vsyncId, pacesetterTarget.frameBeginTime());

    if (mVisibleRegionsDirty) mHdrLayerInfoChanged = true;
    mVisibleRegionsDirty = false;

    if (mCompositionEngine->needsAnotherUpdate()) {
        scheduleCommit(FrameHint::kNone);
    }

    if (mPowerHintSessionEnabled) {
        mPowerAdvisor->setCompositeEnd(TimePoint::now());
    }

    CompositeResultsPerDisplay resultsPerDisplay;

    // Filter out virtual displays.
    for (const auto& [id, coverage] : mCompositionCoverage) {
        if (const auto idOpt = PhysicalDisplayId::tryCast(id)) {
            resultsPerDisplay.try_emplace(*idOpt, CompositeResult{coverage});
        }
    }

    return resultsPerDisplay;
}

void SurfaceFlinger::updateLayerGeometry() {
    ATRACE_CALL();

    if (mVisibleRegionsDirty) {
        computeLayerBounds();
    }

    for (auto& layer : mLayersPendingRefresh) {
        Region visibleReg;
        visibleReg.set(layer->getScreenBounds());
        invalidateLayerStack(layer->getOutputFilter(), visibleReg);
    }

    /* QTI_BEGIN */
    mQtiSFExtnIntf->qtiSetDisplayAnimating();
    /* QTI_END */

    mLayersPendingRefresh.clear();
}

bool SurfaceFlinger::isHdrLayer(const frontend::LayerSnapshot& snapshot) const {
    // Even though the camera layer may be using an HDR transfer function or otherwise be "HDR"
    // the device may need to avoid boosting the brightness as a result of these layers to
    // reduce power consumption during camera recording
    if (mIgnoreHdrCameraLayers) {
        if (snapshot.externalTexture &&
            (snapshot.externalTexture->getUsage() & GRALLOC_USAGE_HW_CAMERA_WRITE) != 0) {
            return false;
        }
    }
    // RANGE_EXTENDED layer may identify themselves as being "HDR"
    // via a desired hdr/sdr ratio
    auto pixelFormat = snapshot.buffer
            ? std::make_optional(static_cast<ui::PixelFormat>(snapshot.buffer->getPixelFormat()))
            : std::nullopt;

    if (getHdrRenderType(snapshot.dataspace, pixelFormat, snapshot.desiredHdrSdrRatio) !=
        HdrRenderType::SDR) {
        return true;
    }
    // If the layer is not allowed to be dimmed, treat it as HDR. WindowManager may disable
    // dimming in order to keep animations invoking SDR screenshots of HDR layers seamless.
    // Treat such tagged layers as HDR so that DisplayManagerService does not try to change
    // the screen brightness
    if (!snapshot.dimmingEnabled) {
        return true;
    }
    return false;
}

ui::Rotation SurfaceFlinger::getPhysicalDisplayOrientation(DisplayId displayId,
                                                           bool isPrimary) const {
    const auto id = PhysicalDisplayId::tryCast(displayId);
    if (!id) {
        return ui::ROTATION_0;
    }
    if (!mIgnoreHwcPhysicalDisplayOrientation &&
        getHwComposer().getComposer()->isSupported(
                Hwc2::Composer::OptionalFeature::PhysicalDisplayOrientation)) {
        switch (getHwComposer().getPhysicalDisplayOrientation(*id)) {
            case Hwc2::AidlTransform::ROT_90:
                return ui::ROTATION_90;
            case Hwc2::AidlTransform::ROT_180:
                return ui::ROTATION_180;
            case Hwc2::AidlTransform::ROT_270:
                return ui::ROTATION_270;
            default:
                return ui::ROTATION_0;
        }
    }

    if (isPrimary) {
        using Values = SurfaceFlingerProperties::primary_display_orientation_values;
        switch (primary_display_orientation(Values::ORIENTATION_0)) {
            case Values::ORIENTATION_90:
                return ui::ROTATION_90;
            case Values::ORIENTATION_180:
                return ui::ROTATION_180;
            case Values::ORIENTATION_270:
                return ui::ROTATION_270;
            default:
                break;
        }
    }
    return ui::ROTATION_0;
}

void SurfaceFlinger::onCompositionPresented(PhysicalDisplayId pacesetterId,
                                            const scheduler::FrameTargeters& frameTargeters,
                                            nsecs_t presentStartTime) {
    ATRACE_CALL();

    ui::PhysicalDisplayMap<PhysicalDisplayId, std::shared_ptr<FenceTime>> presentFences;
    ui::PhysicalDisplayMap<PhysicalDisplayId, const sp<Fence>> gpuCompositionDoneFences;

    for (const auto& [id, targeter] : frameTargeters) {
        auto presentFence = getHwComposer().getPresentFence(id);

        if (id == pacesetterId) {
            mTransactionCallbackInvoker.addPresentFence(presentFence);
        }

        if (auto fenceTime = targeter->setPresentFence(std::move(presentFence));
            fenceTime->isValid()) {
            presentFences.try_emplace(id, std::move(fenceTime));
        }

        ftl::FakeGuard guard(mStateLock);
        if (const auto display = getCompositionDisplayLocked(id);
            display && display->getState().usesClientComposition) {
            gpuCompositionDoneFences
                    .try_emplace(id, display->getRenderSurface()->getClientTargetAcquireFence());
        }
    }

    const auto pacesetterDisplay = FTL_FAKE_GUARD(mStateLock, getDisplayDeviceLocked(pacesetterId));

    std::shared_ptr<FenceTime> pacesetterPresentFenceTime =
            presentFences.get(pacesetterId)
                    .transform([](const FenceTimePtr& ptr) { return ptr; })
                    .value_or(FenceTime::NO_FENCE);

    std::shared_ptr<FenceTime> pacesetterGpuCompositionDoneFenceTime =
            gpuCompositionDoneFences.get(pacesetterId)
                    .transform([](sp<Fence> fence) {
                        return std::make_shared<FenceTime>(std::move(fence));
                    })
                    .value_or(FenceTime::NO_FENCE);

    const TimePoint presentTime = TimePoint::now();

    // Set presentation information before calling Layer::releasePendingBuffer, such that jank
    // information from previous' frame classification is already available when sending jank info
    // to clients, so they get jank classification as early as possible.
    mFrameTimeline->setSfPresent(presentTime.ns(), pacesetterPresentFenceTime,
                                 pacesetterGpuCompositionDoneFenceTime);

    // We use the CompositionEngine::getLastFrameRefreshTimestamp() which might
    // be sampled a little later than when we started doing work for this frame,
    // but that should be okay since CompositorTiming has snapping logic.
    const TimePoint compositeTime =
            TimePoint::fromNs(mCompositionEngine->getLastFrameRefreshTimestamp());
    const Duration presentLatency = mHasReliablePresentFences
            ? mPresentLatencyTracker.trackPendingFrame(compositeTime, pacesetterPresentFenceTime)
            : Duration::zero();

    const auto schedule = mScheduler->getVsyncSchedule();
    const TimePoint vsyncDeadline = schedule->vsyncDeadlineAfter(presentTime);
    const Period vsyncPeriod = schedule->period();
    const nsecs_t vsyncPhase =
            mScheduler->getVsyncConfiguration().getCurrentConfigs().late.sfOffset;

    const CompositorTiming compositorTiming(vsyncDeadline.ns(), vsyncPeriod.ns(), vsyncPhase,
                                            presentLatency.ns());

    ui::DisplayMap<ui::LayerStack, const DisplayDevice*> layerStackToDisplay;
    {
        if (!mLayersWithBuffersRemoved.empty() || mNumTrustedPresentationListeners > 0) {
            Mutex::Autolock lock(mStateLock);
            for (const auto& [token, display] : mDisplays) {
                layerStackToDisplay.emplace_or_replace(display->getLayerStack(), display.get());
            }
        }
    }

    for (auto layer : mLayersWithBuffersRemoved) {
        std::vector<ui::LayerStack> previouslyPresentedLayerStacks =
                std::move(layer->mPreviouslyPresentedLayerStacks);
        layer->mPreviouslyPresentedLayerStacks.clear();
        for (auto layerStack : previouslyPresentedLayerStacks) {
            auto optDisplay = layerStackToDisplay.get(layerStack);
            if (optDisplay && !optDisplay->get()->isVirtual()) {
                auto fence = getHwComposer().getPresentFence(optDisplay->get()->getPhysicalId());
                if (FlagManager::getInstance().ce_fence_promise()) {
                    layer->prepareReleaseCallbacks(ftl::yield<FenceResult>(fence),
                                                   ui::INVALID_LAYER_STACK);
                } else {
                    layer->onLayerDisplayed(ftl::yield<FenceResult>(fence).share(),
                                            ui::INVALID_LAYER_STACK);
                }
            }
        }
        layer->releasePendingBuffer(presentTime.ns());
    }
    mLayersWithBuffersRemoved.clear();

    for (const auto& layer: mLayersWithQueuedFrames) {
        layer->onCompositionPresented(pacesetterDisplay.get(),
                                      pacesetterGpuCompositionDoneFenceTime,
                                      pacesetterPresentFenceTime, compositorTiming);
        layer->releasePendingBuffer(presentTime.ns());
    }

    std::vector<std::pair<std::shared_ptr<compositionengine::Display>, sp<HdrLayerInfoReporter>>>
            hdrInfoListeners;
    bool haveNewListeners = false;
    {
        Mutex::Autolock lock(mStateLock);
        if (mFpsReporter) {
            mFpsReporter->dispatchLayerFps(mLayerHierarchyBuilder.getHierarchy());
        }

        if (mTunnelModeEnabledReporter) {
            mTunnelModeEnabledReporter->updateTunnelModeStatus();
        }
        hdrInfoListeners.reserve(mHdrLayerInfoListeners.size());
        for (const auto& [displayId, reporter] : mHdrLayerInfoListeners) {
            if (reporter && reporter->hasListeners()) {
                if (const auto display = getDisplayDeviceLocked(displayId)) {
                    hdrInfoListeners.emplace_back(display->getCompositionDisplay(), reporter);
                }
            }
        }
        haveNewListeners = mAddingHDRLayerInfoListener; // grab this with state lock
        mAddingHDRLayerInfoListener = false;
    }

    if (haveNewListeners || mHdrLayerInfoChanged) {
        for (auto& [compositionDisplay, listener] : hdrInfoListeners) {
            HdrLayerInfoReporter::HdrLayerInfo info;
            int32_t maxArea = 0;

            auto updateInfoFn =
                    [&](const std::shared_ptr<compositionengine::Display>& compositionDisplay,
                        const frontend::LayerSnapshot& snapshot, const sp<LayerFE>& layerFe) {
                        if (snapshot.isVisible &&
                            compositionDisplay->includesLayer(snapshot.outputFilter)) {
                            if (isHdrLayer(snapshot)) {
                                const auto* outputLayer =
                                        compositionDisplay->getOutputLayerForLayer(layerFe);
                                if (outputLayer) {
                                    const float desiredHdrSdrRatio =
                                            snapshot.desiredHdrSdrRatio < 1.f
                                            ? std::numeric_limits<float>::infinity()
                                            : snapshot.desiredHdrSdrRatio;
                                    info.mergeDesiredRatio(desiredHdrSdrRatio);
                                    info.numberOfHdrLayers++;
                                    const auto displayFrame = outputLayer->getState().displayFrame;
                                    const int32_t area =
                                            displayFrame.width() * displayFrame.height();
                                    if (area > maxArea) {
                                        maxArea = area;
                                        info.maxW = displayFrame.width();
                                        info.maxH = displayFrame.height();
                                    }
                                }
                            }
                        }
                    };

            if (mLayerLifecycleManagerEnabled) {
                mLayerSnapshotBuilder.forEachVisibleSnapshot(
                        [&, compositionDisplay = compositionDisplay](
                                std::unique_ptr<frontend::LayerSnapshot>&
                                        snapshot) FTL_FAKE_GUARD(kMainThreadContext) {
                            auto it = mLegacyLayers.find(snapshot->sequence);
                            LLOG_ALWAYS_FATAL_WITH_TRACE_IF(it == mLegacyLayers.end(),
                                                            "Couldnt find layer object for %s",
                                                            snapshot->getDebugString().c_str());
                            auto& legacyLayer = it->second;
                            sp<LayerFE> layerFe =
                                    legacyLayer->getCompositionEngineLayerFE(snapshot->path);

                            updateInfoFn(compositionDisplay, *snapshot, layerFe);
                        });
            } else {
                mDrawingState.traverse([&, compositionDisplay = compositionDisplay](Layer* layer) {
                    const auto layerFe = layer->getCompositionEngineLayerFE();
                    const frontend::LayerSnapshot& snapshot = *layer->getLayerSnapshot();
                    updateInfoFn(compositionDisplay, snapshot, layerFe);
                });
            }
            listener->dispatchHdrLayerInfo(info);
        }
    }

    mHdrLayerInfoChanged = false;

    mTransactionCallbackInvoker.sendCallbacks(false /* onCommitOnly */);
    mTransactionCallbackInvoker.clearCompletedTransactions();

    mTimeStats->incrementTotalFrames();
    mTimeStats->setPresentFenceGlobal(pacesetterPresentFenceTime);

    for (auto&& [id, presentFence] : presentFences) {
        ftl::FakeGuard guard(mStateLock);
        const bool isInternalDisplay =
                mPhysicalDisplays.get(id).transform(&PhysicalDisplay::isInternal).value_or(false);

        if (isInternalDisplay) {
            mScheduler->addPresentFence(id, std::move(presentFence));
        }
    }

    const bool hasPacesetterDisplay =
            pacesetterDisplay && getHwComposer().isConnected(pacesetterId);

    if (!hasSyncFramework) {
        if (hasPacesetterDisplay && pacesetterDisplay->isPoweredOn()) {
            mScheduler->enableHardwareVsync(pacesetterId);
        }
    }

    /* QTI_BEGIN */
    mQtiSFExtnIntf->qtiUpdateSmomoState();
    /* QTI_END */
    if (hasPacesetterDisplay && !pacesetterDisplay->isPoweredOn()) {
        getRenderEngine().cleanupPostRender();
        return;
    }

    // Cleanup any outstanding resources due to rendering a prior frame.
    getRenderEngine().cleanupPostRender();

    if (mNumTrustedPresentationListeners > 0) {
        // We avoid any reverse traversal upwards so this shouldn't be too expensive
        traverseLegacyLayers([&](Layer* layer) FTL_FAKE_GUARD(kMainThreadContext) {
            if (!layer->hasTrustedPresentationListener()) {
                return;
            }
            const frontend::LayerSnapshot* snapshot = mLayerLifecycleManagerEnabled
                    ? mLayerSnapshotBuilder.getSnapshot(layer->sequence)
                    : layer->getLayerSnapshot();
            std::optional<const DisplayDevice*> displayOpt = std::nullopt;
            if (snapshot) {
                displayOpt = layerStackToDisplay.get(snapshot->outputFilter.layerStack);
            }
            const DisplayDevice* display = displayOpt.value_or(nullptr);
            layer->updateTrustedPresentationState(display, snapshot,
                                                  nanoseconds_to_milliseconds(presentStartTime),
                                                  false);
        });
    }

    /* QTI_BEGIN */
    mQtiSFExtnIntf->qtiUpdateLayerState(mNumLayers);
    /* QTI_END */

    // Even though ATRACE_INT64 already checks if tracing is enabled, it doesn't prevent the
    // side-effect of getTotalSize(), so we check that again here
    if (ATRACE_ENABLED()) {
        // getTotalSize returns the total number of buffers that were allocated by SurfaceFlinger
        ATRACE_INT64("Total Buffer Size", GraphicBufferAllocator::get().getTotalSize());
    }

    logFrameStats(presentTime);
    /* QTI_BEGIN */
    mQtiSFExtnIntf->qtiSendInitialFps(
            pacesetterDisplay->refreshRateSelector().getActiveMode().fps.getValue());
    /* QTI_END */
}

FloatRect SurfaceFlinger::getMaxDisplayBounds() {
    const ui::Size maxSize = [this] {
        ftl::FakeGuard guard(mStateLock);

        // The LayerTraceGenerator tool runs without displays.
        if (mDisplays.empty()) return ui::Size{5000, 5000};

        return std::accumulate(mDisplays.begin(), mDisplays.end(), ui::kEmptySize,
                               [](ui::Size size, const auto& pair) -> ui::Size {
                                   const auto& display = pair.second;
                                   return {std::max(size.getWidth(), display->getWidth()),
                                           std::max(size.getHeight(), display->getHeight())};
                               });
    }();

    // Ignore display bounds for now since they will be computed later. Use a large Rect bound
    // to ensure it's bigger than an actual display will be.
    const float xMax = maxSize.getWidth() * 10.f;
    const float yMax = maxSize.getHeight() * 10.f;

    return {-xMax, -yMax, xMax, yMax};
}

void SurfaceFlinger::computeLayerBounds() {
    const FloatRect maxBounds = getMaxDisplayBounds();
    for (const auto& layer : mDrawingState.layersSortedByZ) {
        layer->computeBounds(maxBounds, ui::Transform(), 0.f /* shadowRadius */);
    }
}

void SurfaceFlinger::commitTransactions() {
    ATRACE_CALL();
    mDebugInTransaction = systemTime();

    // Here we're guaranteed that some transaction flags are set
    // so we can call commitTransactionsLocked unconditionally.
    // We clear the flags with mStateLock held to guarantee that
    // mCurrentState won't change until the transaction is committed.
    mScheduler->modulateVsync({}, &VsyncModulator::onTransactionCommit);
    commitTransactionsLocked(clearTransactionFlags(eTransactionMask));
    mDebugInTransaction = 0;
}

void SurfaceFlinger::commitTransactionsLegacy() {
    ATRACE_CALL();

    // Keep a copy of the drawing state (that is going to be overwritten
    // by commitTransactionsLocked) outside of mStateLock so that the side
    // effects of the State assignment don't happen with mStateLock held,
    // which can cause deadlocks.
    State drawingState(mDrawingState);

    Mutex::Autolock lock(mStateLock);
    mDebugInTransaction = systemTime();

    // Here we're guaranteed that some transaction flags are set
    // so we can call commitTransactionsLocked unconditionally.
    // We clear the flags with mStateLock held to guarantee that
    // mCurrentState won't change until the transaction is committed.
    mScheduler->modulateVsync({}, &VsyncModulator::onTransactionCommit);
    commitTransactionsLocked(clearTransactionFlags(eTransactionMask));

    mDebugInTransaction = 0;
}

std::pair<DisplayModes, DisplayModePtr> SurfaceFlinger::loadDisplayModes(
        PhysicalDisplayId displayId) const {
    std::vector<HWComposer::HWCDisplayMode> hwcModes;
    std::optional<hal::HWConfigId> activeModeHwcIdOpt;

    const bool isExternalDisplay = FlagManager::getInstance().connected_display() &&
            getHwComposer().getDisplayConnectionType(displayId) ==
                    ui::DisplayConnectionType::External;

    int attempt = 0;
    constexpr int kMaxAttempts = 3;
    do {
        hwcModes = getHwComposer().getModes(displayId,
                                            scheduler::RefreshRateSelector::kMinSupportedFrameRate
                                                    .getPeriodNsecs());
        const auto activeModeHwcIdExp = getHwComposer().getActiveMode(displayId);
        activeModeHwcIdOpt = activeModeHwcIdExp.value_opt();

        if (isExternalDisplay &&
            activeModeHwcIdExp.has_error([](status_t error) { return error == NO_INIT; })) {
            constexpr nsecs_t k59HzVsyncPeriod = 16949153;
            constexpr nsecs_t k60HzVsyncPeriod = 16666667;

            // DM sets the initial mode for an external display to 1080p@60, but
            // this comes after SF creates its own state (including the
            // DisplayDevice). For now, pick the same mode in order to avoid
            // inconsistent state and unnecessary mode switching.
            // TODO (b/318534874): Let DM decide the initial mode.
            //
            // Try to find 1920x1080 @ 60 Hz
            if (const auto iter = std::find_if(hwcModes.begin(), hwcModes.end(),
                                               [](const auto& mode) {
                                                   return mode.width == 1920 &&
                                                           mode.height == 1080 &&
                                                           mode.vsyncPeriod == k60HzVsyncPeriod;
                                               });
                iter != hwcModes.end()) {
                activeModeHwcIdOpt = iter->hwcId;
                break;
            }

            // Try to find 1920x1080 @ 59-60 Hz
            if (const auto iter = std::find_if(hwcModes.begin(), hwcModes.end(),
                                               [](const auto& mode) {
                                                   return mode.width == 1920 &&
                                                           mode.height == 1080 &&
                                                           mode.vsyncPeriod >= k60HzVsyncPeriod &&
                                                           mode.vsyncPeriod <= k59HzVsyncPeriod;
                                               });
                iter != hwcModes.end()) {
                activeModeHwcIdOpt = iter->hwcId;
                break;
            }

            // The display does not support 1080p@60, and this is the last attempt to pick a display
            // mode. Prefer 60 Hz if available, with the closest resolution to 1080p.
            if (attempt + 1 == kMaxAttempts) {
                std::vector<HWComposer::HWCDisplayMode> hwcModeOpts;

                for (const auto& mode : hwcModes) {
                    if (mode.width <= 1920 && mode.height <= 1080 &&
                        mode.vsyncPeriod >= k60HzVsyncPeriod &&
                        mode.vsyncPeriod <= k59HzVsyncPeriod) {
                        hwcModeOpts.push_back(mode);
                    }
                }

                if (const auto iter = std::max_element(hwcModeOpts.begin(), hwcModeOpts.end(),
                                                       [](const auto& a, const auto& b) {
                                                           const auto aSize = a.width * a.height;
                                                           const auto bSize = b.width * b.height;
                                                           if (aSize < bSize)
                                                               return true;
                                                           else if (aSize == bSize)
                                                               return a.vsyncPeriod > b.vsyncPeriod;
                                                           else
                                                               return false;
                                                       });
                    iter != hwcModeOpts.end()) {
                    activeModeHwcIdOpt = iter->hwcId;
                    break;
                }

                // hwcModeOpts was empty, use hwcModes[0] as the last resort
                activeModeHwcIdOpt = hwcModes[0].hwcId;
            }
        }

        const auto isActiveMode = [activeModeHwcIdOpt](const HWComposer::HWCDisplayMode& mode) {
            return mode.hwcId == activeModeHwcIdOpt;
        };

        if (std::any_of(hwcModes.begin(), hwcModes.end(), isActiveMode)) {
            break;
        }
    } while (++attempt < kMaxAttempts);

    if (attempt == kMaxAttempts) {
        const std::string activeMode =
                activeModeHwcIdOpt ? std::to_string(*activeModeHwcIdOpt) : "unknown"s;
        ALOGE("HWC failed to report an active mode that is supported: activeModeHwcId=%s, "
              "hwcModes={%s}",
              activeMode.c_str(), base::Join(hwcModes, ", ").c_str());
        return {};
    }

    const DisplayModes oldModes = mPhysicalDisplays.get(displayId)
                                          .transform([](const PhysicalDisplay& display) {
                                              return display.snapshot().displayModes();
                                          })
                                          .value_or(DisplayModes{});

    DisplayModeId nextModeId = std::accumulate(oldModes.begin(), oldModes.end(), DisplayModeId(-1),
                                               [](DisplayModeId max, const auto& pair) {
                                                   return std::max(max, pair.first);
                                               });
    ++nextModeId;

    DisplayModes newModes;
    for (const auto& hwcMode : hwcModes) {
        const auto id = nextModeId++;
        newModes.try_emplace(id,
                             DisplayMode::Builder(hwcMode.hwcId)
                                     .setId(id)
                                     .setPhysicalDisplayId(displayId)
                                     .setResolution({hwcMode.width, hwcMode.height})
                                     .setVsyncPeriod(hwcMode.vsyncPeriod)
                                     .setVrrConfig(hwcMode.vrrConfig)
                                     .setDpiX(hwcMode.dpiX)
                                     .setDpiY(hwcMode.dpiY)
                                     .setGroup(hwcMode.configGroup)
                                     .build());
    }

    const bool sameModes =
            std::equal(newModes.begin(), newModes.end(), oldModes.begin(), oldModes.end(),
                       [](const auto& lhs, const auto& rhs) {
                           return equalsExceptDisplayModeId(*lhs.second, *rhs.second);
                       });

    // Keep IDs if modes have not changed.
    const auto& modes = sameModes ? oldModes : newModes;
    const DisplayModePtr activeMode =
            std::find_if(modes.begin(), modes.end(), [activeModeHwcIdOpt](const auto& pair) {
                return pair.second->getHwcId() == activeModeHwcIdOpt;
            })->second;

    if (isExternalDisplay) {
        ALOGI("External display %s initial mode: {%s}", to_string(displayId).c_str(),
              to_string(*activeMode).c_str());
    }
    return {modes, activeMode};
}

bool SurfaceFlinger::configureLocked() {
    std::vector<HotplugEvent> events;
    {
        std::lock_guard<std::mutex> lock(mHotplugMutex);
        events = std::move(mPendingHotplugEvents);
    }

    for (const auto [hwcDisplayId, connection] : events) {
        if (auto info = getHwComposer().onHotplug(hwcDisplayId, connection)) {
            /* QTI_BEGIN */
            mQtiSFExtnIntf->qtiUpdateOnComposerHalHotplug(hwcDisplayId, connection, info);
            /* QTI_END */

            const auto displayId = info->id;
            const bool connected = connection == hal::Connection::CONNECTED;

            if (const char* const log =
                        processHotplug(displayId, hwcDisplayId, connected, std::move(*info))) {
                ALOGI("%s display %s (HAL ID %" PRIu64 ")", log, to_string(displayId).c_str(),
                      hwcDisplayId);
            }

            /* QTI_BEGIN */
            mQtiSFExtnIntf->qtiUpdateOnProcessDisplayHotplug(static_cast<uint32_t>(hwcDisplayId),
                                                             connection, displayId);
            /* QTI_END */
        }
    }

    return !events.empty();
}

const char* SurfaceFlinger::processHotplug(PhysicalDisplayId displayId,
                                           hal::HWDisplayId hwcDisplayId, bool connected,
                                           DisplayIdentificationInfo&& info) {
    const auto displayOpt = mPhysicalDisplays.get(displayId);
    if (!connected) {
        LOG_ALWAYS_FATAL_IF(!displayOpt);
        const auto& display = displayOpt->get();

        if (const ssize_t index = mCurrentState.displays.indexOfKey(display.token()); index >= 0) {
            mCurrentState.displays.removeItemsAt(index);
        }

        mPhysicalDisplays.erase(displayId);
        return "Disconnecting";
    }

    auto [displayModes, activeMode] = loadDisplayModes(displayId);
    if (!activeMode) {
        ALOGE("Failed to hotplug display %s", to_string(displayId).c_str());
        if (FlagManager::getInstance().hotplug2()) {
            mScheduler->dispatchHotplugError(
                    static_cast<int32_t>(DisplayHotplugEvent::ERROR_UNKNOWN));
        }
        getHwComposer().disconnectDisplay(displayId);
        return nullptr;
    }

    ui::ColorModes colorModes = getHwComposer().getColorModes(displayId);

    if (displayOpt) {
        const auto& display = displayOpt->get();
        const auto& snapshot = display.snapshot();

        std::optional<DeviceProductInfo> deviceProductInfo;
        if (getHwComposer().updatesDeviceProductInfoOnHotplugReconnect()) {
            deviceProductInfo = std::move(info.deviceProductInfo);
        } else {
            deviceProductInfo = snapshot.deviceProductInfo();
        }

        const auto it =
                mPhysicalDisplays.try_replace(displayId, display.token(), displayId,
                                              snapshot.connectionType(), std::move(displayModes),
                                              std::move(colorModes), std::move(deviceProductInfo));

        auto& state = mCurrentState.displays.editValueFor(it->second.token());
        state.sequenceId = DisplayDeviceState{}.sequenceId; // Generate new sequenceId.
        state.physical->activeMode = std::move(activeMode);
        return "Reconnecting";
    }

    const sp<IBinder> token = sp<BBinder>::make();
    const ui::DisplayConnectionType connectionType =
            getHwComposer().getDisplayConnectionType(displayId);

    mPhysicalDisplays.try_emplace(displayId, token, displayId, connectionType,
                                  std::move(displayModes), std::move(colorModes),
                                  std::move(info.deviceProductInfo));

    DisplayDeviceState state;
    state.physical = {.id = displayId,
                      .hwcDisplayId = hwcDisplayId,
                      .activeMode = std::move(activeMode)};
    state.isSecure = connectionType == ui::DisplayConnectionType::Internal;
    state.isProtected = true;
    state.displayName = std::move(info.name);

    mCurrentState.displays.add(token, state);
    return "Connecting";
}

void SurfaceFlinger::dispatchDisplayModeChangeEvent(PhysicalDisplayId displayId,
                                                    const scheduler::FrameRateMode& mode) {
    // TODO(b/255635821): Merge code paths and move to Scheduler.
    const auto onDisplayModeChanged = displayId == mActiveDisplayId
            ? &scheduler::Scheduler::onPrimaryDisplayModeChanged
            : &scheduler::Scheduler::onNonPrimaryDisplayModeChanged;

    ((*mScheduler).*onDisplayModeChanged)(scheduler::Cycle::Render, mode);
}

sp<DisplayDevice> SurfaceFlinger::setupNewDisplayDeviceInternal(
        const wp<IBinder>& displayToken,
        std::shared_ptr<compositionengine::Display> compositionDisplay,
        const DisplayDeviceState& state,
        const sp<compositionengine::DisplaySurface>& displaySurface,
        const sp<IGraphicBufferProducer>& producer,
        surfaceflingerextension::QtiDisplaySurfaceExtensionIntf* mQtiDSExtnIntf) {
    DisplayDeviceCreationArgs creationArgs(sp<SurfaceFlinger>::fromExisting(this), getHwComposer(),
                                           displayToken, compositionDisplay);
    creationArgs.sequenceId = state.sequenceId;
    creationArgs.isSecure = state.isSecure;
    creationArgs.isProtected = state.isProtected;
    creationArgs.displaySurface = displaySurface;
    creationArgs.hasWideColorGamut = false;
    creationArgs.supportedPerFrameMetadata = 0;
    creationArgs.mQtiDSExtnIntf = mQtiDSExtnIntf;

    if (const auto& physical = state.physical) {
        creationArgs.activeModeId = physical->activeMode->getId();
        const auto [kernelIdleTimerController, idleTimerTimeoutMs] =
                getKernelIdleTimerProperties(compositionDisplay->getId());

        using Config = scheduler::RefreshRateSelector::Config;
        const auto enableFrameRateOverride = sysprop::enable_frame_rate_override(true)
                ? Config::FrameRateOverride::Enabled
                : Config::FrameRateOverride::Disabled;
        const Config config =
                {.enableFrameRateOverride = enableFrameRateOverride,
                 .frameRateMultipleThreshold =
                         base::GetIntProperty("debug.sf.frame_rate_multiple_threshold"s, 0),
                 .legacyIdleTimerTimeout = idleTimerTimeoutMs,
                 .kernelIdleTimerController = kernelIdleTimerController};

        creationArgs.refreshRateSelector =
                mPhysicalDisplays.get(physical->id)
                        .transform(&PhysicalDisplay::snapshotRef)
                        .transform([&](const display::DisplaySnapshot& snapshot) {
                            return std::make_shared<
                                    scheduler::RefreshRateSelector>(snapshot.displayModes(),
                                                                    creationArgs.activeModeId,
                                                                    config);
                        })
                        .value_or(nullptr);

        creationArgs.isPrimary = physical->id == getPrimaryDisplayIdLocked();

        mPhysicalDisplays.get(physical->id)
                .transform(&PhysicalDisplay::snapshotRef)
                .transform(ftl::unit_fn([&](const display::DisplaySnapshot& snapshot) {
                    for (const auto mode : snapshot.colorModes()) {
                        creationArgs.hasWideColorGamut |= ui::isWideColorMode(mode);
                        creationArgs.hwcColorModes
                                .emplace(mode,
                                         getHwComposer().getRenderIntents(physical->id, mode));
                    }
                }));
    }

    if (const auto id = HalDisplayId::tryCast(compositionDisplay->getId())) {
        getHwComposer().getHdrCapabilities(*id, &creationArgs.hdrCapabilities);
        creationArgs.supportedPerFrameMetadata = getHwComposer().getSupportedPerFrameMetadata(*id);
    }

    auto nativeWindowSurface = getFactory().createNativeWindowSurface(producer);
    auto nativeWindow = nativeWindowSurface->getNativeWindow();
    creationArgs.nativeWindow = nativeWindow;

    // Make sure that composition can never be stalled by a virtual display
    // consumer that isn't processing buffers fast enough. We have to do this
    // here, in case the display is composed entirely by HWC.
    if (state.isVirtual()) {
        nativeWindow->setSwapInterval(nativeWindow.get(), 0);
    }

    creationArgs.physicalOrientation =
            getPhysicalDisplayOrientation(compositionDisplay->getId(), creationArgs.isPrimary);
    ALOGV("Display Orientation: %s", toCString(creationArgs.physicalOrientation));

    creationArgs.initialPowerMode = state.isVirtual() ? hal::PowerMode::ON : hal::PowerMode::OFF;

    creationArgs.requestedRefreshRate = state.requestedRefreshRate;

    sp<DisplayDevice> display = getFactory().createDisplayDevice(creationArgs);

    nativeWindowSurface->preallocateBuffers();

    ui::ColorMode defaultColorMode = ui::ColorMode::NATIVE;
    Dataspace defaultDataSpace = Dataspace::UNKNOWN;
    if (display->hasWideColorGamut()) {
        defaultColorMode = ui::ColorMode::SRGB;
        defaultDataSpace = Dataspace::V0_SRGB;
    }
    display->getCompositionDisplay()->setColorProfile(
            compositionengine::Output::ColorProfile{defaultColorMode, defaultDataSpace,
                                                    RenderIntent::COLORIMETRIC});

    if (const auto& physical = state.physical) {
        const auto& mode = *physical->activeMode;
        display->setActiveMode(mode.getId(), mode.getVsyncRate(), mode.getVsyncRate());
    }

    display->setLayerFilter(makeLayerFilterForDisplay(display->getId(), state.layerStack));
    display->setProjection(state.orientation, state.layerStackSpaceRect,
                           state.orientedDisplaySpaceRect);
    display->setDisplayName(state.displayName);
    display->setFlags(state.flags);

    return display;
}

void SurfaceFlinger::processDisplayAdded(const wp<IBinder>& displayToken,
                                         const DisplayDeviceState& state) {
    ui::Size resolution(0, 0);
    ui::PixelFormat pixelFormat = static_cast<ui::PixelFormat>(PIXEL_FORMAT_UNKNOWN);
    /* QTI_BEGIN */
    bool qtiCanAllocateHwcForVDS = false;
    /* QTI_END */

    if (state.physical) {
        resolution = state.physical->activeMode->getResolution();
        pixelFormat = static_cast<ui::PixelFormat>(PIXEL_FORMAT_RGBA_8888);
    } else if (state.surface != nullptr) {
        int status = state.surface->query(NATIVE_WINDOW_WIDTH, &resolution.width);
        ALOGE_IF(status != NO_ERROR, "Unable to query width (%d)", status);
        status = state.surface->query(NATIVE_WINDOW_HEIGHT, &resolution.height);
        ALOGE_IF(status != NO_ERROR, "Unable to query height (%d)", status);
        int format;
        status = state.surface->query(NATIVE_WINDOW_FORMAT, &format);
        ALOGE_IF(status != NO_ERROR, "Unable to query format (%d)", status);
        pixelFormat = static_cast<ui::PixelFormat>(format);
        /* QTI_BEGIN */
        qtiCanAllocateHwcForVDS = mQtiSFExtnIntf->qtiCanAllocateHwcDisplayIdForVDS(state);
        /* QTI_END */
    } else {
        // Virtual displays without a surface are dormant:
        // they have external state (layer stack, projection,
        // etc.) but no internal state (i.e. a DisplayDevice).
        return;
    }

    compositionengine::DisplayCreationArgsBuilder builder;
    if (const auto& physical = state.physical) {
        builder.setId(physical->id);
    } else {
        /* QTI_BEGIN */
        auto qtiVirtualDisplayId =
                mQtiSFExtnIntf->qtiAcquireVirtualDisplay(resolution, pixelFormat,
                                                         qtiCanAllocateHwcForVDS);
        if (!qtiVirtualDisplayId.has_value()) {
            ALOGE("%s: Failed to retrieve virtual display id, returning.", __func__);
            return;
        }
        builder.setId(*qtiVirtualDisplayId);
        /* QTI_END */
    }

    builder.setPixels(resolution);
    builder.setIsSecure(state.isSecure);
    builder.setIsProtected(state.isProtected);
    builder.setPowerAdvisor(mPowerAdvisor.get());
    builder.setName(state.displayName);
    auto compositionDisplay = getCompositionEngine().createDisplay(builder.build());
    compositionDisplay->setLayerCachingEnabled(mLayerCachingEnabled);

    sp<compositionengine::DisplaySurface> displaySurface;
    sp<IGraphicBufferProducer> producer;
    sp<IGraphicBufferProducer> bqProducer;
    sp<IGraphicBufferConsumer> bqConsumer;
    getFactory().createBufferQueue(&bqProducer, &bqConsumer, /*consumerIsSurfaceFlinger =*/false);

    /* QTI_BEGIN */
    surfaceflingerextension::QtiDisplaySurfaceExtensionIntf* qtiDSExtnIntf = nullptr;
    /* QTI_END */

    if (state.isVirtual()) {
        const auto displayId = VirtualDisplayId::tryCast(compositionDisplay->getId());
        LOG_FATAL_IF(!displayId);
        auto surface = sp<VirtualDisplaySurface>::make(getHwComposer(), *displayId, state.surface,
                                                       bqProducer, bqConsumer, state.displayName,
                                                /* QTI_BEGIN */ state.isSecure /* QTI_END */);
        displaySurface = surface;
        producer = std::move(surface);
    } else {
        ALOGE_IF(state.surface != nullptr,
                 "adding a supported display, but rendering "
                 "surface is provided (%p), ignoring it",
                 state.surface.get());
        const auto displayId = PhysicalDisplayId::tryCast(compositionDisplay->getId());
        LOG_FATAL_IF(!displayId);
        displaySurface =
                sp<FramebufferSurface>::make(getHwComposer(), *displayId, bqConsumer,
                                             state.physical->activeMode->getResolution(),
                                             ui::Size(maxGraphicsWidth, maxGraphicsHeight));
        producer = bqProducer;
    }

    LOG_FATAL_IF(!displaySurface);
    /* QTI_BEGIN */
#ifdef QTI_DISPLAY_EXTENSION
    qtiDSExtnIntf = displaySurface->qtiGetDisplaySurfaceExtn();
#endif
    /* QTI_END */

    auto display = setupNewDisplayDeviceInternal(displayToken, std::move(compositionDisplay), state,
                                                 displaySurface, producer, qtiDSExtnIntf);

    /* QTI_BEGIN */
    mQtiSFExtnIntf->qtiSetPowerModeOverrideConfig(display);
    /* QTI_END */

    if (!display->isVirtual()) {
        /* QTI_BEGIN */
        mQtiSFExtnIntf->qtiSetPowerModeOverrideConfig(display);
        mQtiSFExtnIntf->qtiUpdateDisplaysList(display, /*addDisplay*/ true);
        mQtiSFExtnIntf->qtiTryDrawMethod(display);

        /* QTI_END */

        if (mScheduler) {
                // TODO(b/241285876): Annotate `processDisplayAdded` instead.
                ftl::FakeGuard guard(kMainThreadContext);

                // For hotplug reconnect, renew the registration since display modes have been
                // reloaded.
                mScheduler->registerDisplay(display->getPhysicalId(), display->holdRefreshRateSelector());
        }
    }

    if (display->isVirtual()) {
        display->adjustRefreshRate(mScheduler->getPacesetterRefreshRate());
    }

    mDisplays.try_emplace(displayToken, std::move(display));
    /* QTI_BEGIN */
    mQtiSFExtnIntf->qtiCreateSmomoInstance(state);
    /* QTI_END */

    // For an external display, loadDisplayModes already attempted to select the same mode
    // as DM, but SF still needs to be updated to match.
    // TODO (b/318534874): Let DM decide the initial mode.
    if (const auto& physical = state.physical;
        mScheduler && physical && FlagManager::getInstance().connected_display()) {
        const bool isInternalDisplay = mPhysicalDisplays.get(physical->id)
                                               .transform(&PhysicalDisplay::isInternal)
                                               .value_or(false);

        if (!isInternalDisplay) {
            auto activeModePtr = physical->activeMode;
            const auto fps = activeModePtr->getPeakFps();

            setDesiredMode(
                    {.mode = scheduler::FrameRateMode{fps,
                                                      ftl::as_non_null(std::move(activeModePtr))},
                     .emitEvent = false,
                     .force = true});
        }
    }
}

void SurfaceFlinger::processDisplayRemoved(const wp<IBinder>& displayToken) {
    auto display = getDisplayDeviceLocked(displayToken);
    if (display) {
        display->disconnect();

        if (display->isVirtual()) {
            releaseVirtualDisplay(display->getVirtualId());
        } else {
            mScheduler->unregisterDisplay(display->getPhysicalId());
        }
        /* QTI_BEGIN */
        mQtiSFExtnIntf->qtiDestroySmomoInstance(display);
        /* QTI_END */
    }

    mDisplays.erase(displayToken);

    if (display && display->isVirtual()) {
        static_cast<void>(mScheduler->schedule([display = std::move(display)] {
            // Destroy the display without holding the mStateLock.
            // This is a temporary solution until we can manage transaction queues without
            // holding the mStateLock.
            // With blast, the IGBP that is passed to the VirtualDisplaySurface is owned by the
            // client. When the IGBP is disconnected, its buffer cache in SF will be cleared
            // via SurfaceComposerClient::doUncacheBufferTransaction. This call from the client
            // ends up running on the main thread causing a deadlock since setTransactionstate
            // will try to acquire the mStateLock. Instead we extend the lifetime of
            // DisplayDevice and destroy it in the main thread without holding the mStateLock.
            // The display will be disconnected and removed from the mDisplays list so it will
            // not be accessible.
        }));
    }
}

void SurfaceFlinger::processDisplayChanged(const wp<IBinder>& displayToken,
                                           const DisplayDeviceState& currentState,
                                           const DisplayDeviceState& drawingState) {
    const sp<IBinder> currentBinder = IInterface::asBinder(currentState.surface);
    const sp<IBinder> drawingBinder = IInterface::asBinder(drawingState.surface);

    // Recreate the DisplayDevice if the surface or sequence ID changed.
    if (currentBinder != drawingBinder || currentState.sequenceId != drawingState.sequenceId) {
        if (const auto display = getDisplayDeviceLocked(displayToken)) {
            /* QTI_BEGIN */
            mQtiSFExtnIntf->qtiUpdateDisplaysList(display, /*addDisplay*/ false);
            /* QTI_END */

            display->disconnect();
            if (display->isVirtual()) {
                releaseVirtualDisplay(display->getVirtualId());
            }
            /* QTI_BEGIN */
            mQtiSFExtnIntf->qtiDestroySmomoInstance(display);
            /* QTI_END */
        }

        mDisplays.erase(displayToken);

        if (const auto& physical = currentState.physical) {
            getHwComposer().allocatePhysicalDisplay(physical->hwcDisplayId, physical->id);
        }

        processDisplayAdded(displayToken, currentState);

        if (currentState.physical) {
            const auto display = getDisplayDeviceLocked(displayToken);
            setPowerModeInternal(display, hal::PowerMode::ON);

            // TODO(b/175678251) Call a listener instead.
            if (currentState.physical->hwcDisplayId == getHwComposer().getPrimaryHwcDisplayId()) {
                resetPhaseConfiguration(display->getActiveMode().fps);
            }
        }
        return;
    }

    if (const auto display = getDisplayDeviceLocked(displayToken)) {
        if (currentState.layerStack != drawingState.layerStack) {
            display->setLayerFilter(
                    makeLayerFilterForDisplay(display->getId(), currentState.layerStack));
            /* QTI_BEGIN */
            mQtiSFExtnIntf->qtiUpdateSmomoLayerStackId(currentState.physical->hwcDisplayId,
                                                       currentState.layerStack.id,
                                                       drawingState.layerStack.id);
            /* QTI_END */
        }
        if (currentState.flags != drawingState.flags) {
            display->setFlags(currentState.flags);
        }
        if ((currentState.orientation != drawingState.orientation) ||
            (currentState.layerStackSpaceRect != drawingState.layerStackSpaceRect) ||
            (currentState.orientedDisplaySpaceRect != drawingState.orientedDisplaySpaceRect)) {
            display->setProjection(currentState.orientation, currentState.layerStackSpaceRect,
                                   currentState.orientedDisplaySpaceRect);
            if (display->getId() == mActiveDisplayId) {
                mActiveDisplayTransformHint = display->getTransformHint();
                sActiveDisplayRotationFlags =
                        ui::Transform::toRotationFlags(display->getOrientation());
            }
        }
        if (currentState.width != drawingState.width ||
            currentState.height != drawingState.height) {
            display->setDisplaySize(currentState.width, currentState.height);

            if (display->getId() == mActiveDisplayId) {
                onActiveDisplaySizeChanged(*display);
            }
        }
    }
}

void SurfaceFlinger::resetPhaseConfiguration(Fps refreshRate) {
    mScheduler->resetPhaseConfiguration(refreshRate);

    /* QTI_BEGIN */
    mQtiSFExtnIntf->qtiUpdateVsyncConfiguration();
    /* QTI_END */
}

void SurfaceFlinger::processDisplayChangesLocked() {
    // here we take advantage of Vector's copy-on-write semantics to
    // improve performance by skipping the transaction entirely when
    // know that the lists are identical
    const KeyedVector<wp<IBinder>, DisplayDeviceState>& curr(mCurrentState.displays);
    const KeyedVector<wp<IBinder>, DisplayDeviceState>& draw(mDrawingState.displays);
    if (!curr.isIdenticalTo(draw)) {
        mVisibleRegionsDirty = true;
        mUpdateInputInfo = true;

        // Apply the current color matrix to any added or changed display.
        mCurrentState.colorMatrixChanged = true;

        // find the displays that were removed
        // (ie: in drawing state but not in current state)
        // also handle displays that changed
        // (ie: displays that are in both lists)
        for (size_t i = 0; i < draw.size(); i++) {
            const wp<IBinder>& displayToken = draw.keyAt(i);
            const ssize_t j = curr.indexOfKey(displayToken);
            if (j < 0) {
                // in drawing state but not in current state
                processDisplayRemoved(displayToken);
            } else {
                // this display is in both lists. see if something changed.
                const DisplayDeviceState& currentState = curr[j];
                const DisplayDeviceState& drawingState = draw[i];
                processDisplayChanged(displayToken, currentState, drawingState);
            }
        }

        // find displays that were added
        // (ie: in current state but not in drawing state)
        for (size_t i = 0; i < curr.size(); i++) {
            const wp<IBinder>& displayToken = curr.keyAt(i);
            if (draw.indexOfKey(displayToken) < 0) {
                processDisplayAdded(displayToken, curr[i]);
            }
        }
    }

    mDrawingState.displays = mCurrentState.displays;
}

void SurfaceFlinger::commitTransactionsLocked(uint32_t transactionFlags) {
    // Commit display transactions.
    const bool displayTransactionNeeded = transactionFlags & eDisplayTransactionNeeded;
    mFrontEndDisplayInfosChanged = displayTransactionNeeded;
    if (displayTransactionNeeded && !mLayerLifecycleManagerEnabled) {
        processDisplayChangesLocked();
        mFrontEndDisplayInfos.clear();
        for (const auto& [_, display] : mDisplays) {
            mFrontEndDisplayInfos.try_emplace(display->getLayerStack(), display->getFrontEndInfo());
        }
    }
    mForceTransactionDisplayChange = displayTransactionNeeded;

    if (mSomeChildrenChanged) {
        mVisibleRegionsDirty = true;
        mSomeChildrenChanged = false;
        mUpdateInputInfo = true;
    }

    // Update transform hint.
    if (transactionFlags & (eTransformHintUpdateNeeded | eDisplayTransactionNeeded)) {
        // Layers and/or displays have changed, so update the transform hint for each layer.
        //
        // NOTE: we do this here, rather than when presenting the display so that
        // the hint is set before we acquire a buffer from the surface texture.
        //
        // NOTE: layer transactions have taken place already, so we use their
        // drawing state. However, SurfaceFlinger's own transaction has not
        // happened yet, so we must use the current state layer list
        // (soon to become the drawing state list).
        //
        sp<const DisplayDevice> hintDisplay;
        ui::LayerStack layerStack;

        mCurrentState.traverse([&](Layer* layer) REQUIRES(mStateLock) {
            // NOTE: we rely on the fact that layers are sorted by
            // layerStack first (so we don't have to traverse the list
            // of displays for every layer).
            if (const auto filter = layer->getOutputFilter(); layerStack != filter.layerStack) {
                layerStack = filter.layerStack;
                hintDisplay = nullptr;

                // Find the display that includes the layer.
                for (const auto& [token, display] : mDisplays) {
                    if (!display->getCompositionDisplay()->includesLayer(filter)) {
                        continue;
                    }

                    // Pick the primary display if another display mirrors the layer.
                    if (hintDisplay) {
                        hintDisplay = nullptr;
                        break;
                    }

                    hintDisplay = display;
                }
            }

            if (!hintDisplay) {
                // NOTE: TEMPORARY FIX ONLY. Real fix should cause layers to
                // redraw after transform hint changes. See bug 8508397.
                // could be null when this layer is using a layerStack
                // that is not visible on any display. Also can occur at
                // screen off/on times.
                // U Update: Don't provide stale hints to the clients. For
                // special cases where we want the app to draw its
                // first frame before the display is available, we rely
                // on WMS and DMS to provide the right information
                // so the client can calculate the hint.
                layer->skipReportingTransformHint();
            } else {
                layer->updateTransformHint(hintDisplay->getTransformHint());
            }
        });
    }

    if (mLayersAdded) {
        mLayersAdded = false;
        // Layers have been added.
        mVisibleRegionsDirty = true;
        mUpdateInputInfo = true;
    }

    // some layers might have been removed, so
    // we need to update the regions they're exposing.
    if (mLayersRemoved) {
        mLayersRemoved = false;
        mVisibleRegionsDirty = true;
        mUpdateInputInfo = true;
        mDrawingState.traverseInZOrder([&](Layer* layer) {
            if (mLayersPendingRemoval.indexOf(sp<Layer>::fromExisting(layer)) >= 0) {
                // this layer is not visible anymore
                Region visibleReg;
                visibleReg.set(layer->getScreenBounds());
                invalidateLayerStack(layer->getOutputFilter(), visibleReg);
            }
        });
    }

    if (transactionFlags & eInputInfoUpdateNeeded) {
        mUpdateInputInfo = true;
    }

    doCommitTransactions();
}

void SurfaceFlinger::updateInputFlinger(VsyncId vsyncId, TimePoint frameTime) {
    if (!mInputFlinger || (!mUpdateInputInfo && mInputWindowCommands.empty())) {
        return;
    }
    ATRACE_CALL();

    std::vector<WindowInfo> windowInfos;
    std::vector<DisplayInfo> displayInfos;
    bool updateWindowInfo = false;
    if (mUpdateInputInfo) {
        mUpdateInputInfo = false;
        updateWindowInfo = true;
        buildWindowInfos(windowInfos, displayInfos);
    }

    std::unordered_set<int32_t> visibleWindowIds;
    for (WindowInfo& windowInfo : windowInfos) {
        if (!windowInfo.inputConfig.test(WindowInfo::InputConfig::NOT_VISIBLE)) {
            visibleWindowIds.insert(windowInfo.id);
        }
    }
    bool visibleWindowsChanged = false;
    if (visibleWindowIds != mVisibleWindowIds) {
        visibleWindowsChanged = true;
        mVisibleWindowIds = std::move(visibleWindowIds);
    }

    BackgroundExecutor::getInstance().sendCallbacks({[updateWindowInfo,
                                                      windowInfos = std::move(windowInfos),
                                                      displayInfos = std::move(displayInfos),
                                                      inputWindowCommands =
                                                              std::move(mInputWindowCommands),
                                                      inputFlinger = mInputFlinger, this,
                                                      visibleWindowsChanged, vsyncId, frameTime]() {
        ATRACE_NAME("BackgroundExecutor::updateInputFlinger");
        if (updateWindowInfo) {
            mWindowInfosListenerInvoker
                    ->windowInfosChanged(gui::WindowInfosUpdate{std::move(windowInfos),
                                                                std::move(displayInfos),
                                                                ftl::to_underlying(vsyncId),
                                                                frameTime.ns()},
                                         std::move(
                                                 inputWindowCommands.windowInfosReportedListeners),
                                         /* forceImmediateCall= */ visibleWindowsChanged ||
                                                 !inputWindowCommands.focusRequests.empty());
        } else {
            // If there are listeners but no changes to input windows, call the listeners
            // immediately.
            for (const auto& listener : inputWindowCommands.windowInfosReportedListeners) {
                if (IInterface::asBinder(listener)->isBinderAlive()) {
                    listener->onWindowInfosReported();
                }
            }
        }
        for (const auto& focusRequest : inputWindowCommands.focusRequests) {
            inputFlinger->setFocusedWindow(focusRequest);
        }
    }});

    mInputWindowCommands.clear();
}

void SurfaceFlinger::persistDisplayBrightness(bool needsComposite) {
    const bool supportsDisplayBrightnessCommand = getHwComposer().getComposer()->isSupported(
            Hwc2::Composer::OptionalFeature::DisplayBrightnessCommand);
    if (!supportsDisplayBrightnessCommand) {
        return;
    }

    for (const auto& [_, display] : FTL_FAKE_GUARD(mStateLock, mDisplays)) {
        if (const auto brightness = display->getStagedBrightness(); brightness) {
            if (!needsComposite) {
                const status_t error =
                        getHwComposer()
                                .setDisplayBrightness(display->getPhysicalId(), *brightness,
                                                      display->getCompositionDisplay()
                                                              ->getState()
                                                              .displayBrightnessNits,
                                                      Hwc2::Composer::DisplayBrightnessOptions{
                                                              .applyImmediately = true})
                                .get();

                ALOGE_IF(error != NO_ERROR,
                         "Error setting display brightness for display %s: %d (%s)",
                         to_string(display->getId()).c_str(), error, strerror(error));
            }
            display->persistBrightness(needsComposite);
        }
    }
}

void SurfaceFlinger::buildWindowInfos(std::vector<WindowInfo>& outWindowInfos,
                                      std::vector<DisplayInfo>& outDisplayInfos) {
    static size_t sNumWindowInfos = 0;
    outWindowInfos.reserve(sNumWindowInfos);
    sNumWindowInfos = 0;

    if (mLayerLifecycleManagerEnabled) {
        mLayerSnapshotBuilder.forEachInputSnapshot(
                [&outWindowInfos](const frontend::LayerSnapshot& snapshot) {
                    outWindowInfos.push_back(snapshot.inputInfo);
                });
    } else {
        mDrawingState.traverseInReverseZOrder([&](Layer* layer) FTL_FAKE_GUARD(kMainThreadContext) {
            if (!layer->needsInputInfo()) return;
            const auto opt =
                    mFrontEndDisplayInfos.get(layer->getLayerStack())
                            .transform([](const frontend::DisplayInfo& info) {
                                return Layer::InputDisplayArgs{&info.transform, info.isSecure};
                            });

            outWindowInfos.push_back(layer->fillInputInfo(opt.value_or(Layer::InputDisplayArgs{})));
        });
    }

    sNumWindowInfos = outWindowInfos.size();

    outDisplayInfos.reserve(mFrontEndDisplayInfos.size());
    for (const auto& [_, info] : mFrontEndDisplayInfos) {
        outDisplayInfos.push_back(info.info);
    }
}

void SurfaceFlinger::updateCursorAsync() {
    compositionengine::CompositionRefreshArgs refreshArgs;
    for (const auto& [_, display] : FTL_FAKE_GUARD(mStateLock, mDisplays)) {
        if (HalDisplayId::tryCast(display->getId())) {
            refreshArgs.outputs.push_back(display->getCompositionDisplay());
        }
    }

    constexpr bool kCursorOnly = true;
    const auto layers = moveSnapshotsToCompositionArgs(refreshArgs, kCursorOnly);
    mCompositionEngine->updateCursorAsync(refreshArgs);
    moveSnapshotsFromCompositionArgs(refreshArgs, layers);
}

void SurfaceFlinger::requestHardwareVsync(PhysicalDisplayId displayId, bool enable) {
    getHwComposer().setVsyncEnabled(displayId, enable ? hal::Vsync::ENABLE : hal::Vsync::DISABLE);
}

void SurfaceFlinger::requestDisplayModes(std::vector<display::DisplayModeRequest> modeRequests) {
    if (mBootStage != BootStage::FINISHED) {
        ALOGV("Currently in the boot stage, skipping display mode changes");
        return;
    }

    ATRACE_CALL();

    // If this is called from the main thread mStateLock must be locked before
    // Currently the only way to call this function from the main thread is from
    // Scheduler::chooseRefreshRateForContent

    ConditionalLock lock(mStateLock, std::this_thread::get_id() != mMainThreadId);
    /* QTI_BEGIN */
    // Setting mRequestDisplayModeFlag as true and storing thread Id to avoid acquiring the same
    // mutex again in a single thread
    if (std::this_thread::get_id() != mMainThreadId) {
        mRequestDisplayModeFlag = true;
        mFlagThread = std::this_thread::get_id();
    }
    /* QTI_END */

    for (auto& request : modeRequests) {
        const auto& modePtr = request.mode.modePtr;

        const auto displayId = modePtr->getPhysicalDisplayId();
        const auto display = getDisplayDeviceLocked(displayId);

        if (!display) continue;

        if (ftl::FakeGuard guard(kMainThreadContext);
            !shouldApplyRefreshRateSelectorPolicy(*display)) {
            ALOGV("%s(%s): Skipped applying policy", __func__, to_string(displayId).c_str());
            continue;
        }

        if (display->refreshRateSelector().isModeAllowed(request.mode)) {
            /* QTI_BEGIN */
            uint32_t qtiHwcDisplayId;
            if (mQtiSFExtnIntf->qtiGetHwcDisplayId(display, &qtiHwcDisplayId)) {
                mQtiSFExtnIntf->qtiSetDisplayExtnActiveConfig(qtiHwcDisplayId,
				ftl::to_underlying(modePtr->getId()));
            }
            /* QTI_END */
            setDesiredMode(std::move(request));
        } else {
            ALOGV("%s: Mode %d is disallowed for display %s", __func__,
                  ftl::to_underlying(modePtr->getId()), to_string(displayId).c_str());
        }
    }
    /* QTI_BEGIN */
    if (std::this_thread::get_id() != mMainThreadId) {
        mRequestDisplayModeFlag = false;
        mFlagThread = mMainThreadId;
    }
    /* QTI_END */
}

void SurfaceFlinger::triggerOnFrameRateOverridesChanged() {
    PhysicalDisplayId displayId = [&]() {
        ConditionalLock lock(mStateLock, std::this_thread::get_id() != mMainThreadId);
        return getDefaultDisplayDeviceLocked()->getPhysicalId();
    }();

    mScheduler->onFrameRateOverridesChanged(scheduler::Cycle::Render, displayId);
}

void SurfaceFlinger::notifyCpuLoadUp() {
    mPowerAdvisor->notifyCpuLoadUp();
}

void SurfaceFlinger::onChoreographerAttached() {
    ATRACE_CALL();
    if (mLayerLifecycleManagerEnabled) {
        mUpdateAttachedChoreographer = true;
        scheduleCommit(FrameHint::kNone);
    }
}

void SurfaceFlinger::onExpectedPresentTimePosted(TimePoint expectedPresentTime,
                                                 ftl::NonNull<DisplayModePtr> modePtr,
                                                 Fps renderRate) {
    const auto vsyncPeriod = modePtr->getVsyncRate().getPeriod();
    const auto timeoutOpt = [&]() -> std::optional<Period> {
        const auto vrrConfig = modePtr->getVrrConfig();
        if (!vrrConfig) return std::nullopt;

        const auto notifyExpectedPresentConfig =
                modePtr->getVrrConfig()->notifyExpectedPresentConfig;
        if (!notifyExpectedPresentConfig) return std::nullopt;
        return Period::fromNs(notifyExpectedPresentConfig->timeoutNs);
    }();

    notifyExpectedPresentIfRequired(modePtr->getPhysicalDisplayId(), vsyncPeriod,
                                    expectedPresentTime, renderRate, timeoutOpt);
}

void SurfaceFlinger::notifyExpectedPresentIfRequired(PhysicalDisplayId displayId,
                                                     Period vsyncPeriod,
                                                     TimePoint expectedPresentTime,
                                                     Fps frameInterval,
                                                     std::optional<Period> timeoutOpt) {
    auto& data = mNotifyExpectedPresentMap[displayId];
    const auto lastExpectedPresentTimestamp = data.lastExpectedPresentTimestamp;
    const auto lastFrameInterval = data.lastFrameInterval;
    data.lastFrameInterval = frameInterval;
    data.lastExpectedPresentTimestamp = expectedPresentTime;
    const auto threshold = Duration::fromNs(vsyncPeriod.ns() / 2);

    const constexpr nsecs_t kOneSecondNs =
            std::chrono::duration_cast<std::chrono::nanoseconds>(1s).count();
    const auto timeout =
            Period::fromNs(timeoutOpt && timeoutOpt->ns() > 0 ? timeoutOpt->ns() : kOneSecondNs);
    const bool frameIntervalIsOnCadence =
            isFrameIntervalOnCadence(expectedPresentTime, lastExpectedPresentTimestamp,
                                     lastFrameInterval, timeout, threshold);

    const bool expectedPresentWithinTimeout =
            isExpectedPresentWithinTimeout(expectedPresentTime, lastExpectedPresentTimestamp,
                                           timeoutOpt, threshold);
    if (expectedPresentWithinTimeout && frameIntervalIsOnCadence) {
        return;
    }

    auto hintStatus = data.hintStatus.load();
    if (!expectedPresentWithinTimeout) {
        if ((hintStatus != NotifyExpectedPresentHintStatus::Sent &&
             hintStatus != NotifyExpectedPresentHintStatus::ScheduleOnTx) ||
            (timeoutOpt && timeoutOpt->ns() == 0)) {
            // Send the hint immediately if timeout, as the hint gets
            // delayed otherwise, as the frame is scheduled close
            // to the actual present.
            if (data.hintStatus
                        .compare_exchange_strong(hintStatus,
                                                 NotifyExpectedPresentHintStatus::ScheduleOnTx)) {
                scheduleNotifyExpectedPresentHint(displayId);
                return;
            }
        }
    }

    if (hintStatus == NotifyExpectedPresentHintStatus::Sent &&
        data.hintStatus.compare_exchange_strong(hintStatus,
                                                NotifyExpectedPresentHintStatus::ScheduleOnTx)) {
        return;
    }
    if (hintStatus != NotifyExpectedPresentHintStatus::Start) {
        return;
    }
    data.hintStatus.store(NotifyExpectedPresentHintStatus::ScheduleOnPresent);
    mScheduler->scheduleFrame();
}

void SurfaceFlinger::scheduleNotifyExpectedPresentHint(PhysicalDisplayId displayId,
                                                       VsyncId vsyncId) {
    auto itr = mNotifyExpectedPresentMap.find(displayId);
    if (itr == mNotifyExpectedPresentMap.end()) {
        return;
    }

    const char* const whence = __func__;
    const auto sendHint = [=, this]() {
        auto& data = mNotifyExpectedPresentMap.at(displayId);
        TimePoint expectedPresentTime = data.lastExpectedPresentTimestamp;
        if (ftl::to_underlying(vsyncId) != FrameTimelineInfo::INVALID_VSYNC_ID) {
            const auto predictionOpt = mFrameTimeline->getTokenManager()->getPredictionsForToken(
                    ftl::to_underlying(vsyncId));
            const auto expectedPresentTimeOnPredictor = TimePoint::fromNs(
                    predictionOpt ? predictionOpt->presentTime : expectedPresentTime.ns());
            const auto scheduledFrameResultOpt = mScheduler->getScheduledFrameResult();
            const auto expectedPresentTimeOnScheduler = scheduledFrameResultOpt.has_value()
                    ? scheduledFrameResultOpt->vsyncTime
                    : TimePoint::fromNs(0);
            expectedPresentTime =
                    std::max(expectedPresentTimeOnPredictor, expectedPresentTimeOnScheduler);
        }

        if (expectedPresentTime < TimePoint::now()) {
            expectedPresentTime =
                    mScheduler->getVsyncSchedule()->vsyncDeadlineAfter(TimePoint::now());
            if (mScheduler->vsyncModulator().getVsyncConfig().sfWorkDuration >
                mScheduler->getVsyncSchedule(displayId)->period()) {
                expectedPresentTime += mScheduler->getVsyncSchedule(displayId)->period();
            }
        }
        const auto status = getHwComposer().notifyExpectedPresent(displayId, expectedPresentTime,
                                                                  data.lastFrameInterval);
        if (status != NO_ERROR) {
            ALOGE("%s failed to notifyExpectedPresentHint for display %" PRId64, whence,
                  displayId.value);
        }
    };

    if (itr->second.hintStatus == NotifyExpectedPresentHintStatus::ScheduleOnTx) {
        return static_cast<void>(mScheduler->schedule([=,
                                                       this]() FTL_FAKE_GUARD(kMainThreadContext) {
            auto& data = mNotifyExpectedPresentMap.at(displayId);
            auto scheduleHintOnTx = NotifyExpectedPresentHintStatus::ScheduleOnTx;
            if (data.hintStatus.compare_exchange_strong(scheduleHintOnTx,
                                                        NotifyExpectedPresentHintStatus::Sent)) {
                sendHint();
            }
        }));
    }
    auto scheduleHintOnPresent = NotifyExpectedPresentHintStatus::ScheduleOnPresent;
    if (itr->second.hintStatus.compare_exchange_strong(scheduleHintOnPresent,
                                                       NotifyExpectedPresentHintStatus::Sent)) {
        sendHint();
    }
}

void SurfaceFlinger::sendNotifyExpectedPresentHint(PhysicalDisplayId displayId) {
    if (auto itr = mNotifyExpectedPresentMap.find(displayId);
        itr == mNotifyExpectedPresentMap.end() ||
        itr->second.hintStatus != NotifyExpectedPresentHintStatus::ScheduleOnPresent) {
        return;
    }
    scheduleNotifyExpectedPresentHint(displayId);
}

void SurfaceFlinger::initScheduler(const sp<const DisplayDevice>& display) {
    using namespace scheduler;

    LOG_ALWAYS_FATAL_IF(mScheduler);

    const auto activeMode = display->refreshRateSelector().getActiveMode();
    const Fps activeRefreshRate = activeMode.fps;

    FeatureFlags features;

    const auto defaultContentDetectionValue =
            FlagManager::getInstance().enable_fro_dependent_features() &&
            sysprop::enable_frame_rate_override(true);
    if (sysprop::use_content_detection_for_refresh_rate(defaultContentDetectionValue)) {
        features |= Feature::kContentDetection;
        if (FlagManager::getInstance().enable_small_area_detection()) {
            features |= Feature::kSmallDirtyContentDetection;
        }
    }
    if (base::GetBoolProperty("debug.sf.show_predicted_vsync"s, false)) {
        features |= Feature::kTracePredictedVsync;
    }
    if (!base::GetBoolProperty("debug.sf.vsync_reactor_ignore_present_fences"s, false) &&
        mHasReliablePresentFences) {
        features |= Feature::kPresentFences;
    }
    if (display->refreshRateSelector().kernelIdleTimerController()) {
        features |= Feature::kKernelIdleTimer;
    }
    if (mBackpressureGpuComposition) {
        features |= Feature::kBackpressureGpuComposition;
    }
    if (getHwComposer().getComposer()->isSupported(
                Hwc2::Composer::OptionalFeature::ExpectedPresentTime)) {
        features |= Feature::kExpectedPresentTime;
    }

    mScheduler = std::make_unique<Scheduler>(static_cast<ICompositor&>(*this),
                                             static_cast<ISchedulerCallback&>(*this), features,
                                             getFactory(), activeRefreshRate, *mTimeStats);

    // The pacesetter must be registered before EventThread creation below.
    mScheduler->registerDisplay(display->getPhysicalId(), display->holdRefreshRateSelector());
    if (FlagManager::getInstance().vrr_config()) {
        mScheduler->setRenderRate(display->getPhysicalId(), activeMode.fps,
                                  /*applyImmediately*/ true);
    }

    const auto configs = mScheduler->getVsyncConfiguration().getCurrentConfigs();

    mScheduler->createEventThread(scheduler::Cycle::Render, mFrameTimeline->getTokenManager(),
                                  /* workDuration */ configs.late.appWorkDuration,
                                  /* readyDuration */ configs.late.sfWorkDuration);
    mScheduler->createEventThread(scheduler::Cycle::LastComposite,
                                  mFrameTimeline->getTokenManager(),
                                  /* workDuration */ activeRefreshRate.getPeriod(),
                                  /* readyDuration */ configs.late.sfWorkDuration);

    // Dispatch after EventThread creation, since registerDisplay above skipped dispatch.
    mScheduler->dispatchHotplug(display->getPhysicalId(), scheduler::Scheduler::Hotplug::Connected);

    mScheduler->initVsync(*mFrameTimeline->getTokenManager(), configs.late.sfWorkDuration);

    mRegionSamplingThread =
            sp<RegionSamplingThread>::make(*this,
                                           RegionSamplingThread::EnvironmentTimingTunables());
    mFpsReporter = sp<FpsReporter>::make(*mFrameTimeline);

    // Timer callbacks may fire, so do this last.
    mScheduler->startTimers();
}

void SurfaceFlinger::doCommitTransactions() {
    ATRACE_CALL();

    if (!mLayersPendingRemoval.isEmpty()) {
        // Notify removed layers now that they can't be drawn from
        for (const auto& l : mLayersPendingRemoval) {
            // Ensure any buffers set to display on any children are released.
            if (l->isRemovedFromCurrentState()) {
                l->latchAndReleaseBuffer();
            }

            // If a layer has a parent, we allow it to out-live it's handle
            // with the idea that the parent holds a reference and will eventually
            // be cleaned up. However no one cleans up the top-level so we do so
            // here.
            if (l->isAtRoot()) {
                l->setIsAtRoot(false);
                mCurrentState.layersSortedByZ.remove(l);
            }

            // If the layer has been removed and has no parent, then it will not be reachable
            // when traversing layers on screen. Add the layer to the offscreenLayers set to
            // ensure we can copy its current to drawing state.
            if (!l->getParent()) {
                mOffscreenLayers.emplace(l.get());
            }
        }
        mLayersPendingRemoval.clear();
    }

    mDrawingState = mCurrentState;
    mCurrentState.colorMatrixChanged = false;

    if (mVisibleRegionsDirty) {
        for (const auto& rootLayer : mDrawingState.layersSortedByZ) {
            rootLayer->commitChildList();
        }
    }

    commitOffscreenLayers();
    if (mLayerMirrorRoots.size() > 0) {
        std::deque<Layer*> pendingUpdates;
        pendingUpdates.insert(pendingUpdates.end(), mLayerMirrorRoots.begin(),
                              mLayerMirrorRoots.end());
        std::vector<Layer*> needsUpdating;
        for (Layer* cloneRoot : mLayerMirrorRoots) {
            pendingUpdates.pop_front();
            if (cloneRoot->isRemovedFromCurrentState()) {
                continue;
            }
            if (cloneRoot->updateMirrorInfo(pendingUpdates)) {
            } else {
                needsUpdating.push_back(cloneRoot);
            }
        }
        for (Layer* cloneRoot : needsUpdating) {
            cloneRoot->updateMirrorInfo({});
        }
    }
}

void SurfaceFlinger::commitOffscreenLayers() {
    for (Layer* offscreenLayer : mOffscreenLayers) {
        offscreenLayer->traverse(LayerVector::StateSet::Drawing, [](Layer* layer) {
            if (layer->clearTransactionFlags(eTransactionNeeded)) {
                layer->doTransaction(0);
                layer->commitChildList();
            }
        });
    }
}

void SurfaceFlinger::invalidateLayerStack(const ui::LayerFilter& layerFilter, const Region& dirty) {
    for (const auto& [token, displayDevice] : FTL_FAKE_GUARD(mStateLock, mDisplays)) {
        auto display = displayDevice->getCompositionDisplay();
        if (display->includesLayer(layerFilter)) {
            display->editState().dirtyRegion.orSelf(dirty);
        }
    }
}

bool SurfaceFlinger::latchBuffers() {
    ATRACE_CALL();

    const nsecs_t latchTime = systemTime();

    bool visibleRegions = false;
    bool frameQueued = false;
    bool newDataLatched = false;

    /* QTI_BEGIN */
    std::set<uint32_t> qtiLayerStackIds;
    uint32_t qtiLayerStackId = 0;
    bool qtiWakeUpPresentationDisplays = false;

    if (mQtiSFExtnIntf->qtiIsWakeUpPresentationDisplays()) {
        qtiWakeUpPresentationDisplays = true;
    }
    /* QTI_END */

    // Store the set of layers that need updates. This set must not change as
    // buffers are being latched, as this could result in a deadlock.
    // Example: Two producers share the same command stream and:
    // 1.) Layer 0 is latched
    // 2.) Layer 0 gets a new frame
    // 2.) Layer 1 gets a new frame
    // 3.) Layer 1 is latched.
    // Display is now waiting on Layer 1's frame, which is behind layer 0's
    // second frame. But layer 0's second frame could be waiting on display.
    mDrawingState.traverse([&](Layer* layer) {
        if (layer->clearTransactionFlags(eTransactionNeeded) || mForceTransactionDisplayChange) {
            const uint32_t flags = layer->doTransaction(0);
            if (flags & Layer::eVisibleRegion) {
                mVisibleRegionsDirty = true;
            }
        }

        if (layer->hasReadyFrame() || layer->willReleaseBufferOnLatch()) {
            frameQueued = true;
            mLayersWithQueuedFrames.emplace(sp<Layer>::fromExisting(layer));
            /* QTI_BEGIN */
            if (qtiWakeUpPresentationDisplays) {
                qtiLayerStackId = layer->getLayerStack().id;
                qtiLayerStackIds.insert(qtiLayerStackId);
            }
            /* QTI_END */
        } else {
            layer->useEmptyDamage();
            if (!layer->hasBuffer()) {
                // The last latch time is used to classify a missed frame as buffer stuffing
                // instead of a missed frame. This is used to identify scenarios where we
                // could not latch a buffer or apply a transaction due to backpressure.
                // We only update the latch time for buffer less layers here, the latch time
                // is updated for buffer layers when the buffer is latched.
                layer->updateLastLatchTime(latchTime);
            }
        }
    });
    mForceTransactionDisplayChange = false;

    /* QTI_BEGIN */
    if (qtiWakeUpPresentationDisplays && !mLayersWithQueuedFrames.empty()) {
        mQtiSFExtnIntf->qtiHandlePresentationDisplaysEarlyWakeup(qtiLayerStackIds.size(),
                                                                 qtiLayerStackId);
    }
    /* QTI_END */

    // The client can continue submitting buffers for offscreen layers, but they will not
    // be shown on screen. Therefore, we need to latch and release buffers of offscreen
    // layers to ensure dequeueBuffer doesn't block indefinitely.
    for (Layer* offscreenLayer : mOffscreenLayers) {
        offscreenLayer->traverse(LayerVector::StateSet::Drawing,
                                         [&](Layer* l) { l->latchAndReleaseBuffer(); });
    }

    if (!mLayersWithQueuedFrames.empty()) {
        // mStateLock is needed for latchBuffer as LayerRejecter::reject()
        // writes to Layer current state. See also b/119481871
        Mutex::Autolock lock(mStateLock);

        for (const auto& layer : mLayersWithQueuedFrames) {
            if (layer->willReleaseBufferOnLatch()) {
                mLayersWithBuffersRemoved.emplace(layer);
            }
            if (layer->latchBuffer(visibleRegions, latchTime)) {
                /* QTI_BEGIN */
                mQtiSFExtnIntf->qtiDolphinTrackBufferDecrement(layer->getDebugName(),
                        *layer->getPendingBufferCounter());
                /* QTI_END */
                mLayersPendingRefresh.push_back(layer);
                newDataLatched = true;
            }
            layer->useSurfaceDamage();
        }
    }

    mVisibleRegionsDirty |= visibleRegions;

    // If we will need to wake up at some time in the future to deal with a
    // queued frame that shouldn't be displayed during this vsync period, wake
    // up during the next vsync period to check again.
    if (frameQueued && (mLayersWithQueuedFrames.empty() || !newDataLatched)) {
        scheduleCommit(FrameHint::kNone);
    }

    // enter boot animation on first buffer latch
    if (CC_UNLIKELY(mBootStage == BootStage::BOOTLOADER && newDataLatched)) {
        ALOGI("Enter boot animation");
        mBootStage = BootStage::BOOTANIMATION;
    }

    if (mLayerMirrorRoots.size() > 0) {
        mDrawingState.traverse([&](Layer* layer) { layer->updateCloneBufferInfo(); });
    }

    // Only continue with the refresh if there is actually new work to do
    return !mLayersWithQueuedFrames.empty() && newDataLatched;
}

status_t SurfaceFlinger::addClientLayer(LayerCreationArgs& args, const sp<IBinder>& handle,
                                        const sp<Layer>& layer, const wp<Layer>& parent,
                                        uint32_t* outTransformHint) {
    if (mNumLayers >= MAX_LAYERS) {
        ALOGE("AddClientLayer failed, mNumLayers (%zu) >= MAX_LAYERS (%zu)", mNumLayers.load(),
              MAX_LAYERS);
        static_cast<void>(mScheduler->schedule([=, this] {
            ALOGE("Dumping layer keeping > 20 children alive:");
            bool leakingParentLayerFound = false;
            mDrawingState.traverse([&](Layer* layer) {
                if (leakingParentLayerFound) {
                    return;
                }
                if (layer->getChildrenCount() > 20) {
                    leakingParentLayerFound = true;
                    sp<Layer> parent = sp<Layer>::fromExisting(layer);
                    while (parent) {
                        ALOGE("Parent Layer: %s%s", parent->getName().c_str(),
                              (parent->isHandleAlive() ? "handleAlive" : ""));
                        parent = parent->getParent();
                    }
                    // Sample up to 100 layers
                    ALOGE("Dumping random sampling of child layers total(%zu): ",
                          layer->getChildrenCount());
                    int sampleSize = (layer->getChildrenCount() / 100) + 1;
                    layer->traverseChildren([&](Layer* layer) {
                        if (rand() % sampleSize == 0) {
                            ALOGE("Child Layer: %s%s", layer->getName().c_str(),
                                  (layer->isHandleAlive() ? "handleAlive" : ""));
                        }
                    });
                }
            });

            int numLayers = 0;
            mDrawingState.traverse([&](Layer* layer) { numLayers++; });

            ALOGE("Dumping random sampling of on-screen layers total(%u):", numLayers);
            mDrawingState.traverse([&](Layer* layer) {
                // Aim to dump about 200 layers to avoid totally trashing
                // logcat. On the other hand, if there really are 4096 layers
                // something has gone totally wrong its probably the most
                // useful information in logcat.
                if (rand() % 20 == 13) {
                    ALOGE("Layer: %s%s", layer->getName().c_str(),
                          (layer->isHandleAlive() ? "handleAlive" : ""));
                    std::this_thread::sleep_for(std::chrono::milliseconds(5));
                }
            });
            ALOGE("Dumping random sampling of off-screen layers total(%zu): ",
                  mOffscreenLayers.size());
            for (Layer* offscreenLayer : mOffscreenLayers) {
                if (rand() % 20 == 13) {
                    ALOGE("Offscreen-layer: %s%s", offscreenLayer->getName().c_str(),
                          (offscreenLayer->isHandleAlive() ? "handleAlive" : ""));
                    std::this_thread::sleep_for(std::chrono::milliseconds(5));
                }
            }
        }));
        return NO_MEMORY;
    }

    layer->updateTransformHint(mActiveDisplayTransformHint);
    if (outTransformHint) {
        *outTransformHint = mActiveDisplayTransformHint;
    }
    args.parentId = LayerHandle::getLayerId(args.parentHandle.promote());
    args.layerIdToMirror = LayerHandle::getLayerId(args.mirrorLayerHandle.promote());
    {
        std::scoped_lock<std::mutex> lock(mCreatedLayersLock);
        mCreatedLayers.emplace_back(layer, parent, args.addToRoot);
        mNewLayers.emplace_back(std::make_unique<frontend::RequestedLayerState>(args));
        args.mirrorLayerHandle.clear();
        args.parentHandle.clear();
        mNewLayerArgs.emplace_back(std::move(args));
    }

    setTransactionFlags(eTransactionNeeded);
    return NO_ERROR;
}

uint32_t SurfaceFlinger::getTransactionFlags() const {
    return mTransactionFlags;
}

uint32_t SurfaceFlinger::clearTransactionFlags(uint32_t mask) {
    uint32_t transactionFlags = mTransactionFlags.fetch_and(~mask);
    ATRACE_INT("mTransactionFlags", transactionFlags);
    return transactionFlags & mask;
}

void SurfaceFlinger::setTransactionFlags(uint32_t mask, TransactionSchedule schedule,
                                         const sp<IBinder>& applyToken, FrameHint frameHint) {
    mScheduler->modulateVsync({}, &VsyncModulator::setTransactionSchedule, schedule, applyToken);
    uint32_t transactionFlags = mTransactionFlags.fetch_or(mask);
    ATRACE_INT("mTransactionFlags", transactionFlags);

    if (const bool scheduled = transactionFlags & mask; !scheduled) {
        scheduleCommit(frameHint);
    } else if (frameHint == FrameHint::kActive) {
        // Even if the next frame is already scheduled, we should reset the idle timer
        // as a new activity just happened.
        mScheduler->resetIdleTimer();
    }
}

TransactionHandler::TransactionReadiness SurfaceFlinger::transactionReadyTimelineCheck(
        const TransactionHandler::TransactionFlushState& flushState) {
    const auto& transaction = *flushState.transaction;

    const TimePoint desiredPresentTime = TimePoint::fromNs(transaction.desiredPresentTime);
    const TimePoint expectedPresentTime = mScheduler->expectedPresentTimeForPacesetter();

    using TransactionReadiness = TransactionHandler::TransactionReadiness;

    // Do not present if the desiredPresentTime has not passed unless it is more than
    // one second in the future. We ignore timestamps more than 1 second in the future
    // for stability reasons.
    if (!transaction.isAutoTimestamp && desiredPresentTime >= expectedPresentTime &&
        desiredPresentTime < expectedPresentTime + 1s) {
        ATRACE_FORMAT("not current desiredPresentTime: %" PRId64 " expectedPresentTime: %" PRId64,
                      desiredPresentTime, expectedPresentTime);
        return TransactionReadiness::NotReady;
    }

    const auto vsyncId = VsyncId{transaction.frameTimelineInfo.vsyncId};

    // Transactions with VsyncId are already throttled by the vsyncId (i.e. Choreographer issued
    // the vsyncId according to the frame rate override cadence) so we shouldn't throttle again
    // when applying the transaction. Otherwise we might throttle older transactions
    // incorrectly as the frame rate of SF changed before it drained the older transactions.
    if (ftl::to_underlying(vsyncId) == FrameTimelineInfo::INVALID_VSYNC_ID &&
        !mScheduler->isVsyncValid(expectedPresentTime, transaction.originUid)) {
        ATRACE_FORMAT("!isVsyncValid expectedPresentTime: %" PRId64 " uid: %d", expectedPresentTime,
                      transaction.originUid);
        return TransactionReadiness::NotReady;
    }

    // If the client didn't specify desiredPresentTime, use the vsyncId to determine the
    // expected present time of this transaction.
    if (transaction.isAutoTimestamp && frameIsEarly(expectedPresentTime, vsyncId)) {
        ATRACE_FORMAT("frameIsEarly vsyncId: %" PRId64 " expectedPresentTime: %" PRId64,
                      transaction.frameTimelineInfo.vsyncId, expectedPresentTime);
        return TransactionReadiness::NotReady;
    }

    return TransactionReadiness::Ready;
}

TransactionHandler::TransactionReadiness SurfaceFlinger::transactionReadyBufferCheckLegacy(
        const TransactionHandler::TransactionFlushState& flushState) {
    using TransactionReadiness = TransactionHandler::TransactionReadiness;
    auto ready = TransactionReadiness::Ready;
    flushState.transaction->traverseStatesWithBuffersWhileTrue([&](const ResolvedComposerState&
                                                                           resolvedState) -> bool {
        sp<Layer> layer = LayerHandle::getLayer(resolvedState.state.surface);

        const auto& transaction = *flushState.transaction;
        const auto& s = resolvedState.state;
        // check for barrier frames
        if (s.bufferData->hasBarrier) {
            // The current producerId is already a newer producer than the buffer that has a
            // barrier. This means the incoming buffer is older and we can release it here. We
            // don't wait on the barrier since we know that's stale information.
            if (layer->getDrawingState().barrierProducerId > s.bufferData->producerId) {
                layer->callReleaseBufferCallback(s.bufferData->releaseBufferListener,
                                                 resolvedState.externalTexture->getBuffer(),
                                                 s.bufferData->frameNumber,
                                                 s.bufferData->acquireFence);
                // Delete the entire state at this point and not just release the buffer because
                // everything associated with the Layer in this Transaction is now out of date.
                ATRACE_FORMAT("DeleteStaleBuffer %s barrierProducerId:%d > %d",
                              layer->getDebugName(), layer->getDrawingState().barrierProducerId,
                              s.bufferData->producerId);
                return TraverseBuffersReturnValues::DELETE_AND_CONTINUE_TRAVERSAL;
            }

            if (layer->getDrawingState().barrierFrameNumber < s.bufferData->barrierFrameNumber) {
                const bool willApplyBarrierFrame =
                        flushState.bufferLayersReadyToPresent.contains(s.surface.get()) &&
                        ((flushState.bufferLayersReadyToPresent.get(s.surface.get()) >=
                          s.bufferData->barrierFrameNumber));
                if (!willApplyBarrierFrame) {
                    ATRACE_FORMAT("NotReadyBarrier %s barrierFrameNumber:%" PRId64 " > %" PRId64,
                                  layer->getDebugName(),
                                  layer->getDrawingState().barrierFrameNumber,
                                  s.bufferData->barrierFrameNumber);
                    ready = TransactionReadiness::NotReadyBarrier;
                    return TraverseBuffersReturnValues::STOP_TRAVERSAL;
                }
            }
        }

        // If backpressure is enabled and we already have a buffer to commit, keep
        // the transaction in the queue.
        const bool hasPendingBuffer =
                flushState.bufferLayersReadyToPresent.contains(s.surface.get());
        if (layer->backpressureEnabled() && hasPendingBuffer && transaction.isAutoTimestamp) {
            ATRACE_FORMAT("hasPendingBuffer %s", layer->getDebugName());
            ready = TransactionReadiness::NotReady;
            return TraverseBuffersReturnValues::STOP_TRAVERSAL;
        }

        /* QTI_BEGIN */
        TimePoint desiredPresentTime = TimePoint::fromNs(transaction.desiredPresentTime);
        if (mQtiSFExtnIntf->qtiIsFrameEarly(layer->qtiGetSmomoLayerStackId(), layer->getSequence(),
                                            desiredPresentTime.ns())) {
            ready = TransactionReadiness::NotReady;
            return TraverseBuffersReturnValues::STOP_TRAVERSAL;
        }
        /* QTI_END */

        /* QTI_BEGIN */
        bool qtiLatchMediaContent = mQtiSFExtnIntf->qtiLatchMediaContent(layer);
        /* QTI_END */

        // ignore the acquire fence if LatchUnsignaledConfig::Always is set.
        const bool checkAcquireFence = enableLatchUnsignaledConfig != LatchUnsignaledConfig::Always
            /* QTI_BEGIN */ || qtiLatchMediaContent /* QTI_END */;
        const bool acquireFenceAvailable = s.bufferData &&
                s.bufferData->flags.test(BufferData::BufferDataChange::fenceChanged) &&
                s.bufferData->acquireFence;
        const bool fenceSignaled = !acquireFenceAvailable ||
                s.bufferData->acquireFence->getStatus() != Fence::Status::Unsignaled;

        if (!fenceSignaled) {
            // check fence status
            const bool allowLatchUnsignaled = shouldLatchUnsignaled(s, transaction.states.size(),
                                                                    flushState.firstTransaction) &&
                    layer->isSimpleBufferUpdate(s);

            if (allowLatchUnsignaled /* QTI_BEGIN */ || !qtiLatchMediaContent /* QTI_END */) {
                ATRACE_FORMAT("fence unsignaled try allowLatchUnsignaled %s",
                              layer->getDebugName());
                ready = TransactionReadiness::NotReadyUnsignaled;
            } else {
                ready = TransactionReadiness::NotReady;
                auto& listener = s.bufferData->releaseBufferListener;
                if (listener &&
                    (flushState.queueProcessTime - transaction.postTime) >
                            std::chrono::nanoseconds(4s).count()) {
                    // Used to add a stalled transaction which uses an internal lock.
                    ftl::FakeGuard guard(kMainThreadContext);
                    mTransactionHandler
                            .onTransactionQueueStalled(transaction.id,
                                                       {.pid = layer->getOwnerPid(),
                                                        .layerId = static_cast<uint32_t>(
                                                                layer->getSequence()),
                                                        .layerName = layer->getDebugName(),
                                                        .bufferId = s.bufferData->getId(),
                                                        .frameNumber = s.bufferData->frameNumber});
                }
                ATRACE_FORMAT("fence unsignaled %s", layer->getDebugName());
                return TraverseBuffersReturnValues::STOP_TRAVERSAL;
            }
        }

        /* QTI_BEGIN */
        mQtiSFExtnIntf->qtiUpdateBufferData(qtiLatchMediaContent, s);
        /* QTI_END */
        return TraverseBuffersReturnValues::CONTINUE_TRAVERSAL;
    });
    return ready;
}

TransactionHandler::TransactionReadiness SurfaceFlinger::transactionReadyBufferCheck(
        const TransactionHandler::TransactionFlushState& flushState) {
    using TransactionReadiness = TransactionHandler::TransactionReadiness;
    auto ready = TransactionReadiness::Ready;
    flushState.transaction->traverseStatesWithBuffersWhileTrue(
            [&](const ResolvedComposerState& resolvedState) FTL_FAKE_GUARD(
                    kMainThreadContext) -> bool {
                const frontend::RequestedLayerState* layer =
                        mLayerLifecycleManager.getLayerFromId(resolvedState.layerId);
                const auto& transaction = *flushState.transaction;
                const auto& s = resolvedState.state;
                // check for barrier frames
                if (s.bufferData->hasBarrier) {
                    // The current producerId is already a newer producer than the buffer that has a
                    // barrier. This means the incoming buffer is older and we can release it here.
                    // We don't wait on the barrier since we know that's stale information.
                    if (layer->barrierProducerId > s.bufferData->producerId) {
                        if (s.bufferData->releaseBufferListener) {
                            uint32_t currentMaxAcquiredBufferCount =
                                    getMaxAcquiredBufferCountForCurrentRefreshRate(
                                            layer->ownerUid.val());
                            ATRACE_FORMAT_INSTANT("callReleaseBufferCallback %s - %" PRIu64,
                                                  layer->name.c_str(), s.bufferData->frameNumber);
                            s.bufferData->releaseBufferListener
                                    ->onReleaseBuffer({resolvedState.externalTexture->getBuffer()
                                                               ->getId(),
                                                       s.bufferData->frameNumber},
                                                      s.bufferData->acquireFence
                                                              ? s.bufferData->acquireFence
                                                              : Fence::NO_FENCE,
                                                      currentMaxAcquiredBufferCount);
                        }

                        // Delete the entire state at this point and not just release the buffer
                        // because everything associated with the Layer in this Transaction is now
                        // out of date.
                        ATRACE_FORMAT("DeleteStaleBuffer %s barrierProducerId:%d > %d",
                                      layer->name.c_str(), layer->barrierProducerId,
                                      s.bufferData->producerId);
                        return TraverseBuffersReturnValues::DELETE_AND_CONTINUE_TRAVERSAL;
                    }

                    if (layer->barrierFrameNumber < s.bufferData->barrierFrameNumber) {
                        const bool willApplyBarrierFrame =
                                flushState.bufferLayersReadyToPresent.contains(s.surface.get()) &&
                                ((flushState.bufferLayersReadyToPresent.get(s.surface.get()) >=
                                  s.bufferData->barrierFrameNumber));
                        if (!willApplyBarrierFrame) {
                            ATRACE_FORMAT("NotReadyBarrier %s barrierFrameNumber:%" PRId64
                                          " > %" PRId64,
                                          layer->name.c_str(), layer->barrierFrameNumber,
                                          s.bufferData->barrierFrameNumber);
                            ready = TransactionReadiness::NotReadyBarrier;
                            return TraverseBuffersReturnValues::STOP_TRAVERSAL;
                        }
                    }
                }

                // If backpressure is enabled and we already have a buffer to commit, keep
                // the transaction in the queue.
                const bool hasPendingBuffer =
                        flushState.bufferLayersReadyToPresent.contains(s.surface.get());
                if (layer->backpressureEnabled() && hasPendingBuffer &&
                    transaction.isAutoTimestamp) {
                    ATRACE_FORMAT("hasPendingBuffer %s", layer->name.c_str());
                    ready = TransactionReadiness::NotReady;
                    return TraverseBuffersReturnValues::STOP_TRAVERSAL;
                }

<<<<<<< HEAD
        /* QTI_BEGIN */
        sp<Layer> layerHandle = LayerHandle::getLayer(s.surface);
        TimePoint desiredPresentTime = TimePoint::fromNs(transaction.desiredPresentTime);
        if (mQtiSFExtnIntf->qtiIsFrameEarly(layerHandle->qtiGetSmomoLayerStackId(),
                                            layerHandle->getSequence(), desiredPresentTime.ns())) {
            ready = TransactionReadiness::NotReady;
            return TraverseBuffersReturnValues::STOP_TRAVERSAL;
        }
        /* QTI_END */

        const bool acquireFenceAvailable = s.bufferData &&
                s.bufferData->flags.test(BufferData::BufferDataChange::fenceChanged) &&
                s.bufferData->acquireFence;
        const bool fenceSignaled = !acquireFenceAvailable ||
                s.bufferData->acquireFence->getStatus() != Fence::Status::Unsignaled;
        if (!fenceSignaled) {
            // check fence status
            const bool allowLatchUnsignaled = shouldLatchUnsignaled(s, transaction.states.size(),
                                                                    flushState.firstTransaction) &&
                    layer->isSimpleBufferUpdate(s);
            if (allowLatchUnsignaled) {
                ATRACE_FORMAT("fence unsignaled try allowLatchUnsignaled %s", layer->name.c_str());
                ready = TransactionReadiness::NotReadyUnsignaled;
            } else {
                ready = TransactionReadiness::NotReady;
                auto& listener = s.bufferData->releaseBufferListener;
                if (listener &&
                    (flushState.queueProcessTime - transaction.postTime) >
                            std::chrono::nanoseconds(4s).count()) {
                    mTransactionHandler
                            .onTransactionQueueStalled(transaction.id,
                                                       {.pid = layer->ownerPid.val(),
                                                        .layerId = layer->id,
                                                        .layerName = layer->name,
                                                        .bufferId = s.bufferData->getId(),
                                                        .frameNumber = s.bufferData->frameNumber});
=======
                const bool acquireFenceAvailable = s.bufferData &&
                        s.bufferData->flags.test(BufferData::BufferDataChange::fenceChanged) &&
                        s.bufferData->acquireFence;
                const bool fenceSignaled = !acquireFenceAvailable ||
                        s.bufferData->acquireFence->getStatus() != Fence::Status::Unsignaled;
                if (!fenceSignaled) {
                    // check fence status
                    const bool allowLatchUnsignaled =
                            shouldLatchUnsignaled(s, transaction.states.size(),
                                                  flushState.firstTransaction) &&
                            layer->isSimpleBufferUpdate(s);
                    if (allowLatchUnsignaled) {
                        ATRACE_FORMAT("fence unsignaled try allowLatchUnsignaled %s",
                                      layer->name.c_str());
                        ready = TransactionReadiness::NotReadyUnsignaled;
                    } else {
                        ready = TransactionReadiness::NotReady;
                        auto& listener = s.bufferData->releaseBufferListener;
                        if (listener &&
                            (flushState.queueProcessTime - transaction.postTime) >
                                    std::chrono::nanoseconds(4s).count()) {
                            mTransactionHandler
                                    .onTransactionQueueStalled(transaction.id,
                                                               {.pid = layer->ownerPid.val(),
                                                                .layerId = layer->id,
                                                                .layerName = layer->name,
                                                                .bufferId = s.bufferData->getId(),
                                                                .frameNumber =
                                                                        s.bufferData->frameNumber});
                        }
                        ATRACE_FORMAT("fence unsignaled %s", layer->name.c_str());
                        return TraverseBuffersReturnValues::STOP_TRAVERSAL;
                    }
>>>>>>> eaf0a526
                }
                return TraverseBuffersReturnValues::CONTINUE_TRAVERSAL;
            });
    return ready;
}

void SurfaceFlinger::addTransactionReadyFilters() {
    mTransactionHandler.addTransactionReadyFilter(
            std::bind(&SurfaceFlinger::transactionReadyTimelineCheck, this, std::placeholders::_1));
    if (mLayerLifecycleManagerEnabled) {
        mTransactionHandler.addTransactionReadyFilter(
                std::bind(&SurfaceFlinger::transactionReadyBufferCheck, this,
                          std::placeholders::_1));
    } else {
        mTransactionHandler.addTransactionReadyFilter(
                std::bind(&SurfaceFlinger::transactionReadyBufferCheckLegacy, this,
                          std::placeholders::_1));
    }
}

// For tests only
bool SurfaceFlinger::flushTransactionQueues(VsyncId vsyncId) {
    mTransactionHandler.collectTransactions();
    std::vector<TransactionState> transactions = mTransactionHandler.flushTransactions();
    return applyTransactions(transactions, vsyncId);
}

bool SurfaceFlinger::applyTransactions(std::vector<TransactionState>& transactions,
                                       VsyncId vsyncId) {
    Mutex::Autolock lock(mStateLock);
    return applyTransactionsLocked(transactions, vsyncId);
}

bool SurfaceFlinger::applyTransactionsLocked(std::vector<TransactionState>& transactions,
                                             VsyncId vsyncId) {
    bool needsTraversal = false;
    // Now apply all transactions.
    for (auto& transaction : transactions) {
        needsTraversal |=
                applyTransactionState(transaction.frameTimelineInfo, transaction.states,
                                      transaction.displays, transaction.flags,
                                      transaction.inputWindowCommands,
                                      transaction.desiredPresentTime, transaction.isAutoTimestamp,
                                      std::move(transaction.uncacheBufferIds), transaction.postTime,
                                      transaction.hasListenerCallbacks,
                                      transaction.listenerCallbacks, transaction.originPid,
                                      transaction.originUid, transaction.id);
    }
    return needsTraversal;
}

bool SurfaceFlinger::transactionFlushNeeded() {
    return mTransactionHandler.hasPendingTransactions();
}

bool SurfaceFlinger::frameIsEarly(TimePoint expectedPresentTime, VsyncId vsyncId) const {
    const auto prediction =
            mFrameTimeline->getTokenManager()->getPredictionsForToken(ftl::to_underlying(vsyncId));
    if (!prediction) {
        return false;
    }

    const auto predictedPresentTime = TimePoint::fromNs(prediction->presentTime);

    if (std::chrono::abs(predictedPresentTime - expectedPresentTime) >=
        scheduler::VsyncConfig::kEarlyLatchMaxThreshold) {
        return false;
    }

    const Duration earlyLatchVsyncThreshold = mScheduler->getVsyncSchedule()->minFramePeriod() / 2;

    return predictedPresentTime >= expectedPresentTime &&
            predictedPresentTime - expectedPresentTime >= earlyLatchVsyncThreshold;
}

bool SurfaceFlinger::shouldLatchUnsignaled(const layer_state_t& state, size_t numStates,
                                           bool firstTransaction) const {
    if (enableLatchUnsignaledConfig == LatchUnsignaledConfig::Disabled) {
        ATRACE_FORMAT_INSTANT("%s: false (LatchUnsignaledConfig::Disabled)", __func__);
        return false;
    }

    // We only want to latch unsignaled when a single layer is updated in this
    // transaction (i.e. not a blast sync transaction).
    if (numStates != 1) {
        ATRACE_FORMAT_INSTANT("%s: false (numStates=%zu)", __func__, numStates);
        return false;
    }

    if (enableLatchUnsignaledConfig == LatchUnsignaledConfig::AutoSingleLayer) {
        if (!firstTransaction) {
            ATRACE_FORMAT_INSTANT("%s: false (LatchUnsignaledConfig::AutoSingleLayer; not first "
                                  "transaction)",
                                  __func__);
            return false;
        }

        // We don't want to latch unsignaled if are in early / client composition
        // as it leads to jank due to RenderEngine waiting for unsignaled buffer
        // or window animations being slow.
        if (mScheduler->vsyncModulator().isVsyncConfigEarly()) {
            ATRACE_FORMAT_INSTANT("%s: false (LatchUnsignaledConfig::AutoSingleLayer; "
                                  "isVsyncConfigEarly)",
                                  __func__);
            return false;
        }
    }

    return true;
}

status_t SurfaceFlinger::setTransactionState(
        const FrameTimelineInfo& frameTimelineInfo, Vector<ComposerState>& states,
        const Vector<DisplayState>& displays, uint32_t flags, const sp<IBinder>& applyToken,
        InputWindowCommands inputWindowCommands, int64_t desiredPresentTime, bool isAutoTimestamp,
        const std::vector<client_cache_t>& uncacheBuffers, bool hasListenerCallbacks,
        const std::vector<ListenerCallbacks>& listenerCallbacks, uint64_t transactionId,
        const std::vector<uint64_t>& mergedTransactionIds) {
    ATRACE_CALL();
    /* QTI_BEGIN */
    std::unique_lock<std::mutex> lck (mSmomoMutex, std::defer_lock);
    if (mQtiSFExtnIntf->qtiIsSmomoOptimalRefreshActive()) {
      lck.lock();
    }
    /* QTI_END */

    IPCThreadState* ipc = IPCThreadState::self();
    const int originPid = ipc->getCallingPid();
    const int originUid = ipc->getCallingUid();
    uint32_t permissions = LayerStatePermissions::getTransactionPermissions(originPid, originUid);
    for (auto composerState : states) {
        composerState.state.sanitize(permissions);
    }

    for (DisplayState display : displays) {
        display.sanitize(permissions);
    }

    if (!inputWindowCommands.empty() &&
        (permissions & layer_state_t::Permission::ACCESS_SURFACE_FLINGER) == 0) {
        ALOGE("Only privileged callers are allowed to send input commands.");
        inputWindowCommands.clear();
    }

    if (flags & (eEarlyWakeupStart | eEarlyWakeupEnd)) {
        const bool hasPermission =
                (permissions & layer_state_t::Permission::ACCESS_SURFACE_FLINGER) ||
                callingThreadHasPermission(sWakeupSurfaceFlinger);
        if (!hasPermission) {
            ALOGE("Caller needs permission android.permission.WAKEUP_SURFACE_FLINGER to use "
                  "eEarlyWakeup[Start|End] flags");
            flags &= ~(eEarlyWakeupStart | eEarlyWakeupEnd);
        }
    }

    const int64_t postTime = systemTime();

    /* QTI_BEGIN */
    if (std::this_thread::get_id() != mMainThreadId) {
       mQtiSFExtnIntf->qtiCheckVirtualDisplayHint(displays);
    }
    /* QTI_END */

    std::vector<uint64_t> uncacheBufferIds;
    uncacheBufferIds.reserve(uncacheBuffers.size());
    for (const auto& uncacheBuffer : uncacheBuffers) {
        sp<GraphicBuffer> buffer = ClientCache::getInstance().erase(uncacheBuffer);
        if (buffer != nullptr) {
            uncacheBufferIds.push_back(buffer->getId());
        }
    }

    std::vector<ResolvedComposerState> resolvedStates;
    resolvedStates.reserve(states.size());
    for (auto& state : states) {
        resolvedStates.emplace_back(std::move(state));
        auto& resolvedState = resolvedStates.back();
        if (resolvedState.state.hasBufferChanges() && resolvedState.state.hasValidBuffer() &&
            resolvedState.state.surface) {
            sp<Layer> layer = LayerHandle::getLayer(resolvedState.state.surface);
            std::string layerName = (layer) ?
                    layer->getDebugName() : std::to_string(resolvedState.state.layerId);
            resolvedState.externalTexture =
                    getExternalTextureFromBufferData(*resolvedState.state.bufferData,
                                                     layerName.c_str(), transactionId);
            if (resolvedState.externalTexture) {
                resolvedState.state.bufferData->buffer = resolvedState.externalTexture->getBuffer();
            }

            /* QTI_BEGIN */
            if (!(flags & eOneWay)) {
                mQtiSFExtnIntf->qtiDolphinTrackBufferIncrement(layerName.c_str());
            }

            mQtiSFExtnIntf->qtiUpdateSmomoLayerInfo(layer, desiredPresentTime, isAutoTimestamp,
                                                    resolvedState.externalTexture,
                                                    *resolvedState.state.bufferData);
            /* QTI_END */

            mBufferCountTracker.increment(resolvedState.state.surface->localBinder());
        }
        resolvedState.layerId = LayerHandle::getLayerId(resolvedState.state.surface);
        if (resolvedState.state.what & layer_state_t::eReparent) {
            resolvedState.parentId =
                    getLayerIdFromSurfaceControl(resolvedState.state.parentSurfaceControlForChild);
        }
        if (resolvedState.state.what & layer_state_t::eRelativeLayerChanged) {
            resolvedState.relativeParentId =
                    getLayerIdFromSurfaceControl(resolvedState.state.relativeLayerSurfaceControl);
        }
        if (resolvedState.state.what & layer_state_t::eInputInfoChanged) {
            wp<IBinder>& touchableRegionCropHandle =
                    resolvedState.state.windowInfoHandle->editInfo()->touchableRegionCropHandle;
            resolvedState.touchCropId =
                    LayerHandle::getLayerId(touchableRegionCropHandle.promote());
        }
    }

    TransactionState state{frameTimelineInfo,
                           resolvedStates,
                           displays,
                           flags,
                           applyToken,
                           std::move(inputWindowCommands),
                           desiredPresentTime,
                           isAutoTimestamp,
                           std::move(uncacheBufferIds),
                           postTime,
                           hasListenerCallbacks,
                           listenerCallbacks,
                           originPid,
                           originUid,
                           transactionId,
                           mergedTransactionIds};

    if (mTransactionTracing) {
        mTransactionTracing->addQueuedTransaction(state);
    }

    const auto schedule = [](uint32_t flags) {
        if (flags & eEarlyWakeupEnd) return TransactionSchedule::EarlyEnd;
        if (flags & eEarlyWakeupStart) return TransactionSchedule::EarlyStart;
        return TransactionSchedule::Late;
    }(state.flags);

    const auto frameHint = state.isFrameActive() ? FrameHint::kActive : FrameHint::kNone;
<<<<<<< HEAD

    mTransactionHandler.queueTransaction(std::move(state));
=======
    {
        // Transactions are added via a lockless queue and does not need to be added from the main
        // thread.
        ftl::FakeGuard guard(kMainThreadContext);
        mTransactionHandler.queueTransaction(std::move(state));
    }

>>>>>>> eaf0a526
    for (const auto& [displayId, data] : mNotifyExpectedPresentMap) {
        if (data.hintStatus.load() == NotifyExpectedPresentHintStatus::ScheduleOnTx) {
            scheduleNotifyExpectedPresentHint(displayId, VsyncId{frameTimelineInfo.vsyncId});
        }
    }
    setTransactionFlags(eTransactionFlushNeeded, schedule, applyToken, frameHint);
    return NO_ERROR;
}

bool SurfaceFlinger::applyTransactionState(const FrameTimelineInfo& frameTimelineInfo,
                                           std::vector<ResolvedComposerState>& states,
                                           Vector<DisplayState>& displays, uint32_t flags,
                                           const InputWindowCommands& inputWindowCommands,
                                           const int64_t desiredPresentTime, bool isAutoTimestamp,
                                           const std::vector<uint64_t>& uncacheBufferIds,
                                           const int64_t postTime, bool hasListenerCallbacks,
                                           const std::vector<ListenerCallbacks>& listenerCallbacks,
                                           int originPid, int originUid, uint64_t transactionId) {
    uint32_t transactionFlags = 0;
    if (!mLayerLifecycleManagerEnabled) {
        for (DisplayState& display : displays) {
            transactionFlags |= setDisplayStateLocked(display);
        }
    }

    // start and end registration for listeners w/ no surface so they can get their callback.  Note
    // that listeners with SurfaceControls will start registration during setClientStateLocked
    // below.
    for (const auto& listener : listenerCallbacks) {
        mTransactionCallbackInvoker.addEmptyTransaction(listener);
    }
    nsecs_t now = systemTime();
    uint32_t clientStateFlags = 0;
    for (auto& resolvedState : states) {
        if (mLegacyFrontEndEnabled) {
            clientStateFlags |=
                    setClientStateLocked(frameTimelineInfo, resolvedState, desiredPresentTime,
                                         isAutoTimestamp, postTime, transactionId);

        } else /*mLayerLifecycleManagerEnabled*/ {
            clientStateFlags |= updateLayerCallbacksAndStats(frameTimelineInfo, resolvedState,
                                                             desiredPresentTime, isAutoTimestamp,
                                                             postTime, transactionId);
        }
        if (!mLayerLifecycleManagerEnabled) {
            if ((flags & eAnimation) && resolvedState.state.surface) {
                if (const auto layer = LayerHandle::getLayer(resolvedState.state.surface)) {
                    const auto layerProps = scheduler::LayerProps{
                            .visible = layer->isVisible(),
                            .bounds = layer->getBounds(),
                            .transform = layer->getTransform(),
                            .setFrameRateVote = layer->getFrameRateForLayerTree(),
                            .frameRateSelectionPriority = layer->getFrameRateSelectionPriority(),
                            .isFrontBuffered = layer->isFrontBuffered(),
                    };
                    layer->recordLayerHistoryAnimationTx(layerProps, now);
                }
            }
        }
    }

    transactionFlags |= clientStateFlags;
    transactionFlags |= addInputWindowCommands(inputWindowCommands);

    for (uint64_t uncacheBufferId : uncacheBufferIds) {
        mBufferIdsToUncache.push_back(uncacheBufferId);
    }

    // If a synchronous transaction is explicitly requested without any changes, force a transaction
    // anyway. This can be used as a flush mechanism for previous async transactions.
    // Empty animation transaction can be used to simulate back-pressure, so also force a
    // transaction for empty animation transactions.
    if (transactionFlags == 0 && (flags & eAnimation)) {
        transactionFlags = eTransactionNeeded;
    }

    bool needsTraversal = false;
    if (transactionFlags) {
        // We are on the main thread, we are about to perform a traversal. Clear the traversal bit
        // so we don't have to wake up again next frame to perform an unnecessary traversal.
        if (transactionFlags & eTraversalNeeded) {
            transactionFlags = transactionFlags & (~eTraversalNeeded);
            needsTraversal = true;
        }
        if (transactionFlags) {
            setTransactionFlags(transactionFlags);
        }
    }

    return needsTraversal;
}

bool SurfaceFlinger::applyAndCommitDisplayTransactionStatesLocked(
        std::vector<TransactionState>& transactions) {
    bool needsTraversal = false;
    uint32_t transactionFlags = 0;
    for (auto& transaction : transactions) {
        for (DisplayState& display : transaction.displays) {
            transactionFlags |= setDisplayStateLocked(display);
        }
    }

    if (transactionFlags) {
        // We are on the main thread, we are about to perform a traversal. Clear the traversal bit
        // so we don't have to wake up again next frame to perform an unnecessary traversal.
        if (transactionFlags & eTraversalNeeded) {
            transactionFlags = transactionFlags & (~eTraversalNeeded);
            needsTraversal = true;
        }
        if (transactionFlags) {
            setTransactionFlags(transactionFlags);
        }
    }

    mFrontEndDisplayInfosChanged = mTransactionFlags & eDisplayTransactionNeeded;
    if (mFrontEndDisplayInfosChanged && !mLegacyFrontEndEnabled) {
        processDisplayChangesLocked();
        mFrontEndDisplayInfos.clear();
        for (const auto& [_, display] : mDisplays) {
            mFrontEndDisplayInfos.try_emplace(display->getLayerStack(), display->getFrontEndInfo());
        }
        needsTraversal = true;
    }

    return needsTraversal;
}

uint32_t SurfaceFlinger::setDisplayStateLocked(const DisplayState& s) {
    const ssize_t index = mCurrentState.displays.indexOfKey(s.token);
    if (index < 0) return 0;

    uint32_t flags = 0;
    DisplayDeviceState& state = mCurrentState.displays.editValueAt(index);

    const uint32_t what = s.what;
    if (what & DisplayState::eSurfaceChanged) {
        if (IInterface::asBinder(state.surface) != IInterface::asBinder(s.surface)) {
            state.surface = s.surface;
            flags |= eDisplayTransactionNeeded;
        }
    }
    if (what & DisplayState::eLayerStackChanged) {
        if (state.layerStack != s.layerStack) {
            state.layerStack = s.layerStack;
            flags |= eDisplayTransactionNeeded;
        }
    }
    if (what & DisplayState::eFlagsChanged) {
        if (state.flags != s.flags) {
            state.flags = s.flags;
            flags |= eDisplayTransactionNeeded;
        }
    }
    if (what & DisplayState::eDisplayProjectionChanged) {
        if (state.orientation != s.orientation) {
            state.orientation = s.orientation;
            flags |= eDisplayTransactionNeeded;
        }
        if (state.orientedDisplaySpaceRect != s.orientedDisplaySpaceRect) {
            state.orientedDisplaySpaceRect = s.orientedDisplaySpaceRect;
            flags |= eDisplayTransactionNeeded;
        }
        if (state.layerStackSpaceRect != s.layerStackSpaceRect) {
            state.layerStackSpaceRect = s.layerStackSpaceRect;
            flags |= eDisplayTransactionNeeded;
        }
    }
    if (what & DisplayState::eDisplaySizeChanged) {
        if (state.width != s.width) {
            state.width = s.width;
            flags |= eDisplayTransactionNeeded;
        }
        if (state.height != s.height) {
            state.height = s.height;
            flags |= eDisplayTransactionNeeded;
        }
    }

    return flags;
}

bool SurfaceFlinger::callingThreadHasUnscopedSurfaceFlingerAccess(bool usePermissionCache) {
    IPCThreadState* ipc = IPCThreadState::self();
    const int pid = ipc->getCallingPid();
    const int uid = ipc->getCallingUid();
    if ((uid != AID_GRAPHICS && uid != AID_SYSTEM) &&
        (usePermissionCache ? !PermissionCache::checkPermission(sAccessSurfaceFlinger, pid, uid)
                            : !checkPermission(sAccessSurfaceFlinger, pid, uid))) {
        return false;
    }
    return true;
}

uint32_t SurfaceFlinger::setClientStateLocked(const FrameTimelineInfo& frameTimelineInfo,
                                              ResolvedComposerState& composerState,
                                              int64_t desiredPresentTime, bool isAutoTimestamp,
                                              int64_t postTime, uint64_t transactionId) {
    layer_state_t& s = composerState.state;

    std::vector<ListenerCallbacks> filteredListeners;
    for (auto& listener : s.listeners) {
        // Starts a registration but separates the callback ids according to callback type. This
        // allows the callback invoker to send on latch callbacks earlier.
        // note that startRegistration will not re-register if the listener has
        // already be registered for a prior surface control

        ListenerCallbacks onCommitCallbacks = listener.filter(CallbackId::Type::ON_COMMIT);
        if (!onCommitCallbacks.callbackIds.empty()) {
            filteredListeners.push_back(onCommitCallbacks);
        }

        ListenerCallbacks onCompleteCallbacks = listener.filter(CallbackId::Type::ON_COMPLETE);
        if (!onCompleteCallbacks.callbackIds.empty()) {
            filteredListeners.push_back(onCompleteCallbacks);
        }
    }

    const uint64_t what = s.what;
    uint32_t flags = 0;
    sp<Layer> layer = nullptr;
    if (s.surface) {
        layer = LayerHandle::getLayer(s.surface);
    } else {
        // The client may provide us a null handle. Treat it as if the layer was removed.
        ALOGW("Attempt to set client state with a null layer handle");
    }
    if (layer == nullptr) {
        for (auto& [listener, callbackIds] : s.listeners) {
            mTransactionCallbackInvoker.addCallbackHandle(sp<CallbackHandle>::make(listener,
                                                                                   callbackIds,
                                                                                   s.surface),
                                                          std::vector<JankData>());
        }
        return 0;
    }
    MUTEX_ALIAS(mStateLock, layer->mFlinger->mStateLock);

    ui::LayerStack oldLayerStack = layer->getLayerStack(LayerVector::StateSet::Current);

    // Only set by BLAST adapter layers
    if (what & layer_state_t::eProducerDisconnect) {
        layer->onDisconnect();
    }

    if (what & layer_state_t::ePositionChanged) {
        if (layer->setPosition(s.x, s.y)) {
            flags |= eTraversalNeeded;
        }
    }
    if (what & layer_state_t::eLayerChanged) {
        // NOTE: index needs to be calculated before we update the state
        const auto& p = layer->getParent();
        if (p == nullptr) {
            ssize_t idx = mCurrentState.layersSortedByZ.indexOf(layer);
            if (layer->setLayer(s.z) && idx >= 0) {
                mCurrentState.layersSortedByZ.removeAt(idx);
                mCurrentState.layersSortedByZ.add(layer);
                // we need traversal (state changed)
                // AND transaction (list changed)
                flags |= eTransactionNeeded|eTraversalNeeded;
            }
        } else {
            if (p->setChildLayer(layer, s.z)) {
                flags |= eTransactionNeeded|eTraversalNeeded;
            }
        }
    }
    if (what & layer_state_t::eRelativeLayerChanged) {
        // NOTE: index needs to be calculated before we update the state
        const auto& p = layer->getParent();
        const auto& relativeHandle = s.relativeLayerSurfaceControl ?
                s.relativeLayerSurfaceControl->getHandle() : nullptr;
        if (p == nullptr) {
            ssize_t idx = mCurrentState.layersSortedByZ.indexOf(layer);
            if (layer->setRelativeLayer(relativeHandle, s.z) &&
                idx >= 0) {
                mCurrentState.layersSortedByZ.removeAt(idx);
                mCurrentState.layersSortedByZ.add(layer);
                // we need traversal (state changed)
                // AND transaction (list changed)
                flags |= eTransactionNeeded|eTraversalNeeded;
            }
        } else {
            if (p->setChildRelativeLayer(layer, relativeHandle, s.z)) {
                flags |= eTransactionNeeded|eTraversalNeeded;
            }
        }
    }
    if (what & layer_state_t::eAlphaChanged) {
        if (layer->setAlpha(s.color.a)) flags |= eTraversalNeeded;
    }
    if (what & layer_state_t::eColorChanged) {
        if (layer->setColor(s.color.rgb)) flags |= eTraversalNeeded;
    }
    if (what & layer_state_t::eColorTransformChanged) {
        if (layer->setColorTransform(s.colorTransform)) {
            flags |= eTraversalNeeded;
        }
    }
    if (what & layer_state_t::eBackgroundColorChanged) {
        if (layer->setBackgroundColor(s.bgColor.rgb, s.bgColor.a, s.bgColorDataspace)) {
            flags |= eTraversalNeeded;
        }
    }
    if (what & layer_state_t::eMatrixChanged) {
        if (layer->setMatrix(s.matrix)) flags |= eTraversalNeeded;
    }
    if (what & layer_state_t::eTransparentRegionChanged) {
        if (layer->setTransparentRegionHint(s.transparentRegion))
            flags |= eTraversalNeeded;
    }
    if (what & layer_state_t::eFlagsChanged) {
        if (layer->setFlags(s.flags, s.mask)) flags |= eTraversalNeeded;
    }
    if (what & layer_state_t::eCornerRadiusChanged) {
        if (layer->setCornerRadius(s.cornerRadius))
            flags |= eTraversalNeeded;
    }
    if (what & layer_state_t::eBackgroundBlurRadiusChanged && mSupportsBlur) {
        if (layer->setBackgroundBlurRadius(s.backgroundBlurRadius)) flags |= eTraversalNeeded;
    }
    if (what & layer_state_t::eBlurRegionsChanged) {
        if (layer->setBlurRegions(s.blurRegions)) flags |= eTraversalNeeded;
    }
    if (what & layer_state_t::eLayerStackChanged) {
        ssize_t idx = mCurrentState.layersSortedByZ.indexOf(layer);
        // We only allow setting layer stacks for top level layers,
        // everything else inherits layer stack from its parent.
        if (layer->hasParent()) {
            ALOGE("Attempt to set layer stack on layer with parent (%s) is invalid",
                  layer->getDebugName());
        } else if (idx < 0) {
            ALOGE("Attempt to set layer stack on layer without parent (%s) that "
                  "that also does not appear in the top level layer list. Something"
                  " has gone wrong.",
                  layer->getDebugName());
        } else if (layer->setLayerStack(s.layerStack)) {
            mCurrentState.layersSortedByZ.removeAt(idx);
            mCurrentState.layersSortedByZ.add(layer);
            // we need traversal (state changed)
            // AND transaction (list changed)
            flags |= eTransactionNeeded | eTraversalNeeded | eTransformHintUpdateNeeded;
        }
    }
    if (what & layer_state_t::eBufferTransformChanged) {
        if (layer->setTransform(s.bufferTransform)) flags |= eTraversalNeeded;
    }
    if (what & layer_state_t::eTransformToDisplayInverseChanged) {
        if (layer->setTransformToDisplayInverse(s.transformToDisplayInverse))
            flags |= eTraversalNeeded;
    }
    if (what & layer_state_t::eCropChanged) {
        if (layer->setCrop(s.crop)) flags |= eTraversalNeeded;
    }
    if (what & layer_state_t::eDataspaceChanged) {
        if (layer->setDataspace(s.dataspace)) flags |= eTraversalNeeded;
    }
    if (what & layer_state_t::eSurfaceDamageRegionChanged) {
        if (layer->setSurfaceDamageRegion(s.surfaceDamageRegion)) flags |= eTraversalNeeded;
    }
    if (what & layer_state_t::eApiChanged) {
        if (layer->setApi(s.api)) flags |= eTraversalNeeded;
    }
    if (what & layer_state_t::eSidebandStreamChanged) {
        if (layer->setSidebandStream(s.sidebandStream, frameTimelineInfo, postTime))
            flags |= eTraversalNeeded;
    }
    if (what & layer_state_t::eInputInfoChanged) {
        layer->setInputInfo(*s.windowInfoHandle->getInfo());
        flags |= eTraversalNeeded;
    }
    std::optional<nsecs_t> dequeueBufferTimestamp;
    if (what & layer_state_t::eMetadataChanged) {
        dequeueBufferTimestamp = s.metadata.getInt64(gui::METADATA_DEQUEUE_TIME);

        if (const int32_t gameMode = s.metadata.getInt32(gui::METADATA_GAME_MODE, -1);
            gameMode != -1) {
            // The transaction will be received on the Task layer and needs to be applied to all
            // child layers. Child layers that are added at a later point will obtain the game mode
            // info through addChild().
            layer->setGameModeForTree(static_cast<GameMode>(gameMode));
        }

        if (layer->setMetadata(s.metadata)) {
            flags |= eTraversalNeeded;
            mLayerMetadataSnapshotNeeded = true;
        }
    }
    if (what & layer_state_t::eColorSpaceAgnosticChanged) {
        if (layer->setColorSpaceAgnostic(s.colorSpaceAgnostic)) {
            flags |= eTraversalNeeded;
        }
    }
    if (what & layer_state_t::eShadowRadiusChanged) {
        if (layer->setShadowRadius(s.shadowRadius)) flags |= eTraversalNeeded;
    }
    if (what & layer_state_t::eDefaultFrameRateCompatibilityChanged) {
        const auto compatibility =
                Layer::FrameRate::convertCompatibility(s.defaultFrameRateCompatibility);

        if (layer->setDefaultFrameRateCompatibility(compatibility)) {
            flags |= eTraversalNeeded;
        }
    }
    if (what & layer_state_t::eFrameRateSelectionPriority) {
        if (layer->setFrameRateSelectionPriority(s.frameRateSelectionPriority)) {
            flags |= eTraversalNeeded;
        }
    }
    if (what & layer_state_t::eFrameRateChanged) {
        const auto compatibility =
            Layer::FrameRate::convertCompatibility(s.frameRateCompatibility);
        const auto strategy =
            Layer::FrameRate::convertChangeFrameRateStrategy(s.changeFrameRateStrategy);

        if (layer->setFrameRate(Layer::FrameRate::FrameRateVote(Fps::fromValue(s.frameRate),
                                                                compatibility, strategy))) {
            flags |= eTraversalNeeded;
        }
    }
    if (what & layer_state_t::eFrameRateCategoryChanged) {
        const FrameRateCategory category = Layer::FrameRate::convertCategory(s.frameRateCategory);
        if (layer->setFrameRateCategory(category, s.frameRateCategorySmoothSwitchOnly)) {
            flags |= eTraversalNeeded;
        }
    }
    if (what & layer_state_t::eFrameRateSelectionStrategyChanged) {
        const scheduler::LayerInfo::FrameRateSelectionStrategy strategy =
                scheduler::LayerInfo::convertFrameRateSelectionStrategy(
                        s.frameRateSelectionStrategy);
        if (layer->setFrameRateSelectionStrategy(strategy)) {
            flags |= eTraversalNeeded;
        }
    }
    if (what & layer_state_t::eFixedTransformHintChanged) {
        if (layer->setFixedTransformHint(s.fixedTransformHint)) {
            flags |= eTraversalNeeded | eTransformHintUpdateNeeded;
        }
    }
    if (what & layer_state_t::eAutoRefreshChanged) {
        layer->setAutoRefresh(s.autoRefresh);
    }
    if (what & layer_state_t::eDimmingEnabledChanged) {
        if (layer->setDimmingEnabled(s.dimmingEnabled)) flags |= eTraversalNeeded;
    }
    if (what & layer_state_t::eExtendedRangeBrightnessChanged) {
        if (layer->setExtendedRangeBrightness(s.currentHdrSdrRatio, s.desiredHdrSdrRatio)) {
            flags |= eTraversalNeeded;
        }
    }
    if (what & layer_state_t::eDesiredHdrHeadroomChanged) {
        if (layer->setDesiredHdrHeadroom(s.desiredHdrSdrRatio)) {
            flags |= eTraversalNeeded;
        }
    }
    if (what & layer_state_t::eCachingHintChanged) {
        if (layer->setCachingHint(s.cachingHint)) {
            flags |= eTraversalNeeded;
        }
    }
    if (what & layer_state_t::eHdrMetadataChanged) {
        if (layer->setHdrMetadata(s.hdrMetadata)) flags |= eTraversalNeeded;
    }
    if (what & layer_state_t::eTrustedOverlayChanged) {
        if (layer->setTrustedOverlay(s.isTrustedOverlay)) {
            flags |= eTraversalNeeded;
        }
    }
    if (what & layer_state_t::eStretchChanged) {
        if (layer->setStretchEffect(s.stretchEffect)) {
            flags |= eTraversalNeeded;
        }
    }
    if (what & layer_state_t::eBufferCropChanged) {
        if (layer->setBufferCrop(s.bufferCrop)) {
            flags |= eTraversalNeeded;
        }
    }
    if (what & layer_state_t::eDestinationFrameChanged) {
        if (layer->setDestinationFrame(s.destinationFrame)) {
            flags |= eTraversalNeeded;
        }
    }
    if (what & layer_state_t::eDropInputModeChanged) {
        if (layer->setDropInputMode(s.dropInputMode)) {
            flags |= eTraversalNeeded;
            mUpdateInputInfo = true;
        }
    }
    // This has to happen after we reparent children because when we reparent to null we remove
    // child layers from current state and remove its relative z. If the children are reparented in
    // the same transaction, then we have to make sure we reparent the children first so we do not
    // lose its relative z order.
    if (what & layer_state_t::eReparent) {
        bool hadParent = layer->hasParent();
        auto parentHandle = (s.parentSurfaceControlForChild)
                ? s.parentSurfaceControlForChild->getHandle()
                : nullptr;
        if (layer->reparent(parentHandle)) {
            if (!hadParent) {
                layer->setIsAtRoot(false);
                mCurrentState.layersSortedByZ.remove(layer);
            }
            flags |= eTransactionNeeded | eTraversalNeeded;
        }
    }
    std::vector<sp<CallbackHandle>> callbackHandles;
    if ((what & layer_state_t::eHasListenerCallbacksChanged) && (!filteredListeners.empty())) {
        for (auto& [listener, callbackIds] : filteredListeners) {
            callbackHandles.emplace_back(
                    sp<CallbackHandle>::make(listener, callbackIds, s.surface));
        }
    }

    if (what & layer_state_t::eBufferChanged) {
        if (layer->setBuffer(composerState.externalTexture, *s.bufferData, postTime,
                             desiredPresentTime, isAutoTimestamp, dequeueBufferTimestamp,
                             frameTimelineInfo)) {
            flags |= eTraversalNeeded;
        }
    } else if (frameTimelineInfo.vsyncId != FrameTimelineInfo::INVALID_VSYNC_ID) {
        layer->setFrameTimelineVsyncForBufferlessTransaction(frameTimelineInfo, postTime);
    }

    if ((what & layer_state_t::eBufferChanged) == 0) {
        layer->setDesiredPresentTime(desiredPresentTime, isAutoTimestamp);
    }

    if (what & layer_state_t::eTrustedPresentationInfoChanged) {
        if (layer->setTrustedPresentationInfo(s.trustedPresentationThresholds,
                                              s.trustedPresentationListener)) {
            flags |= eTraversalNeeded;
        }
    }

    if (what & layer_state_t::eFlushJankData) {
        // Do nothing. Processing the transaction completed listeners currently cause the flush.
    }

    if (layer->setTransactionCompletedListeners(callbackHandles,
                                                layer->willPresentCurrentTransaction() ||
                                                        layer->willReleaseBufferOnLatch())) {
        flags |= eTraversalNeeded;
    }

    // Do not put anything that updates layer state or modifies flags after
    // setTransactionCompletedListener

    // if the layer has been parented on to a new display, update its transform hint.
    if (((flags & eTransformHintUpdateNeeded) == 0) &&
        oldLayerStack != layer->getLayerStack(LayerVector::StateSet::Current)) {
        flags |= eTransformHintUpdateNeeded;
    }

    return flags;
}

uint32_t SurfaceFlinger::updateLayerCallbacksAndStats(const FrameTimelineInfo& frameTimelineInfo,
                                                      ResolvedComposerState& composerState,
                                                      int64_t desiredPresentTime,
                                                      bool isAutoTimestamp, int64_t postTime,
                                                      uint64_t transactionId) {
    layer_state_t& s = composerState.state;

    std::vector<ListenerCallbacks> filteredListeners;
    for (auto& listener : s.listeners) {
        // Starts a registration but separates the callback ids according to callback type. This
        // allows the callback invoker to send on latch callbacks earlier.
        // note that startRegistration will not re-register if the listener has
        // already be registered for a prior surface control

        ListenerCallbacks onCommitCallbacks = listener.filter(CallbackId::Type::ON_COMMIT);
        if (!onCommitCallbacks.callbackIds.empty()) {
            filteredListeners.push_back(onCommitCallbacks);
        }

        ListenerCallbacks onCompleteCallbacks = listener.filter(CallbackId::Type::ON_COMPLETE);
        if (!onCompleteCallbacks.callbackIds.empty()) {
            filteredListeners.push_back(onCompleteCallbacks);
        }
    }

    const uint64_t what = s.what;
    uint32_t flags = 0;
    sp<Layer> layer = nullptr;
    if (s.surface) {
        layer = LayerHandle::getLayer(s.surface);
    } else {
        // The client may provide us a null handle. Treat it as if the layer was removed.
        ALOGW("Attempt to set client state with a null layer handle");
    }
    if (layer == nullptr) {
        for (auto& [listener, callbackIds] : s.listeners) {
            mTransactionCallbackInvoker.addCallbackHandle(sp<CallbackHandle>::make(listener,
                                                                                   callbackIds,
                                                                                   s.surface),
                                                          std::vector<JankData>());
        }
        return 0;
    }
    if (what & layer_state_t::eProducerDisconnect) {
        layer->onDisconnect();
    }
    std::optional<nsecs_t> dequeueBufferTimestamp;
    if (what & layer_state_t::eMetadataChanged) {
        dequeueBufferTimestamp = s.metadata.getInt64(gui::METADATA_DEQUEUE_TIME);
    }

    std::vector<sp<CallbackHandle>> callbackHandles;
    if ((what & layer_state_t::eHasListenerCallbacksChanged) && (!filteredListeners.empty())) {
        for (auto& [listener, callbackIds] : filteredListeners) {
            callbackHandles.emplace_back(
                    sp<CallbackHandle>::make(listener, callbackIds, s.surface));
        }
    }
    // TODO(b/238781169) remove after screenshot refactor, currently screenshots
    // requires to read drawing state from binder thread. So we need to fix that
    // before removing this.
    if (what & layer_state_t::eBufferTransformChanged) {
        if (layer->setTransform(s.bufferTransform)) flags |= eTraversalNeeded;
    }
    if (what & layer_state_t::eTransformToDisplayInverseChanged) {
        if (layer->setTransformToDisplayInverse(s.transformToDisplayInverse))
            flags |= eTraversalNeeded;
    }
    if (what & layer_state_t::eCropChanged) {
        if (layer->setCrop(s.crop)) flags |= eTraversalNeeded;
    }
    if (what & layer_state_t::eSidebandStreamChanged) {
        if (layer->setSidebandStream(s.sidebandStream, frameTimelineInfo, postTime))
            flags |= eTraversalNeeded;
    }
    if (what & layer_state_t::eDataspaceChanged) {
        if (layer->setDataspace(s.dataspace)) flags |= eTraversalNeeded;
    }
    if (what & layer_state_t::eExtendedRangeBrightnessChanged) {
        if (layer->setExtendedRangeBrightness(s.currentHdrSdrRatio, s.desiredHdrSdrRatio)) {
            flags |= eTraversalNeeded;
        }
    }
    if (what & layer_state_t::eDesiredHdrHeadroomChanged) {
        if (layer->setDesiredHdrHeadroom(s.desiredHdrSdrRatio)) {
            flags |= eTraversalNeeded;
        }
    }
    if (what & layer_state_t::eBufferChanged) {
        std::optional<ui::Transform::RotationFlags> transformHint = std::nullopt;
        frontend::LayerSnapshot* snapshot = mLayerSnapshotBuilder.getSnapshot(layer->sequence);
        if (snapshot) {
            transformHint = snapshot->transformHint;
        }
        layer->setTransformHint(transformHint);
        if (layer->setBuffer(composerState.externalTexture, *s.bufferData, postTime,
                             desiredPresentTime, isAutoTimestamp, dequeueBufferTimestamp,
                             frameTimelineInfo)) {
            flags |= eTraversalNeeded;
        }
        mLayersWithQueuedFrames.emplace(layer);
    } else if (frameTimelineInfo.vsyncId != FrameTimelineInfo::INVALID_VSYNC_ID) {
        layer->setFrameTimelineVsyncForBufferlessTransaction(frameTimelineInfo, postTime);
    }

    if ((what & layer_state_t::eBufferChanged) == 0) {
        layer->setDesiredPresentTime(desiredPresentTime, isAutoTimestamp);
    }

    if (what & layer_state_t::eTrustedPresentationInfoChanged) {
        if (layer->setTrustedPresentationInfo(s.trustedPresentationThresholds,
                                              s.trustedPresentationListener)) {
            flags |= eTraversalNeeded;
        }
    }

    const auto& requestedLayerState = mLayerLifecycleManager.getLayerFromId(layer->getSequence());
    bool willPresentCurrentTransaction = requestedLayerState &&
            (requestedLayerState->hasReadyFrame() ||
             requestedLayerState->willReleaseBufferOnLatch());
    if (layer->setTransactionCompletedListeners(callbackHandles, willPresentCurrentTransaction))
        flags |= eTraversalNeeded;

    return flags;
}

uint32_t SurfaceFlinger::addInputWindowCommands(const InputWindowCommands& inputWindowCommands) {
    bool hasChanges = mInputWindowCommands.merge(inputWindowCommands);
    return hasChanges ? eTraversalNeeded : 0;
}

status_t SurfaceFlinger::mirrorLayer(const LayerCreationArgs& args,
                                     const sp<IBinder>& mirrorFromHandle,
                                     gui::CreateSurfaceResult& outResult) {
    if (!mirrorFromHandle) {
        return NAME_NOT_FOUND;
    }

    sp<Layer> mirrorLayer;
    sp<Layer> mirrorFrom;
    LayerCreationArgs mirrorArgs = LayerCreationArgs::fromOtherArgs(args);
    {
        Mutex::Autolock _l(mStateLock);
        mirrorFrom = LayerHandle::getLayer(mirrorFromHandle);
        if (!mirrorFrom) {
            return NAME_NOT_FOUND;
        }
        mirrorArgs.flags |= ISurfaceComposerClient::eNoColorFill;
        mirrorArgs.mirrorLayerHandle = mirrorFromHandle;
        mirrorArgs.addToRoot = false;
        status_t result = createEffectLayer(mirrorArgs, &outResult.handle, &mirrorLayer);
        if (result != NO_ERROR) {
            return result;
        }

        mirrorLayer->setClonedChild(mirrorFrom->createClone(mirrorLayer->getSequence()));
    }

    outResult.layerId = mirrorLayer->sequence;
    outResult.layerName = String16(mirrorLayer->getDebugName());
    return addClientLayer(mirrorArgs, outResult.handle, mirrorLayer /* layer */,
                          nullptr /* parent */, nullptr /* outTransformHint */);
}

status_t SurfaceFlinger::mirrorDisplay(DisplayId displayId, const LayerCreationArgs& args,
                                       gui::CreateSurfaceResult& outResult) {
    IPCThreadState* ipc = IPCThreadState::self();
    const int uid = ipc->getCallingUid();
    if (uid != AID_ROOT && uid != AID_GRAPHICS && uid != AID_SYSTEM && uid != AID_SHELL) {
        ALOGE("Permission denied when trying to mirror display");
        return PERMISSION_DENIED;
    }

    ui::LayerStack layerStack;
    sp<Layer> rootMirrorLayer;
    status_t result = 0;

    {
        Mutex::Autolock lock(mStateLock);

        const auto display = getDisplayDeviceLocked(displayId);
        if (!display) {
            return NAME_NOT_FOUND;
        }

        layerStack = display->getLayerStack();
        LayerCreationArgs mirrorArgs = LayerCreationArgs::fromOtherArgs(args);
        mirrorArgs.flags |= ISurfaceComposerClient::eNoColorFill;
        mirrorArgs.addToRoot = true;
        mirrorArgs.layerStackToMirror = layerStack;
        result = createEffectLayer(mirrorArgs, &outResult.handle, &rootMirrorLayer);
        outResult.layerId = rootMirrorLayer->sequence;
        outResult.layerName = String16(rootMirrorLayer->getDebugName());
        result |= addClientLayer(mirrorArgs, outResult.handle, rootMirrorLayer /* layer */,
                                 nullptr /* parent */, nullptr /* outTransformHint */);
    }

    if (result != NO_ERROR) {
        return result;
    }

    if (mLegacyFrontEndEnabled) {
        std::scoped_lock<std::mutex> lock(mMirrorDisplayLock);
        mMirrorDisplays.emplace_back(layerStack, outResult.handle, args.client);
    }

    setTransactionFlags(eTransactionFlushNeeded);
    return NO_ERROR;
}

status_t SurfaceFlinger::createLayer(LayerCreationArgs& args, gui::CreateSurfaceResult& outResult) {
    status_t result = NO_ERROR;

    sp<Layer> layer;

    switch (args.flags & ISurfaceComposerClient::eFXSurfaceMask) {
        case ISurfaceComposerClient::eFXSurfaceBufferQueue:
        case ISurfaceComposerClient::eFXSurfaceContainer:
        case ISurfaceComposerClient::eFXSurfaceBufferState:
            args.flags |= ISurfaceComposerClient::eNoColorFill;
            [[fallthrough]];
        case ISurfaceComposerClient::eFXSurfaceEffect: {
            result = createBufferStateLayer(args, &outResult.handle, &layer);
            std::atomic<int32_t>* pendingBufferCounter = layer->getPendingBufferCounter();
            if (pendingBufferCounter) {
                std::string counterName = layer->getPendingBufferCounterName();
                mBufferCountTracker.add(outResult.handle->localBinder(), counterName,
                                        pendingBufferCounter);
            }
        } break;
        default:
            result = BAD_VALUE;
            break;
    }

    if (result != NO_ERROR) {
        return result;
    }

    args.addToRoot = args.addToRoot && callingThreadHasUnscopedSurfaceFlingerAccess();
    // We can safely promote the parent layer in binder thread because we have a strong reference
    // to the layer's handle inside this scope.
    sp<Layer> parent = LayerHandle::getLayer(args.parentHandle.promote());
    if (args.parentHandle != nullptr && parent == nullptr) {
        ALOGE("Invalid parent handle %p", args.parentHandle.promote().get());
        args.addToRoot = false;
    }

    uint32_t outTransformHint;
    result = addClientLayer(args, outResult.handle, layer, parent, &outTransformHint);
    if (result != NO_ERROR) {
        return result;
    }

    outResult.transformHint = static_cast<int32_t>(outTransformHint);
    outResult.layerId = layer->sequence;
    outResult.layerName = String16(layer->getDebugName());
    return result;
}

status_t SurfaceFlinger::createBufferStateLayer(LayerCreationArgs& args, sp<IBinder>* handle,
                                                sp<Layer>* outLayer) {
    *outLayer = getFactory().createBufferStateLayer(args);
    *handle = (*outLayer)->getHandle();
    return NO_ERROR;
}

status_t SurfaceFlinger::createEffectLayer(const LayerCreationArgs& args, sp<IBinder>* handle,
                                           sp<Layer>* outLayer) {
    *outLayer = getFactory().createEffectLayer(args);
    *handle = (*outLayer)->getHandle();
    return NO_ERROR;
}

void SurfaceFlinger::markLayerPendingRemovalLocked(const sp<Layer>& layer) {
    mLayersPendingRemoval.add(layer);
    mLayersRemoved = true;
    setTransactionFlags(eTransactionNeeded);
}

void SurfaceFlinger::onHandleDestroyed(BBinder* handle, sp<Layer>& layer, uint32_t layerId) {
    {
        std::scoped_lock<std::mutex> lock(mCreatedLayersLock);
        mDestroyedHandles.emplace_back(layerId, layer->getDebugName());
    }

    {
        // Used to remove stalled transactions which uses an internal lock.
        ftl::FakeGuard guard(kMainThreadContext);
        mTransactionHandler.onLayerDestroyed(layerId);
    }

    Mutex::Autolock lock(mStateLock);

    /* QTI_BEGIN */
    if (!layer) {
        ALOGW("Attempted to destroy an invalid layer");
        return;
    }
    /* QTI_END */

    markLayerPendingRemovalLocked(layer);
    layer->onHandleDestroyed();
    mBufferCountTracker.remove(handle);
    layer.clear();

    setTransactionFlags(eTransactionFlushNeeded);
}

void SurfaceFlinger::initializeDisplays() {
    TransactionState state;
    state.inputWindowCommands = mInputWindowCommands;
    const nsecs_t now = systemTime();
    state.desiredPresentTime = now;
    state.postTime = now;
    state.originPid = mPid;
    state.originUid = static_cast<int>(getuid());
    const uint64_t transactionId = (static_cast<uint64_t>(mPid) << 32) | mUniqueTransactionId++;
    state.id = transactionId;

    auto layerStack = ui::DEFAULT_LAYER_STACK.id;
    for (const auto& [id, display] : FTL_FAKE_GUARD(mStateLock, mPhysicalDisplays)) {
        state.displays.push(DisplayState(display.token(), ui::LayerStack::fromValue(layerStack++)));
    }

    std::vector<TransactionState> transactions;
    transactions.emplace_back(state);

    if (mLegacyFrontEndEnabled) {
        applyTransactions(transactions, VsyncId{0});
    } else {
        Mutex::Autolock lock(mStateLock);
        applyAndCommitDisplayTransactionStatesLocked(transactions);
    }

    {
        ftl::FakeGuard guard(mStateLock);

        // In case of a restart, ensure all displays are off.
        for (const auto& [id, display] : mPhysicalDisplays) {
            setPowerModeInternal(getDisplayDeviceLocked(id), hal::PowerMode::OFF);
        }

        // Power on all displays. The primary display is first, so becomes the active display. Also,
        // the DisplayCapability set of a display is populated on its first powering on. Do this now
        // before responding to any Binder query from DisplayManager about display capabilities.
        for (const auto& [id, display] : mPhysicalDisplays) {
            setPowerModeInternal(getDisplayDeviceLocked(id), hal::PowerMode::ON);
        }
    }
}

void SurfaceFlinger::setPowerModeInternal(const sp<DisplayDevice>& display, hal::PowerMode mode) {
    if (display->isVirtual()) {
        // TODO(b/241285876): This code path should not be reachable, so enforce this at compile
        // time.
        ALOGE("%s: Invalid operation on virtual display", __func__);
        return;
    }

    const auto displayId = display->getPhysicalId();
    ALOGD("Setting power mode %d on display %s", mode, to_string(displayId).c_str());

    const auto currentMode = display->getPowerMode();
    if (currentMode == mode) {
        return;
    }

    const bool isInternalDisplay = mPhysicalDisplays.get(displayId)
                                           .transform(&PhysicalDisplay::isInternal)
                                           .value_or(false);

    const auto activeDisplay = getDisplayDeviceLocked(mActiveDisplayId);

    ALOGW_IF(display != activeDisplay && isInternalDisplay && activeDisplay &&
                     activeDisplay->isPoweredOn(),
             "Trying to change power mode on inactive display without powering off active display");

    display->setPowerMode(mode);

    const auto activeMode = display->refreshRateSelector().getActiveMode().modePtr;
    if (currentMode == hal::PowerMode::OFF) {
        // Turn on the display

        // Activate the display (which involves a modeset to the active mode) when the inner or
        // outer display of a foldable is powered on. This condition relies on the above
        // DisplayDevice::setPowerMode. If `display` and `activeDisplay` are the same display,
        // then the `activeDisplay->isPoweredOn()` below is true, such that the display is not
        // activated every time it is powered on.
        //
        // TODO(b/255635821): Remove the concept of active display.
        if (isInternalDisplay && (!activeDisplay || !activeDisplay->isPoweredOn())) {
            onActiveDisplayChangedLocked(activeDisplay.get(), *display);
        }

        if (displayId == mActiveDisplayId) {
            // TODO(b/281692563): Merge the syscalls. For now, keep uclamp in a separate syscall and
            // set it before SCHED_FIFO due to b/190237315.
            if (setSchedAttr(true) != NO_ERROR) {
                ALOGW("Failed to set uclamp.min after powering on active display: %s",
                      strerror(errno));
            }
            if (setSchedFifo(true) != NO_ERROR) {
                ALOGW("Failed to set SCHED_FIFO after powering on active display: %s",
                      strerror(errno));
            }
        }

        getHwComposer().setPowerMode(displayId, mode);
        if (mode != hal::PowerMode::DOZE_SUSPEND &&
            (displayId == mActiveDisplayId || FlagManager::getInstance().multithreaded_present())) {
            const bool enable =
                    mScheduler->getVsyncSchedule(displayId)->getPendingHardwareVsyncState();
            requestHardwareVsync(displayId, enable);

            if (displayId == mActiveDisplayId) {
                mScheduler->enableSyntheticVsync(false);
            }

            constexpr bool kAllowToEnable = true;
            mScheduler->resyncToHardwareVsync(displayId, kAllowToEnable, activeMode.get());
        }

        mVisibleRegionsDirty = true;
        scheduleComposite(FrameHint::kActive);
    } else if (mode == hal::PowerMode::OFF) {
        const bool currentModeNotDozeSuspend = (currentMode != hal::PowerMode::DOZE_SUSPEND);
        // Turn off the display
        if (displayId == mActiveDisplayId) {
            if (const auto display = getActivatableDisplay()) {
                onActiveDisplayChangedLocked(activeDisplay.get(), *display);
            } else {
                if (setSchedFifo(false) != NO_ERROR) {
                    ALOGW("Failed to set SCHED_OTHER after powering off active display: %s",
                          strerror(errno));
                }
                if (setSchedAttr(false) != NO_ERROR) {
                    ALOGW("Failed set uclamp.min after powering off active display: %s",
                          strerror(errno));
                }

                if (currentModeNotDozeSuspend) {
                    if (!FlagManager::getInstance().multithreaded_present()) {
                        mScheduler->disableHardwareVsync(displayId, true);
                    }
                    mScheduler->enableSyntheticVsync();
                }
            }
        }
        if (currentModeNotDozeSuspend && FlagManager::getInstance().multithreaded_present()) {
            constexpr bool kDisallow = true;
            mScheduler->disableHardwareVsync(displayId, kDisallow);
        }

        // We must disable VSYNC *before* turning off the display. The call to
        // disableHardwareVsync, above, schedules a task to turn it off after
        // this method returns. But by that point, the display is OFF, so the
        // call just updates the pending state, without actually disabling
        // VSYNC.
        requestHardwareVsync(displayId, false);
        getHwComposer().setPowerMode(displayId, mode);

        mVisibleRegionsDirty = true;
        // from this point on, SF will stop drawing on this display
    } else if (mode == hal::PowerMode::DOZE || mode == hal::PowerMode::ON) {
        // Update display while dozing
        getHwComposer().setPowerMode(displayId, mode);
        if (currentMode == hal::PowerMode::DOZE_SUSPEND &&
            (displayId == mActiveDisplayId || FlagManager::getInstance().multithreaded_present())) {
            if (displayId == mActiveDisplayId) {
                ALOGI("Force repainting for DOZE_SUSPEND -> DOZE or ON.");
                mVisibleRegionsDirty = true;
                scheduleRepaint();
                mScheduler->enableSyntheticVsync(false);
            }
            constexpr bool kAllowToEnable = true;
            mScheduler->resyncToHardwareVsync(displayId, kAllowToEnable, activeMode.get());
        }
    } else if (mode == hal::PowerMode::DOZE_SUSPEND) {
        // Leave display going to doze
        if (displayId == mActiveDisplayId || FlagManager::getInstance().multithreaded_present()) {
            constexpr bool kDisallow = true;
            mScheduler->disableHardwareVsync(displayId, kDisallow);
        }
        if (displayId == mActiveDisplayId) {
            mScheduler->enableSyntheticVsync();
        }
        getHwComposer().setPowerMode(displayId, mode);
    } else {
        ALOGE("Attempting to set unknown power mode: %d\n", mode);
        getHwComposer().setPowerMode(displayId, mode);
    }

    if (displayId == mActiveDisplayId) {
        mTimeStats->setPowerMode(mode);
        mScheduler->setActiveDisplayPowerModeForRefreshRateStats(mode);
    }

    /* QTI_BEGIN */
    mQtiSFExtnIntf->qtiSetEarlyWakeUpConfig(display, mode, isInternalDisplay);
    /* QTI_END */

    mScheduler->setDisplayPowerMode(displayId, mode);

    ALOGD("Finished setting power mode %d on display %s", mode, to_string(displayId).c_str());
}

void SurfaceFlinger::setPowerMode(const sp<IBinder>& displayToken, int mode) {
    auto future = mScheduler->schedule([=, this]() FTL_FAKE_GUARD(mStateLock) FTL_FAKE_GUARD(
                                               kMainThreadContext) {
        const auto display = getDisplayDeviceLocked(displayToken);
        if (!display) {
            ALOGE("Attempt to set power mode %d for invalid display token %p", mode,
                  displayToken.get());
        } else if (display->isVirtual()) {
            ALOGW("Attempt to set power mode %d for virtual display", mode);
        } else {
            setPowerModeInternal(display, static_cast<hal::PowerMode>(mode));
        }
    });

    future.wait();
}

status_t SurfaceFlinger::doDump(int fd, const DumpArgs& args, bool asProto) {
    std::string result;

    IPCThreadState* ipc = IPCThreadState::self();
    const int pid = ipc->getCallingPid();
    const int uid = ipc->getCallingUid();

    if ((uid != AID_SHELL) &&
            !PermissionCache::checkPermission(sDump, pid, uid)) {
        StringAppendF(&result, "Permission Denial: can't dump SurfaceFlinger from pid=%d, uid=%d\n",
                      pid, uid);
        write(fd, result.c_str(), result.size());
        return NO_ERROR;
    }

    if (asProto && args.empty()) {
        perfetto::protos::LayersTraceFileProto traceFileProto =
                mLayerTracing.createTraceFileProto();
        perfetto::protos::LayersSnapshotProto* layersTrace = traceFileProto.add_entry();
        perfetto::protos::LayersProto layersProto = dumpProtoFromMainThread();
        layersTrace->mutable_layers()->Swap(&layersProto);
        auto displayProtos = dumpDisplayProto();
        layersTrace->mutable_displays()->Swap(&displayProtos);
        result.append(traceFileProto.SerializeAsString());
        write(fd, result.c_str(), result.size());
        return NO_ERROR;
    }

    static const std::unordered_map<std::string, Dumper> dumpers = {
            {"--comp-displays"s, dumper(&SurfaceFlinger::dumpCompositionDisplays)},
            {"--display-id"s, dumper(&SurfaceFlinger::dumpDisplayIdentificationData)},
            {"--displays"s, dumper(&SurfaceFlinger::dumpDisplays)},
            {"--edid"s, argsDumper(&SurfaceFlinger::dumpRawDisplayIdentificationData)},
            {"--events"s, dumper(&SurfaceFlinger::dumpEvents)},
            {"--frametimeline"s, argsDumper(&SurfaceFlinger::dumpFrameTimeline)},
            {"--frontend"s, mainThreadDumper(&SurfaceFlinger::dumpFrontEnd)},
            {"--hdrinfo"s, dumper(&SurfaceFlinger::dumpHdrInfo)},
            {"--hwclayers"s, mainThreadDumper(&SurfaceFlinger::dumpHwcLayersMinidump)},
            {"--latency"s, argsMainThreadDumper(&SurfaceFlinger::dumpStats)},
            {"--latency-clear"s, argsMainThreadDumper(&SurfaceFlinger::clearStats)},
            {"--list"s, mainThreadDumper(&SurfaceFlinger::listLayers)},
            {"--planner"s, argsDumper(&SurfaceFlinger::dumpPlannerInfo)},
            {"--scheduler"s, dumper(&SurfaceFlinger::dumpScheduler)},
            {"--timestats"s, protoDumper(&SurfaceFlinger::dumpTimeStats)},
            {"--vsync"s, dumper(&SurfaceFlinger::dumpVsync)},
            {"--wide-color"s, dumper(&SurfaceFlinger::dumpWideColorInfo)},
    };

    const auto flag = args.empty() ? ""s : std::string(String8(args[0]));
    if (const auto it = dumpers.find(flag); it != dumpers.end()) {
        (it->second)(args, asProto, result);
        write(fd, result.c_str(), result.size());
        return NO_ERROR;
    }

    // Traversal of drawing state must happen on the main thread.
    // Otherwise, SortedVector may have shared ownership during concurrent
    // traversals, which can result in use-after-frees.
    std::string compositionLayers;
    mScheduler
            ->schedule([&]() FTL_FAKE_GUARD(mStateLock) FTL_FAKE_GUARD(kMainThreadContext) {
                dumpVisibleFrontEnd(compositionLayers);
            })
            .get();
    dumpAll(args, compositionLayers, result);
    write(fd, result.c_str(), result.size());
    return NO_ERROR;
}

status_t SurfaceFlinger::dumpCritical(int fd, const DumpArgs&, bool asProto) {
    return doDump(fd, DumpArgs(), asProto);
}

void SurfaceFlinger::listLayers(std::string& result) const {
    for (const auto& layer : mLayerLifecycleManager.getLayers()) {
        StringAppendF(&result, "%s\n", layer->getDebugString().c_str());
    }
}

void SurfaceFlinger::dumpStats(const DumpArgs& args, std::string& result) const {
    StringAppendF(&result, "%" PRId64 "\n", getVsyncPeriodFromHWC());
    if (args.size() < 2) return;

    const auto name = String8(args[1]);
    traverseLegacyLayers([&](Layer* layer) {
        if (layer->getName() == name.c_str()) {
            layer->dumpFrameStats(result);
        }
    });
}

void SurfaceFlinger::clearStats(const DumpArgs& args, std::string&) {
    const bool clearAll = args.size() < 2;
    const auto name = clearAll ? String8() : String8(args[1]);

    traverseLegacyLayers([&](Layer* layer) {
        if (clearAll || layer->getName() == name.c_str()) {
            layer->clearFrameStats();
        }
    });
}

void SurfaceFlinger::dumpTimeStats(const DumpArgs& args, bool asProto, std::string& result) const {
    mTimeStats->parseArgs(asProto, args, result);
}

void SurfaceFlinger::dumpFrameTimeline(const DumpArgs& args, std::string& result) const {
    mFrameTimeline->parseArgs(args, result);
}

void SurfaceFlinger::logFrameStats(TimePoint now) {
    static TimePoint sTimestamp = now;
    if (now - sTimestamp < 30min) return;
    sTimestamp = now;

    ATRACE_CALL();
    mDrawingState.traverse([&](Layer* layer) { layer->logFrameStats(); });
}

void SurfaceFlinger::appendSfConfigString(std::string& result) const {
    result.append(" [sf");

    StringAppendF(&result, " PRESENT_TIME_OFFSET=%" PRId64, dispSyncPresentTimeOffset);
    StringAppendF(&result, " FORCE_HWC_FOR_RBG_TO_YUV=%d", useHwcForRgbToYuv);
    StringAppendF(&result, " MAX_VIRT_DISPLAY_DIM=%zu",
                  getHwComposer().getMaxVirtualDisplayDimension());
    StringAppendF(&result, " RUNNING_WITHOUT_SYNC_FRAMEWORK=%d", !hasSyncFramework);
    StringAppendF(&result, " NUM_FRAMEBUFFER_SURFACE_BUFFERS=%" PRId64,
                  maxFrameBufferAcquiredBuffers);
    result.append("]");
}

void SurfaceFlinger::dumpScheduler(std::string& result) const {
    utils::Dumper dumper{result};

    mScheduler->dump(dumper);

    // TODO(b/241285876): Move to DisplayModeController.
    dumper.dump("debugDisplayModeSetByBackdoor"sv, mDebugDisplayModeSetByBackdoor);
    dumper.eol();

    StringAppendF(&result,
                  "         present offset: %9" PRId64 " ns\t        VSYNC period: %9" PRId64
                  " ns\n\n",
                  dispSyncPresentTimeOffset, getVsyncPeriodFromHWC());
}

void SurfaceFlinger::dumpEvents(std::string& result) const {
    mScheduler->dump(scheduler::Cycle::Render, result);
}

void SurfaceFlinger::dumpVsync(std::string& result) const {
    mScheduler->dumpVsync(result);
}

void SurfaceFlinger::dumpPlannerInfo(const DumpArgs& args, std::string& result) const {
    for (const auto& [token, display] : mDisplays) {
        const auto compositionDisplay = display->getCompositionDisplay();
        compositionDisplay->dumpPlannerInfo(args, result);
    }
}

void SurfaceFlinger::dumpCompositionDisplays(std::string& result) const {
    for (const auto& [token, display] : mDisplays) {
        display->getCompositionDisplay()->dump(result);
        result += '\n';
    }
}

void SurfaceFlinger::dumpDisplays(std::string& result) const {
    utils::Dumper dumper{result};

    for (const auto& [id, display] : mPhysicalDisplays) {
        utils::Dumper::Section section(dumper, ftl::Concat("Display ", id.value).str());

        display.snapshot().dump(dumper);

        if (const auto device = getDisplayDeviceLocked(id)) {
            device->dump(dumper);
        }
    }

    for (const auto& [token, display] : mDisplays) {
        if (display->isVirtual()) {
            const auto displayId = display->getId();
            utils::Dumper::Section section(dumper,
                                           ftl::Concat("Virtual Display ", displayId.value).str());
            display->dump(dumper);
        }
    }
}

void SurfaceFlinger::dumpDisplayIdentificationData(std::string& result) const {
    for (const auto& [token, display] : mDisplays) {
        const auto displayId = PhysicalDisplayId::tryCast(display->getId());
        if (!displayId) {
            continue;
        }
        const auto hwcDisplayId = getHwComposer().fromPhysicalDisplayId(*displayId);
        if (!hwcDisplayId) {
            continue;
        }

        StringAppendF(&result,
                      "Display %s (HWC display %" PRIu64 "): ", to_string(*displayId).c_str(),
                      *hwcDisplayId);
        uint8_t port;
        DisplayIdentificationData data;
        if (!getHwComposer().getDisplayIdentificationData(*hwcDisplayId, &port, &data)) {
            result.append("no identification data\n");
            continue;
        }

        if (!isEdid(data)) {
            result.append("unknown identification data\n");
            continue;
        }

        const auto edid = parseEdid(data);
        if (!edid) {
            result.append("invalid EDID\n");
            continue;
        }

        StringAppendF(&result, "port=%u pnpId=%s displayName=\"", port, edid->pnpId.data());
        result.append(edid->displayName.data(), edid->displayName.length());
        result.append("\"\n");
    }
}

void SurfaceFlinger::dumpRawDisplayIdentificationData(const DumpArgs& args,
                                                      std::string& result) const {
    hal::HWDisplayId hwcDisplayId;
    uint8_t port;
    DisplayIdentificationData data;

    if (args.size() > 1 && base::ParseUint(String8(args[1]), &hwcDisplayId) &&
        getHwComposer().getDisplayIdentificationData(hwcDisplayId, &port, &data)) {
        result.append(reinterpret_cast<const char*>(data.data()), data.size());
    }
}

void SurfaceFlinger::dumpWideColorInfo(std::string& result) const {
    StringAppendF(&result, "Device supports wide color: %d\n", mSupportsWideColor);
    StringAppendF(&result, "DisplayColorSetting: %s\n",
                  decodeDisplayColorSetting(mDisplayColorSetting).c_str());

    // TODO: print out if wide-color mode is active or not

    for (const auto& [id, display] : mPhysicalDisplays) {
        StringAppendF(&result, "Display %s color modes:\n", to_string(id).c_str());
        for (const auto mode : display.snapshot().colorModes()) {
            StringAppendF(&result, "    %s (%d)\n", decodeColorMode(mode).c_str(), mode);
        }

        if (const auto display = getDisplayDeviceLocked(id)) {
            ui::ColorMode currentMode = display->getCompositionDisplay()->getState().colorMode;
            StringAppendF(&result, "    Current color mode: %s (%d)\n",
                          decodeColorMode(currentMode).c_str(), currentMode);
        }
    }
    result.append("\n");
}

void SurfaceFlinger::dumpHdrInfo(std::string& result) const {
    for (const auto& [displayId, listener] : mHdrLayerInfoListeners) {
        StringAppendF(&result, "HDR events for display %" PRIu64 "\n", displayId.value);
        listener->dump(result);
        result.append("\n");
    }
}

void SurfaceFlinger::dumpFrontEnd(std::string& result) {
    std::ostringstream out;
    out << "\nComposition list\n";
    ui::LayerStack lastPrintedLayerStackHeader = ui::INVALID_LAYER_STACK;
    for (const auto& snapshot : mLayerSnapshotBuilder.getSnapshots()) {
        if (lastPrintedLayerStackHeader != snapshot->outputFilter.layerStack) {
            lastPrintedLayerStackHeader = snapshot->outputFilter.layerStack;
            out << "LayerStack=" << lastPrintedLayerStackHeader.id << "\n";
        }
        out << "  " << *snapshot << "\n";
    }

    out << "\nInput list\n";
    lastPrintedLayerStackHeader = ui::INVALID_LAYER_STACK;
    mLayerSnapshotBuilder.forEachInputSnapshot([&](const frontend::LayerSnapshot& snapshot) {
        if (lastPrintedLayerStackHeader != snapshot.outputFilter.layerStack) {
            lastPrintedLayerStackHeader = snapshot.outputFilter.layerStack;
            out << "LayerStack=" << lastPrintedLayerStackHeader.id << "\n";
        }
        out << "  " << snapshot << "\n";
    });

    out << "\nLayer Hierarchy\n"
        << mLayerHierarchyBuilder.getHierarchy().dump() << "\nOffscreen Hierarchy\n"
        << mLayerHierarchyBuilder.getOffscreenHierarchy().dump() << "\n\n";
    result.append(out.str());
}

void SurfaceFlinger::dumpVisibleFrontEnd(std::string& result) {
    if (!mLayerLifecycleManagerEnabled) {
        StringAppendF(&result, "Composition layers\n");
        mDrawingState.traverseInZOrder([&](Layer* layer) {
            auto* compositionState = layer->getCompositionState();
            if (!compositionState || !compositionState->isVisible) return;
            android::base::StringAppendF(&result, "* Layer %p (%s)\n", layer,
                                         layer->getDebugName() ? layer->getDebugName()
                                                               : "<unknown>");
            compositionState->dump(result);
        });

        StringAppendF(&result, "Offscreen Layers\n");
        for (Layer* offscreenLayer : mOffscreenLayers) {
            offscreenLayer->traverse(LayerVector::StateSet::Drawing,
                                     [&](Layer* layer) { layer->dumpOffscreenDebugInfo(result); });
        }
    } else {
        std::ostringstream out;
        out << "\nComposition list\n";
        ui::LayerStack lastPrintedLayerStackHeader = ui::INVALID_LAYER_STACK;
        mLayerSnapshotBuilder.forEachVisibleSnapshot(
                [&](std::unique_ptr<frontend::LayerSnapshot>& snapshot) {
                    if (snapshot->hasSomethingToDraw()) {
                        if (lastPrintedLayerStackHeader != snapshot->outputFilter.layerStack) {
                            lastPrintedLayerStackHeader = snapshot->outputFilter.layerStack;
                            out << "LayerStack=" << lastPrintedLayerStackHeader.id << "\n";
                        }
                        out << "  " << *snapshot << "\n";
                    }
                });

        out << "\nInput list\n";
        lastPrintedLayerStackHeader = ui::INVALID_LAYER_STACK;
        mLayerSnapshotBuilder.forEachInputSnapshot([&](const frontend::LayerSnapshot& snapshot) {
            if (lastPrintedLayerStackHeader != snapshot.outputFilter.layerStack) {
                lastPrintedLayerStackHeader = snapshot.outputFilter.layerStack;
                out << "LayerStack=" << lastPrintedLayerStackHeader.id << "\n";
            }
            out << "  " << snapshot << "\n";
        });

        out << "\nLayer Hierarchy\n"
            << mLayerHierarchyBuilder.getHierarchy() << "\nOffscreen Hierarchy\n"
            << mLayerHierarchyBuilder.getOffscreenHierarchy() << "\n\n";
        result = out.str();
        dumpHwcLayersMinidump(result);
    }
}

perfetto::protos::LayersProto SurfaceFlinger::dumpDrawingStateProto(uint32_t traceFlags) const {
    std::unordered_set<uint64_t> stackIdsToSkip;

    // Determine if virtual layers display should be skipped
    if ((traceFlags & LayerTracing::TRACE_VIRTUAL_DISPLAYS) == 0) {
        for (const auto& [_, display] : FTL_FAKE_GUARD(mStateLock, mDisplays)) {
            if (display->isVirtual()) {
                stackIdsToSkip.insert(display->getLayerStack().id);
            }
        }
    }

    if (mLegacyFrontEndEnabled) {
        perfetto::protos::LayersProto layersProto;
        for (const sp<Layer>& layer : mDrawingState.layersSortedByZ) {
            if (stackIdsToSkip.find(layer->getLayerStack().id) != stackIdsToSkip.end()) {
                continue;
            }
            layer->writeToProto(layersProto, traceFlags);
        }
        return layersProto;
    }

    return LayerProtoFromSnapshotGenerator(mLayerSnapshotBuilder, mFrontEndDisplayInfos,
                                           mLegacyLayers, traceFlags)
            .generate(mLayerHierarchyBuilder.getHierarchy());
}

google::protobuf::RepeatedPtrField<perfetto::protos::DisplayProto>
SurfaceFlinger::dumpDisplayProto() const {
    google::protobuf::RepeatedPtrField<perfetto::protos::DisplayProto> displays;
    for (const auto& [_, display] : FTL_FAKE_GUARD(mStateLock, mDisplays)) {
        perfetto::protos::DisplayProto* displayProto = displays.Add();
        displayProto->set_id(display->getId().value);
        displayProto->set_name(display->getDisplayName());
        displayProto->set_layer_stack(display->getLayerStack().id);

        if (!display->isVirtual()) {
            const auto dpi = display->refreshRateSelector().getActiveMode().modePtr->getDpi();
            displayProto->set_dpi_x(dpi.x);
            displayProto->set_dpi_y(dpi.y);
        }

        LayerProtoHelper::writeSizeToProto(display->getWidth(), display->getHeight(),
                                           [&]() { return displayProto->mutable_size(); });
        LayerProtoHelper::writeToProto(display->getLayerStackSpaceRect(), [&]() {
            return displayProto->mutable_layer_stack_space_rect();
        });
        LayerProtoHelper::writeTransformToProto(display->getTransform(),
                                                displayProto->mutable_transform());
        displayProto->set_is_virtual(display->isVirtual());
    }
    return displays;
}

void SurfaceFlinger::dumpHwc(std::string& result) const {
    getHwComposer().dump(result);
}

void SurfaceFlinger::dumpOffscreenLayersProto(perfetto::protos::LayersProto& layersProto,
                                              uint32_t traceFlags) const {
    // Add a fake invisible root layer to the proto output and parent all the offscreen layers to
    // it.
    perfetto::protos::LayerProto* rootProto = layersProto.add_layers();
    const int32_t offscreenRootLayerId = INT32_MAX - 2;
    rootProto->set_id(offscreenRootLayerId);
    rootProto->set_name("Offscreen Root");
    rootProto->set_parent(-1);

    for (Layer* offscreenLayer : mOffscreenLayers) {
        // Add layer as child of the fake root
        rootProto->add_children(offscreenLayer->sequence);

        // Add layer
        auto* layerProto = offscreenLayer->writeToProto(layersProto, traceFlags);
        layerProto->set_parent(offscreenRootLayerId);
    }
}

perfetto::protos::LayersProto SurfaceFlinger::dumpProtoFromMainThread(uint32_t traceFlags) {
    return mScheduler
            ->schedule([=, this]() FTL_FAKE_GUARD(kMainThreadContext) {
                return dumpDrawingStateProto(traceFlags);
            })
            .get();
}

void SurfaceFlinger::dumpOffscreenLayers(std::string& result) {
    auto future = mScheduler->schedule([this] {
        std::string result;
        for (Layer* offscreenLayer : mOffscreenLayers) {
            offscreenLayer->traverse(LayerVector::StateSet::Drawing,
                                     [&](Layer* layer) { layer->dumpOffscreenDebugInfo(result); });
        }
        return result;
    });

    result.append("Offscreen Layers:\n");
    result.append(future.get());
}

void SurfaceFlinger::dumpHwcLayersMinidumpLockedLegacy(std::string& result) const {
    for (const auto& [token, display] : FTL_FAKE_GUARD(mStateLock, mDisplays)) {
        const auto displayId = HalDisplayId::tryCast(display->getId());
        if (!displayId) {
            continue;
        }

        StringAppendF(&result, "Display %s (%s) HWC layers:\n", to_string(*displayId).c_str(),
                      displayId == mActiveDisplayId ? "active" : "inactive");
        Layer::miniDumpHeader(result);

        const DisplayDevice& ref = *display;
        mDrawingState.traverseInZOrder([&](Layer* layer) { layer->miniDumpLegacy(result, ref); });
        result.append("\n");
    }
}

void SurfaceFlinger::dumpHwcLayersMinidump(std::string& result) const {
    if (!mLayerLifecycleManagerEnabled) {
        return dumpHwcLayersMinidumpLockedLegacy(result);
    }
    for (const auto& [token, display] : FTL_FAKE_GUARD(mStateLock, mDisplays)) {
        const auto displayId = HalDisplayId::tryCast(display->getId());
        if (!displayId) {
            continue;
        }

        StringAppendF(&result, "Display %s (%s) HWC layers:\n", to_string(*displayId).c_str(),
                      displayId == mActiveDisplayId ? "active" : "inactive");
        Layer::miniDumpHeader(result);

        const DisplayDevice& ref = *display;
        mLayerSnapshotBuilder.forEachVisibleSnapshot(
                [&](const frontend::LayerSnapshot& snapshot) FTL_FAKE_GUARD(kMainThreadContext) {
                    if (!snapshot.hasSomethingToDraw() ||
                        ref.getLayerStack() != snapshot.outputFilter.layerStack) {
                        return;
                    }
                    auto it = mLegacyLayers.find(snapshot.sequence);
                    LLOG_ALWAYS_FATAL_WITH_TRACE_IF(it == mLegacyLayers.end(),
                                                    "Couldnt find layer object for %s",
                                                    snapshot.getDebugString().c_str());
                    it->second->miniDump(result, snapshot, ref);
                });
        result.append("\n");
    }
}

void SurfaceFlinger::dumpAll(const DumpArgs& args, const std::string& compositionLayers,
                             std::string& result) const {
    TimedLock lock(mStateLock, s2ns(1), __func__);
    if (!lock.locked()) {
        StringAppendF(&result, "Dumping without lock after timeout: %s (%d)\n",
                      strerror(-lock.status), lock.status);
        /* QTI_BEGIN */
        return;
        /* QTI_END */
    }

    const bool colorize = !args.empty() && args[0] == String16("--color");
    Colorizer colorizer(colorize);

    // figure out if we're stuck somewhere
    const nsecs_t now = systemTime();
    const nsecs_t inTransaction(mDebugInTransaction);
    nsecs_t inTransactionDuration = (inTransaction) ? now-inTransaction : 0;

    /*
     * Dump library configuration.
     */

    colorizer.bold(result);
    result.append("Build configuration:");
    colorizer.reset(result);
    appendSfConfigString(result);
    result.append("\n");

    result.append("\nDisplay identification data:\n");
    dumpDisplayIdentificationData(result);

    result.append("\nWide-Color information:\n");
    dumpWideColorInfo(result);

    dumpHdrInfo(result);

    colorizer.bold(result);
    result.append("Sync configuration: ");
    colorizer.reset(result);
    result.append(SyncFeatures::getInstance().toString());
    result.append("\n\n");

    colorizer.bold(result);
    result.append("Scheduler:\n");
    colorizer.reset(result);
    dumpScheduler(result);
    dumpEvents(result);
    dumpVsync(result);
    result.append("\n");

    /*
     * Dump the visible layer list
     */
    colorizer.bold(result);
    StringAppendF(&result, "SurfaceFlinger New Frontend Enabled:%s\n",
                  mLayerLifecycleManagerEnabled ? "true" : "false");
    StringAppendF(&result, "Active Layers - layers with client handles (count = %zu)\n",
                  mNumLayers.load());
    colorizer.reset(result);

    result.append(compositionLayers);

    colorizer.bold(result);
    StringAppendF(&result, "Displays (%zu entries)\n", mDisplays.size());
    colorizer.reset(result);
    dumpDisplays(result);
    dumpCompositionDisplays(result);
    result.push_back('\n');

    mCompositionEngine->dump(result);

    /*
     * Dump SurfaceFlinger global state
     */

    colorizer.bold(result);
    result.append("SurfaceFlinger global state:\n");
    colorizer.reset(result);

    getRenderEngine().dump(result);

    result.append("ClientCache state:\n");
    ClientCache::getInstance().dump(result);
    DebugEGLImageTracker::getInstance()->dump(result);

    if (const auto display = getDefaultDisplayDeviceLocked()) {
        display->getCompositionDisplay()->getState().undefinedRegion.dump(result,
                                                                          "undefinedRegion");
        StringAppendF(&result, "  orientation=%s, isPoweredOn=%d\n",
                      toCString(display->getOrientation()), display->isPoweredOn());
    }
    StringAppendF(&result, "  transaction-flags         : %08x\n", mTransactionFlags.load());

    if (const auto display = getDefaultDisplayDeviceLocked()) {
        std::string fps, xDpi, yDpi;
        if (const auto activeModePtr =
                    display->refreshRateSelector().getActiveMode().modePtr.get()) {
            fps = to_string(activeModePtr->getVsyncRate());

            const auto dpi = activeModePtr->getDpi();
            xDpi = base::StringPrintf("%.2f", dpi.x);
            yDpi = base::StringPrintf("%.2f", dpi.y);
        } else {
            fps = "unknown";
            xDpi = "unknown";
            yDpi = "unknown";
        }
        StringAppendF(&result,
                      "  refresh-rate              : %s\n"
                      "  x-dpi                     : %s\n"
                      "  y-dpi                     : %s\n",
                      fps.c_str(), xDpi.c_str(), yDpi.c_str());
    }

    StringAppendF(&result, "  transaction time: %f us\n", inTransactionDuration / 1000.0);

    result.append("\nTransaction tracing: ");
    if (mTransactionTracing) {
        result.append("enabled\n");
        mTransactionTracing->dump(result);
    } else {
        result.append("disabled\n");
    }
    result.push_back('\n');

    if (mLegacyFrontEndEnabled) {
        dumpHwcLayersMinidumpLockedLegacy(result);
    }

    {
        DumpArgs plannerArgs;
        plannerArgs.add(); // first argument is ignored
        plannerArgs.add(String16("--layers"));
        dumpPlannerInfo(plannerArgs, result);
    }

    /*
     * Dump HWComposer state
     */
    colorizer.bold(result);
    result.append("h/w composer state:\n");
    colorizer.reset(result);
    const bool hwcDisabled = mDebugDisableHWC || mDebugFlashDelay;
    StringAppendF(&result, "  h/w composer %s\n", hwcDisabled ? "disabled" : "enabled");
    dumpHwc(result);

    /*
     * Dump gralloc state
     */
    const GraphicBufferAllocator& alloc(GraphicBufferAllocator::get());
    alloc.dump(result);

    /*
     * Dump flag/property manager state
     */
    FlagManager::getInstance().dump(result);

    result.append(mTimeStats->miniDump());
    result.append("\n");

    result.append("Window Infos:\n");
    auto windowInfosDebug = mWindowInfosListenerInvoker->getDebugInfo();
    StringAppendF(&result, "  max send vsync id: %" PRId64 "\n",
                  ftl::to_underlying(windowInfosDebug.maxSendDelayVsyncId));
    StringAppendF(&result, "  max send delay (ns): %" PRId64 " ns\n",
                  windowInfosDebug.maxSendDelayDuration);
    StringAppendF(&result, "  unsent messages: %zu\n", windowInfosDebug.pendingMessageCount);
    result.append("\n");
}

mat4 SurfaceFlinger::calculateColorMatrix(float saturation) {
    if (saturation == 1) {
        return mat4();
    }

    float3 luminance{0.213f, 0.715f, 0.072f};
    luminance *= 1.0f - saturation;
    mat4 saturationMatrix = mat4(vec4{luminance.r + saturation, luminance.r, luminance.r, 0.0f},
                                 vec4{luminance.g, luminance.g + saturation, luminance.g, 0.0f},
                                 vec4{luminance.b, luminance.b, luminance.b + saturation, 0.0f},
                                 vec4{0.0f, 0.0f, 0.0f, 1.0f});
    return saturationMatrix;
}

void SurfaceFlinger::updateColorMatrixLocked() {
    mat4 colorMatrix =
            mClientColorMatrix * calculateColorMatrix(mGlobalSaturationFactor) * mDaltonizer();

    if (mCurrentState.colorMatrix != colorMatrix) {
        mCurrentState.colorMatrix = colorMatrix;
        mCurrentState.colorMatrixChanged = true;
        setTransactionFlags(eTransactionNeeded);
    }
}

status_t SurfaceFlinger::CheckTransactCodeCredentials(uint32_t code) {
#pragma clang diagnostic push
#pragma clang diagnostic error "-Wswitch-enum"
    switch (static_cast<ISurfaceComposerTag>(code)) {
        // These methods should at minimum make sure that the client requested
        // access to SF.
        case GET_HDR_CAPABILITIES:
        case GET_AUTO_LOW_LATENCY_MODE_SUPPORT:
        case GET_GAME_CONTENT_TYPE_SUPPORT:
        case ACQUIRE_FRAME_RATE_FLEXIBILITY_TOKEN: {
            // OVERRIDE_HDR_TYPES is used by CTS tests, which acquire the necessary
            // permission dynamically. Don't use the permission cache for this check.
            bool usePermissionCache = code != OVERRIDE_HDR_TYPES;
            if (!callingThreadHasUnscopedSurfaceFlingerAccess(usePermissionCache)) {
                IPCThreadState* ipc = IPCThreadState::self();
                ALOGE("Permission Denial: can't access SurfaceFlinger pid=%d, uid=%d",
                        ipc->getCallingPid(), ipc->getCallingUid());
                return PERMISSION_DENIED;
            }
            return OK;
        }
        // The following calls are currently used by clients that do not
        // request necessary permissions. However, they do not expose any secret
        // information, so it is OK to pass them.
        case GET_ACTIVE_COLOR_MODE:
        case GET_ACTIVE_DISPLAY_MODE:
        case GET_DISPLAY_COLOR_MODES:
        case GET_DISPLAY_MODES:
        case GET_SCHEDULING_POLICY:
        // Calling setTransactionState is safe, because you need to have been
        // granted a reference to Client* and Handle* to do anything with it.
        case SET_TRANSACTION_STATE: {
            // This is not sensitive information, so should not require permission control.
            return OK;
        }
        case BOOT_FINISHED:
        // Used by apps to hook Choreographer to SurfaceFlinger.
        case CREATE_DISPLAY_EVENT_CONNECTION:
        case CREATE_CONNECTION:
        case CREATE_DISPLAY:
        case DESTROY_DISPLAY:
        case GET_PRIMARY_PHYSICAL_DISPLAY_ID:
        case GET_PHYSICAL_DISPLAY_IDS:
        case GET_PHYSICAL_DISPLAY_TOKEN:
        case AUTHENTICATE_SURFACE:
        case SET_POWER_MODE:
        case GET_SUPPORTED_FRAME_TIMESTAMPS:
        case GET_DISPLAY_STATE:
        case GET_DISPLAY_STATS:
        case GET_STATIC_DISPLAY_INFO:
        case GET_DYNAMIC_DISPLAY_INFO:
        case GET_DISPLAY_NATIVE_PRIMARIES:
        case SET_ACTIVE_COLOR_MODE:
        case SET_BOOT_DISPLAY_MODE:
        case CLEAR_BOOT_DISPLAY_MODE:
        case GET_BOOT_DISPLAY_MODE_SUPPORT:
        case SET_AUTO_LOW_LATENCY_MODE:
        case SET_GAME_CONTENT_TYPE:
        case CAPTURE_LAYERS:
        case CAPTURE_DISPLAY:
        case CAPTURE_DISPLAY_BY_ID:
        case CLEAR_ANIMATION_FRAME_STATS:
        case GET_ANIMATION_FRAME_STATS:
        case OVERRIDE_HDR_TYPES:
        case ON_PULL_ATOM:
        case ENABLE_VSYNC_INJECTIONS:
        case INJECT_VSYNC:
        case GET_LAYER_DEBUG_INFO:
        case GET_COLOR_MANAGEMENT:
        case GET_COMPOSITION_PREFERENCE:
        case GET_DISPLAYED_CONTENT_SAMPLING_ATTRIBUTES:
        case SET_DISPLAY_CONTENT_SAMPLING_ENABLED:
        case GET_DISPLAYED_CONTENT_SAMPLE:
        case GET_PROTECTED_CONTENT_SUPPORT:
        case IS_WIDE_COLOR_DISPLAY:
        case ADD_REGION_SAMPLING_LISTENER:
        case REMOVE_REGION_SAMPLING_LISTENER:
        case ADD_FPS_LISTENER:
        case REMOVE_FPS_LISTENER:
        case ADD_TUNNEL_MODE_ENABLED_LISTENER:
        case REMOVE_TUNNEL_MODE_ENABLED_LISTENER:
        case ADD_WINDOW_INFOS_LISTENER:
        case REMOVE_WINDOW_INFOS_LISTENER:
        case SET_DESIRED_DISPLAY_MODE_SPECS:
        case GET_DESIRED_DISPLAY_MODE_SPECS:
        case GET_DISPLAY_BRIGHTNESS_SUPPORT:
        case SET_DISPLAY_BRIGHTNESS:
        case ADD_HDR_LAYER_INFO_LISTENER:
        case REMOVE_HDR_LAYER_INFO_LISTENER:
        case NOTIFY_POWER_BOOST:
        case SET_GLOBAL_SHADOW_SETTINGS:
        case GET_DISPLAY_DECORATION_SUPPORT:
        case SET_FRAME_RATE:
        case SET_OVERRIDE_FRAME_RATE:
        case SET_FRAME_TIMELINE_INFO:
        case ADD_TRANSACTION_TRACE_LISTENER:
        case GET_GPU_CONTEXT_PRIORITY:
        case GET_MAX_ACQUIRED_BUFFER_COUNT:
            LOG_FATAL("Deprecated opcode: %d, migrated to AIDL", code);
            return PERMISSION_DENIED;
    }

    // These codes are used for the IBinder protocol to either interrogate the recipient
    // side of the transaction for its canonical interface descriptor or to dump its state.
    // We let them pass by default.
    if (code == IBinder::INTERFACE_TRANSACTION || code == IBinder::DUMP_TRANSACTION ||
        code == IBinder::PING_TRANSACTION || code == IBinder::SHELL_COMMAND_TRANSACTION ||
        code == IBinder::SYSPROPS_TRANSACTION) {
        return OK;
    }
    // Numbers from 1000 to 1045 and 20000 to 20002 are currently used for backdoors. The code
    // in onTransact verifies that the user is root, and has access to use SF.
    if ((code >= 1000 && code <= 1045) /* QTI_BEGIN */ ||
        (code >= 20000 && code <= 20002) /* QTI_END */) {
        ALOGV("Accessing SurfaceFlinger through backdoor code: %u", code);
        return OK;
    }
    ALOGE("Permission Denial: SurfaceFlinger did not recognize request code: %u", code);
    return PERMISSION_DENIED;
#pragma clang diagnostic pop
}

status_t SurfaceFlinger::onTransact(uint32_t code, const Parcel& data, Parcel* reply,
                                    uint32_t flags) {
    if (const status_t error = CheckTransactCodeCredentials(code); error != OK) {
        return error;
    }

    status_t err = BnSurfaceComposer::onTransact(code, data, reply, flags);
    if (err == UNKNOWN_TRANSACTION || err == PERMISSION_DENIED) {
        CHECK_INTERFACE(ISurfaceComposer, data, reply);
        IPCThreadState* ipc = IPCThreadState::self();
        const int uid = ipc->getCallingUid();
        if (CC_UNLIKELY(uid != AID_SYSTEM
                && !PermissionCache::checkCallingPermission(sHardwareTest))) {
            const int pid = ipc->getCallingPid();
            ALOGE("Permission Denial: "
                    "can't access SurfaceFlinger pid=%d, uid=%d", pid, uid);
            return PERMISSION_DENIED;
        }
        int n;
        switch (code) {
            case 1000: // Unused.
            case 1001:
                return NAME_NOT_FOUND;
            case 1002: // Toggle flashing on surface damage.
                sfdo_setDebugFlash(data.readInt32());
                return NO_ERROR;
            case 1004: // Force composite ahead of next VSYNC.
            case 1006:
                sfdo_scheduleComposite();
                return NO_ERROR;
            case 1005: { // Force commit ahead of next VSYNC.
                sfdo_scheduleCommit();
                return NO_ERROR;
            }
            case 1007: // Unused.
                return NAME_NOT_FOUND;
            case 1008: // Toggle forced GPU composition.
                sfdo_forceClientComposition(data.readInt32() != 0);
                return NO_ERROR;
            case 1009: // Toggle use of transform hint.
                mDebugDisableTransformHint = data.readInt32() != 0;
                scheduleRepaint();
                return NO_ERROR;
            case 1010: // Interrogate.
                reply->writeInt32(0);
                reply->writeInt32(0);
                reply->writeInt32(mDebugFlashDelay);
                reply->writeInt32(0);
                reply->writeInt32(mDebugDisableHWC);
                return NO_ERROR;
            case 1013: // Unused.
                return NAME_NOT_FOUND;
            case 1014: {
                Mutex::Autolock _l(mStateLock);
                // daltonize
                n = data.readInt32();
                switch (n % 10) {
                    case 1:
                        mDaltonizer.setType(ColorBlindnessType::Protanomaly);
                        break;
                    case 2:
                        mDaltonizer.setType(ColorBlindnessType::Deuteranomaly);
                        break;
                    case 3:
                        mDaltonizer.setType(ColorBlindnessType::Tritanomaly);
                        break;
                    default:
                        mDaltonizer.setType(ColorBlindnessType::None);
                        break;
                }
                if (n >= 10) {
                    mDaltonizer.setMode(ColorBlindnessMode::Correction);
                } else {
                    mDaltonizer.setMode(ColorBlindnessMode::Simulation);
                }

                updateColorMatrixLocked();
                return NO_ERROR;
            }
            case 1015: {
                Mutex::Autolock _l(mStateLock);
                // apply a color matrix
                n = data.readInt32();
                if (n) {
                    // color matrix is sent as a column-major mat4 matrix
                    for (size_t i = 0 ; i < 4; i++) {
                        for (size_t j = 0; j < 4; j++) {
                            mClientColorMatrix[i][j] = data.readFloat();
                        }
                    }
                } else {
                    mClientColorMatrix = mat4();
                }

                // Check that supplied matrix's last row is {0,0,0,1} so we can avoid
                // the division by w in the fragment shader
                float4 lastRow(transpose(mClientColorMatrix)[3]);
                if (any(greaterThan(abs(lastRow - float4{0, 0, 0, 1}), float4{1e-4f}))) {
                    ALOGE("The color transform's last row must be (0, 0, 0, 1)");
                }

                updateColorMatrixLocked();
                return NO_ERROR;
            }
            case 1016: { // Unused.
                return NAME_NOT_FOUND;
            }
            case 1017: {
                n = data.readInt32();
                mForceFullDamage = n != 0;
                return NO_ERROR;
            }
            case 1018: { // Set the render deadline as a duration until VSYNC.
                n = data.readInt32();
                mScheduler->setDuration(scheduler::Cycle::Render, std::chrono::nanoseconds(n), 0ns);
                return NO_ERROR;
            }
            case 1019: { // Set the deadline of the last composite as a duration until VSYNC.
                n = data.readInt32();
                mScheduler->setDuration(scheduler::Cycle::LastComposite,
                                        std::chrono::nanoseconds(n), 0ns);
                return NO_ERROR;
            }
            case 1020: { // Unused
                return NAME_NOT_FOUND;
            }
            case 1021: { // Disable HWC virtual displays
                const bool enable = data.readInt32() != 0;
                static_cast<void>(
                        mScheduler->schedule([this, enable] { enableHalVirtualDisplays(enable); }));
                return NO_ERROR;
            }
            case 1022: { // Set saturation boost
                Mutex::Autolock _l(mStateLock);
                mGlobalSaturationFactor = std::max(0.0f, std::min(data.readFloat(), 2.0f));

                updateColorMatrixLocked();
                return NO_ERROR;
            }
            case 1023: { // Set color mode.
                mDisplayColorSetting = static_cast<DisplayColorSetting>(data.readInt32());

                if (int32_t colorMode; data.readInt32(&colorMode) == NO_ERROR) {
                    mForceColorMode = static_cast<ui::ColorMode>(colorMode);
                }
                scheduleRepaint();
                return NO_ERROR;
            }
            // Deprecate, use 1030 to check whether the device is color managed.
            case 1024: {
                return NAME_NOT_FOUND;
            }
            // Deprecated, use perfetto to start/stop the layer tracing
            case 1025: {
                return NAME_NOT_FOUND;
            }
            // Deprecated, execute "adb shell perfetto --query" to see the ongoing tracing sessions
            case 1026: {
                return NAME_NOT_FOUND;
            }
            // Is a DisplayColorSetting supported?
            case 1027: {
                const auto display = getDefaultDisplayDevice();
                if (!display) {
                    return NAME_NOT_FOUND;
                }

                DisplayColorSetting setting = static_cast<DisplayColorSetting>(data.readInt32());
                switch (setting) {
                    case DisplayColorSetting::kManaged:
                    case DisplayColorSetting::kUnmanaged:
                        reply->writeBool(true);
                        break;
                    case DisplayColorSetting::kEnhanced:
                        reply->writeBool(display->hasRenderIntent(RenderIntent::ENHANCE));
                        break;
                    default: // vendor display color setting
                        reply->writeBool(
                                display->hasRenderIntent(static_cast<RenderIntent>(setting)));
                        break;
                }
                return NO_ERROR;
            }
            case 1028: { // Unused.
                return NAME_NOT_FOUND;
            }
            // Deprecated, use perfetto to set the active layer tracing buffer size
            case 1029: {
                return NAME_NOT_FOUND;
            }
            // Is device color managed?
            case 1030: {
                // ColorDisplayManager stil calls this
                reply->writeBool(true);
                return NO_ERROR;
            }
            // Override default composition data space
            // adb shell service call SurfaceFlinger 1031 i32 1 DATASPACE_NUMBER DATASPACE_NUMBER \
            // && adb shell stop zygote && adb shell start zygote
            // to restore: adb shell service call SurfaceFlinger 1031 i32 0 && \
            // adb shell stop zygote && adb shell start zygote
            case 1031: {
                Mutex::Autolock _l(mStateLock);
                n = data.readInt32();
                if (n) {
                    n = data.readInt32();
                    if (n) {
                        Dataspace dataspace = static_cast<Dataspace>(n);
                        if (!validateCompositionDataspace(dataspace)) {
                            return BAD_VALUE;
                        }
                        mDefaultCompositionDataspace = dataspace;
                    }
                    n = data.readInt32();
                    if (n) {
                        Dataspace dataspace = static_cast<Dataspace>(n);
                        if (!validateCompositionDataspace(dataspace)) {
                            return BAD_VALUE;
                        }
                        mWideColorGamutCompositionDataspace = dataspace;
                    }
                } else {
                    // restore composition data space.
                    mDefaultCompositionDataspace = defaultCompositionDataspace;
                    mWideColorGamutCompositionDataspace = wideColorGamutCompositionDataspace;
                }
                return NO_ERROR;
            }
            // Deprecated, use perfetto to set layer trace flags
            case 1033: {
                return NAME_NOT_FOUND;
            }
            case 1034: {
                n = data.readInt32();
                if (n == 0 || n == 1) {
                    sfdo_enableRefreshRateOverlay(static_cast<bool>(n));
                } else {
                    Mutex::Autolock lock(mStateLock);
                    reply->writeBool(isRefreshRateOverlayEnabled());
                }
                return NO_ERROR;
            }
            case 1035: {
                // Parameters:
                // - (required) i32 mode id.
                // - (optional) i64 display id. Using default display if not provided.
                // - (optional) f min render rate. Using mode's fps is not provided.
                // - (optional) f max render rate. Using mode's fps is not provided.

                const int modeId = data.readInt32();

                const auto display = [&]() -> sp<IBinder> {
                    uint64_t value;
                    if (data.readUint64(&value) != NO_ERROR) {
                        return getDefaultDisplayDevice()->getDisplayToken().promote();
                    }

                    if (const auto id = DisplayId::fromValue<PhysicalDisplayId>(value)) {
                        return getPhysicalDisplayToken(*id);
                    }

                    ALOGE("Invalid physical display ID");
                    return nullptr;
                }();

                /* QTI_BEGIN */
                if (mQtiSFExtnIntf->qtiIsSupportedConfigSwitch(display, modeId) != NO_ERROR) {
                    return BAD_VALUE;
                }
                /* QTI_END */

                const auto getFps = [&] {
                    float value;
                    if (data.readFloat(&value) == NO_ERROR) {
                        return Fps::fromValue(value);
                    }

                    return Fps();
                };

                const auto minFps = getFps();
                const auto maxFps = getFps();

                mDebugDisplayModeSetByBackdoor = false;
                const status_t result =
                        setActiveModeFromBackdoor(display, DisplayModeId{modeId}, minFps, maxFps);
                if (result == NO_ERROR) {
                    mDebugDisplayModeSetByBackdoor = true;
                    /* QTI_BEGIN */
                    ATRACE_NAME(std::string("ModeSwitch " + std::to_string(modeId)).c_str());
                    /* QTI_END */
                }

                mDebugDisplayModeSetByBackdoor = result == NO_ERROR;
                return result;
            }
            // Turn on/off frame rate flexibility mode. When turned on it overrides the display
            // manager frame rate policy a new policy which allows switching between all refresh
            // rates.
            case 1036: {
                if (data.readInt32() > 0) { // turn on
                    return mScheduler
                            ->schedule([this]() FTL_FAKE_GUARD(kMainThreadContext) {
                                const auto display =
                                        FTL_FAKE_GUARD(mStateLock, getDefaultDisplayDeviceLocked());

                                // This is a little racy, but not in a way that hurts anything. As
                                // we grab the defaultMode from the display manager policy, we could
                                // be setting a new display manager policy, leaving us using a stale
                                // defaultMode. The defaultMode doesn't matter for the override
                                // policy though, since we set allowGroupSwitching to true, so it's
                                // not a problem.
                                scheduler::RefreshRateSelector::OverridePolicy overridePolicy;
                                overridePolicy.defaultMode = display->refreshRateSelector()
                                                                     .getDisplayManagerPolicy()
                                                                     .defaultMode;
                                overridePolicy.allowGroupSwitching = true;
                                return setDesiredDisplayModeSpecsInternal(display, overridePolicy);
                            })
                            .get();
                } else { // turn off
                    return mScheduler
                            ->schedule([this]() FTL_FAKE_GUARD(kMainThreadContext) {
                                const auto display =
                                        FTL_FAKE_GUARD(mStateLock, getDefaultDisplayDeviceLocked());
                                return setDesiredDisplayModeSpecsInternal(
                                        display,
                                        scheduler::RefreshRateSelector::NoOverridePolicy{});
                            })
                            .get();
                }
            }
            // Inject a hotplug connected event for the primary display. This will deallocate and
            // reallocate the display state including framebuffers.
            case 1037: {
                const hal::HWDisplayId hwcId =
                        (Mutex::Autolock(mStateLock), getHwComposer().getPrimaryHwcDisplayId());

                onComposerHalHotplugEvent(hwcId, DisplayHotplugEvent::CONNECTED);
                return NO_ERROR;
            }
            // Modify the max number of display frames stored within FrameTimeline
            case 1038: {
                n = data.readInt32();
                if (n < 0 || n > MAX_ALLOWED_DISPLAY_FRAMES) {
                    ALOGW("Invalid max size. Maximum allowed is %d", MAX_ALLOWED_DISPLAY_FRAMES);
                    return BAD_VALUE;
                }
                if (n == 0) {
                    // restore to default
                    mFrameTimeline->reset();
                    return NO_ERROR;
                }
                mFrameTimeline->setMaxDisplayFrames(n);
                return NO_ERROR;
            }
            case 1039: {
                PhysicalDisplayId displayId = [&]() {
                    Mutex::Autolock lock(mStateLock);
                    return getDefaultDisplayDeviceLocked()->getPhysicalId();
                }();

                auto inUid = static_cast<uid_t>(data.readInt32());
                const auto refreshRate = data.readFloat();
                mScheduler->setPreferredRefreshRateForUid(FrameRateOverride{inUid, refreshRate});
                mScheduler->onFrameRateOverridesChanged(scheduler::Cycle::Render, displayId);
                return NO_ERROR;
            }
            // Toggle caching feature
            // First argument is an int32 - nonzero enables caching and zero disables caching
            // Second argument is an optional uint64 - if present, then limits enabling/disabling
            // caching to a particular physical display
            case 1040: {
                auto future = mScheduler->schedule([&] {
                    n = data.readInt32();
                    std::optional<PhysicalDisplayId> inputId = std::nullopt;
                    if (uint64_t inputDisplayId; data.readUint64(&inputDisplayId) == NO_ERROR) {
                        inputId = DisplayId::fromValue<PhysicalDisplayId>(inputDisplayId);
                        if (!inputId || getPhysicalDisplayToken(*inputId)) {
                            ALOGE("No display with id: %" PRIu64, inputDisplayId);
                            return NAME_NOT_FOUND;
                        }
                    }
                    {
                        Mutex::Autolock lock(mStateLock);
                        mLayerCachingEnabled = n != 0;
                        for (const auto& [_, display] : mDisplays) {
                            if (!inputId || *inputId == display->getPhysicalId()) {
                                display->enableLayerCaching(mLayerCachingEnabled);
                            }
                        }
                    }
                    return OK;
                });

                if (const status_t error = future.get(); error != OK) {
                    return error;
                }
                scheduleRepaint();
                return NO_ERROR;
            }
            case 1041: { // Transaction tracing
                if (mTransactionTracing) {
                    int arg = data.readInt32();
                    if (arg == -1) {
                        mScheduler->schedule([&]() { mTransactionTracing.reset(); }).get();
                    } else if (arg > 0) {
                        // Transaction tracing is always running but allow the user to temporarily
                        // increase the buffer when actively debugging.
                        mTransactionTracing->setBufferSize(
                                TransactionTracing::LEGACY_ACTIVE_TRACING_BUFFER_SIZE);
                    } else {
                        TransactionTraceWriter::getInstance().invoke("", /* overwrite= */ true);
                        mTransactionTracing->setBufferSize(
                                TransactionTracing::CONTINUOUS_TRACING_BUFFER_SIZE);
                    }
                }
                reply->writeInt32(NO_ERROR);
                return NO_ERROR;
            }
            case 1042: { // Write transaction trace to file
                if (mTransactionTracing) {
                    mTransactionTracing->writeToFile();
                }
                reply->writeInt32(NO_ERROR);
                return NO_ERROR;
            }
            // hdr sdr ratio overlay
            case 1043: {
                auto future = mScheduler->schedule(
                        [&]() FTL_FAKE_GUARD(mStateLock) FTL_FAKE_GUARD(kMainThreadContext) {
                            n = data.readInt32();
                            mHdrSdrRatioOverlay = n != 0;
                            switch (n) {
                                case 0:
                                case 1:
                                    enableHdrSdrRatioOverlay(mHdrSdrRatioOverlay);
                                    break;
                                default:
                                    reply->writeBool(isHdrSdrRatioOverlayEnabled());
                            }
                        });
                future.wait();
                return NO_ERROR;
            }
            /* QTI_BEGIN */
            case 20000: {
                uint64_t disp = 0;
                hal::PowerMode power_mode = hal::PowerMode::ON;
                int32_t tile_h_loc = -1;
                int32_t tile_v_loc = -1;
                if (data.readUint64(&disp) != NO_ERROR) {
                    err = BAD_TYPE;
                    ALOGE("Invalid 64-bit unsigned-int display id parameter.");
                    break;
                }
                int32_t mode = 0;
                if (data.readInt32(&mode) != NO_ERROR) {
                    err = BAD_TYPE;
                    ALOGE("Invalid 32-bit signed-int power mode parameter.");
                    break;
                }
                if (data.readInt32(&tile_h_loc) != NO_ERROR) {
                    tile_h_loc = -1;
                }
                if (data.readInt32(&tile_v_loc) != NO_ERROR) {
                    tile_v_loc = 0;
                }
                return mQtiSFExtnIntf->qtiBinderSetPowerMode(disp, mode, tile_h_loc, tile_v_loc);
            }
            case 20001: {
                uint64_t disp = 0;
                int32_t level = 0;
                int32_t tile_h_loc = -1;
                int32_t tile_v_loc = -1;
                if (data.readUint64(&disp) != NO_ERROR) {
                    err = BAD_TYPE;
                    ALOGE("Invalid 64-bit unsigned-int display id parameter.");
                    break;
                }
                if (data.readInt32(&level) != NO_ERROR) {
                    err = BAD_TYPE;
                    ALOGE("Invalid 32-bit signed-int brightess parameter.");
                    break;
                }
                if (data.readInt32(&tile_h_loc) != NO_ERROR) {
                    tile_h_loc = -1;
                }
                if (data.readInt32(&tile_v_loc) != NO_ERROR) {
                    tile_v_loc = 0;
                }
                return mQtiSFExtnIntf->qtiBinderSetPanelBrightnessTiled(disp, level, tile_h_loc,
                                                                        tile_v_loc);
            }
            case 20002: {
                uint64_t disp = 0;
                int32_t pref = 0;
                if (data.readUint64(&disp) != NO_ERROR) {
                    err = BAD_TYPE;
                    ALOGE("Invalid 64-bit unsigned-int display id parameter.");
                    break;
                }
                if (data.readInt32(&pref) != NO_ERROR) {
                    err = BAD_TYPE;
                    ALOGE("Invalid 32-bit signed-int wider-mode preference parameter.");
                    break;
                }
                return mQtiSFExtnIntf->qtiBinderSetWideModePreference(disp, pref);
            }
                /* QTI_END */

            case 1044: { // Enable/Disable mirroring from one display to another
                /*
                 * Mirror one display onto another.
                 * Ensure the source and destination displays are on.
                 * Commands:
                 * 0: Mirror one display to another
                 * 1: Disable mirroring to a previously mirrored display
                 * 2: Disable mirroring on previously mirrored displays
                 *
                 * Ex:
                 * Get the display ids:
                 * adb shell dumpsys SurfaceFlinger --display-id
                 * Mirror first display to the second:
                 * adb shell service call SurfaceFlinger 1044 i64 0 i64 4619827677550801152 i64
                 * 4619827677550801153
                 * Stop mirroring:
                 * adb shell service call SurfaceFlinger 1044 i64 1
                 */

                int64_t arg0 = data.readInt64();

                switch (arg0) {
                    case 0: {
                        // Mirror arg1 to arg2
                        int64_t arg1 = data.readInt64();
                        int64_t arg2 = data.readInt64();
                        // Enable mirroring for one display
                        const auto display1id = DisplayId::fromValue(arg1);
                        auto mirrorRoot = SurfaceComposerClient::getDefault()->mirrorDisplay(
                                display1id.value());
                        auto id2 = DisplayId::fromValue<PhysicalDisplayId>(arg2);
                        const auto token2 = getPhysicalDisplayToken(*id2);
                        ui::LayerStack layerStack;
                        {
                            Mutex::Autolock lock(mStateLock);
                            sp<DisplayDevice> display = getDisplayDeviceLocked(token2);
                            layerStack = display->getLayerStack();
                        }
                        SurfaceComposerClient::Transaction t;
                        t.setDisplayLayerStack(token2, layerStack);
                        t.setLayer(mirrorRoot, INT_MAX); // Top-most layer
                        t.setLayerStack(mirrorRoot, layerStack);
                        t.apply();

                        mMirrorMapForDebug.emplace_or_replace(arg2, mirrorRoot);
                        break;
                    }

                    case 1: {
                        // Disable mirroring for arg1
                        int64_t arg1 = data.readInt64();
                        mMirrorMapForDebug.erase(arg1);
                        break;
                    }

                    case 2: {
                        // Disable mirroring for all displays
                        mMirrorMapForDebug.clear();
                        break;
                    }

                    default:
                        return BAD_VALUE;
                }
                return NO_ERROR;
            }
            // Inject jank
            // First argument is a float that describes the fraction of frame duration to jank by.
            // Second argument is a delay in ms for triggering the jank. This is useful for working
            // with tools that steal the adb connection. This argument is optional.
            case 1045: {
                if (FlagManager::getInstance().vrr_config()) {
                    float jankAmount = data.readFloat();
                    int32_t jankDelayMs = 0;
                    if (data.readInt32(&jankDelayMs) != NO_ERROR) {
                        jankDelayMs = 0;
                    }

                    const auto jankDelayDuration = Duration(std::chrono::milliseconds(jankDelayMs));

                    const bool jankAmountValid = jankAmount > 0.0 && jankAmount < 100.0;

                    if (!jankAmountValid) {
                        ALOGD("Ignoring invalid jank amount: %f", jankAmount);
                        reply->writeInt32(BAD_VALUE);
                        return BAD_VALUE;
                    }

                    (void)mScheduler->scheduleDelayed(
                            [&, jankAmount]() FTL_FAKE_GUARD(kMainThreadContext) {
                                mScheduler->injectPacesetterDelay(jankAmount);
                                scheduleComposite(FrameHint::kActive);
                            },
                            jankDelayDuration.ns());
                    reply->writeInt32(NO_ERROR);
                    return NO_ERROR;
                }
                return err;
            }
        }
    }
    return err;
}

void SurfaceFlinger::kernelTimerChanged(bool expired) {
    static bool updateOverlay =
            property_get_bool("debug.sf.kernel_idle_timer_update_overlay", true);
    if (!updateOverlay) return;

    // Update the overlay on the main thread to avoid race conditions with
    // RefreshRateSelector::getActiveMode
    static_cast<void>(mScheduler->schedule([=, this] {
        const auto display = FTL_FAKE_GUARD(mStateLock, getDefaultDisplayDeviceLocked());
        if (!display) {
            ALOGW("%s: default display is null", __func__);
            return;
        }
        if (!display->isRefreshRateOverlayEnabled()) return;

        const auto desiredModeIdOpt =
                display->getDesiredMode().transform([](const display::DisplayModeRequest& request) {
                    return request.mode.modePtr->getId();
                });

        const bool timerExpired = mKernelIdleTimerEnabled && expired;

        if (display->onKernelTimerChanged(desiredModeIdOpt, timerExpired)) {
            mScheduler->scheduleFrame();
        }
    }));
}

std::pair<std::optional<KernelIdleTimerController>, std::chrono::milliseconds>
SurfaceFlinger::getKernelIdleTimerProperties(DisplayId displayId) {
    const bool isKernelIdleTimerHwcSupported = getHwComposer().getComposer()->isSupported(
            android::Hwc2::Composer::OptionalFeature::KernelIdleTimer);
    const auto timeout = getIdleTimerTimeout(displayId);
    if (isKernelIdleTimerHwcSupported) {
        if (const auto id = PhysicalDisplayId::tryCast(displayId);
            getHwComposer().hasDisplayIdleTimerCapability(*id)) {
            // In order to decide if we can use the HWC api for idle timer
            // we query DisplayCapability::DISPLAY_IDLE_TIMER directly on the composer
            // without relying on hasDisplayCapability.
            // hasDisplayCapability relies on DisplayCapabilities
            // which are updated after we set the PowerMode::ON.
            // DISPLAY_IDLE_TIMER is a display driver property
            // and is available before the PowerMode::ON
            return {KernelIdleTimerController::HwcApi, timeout};
        }
        return {std::nullopt, timeout};
    }
    if (getKernelIdleTimerSyspropConfig(displayId)) {
        return {KernelIdleTimerController::Sysprop, timeout};
    }

    return {std::nullopt, timeout};
}

void SurfaceFlinger::updateKernelIdleTimer(std::chrono::milliseconds timeout,
                                           KernelIdleTimerController controller,
                                           PhysicalDisplayId displayId) {
    switch (controller) {
        case KernelIdleTimerController::HwcApi: {
            getHwComposer().setIdleTimerEnabled(displayId, timeout);
            break;
        }
        case KernelIdleTimerController::Sysprop: {
            base::SetProperty(KERNEL_IDLE_TIMER_PROP, timeout > 0ms ? "true" : "false");
            break;
        }
    }
}

void SurfaceFlinger::toggleKernelIdleTimer() {
    using KernelIdleTimerAction = scheduler::RefreshRateSelector::KernelIdleTimerAction;

    const auto display = getDefaultDisplayDeviceLocked();
    if (!display) {
        ALOGW("%s: default display is null", __func__);
        return;
    }

    // If the support for kernel idle timer is disabled for the active display,
    // don't do anything.
    const std::optional<KernelIdleTimerController> kernelIdleTimerController =
            display->refreshRateSelector().kernelIdleTimerController();
    if (!kernelIdleTimerController.has_value()) {
        return;
    }

    const KernelIdleTimerAction action = display->refreshRateSelector().getIdleTimerAction();

    switch (action) {
        case KernelIdleTimerAction::TurnOff:
            if (mKernelIdleTimerEnabled) {
                ATRACE_INT("KernelIdleTimer", 0);
                std::chrono::milliseconds constexpr kTimerDisabledTimeout = 0ms;
                updateKernelIdleTimer(kTimerDisabledTimeout, kernelIdleTimerController.value(),
                                      display->getPhysicalId());
                mKernelIdleTimerEnabled = false;
            }
            break;
        case KernelIdleTimerAction::TurnOn:
            if (!mKernelIdleTimerEnabled) {
                ATRACE_INT("KernelIdleTimer", 1);
                const std::chrono::milliseconds timeout =
                        display->refreshRateSelector().getIdleTimerTimeout();
                updateKernelIdleTimer(timeout, kernelIdleTimerController.value(),
                                      display->getPhysicalId());
                mKernelIdleTimerEnabled = true;
            }
            break;
    }
}

// A simple RAII class to disconnect from an ANativeWindow* when it goes out of scope
class WindowDisconnector {
public:
    WindowDisconnector(ANativeWindow* window, int api) : mWindow(window), mApi(api) {}
    ~WindowDisconnector() {
        native_window_api_disconnect(mWindow, mApi);
    }

private:
    ANativeWindow* mWindow;
    const int mApi;
};

static bool hasCaptureBlackoutContentPermission() {
    IPCThreadState* ipc = IPCThreadState::self();
    const int pid = ipc->getCallingPid();
    const int uid = ipc->getCallingUid();
    return uid == AID_GRAPHICS || uid == AID_SYSTEM ||
            PermissionCache::checkPermission(sCaptureBlackoutContent, pid, uid);
}

static status_t validateScreenshotPermissions(const CaptureArgs& captureArgs) {
    IPCThreadState* ipc = IPCThreadState::self();
    const int pid = ipc->getCallingPid();
    const int uid = ipc->getCallingUid();
    if (uid == AID_GRAPHICS || PermissionCache::checkPermission(sReadFramebuffer, pid, uid)) {
        return OK;
    }

    // If the caller doesn't have the correct permissions but is only attempting to screenshot
    // itself, we allow it to continue.
    if (captureArgs.uid == uid) {
        return OK;
    }

    ALOGE("Permission Denial: can't take screenshot pid=%d, uid=%d", pid, uid);
    return PERMISSION_DENIED;
}

status_t SurfaceFlinger::setSchedFifo(bool enabled) {
    static constexpr int kFifoPriority = 2;
    static constexpr int kOtherPriority = 0;

    struct sched_param param = {0};
    int sched_policy;
    if (enabled) {
        sched_policy = SCHED_FIFO;
        param.sched_priority = kFifoPriority;
    } else {
        sched_policy = SCHED_OTHER;
        param.sched_priority = kOtherPriority;
    }

    if (sched_setscheduler(0, sched_policy, &param) != 0) {
        return -errno;
    }

    return NO_ERROR;
}

status_t SurfaceFlinger::setSchedAttr(bool enabled) {
    static const unsigned int kUclampMin =
            base::GetUintProperty<unsigned int>("ro.surface_flinger.uclamp.min"s, 0U);

    if (!kUclampMin) {
        // uclamp.min set to 0 (default), skip setting
        return NO_ERROR;
    }

    sched_attr attr = {};
    attr.size = sizeof(attr);

    attr.sched_flags = (SCHED_FLAG_KEEP_ALL | SCHED_FLAG_UTIL_CLAMP);
    attr.sched_util_min = enabled ? kUclampMin : 0;
    attr.sched_util_max = 1024;

    if (syscall(__NR_sched_setattr, 0, &attr, 0)) {
        return -errno;
    }

    return NO_ERROR;
}

namespace {

ui::Dataspace pickBestDataspace(ui::Dataspace requestedDataspace, const DisplayDevice* display,
                                bool capturingHdrLayers, bool hintForSeamlessTransition) {
    if (requestedDataspace != ui::Dataspace::UNKNOWN || display == nullptr) {
        return requestedDataspace;
    }

    const auto& state = display->getCompositionDisplay()->getState();

    const auto dataspaceForColorMode = ui::pickDataspaceFor(state.colorMode);

    // TODO: Enable once HDR screenshots are ready.
    if constexpr (/* DISABLES CODE */ (false)) {
        // For now since we only support 8-bit screenshots, just use HLG and
        // assume that 1.0 >= display max luminance. This isn't quite as future
        // proof as PQ is, but is good enough.
        // Consider using PQ once we support 16-bit screenshots and we're able
        // to consistently supply metadata to image encoders.
        return ui::Dataspace::BT2020_HLG;
    }

    return dataspaceForColorMode;
}

} // namespace

static void invokeScreenCaptureError(const status_t status,
                                     const sp<IScreenCaptureListener>& captureListener) {
    ScreenCaptureResults captureResults;
    captureResults.fenceResult = base::unexpected(status);
    captureListener->onScreenCaptureCompleted(captureResults);
}

void SurfaceFlinger::captureDisplay(const DisplayCaptureArgs& args,
                                    const sp<IScreenCaptureListener>& captureListener) {
    ATRACE_CALL();

    status_t validate = validateScreenshotPermissions(args);
    if (validate != OK) {
        ALOGD("Permission denied to captureDisplay");
        invokeScreenCaptureError(validate, captureListener);
        return;
    }

    if (!args.displayToken) {
        ALOGD("Invalid display token to captureDisplay");
        invokeScreenCaptureError(BAD_VALUE, captureListener);
        return;
    }

    if (args.captureSecureLayers && !hasCaptureBlackoutContentPermission()) {
        ALOGD("Attempting to capture secure layers without CAPTURE_BLACKOUT_CONTENT");
        invokeScreenCaptureError(PERMISSION_DENIED, captureListener);
        return;
    }

    wp<const DisplayDevice> displayWeak;
    ui::LayerStack layerStack;
    ui::Size reqSize(args.width, args.height);
    std::unordered_set<uint32_t> excludeLayerIds;
    {
        Mutex::Autolock lock(mStateLock);
        sp<DisplayDevice> display = getDisplayDeviceLocked(args.displayToken);
        if (!display) {
            ALOGD("Unable to find display device for captureDisplay");
            invokeScreenCaptureError(NAME_NOT_FOUND, captureListener);
            return;
        }
        displayWeak = display;
        layerStack = display->getLayerStack();

        // set the requested width/height to the logical display layer stack rect size by default
        if (args.width == 0 || args.height == 0) {
            reqSize = display->getLayerStackSpaceRect().getSize();
        }

        for (const auto& handle : args.excludeHandles) {
            uint32_t excludeLayer = LayerHandle::getLayerId(handle);
            if (excludeLayer != UNASSIGNED_LAYER_ID) {
                excludeLayerIds.emplace(excludeLayer);
            } else {
                ALOGD("Invalid layer handle passed as excludeLayer to captureDisplay");
                invokeScreenCaptureError(NAME_NOT_FOUND, captureListener);
                return;
            }
        }
    }

    RenderAreaFuture renderAreaFuture = ftl::defer([=] {
        return DisplayRenderArea::create(displayWeak, args.sourceCrop, reqSize, args.dataspace,
                                         args.hintForSeamlessTransition, args.captureSecureLayers);
    });

    GetLayerSnapshotsFunction getLayerSnapshots;
    if (mLayerLifecycleManagerEnabled) {
        getLayerSnapshots =
                getLayerSnapshotsForScreenshots(layerStack, args.uid, std::move(excludeLayerIds));
    } else {
        auto traverseLayers = [this, args, excludeLayerIds,
                               layerStack](const LayerVector::Visitor& visitor) {
            traverseLayersInLayerStack(layerStack, args.uid, std::move(excludeLayerIds), visitor);
        };
        getLayerSnapshots = RenderArea::fromTraverseLayersLambda(traverseLayers);
    }

    captureScreenCommon(std::move(renderAreaFuture), getLayerSnapshots, reqSize, args.pixelFormat,
                        args.allowProtected, args.grayscale, captureListener);
}

void SurfaceFlinger::captureDisplay(DisplayId displayId, const CaptureArgs& args,
                                    const sp<IScreenCaptureListener>& captureListener) {
    ui::LayerStack layerStack;
    wp<const DisplayDevice> displayWeak;
    ui::Size size;
    {
        Mutex::Autolock lock(mStateLock);

        const auto display = getDisplayDeviceLocked(displayId);
        if (!display) {
            ALOGD("Unable to find display device for captureDisplay");
            invokeScreenCaptureError(NAME_NOT_FOUND, captureListener);
            return;
        }

        displayWeak = display;
        layerStack = display->getLayerStack();
        size = display->getLayerStackSpaceRect().getSize();
    }

    size.width *= args.frameScaleX;
    size.height *= args.frameScaleY;

    // We could query a real value for this but it'll be a long, long time until we support
    // displays that need upwards of 1GB per buffer so...
    constexpr auto kMaxTextureSize = 16384;
    if (size.width <= 0 || size.height <= 0 || size.width >= kMaxTextureSize ||
        size.height >= kMaxTextureSize) {
        ALOGD("captureDisplay resolved to invalid size %d x %d", size.width, size.height);
        invokeScreenCaptureError(BAD_VALUE, captureListener);
        return;
    }

    RenderAreaFuture renderAreaFuture = ftl::defer([=] {
        return DisplayRenderArea::create(displayWeak, Rect(), size, args.dataspace,
                                         args.hintForSeamlessTransition,
                                         false /* captureSecureLayers */);
    });

    GetLayerSnapshotsFunction getLayerSnapshots;
    if (mLayerLifecycleManagerEnabled) {
        getLayerSnapshots = getLayerSnapshotsForScreenshots(layerStack, CaptureArgs::UNSET_UID,
                                                            /*snapshotFilterFn=*/nullptr);
    } else {
        auto traverseLayers = [this, layerStack](const LayerVector::Visitor& visitor) {
            traverseLayersInLayerStack(layerStack, CaptureArgs::UNSET_UID, {}, visitor);
        };
        getLayerSnapshots = RenderArea::fromTraverseLayersLambda(traverseLayers);
    }

    if (captureListener == nullptr) {
        ALOGE("capture screen must provide a capture listener callback");
        invokeScreenCaptureError(BAD_VALUE, captureListener);
        return;
    }

    constexpr bool kAllowProtected = false;
    constexpr bool kGrayscale = false;

    captureScreenCommon(std::move(renderAreaFuture), getLayerSnapshots, size, args.pixelFormat,
                        kAllowProtected, kGrayscale, captureListener);
}

ScreenCaptureResults SurfaceFlinger::captureLayersSync(const LayerCaptureArgs& args) {
    sp<SyncScreenCaptureListener> captureListener = sp<SyncScreenCaptureListener>::make();
    captureLayers(args, captureListener);
    return captureListener->waitForResults();
}

void SurfaceFlinger::captureLayers(const LayerCaptureArgs& args,
                                   const sp<IScreenCaptureListener>& captureListener) {
    ATRACE_CALL();

    status_t validate = validateScreenshotPermissions(args);
    if (validate != OK) {
        ALOGD("Permission denied to captureLayers");
        invokeScreenCaptureError(validate, captureListener);
        return;
    }

    ui::Size reqSize;
    sp<Layer> parent;
    Rect crop(args.sourceCrop);
    std::unordered_set<uint32_t> excludeLayerIds;
    ui::Dataspace dataspace = args.dataspace;

    if (args.captureSecureLayers && !hasCaptureBlackoutContentPermission()) {
        ALOGD("Attempting to capture secure layers without CAPTURE_BLACKOUT_CONTENT");
        invokeScreenCaptureError(PERMISSION_DENIED, captureListener);
        return;
    }

    {
        Mutex::Autolock lock(mStateLock);

        parent = LayerHandle::getLayer(args.layerHandle);
        if (parent == nullptr) {
            ALOGD("captureLayers called with an invalid or removed parent");
            invokeScreenCaptureError(NAME_NOT_FOUND, captureListener);
            return;
        }

        Rect parentSourceBounds = parent->getCroppedBufferSize(parent->getDrawingState());
        if (args.sourceCrop.width() <= 0) {
            crop.left = 0;
            crop.right = parentSourceBounds.getWidth();
        }

        if (args.sourceCrop.height() <= 0) {
            crop.top = 0;
            crop.bottom = parentSourceBounds.getHeight();
        }

        if (crop.isEmpty() || args.frameScaleX <= 0.0f || args.frameScaleY <= 0.0f) {
            // Error out if the layer has no source bounds (i.e. they are boundless) and a source
            // crop was not specified, or an invalid frame scale was provided.
            ALOGD("Boundless layer, unspecified crop, or invalid frame scale to captureLayers");
            invokeScreenCaptureError(BAD_VALUE, captureListener);
            return;
        }
        reqSize = ui::Size(crop.width() * args.frameScaleX, crop.height() * args.frameScaleY);

        for (const auto& handle : args.excludeHandles) {
            uint32_t excludeLayer = LayerHandle::getLayerId(handle);
            if (excludeLayer != UNASSIGNED_LAYER_ID) {
                excludeLayerIds.emplace(excludeLayer);
            } else {
                ALOGD("Invalid layer handle passed as excludeLayer to captureLayers");
                invokeScreenCaptureError(NAME_NOT_FOUND, captureListener);
                return;
            }
        }
    } // mStateLock

    // really small crop or frameScale
    if (reqSize.width <= 0 || reqSize.height <= 0) {
        ALOGD("Failed to captureLayers: crop or scale too small");
        invokeScreenCaptureError(BAD_VALUE, captureListener);
        return;
    }

    bool childrenOnly = args.childrenOnly;
    RenderAreaFuture renderAreaFuture = ftl::defer([=, this]() FTL_FAKE_GUARD(kMainThreadContext)
                                                           -> std::unique_ptr<RenderArea> {
        ui::Transform layerTransform;
        Rect layerBufferSize;
        if (mLayerLifecycleManagerEnabled) {
            frontend::LayerSnapshot* snapshot =
                    mLayerSnapshotBuilder.getSnapshot(parent->getSequence());
            if (!snapshot) {
                ALOGW("Couldn't find layer snapshot for %d", parent->getSequence());
            } else {
                layerTransform = snapshot->localTransform;
                layerBufferSize = snapshot->bufferSize;
            }
        } else {
            layerTransform = parent->getTransform();
            layerBufferSize = parent->getBufferSize(parent->getDrawingState());
        }

        return std::make_unique<LayerRenderArea>(*this, parent, crop, reqSize, dataspace,
                                                 childrenOnly, args.captureSecureLayers,
                                                 layerTransform, layerBufferSize,
                                                 args.hintForSeamlessTransition);
    });
    GetLayerSnapshotsFunction getLayerSnapshots;
    if (mLayerLifecycleManagerEnabled) {
        std::optional<FloatRect> parentCrop = std::nullopt;
        if (args.childrenOnly) {
            parentCrop = crop.isEmpty() ? FloatRect(0, 0, reqSize.width, reqSize.height)
                                        : crop.toFloatRect();
        }

        getLayerSnapshots = getLayerSnapshotsForScreenshots(parent->sequence, args.uid,
                                                            std::move(excludeLayerIds),
                                                            args.childrenOnly, parentCrop);
    } else {
        auto traverseLayers = [parent, args, excludeLayerIds](const LayerVector::Visitor& visitor) {
            parent->traverseChildrenInZOrder(LayerVector::StateSet::Drawing, [&](Layer* layer) {
                if (!layer->isVisible()) {
                    return;
                } else if (args.childrenOnly && layer == parent.get()) {
                    return;
                } else if (args.uid != CaptureArgs::UNSET_UID && args.uid != layer->getOwnerUid()) {
                    return;
                }

                auto p = sp<Layer>::fromExisting(layer);
                while (p != nullptr) {
                    if (excludeLayerIds.count(p->sequence) != 0) {
                        return;
                    }
                    p = p->getParent();
                }

                visitor(layer);
            });
        };
        getLayerSnapshots = RenderArea::fromTraverseLayersLambda(traverseLayers);
    }

    if (captureListener == nullptr) {
        ALOGD("capture screen must provide a capture listener callback");
        invokeScreenCaptureError(BAD_VALUE, captureListener);
        return;
    }

    captureScreenCommon(std::move(renderAreaFuture), getLayerSnapshots, reqSize, args.pixelFormat,
                        args.allowProtected, args.grayscale, captureListener);
}

// Creates a Future release fence for a layer and keeps track of it in a list to
// release the buffer when the Future is complete. Calls from composittion
// involve needing to refresh the composition start time for stats.
void SurfaceFlinger::attachReleaseFenceFutureToLayer(Layer* layer, LayerFE* layerFE,
                                                     ui::LayerStack layerStack) {
    ftl::Future<FenceResult> futureFence = layerFE->createReleaseFenceFuture();
    Layer* clonedFrom = layer->getClonedFrom().get();
    auto owningLayer = clonedFrom ? clonedFrom : layer;
    owningLayer->prepareReleaseCallbacks(std::move(futureFence), layerStack);
}

bool SurfaceFlinger::layersHasProtectedLayer(
        const std::vector<std::pair<Layer*, sp<LayerFE>>>& layers) const {
    bool protectedLayerFound = false;
    for (auto& [_, layerFe] : layers) {
        protectedLayerFound |=
                (layerFe->mSnapshot->isVisible && layerFe->mSnapshot->hasProtectedContent);
        if (protectedLayerFound) {
            break;
        }
    }
    return protectedLayerFound;
}

void SurfaceFlinger::captureScreenCommon(RenderAreaFuture renderAreaFuture,
                                         GetLayerSnapshotsFunction getLayerSnapshots,
                                         ui::Size bufferSize, ui::PixelFormat reqPixelFormat,
                                         bool allowProtected, bool grayscale,
                                         const sp<IScreenCaptureListener>& captureListener) {
    ATRACE_CALL();

    if (exceedsMaxRenderTargetSize(bufferSize.getWidth(), bufferSize.getHeight())) {
        ALOGE("Attempted to capture screen with size (%" PRId32 ", %" PRId32
              ") that exceeds render target size limit.",
              bufferSize.getWidth(), bufferSize.getHeight());
        invokeScreenCaptureError(BAD_VALUE, captureListener);
        return;
    }

    // Loop over all visible layers to see whether there's any protected layer. A protected layer is
    // typically a layer with DRM contents, or have the GRALLOC_USAGE_PROTECTED set on the buffer.
    // A protected layer has no implication on whether it's secure, which is explicitly set by
    // application to avoid being screenshot or drawn via unsecure display.
    const bool supportsProtected = getRenderEngine().supportsProtectedContent();
    bool hasProtectedLayer = false;
    if (allowProtected && supportsProtected) {
        auto layers = mScheduler->schedule([=]() { return getLayerSnapshots(); }).get();
        hasProtectedLayer = layersHasProtectedLayer(layers);
    }

    /* QTI_BEGIN */
    mQtiSFExtnIntf->qtiHasProtectedLayer(&hasProtectedLayer);
    /* QTI_END */

    const bool isProtected = hasProtectedLayer && allowProtected && supportsProtected;
    const uint32_t usage = GRALLOC_USAGE_HW_COMPOSER | GRALLOC_USAGE_HW_RENDER |
            GRALLOC_USAGE_HW_TEXTURE |
            (isProtected ? GRALLOC_USAGE_PROTECTED
                         : GRALLOC_USAGE_SW_READ_OFTEN | GRALLOC_USAGE_SW_WRITE_OFTEN);
    sp<GraphicBuffer> buffer =
            getFactory().createGraphicBuffer(bufferSize.getWidth(), bufferSize.getHeight(),
                                             static_cast<android_pixel_format>(reqPixelFormat),
                                             1 /* layerCount */, usage, "screenshot");

    const status_t bufferStatus = buffer->initCheck();
    if (bufferStatus != OK) {
        // Animations may end up being really janky, but don't crash here.
        // Otherwise an irreponsible process may cause an SF crash by allocating
        // too much.
        ALOGE("%s: Buffer failed to allocate: %d", __func__, bufferStatus);
        invokeScreenCaptureError(bufferStatus, captureListener);
        return;
    }
    const std::shared_ptr<renderengine::ExternalTexture> texture = std::make_shared<
            renderengine::impl::ExternalTexture>(buffer, getRenderEngine(),
                                                 renderengine::impl::ExternalTexture::Usage::
                                                         WRITEABLE);
    auto futureFence =
            captureScreenshot(std::move(renderAreaFuture), getLayerSnapshots, texture,
                              false /* regionSampling */, grayscale, isProtected, captureListener);
    futureFence.get();
}

ftl::SharedFuture<FenceResult> SurfaceFlinger::captureScreenshot(
        RenderAreaFuture renderAreaFuture, GetLayerSnapshotsFunction getLayerSnapshots,
        const std::shared_ptr<renderengine::ExternalTexture>& buffer, bool regionSampling,
        bool grayscale, bool isProtected, const sp<IScreenCaptureListener>& captureListener) {
    ATRACE_CALL();

    auto takeScreenshotFn = [=, this, renderAreaFuture = std::move(renderAreaFuture)]() REQUIRES(
                                    kMainThreadContext) mutable -> ftl::SharedFuture<FenceResult> {
        // LayerSnapshots must be obtained from the main thread.
        auto layers = getLayerSnapshots();
        if (FlagManager::getInstance().ce_fence_promise()) {
            for (auto& [layer, layerFE] : layers) {
                attachReleaseFenceFutureToLayer(layer, layerFE.get(), ui::INVALID_LAYER_STACK);
            }
        }

        ScreenCaptureResults captureResults;
        std::shared_ptr<RenderArea> renderArea = renderAreaFuture.get();
        if (!renderArea) {
            ALOGW("Skipping screen capture because of invalid render area.");
            if (captureListener) {
                captureResults.fenceResult = base::unexpected(NO_MEMORY);
                captureListener->onScreenCaptureCompleted(captureResults);
            }
            return ftl::yield<FenceResult>(base::unexpected(NO_ERROR)).share();
        }

        ftl::SharedFuture<FenceResult> renderFuture;
        renderArea->render([&]() FTL_FAKE_GUARD(kMainThreadContext) {
            renderFuture = renderScreenImpl(renderArea, buffer, regionSampling, grayscale,
                                            isProtected, captureResults, layers);
        });

        if (captureListener) {
            // Defer blocking on renderFuture back to the Binder thread.
            return ftl::Future(std::move(renderFuture))
                    .then([captureListener, captureResults = std::move(captureResults)](
                                  FenceResult fenceResult) mutable -> FenceResult {
                        captureResults.fenceResult = std::move(fenceResult);
                        captureListener->onScreenCaptureCompleted(captureResults);
                        return base::unexpected(NO_ERROR);
                    })
                    .share();
        }
        return renderFuture;
    };

    // TODO(b/294936197): Run takeScreenshotsFn() in a binder thread to reduce the number
    // of calls on the main thread. renderAreaFuture runs on the main thread and should
    // no longer be a future, so that it does not need to make an additional jump on the
    // main thread whenever get() is called.
    auto future =
            mScheduler->schedule(FTL_FAKE_GUARD(kMainThreadContext, std::move(takeScreenshotFn)));

    // Flatten nested futures.
    auto chain = ftl::Future(std::move(future)).then([](ftl::SharedFuture<FenceResult> future) {
        return future;
    });

    return chain.share();
}

ftl::SharedFuture<FenceResult> SurfaceFlinger::renderScreenImpl(
        std::shared_ptr<const RenderArea> renderArea, GetLayerSnapshotsFunction getLayerSnapshots,
        const std::shared_ptr<renderengine::ExternalTexture>& buffer, bool regionSampling,
        bool grayscale, bool isProtected, ScreenCaptureResults& captureResults) {
    auto layers = getLayerSnapshots();
    return renderScreenImpl(renderArea, buffer, regionSampling, grayscale, isProtected,
                            captureResults, layers);
}

ftl::SharedFuture<FenceResult> SurfaceFlinger::renderScreenImpl(
        std::shared_ptr<const RenderArea> renderArea,
        const std::shared_ptr<renderengine::ExternalTexture>& buffer, bool regionSampling,
        bool grayscale, bool isProtected, ScreenCaptureResults& captureResults,
        std::vector<std::pair<Layer*, sp<android::LayerFE>>>& layers) {
    ATRACE_CALL();

    for (auto& [_, layerFE] : layers) {
        frontend::LayerSnapshot* snapshot = layerFE->mSnapshot.get();
        captureResults.capturedSecureLayers |= (snapshot->isVisible && snapshot->isSecure);
        captureResults.capturedHdrLayers |= isHdrLayer(*snapshot);
        layerFE->mSnapshot->geomLayerTransform =
                renderArea->getTransform() * layerFE->mSnapshot->geomLayerTransform;
        layerFE->mSnapshot->geomInverseLayerTransform =
                layerFE->mSnapshot->geomLayerTransform.inverse();
    }

    auto capturedBuffer = buffer;

    auto requestedDataspace = renderArea->getReqDataSpace();
    auto parent = renderArea->getParentLayer();
    auto renderIntent = RenderIntent::TONE_MAP_COLORIMETRIC;
    auto sdrWhitePointNits = DisplayDevice::sDefaultMaxLumiance;
    auto displayBrightnessNits = DisplayDevice::sDefaultMaxLumiance;

    captureResults.capturedDataspace = requestedDataspace;

    {
        Mutex::Autolock lock(mStateLock);
        const DisplayDevice* display = nullptr;
        if (parent) {
            const frontend::LayerSnapshot* snapshot = mLayerLifecycleManagerEnabled
                    ? mLayerSnapshotBuilder.getSnapshot(parent->sequence)
                    : parent->getLayerSnapshot();
            if (snapshot) {
                display = findDisplay([layerStack = snapshot->outputFilter.layerStack](
                                              const auto& display) {
                              return display.getLayerStack() == layerStack;
                          }).get();
            }
        }

        if (display == nullptr) {
            display = renderArea->getDisplayDevice().get();
        }

        if (display == nullptr) {
            display = getDefaultDisplayDeviceLocked().get();
        }

        if (display != nullptr) {
            const auto& state = display->getCompositionDisplay()->getState();
            captureResults.capturedDataspace =
                    pickBestDataspace(requestedDataspace, display, captureResults.capturedHdrLayers,
                                      renderArea->getHintForSeamlessTransition());
            sdrWhitePointNits = state.sdrWhitePointNits;

             // TODO(b/298219334): Clean this up once we verify this doesn't break anything
             static constexpr bool kScreenshotsDontDim = true;

            if (kScreenshotsDontDim && !captureResults.capturedHdrLayers) {
                displayBrightnessNits = sdrWhitePointNits;
            } else {
                displayBrightnessNits = state.displayBrightnessNits;
                // Only clamp the display brightness if this is not a seamless transition. Otherwise
                // for seamless transitions it's important to match the current display state as the
                // buffer will be shown under these same conditions, and we want to avoid any
                // flickers
                if (sdrWhitePointNits > 1.0f && !renderArea->getHintForSeamlessTransition()) {
                    // Restrict the amount of HDR "headroom" in the screenshot to avoid over-dimming
                    // the SDR portion. 2.0 chosen by experimentation
                    constexpr float kMaxScreenshotHeadroom = 2.0f;
                    displayBrightnessNits = std::min(sdrWhitePointNits * kMaxScreenshotHeadroom,
                                                     displayBrightnessNits);
                }
            }

            // Screenshots leaving the device should be colorimetric
            if (requestedDataspace == ui::Dataspace::UNKNOWN &&
                renderArea->getHintForSeamlessTransition()) {
                renderIntent = state.renderIntent;
            }
        }
    }

    captureResults.buffer = capturedBuffer->getBuffer();

    ui::LayerStack layerStack{ui::DEFAULT_LAYER_STACK};
    if (!layers.empty()) {
        const sp<LayerFE>& layerFE = layers.back().second;
        layerStack = layerFE->getCompositionState()->outputFilter.layerStack;
    }

    auto copyLayerFEs = [&layers]() {
        std::vector<sp<compositionengine::LayerFE>> layerFEs;
        layerFEs.reserve(layers.size());
        for (const auto& [_, layerFE] : layers) {
            layerFEs.push_back(layerFE);
        }
        return layerFEs;
    };

    auto present = [this, buffer = capturedBuffer, dataspace = captureResults.capturedDataspace,
                    sdrWhitePointNits, displayBrightnessNits, grayscale, isProtected,
                    layerFEs = copyLayerFEs(), layerStack, regionSampling,
                    renderArea = std::move(renderArea), renderIntent]() -> FenceResult {
        std::unique_ptr<compositionengine::CompositionEngine> compositionEngine =
                mFactory.createCompositionEngine();
        compositionEngine->setRenderEngine(mRenderEngine.get());

        compositionengine::Output::ColorProfile colorProfile{.dataspace = dataspace,
                                                             .renderIntent = renderIntent};

        float targetBrightness = 1.0f;
        if (dataspace == ui::Dataspace::BT2020_HLG) {
            const float maxBrightnessNits = displayBrightnessNits / sdrWhitePointNits * 203;
            // With a low dimming ratio, don't fit the entire curve. Otherwise mixed content
            // will appear way too bright.
            if (maxBrightnessNits < 1000.f) {
                targetBrightness = 1000.f / maxBrightnessNits;
            }
        }

        // Screenshots leaving the device must not dim in gamma space.
        const bool dimInGammaSpaceForEnhancedScreenshots = mDimInGammaSpaceForEnhancedScreenshots &&
                renderArea->getHintForSeamlessTransition();

        std::shared_ptr<ScreenCaptureOutput> output = createScreenCaptureOutput(
                ScreenCaptureOutputArgs{.compositionEngine = *compositionEngine,
                                        .colorProfile = colorProfile,
                                        .renderArea = *renderArea,
                                        .layerStack = layerStack,
                                        .buffer = std::move(buffer),
                                        .sdrWhitePointNits = sdrWhitePointNits,
                                        .displayBrightnessNits = displayBrightnessNits,
                                        .targetBrightness = targetBrightness,
                                        .regionSampling = regionSampling,
                                        .treat170mAsSrgb = mTreat170mAsSrgb,
                                        .dimInGammaSpaceForEnhancedScreenshots =
                                                dimInGammaSpaceForEnhancedScreenshots,
                                        .isProtected = isProtected});

        const float colorSaturation = grayscale ? 0 : 1;
        compositionengine::CompositionRefreshArgs refreshArgs{
                .outputs = {output},
                .layers = std::move(layerFEs),
                .updatingOutputGeometryThisFrame = true,
                .updatingGeometryThisFrame = true,
                .colorTransformMatrix = calculateColorMatrix(colorSaturation),
        };
        compositionEngine->present(refreshArgs);

        return output->getRenderSurface()->getClientTargetAcquireFence();
    };

    // If RenderEngine is threaded, we can safely call CompositionEngine::present off the main
    // thread as the RenderEngine::drawLayers call will run on RenderEngine's thread. Otherwise,
    // we need RenderEngine to run on the main thread so we call CompositionEngine::present
    // immediately.
    //
    // TODO(b/196334700) Once we use RenderEngineThreaded everywhere we can always defer the call
    // to CompositionEngine::present.
    auto presentFuture = mRenderEngine->isThreaded() ? ftl::defer(std::move(present)).share()
                                                     : ftl::yield(present()).share();

    if (!FlagManager::getInstance().ce_fence_promise()) {
        for (auto& [layer, layerFE] : layers) {
            layer->onLayerDisplayed(presentFuture, ui::INVALID_LAYER_STACK,
                                    [layerFE = std::move(layerFE)](FenceResult) {
                                        if (FlagManager::getInstance()
                                                    .screenshot_fence_preservation()) {
                                            const auto compositionResult =
                                                    layerFE->stealCompositionResult();
                                            const auto& fences = compositionResult.releaseFences;
                                            // CompositionEngine may choose to cull layers that
                                            // aren't visible, so pass a non-fence.
                                            return fences.empty() ? Fence::NO_FENCE
                                                                  : fences.back().first.get();
                                        } else {
                                            return layerFE->stealCompositionResult()
                                                    .releaseFences.back()
                                                    .first.get();
                                        }
                                    });
        }
    }

    return presentFuture;
}

void SurfaceFlinger::traverseLegacyLayers(const LayerVector::Visitor& visitor) const {
    if (mLayerLifecycleManagerEnabled) {
        for (auto& layer : mLegacyLayers) {
            visitor(layer.second.get());
        }
    } else {
        mDrawingState.traverse(visitor);
    }
}

// ---------------------------------------------------------------------------

void SurfaceFlinger::State::traverse(const LayerVector::Visitor& visitor) const {
    layersSortedByZ.traverse(visitor);
}

void SurfaceFlinger::State::traverseInZOrder(const LayerVector::Visitor& visitor) const {
    layersSortedByZ.traverseInZOrder(stateSet, visitor);
}

void SurfaceFlinger::State::traverseInReverseZOrder(const LayerVector::Visitor& visitor) const {
    layersSortedByZ.traverseInReverseZOrder(stateSet, visitor);
}

void SurfaceFlinger::traverseLayersInLayerStack(ui::LayerStack layerStack, const int32_t uid,
                                                std::unordered_set<uint32_t> excludeLayerIds,
                                                const LayerVector::Visitor& visitor) {
    // We loop through the first level of layers without traversing,
    // as we need to determine which layers belong to the requested display.
    for (const auto& layer : mDrawingState.layersSortedByZ) {
        if (layer->getLayerStack() != layerStack) {
            continue;
        }
        // relative layers are traversed in Layer::traverseInZOrder
        layer->traverseInZOrder(LayerVector::StateSet::Drawing, [&](Layer* layer) {
            if (layer->isInternalDisplayOverlay()) {
                return;
            }
            if (!layer->isVisible()) {
                return;
            }
            if (uid != CaptureArgs::UNSET_UID && layer->getOwnerUid() != uid) {
                return;
            }

            if (!excludeLayerIds.empty()) {
                auto p = sp<Layer>::fromExisting(layer);
                while (p != nullptr) {
                    if (excludeLayerIds.count(p->sequence) != 0) {
                        return;
                    }
                    p = p->getParent();
                }
            }

            visitor(layer);
        });
    }
}

ftl::Optional<scheduler::FrameRateMode> SurfaceFlinger::getPreferredDisplayMode(
        PhysicalDisplayId displayId, DisplayModeId defaultModeId) const {
    if (const auto schedulerMode = mScheduler->getPreferredDisplayMode();
        schedulerMode.modePtr->getPhysicalDisplayId() == displayId) {
        return schedulerMode;
    }

    return mPhysicalDisplays.get(displayId)
            .transform(&PhysicalDisplay::snapshotRef)
            .and_then([&](const display::DisplaySnapshot& snapshot) {
                return snapshot.displayModes().get(defaultModeId);
            })
            .transform([](const DisplayModePtr& modePtr) {
                return scheduler::FrameRateMode{modePtr->getPeakFps(), ftl::as_non_null(modePtr)};
            });
}

status_t SurfaceFlinger::setDesiredDisplayModeSpecsInternal(
        const sp<DisplayDevice>& display,
        const scheduler::RefreshRateSelector::PolicyVariant& policy) {
    const auto displayId = display->getPhysicalId();
    ATRACE_NAME(ftl::Concat(__func__, ' ', displayId.value).c_str());

    Mutex::Autolock lock(mStateLock);

    if (mDebugDisplayModeSetByBackdoor) {
        // ignore this request as mode is overridden by backdoor
        return NO_ERROR;
    }

    auto& selector = display->refreshRateSelector();
    using SetPolicyResult = scheduler::RefreshRateSelector::SetPolicyResult;

    switch (selector.setPolicy(policy)) {
        case SetPolicyResult::Invalid:
            return BAD_VALUE;
        case SetPolicyResult::Unchanged:
            return NO_ERROR;
        case SetPolicyResult::Changed:
            break;
    }

    if (!shouldApplyRefreshRateSelectorPolicy(*display)) {
        ALOGV("%s(%s): Skipped applying policy", __func__, to_string(displayId).c_str());
        return NO_ERROR;
    }

    return applyRefreshRateSelectorPolicy(displayId, selector);
}

bool SurfaceFlinger::shouldApplyRefreshRateSelectorPolicy(const DisplayDevice& display) const {
    if (display.isPoweredOn() || mPhysicalDisplays.size() == 1) return true;

    LOG_ALWAYS_FATAL_IF(display.isVirtual());
    const auto displayId = display.getPhysicalId();

    // The display is powered off, and this is a multi-display device. If the display is the
    // inactive internal display of a dual-display foldable, then the policy will be applied
    // when it becomes active upon powering on.
    //
    // TODO(b/255635711): Remove this function (i.e. returning `false` as a special case) once
    // concurrent mode setting across multiple (potentially powered off) displays is supported.
    //
    return displayId == mActiveDisplayId ||
            !mPhysicalDisplays.get(displayId)
                     .transform(&PhysicalDisplay::isInternal)
                     .value_or(false);
}

status_t SurfaceFlinger::applyRefreshRateSelectorPolicy(
        PhysicalDisplayId displayId, const scheduler::RefreshRateSelector& selector, bool force) {
    const scheduler::RefreshRateSelector::Policy currentPolicy = selector.getCurrentPolicy();
    ALOGV("Setting desired display mode specs: %s", currentPolicy.toString().c_str());

    // TODO(b/140204874): Leave the event in until we do proper testing with all apps that might
    // be depending in this callback.
    if (const auto activeMode = selector.getActiveMode(); displayId == mActiveDisplayId) {
        mScheduler->onPrimaryDisplayModeChanged(scheduler::Cycle::Render, activeMode);
        toggleKernelIdleTimer();
    } else {
        mScheduler->onNonPrimaryDisplayModeChanged(scheduler::Cycle::Render, activeMode);
    }

    auto preferredModeOpt = getPreferredDisplayMode(displayId, currentPolicy.defaultMode);
    if (!preferredModeOpt) {
        ALOGE("%s: Preferred mode is unknown", __func__);
        return NAME_NOT_FOUND;
    }

    auto preferredMode = std::move(*preferredModeOpt);
    const auto preferredModeId = preferredMode.modePtr->getId();

    const Fps preferredFps = preferredMode.fps;
    ALOGV("Switching to Scheduler preferred mode %d (%s)", ftl::to_underlying(preferredModeId),
          to_string(preferredFps).c_str());

    if (!selector.isModeAllowed(preferredMode)) {
        ALOGE("%s: Preferred mode %d is disallowed", __func__, ftl::to_underlying(preferredModeId));
        return INVALID_OPERATION;
    }

    /* QTI_BEGIN */
    auto qtiHwcDisplayId = getHwComposer().fromPhysicalDisplayId(displayId);
    if (qtiHwcDisplayId) {
        mQtiSFExtnIntf->qtiSetDisplayExtnActiveConfig(*qtiHwcDisplayId,
			ftl::to_underlying(preferredModeId));
    }
    /* QTI_END */

    setDesiredMode({std::move(preferredMode), .emitEvent = true, .force = force});
    /* QTI_BEGIN */
    mQtiSFExtnIntf->qtiSetRefreshRates(displayId);
    /* QTI_END */

    // Update the frameRateOverride list as the display render rate might have changed
    if (mScheduler->updateFrameRateOverrides(scheduler::GlobalSignals{}, preferredFps)) {
        triggerOnFrameRateOverridesChanged();
    }

    return NO_ERROR;
}

namespace {
FpsRange translate(const gui::DisplayModeSpecs::RefreshRateRanges::RefreshRateRange& aidlRange) {
    return FpsRange{Fps::fromValue(aidlRange.min), Fps::fromValue(aidlRange.max)};
}

FpsRanges translate(const gui::DisplayModeSpecs::RefreshRateRanges& aidlRanges) {
    return FpsRanges{translate(aidlRanges.physical), translate(aidlRanges.render)};
}

gui::DisplayModeSpecs::RefreshRateRanges::RefreshRateRange translate(const FpsRange& range) {
    gui::DisplayModeSpecs::RefreshRateRanges::RefreshRateRange aidlRange;
    aidlRange.min = range.min.getValue();
    aidlRange.max = range.max.getValue();
    return aidlRange;
}

gui::DisplayModeSpecs::RefreshRateRanges translate(const FpsRanges& ranges) {
    gui::DisplayModeSpecs::RefreshRateRanges aidlRanges;
    aidlRanges.physical = translate(ranges.physical);
    aidlRanges.render = translate(ranges.render);
    return aidlRanges;
}

} // namespace

status_t SurfaceFlinger::setDesiredDisplayModeSpecs(const sp<IBinder>& displayToken,
                                                    const gui::DisplayModeSpecs& specs) {
    ATRACE_CALL();

    if (!displayToken) {
        return BAD_VALUE;
    }

    auto future = mScheduler->schedule([=, this]() FTL_FAKE_GUARD(kMainThreadContext) -> status_t {
        const auto display = FTL_FAKE_GUARD(mStateLock, getDisplayDeviceLocked(displayToken));
        if (!display) {
            ALOGE("Attempt to set desired display modes for invalid display token %p",
                  displayToken.get());
            return NAME_NOT_FOUND;
        } else if (display->isVirtual()) {
            ALOGW("Attempt to set desired display modes for virtual display");
            return INVALID_OPERATION;
        } else {
            using Policy = scheduler::RefreshRateSelector::DisplayManagerPolicy;
            const auto idleScreenConfigOpt =
                    FlagManager::getInstance().idle_screen_refresh_rate_timeout()
                    ? specs.idleScreenRefreshRateConfig
                    : std::nullopt;
            const Policy policy{DisplayModeId(specs.defaultMode), translate(specs.primaryRanges),
                                translate(specs.appRequestRanges), specs.allowGroupSwitching,
                                idleScreenConfigOpt};

            return setDesiredDisplayModeSpecsInternal(display, policy);
        }
    });

    return future.get();
}

status_t SurfaceFlinger::getDesiredDisplayModeSpecs(const sp<IBinder>& displayToken,
                                                    gui::DisplayModeSpecs* outSpecs) {
    ATRACE_CALL();

    if (!displayToken || !outSpecs) {
        return BAD_VALUE;
    }

    Mutex::Autolock lock(mStateLock);
    const auto display = getDisplayDeviceLocked(displayToken);
    if (!display) {
        return NAME_NOT_FOUND;
    }

    if (display->isVirtual()) {
        return INVALID_OPERATION;
    }

    scheduler::RefreshRateSelector::Policy policy =
            display->refreshRateSelector().getDisplayManagerPolicy();
    outSpecs->defaultMode = ftl::to_underlying(policy.defaultMode);
    outSpecs->allowGroupSwitching = policy.allowGroupSwitching;
    outSpecs->primaryRanges = translate(policy.primaryRanges);
    outSpecs->appRequestRanges = translate(policy.appRequestRanges);
    return NO_ERROR;
}

void SurfaceFlinger::onLayerFirstRef(Layer* layer) {
    mNumLayers++;
    if (!layer->isRemovedFromCurrentState()) {
        mScheduler->registerLayer(layer);
    }
}

void SurfaceFlinger::onLayerDestroyed(Layer* layer) {
    mNumLayers--;
    removeHierarchyFromOffscreenLayers(layer);
    if (!layer->isRemovedFromCurrentState()) {
        mScheduler->deregisterLayer(layer);
    }
    if (mTransactionTracing) {
        mTransactionTracing->onLayerRemoved(layer->getSequence());
    }
    mScheduler->onLayerDestroyed(layer);
}

void SurfaceFlinger::onLayerUpdate() {
    scheduleCommit(FrameHint::kActive);
}

// WARNING: ONLY CALL THIS FROM LAYER DTOR
// Here we add children in the current state to offscreen layers and remove the
// layer itself from the offscreen layer list.  Since
// this is the dtor, it is safe to access the current state.  This keeps us
// from dangling children layers such that they are not reachable from the
// Drawing state nor the offscreen layer list
// See b/141111965
void SurfaceFlinger::removeHierarchyFromOffscreenLayers(Layer* layer) {
    for (auto& child : layer->getCurrentChildren()) {
        mOffscreenLayers.emplace(child.get());
    }
    mOffscreenLayers.erase(layer);
}

void SurfaceFlinger::removeFromOffscreenLayers(Layer* layer) {
    mOffscreenLayers.erase(layer);
}

status_t SurfaceFlinger::setGlobalShadowSettings(const half4& ambientColor, const half4& spotColor,
                                                 float lightPosY, float lightPosZ,
                                                 float lightRadius) {
    Mutex::Autolock _l(mStateLock);
    mCurrentState.globalShadowSettings.ambientColor = vec4(ambientColor);
    mCurrentState.globalShadowSettings.spotColor = vec4(spotColor);
    mCurrentState.globalShadowSettings.lightPos.y = lightPosY;
    mCurrentState.globalShadowSettings.lightPos.z = lightPosZ;
    mCurrentState.globalShadowSettings.lightRadius = lightRadius;

    // these values are overridden when calculating the shadow settings for a layer.
    mCurrentState.globalShadowSettings.lightPos.x = 0.f;
    mCurrentState.globalShadowSettings.length = 0.f;
    return NO_ERROR;
}

const std::unordered_map<std::string, uint32_t>& SurfaceFlinger::getGenericLayerMetadataKeyMap()
        const {
    // TODO(b/149500060): Remove this fixed/static mapping. Please prefer taking
    // on the work to remove the table in that bug rather than adding more to
    // it.
    static const std::unordered_map<std::string, uint32_t> genericLayerMetadataKeyMap{
            {"org.chromium.arc.V1_0.TaskId", gui::METADATA_TASK_ID},
            {"org.chromium.arc.V1_0.CursorInfo", gui::METADATA_MOUSE_CURSOR},
    };
    return genericLayerMetadataKeyMap;
}

status_t SurfaceFlinger::setGameModeFrameRateOverride(uid_t uid, float frameRate) {
    PhysicalDisplayId displayId = [&]() {
        Mutex::Autolock lock(mStateLock);
        return getDefaultDisplayDeviceLocked()->getPhysicalId();
    }();

    mScheduler->setGameModeFrameRateForUid(FrameRateOverride{static_cast<uid_t>(uid), frameRate});
    mScheduler->onFrameRateOverridesChanged(scheduler::Cycle::Render, displayId);
    return NO_ERROR;
}

status_t SurfaceFlinger::setGameDefaultFrameRateOverride(uid_t uid, float frameRate) {
    if (FlagManager::getInstance().game_default_frame_rate()) {
        mScheduler->setGameDefaultFrameRateForUid(
                FrameRateOverride{static_cast<uid_t>(uid), frameRate});
    }
    return NO_ERROR;
}

status_t SurfaceFlinger::updateSmallAreaDetection(
        std::vector<std::pair<int32_t, float>>& appIdThresholdMappings) {
    mScheduler->updateSmallAreaDetection(appIdThresholdMappings);
    return NO_ERROR;
}

status_t SurfaceFlinger::setSmallAreaDetectionThreshold(int32_t appId, float threshold) {
    mScheduler->setSmallAreaDetectionThreshold(appId, threshold);
    return NO_ERROR;
}

void SurfaceFlinger::enableRefreshRateOverlay(bool enable) {
    bool setByHwc = getHwComposer().hasCapability(Capability::REFRESH_RATE_CHANGED_CALLBACK_DEBUG);
    for (const auto& [id, display] : mPhysicalDisplays) {
        if (display.snapshot().connectionType() == ui::DisplayConnectionType::Internal ||
            FlagManager::getInstance().refresh_rate_overlay_on_external_display()) {
            if (const auto device = getDisplayDeviceLocked(id)) {
                const auto enableOverlay = [&](const bool setByHwc) FTL_FAKE_GUARD(
                                                   kMainThreadContext) {
                    device->enableRefreshRateOverlay(enable, setByHwc, mRefreshRateOverlaySpinner,
                                                     mRefreshRateOverlayRenderRate,
                                                     mRefreshRateOverlayShowInMiddle);
                };
                enableOverlay(setByHwc);
                if (setByHwc) {
                    const auto status =
                            getHwComposer().setRefreshRateChangedCallbackDebugEnabled(id, enable);
                    if (status != NO_ERROR) {
                        ALOGE("Error updating the refresh rate changed callback debug enabled");
                        enableOverlay(/*setByHwc*/ false);
                    }
                }
            }
        }
    }
}

void SurfaceFlinger::enableHdrSdrRatioOverlay(bool enable) {
    for (const auto& [id, display] : mPhysicalDisplays) {
        if (display.snapshot().connectionType() == ui::DisplayConnectionType::Internal) {
            if (const auto device = getDisplayDeviceLocked(id)) {
                device->enableHdrSdrRatioOverlay(enable);
            }
        }
    }
}

int SurfaceFlinger::getGpuContextPriority() {
    return getRenderEngine().getContextPriority();
}

int SurfaceFlinger::calculateMaxAcquiredBufferCount(Fps refreshRate,
                                                    std::chrono::nanoseconds presentLatency) {
    auto pipelineDepth = presentLatency.count() / refreshRate.getPeriodNsecs();
    if (presentLatency.count() % refreshRate.getPeriodNsecs()) {
        pipelineDepth++;
    }
    return std::max(minAcquiredBuffers, static_cast<int64_t>(pipelineDepth - 1));
}

status_t SurfaceFlinger::getMaxAcquiredBufferCount(int* buffers) const {
    Fps maxRefreshRate = 60_Hz;

    if (!getHwComposer().isHeadless()) {
        if (const auto display = getDefaultDisplayDevice()) {
            maxRefreshRate = display->refreshRateSelector().getSupportedRefreshRateRange().max;
        }
    }

    *buffers = getMaxAcquiredBufferCountForRefreshRate(maxRefreshRate);
    return NO_ERROR;
}

uint32_t SurfaceFlinger::getMaxAcquiredBufferCountForCurrentRefreshRate(uid_t uid) const {
    Fps refreshRate = 60_Hz;

    if (const auto frameRateOverride = mScheduler->getFrameRateOverride(uid)) {
        refreshRate = *frameRateOverride;
    } else if (!getHwComposer().isHeadless()) {
        if (const auto display = FTL_FAKE_GUARD(mStateLock, getDefaultDisplayDeviceLocked())) {
            refreshRate = display->refreshRateSelector().getActiveMode().fps;
        }
    }

    return getMaxAcquiredBufferCountForRefreshRate(refreshRate);
}

int SurfaceFlinger::getMaxAcquiredBufferCountForRefreshRate(Fps refreshRate) const {
    const auto vsyncConfig =
            mScheduler->getVsyncConfiguration().getConfigsForRefreshRate(refreshRate).late;
    const auto presentLatency = vsyncConfig.appWorkDuration + vsyncConfig.sfWorkDuration;
    return calculateMaxAcquiredBufferCount(refreshRate, presentLatency);
}

void SurfaceFlinger::handleLayerCreatedLocked(const LayerCreatedState& state, VsyncId vsyncId) {
    sp<Layer> layer = state.layer.promote();
    if (!layer) {
        ALOGD("Layer was destroyed soon after creation %p", state.layer.unsafe_get());
        return;
    }
    MUTEX_ALIAS(mStateLock, layer->mFlinger->mStateLock);

    sp<Layer> parent;
    bool addToRoot = state.addToRoot;
    if (state.initialParent != nullptr) {
        parent = state.initialParent.promote();
        if (parent == nullptr) {
            ALOGD("Parent was destroyed soon after creation %p", state.initialParent.unsafe_get());
            addToRoot = false;
        }
    }

    if (parent == nullptr && addToRoot) {
        layer->setIsAtRoot(true);
        mCurrentState.layersSortedByZ.add(layer);
    } else if (parent == nullptr) {
        layer->onRemovedFromCurrentState();
    } else if (parent->isRemovedFromCurrentState()) {
        parent->addChild(layer);
        layer->onRemovedFromCurrentState();
    } else {
        parent->addChild(layer);
    }

    ui::LayerStack layerStack = layer->getLayerStack(LayerVector::StateSet::Current);
    sp<const DisplayDevice> hintDisplay;
    // Find the display that includes the layer.
    for (const auto& [token, display] : mDisplays) {
        if (display->getLayerStack() == layerStack) {
            hintDisplay = display;
            break;
        }
    }

    if (hintDisplay) {
        layer->updateTransformHint(hintDisplay->getTransformHint());
    }
}

void SurfaceFlinger::sample() {
    if (!mLumaSampling || !mRegionSamplingThread) {
        return;
    }

    const auto scheduledFrameResultOpt = mScheduler->getScheduledFrameResult();
    const auto scheduleFrameTimeOpt = scheduledFrameResultOpt
            ? std::optional{scheduledFrameResultOpt->callbackTime}
            : std::nullopt;
    mRegionSamplingThread->onCompositionComplete(scheduleFrameTimeOpt);
}

void SurfaceFlinger::onActiveDisplaySizeChanged(const DisplayDevice& activeDisplay) {
    mScheduler->onActiveDisplayAreaChanged(activeDisplay.getWidth() * activeDisplay.getHeight());
    getRenderEngine().onActiveDisplaySizeChanged(activeDisplay.getSize());
}

sp<DisplayDevice> SurfaceFlinger::getActivatableDisplay() const {
    if (mPhysicalDisplays.size() == 1) return nullptr;

    // TODO(b/255635821): Choose the pacesetter display, considering both internal and external
    // displays. For now, pick the other internal display, assuming a dual-display foldable.
    return findDisplay([this](const DisplayDevice& display) REQUIRES(mStateLock) {
        const auto idOpt = PhysicalDisplayId::tryCast(display.getId());
        return idOpt && *idOpt != mActiveDisplayId && display.isPoweredOn() &&
                mPhysicalDisplays.get(*idOpt)
                        .transform(&PhysicalDisplay::isInternal)
                        .value_or(false);
    });
}

void SurfaceFlinger::onActiveDisplayChangedLocked(const DisplayDevice* inactiveDisplayPtr,
                                                  const DisplayDevice& activeDisplay) {
    ATRACE_CALL();

    // For the first display activated during boot, there is no need to force setDesiredMode,
    // because DM is about to send its policy via setDesiredDisplayModeSpecs.
    bool forceApplyPolicy = false;

    if (inactiveDisplayPtr) {
        inactiveDisplayPtr->getCompositionDisplay()->setLayerCachingTexturePoolEnabled(false);
        forceApplyPolicy = true;
    }

    mActiveDisplayId = activeDisplay.getPhysicalId();
    activeDisplay.getCompositionDisplay()->setLayerCachingTexturePoolEnabled(true);

    resetPhaseConfiguration(activeDisplay.getActiveMode().fps);

    // TODO(b/255635711): Check for pending mode changes on other displays.
    mScheduler->setModeChangePending(false);

    mScheduler->setPacesetterDisplay(mActiveDisplayId);

    onActiveDisplaySizeChanged(activeDisplay);
    mActiveDisplayTransformHint = activeDisplay.getTransformHint();
    sActiveDisplayRotationFlags = ui::Transform::toRotationFlags(activeDisplay.getOrientation());

    // The policy of the new active/pacesetter display may have changed while it was inactive. In
    // that case, its preferred mode has not been propagated to HWC (via setDesiredMode). In either
    // case, the Scheduler's cachedModeChangedParams must be initialized to the newly active mode,
    // and the kernel idle timer of the newly active display must be toggled.
    applyRefreshRateSelectorPolicy(mActiveDisplayId, activeDisplay.refreshRateSelector(),
                                   forceApplyPolicy);
}

status_t SurfaceFlinger::addWindowInfosListener(const sp<IWindowInfosListener>& windowInfosListener,
                                                gui::WindowInfosListenerInfo* outInfo) {
    mWindowInfosListenerInvoker->addWindowInfosListener(windowInfosListener, outInfo);
    setTransactionFlags(eInputInfoUpdateNeeded);
    return NO_ERROR;
}

status_t SurfaceFlinger::removeWindowInfosListener(
        const sp<IWindowInfosListener>& windowInfosListener) const {
    mWindowInfosListenerInvoker->removeWindowInfosListener(windowInfosListener);
    return NO_ERROR;
}

status_t SurfaceFlinger::getStalledTransactionInfo(
        int pid, std::optional<TransactionHandler::StalledTransactionInfo>& result) {
    // Used to add a stalled transaction which uses an internal lock.
    ftl::FakeGuard guard(kMainThreadContext);
    result = mTransactionHandler.getStalledTransactionInfo(pid);
    return NO_ERROR;
}

void SurfaceFlinger::updateHdcpLevels(hal::HWDisplayId hwcDisplayId, int32_t connectedLevel,
                                      int32_t maxLevel) {
    if (!FlagManager::getInstance().connected_display()) {
        return;
    }

    Mutex::Autolock lock(mStateLock);

    const auto idOpt = getHwComposer().toPhysicalDisplayId(hwcDisplayId);
    if (!idOpt) {
        ALOGE("No display found for HDCP level changed event: connected=%d, max=%d for "
              "display=%" PRIu64,
              connectedLevel, maxLevel, hwcDisplayId);
        return;
    }

    const bool isInternalDisplay =
            mPhysicalDisplays.get(*idOpt).transform(&PhysicalDisplay::isInternal).value_or(false);
    if (isInternalDisplay) {
        ALOGW("Unexpected HDCP level changed for internal display: connected=%d, max=%d for "
              "display=%" PRIu64,
              connectedLevel, maxLevel, hwcDisplayId);
        return;
    }

    static_cast<void>(mScheduler->schedule([this, displayId = *idOpt, connectedLevel, maxLevel]() {
        if (const auto display = FTL_FAKE_GUARD(mStateLock, getDisplayDeviceLocked(displayId))) {
            Mutex::Autolock lock(mStateLock);
            display->setSecure(connectedLevel >= 2 /* HDCP_V1 */);
        }
        mScheduler->onHdcpLevelsChanged(scheduler::Cycle::Render, displayId, connectedLevel,
                                        maxLevel);
    }));
}

std::shared_ptr<renderengine::ExternalTexture> SurfaceFlinger::getExternalTextureFromBufferData(
        BufferData& bufferData, const char* layerName, uint64_t transactionId) {
    if (bufferData.buffer &&
        exceedsMaxRenderTargetSize(bufferData.buffer->getWidth(), bufferData.buffer->getHeight())) {
        std::string errorMessage =
                base::StringPrintf("Attempted to create an ExternalTexture with size (%u, %u) for "
                                   "layer %s that exceeds render target size limit of %u.",
                                   bufferData.buffer->getWidth(), bufferData.buffer->getHeight(),
                                   layerName, static_cast<uint32_t>(mMaxRenderTargetSize));
        ALOGD("%s", errorMessage.c_str());
        if (bufferData.releaseBufferListener) {
            bufferData.releaseBufferListener->onTransactionQueueStalled(
                    String8(errorMessage.c_str()));
        }
        return nullptr;
    }

    bool cachedBufferChanged =
            bufferData.flags.test(BufferData::BufferDataChange::cachedBufferChanged);
    if (cachedBufferChanged && bufferData.buffer) {
        auto result = ClientCache::getInstance().add(bufferData.cachedBuffer, bufferData.buffer);
        if (result.ok()) {
            return result.value();
        }

        if (result.error() == ClientCache::AddError::CacheFull) {
            ALOGE("Attempted to create an ExternalTexture for layer %s but CacheFull", layerName);

            if (bufferData.releaseBufferListener) {
                bufferData.releaseBufferListener->onTransactionQueueStalled(
                        String8("Buffer processing hung due to full buffer cache"));
            }
        }

        return nullptr;
    }

    if (cachedBufferChanged) {
        return ClientCache::getInstance().get(bufferData.cachedBuffer);
    }

    if (bufferData.buffer) {
        return std::make_shared<
                renderengine::impl::ExternalTexture>(bufferData.buffer, getRenderEngine(),
                                                     renderengine::impl::ExternalTexture::Usage::
                                                             READABLE);
    }

    return nullptr;
}

bool SurfaceFlinger::commitMirrorDisplays(VsyncId vsyncId) {
    std::vector<MirrorDisplayState> mirrorDisplays;
    {
        std::scoped_lock<std::mutex> lock(mMirrorDisplayLock);
        mirrorDisplays = std::move(mMirrorDisplays);
        mMirrorDisplays.clear();
        if (mirrorDisplays.size() == 0) {
            return false;
        }
    }

    sp<IBinder> unused;
    for (const auto& mirrorDisplay : mirrorDisplays) {
        // Set mirror layer's default layer stack to -1 so it doesn't end up rendered on a display
        // accidentally.
        sp<Layer> rootMirrorLayer = LayerHandle::getLayer(mirrorDisplay.rootHandle);
        ssize_t idx = mCurrentState.layersSortedByZ.indexOf(rootMirrorLayer);
        bool ret = rootMirrorLayer->setLayerStack(ui::LayerStack::fromValue(-1));
        if (idx >= 0 && ret) {
            mCurrentState.layersSortedByZ.removeAt(idx);
            mCurrentState.layersSortedByZ.add(rootMirrorLayer);
        }

        for (const auto& layer : mDrawingState.layersSortedByZ) {
            if (layer->getLayerStack() != mirrorDisplay.layerStack ||
                layer->isInternalDisplayOverlay()) {
                continue;
            }

            LayerCreationArgs mirrorArgs(this, mirrorDisplay.client, "MirrorLayerParent",
                                         ISurfaceComposerClient::eNoColorFill,
                                         gui::LayerMetadata());
            sp<Layer> childMirror;
            {
                Mutex::Autolock lock(mStateLock);
                createEffectLayer(mirrorArgs, &unused, &childMirror);
                MUTEX_ALIAS(mStateLock, childMirror->mFlinger->mStateLock);
                childMirror->setClonedChild(layer->createClone(childMirror->getSequence()));
                childMirror->reparent(mirrorDisplay.rootHandle);
            }
            // lock on mStateLock needs to be released before binder handle gets destroyed
            unused.clear();
        }
    }
    return true;
}

bool SurfaceFlinger::commitCreatedLayers(VsyncId vsyncId,
                                         std::vector<LayerCreatedState>& createdLayers) {
    if (createdLayers.size() == 0) {
        return false;
    }

    Mutex::Autolock _l(mStateLock);
    for (const auto& createdLayer : createdLayers) {
        handleLayerCreatedLocked(createdLayer, vsyncId);
    }
    mLayersAdded = true;
    return mLayersAdded;
}

void SurfaceFlinger::updateLayerMetadataSnapshot() {
    LayerMetadata parentMetadata;
    for (const auto& layer : mDrawingState.layersSortedByZ) {
        layer->updateMetadataSnapshot(parentMetadata);
    }

    std::unordered_set<Layer*> visited;
    mDrawingState.traverse([&visited](Layer* layer) {
        if (visited.find(layer) != visited.end()) {
            return;
        }

        // If the layer isRelativeOf, then either it's relative metadata will be set
        // recursively when updateRelativeMetadataSnapshot is called on its relative parent or
        // it's relative parent has been deleted. Clear the layer's relativeLayerMetadata to ensure
        // that layers with deleted relative parents don't hold stale relativeLayerMetadata.
        if (layer->getDrawingState().isRelativeOf) {
            layer->editLayerSnapshot()->relativeLayerMetadata = {};
            return;
        }

        layer->updateRelativeMetadataSnapshot({}, visited);
    });
}

void SurfaceFlinger::moveSnapshotsFromCompositionArgs(
        compositionengine::CompositionRefreshArgs& refreshArgs,
        const std::vector<std::pair<Layer*, LayerFE*>>& layers) {
    if (mLayerLifecycleManagerEnabled) {
        std::vector<std::unique_ptr<frontend::LayerSnapshot>>& snapshots =
                mLayerSnapshotBuilder.getSnapshots();
        for (auto [_, layerFE] : layers) {
            auto i = layerFE->mSnapshot->globalZ;
            snapshots[i] = std::move(layerFE->mSnapshot);
        }
    }
    if (mLegacyFrontEndEnabled && !mLayerLifecycleManagerEnabled) {
        for (auto [layer, layerFE] : layers) {
            layer->updateLayerSnapshot(std::move(layerFE->mSnapshot));
        }
    }
}

std::vector<std::pair<Layer*, LayerFE*>> SurfaceFlinger::moveSnapshotsToCompositionArgs(
        compositionengine::CompositionRefreshArgs& refreshArgs, bool cursorOnly) {
    std::vector<std::pair<Layer*, LayerFE*>> layers;
    if (mLayerLifecycleManagerEnabled) {
        nsecs_t currentTime = systemTime();
        mLayerSnapshotBuilder.forEachVisibleSnapshot(
                [&](std::unique_ptr<frontend::LayerSnapshot>& snapshot) FTL_FAKE_GUARD(
                        kMainThreadContext) {
                    if (cursorOnly &&
                        snapshot->compositionType !=
                                aidl::android::hardware::graphics::composer3::Composition::CURSOR) {
                        return;
                    }

                    if (!snapshot->hasSomethingToDraw()) {
                        return;
                    }

                    auto it = mLegacyLayers.find(snapshot->sequence);
                    LLOG_ALWAYS_FATAL_WITH_TRACE_IF(it == mLegacyLayers.end(),
                                                    "Couldnt find layer object for %s",
                                                    snapshot->getDebugString().c_str());
                    auto& legacyLayer = it->second;
                    sp<LayerFE> layerFE = legacyLayer->getCompositionEngineLayerFE(snapshot->path);
                    snapshot->fps = getLayerFramerate(currentTime, snapshot->sequence);
                    /* QTI_BEGIN */
                    snapshot->qtiLayerClass = legacyLayer->qtiGetLayerClass();
                    /* QTI_END */
                    layerFE->mSnapshot = std::move(snapshot);
                    refreshArgs.layers.push_back(layerFE);
                    layers.emplace_back(legacyLayer.get(), layerFE.get());
                });
    }
    if (mLegacyFrontEndEnabled && !mLayerLifecycleManagerEnabled) {
        auto moveSnapshots = [&layers, &refreshArgs, cursorOnly](Layer* layer) {
            if (const auto& layerFE = layer->getCompositionEngineLayerFE()) {
                if (cursorOnly &&
                    layer->getLayerSnapshot()->compositionType !=
                            aidl::android::hardware::graphics::composer3::Composition::CURSOR)
                    return;
                layer->updateSnapshot(refreshArgs.updatingGeometryThisFrame);
                layerFE->mSnapshot = layer->stealLayerSnapshot();
                refreshArgs.layers.push_back(layerFE);
                layers.emplace_back(layer, layerFE.get());
            }
        };

        if (cursorOnly || !mVisibleRegionsDirty) {
            // for hot path avoid traversals by walking though the previous composition list
            for (sp<Layer> layer : mPreviouslyComposedLayers) {
                moveSnapshots(layer.get());
            }
        } else {
            mPreviouslyComposedLayers.clear();
            mDrawingState.traverseInZOrder(
                    [&moveSnapshots](Layer* layer) { moveSnapshots(layer); });
            mPreviouslyComposedLayers.reserve(layers.size());
            for (auto [layer, _] : layers) {
                mPreviouslyComposedLayers.push_back(sp<Layer>::fromExisting(layer));
            }
        }
    }

    return layers;
}

std::function<std::vector<std::pair<Layer*, sp<LayerFE>>>()>
SurfaceFlinger::getLayerSnapshotsForScreenshots(
        std::optional<ui::LayerStack> layerStack, uint32_t uid,
        std::function<bool(const frontend::LayerSnapshot&, bool& outStopTraversal)>
                snapshotFilterFn) {
    return [&, layerStack, uid]() FTL_FAKE_GUARD(kMainThreadContext) {
        std::vector<std::pair<Layer*, sp<LayerFE>>> layers;
        bool stopTraversal = false;
        mLayerSnapshotBuilder.forEachVisibleSnapshot(
                [&](std::unique_ptr<frontend::LayerSnapshot>& snapshot) FTL_FAKE_GUARD(
                        kMainThreadContext) {
                    if (stopTraversal) {
                        return;
                    }
                    if (layerStack && snapshot->outputFilter.layerStack != *layerStack) {
                        return;
                    }
                    if (uid != CaptureArgs::UNSET_UID && snapshot->uid != gui::Uid(uid)) {
                        return;
                    }
                    if (!snapshot->hasSomethingToDraw()) {
                        return;
                    }
                    if (snapshotFilterFn && !snapshotFilterFn(*snapshot, stopTraversal)) {
                        return;
                    }

                    auto it = mLegacyLayers.find(snapshot->sequence);
                    LLOG_ALWAYS_FATAL_WITH_TRACE_IF(it == mLegacyLayers.end(),
                                                    "Couldnt find layer object for %s",
                                                    snapshot->getDebugString().c_str());
                    Layer* legacyLayer = (it == mLegacyLayers.end()) ? nullptr : it->second.get();
                    sp<LayerFE> layerFE = getFactory().createLayerFE(snapshot->name);
                    layerFE->mSnapshot = std::make_unique<frontend::LayerSnapshot>(*snapshot);
                    layers.emplace_back(legacyLayer, std::move(layerFE));
                });

        return layers;
    };
}

std::function<std::vector<std::pair<Layer*, sp<LayerFE>>>()>
SurfaceFlinger::getLayerSnapshotsForScreenshots(std::optional<ui::LayerStack> layerStack,
                                                uint32_t uid,
                                                std::unordered_set<uint32_t> excludeLayerIds) {
    return [&, layerStack, uid,
            excludeLayerIds = std::move(excludeLayerIds)]() FTL_FAKE_GUARD(kMainThreadContext) {
        if (excludeLayerIds.empty()) {
            auto getLayerSnapshotsFn =
                    getLayerSnapshotsForScreenshots(layerStack, uid, /*snapshotFilterFn=*/nullptr);
            std::vector<std::pair<Layer*, sp<LayerFE>>> layers = getLayerSnapshotsFn();
            return layers;
        }

        frontend::LayerSnapshotBuilder::Args
                args{.root = mLayerHierarchyBuilder.getHierarchy(),
                     .layerLifecycleManager = mLayerLifecycleManager,
                     .forceUpdate = frontend::LayerSnapshotBuilder::ForceUpdateFlags::HIERARCHY,
                     .displays = mFrontEndDisplayInfos,
                     .displayChanges = true,
                     .globalShadowSettings = mDrawingState.globalShadowSettings,
                     .supportsBlur = mSupportsBlur,
                     .forceFullDamage = mForceFullDamage,
                     .excludeLayerIds = std::move(excludeLayerIds),
                     .supportedLayerGenericMetadata =
                             getHwComposer().getSupportedLayerGenericMetadata(),
                     .genericLayerMetadataKeyMap = getGenericLayerMetadataKeyMap(),
                     .skipRoundCornersWhenProtected =
                             !getRenderEngine().supportsProtectedContent()};
        mLayerSnapshotBuilder.update(args);

        auto getLayerSnapshotsFn =
                getLayerSnapshotsForScreenshots(layerStack, uid, /*snapshotFilterFn=*/nullptr);
        std::vector<std::pair<Layer*, sp<LayerFE>>> layers = getLayerSnapshotsFn();

        args.excludeLayerIds.clear();
        mLayerSnapshotBuilder.update(args);

        return layers;
    };
}

std::function<std::vector<std::pair<Layer*, sp<LayerFE>>>()>
SurfaceFlinger::getLayerSnapshotsForScreenshots(uint32_t rootLayerId, uint32_t uid,
                                                std::unordered_set<uint32_t> excludeLayerIds,
                                                bool childrenOnly,
                                                const std::optional<FloatRect>& parentCrop) {
    return [&, rootLayerId, uid, excludeLayerIds = std::move(excludeLayerIds), childrenOnly,
            parentCrop]() FTL_FAKE_GUARD(kMainThreadContext) {
        auto root = mLayerHierarchyBuilder.getPartialHierarchy(rootLayerId, childrenOnly);
        frontend::LayerSnapshotBuilder::Args
                args{.root = root,
                     .layerLifecycleManager = mLayerLifecycleManager,
                     .forceUpdate = frontend::LayerSnapshotBuilder::ForceUpdateFlags::HIERARCHY,
                     .displays = mFrontEndDisplayInfos,
                     .displayChanges = true,
                     .globalShadowSettings = mDrawingState.globalShadowSettings,
                     .supportsBlur = mSupportsBlur,
                     .forceFullDamage = mForceFullDamage,
                     .parentCrop = parentCrop,
                     .excludeLayerIds = std::move(excludeLayerIds),
                     .supportedLayerGenericMetadata =
                             getHwComposer().getSupportedLayerGenericMetadata(),
                     .genericLayerMetadataKeyMap = getGenericLayerMetadataKeyMap(),
                     .skipRoundCornersWhenProtected =
                             !getRenderEngine().supportsProtectedContent()};
        // The layer may not exist if it was just created and a screenshot was requested immediately
        // after. In this case, the hierarchy will be empty so we will not render any layers.
        args.rootSnapshot.isSecure = mLayerLifecycleManager.getLayerFromId(rootLayerId) &&
                mLayerLifecycleManager.isLayerSecure(rootLayerId);
        mLayerSnapshotBuilder.update(args);

        auto getLayerSnapshotsFn =
                getLayerSnapshotsForScreenshots({}, uid, /*snapshotFilterFn=*/nullptr);
        std::vector<std::pair<Layer*, sp<LayerFE>>> layers = getLayerSnapshotsFn();
        args.root = mLayerHierarchyBuilder.getHierarchy();
        args.parentCrop.reset();
        args.excludeLayerIds.clear();
        mLayerSnapshotBuilder.update(args);
        return layers;
    };
}

frontend::Update SurfaceFlinger::flushLifecycleUpdates() {
    frontend::Update update;
    ATRACE_NAME("TransactionHandler:flushTransactions");
    // Locking:
    // 1. to prevent onHandleDestroyed from being called while the state lock is held,
    // we must keep a copy of the transactions (specifically the composer
    // states) around outside the scope of the lock.
    // 2. Transactions and created layers do not share a lock. To prevent applying
    // transactions with layers still in the createdLayer queue, flush the transactions
    // before committing the created layers.
    mTransactionHandler.collectTransactions();
    update.transactions = mTransactionHandler.flushTransactions();
    {
        // TODO(b/238781169) lockless queue this and keep order.
        std::scoped_lock<std::mutex> lock(mCreatedLayersLock);
        update.layerCreatedStates = std::move(mCreatedLayers);
        mCreatedLayers.clear();
        update.newLayers = std::move(mNewLayers);
        mNewLayers.clear();
        update.layerCreationArgs = std::move(mNewLayerArgs);
        mNewLayerArgs.clear();
        update.destroyedHandles = std::move(mDestroyedHandles);
        mDestroyedHandles.clear();
    }
    return update;
}

void SurfaceFlinger::doActiveLayersTracingIfNeeded(bool isCompositionComputed,
                                                   bool visibleRegionDirty, TimePoint time,
                                                   VsyncId vsyncId) {
    if (!mLayerTracing.isActiveTracingStarted()) {
        return;
    }
    if (isCompositionComputed !=
        mLayerTracing.isActiveTracingFlagSet(LayerTracing::Flag::TRACE_COMPOSITION)) {
        return;
    }
    if (!visibleRegionDirty &&
        !mLayerTracing.isActiveTracingFlagSet(LayerTracing::Flag::TRACE_BUFFERS)) {
        return;
    }
    auto snapshot = takeLayersSnapshotProto(mLayerTracing.getActiveTracingFlags(), time, vsyncId,
                                            visibleRegionDirty);
    mLayerTracing.addProtoSnapshotToOstream(std::move(snapshot), LayerTracing::Mode::MODE_ACTIVE);
}

perfetto::protos::LayersSnapshotProto SurfaceFlinger::takeLayersSnapshotProto(
        uint32_t traceFlags, TimePoint time, VsyncId vsyncId, bool visibleRegionDirty) {
    ATRACE_CALL();
    perfetto::protos::LayersSnapshotProto snapshot;
    snapshot.set_elapsed_realtime_nanos(time.ns());
    snapshot.set_vsync_id(ftl::to_underlying(vsyncId));
    snapshot.set_where(visibleRegionDirty ? "visibleRegionsDirty" : "bufferLatched");
    snapshot.set_excludes_composition_state((traceFlags & LayerTracing::Flag::TRACE_COMPOSITION) ==
                                            0);

    auto layers = dumpDrawingStateProto(traceFlags);
    if (traceFlags & LayerTracing::Flag::TRACE_EXTRA) {
        dumpOffscreenLayersProto(layers);
    }
    *snapshot.mutable_layers() = std::move(layers);

    if (traceFlags & LayerTracing::Flag::TRACE_HWC) {
        std::string hwcDump;
        dumpHwc(hwcDump);
        snapshot.set_hwc_blob(std::move(hwcDump));
    }

    *snapshot.mutable_displays() = dumpDisplayProto();

    return snapshot;
}

// sfdo functions

void SurfaceFlinger::sfdo_enableRefreshRateOverlay(bool active) {
    auto future = mScheduler->schedule(
            [&]() FTL_FAKE_GUARD(mStateLock)
                    FTL_FAKE_GUARD(kMainThreadContext) { enableRefreshRateOverlay(active); });
    future.wait();
}

void SurfaceFlinger::sfdo_setDebugFlash(int delay) {
    if (delay > 0) {
        mDebugFlashDelay = delay;
    } else {
        mDebugFlashDelay = mDebugFlashDelay ? 0 : 1;
    }
    scheduleRepaint();
}

void SurfaceFlinger::sfdo_scheduleComposite() {
    scheduleComposite(SurfaceFlinger::FrameHint::kActive);
}

void SurfaceFlinger::sfdo_scheduleCommit() {
    Mutex::Autolock lock(mStateLock);
    setTransactionFlags(eTransactionNeeded | eDisplayTransactionNeeded | eTraversalNeeded);
}

void SurfaceFlinger::sfdo_forceClientComposition(bool enabled) {
    mDebugDisableHWC = enabled;
    scheduleRepaint();
}

// gui::ISurfaceComposer

binder::Status SurfaceComposerAIDL::bootFinished() {
    status_t status = checkAccessPermission();
    if (status != OK) {
        return binderStatusFromStatusT(status);
    }
    mFlinger->bootFinished();
    return binder::Status::ok();
}

binder::Status SurfaceComposerAIDL::createDisplayEventConnection(
        VsyncSource vsyncSource, EventRegistration eventRegistration,
        const sp<IBinder>& layerHandle, sp<IDisplayEventConnection>* outConnection) {
    sp<IDisplayEventConnection> conn =
            mFlinger->createDisplayEventConnection(vsyncSource, eventRegistration, layerHandle);
    if (conn == nullptr) {
        *outConnection = nullptr;
        return binderStatusFromStatusT(BAD_VALUE);
    } else {
        *outConnection = conn;
        return binder::Status::ok();
    }
}

binder::Status SurfaceComposerAIDL::createConnection(sp<gui::ISurfaceComposerClient>* outClient) {
    const sp<Client> client = sp<Client>::make(mFlinger);
    if (client->initCheck() == NO_ERROR) {
        *outClient = client;
        if (FlagManager::getInstance().misc1()) {
            const int policy = SCHED_FIFO;
            client->setMinSchedulerPolicy(policy, sched_get_priority_min(policy));
        }
        return binder::Status::ok();
    } else {
        *outClient = nullptr;
        return binderStatusFromStatusT(BAD_VALUE);
    }
}

binder::Status SurfaceComposerAIDL::createDisplay(const std::string& displayName, bool secure,
                                                  float requestedRefreshRate,
                                                  sp<IBinder>* outDisplay) {
    status_t status = checkAccessPermission();
    if (status != OK) {
        return binderStatusFromStatusT(status);
    }
    String8 displayName8 = String8::format("%s", displayName.c_str());
    *outDisplay = mFlinger->createDisplay(displayName8, secure, requestedRefreshRate);
    return binder::Status::ok();
}

binder::Status SurfaceComposerAIDL::destroyDisplay(const sp<IBinder>& display) {
    status_t status = checkAccessPermission();
    if (status != OK) {
        return binderStatusFromStatusT(status);
    }
    mFlinger->destroyDisplay(display);
    return binder::Status::ok();
}

binder::Status SurfaceComposerAIDL::getPhysicalDisplayIds(std::vector<int64_t>* outDisplayIds) {
    std::vector<PhysicalDisplayId> physicalDisplayIds = mFlinger->getPhysicalDisplayIds();
    std::vector<int64_t> displayIds;
    displayIds.reserve(physicalDisplayIds.size());
    for (auto item : physicalDisplayIds) {
        displayIds.push_back(static_cast<int64_t>(item.value));
    }
    *outDisplayIds = displayIds;
    return binder::Status::ok();
}

binder::Status SurfaceComposerAIDL::getPhysicalDisplayToken(int64_t displayId,
                                                            sp<IBinder>* outDisplay) {
    status_t status = checkAccessPermission();
    if (status != OK) {
        return binderStatusFromStatusT(status);
    }
    const auto id = DisplayId::fromValue<PhysicalDisplayId>(static_cast<uint64_t>(displayId));
    *outDisplay = mFlinger->getPhysicalDisplayToken(*id);
    return binder::Status::ok();
}

binder::Status SurfaceComposerAIDL::setPowerMode(const sp<IBinder>& display, int mode) {
    status_t status = checkAccessPermission();
    if (status != OK) {
        return binderStatusFromStatusT(status);
    }
    /* QTI_BEGIN */
    mFlinger->mQtiSFExtnIntf->qtiSetPowerMode(display, mode);
    /* QTI_END */
    return binder::Status::ok();
}

binder::Status SurfaceComposerAIDL::getSupportedFrameTimestamps(
        std::vector<FrameEvent>* outSupported) {
    status_t status;
    if (!outSupported) {
        status = UNEXPECTED_NULL;
    } else {
        outSupported->clear();
        status = mFlinger->getSupportedFrameTimestamps(outSupported);
    }
    return binderStatusFromStatusT(status);
}

binder::Status SurfaceComposerAIDL::getDisplayStats(const sp<IBinder>& display,
                                                    gui::DisplayStatInfo* outStatInfo) {
    DisplayStatInfo statInfo;
    status_t status = mFlinger->getDisplayStats(display, &statInfo);
    if (status == NO_ERROR) {
        outStatInfo->vsyncTime = static_cast<long>(statInfo.vsyncTime);
        outStatInfo->vsyncPeriod = static_cast<long>(statInfo.vsyncPeriod);
    }
    return binderStatusFromStatusT(status);
}

binder::Status SurfaceComposerAIDL::getDisplayState(const sp<IBinder>& display,
                                                    gui::DisplayState* outState) {
    ui::DisplayState state;
    status_t status = mFlinger->getDisplayState(display, &state);
    if (status == NO_ERROR) {
        outState->layerStack = state.layerStack.id;
        outState->orientation = static_cast<gui::Rotation>(state.orientation);
        outState->layerStackSpaceRect.width = state.layerStackSpaceRect.width;
        outState->layerStackSpaceRect.height = state.layerStackSpaceRect.height;
    }
    return binderStatusFromStatusT(status);
}

binder::Status SurfaceComposerAIDL::getStaticDisplayInfo(int64_t displayId,
                                                         gui::StaticDisplayInfo* outInfo) {
    using Tag = gui::DeviceProductInfo::ManufactureOrModelDate::Tag;
    ui::StaticDisplayInfo info;

    status_t status = mFlinger->getStaticDisplayInfo(displayId, &info);
    if (status == NO_ERROR) {
        // convert ui::StaticDisplayInfo to gui::StaticDisplayInfo
        outInfo->connectionType = static_cast<gui::DisplayConnectionType>(info.connectionType);
        outInfo->density = info.density;
        outInfo->secure = info.secure;
        outInfo->installOrientation = static_cast<gui::Rotation>(info.installOrientation);

        if (const std::optional<DeviceProductInfo> dpi = info.deviceProductInfo) {
            gui::DeviceProductInfo dinfo;
            dinfo.name = std::move(dpi->name);
            dinfo.manufacturerPnpId = std::vector<uint8_t>(dpi->manufacturerPnpId.begin(),
                                                           dpi->manufacturerPnpId.end());
            dinfo.productId = dpi->productId;
            dinfo.relativeAddress =
                    std::vector<uint8_t>(dpi->relativeAddress.begin(), dpi->relativeAddress.end());
            if (const auto* model =
                        std::get_if<DeviceProductInfo::ModelYear>(&dpi->manufactureOrModelDate)) {
                gui::DeviceProductInfo::ModelYear modelYear;
                modelYear.year = model->year;
                dinfo.manufactureOrModelDate.set<Tag::modelYear>(modelYear);
            } else if (const auto* manufacture = std::get_if<DeviceProductInfo::ManufactureYear>(
                               &dpi->manufactureOrModelDate)) {
                gui::DeviceProductInfo::ManufactureYear date;
                date.modelYear.year = manufacture->year;
                dinfo.manufactureOrModelDate.set<Tag::manufactureYear>(date);
            } else if (const auto* manufacture =
                               std::get_if<DeviceProductInfo::ManufactureWeekAndYear>(
                                       &dpi->manufactureOrModelDate)) {
                gui::DeviceProductInfo::ManufactureWeekAndYear date;
                date.manufactureYear.modelYear.year = manufacture->year;
                date.week = manufacture->week;
                dinfo.manufactureOrModelDate.set<Tag::manufactureWeekAndYear>(date);
            }

            outInfo->deviceProductInfo = dinfo;
        }
    }
    return binderStatusFromStatusT(status);
}

void SurfaceComposerAIDL::getDynamicDisplayInfoInternal(ui::DynamicDisplayInfo& info,
                                                        gui::DynamicDisplayInfo*& outInfo) {
    // convert ui::DynamicDisplayInfo to gui::DynamicDisplayInfo
    outInfo->supportedDisplayModes.clear();
    outInfo->supportedDisplayModes.reserve(info.supportedDisplayModes.size());
    for (const auto& mode : info.supportedDisplayModes) {
        gui::DisplayMode outMode;
        outMode.id = mode.id;
        outMode.resolution.width = mode.resolution.width;
        outMode.resolution.height = mode.resolution.height;
        outMode.xDpi = mode.xDpi;
        outMode.yDpi = mode.yDpi;
        outMode.peakRefreshRate = mode.peakRefreshRate;
        outMode.vsyncRate = mode.vsyncRate;
        outMode.appVsyncOffset = mode.appVsyncOffset;
        outMode.sfVsyncOffset = mode.sfVsyncOffset;
        outMode.presentationDeadline = mode.presentationDeadline;
        outMode.group = mode.group;
        std::transform(mode.supportedHdrTypes.begin(), mode.supportedHdrTypes.end(),
                       std::back_inserter(outMode.supportedHdrTypes),
                       [](const ui::Hdr& value) { return static_cast<int32_t>(value); });
        outInfo->supportedDisplayModes.push_back(outMode);
    }

    outInfo->activeDisplayModeId = info.activeDisplayModeId;
    outInfo->renderFrameRate = info.renderFrameRate;

    outInfo->supportedColorModes.clear();
    outInfo->supportedColorModes.reserve(info.supportedColorModes.size());
    for (const auto& cmode : info.supportedColorModes) {
        outInfo->supportedColorModes.push_back(static_cast<int32_t>(cmode));
    }

    outInfo->activeColorMode = static_cast<int32_t>(info.activeColorMode);

    gui::HdrCapabilities& hdrCapabilities = outInfo->hdrCapabilities;
    hdrCapabilities.supportedHdrTypes.clear();
    hdrCapabilities.supportedHdrTypes.reserve(info.hdrCapabilities.getSupportedHdrTypes().size());
    for (const auto& hdr : info.hdrCapabilities.getSupportedHdrTypes()) {
        hdrCapabilities.supportedHdrTypes.push_back(static_cast<int32_t>(hdr));
    }
    hdrCapabilities.maxLuminance = info.hdrCapabilities.getDesiredMaxLuminance();
    hdrCapabilities.maxAverageLuminance = info.hdrCapabilities.getDesiredMaxAverageLuminance();
    hdrCapabilities.minLuminance = info.hdrCapabilities.getDesiredMinLuminance();

    outInfo->autoLowLatencyModeSupported = info.autoLowLatencyModeSupported;
    outInfo->gameContentTypeSupported = info.gameContentTypeSupported;
    outInfo->preferredBootDisplayMode = info.preferredBootDisplayMode;
}

binder::Status SurfaceComposerAIDL::getDynamicDisplayInfoFromToken(
        const sp<IBinder>& display, gui::DynamicDisplayInfo* outInfo) {
    ui::DynamicDisplayInfo info;
    status_t status = mFlinger->getDynamicDisplayInfoFromToken(display, &info);
    if (status == NO_ERROR) {
        getDynamicDisplayInfoInternal(info, outInfo);
    }
    return binderStatusFromStatusT(status);
}

binder::Status SurfaceComposerAIDL::getDynamicDisplayInfoFromId(int64_t displayId,
                                                                gui::DynamicDisplayInfo* outInfo) {
    ui::DynamicDisplayInfo info;
    status_t status = mFlinger->getDynamicDisplayInfoFromId(displayId, &info);
    if (status == NO_ERROR) {
        getDynamicDisplayInfoInternal(info, outInfo);
    }
    return binderStatusFromStatusT(status);
}

binder::Status SurfaceComposerAIDL::getDisplayNativePrimaries(const sp<IBinder>& display,
                                                              gui::DisplayPrimaries* outPrimaries) {
    ui::DisplayPrimaries primaries;
    status_t status = mFlinger->getDisplayNativePrimaries(display, primaries);
    if (status == NO_ERROR) {
        outPrimaries->red.X = primaries.red.X;
        outPrimaries->red.Y = primaries.red.Y;
        outPrimaries->red.Z = primaries.red.Z;

        outPrimaries->green.X = primaries.green.X;
        outPrimaries->green.Y = primaries.green.Y;
        outPrimaries->green.Z = primaries.green.Z;

        outPrimaries->blue.X = primaries.blue.X;
        outPrimaries->blue.Y = primaries.blue.Y;
        outPrimaries->blue.Z = primaries.blue.Z;

        outPrimaries->white.X = primaries.white.X;
        outPrimaries->white.Y = primaries.white.Y;
        outPrimaries->white.Z = primaries.white.Z;
    }
    return binderStatusFromStatusT(status);
}

binder::Status SurfaceComposerAIDL::setActiveColorMode(const sp<IBinder>& display, int colorMode) {
    status_t status = checkAccessPermission();
    if (status == OK) {
        status = mFlinger->setActiveColorMode(display, static_cast<ui::ColorMode>(colorMode));
    }
    return binderStatusFromStatusT(status);
}

binder::Status SurfaceComposerAIDL::setBootDisplayMode(const sp<IBinder>& display,
                                                       int displayModeId) {
    status_t status = checkAccessPermission();
    if (status == OK) {
        status = mFlinger->setBootDisplayMode(display, DisplayModeId{displayModeId});
    }
    return binderStatusFromStatusT(status);
}

binder::Status SurfaceComposerAIDL::clearBootDisplayMode(const sp<IBinder>& display) {
    status_t status = checkAccessPermission();
    if (status == OK) {
        status = mFlinger->clearBootDisplayMode(display);
    }
    return binderStatusFromStatusT(status);
}

binder::Status SurfaceComposerAIDL::getOverlaySupport(gui::OverlayProperties* outProperties) {
    status_t status = checkAccessPermission();
    if (status == OK) {
        status = mFlinger->getOverlaySupport(outProperties);
    }
    return binderStatusFromStatusT(status);
}

binder::Status SurfaceComposerAIDL::getBootDisplayModeSupport(bool* outMode) {
    status_t status = checkAccessPermission();
    if (status == OK) {
        status = mFlinger->getBootDisplayModeSupport(outMode);
    }
    return binderStatusFromStatusT(status);
}

binder::Status SurfaceComposerAIDL::getHdrConversionCapabilities(
        std::vector<gui::HdrConversionCapability>* hdrConversionCapabilities) {
    status_t status = checkAccessPermission();
    if (status == OK) {
        status = mFlinger->getHdrConversionCapabilities(hdrConversionCapabilities);
    }
    return binderStatusFromStatusT(status);
}

binder::Status SurfaceComposerAIDL::setHdrConversionStrategy(
        const gui::HdrConversionStrategy& hdrConversionStrategy,
        int32_t* outPreferredHdrOutputType) {
    status_t status = checkAccessPermission();
    if (status == OK) {
        status = mFlinger->setHdrConversionStrategy(hdrConversionStrategy,
                                                    outPreferredHdrOutputType);
    }
    return binderStatusFromStatusT(status);
}

binder::Status SurfaceComposerAIDL::getHdrOutputConversionSupport(bool* outMode) {
    status_t status = checkAccessPermission();
    if (status == OK) {
        status = mFlinger->getHdrOutputConversionSupport(outMode);
    }
    return binderStatusFromStatusT(status);
}

binder::Status SurfaceComposerAIDL::setAutoLowLatencyMode(const sp<IBinder>& display, bool on) {
    status_t status = checkAccessPermission();
    if (status != OK) {
        return binderStatusFromStatusT(status);
    }
    mFlinger->setAutoLowLatencyMode(display, on);
    return binder::Status::ok();
}

binder::Status SurfaceComposerAIDL::setGameContentType(const sp<IBinder>& display, bool on) {
    status_t status = checkAccessPermission();
    if (status != OK) {
        return binderStatusFromStatusT(status);
    }
    mFlinger->setGameContentType(display, on);
    return binder::Status::ok();
}

binder::Status SurfaceComposerAIDL::captureDisplay(
        const DisplayCaptureArgs& args, const sp<IScreenCaptureListener>& captureListener) {
    mFlinger->captureDisplay(args, captureListener);
    return binderStatusFromStatusT(NO_ERROR);
}

binder::Status SurfaceComposerAIDL::captureDisplayById(
        int64_t displayId, const CaptureArgs& args,
        const sp<IScreenCaptureListener>& captureListener) {
    // status_t status;
    IPCThreadState* ipc = IPCThreadState::self();
    const int uid = ipc->getCallingUid();
    if (uid == AID_ROOT || uid == AID_GRAPHICS || uid == AID_SYSTEM || uid == AID_SHELL) {
        std::optional<DisplayId> id = DisplayId::fromValue(static_cast<uint64_t>(displayId));
        mFlinger->captureDisplay(*id, args, captureListener);
    } else {
        ALOGD("Permission denied to captureDisplayById");
        invokeScreenCaptureError(PERMISSION_DENIED, captureListener);
    }
    return binderStatusFromStatusT(NO_ERROR);
}

binder::Status SurfaceComposerAIDL::captureLayersSync(const LayerCaptureArgs& args,
                                                      ScreenCaptureResults* outResults) {
    *outResults = mFlinger->captureLayersSync(args);
    return binderStatusFromStatusT(NO_ERROR);
}

binder::Status SurfaceComposerAIDL::captureLayers(
        const LayerCaptureArgs& args, const sp<IScreenCaptureListener>& captureListener) {
    mFlinger->captureLayers(args, captureListener);
    return binderStatusFromStatusT(NO_ERROR);
}

binder::Status SurfaceComposerAIDL::overrideHdrTypes(const sp<IBinder>& display,
                                                     const std::vector<int32_t>& hdrTypes) {
    // overrideHdrTypes is used by CTS tests, which acquire the necessary
    // permission dynamically. Don't use the permission cache for this check.
    status_t status = checkAccessPermission(false);
    if (status != OK) {
        return binderStatusFromStatusT(status);
    }

    std::vector<ui::Hdr> hdrTypesVector;
    for (int32_t i : hdrTypes) {
        hdrTypesVector.push_back(static_cast<ui::Hdr>(i));
    }
    status = mFlinger->overrideHdrTypes(display, hdrTypesVector);
    return binderStatusFromStatusT(status);
}

binder::Status SurfaceComposerAIDL::onPullAtom(int32_t atomId, gui::PullAtomData* outPullData) {
    status_t status;
    const int uid = IPCThreadState::self()->getCallingUid();
    if (uid != AID_SYSTEM) {
        status = PERMISSION_DENIED;
    } else {
        status = mFlinger->onPullAtom(atomId, &outPullData->data, &outPullData->success);
    }
    return binderStatusFromStatusT(status);
}

binder::Status SurfaceComposerAIDL::getCompositionPreference(gui::CompositionPreference* outPref) {
    ui::Dataspace dataspace;
    ui::PixelFormat pixelFormat;
    ui::Dataspace wideColorGamutDataspace;
    ui::PixelFormat wideColorGamutPixelFormat;
    status_t status =
            mFlinger->getCompositionPreference(&dataspace, &pixelFormat, &wideColorGamutDataspace,
                                               &wideColorGamutPixelFormat);
    if (status == NO_ERROR) {
        outPref->defaultDataspace = static_cast<int32_t>(dataspace);
        outPref->defaultPixelFormat = static_cast<int32_t>(pixelFormat);
        outPref->wideColorGamutDataspace = static_cast<int32_t>(wideColorGamutDataspace);
        outPref->wideColorGamutPixelFormat = static_cast<int32_t>(wideColorGamutPixelFormat);
    }
    return binderStatusFromStatusT(status);
}

binder::Status SurfaceComposerAIDL::getDisplayedContentSamplingAttributes(
        const sp<IBinder>& display, gui::ContentSamplingAttributes* outAttrs) {
    status_t status = checkAccessPermission();
    if (status != OK) {
        return binderStatusFromStatusT(status);
    }

    ui::PixelFormat format;
    ui::Dataspace dataspace;
    uint8_t componentMask;
    status = mFlinger->getDisplayedContentSamplingAttributes(display, &format, &dataspace,
                                                             &componentMask);
    if (status == NO_ERROR) {
        outAttrs->format = static_cast<int32_t>(format);
        outAttrs->dataspace = static_cast<int32_t>(dataspace);
        outAttrs->componentMask = static_cast<int8_t>(componentMask);
    }
    return binderStatusFromStatusT(status);
}

binder::Status SurfaceComposerAIDL::setDisplayContentSamplingEnabled(const sp<IBinder>& display,
                                                                     bool enable,
                                                                     int8_t componentMask,
                                                                     int64_t maxFrames) {
    status_t status = checkAccessPermission();
    if (status == OK) {
        status = mFlinger->setDisplayContentSamplingEnabled(display, enable,
                                                            static_cast<uint8_t>(componentMask),
                                                            static_cast<uint64_t>(maxFrames));
    }
    return binderStatusFromStatusT(status);
}

binder::Status SurfaceComposerAIDL::getDisplayedContentSample(const sp<IBinder>& display,
                                                              int64_t maxFrames, int64_t timestamp,
                                                              gui::DisplayedFrameStats* outStats) {
    if (!outStats) {
        return binderStatusFromStatusT(BAD_VALUE);
    }

    status_t status = checkAccessPermission();
    if (status != OK) {
        return binderStatusFromStatusT(status);
    }

    DisplayedFrameStats stats;
    status = mFlinger->getDisplayedContentSample(display, static_cast<uint64_t>(maxFrames),
                                                 static_cast<uint64_t>(timestamp), &stats);
    if (status == NO_ERROR) {
        // convert from ui::DisplayedFrameStats to gui::DisplayedFrameStats
        outStats->numFrames = static_cast<int64_t>(stats.numFrames);
        outStats->component_0_sample.reserve(stats.component_0_sample.size());
        for (const auto& s : stats.component_0_sample) {
            outStats->component_0_sample.push_back(static_cast<int64_t>(s));
        }
        outStats->component_1_sample.reserve(stats.component_1_sample.size());
        for (const auto& s : stats.component_1_sample) {
            outStats->component_1_sample.push_back(static_cast<int64_t>(s));
        }
        outStats->component_2_sample.reserve(stats.component_2_sample.size());
        for (const auto& s : stats.component_2_sample) {
            outStats->component_2_sample.push_back(static_cast<int64_t>(s));
        }
        outStats->component_3_sample.reserve(stats.component_3_sample.size());
        for (const auto& s : stats.component_3_sample) {
            outStats->component_3_sample.push_back(static_cast<int64_t>(s));
        }
    }
    return binderStatusFromStatusT(status);
}

binder::Status SurfaceComposerAIDL::getProtectedContentSupport(bool* outSupported) {
    status_t status = mFlinger->getProtectedContentSupport(outSupported);
    return binderStatusFromStatusT(status);
}

binder::Status SurfaceComposerAIDL::isWideColorDisplay(const sp<IBinder>& token,
                                                       bool* outIsWideColorDisplay) {
    status_t status = mFlinger->isWideColorDisplay(token, outIsWideColorDisplay);
    return binderStatusFromStatusT(status);
}

binder::Status SurfaceComposerAIDL::addRegionSamplingListener(
        const gui::ARect& samplingArea, const sp<IBinder>& stopLayerHandle,
        const sp<gui::IRegionSamplingListener>& listener) {
    status_t status = checkReadFrameBufferPermission();
    if (status != OK) {
        return binderStatusFromStatusT(status);
    }
    android::Rect rect;
    rect.left = samplingArea.left;
    rect.top = samplingArea.top;
    rect.right = samplingArea.right;
    rect.bottom = samplingArea.bottom;
    status = mFlinger->addRegionSamplingListener(rect, stopLayerHandle, listener);
    return binderStatusFromStatusT(status);
}

binder::Status SurfaceComposerAIDL::removeRegionSamplingListener(
        const sp<gui::IRegionSamplingListener>& listener) {
    status_t status = checkReadFrameBufferPermission();
    if (status == OK) {
        status = mFlinger->removeRegionSamplingListener(listener);
    }
    return binderStatusFromStatusT(status);
}

binder::Status SurfaceComposerAIDL::addFpsListener(int32_t taskId,
                                                   const sp<gui::IFpsListener>& listener) {
    status_t status = checkReadFrameBufferPermission();
    if (status == OK) {
        status = mFlinger->addFpsListener(taskId, listener);
    }
    return binderStatusFromStatusT(status);
}

binder::Status SurfaceComposerAIDL::removeFpsListener(const sp<gui::IFpsListener>& listener) {
    status_t status = checkReadFrameBufferPermission();
    if (status == OK) {
        status = mFlinger->removeFpsListener(listener);
    }
    return binderStatusFromStatusT(status);
}

binder::Status SurfaceComposerAIDL::addTunnelModeEnabledListener(
        const sp<gui::ITunnelModeEnabledListener>& listener) {
    status_t status = checkAccessPermission();
    if (status == OK) {
        status = mFlinger->addTunnelModeEnabledListener(listener);
    }
    return binderStatusFromStatusT(status);
}

binder::Status SurfaceComposerAIDL::removeTunnelModeEnabledListener(
        const sp<gui::ITunnelModeEnabledListener>& listener) {
    status_t status = checkAccessPermission();
    if (status == OK) {
        status = mFlinger->removeTunnelModeEnabledListener(listener);
    }
    return binderStatusFromStatusT(status);
}

binder::Status SurfaceComposerAIDL::setDesiredDisplayModeSpecs(const sp<IBinder>& displayToken,
                                                               const gui::DisplayModeSpecs& specs) {
    status_t status = checkAccessPermission();
    if (status == OK) {
        status = mFlinger->setDesiredDisplayModeSpecs(displayToken, specs);
    }
    return binderStatusFromStatusT(status);
}

binder::Status SurfaceComposerAIDL::getDesiredDisplayModeSpecs(const sp<IBinder>& displayToken,
                                                               gui::DisplayModeSpecs* outSpecs) {
    if (!outSpecs) {
        return binderStatusFromStatusT(BAD_VALUE);
    }

    status_t status = checkAccessPermission();
    if (status != OK) {
        return binderStatusFromStatusT(status);
    }

    status = mFlinger->getDesiredDisplayModeSpecs(displayToken, outSpecs);
    return binderStatusFromStatusT(status);
}

binder::Status SurfaceComposerAIDL::getDisplayBrightnessSupport(const sp<IBinder>& displayToken,
                                                                bool* outSupport) {
    status_t status = mFlinger->getDisplayBrightnessSupport(displayToken, outSupport);
    return binderStatusFromStatusT(status);
}

binder::Status SurfaceComposerAIDL::setDisplayBrightness(const sp<IBinder>& displayToken,
                                                         const gui::DisplayBrightness& brightness) {
    status_t status = checkControlDisplayBrightnessPermission();
    if (status == OK) {
        status = mFlinger->setDisplayBrightness(displayToken, brightness);
    }
    return binderStatusFromStatusT(status);
}

binder::Status SurfaceComposerAIDL::addHdrLayerInfoListener(
        const sp<IBinder>& displayToken, const sp<gui::IHdrLayerInfoListener>& listener) {
    status_t status = checkControlDisplayBrightnessPermission();
    if (status == OK) {
        status = mFlinger->addHdrLayerInfoListener(displayToken, listener);
    }
    return binderStatusFromStatusT(status);
}

binder::Status SurfaceComposerAIDL::removeHdrLayerInfoListener(
        const sp<IBinder>& displayToken, const sp<gui::IHdrLayerInfoListener>& listener) {
    status_t status = checkControlDisplayBrightnessPermission();
    if (status == OK) {
        status = mFlinger->removeHdrLayerInfoListener(displayToken, listener);
    }
    return binderStatusFromStatusT(status);
}

binder::Status SurfaceComposerAIDL::notifyPowerBoost(int boostId) {
    status_t status = checkAccessPermission();
    if (status == OK) {
        status = mFlinger->notifyPowerBoost(boostId);
    }
    return binderStatusFromStatusT(status);
}

binder::Status SurfaceComposerAIDL::setGlobalShadowSettings(const gui::Color& ambientColor,
                                                            const gui::Color& spotColor,
                                                            float lightPosY, float lightPosZ,
                                                            float lightRadius) {
    status_t status = checkAccessPermission();
    if (status != OK) {
        return binderStatusFromStatusT(status);
    }

    half4 ambientColorHalf = {ambientColor.r, ambientColor.g, ambientColor.b, ambientColor.a};
    half4 spotColorHalf = {spotColor.r, spotColor.g, spotColor.b, spotColor.a};
    status = mFlinger->setGlobalShadowSettings(ambientColorHalf, spotColorHalf, lightPosY,
                                               lightPosZ, lightRadius);
    return binderStatusFromStatusT(status);
}

binder::Status SurfaceComposerAIDL::getDisplayDecorationSupport(
        const sp<IBinder>& displayToken, std::optional<gui::DisplayDecorationSupport>* outSupport) {
    std::optional<aidl::android::hardware::graphics::common::DisplayDecorationSupport> support;
    status_t status = mFlinger->getDisplayDecorationSupport(displayToken, &support);
    if (status != NO_ERROR) {
        ALOGE("getDisplayDecorationSupport failed with error %d", status);
        return binderStatusFromStatusT(status);
    }

    if (!support || !support.has_value()) {
        outSupport->reset();
    } else {
        outSupport->emplace();
        outSupport->value().format = static_cast<int32_t>(support->format);
        outSupport->value().alphaInterpretation =
                static_cast<int32_t>(support->alphaInterpretation);
    }

    return binder::Status::ok();
}

binder::Status SurfaceComposerAIDL::setGameModeFrameRateOverride(int32_t uid, float frameRate) {
    status_t status;
    const int c_uid = IPCThreadState::self()->getCallingUid();
    if (c_uid == AID_ROOT || c_uid == AID_SYSTEM) {
        status = mFlinger->setGameModeFrameRateOverride(uid, frameRate);
    } else {
        ALOGE("setGameModeFrameRateOverride() permission denied for uid: %d", c_uid);
        status = PERMISSION_DENIED;
    }
    return binderStatusFromStatusT(status);
}

binder::Status SurfaceComposerAIDL::setGameDefaultFrameRateOverride(int32_t uid, float frameRate) {
    status_t status;
    const int c_uid = IPCThreadState::self()->getCallingUid();
    if (c_uid == AID_ROOT || c_uid == AID_SYSTEM) {
        status = mFlinger->setGameDefaultFrameRateOverride(uid, frameRate);
    } else {
        ALOGE("setGameDefaultFrameRateOverride() permission denied for uid: %d", c_uid);
        status = PERMISSION_DENIED;
    }
    return binderStatusFromStatusT(status);
}

binder::Status SurfaceComposerAIDL::enableRefreshRateOverlay(bool active) {
    mFlinger->sfdo_enableRefreshRateOverlay(active);
    return binder::Status::ok();
}

binder::Status SurfaceComposerAIDL::setDebugFlash(int delay) {
    mFlinger->sfdo_setDebugFlash(delay);
    return binder::Status::ok();
}

binder::Status SurfaceComposerAIDL::scheduleComposite() {
    mFlinger->sfdo_scheduleComposite();
    return binder::Status::ok();
}

binder::Status SurfaceComposerAIDL::scheduleCommit() {
    mFlinger->sfdo_scheduleCommit();
    return binder::Status::ok();
}

binder::Status SurfaceComposerAIDL::forceClientComposition(bool enabled) {
    mFlinger->sfdo_forceClientComposition(enabled);
    return binder::Status::ok();
}

binder::Status SurfaceComposerAIDL::updateSmallAreaDetection(const std::vector<int32_t>& appIds,
                                                             const std::vector<float>& thresholds) {
    status_t status;
    const int c_uid = IPCThreadState::self()->getCallingUid();
    if (c_uid == AID_ROOT || c_uid == AID_SYSTEM) {
        if (appIds.size() != thresholds.size()) return binderStatusFromStatusT(BAD_VALUE);

        std::vector<std::pair<int32_t, float>> mappings;
        const size_t size = appIds.size();
        mappings.reserve(size);
        for (int i = 0; i < size; i++) {
            auto row = std::make_pair(appIds[i], thresholds[i]);
            mappings.push_back(row);
        }
        status = mFlinger->updateSmallAreaDetection(mappings);
    } else {
        ALOGE("updateSmallAreaDetection() permission denied for uid: %d", c_uid);
        status = PERMISSION_DENIED;
    }
    return binderStatusFromStatusT(status);
}

binder::Status SurfaceComposerAIDL::setSmallAreaDetectionThreshold(int32_t appId, float threshold) {
    status_t status;
    const int c_uid = IPCThreadState::self()->getCallingUid();
    if (c_uid == AID_ROOT || c_uid == AID_SYSTEM) {
        status = mFlinger->setSmallAreaDetectionThreshold(appId, threshold);
    } else {
        ALOGE("setSmallAreaDetectionThreshold() permission denied for uid: %d", c_uid);
        status = PERMISSION_DENIED;
    }
    return binderStatusFromStatusT(status);
}

binder::Status SurfaceComposerAIDL::getGpuContextPriority(int32_t* outPriority) {
    *outPriority = mFlinger->getGpuContextPriority();
    return binder::Status::ok();
}

binder::Status SurfaceComposerAIDL::getMaxAcquiredBufferCount(int32_t* buffers) {
    status_t status = mFlinger->getMaxAcquiredBufferCount(buffers);
    return binderStatusFromStatusT(status);
}

binder::Status SurfaceComposerAIDL::addWindowInfosListener(
        const sp<gui::IWindowInfosListener>& windowInfosListener,
        gui::WindowInfosListenerInfo* outInfo) {
    status_t status;
    const int pid = IPCThreadState::self()->getCallingPid();
    const int uid = IPCThreadState::self()->getCallingUid();
    // TODO(b/270566761) update permissions check so that only system_server and shell can add
    // WindowInfosListeners
    if (uid == AID_SYSTEM || uid == AID_GRAPHICS ||
        checkPermission(sAccessSurfaceFlinger, pid, uid)) {
        status = mFlinger->addWindowInfosListener(windowInfosListener, outInfo);
    } else {
        status = PERMISSION_DENIED;
    }
    return binderStatusFromStatusT(status);
}

binder::Status SurfaceComposerAIDL::removeWindowInfosListener(
        const sp<gui::IWindowInfosListener>& windowInfosListener) {
    status_t status;
    const int pid = IPCThreadState::self()->getCallingPid();
    const int uid = IPCThreadState::self()->getCallingUid();
    if (uid == AID_SYSTEM || uid == AID_GRAPHICS ||
        checkPermission(sAccessSurfaceFlinger, pid, uid)) {
        status = mFlinger->removeWindowInfosListener(windowInfosListener);
    } else {
        status = PERMISSION_DENIED;
    }
    return binderStatusFromStatusT(status);
}

binder::Status SurfaceComposerAIDL::getStalledTransactionInfo(
        int pid, std::optional<gui::StalledTransactionInfo>* outInfo) {
    const int callingPid = IPCThreadState::self()->getCallingPid();
    const int callingUid = IPCThreadState::self()->getCallingUid();
    if (!checkPermission(sAccessSurfaceFlinger, callingPid, callingUid)) {
        return binderStatusFromStatusT(PERMISSION_DENIED);
    }

    std::optional<TransactionHandler::StalledTransactionInfo> stalledTransactionInfo;
    status_t status = mFlinger->getStalledTransactionInfo(pid, stalledTransactionInfo);
    if (stalledTransactionInfo) {
        gui::StalledTransactionInfo result;
        result.layerName = String16{stalledTransactionInfo->layerName.c_str()},
        result.bufferId = stalledTransactionInfo->bufferId,
        result.frameNumber = stalledTransactionInfo->frameNumber,
        outInfo->emplace(std::move(result));
    } else {
        outInfo->reset();
    }
    return binderStatusFromStatusT(status);
}

binder::Status SurfaceComposerAIDL::getSchedulingPolicy(gui::SchedulingPolicy* outPolicy) {
    return gui::getSchedulingPolicy(outPolicy);
}

status_t SurfaceComposerAIDL::checkAccessPermission(bool usePermissionCache) {
    if (!mFlinger->callingThreadHasUnscopedSurfaceFlingerAccess(usePermissionCache)) {
        IPCThreadState* ipc = IPCThreadState::self();
        ALOGE("Permission Denial: can't access SurfaceFlinger pid=%d, uid=%d", ipc->getCallingPid(),
              ipc->getCallingUid());
        return PERMISSION_DENIED;
    }
    return OK;
}

status_t SurfaceComposerAIDL::checkControlDisplayBrightnessPermission() {
    IPCThreadState* ipc = IPCThreadState::self();
    const int pid = ipc->getCallingPid();
    const int uid = ipc->getCallingUid();
    if ((uid != AID_GRAPHICS) && (uid != AID_SYSTEM) &&
        !PermissionCache::checkPermission(sControlDisplayBrightness, pid, uid)) {
        ALOGE("Permission Denial: can't control brightness pid=%d, uid=%d", pid, uid);
        return PERMISSION_DENIED;
    }
    return OK;
}

status_t SurfaceComposerAIDL::checkReadFrameBufferPermission() {
    IPCThreadState* ipc = IPCThreadState::self();
    const int pid = ipc->getCallingPid();
    const int uid = ipc->getCallingUid();
    if ((uid != AID_GRAPHICS) && !PermissionCache::checkPermission(sReadFramebuffer, pid, uid)) {
        ALOGE("Permission Denial: can't read framebuffer pid=%d, uid=%d", pid, uid);
        return PERMISSION_DENIED;
    }
    return OK;
}

void SurfaceFlinger::forceFutureUpdate(int delayInMs) {
    static_cast<void>(mScheduler->scheduleDelayed([&]() { scheduleRepaint(); }, ms2ns(delayInMs)));
}

const DisplayDevice* SurfaceFlinger::getDisplayFromLayerStack(ui::LayerStack layerStack) {
    for (const auto& [_, display] : mDisplays) {
        if (display->getLayerStack() == layerStack) {
            return display.get();
        }
    }
    return nullptr;
}

} // namespace android

#if defined(__gl_h_)
#error "don't include gl/gl.h in this file"
#endif

#if defined(__gl2_h_)
#error "don't include gl2/gl2.h in this file"
#endif

// TODO(b/129481165): remove the #pragma below and fix conversion issues
#pragma clang diagnostic pop // ignored "-Wconversion -Wextra"<|MERGE_RESOLUTION|>--- conflicted
+++ resolved
@@ -5239,49 +5239,22 @@
                     return TraverseBuffersReturnValues::STOP_TRAVERSAL;
                 }
 
-<<<<<<< HEAD
-        /* QTI_BEGIN */
-        sp<Layer> layerHandle = LayerHandle::getLayer(s.surface);
-        TimePoint desiredPresentTime = TimePoint::fromNs(transaction.desiredPresentTime);
-        if (mQtiSFExtnIntf->qtiIsFrameEarly(layerHandle->qtiGetSmomoLayerStackId(),
-                                            layerHandle->getSequence(), desiredPresentTime.ns())) {
-            ready = TransactionReadiness::NotReady;
-            return TraverseBuffersReturnValues::STOP_TRAVERSAL;
-        }
-        /* QTI_END */
-
-        const bool acquireFenceAvailable = s.bufferData &&
-                s.bufferData->flags.test(BufferData::BufferDataChange::fenceChanged) &&
-                s.bufferData->acquireFence;
-        const bool fenceSignaled = !acquireFenceAvailable ||
-                s.bufferData->acquireFence->getStatus() != Fence::Status::Unsignaled;
-        if (!fenceSignaled) {
-            // check fence status
-            const bool allowLatchUnsignaled = shouldLatchUnsignaled(s, transaction.states.size(),
-                                                                    flushState.firstTransaction) &&
-                    layer->isSimpleBufferUpdate(s);
-            if (allowLatchUnsignaled) {
-                ATRACE_FORMAT("fence unsignaled try allowLatchUnsignaled %s", layer->name.c_str());
-                ready = TransactionReadiness::NotReadyUnsignaled;
-            } else {
-                ready = TransactionReadiness::NotReady;
-                auto& listener = s.bufferData->releaseBufferListener;
-                if (listener &&
-                    (flushState.queueProcessTime - transaction.postTime) >
-                            std::chrono::nanoseconds(4s).count()) {
-                    mTransactionHandler
-                            .onTransactionQueueStalled(transaction.id,
-                                                       {.pid = layer->ownerPid.val(),
-                                                        .layerId = layer->id,
-                                                        .layerName = layer->name,
-                                                        .bufferId = s.bufferData->getId(),
-                                                        .frameNumber = s.bufferData->frameNumber});
-=======
                 const bool acquireFenceAvailable = s.bufferData &&
                         s.bufferData->flags.test(BufferData::BufferDataChange::fenceChanged) &&
                         s.bufferData->acquireFence;
                 const bool fenceSignaled = !acquireFenceAvailable ||
                         s.bufferData->acquireFence->getStatus() != Fence::Status::Unsignaled;
+
+                /* QTI_BEGIN */
+                sp<Layer> layerHandle = LayerHandle::getLayer(s.surface);
+                TimePoint desiredPresentTime = TimePoint::fromNs(transaction.desiredPresentTime);
+                if (mQtiSFExtnIntf->qtiIsFrameEarly(layerHandle->qtiGetSmomoLayerStackId(),
+                                                    layerHandle->getSequence(), desiredPresentTime.ns())) {
+                    ready = TransactionReadiness::NotReady;
+                    return TraverseBuffersReturnValues::STOP_TRAVERSAL;
+                }
+                /* QTI_END */
+
                 if (!fenceSignaled) {
                     // check fence status
                     const bool allowLatchUnsignaled =
@@ -5310,7 +5283,6 @@
                         ATRACE_FORMAT("fence unsignaled %s", layer->name.c_str());
                         return TraverseBuffersReturnValues::STOP_TRAVERSAL;
                     }
->>>>>>> eaf0a526
                 }
                 return TraverseBuffersReturnValues::CONTINUE_TRAVERSAL;
             });
@@ -5557,10 +5529,6 @@
     }(state.flags);
 
     const auto frameHint = state.isFrameActive() ? FrameHint::kActive : FrameHint::kNone;
-<<<<<<< HEAD
-
-    mTransactionHandler.queueTransaction(std::move(state));
-=======
     {
         // Transactions are added via a lockless queue and does not need to be added from the main
         // thread.
@@ -5568,7 +5536,6 @@
         mTransactionHandler.queueTransaction(std::move(state));
     }
 
->>>>>>> eaf0a526
     for (const auto& [displayId, data] : mNotifyExpectedPresentMap) {
         if (data.hintStatus.load() == NotifyExpectedPresentHintStatus::ScheduleOnTx) {
             scheduleNotifyExpectedPresentHint(displayId, VsyncId{frameTimelineInfo.vsyncId});
