/*
 * Copyright (C) 2007 The Android Open Source Project
 *
 * Licensed under the Apache License, Version 2.0 (the "License");
 * you may not use this file except in compliance with the License.
 * You may obtain a copy of the License at
 *
 *      http://www.apache.org/licenses/LICENSE-2.0
 *
 * Unless required by applicable law or agreed to in writing, software
 * distributed under the License is distributed on an "AS IS" BASIS,
 * WITHOUT WARRANTIES OR CONDITIONS OF ANY KIND, either express or implied.
 * See the License for the specific language governing permissions and
 * limitations under the License.
 */

/* Changes from Qualcomm Innovation Center are provided under the following license:
 *
 * Copyright (c) 2023 Qualcomm Innovation Center, Inc. All rights reserved.
 * SPDX-License-Identifier: BSD-3-Clause-Clear
 */

// TODO(b/129481165): remove the #pragma below and fix conversion issues
#pragma clang diagnostic push
#pragma clang diagnostic ignored "-Wconversion"
#pragma clang diagnostic ignored "-Wextra"

//#define LOG_NDEBUG 0
#define ATRACE_TAG ATRACE_TAG_GRAPHICS

#include "SurfaceFlinger.h"

#include <android-base/parseint.h>
#include <android-base/properties.h>
#include <android-base/stringprintf.h>
#include <android-base/strings.h>
#include <android/configuration.h>
#include <android/gui/IDisplayEventConnection.h>
#include <android/gui/StaticDisplayInfo.h>
#include <android/hardware/configstore/1.0/ISurfaceFlingerConfigs.h>
#include <android/hardware/configstore/1.1/ISurfaceFlingerConfigs.h>
#include <android/hardware/configstore/1.1/types.h>
#include <android/hardware/power/Boost.h>
#include <android/native_window.h>
#include <android/os/IInputFlinger.h>
#include <binder/IPCThreadState.h>
#include <binder/IServiceManager.h>
#include <binder/PermissionCache.h>
#include <compositionengine/CompositionEngine.h>
#include <compositionengine/CompositionRefreshArgs.h>
#include <compositionengine/Display.h>
#include <compositionengine/DisplayColorProfile.h>
#include <compositionengine/DisplayColorProfileCreationArgs.h>
#include <compositionengine/DisplayCreationArgs.h>
#include <compositionengine/LayerFECompositionState.h>
#include <compositionengine/OutputLayer.h>
#include <compositionengine/RenderSurface.h>
#include <compositionengine/impl/DisplayColorProfile.h>
#include <compositionengine/impl/OutputCompositionState.h>
#include <compositionengine/impl/OutputLayerCompositionState.h>
#include <configstore/Utils.h>
#include <cutils/compiler.h>
#include <cutils/properties.h>
#include <ftl/algorithm.h>
#include <ftl/concat.h>
#include <ftl/fake_guard.h>
#include <ftl/future.h>
#include <ftl/unit.h>
#include <gui/AidlStatusUtil.h>
#include <gui/BufferQueue.h>
#include <gui/DebugEGLImageTracker.h>
#include <gui/IProducerListener.h>
#include <gui/LayerDebugInfo.h>
#include <gui/LayerMetadata.h>
#include <gui/LayerState.h>
#include <gui/Surface.h>
#include <gui/TraceUtils.h>
#include <hidl/ServiceManagement.h>
#include <layerproto/LayerProtoParser.h>
#include <log/log.h>
#include <private/android_filesystem_config.h>
#include <private/gui/SyncFeatures.h>
#include <processgroup/processgroup.h>
#include <renderengine/RenderEngine.h>
#include <renderengine/impl/ExternalTexture.h>
#include <sys/types.h>
#include <ui/ColorSpace.h>
#include <ui/DataspaceUtils.h>
#include <ui/DebugUtils.h>
#include <ui/DisplayId.h>
#include <ui/DisplayMode.h>
#include <ui/DisplayStatInfo.h>
#include <ui/DisplayState.h>
#include <ui/DynamicDisplayInfo.h>
#include <ui/GraphicBufferAllocator.h>
#include <ui/LayerStack.h>
#include <ui/PixelFormat.h>
#include <ui/StaticDisplayInfo.h>
#include <utils/StopWatch.h>
#include <utils/String16.h>
#include <utils/String8.h>
#include <utils/Timers.h>
#include <utils/misc.h>

#include <algorithm>
#include <cerrno>
#include <cinttypes>
#include <cmath>
#include <cstdint>
#include <functional>
#include <memory>
#include <mutex>
#include <optional>
#include <string>
#include <type_traits>
#include <unordered_map>
#include <vector>

#include <gui/LayerStatePermissions.h>
#include <ui/DisplayIdentification.h>
#include "BackgroundExecutor.h"
#include "Client.h"
#include "ClientCache.h"
#include "Colorizer.h"
#include "Display/DisplayMap.h"
#include "DisplayDevice.h"
#include "DisplayHardware/ComposerHal.h"
#include "DisplayHardware/FramebufferSurface.h"
#include "DisplayHardware/HWComposer.h"
#include "DisplayHardware/Hal.h"
#include "DisplayHardware/PowerAdvisor.h"
#include "DisplayHardware/VirtualDisplaySurface.h"
#include "DisplayRenderArea.h"
#include "Effects/Daltonizer.h"
#include "FlagManager.h"
#include "FpsReporter.h"
#include "FrameTimeline/FrameTimeline.h"
#include "FrameTracer/FrameTracer.h"
#include "FrontEnd/LayerCreationArgs.h"
#include "FrontEnd/LayerHandle.h"
#include "FrontEnd/LayerLifecycleManager.h"
#include "FrontEnd/LayerSnapshot.h"
#include "HdrLayerInfoReporter.h"
#include "Layer.h"
#include "LayerProtoHelper.h"
#include "LayerRenderArea.h"
#include "LayerVector.h"
#include "MutexUtils.h"
#include "NativeWindowSurface.h"
/* QTI_BEGIN */
#include "QtiExtension/QtiSurfaceFlingerExtensionIntf.h"
#include "QtiExtension/QtiSurfaceFlingerExtensionFactory.h"
#include "QtiExtension/QtiExtensionContext.h"
/* QTI_END */
#include "RegionSamplingThread.h"
#include "Scheduler/EventThread.h"
#include "Scheduler/LayerHistory.h"
#include "Scheduler/Scheduler.h"
#include "Scheduler/VsyncConfiguration.h"
#include "Scheduler/VsyncModulator.h"
#include "ScreenCaptureOutput.h"
#include "StartPropertySetThread.h"
#include "SurfaceFlingerProperties.h"
#include "TimeStats/TimeStats.h"
#include "TunnelModeEnabledReporter.h"
#include "Utils/Dumper.h"
#include "WindowInfosListenerInvoker.h"

#include <aidl/android/hardware/graphics/common/DisplayDecorationSupport.h>
#include <aidl/android/hardware/graphics/composer3/DisplayCapability.h>
#include <aidl/android/hardware/graphics/composer3/RenderIntent.h>

#undef NO_THREAD_SAFETY_ANALYSIS
#define NO_THREAD_SAFETY_ANALYSIS \
    _Pragma("GCC error \"Prefer <ftl/fake_guard.h> or MutexUtils.h helpers.\"")

// To enable layer borders in the system, change the below flag to true.
#undef DOES_CONTAIN_BORDER
#define DOES_CONTAIN_BORDER false

namespace android {

using namespace std::chrono_literals;
using namespace std::string_literals;
using namespace std::string_view_literals;

using namespace hardware::configstore;
using namespace hardware::configstore::V1_0;
using namespace sysprop;
using ftl::Flags;
using namespace ftl::flag_operators;

using aidl::android::hardware::graphics::common::DisplayDecorationSupport;
using aidl::android::hardware::graphics::composer3::Capability;
using aidl::android::hardware::graphics::composer3::DisplayCapability;
using CompositionStrategyPredictionState = android::compositionengine::impl::
        OutputCompositionState::CompositionStrategyPredictionState;

using base::StringAppendF;
using display::PhysicalDisplay;
using display::PhysicalDisplays;
using frontend::TransactionHandler;
using gui::DisplayInfo;
using gui::GameMode;
using gui::IDisplayEventConnection;
using gui::IWindowInfosListener;
using gui::LayerMetadata;
using gui::WindowInfo;
using gui::aidl_utils::binderStatusFromStatusT;
using scheduler::VsyncModulator;
using ui::Dataspace;
using ui::DisplayPrimaries;
using ui::RenderIntent;

using KernelIdleTimerController = scheduler::RefreshRateSelector::KernelIdleTimerController;

namespace hal = android::hardware::graphics::composer::hal;

namespace {

static constexpr int FOUR_K_WIDTH = 3840;
static constexpr int FOUR_K_HEIGHT = 2160;

// TODO(b/141333600): Consolidate with DisplayMode::Builder::getDefaultDensity.
constexpr float FALLBACK_DENSITY = ACONFIGURATION_DENSITY_TV;

float getDensityFromProperty(const char* property, bool required) {
    char value[PROPERTY_VALUE_MAX];
    const float density = property_get(property, value, nullptr) > 0 ? std::atof(value) : 0.f;
    if (!density && required) {
        ALOGE("%s must be defined as a build property", property);
        return FALLBACK_DENSITY;
    }
    return density;
}

// Currently we only support V0_SRGB and DISPLAY_P3 as composition preference.
bool validateCompositionDataspace(Dataspace dataspace) {
    return dataspace == Dataspace::V0_SRGB || dataspace == Dataspace::DISPLAY_P3;
}

std::chrono::milliseconds getIdleTimerTimeout(DisplayId displayId) {
    const auto displayIdleTimerMsKey = [displayId] {
        std::stringstream ss;
        ss << "debug.sf.set_idle_timer_ms_" << displayId.value;
        return ss.str();
    }();

    const int32_t displayIdleTimerMs = base::GetIntProperty(displayIdleTimerMsKey, 0);
    if (displayIdleTimerMs > 0) {
        return std::chrono::milliseconds(displayIdleTimerMs);
    }

    const int32_t setIdleTimerMs = base::GetIntProperty("debug.sf.set_idle_timer_ms", 0);
    const int32_t millis = setIdleTimerMs ? setIdleTimerMs : sysprop::set_idle_timer_ms(0);
    return std::chrono::milliseconds(millis);
}

bool getKernelIdleTimerSyspropConfig(DisplayId displayId) {
    const auto displaySupportKernelIdleTimerKey = [displayId] {
        std::stringstream ss;
        ss << "debug.sf.support_kernel_idle_timer_" << displayId.value;
        return ss.str();
    }();

    const auto displaySupportKernelIdleTimer =
            base::GetBoolProperty(displaySupportKernelIdleTimerKey, false);
    return displaySupportKernelIdleTimer || sysprop::support_kernel_idle_timer(false);
}

bool isAbove4k30(const ui::DisplayMode& outMode) {
    using fps_approx_ops::operator>;
    Fps refreshRate = Fps::fromValue(outMode.refreshRate);
    return outMode.resolution.getWidth() >= FOUR_K_WIDTH &&
            outMode.resolution.getHeight() >= FOUR_K_HEIGHT && refreshRate > 30_Hz;
}

void excludeDolbyVisionIf4k30Present(const std::vector<ui::Hdr>& displayHdrTypes,
                                     ui::DisplayMode& outMode) {
    if (isAbove4k30(outMode) &&
        std::any_of(displayHdrTypes.begin(), displayHdrTypes.end(),
                    [](ui::Hdr type) { return type == ui::Hdr::DOLBY_VISION_4K30; })) {
        for (ui::Hdr type : displayHdrTypes) {
            if (type != ui::Hdr::DOLBY_VISION_4K30 && type != ui::Hdr::DOLBY_VISION) {
                outMode.supportedHdrTypes.push_back(type);
            }
        }
    } else {
        for (ui::Hdr type : displayHdrTypes) {
            if (type != ui::Hdr::DOLBY_VISION_4K30) {
                outMode.supportedHdrTypes.push_back(type);
            }
        }
    }
}

HdrCapabilities filterOut4k30(const HdrCapabilities& displayHdrCapabilities) {
    std::vector<ui::Hdr> hdrTypes;
    for (ui::Hdr type : displayHdrCapabilities.getSupportedHdrTypes()) {
        if (type != ui::Hdr::DOLBY_VISION_4K30) {
            hdrTypes.push_back(type);
        }
    }
    return {hdrTypes, displayHdrCapabilities.getDesiredMaxLuminance(),
            displayHdrCapabilities.getDesiredMaxAverageLuminance(),
            displayHdrCapabilities.getDesiredMinLuminance()};
}

uint32_t getLayerIdFromSurfaceControl(sp<SurfaceControl> surfaceControl) {
    if (!surfaceControl) {
        return UNASSIGNED_LAYER_ID;
    }
    return LayerHandle::getLayerId(surfaceControl->getHandle());
}

}  // namespace anonymous

// ---------------------------------------------------------------------------

const String16 sHardwareTest("android.permission.HARDWARE_TEST");
const String16 sAccessSurfaceFlinger("android.permission.ACCESS_SURFACE_FLINGER");
const String16 sRotateSurfaceFlinger("android.permission.ROTATE_SURFACE_FLINGER");
const String16 sReadFramebuffer("android.permission.READ_FRAME_BUFFER");
const String16 sControlDisplayBrightness("android.permission.CONTROL_DISPLAY_BRIGHTNESS");
const String16 sDump("android.permission.DUMP");
const String16 sCaptureBlackoutContent("android.permission.CAPTURE_BLACKOUT_CONTENT");
const String16 sInternalSystemWindow("android.permission.INTERNAL_SYSTEM_WINDOW");
const String16 sWakeupSurfaceFlinger("android.permission.WAKEUP_SURFACE_FLINGER");

const char* KERNEL_IDLE_TIMER_PROP = "graphics.display.kernel_idle_timer.enabled";

static const int MAX_TRACING_MEMORY = 1024 * 1024 * 1024; // 1GB

// ---------------------------------------------------------------------------
int64_t SurfaceFlinger::dispSyncPresentTimeOffset;
bool SurfaceFlinger::useHwcForRgbToYuv;
bool SurfaceFlinger::hasSyncFramework;
int64_t SurfaceFlinger::maxFrameBufferAcquiredBuffers;
uint32_t SurfaceFlinger::maxGraphicsWidth;
uint32_t SurfaceFlinger::maxGraphicsHeight;
bool SurfaceFlinger::useContextPriority;
Dataspace SurfaceFlinger::defaultCompositionDataspace = Dataspace::V0_SRGB;
ui::PixelFormat SurfaceFlinger::defaultCompositionPixelFormat = ui::PixelFormat::RGBA_8888;
Dataspace SurfaceFlinger::wideColorGamutCompositionDataspace = Dataspace::V0_SRGB;
ui::PixelFormat SurfaceFlinger::wideColorGamutCompositionPixelFormat = ui::PixelFormat::RGBA_8888;
LatchUnsignaledConfig SurfaceFlinger::enableLatchUnsignaledConfig;

std::string decodeDisplayColorSetting(DisplayColorSetting displayColorSetting) {
    switch(displayColorSetting) {
        case DisplayColorSetting::kManaged:
            return std::string("Managed");
        case DisplayColorSetting::kUnmanaged:
            return std::string("Unmanaged");
        case DisplayColorSetting::kEnhanced:
            return std::string("Enhanced");
        default:
            return std::string("Unknown ") +
                std::to_string(static_cast<int>(displayColorSetting));
    }
}

bool callingThreadHasPermission(const String16& permission) {
    IPCThreadState* ipc = IPCThreadState::self();
    const int pid = ipc->getCallingPid();
    const int uid = ipc->getCallingUid();
    return uid == AID_GRAPHICS || uid == AID_SYSTEM ||
            PermissionCache::checkPermission(permission, pid, uid);
}

SurfaceFlinger::SurfaceFlinger(Factory& factory, SkipInitializationTag)
      : mFactory(factory),
        mPid(getpid()),
        mTimeStats(std::make_shared<impl::TimeStats>()),
        mFrameTracer(mFactory.createFrameTracer()),
        mFrameTimeline(mFactory.createFrameTimeline(mTimeStats, mPid)),
        mCompositionEngine(mFactory.createCompositionEngine()),
        mHwcServiceName(base::GetProperty("debug.sf.hwc_service_name"s, "default"s)),
        mTunnelModeEnabledReporter(sp<TunnelModeEnabledReporter>::make()),
        mEmulatedDisplayDensity(getDensityFromProperty("qemu.sf.lcd_density", false)),
        mInternalDisplayDensity(
                getDensityFromProperty("ro.sf.lcd_density", !mEmulatedDisplayDensity)),
        mPowerAdvisor(std::make_unique<Hwc2::impl::PowerAdvisor>(*this)),
        mWindowInfosListenerInvoker(sp<WindowInfosListenerInvoker>::make()) {
    ALOGI("Using HWComposer service: %s", mHwcServiceName.c_str());
}

SurfaceFlinger::SurfaceFlinger(Factory& factory) : SurfaceFlinger(factory, SkipInitialization) {
    ALOGI("SurfaceFlinger is starting");

    hasSyncFramework = running_without_sync_framework(true);

    dispSyncPresentTimeOffset = present_time_offset_from_vsync_ns(0);

    useHwcForRgbToYuv = force_hwc_copy_for_virtual_displays(false);

    maxFrameBufferAcquiredBuffers = max_frame_buffer_acquired_buffers(2);

    maxGraphicsWidth = std::max(max_graphics_width(0), 0);
    maxGraphicsHeight = std::max(max_graphics_height(0), 0);

    mSupportsWideColor = has_wide_color_display(false);
    mDefaultCompositionDataspace =
            static_cast<ui::Dataspace>(default_composition_dataspace(Dataspace::V0_SRGB));
    mWideColorGamutCompositionDataspace = static_cast<ui::Dataspace>(wcg_composition_dataspace(
            mSupportsWideColor ? Dataspace::DISPLAY_P3 : Dataspace::V0_SRGB));
    defaultCompositionDataspace = mDefaultCompositionDataspace;
    wideColorGamutCompositionDataspace = mWideColorGamutCompositionDataspace;
    defaultCompositionPixelFormat = static_cast<ui::PixelFormat>(
            default_composition_pixel_format(ui::PixelFormat::RGBA_8888));
    wideColorGamutCompositionPixelFormat =
            static_cast<ui::PixelFormat>(wcg_composition_pixel_format(ui::PixelFormat::RGBA_8888));

    mColorSpaceAgnosticDataspace =
            static_cast<ui::Dataspace>(color_space_agnostic_dataspace(Dataspace::UNKNOWN));

    mLayerCachingEnabled = [] {
        const bool enable =
                android::sysprop::SurfaceFlingerProperties::enable_layer_caching().value_or(false);
        return base::GetBoolProperty(std::string("debug.sf.enable_layer_caching"), enable);
    }();

    useContextPriority = use_context_priority(true);

    mInternalDisplayPrimaries = sysprop::getDisplayNativePrimaries();

    // debugging stuff...
    char value[PROPERTY_VALUE_MAX];

    property_get("ro.build.type", value, "user");
    mIsUserBuild = strcmp(value, "user") == 0;

    mDebugFlashDelay = base::GetUintProperty("debug.sf.showupdates"s, 0u);

    mBackpressureGpuComposition = base::GetBoolProperty("debug.sf.enable_gl_backpressure"s, true);
    ALOGI_IF(mBackpressureGpuComposition, "Enabling backpressure for GPU composition");

    property_get("ro.surface_flinger.supports_background_blur", value, "0");
    bool supportsBlurs = atoi(value);
    mSupportsBlur = supportsBlurs;
    ALOGI_IF(!mSupportsBlur, "Disabling blur effects, they are not supported.");

    const size_t defaultListSize = MAX_LAYERS;
    auto listSize = property_get_int32("debug.sf.max_igbp_list_size", int32_t(defaultListSize));
    mMaxGraphicBufferProducerListSize = (listSize > 0) ? size_t(listSize) : defaultListSize;
    mGraphicBufferProducerListSizeLogThreshold =
            std::max(static_cast<int>(0.95 *
                                      static_cast<double>(mMaxGraphicBufferProducerListSize)),
                     1);

    property_get("debug.sf.luma_sampling", value, "1");
    mLumaSampling = atoi(value);

    property_get("debug.sf.disable_client_composition_cache", value, "0");
    mDisableClientCompositionCache = atoi(value);

    property_get("debug.sf.predict_hwc_composition_strategy", value, "1");
    mPredictCompositionStrategy = atoi(value);

    property_get("debug.sf.treat_170m_as_sRGB", value, "0");
    mTreat170mAsSrgb = atoi(value);

    mIgnoreHwcPhysicalDisplayOrientation =
            base::GetBoolProperty("debug.sf.ignore_hwc_physical_display_orientation"s, false);

    // We should be reading 'persist.sys.sf.color_saturation' here
    // but since /data may be encrypted, we need to wait until after vold
    // comes online to attempt to read the property. The property is
    // instead read after the boot animation

    if (base::GetBoolProperty("debug.sf.treble_testing_override"s, false)) {
        // Without the override SurfaceFlinger cannot connect to HIDL
        // services that are not listed in the manifests.  Considered
        // deriving the setting from the set service name, but it
        // would be brittle if the name that's not 'default' is used
        // for production purposes later on.
        ALOGI("Enabling Treble testing override");
        android::hardware::details::setTrebleTestingOverride(true);
    }

    // TODO (b/270966065) Update the HWC based refresh rate overlay to support spinner
    mRefreshRateOverlaySpinner = property_get_bool("debug.sf.show_refresh_rate_overlay_spinner", 0);
    mRefreshRateOverlayRenderRate =
            property_get_bool("debug.sf.show_refresh_rate_overlay_render_rate", 0);
    mRefreshRateOverlayShowInMiddle =
            property_get_bool("debug.sf.show_refresh_rate_overlay_in_middle", 0);

    if (!mIsUserBuild && base::GetBoolProperty("debug.sf.enable_transaction_tracing"s, true)) {
        mTransactionTracing.emplace();
    }

    mIgnoreHdrCameraLayers = ignore_hdr_camera_layers(false);

    /* QTI_BEGIN */
    mQtiSFExtnIntf = surfaceflingerextension::qtiCreateSurfaceFlingerExtension(this);
    surfaceflingerextension::QtiExtensionContext::instance().setQtiSurfaceFlingerExtn(mQtiSFExtnIntf);
    mQtiSFExtnIntf->qtiInit(this);
    ALOGI("Created SF Extension %p", mQtiSFExtnIntf);
    /* QTI_END */
    mLayerLifecycleManagerEnabled =
            base::GetBoolProperty("persist.debug.sf.enable_layer_lifecycle_manager"s, false);
    mLegacyFrontEndEnabled = !mLayerLifecycleManagerEnabled ||
            base::GetBoolProperty("persist.debug.sf.enable_legacy_frontend"s, false);
}

LatchUnsignaledConfig SurfaceFlinger::getLatchUnsignaledConfig() {
    if (base::GetBoolProperty("debug.sf.auto_latch_unsignaled"s, true)) {
        return LatchUnsignaledConfig::AutoSingleLayer;
    }

    if (base::GetBoolProperty("debug.sf.latch_unsignaled"s, false)) {
        return LatchUnsignaledConfig::Always;
    }

    return LatchUnsignaledConfig::Disabled;
}

SurfaceFlinger::~SurfaceFlinger() = default;

void SurfaceFlinger::binderDied(const wp<IBinder>&) {
    // the window manager died on us. prepare its eulogy.
    mBootFinished = false;

    static_cast<void>(mScheduler->schedule([this]() FTL_FAKE_GUARD(kMainThreadContext) {
        // Sever the link to inputflinger since it's gone as well.
        mInputFlinger.clear();

        initializeDisplays();
    }));

    startBootAnim();
}

void SurfaceFlinger::run() {
    mScheduler->run();
}

sp<IBinder> SurfaceFlinger::createDisplay(const String8& displayName, bool secure,
                                          float requestedRefreshRate) {
    // onTransact already checks for some permissions, but adding an additional check here.
    // This is to ensure that only system and graphics can request to create a secure
    // display. Secure displays can show secure content so we add an additional restriction on it.
    const int uid = IPCThreadState::self()->getCallingUid();
    if (secure && uid != AID_GRAPHICS && uid != AID_SYSTEM) {
        ALOGE("Only privileged processes can create a secure display");
        return nullptr;
    }

    class DisplayToken : public BBinder {
        sp<SurfaceFlinger> flinger;
        virtual ~DisplayToken() {
             // no more references, this display must be terminated
             Mutex::Autolock _l(flinger->mStateLock);
             flinger->mCurrentState.displays.removeItem(wp<IBinder>::fromExisting(this));
             flinger->setTransactionFlags(eDisplayTransactionNeeded);
         }
     public:
        explicit DisplayToken(const sp<SurfaceFlinger>& flinger)
            : flinger(flinger) {
        }
    };

    sp<BBinder> token = sp<DisplayToken>::make(sp<SurfaceFlinger>::fromExisting(this));

    Mutex::Autolock _l(mStateLock);
    // Display ID is assigned when virtual display is allocated by HWC.
    DisplayDeviceState state;
    state.isSecure = secure;
    state.displayName = displayName;
    state.requestedRefreshRate = Fps::fromValue(requestedRefreshRate);
    mCurrentState.displays.add(token, state);
    return token;
}

void SurfaceFlinger::destroyDisplay(const sp<IBinder>& displayToken) {
    Mutex::Autolock lock(mStateLock);

    const ssize_t index = mCurrentState.displays.indexOfKey(displayToken);
    if (index < 0) {
        ALOGE("%s: Invalid display token %p", __func__, displayToken.get());
        return;
    }

    const DisplayDeviceState& state = mCurrentState.displays.valueAt(index);
    if (state.physical) {
        ALOGE("%s: Invalid operation on physical display", __func__);
        return;
    }
    mCurrentState.displays.removeItemsAt(index);
    setTransactionFlags(eDisplayTransactionNeeded);
}

void SurfaceFlinger::enableHalVirtualDisplays(bool enable) {
    auto& generator = mVirtualDisplayIdGenerators.hal;
    if (!generator && enable) {
        ALOGI("Enabling HAL virtual displays");
        generator.emplace(getHwComposer().getMaxVirtualDisplayCount());
    } else if (generator && !enable) {
        ALOGW_IF(generator->inUse(), "Disabling HAL virtual displays while in use");
        generator.reset();
    }
}

VirtualDisplayId SurfaceFlinger::acquireVirtualDisplay(ui::Size resolution,
                                                       ui::PixelFormat format) {
    if (auto& generator = mVirtualDisplayIdGenerators.hal) {
        if (const auto id = generator->generateId()) {
            if (getHwComposer().allocateVirtualDisplay(*id, resolution, &format)) {
                return *id;
            }

            generator->releaseId(*id);
        } else {
            ALOGW("%s: Exhausted HAL virtual displays", __func__);
        }

        ALOGW("%s: Falling back to GPU virtual display", __func__);
    }

    const auto id = mVirtualDisplayIdGenerators.gpu.generateId();
    LOG_ALWAYS_FATAL_IF(!id, "Failed to generate ID for GPU virtual display");
    return *id;
}

void SurfaceFlinger::releaseVirtualDisplay(VirtualDisplayId displayId) {
    if (const auto id = HalVirtualDisplayId::tryCast(displayId)) {
        if (auto& generator = mVirtualDisplayIdGenerators.hal) {
            generator->releaseId(*id);
        }
        return;
    }

    const auto id = GpuVirtualDisplayId::tryCast(displayId);
    LOG_ALWAYS_FATAL_IF(!id);
    mVirtualDisplayIdGenerators.gpu.releaseId(*id);
}

std::vector<PhysicalDisplayId> SurfaceFlinger::getPhysicalDisplayIdsLocked() const {
    std::vector<PhysicalDisplayId> displayIds;
    displayIds.reserve(mPhysicalDisplays.size());

    const auto defaultDisplayId = getDefaultDisplayDeviceLocked()->getPhysicalId();
    displayIds.push_back(defaultDisplayId);

    for (const auto& [id, display] : mPhysicalDisplays) {
        if (id != defaultDisplayId) {
            displayIds.push_back(id);
        }
    }

    return displayIds;
}

std::optional<PhysicalDisplayId> SurfaceFlinger::getPhysicalDisplayIdLocked(
        const sp<display::DisplayToken>& displayToken) const {
    return ftl::find_if(mPhysicalDisplays, PhysicalDisplay::hasToken(displayToken))
            .transform(&ftl::to_key<PhysicalDisplays>);
}

sp<IBinder> SurfaceFlinger::getPhysicalDisplayToken(PhysicalDisplayId displayId) const {
    Mutex::Autolock lock(mStateLock);
    return getPhysicalDisplayTokenLocked(displayId);
}

status_t SurfaceFlinger::getColorManagement(bool* outGetColorManagement) const {
    if (!outGetColorManagement) {
        return BAD_VALUE;
    }
    *outGetColorManagement = useColorManagement;
    return NO_ERROR;
}

HWComposer& SurfaceFlinger::getHwComposer() const {
    return mCompositionEngine->getHwComposer();
}

renderengine::RenderEngine& SurfaceFlinger::getRenderEngine() const {
    return *mRenderEngine;
}

compositionengine::CompositionEngine& SurfaceFlinger::getCompositionEngine() const {
    return *mCompositionEngine.get();
}

void SurfaceFlinger::bootFinished() {
    if (mBootFinished == true) {
        ALOGE("Extra call to bootFinished");
        return;
    }
    mBootFinished = true;
    if (mStartPropertySetThread->join() != NO_ERROR) {
        ALOGE("Join StartPropertySetThread failed!");
    }

    if (mRenderEnginePrimeCacheFuture.valid()) {
        mRenderEnginePrimeCacheFuture.get();
    }
    const nsecs_t now = systemTime();
    const nsecs_t duration = now - mBootTime;
    ALOGI("Boot is finished (%ld ms)", long(ns2ms(duration)) );

    mFrameTracer->initialize();
    mFrameTimeline->onBootFinished();
    getRenderEngine().setEnableTracing(mFlagManager.use_skia_tracing());

    // wait patiently for the window manager death
    const String16 name("window");
    mWindowManager = defaultServiceManager()->getService(name);
    if (mWindowManager != 0) {
        mWindowManager->linkToDeath(sp<IBinder::DeathRecipient>::fromExisting(this));
    }

    // stop boot animation
    // formerly we would just kill the process, but we now ask it to exit so it
    // can choose where to stop the animation.
    property_set("service.bootanim.exit", "1");

    const int LOGTAG_SF_STOP_BOOTANIM = 60110;
    LOG_EVENT_LONG(LOGTAG_SF_STOP_BOOTANIM,
                   ns2ms(systemTime(SYSTEM_TIME_MONOTONIC)));

    sp<IBinder> input(defaultServiceManager()->getService(String16("inputflinger")));

    static_cast<void>(mScheduler->schedule([=]() FTL_FAKE_GUARD(kMainThreadContext) {
        if (input == nullptr) {
            ALOGE("Failed to link to input service");
        } else {
            mInputFlinger = interface_cast<os::IInputFlinger>(input);
        }

        readPersistentProperties();
        mPowerAdvisor->onBootFinished();
        const bool hintSessionEnabled = mFlagManager.use_adpf_cpu_hint();
        mPowerAdvisor->enablePowerHintSession(hintSessionEnabled);
        const bool hintSessionUsed = mPowerAdvisor->usePowerHintSession();
        ALOGD("Power hint is %s",
              hintSessionUsed ? "supported" : (hintSessionEnabled ? "unsupported" : "disabled"));
        if (hintSessionUsed) {
            std::optional<pid_t> renderEngineTid = getRenderEngine().getRenderEngineTid();
            std::vector<int32_t> tidList;
            tidList.emplace_back(gettid());
            if (renderEngineTid.has_value()) {
                tidList.emplace_back(*renderEngineTid);
            }
            if (!mPowerAdvisor->startPowerHintSession(tidList)) {
                ALOGW("Cannot start power hint session");
            }
        }

        mBootStage = BootStage::FINISHED;

        if (base::GetBoolProperty("sf.debug.show_refresh_rate_overlay"s, false)) {
            ftl::FakeGuard guard(mStateLock);
            enableRefreshRateOverlay(true);
        }
    }));

    /* QTI_BEGIN */
    mQtiSFExtnIntf =
            mQtiSFExtnIntf->qtiPostInit(static_cast<android::impl::HWComposer&>(
                                                mCompositionEngine->getHwComposer()),
                                        static_cast<Hwc2::impl::PowerAdvisor*>(mPowerAdvisor.get()),
                                        mVsyncConfiguration.get(), getHwComposer().getComposer());
    mQtiSFExtnIntf->qtiSetTid();
    /* QTI_END */
}

uint32_t SurfaceFlinger::getNewTexture() {
    {
        std::lock_guard lock(mTexturePoolMutex);
        if (!mTexturePool.empty()) {
            uint32_t name = mTexturePool.back();
            mTexturePool.pop_back();
            ATRACE_INT("TexturePoolSize", mTexturePool.size());
            return name;
        }

        // The pool was too small, so increase it for the future
        ++mTexturePoolSize;
    }

    // The pool was empty, so we need to get a new texture name directly using a
    // blocking call to the main thread
    auto genTextures = [this] {
               uint32_t name = 0;
               getRenderEngine().genTextures(1, &name);
               return name;
    };
    if (std::this_thread::get_id() == mMainThreadId) {
        return genTextures();
    } else {
        return mScheduler->schedule(genTextures).get();
    }
}

void SurfaceFlinger::deleteTextureAsync(uint32_t texture) {
    std::lock_guard lock(mTexturePoolMutex);
    // We don't change the pool size, so the fix-up logic in postComposition will decide whether
    // to actually delete this or not based on mTexturePoolSize
    mTexturePool.push_back(texture);
    ATRACE_INT("TexturePoolSize", mTexturePool.size());
}

static std::optional<renderengine::RenderEngine::RenderEngineType>
chooseRenderEngineTypeViaSysProp() {
    char prop[PROPERTY_VALUE_MAX];
    property_get(PROPERTY_DEBUG_RENDERENGINE_BACKEND, prop, "");

    if (strcmp(prop, "gles") == 0) {
        return renderengine::RenderEngine::RenderEngineType::GLES;
    } else if (strcmp(prop, "threaded") == 0) {
        return renderengine::RenderEngine::RenderEngineType::THREADED;
    } else if (strcmp(prop, "skiagl") == 0) {
        return renderengine::RenderEngine::RenderEngineType::SKIA_GL;
    } else if (strcmp(prop, "skiaglthreaded") == 0) {
        return renderengine::RenderEngine::RenderEngineType::SKIA_GL_THREADED;
    } else if (strcmp(prop, "skiavk") == 0) {
        return renderengine::RenderEngine::RenderEngineType::SKIA_VK;
    } else if (strcmp(prop, "skiavkthreaded") == 0) {
        return renderengine::RenderEngine::RenderEngineType::SKIA_VK_THREADED;
    } else {
        ALOGE("Unrecognized RenderEngineType %s; ignoring!", prop);
        return {};
    }
}

// Do not call property_set on main thread which will be blocked by init
// Use StartPropertySetThread instead.
void SurfaceFlinger::init() FTL_FAKE_GUARD(kMainThreadContext) {
    ALOGI(  "SurfaceFlinger's main thread ready to run. "
            "Initializing graphics H/W...");
    addTransactionReadyFilters();
    Mutex::Autolock lock(mStateLock);

    // Get a RenderEngine for the given display / config (can't fail)
    // TODO(b/77156734): We need to stop casting and use HAL types when possible.
    // Sending maxFrameBufferAcquiredBuffers as the cache size is tightly tuned to single-display.
    auto builder = renderengine::RenderEngineCreationArgs::Builder()
                           .setPixelFormat(static_cast<int32_t>(defaultCompositionPixelFormat))
                           .setImageCacheSize(maxFrameBufferAcquiredBuffers)
                           .setUseColorManagerment(useColorManagement)
                           .setEnableProtectedContext(enable_protected_contents(false))
                           .setPrecacheToneMapperShaderOnly(false)
                           .setSupportsBackgroundBlur(mSupportsBlur)
                           .setContextPriority(
                                   useContextPriority
                                           ? renderengine::RenderEngine::ContextPriority::REALTIME
                                           : renderengine::RenderEngine::ContextPriority::MEDIUM);
    if (auto type = chooseRenderEngineTypeViaSysProp()) {
        builder.setRenderEngineType(type.value());
    }
    mRenderEngine = renderengine::RenderEngine::create(builder.build());
    mCompositionEngine->setRenderEngine(mRenderEngine.get());
    mMaxRenderTargetSize =
            std::min(getRenderEngine().getMaxTextureSize(), getRenderEngine().getMaxViewportDims());

    // Set SF main policy after initializing RenderEngine which has its own policy.
    if (!SetTaskProfiles(0, {"SFMainPolicy"})) {
        ALOGW("Failed to set main task profile");
    }

    mCompositionEngine->setTimeStats(mTimeStats);
    mCompositionEngine->setHwComposer(getFactory().createHWComposer(mHwcServiceName));
    mCompositionEngine->getHwComposer().setCallback(*this);
    ClientCache::getInstance().setRenderEngine(&getRenderEngine());

    enableLatchUnsignaledConfig = getLatchUnsignaledConfig();

    if (base::GetBoolProperty("debug.sf.enable_hwc_vds"s, false)) {
        enableHalVirtualDisplays(true);
    }

    // Process hotplug for displays connected at boot.
    LOG_ALWAYS_FATAL_IF(!configureLocked(),
                        "Initial display configuration failed: HWC did not hotplug");

    // Commit primary display.
    sp<const DisplayDevice> display;
    if (const auto indexOpt = mCurrentState.getDisplayIndex(getPrimaryDisplayIdLocked())) {
        const auto& displays = mCurrentState.displays;

        const auto& token = displays.keyAt(*indexOpt);
        const auto& state = displays.valueAt(*indexOpt);

        processDisplayAdded(token, state);
        mDrawingState.displays.add(token, state);

        display = getDefaultDisplayDeviceLocked();
    }

    LOG_ALWAYS_FATAL_IF(!display, "Failed to configure the primary display");
    LOG_ALWAYS_FATAL_IF(!getHwComposer().isConnected(display->getPhysicalId()),
                        "Primary display is disconnected");

    // TODO(b/241285876): The Scheduler needlessly depends on creating the CompositionEngine part of
    // the DisplayDevice, hence the above commit of the primary display. Remove that special case by
    // initializing the Scheduler after configureLocked, once decoupled from DisplayDevice.
    initScheduler(display);
    dispatchDisplayHotplugEvent(display->getPhysicalId(), true);

    // Commit secondary display(s).
    processDisplayChangesLocked();

    // initialize our drawing state
    mDrawingState = mCurrentState;

    onActiveDisplayChangedLocked(nullptr, *display);

    static_cast<void>(mScheduler->schedule(
            [this]() FTL_FAKE_GUARD(kMainThreadContext) { initializeDisplays(); }));

    mPowerAdvisor->init();

    char primeShaderCache[PROPERTY_VALUE_MAX];
    property_get("service.sf.prime_shader_cache", primeShaderCache, "1");
    if (atoi(primeShaderCache)) {
        if (setSchedFifo(false) != NO_ERROR) {
            ALOGW("Can't set SCHED_OTHER for primeCache");
        }

        mRenderEnginePrimeCacheFuture = getRenderEngine().primeCache();

        if (setSchedFifo(true) != NO_ERROR) {
            ALOGW("Can't set SCHED_OTHER for primeCache");
        }
    }

    // Inform native graphics APIs whether the present timestamp is supported:

    const bool presentFenceReliable =
            !getHwComposer().hasCapability(Capability::PRESENT_FENCE_IS_NOT_RELIABLE);
    mStartPropertySetThread = getFactory().createStartPropertySetThread(presentFenceReliable);

    if (mStartPropertySetThread->Start() != NO_ERROR) {
        ALOGE("Run StartPropertySetThread failed!");
    }

    /* QTI_BEGIN */
    mQtiSFExtnIntf =
            mQtiSFExtnIntf->qtiPostInit(static_cast<android::impl::HWComposer&>(
                                                mCompositionEngine->getHwComposer()),
                                        static_cast<Hwc2::impl::PowerAdvisor*>(mPowerAdvisor.get()),
                                        mVsyncConfiguration.get(), getHwComposer().getComposer());
   surfaceflingerextension::QtiExtensionContext::instance().setCompositionEngine(
            &getCompositionEngine());
    mQtiSFExtnIntf->qtiStartUnifiedDraw();
    /* QTI_END */
    ALOGV("Done initializing");
}

void SurfaceFlinger::readPersistentProperties() {
    Mutex::Autolock _l(mStateLock);

    char value[PROPERTY_VALUE_MAX];

    property_get("persist.sys.sf.color_saturation", value, "1.0");
    mGlobalSaturationFactor = atof(value);
    updateColorMatrixLocked();
    ALOGV("Saturation is set to %.2f", mGlobalSaturationFactor);

    property_get("persist.sys.sf.native_mode", value, "0");
    mDisplayColorSetting = static_cast<DisplayColorSetting>(atoi(value));

    mForceColorMode =
            static_cast<ui::ColorMode>(base::GetIntProperty("persist.sys.sf.color_mode"s, 0));
}

void SurfaceFlinger::startBootAnim() {
    // Start boot animation service by setting a property mailbox
    // if property setting thread is already running, Start() will be just a NOP
    mStartPropertySetThread->Start();
    // Wait until property was set
    if (mStartPropertySetThread->join() != NO_ERROR) {
        ALOGE("Join StartPropertySetThread failed!");
    }
}

// ----------------------------------------------------------------------------

status_t SurfaceFlinger::getSupportedFrameTimestamps(
        std::vector<FrameEvent>* outSupported) const {
    *outSupported = {
        FrameEvent::REQUESTED_PRESENT,
        FrameEvent::ACQUIRE,
        FrameEvent::LATCH,
        FrameEvent::FIRST_REFRESH_START,
        FrameEvent::LAST_REFRESH_START,
        FrameEvent::GPU_COMPOSITION_DONE,
        FrameEvent::DEQUEUE_READY,
        FrameEvent::RELEASE,
    };

    ConditionalLock lock(mStateLock, std::this_thread::get_id() != mMainThreadId);

    if (!getHwComposer().hasCapability(Capability::PRESENT_FENCE_IS_NOT_RELIABLE)) {
        outSupported->push_back(FrameEvent::DISPLAY_PRESENT);
    }
    return NO_ERROR;
}

status_t SurfaceFlinger::getDisplayState(const sp<IBinder>& displayToken, ui::DisplayState* state) {
    if (!displayToken || !state) {
        return BAD_VALUE;
    }

    Mutex::Autolock lock(mStateLock);

    const auto display = getDisplayDeviceLocked(displayToken);
    if (!display) {
        return NAME_NOT_FOUND;
    }

    state->layerStack = display->getLayerStack();
    state->orientation = display->getOrientation();

    const Rect layerStackRect = display->getLayerStackSpaceRect();
    state->layerStackSpaceRect =
            layerStackRect.isValid() ? layerStackRect.getSize() : display->getSize();

    return NO_ERROR;
}

status_t SurfaceFlinger::getStaticDisplayInfo(int64_t displayId, ui::StaticDisplayInfo* info) {
    if (!info) {
        return BAD_VALUE;
    }

    Mutex::Autolock lock(mStateLock);
    const auto id = DisplayId::fromValue<PhysicalDisplayId>(static_cast<uint64_t>(displayId));
    const auto displayOpt = mPhysicalDisplays.get(*id).and_then(getDisplayDeviceAndSnapshot());

    if (!displayOpt) {
        return NAME_NOT_FOUND;
    }

    const auto& [display, snapshotRef] = *displayOpt;
    const auto& snapshot = snapshotRef.get();

    info->connectionType = snapshot.connectionType();
    info->deviceProductInfo = snapshot.deviceProductInfo();

    if (mEmulatedDisplayDensity) {
        info->density = mEmulatedDisplayDensity;
    } else {
        info->density = info->connectionType == ui::DisplayConnectionType::Internal
                ? mInternalDisplayDensity
                : FALLBACK_DENSITY;
    }
    info->density /= ACONFIGURATION_DENSITY_MEDIUM;

    info->secure = display->isSecure();
    info->installOrientation = display->getPhysicalOrientation();

    return NO_ERROR;
}

void SurfaceFlinger::getDynamicDisplayInfoInternal(ui::DynamicDisplayInfo*& info,
                                                   const sp<DisplayDevice>& display,
                                                   const display::DisplaySnapshot& snapshot) {
    const auto& displayModes = snapshot.displayModes();
    info->supportedDisplayModes.clear();
    info->supportedDisplayModes.reserve(displayModes.size());

    for (const auto& [id, mode] : displayModes) {
        ui::DisplayMode outMode;
        outMode.id = static_cast<int32_t>(id.value());

        auto [width, height] = mode->getResolution();
        auto [xDpi, yDpi] = mode->getDpi();

        if (const auto physicalOrientation = display->getPhysicalOrientation();
            physicalOrientation == ui::ROTATION_90 || physicalOrientation == ui::ROTATION_270) {
            std::swap(width, height);
            std::swap(xDpi, yDpi);
        }

        outMode.resolution = ui::Size(width, height);

        outMode.xDpi = xDpi;
        outMode.yDpi = yDpi;

        const nsecs_t period = mode->getVsyncPeriod();
        outMode.refreshRate = Fps::fromPeriodNsecs(period).getValue();

        const auto vsyncConfigSet =
                mVsyncConfiguration->getConfigsForRefreshRate(Fps::fromValue(outMode.refreshRate));
        outMode.appVsyncOffset = vsyncConfigSet.late.appOffset;
        outMode.sfVsyncOffset = vsyncConfigSet.late.sfOffset;
        outMode.group = mode->getGroup();

        // This is how far in advance a buffer must be queued for
        // presentation at a given time.  If you want a buffer to appear
        // on the screen at time N, you must submit the buffer before
        // (N - presentationDeadline).
        //
        // Normally it's one full refresh period (to give SF a chance to
        // latch the buffer), but this can be reduced by configuring a
        // VsyncController offset.  Any additional delays introduced by the hardware
        // composer or panel must be accounted for here.
        //
        // We add an additional 1ms to allow for processing time and
        // differences between the ideal and actual refresh rate.
        outMode.presentationDeadline = period - outMode.sfVsyncOffset + 1000000;
        excludeDolbyVisionIf4k30Present(display->getHdrCapabilities().getSupportedHdrTypes(),
                                        outMode);
        info->supportedDisplayModes.push_back(outMode);
    }

    info->supportedColorModes = snapshot.filterColorModes(mSupportsWideColor);

    const PhysicalDisplayId displayId = snapshot.displayId();

    const auto mode = display->refreshRateSelector().getActiveMode();
    info->activeDisplayModeId = mode.modePtr->getId().value();
    info->renderFrameRate = mode.fps.getValue();
    info->activeColorMode = display->getCompositionDisplay()->getState().colorMode;
    info->hdrCapabilities = filterOut4k30(display->getHdrCapabilities());

    info->autoLowLatencyModeSupported =
            getHwComposer().hasDisplayCapability(displayId,
                                                 DisplayCapability::AUTO_LOW_LATENCY_MODE);
    info->gameContentTypeSupported =
            getHwComposer().supportsContentType(displayId, hal::ContentType::GAME);

    info->preferredBootDisplayMode = static_cast<ui::DisplayModeId>(-1);

    if (getHwComposer().hasCapability(Capability::BOOT_DISPLAY_CONFIG)) {
        if (const auto hwcId = getHwComposer().getPreferredBootDisplayMode(displayId)) {
            if (const auto modeId = snapshot.translateModeId(*hwcId)) {
                info->preferredBootDisplayMode = modeId->value();
            }
        }
    }
}

status_t SurfaceFlinger::getDynamicDisplayInfoFromId(int64_t physicalDisplayId,
                                                     ui::DynamicDisplayInfo* info) {
    if (!info) {
        return BAD_VALUE;
    }

    Mutex::Autolock lock(mStateLock);

    const auto id_ =
            DisplayId::fromValue<PhysicalDisplayId>(static_cast<uint64_t>(physicalDisplayId));
    const auto displayOpt = mPhysicalDisplays.get(*id_).and_then(getDisplayDeviceAndSnapshot());

    if (!displayOpt) {
        return NAME_NOT_FOUND;
    }

    const auto& [display, snapshotRef] = *displayOpt;
    getDynamicDisplayInfoInternal(info, display, snapshotRef.get());
    return NO_ERROR;
}

status_t SurfaceFlinger::getDynamicDisplayInfoFromToken(const sp<IBinder>& displayToken,
                                                        ui::DynamicDisplayInfo* info) {
    if (!displayToken || !info) {
        return BAD_VALUE;
    }

    Mutex::Autolock lock(mStateLock);

    const auto displayOpt = ftl::find_if(mPhysicalDisplays, PhysicalDisplay::hasToken(displayToken))
                                    .transform(&ftl::to_mapped_ref<PhysicalDisplays>)
                                    .and_then(getDisplayDeviceAndSnapshot());

    if (!displayOpt) {
        return NAME_NOT_FOUND;
    }

    const auto& [display, snapshotRef] = *displayOpt;
    getDynamicDisplayInfoInternal(info, display, snapshotRef.get());
    return NO_ERROR;
}

status_t SurfaceFlinger::getDisplayStats(const sp<IBinder>& displayToken,
                                         DisplayStatInfo* outStats) {
    if (!outStats) {
        return BAD_VALUE;
    }

    std::optional<PhysicalDisplayId> displayIdOpt;
    {
        Mutex::Autolock lock(mStateLock);
        if (displayToken) {
            displayIdOpt = getPhysicalDisplayIdLocked(displayToken);
            if (!displayIdOpt) {
                ALOGW("%s: Invalid physical display token %p", __func__, displayToken.get());
                return NAME_NOT_FOUND;
            }
        } else {
            // TODO (b/277364366): Clients should be updated to pass in the display they
            // want, rather than us picking an arbitrary one (the active display, in this
            // case).
            displayIdOpt = mActiveDisplayId;
        }
    }

    const auto schedule = mScheduler->getVsyncSchedule(displayIdOpt);
    if (!schedule) {
        ALOGE("%s: Missing VSYNC schedule for display %s!", __func__,
              to_string(*displayIdOpt).c_str());
        return NAME_NOT_FOUND;
    }
    outStats->vsyncTime = schedule->vsyncDeadlineAfter(TimePoint::now()).ns();
    outStats->vsyncPeriod = schedule->period().ns();
    return NO_ERROR;
}

void SurfaceFlinger::setDesiredActiveMode(display::DisplayModeRequest&& request, bool force) {
    ATRACE_CALL();

    const auto displayId = request.mode.modePtr->getPhysicalDisplayId();
    const auto display = getDisplayDeviceLocked(displayId);
    if (!display) {
        ALOGW("%s: display is no longer valid", __func__);
        return;
    }

    /* QTI_BEGIN */
    if (mQtiSFExtnIntf->qtiIsFpsDeferNeeded(request.mode.fps.getValue())) {
        return;
    }
    /* QTI_END */

    const auto mode = request.mode;
    const bool emitEvent = request.emitEvent;

    switch (display->setDesiredActiveMode(DisplayDevice::ActiveModeInfo(std::move(request)),
                                          force)) {
        case DisplayDevice::DesiredActiveModeAction::InitiateDisplayModeSwitch:
            // Set the render rate as setDesiredActiveMode updated it.
            mScheduler->setRenderRate(displayId,
                                      display->refreshRateSelector().getActiveMode().fps);

            // Schedule a new frame to initiate the display mode switch.
            scheduleComposite(FrameHint::kNone);

            // Start receiving vsync samples now, so that we can detect a period
            // switch.
            mScheduler->resyncToHardwareVsync(displayId, true /* allowToEnable */,
                                              mode.modePtr->getFps());

            // As we called to set period, we will call to onRefreshRateChangeCompleted once
            // VsyncController model is locked.
            mScheduler->modulateVsync(displayId, &VsyncModulator::onRefreshRateChangeInitiated);
            updatePhaseConfiguration(mode.fps);
            mScheduler->setModeChangePending(true);
            break;
        case DisplayDevice::DesiredActiveModeAction::InitiateRenderRateSwitch:
            mScheduler->setRenderRate(displayId, mode.fps);
            updatePhaseConfiguration(mode.fps);
            mRefreshRateStats->setRefreshRate(mode.fps);
            if (display->getPhysicalId() == mActiveDisplayId && emitEvent) {
                mScheduler->onPrimaryDisplayModeChanged(mAppConnectionHandle, mode);
            }

            break;
        case DisplayDevice::DesiredActiveModeAction::None:
            break;
    }

    /* QTI_BEGIN */
    mQtiSFExtnIntf->qtiSetContentFps(request.mode.fps.getValue());
    mQtiSFExtnIntf->qtiDolphinSetVsyncPeriod(request.mode.fps.getPeriodNsecs());
    /* QTI_END */
}

status_t SurfaceFlinger::setActiveModeFromBackdoor(const sp<display::DisplayToken>& displayToken,
                                                   DisplayModeId modeId) {
    ATRACE_CALL();

    if (!displayToken) {
        return BAD_VALUE;
    }

    const char* const whence = __func__;
    auto future = mScheduler->schedule([=]() FTL_FAKE_GUARD(kMainThreadContext) -> status_t {
        const auto displayOpt =
                FTL_FAKE_GUARD(mStateLock,
                               ftl::find_if(mPhysicalDisplays,
                                            PhysicalDisplay::hasToken(displayToken))
                                       .transform(&ftl::to_mapped_ref<PhysicalDisplays>)
                                       .and_then(getDisplayDeviceAndSnapshot()));
        if (!displayOpt) {
            ALOGE("%s: Invalid physical display token %p", whence, displayToken.get());
            return NAME_NOT_FOUND;
        }

        const auto& [display, snapshotRef] = *displayOpt;
        const auto& snapshot = snapshotRef.get();

        const auto fpsOpt = snapshot.displayModes().get(modeId).transform(
                [](const DisplayModePtr& mode) { return mode->getFps(); });

        if (!fpsOpt) {
            ALOGE("%s: Invalid mode %d for display %s", whence, modeId.value(),
                  to_string(snapshot.displayId()).c_str());
            return BAD_VALUE;
        }

        const Fps fps = *fpsOpt;

        // Keep the old switching type.
        const bool allowGroupSwitching =
                display->refreshRateSelector().getCurrentPolicy().allowGroupSwitching;

        const scheduler::RefreshRateSelector::DisplayManagerPolicy policy{modeId,
                                                                          {fps, fps},
                                                                          allowGroupSwitching};

        return setDesiredDisplayModeSpecsInternal(display, policy);
    });

    return future.get();
}

void SurfaceFlinger::updateInternalStateWithChangedMode() {
    ATRACE_CALL();

    const auto display = getDefaultDisplayDeviceLocked();
    if (!display) {
        return;
    }

    const auto upcomingModeInfo = display->getUpcomingActiveMode();
    if (!upcomingModeInfo.modeOpt) {
        // There is no pending mode change. This can happen if the active
        // display changed and the mode change happened on a different display.
        return;
    }

    if (display->getActiveMode().modePtr->getResolution() !=
        upcomingModeInfo.modeOpt->modePtr->getResolution()) {
        auto& state = mCurrentState.displays.editValueFor(display->getDisplayToken());
        // We need to generate new sequenceId in order to recreate the display (and this
        // way the framebuffer).
        state.sequenceId = DisplayDeviceState{}.sequenceId;
        state.physical->activeMode = upcomingModeInfo.modeOpt->modePtr.get();
        processDisplayChangesLocked();

        // processDisplayChangesLocked will update all necessary components so we're done here.
        return;
    }

    mPhysicalDisplays.get(display->getPhysicalId())
            .transform(&PhysicalDisplay::snapshotRef)
            .transform(ftl::unit_fn([&](const display::DisplaySnapshot& snapshot) {
                FTL_FAKE_GUARD(kMainThreadContext,
                               display->setActiveMode(upcomingModeInfo.modeOpt->modePtr->getId(),
                                                      upcomingModeInfo.modeOpt->modePtr->getFps(),
                                                      upcomingModeInfo.modeOpt->fps));
            }));

    const Fps refreshRate = upcomingModeInfo.modeOpt->fps;
    mRefreshRateStats->setRefreshRate(refreshRate);
    updatePhaseConfiguration(refreshRate);

    if (upcomingModeInfo.event != scheduler::DisplayModeEvent::None) {
        mScheduler->onPrimaryDisplayModeChanged(mAppConnectionHandle, *upcomingModeInfo.modeOpt);
    }
}

void SurfaceFlinger::clearDesiredActiveModeState(const sp<DisplayDevice>& display) {
    display->clearDesiredActiveModeState();
    if (display->getPhysicalId() == mActiveDisplayId) {
        mScheduler->setModeChangePending(false);
    }
}

void SurfaceFlinger::desiredActiveModeChangeDone(const sp<DisplayDevice>& display) {
    const auto desiredActiveMode = display->getDesiredActiveMode();
    const auto& modeOpt = desiredActiveMode->modeOpt;
    const auto displayId = modeOpt->modePtr->getPhysicalDisplayId();
    const auto displayFps = modeOpt->modePtr->getFps();
    const auto renderFps = modeOpt->fps;
    clearDesiredActiveModeState(display);
    mScheduler->resyncToHardwareVsync(displayId, true /* allowToEnable */, displayFps);
    mScheduler->setRenderRate(displayId, renderFps);
    updatePhaseConfiguration(renderFps);
}

void SurfaceFlinger::setActiveModeInHwcIfNeeded() {
    ATRACE_CALL();

    std::optional<PhysicalDisplayId> displayToUpdateImmediately;

    for (const auto& [id, physical] : mPhysicalDisplays) {
        const auto& snapshot = physical.snapshot();

        if (snapshot.connectionType() != ui::DisplayConnectionType::Internal) {
            continue;
        }

        const auto display = getDisplayDeviceLocked(id);
        if (!display) continue;

        // Store the local variable to release the lock.
        const auto desiredActiveMode = display->getDesiredActiveMode();
        if (!desiredActiveMode) {
            // No desired active mode pending to be applied.
            continue;
        }

        if (id != mActiveDisplayId) {
            // Display is no longer the active display, so abort the mode change.
            clearDesiredActiveModeState(display);
            continue;
        }

        const auto desiredModeId = desiredActiveMode->modeOpt->modePtr->getId();
        const auto displayModePtrOpt = snapshot.displayModes().get(desiredModeId);

        if (!displayModePtrOpt) {
            ALOGW("Desired display mode is no longer supported. Mode ID = %d",
                  desiredModeId.value());
            clearDesiredActiveModeState(display);
            continue;
        }

        ALOGV("%s changing active mode to %d(%s) for display %s", __func__, desiredModeId.value(),
              to_string(displayModePtrOpt->get()->getFps()).c_str(),
              to_string(display->getId()).c_str());

        if (display->getActiveMode() == desiredActiveMode->modeOpt) {
            // we are already in the requested mode, there is nothing left to do
            desiredActiveModeChangeDone(display);
            continue;
        }

        // Desired active mode was set, it is different than the mode currently in use, however
        // allowed modes might have changed by the time we process the refresh.
        // Make sure the desired mode is still allowed
        const auto displayModeAllowed =
                display->refreshRateSelector().isModeAllowed(*desiredActiveMode->modeOpt);
        if (!displayModeAllowed) {
            clearDesiredActiveModeState(display);
            continue;
        }

        // TODO(b/142753666) use constrains
        hal::VsyncPeriodChangeConstraints constraints;
        constraints.desiredTimeNanos = systemTime();
        constraints.seamlessRequired = false;
        hal::VsyncPeriodChangeTimeline outTimeline;

        const auto status =
                display->initiateModeChange(*desiredActiveMode, constraints, &outTimeline);

        if (status != NO_ERROR) {
            // initiateModeChange may fail if a hotplug event is just about
            // to be sent. We just log the error in this case.
            ALOGW("initiateModeChange failed: %d", status);
            continue;
        }

        display->refreshRateSelector().onModeChangeInitiated();
        mScheduler->onNewVsyncPeriodChangeTimeline(outTimeline);

        if (outTimeline.refreshRequired) {
            scheduleComposite(FrameHint::kNone);
            mSetActiveModePending = true;
        } else {
            // Updating the internal state should be done outside the loop,
            // because it can recreate a DisplayDevice and modify mDisplays
            // which will invalidate the iterator.
            displayToUpdateImmediately = display->getPhysicalId();
        }
    }

    if (displayToUpdateImmediately) {
        updateInternalStateWithChangedMode();

        const auto display = getDisplayDeviceLocked(*displayToUpdateImmediately);
        const auto desiredActiveMode = display->getDesiredActiveMode();
        if (desiredActiveMode && display->getActiveMode() == desiredActiveMode->modeOpt) {
            desiredActiveModeChangeDone(display);
        }
    }
}

void SurfaceFlinger::disableExpensiveRendering() {
    const char* const whence = __func__;
    auto future = mScheduler->schedule([=]() FTL_FAKE_GUARD(mStateLock) {
        ATRACE_NAME(whence);
        if (mPowerAdvisor->isUsingExpensiveRendering()) {
            for (const auto& [_, display] : mDisplays) {
                constexpr bool kDisable = false;
                mPowerAdvisor->setExpensiveRenderingExpected(display->getId(), kDisable);
            }
        }
    });

    future.wait();
}

status_t SurfaceFlinger::getDisplayNativePrimaries(const sp<IBinder>& displayToken,
                                                   ui::DisplayPrimaries& primaries) {
    if (!displayToken) {
        return BAD_VALUE;
    }

    Mutex::Autolock lock(mStateLock);

    const auto display = ftl::find_if(mPhysicalDisplays, PhysicalDisplay::hasToken(displayToken))
                                 .transform(&ftl::to_mapped_ref<PhysicalDisplays>);
    if (!display) {
        return NAME_NOT_FOUND;
    }

    if (!display.transform(&PhysicalDisplay::isInternal).value()) {
        return INVALID_OPERATION;
    }

    // TODO(b/229846990): For now, assume that all internal displays have the same primaries.
    primaries = mInternalDisplayPrimaries;
    return NO_ERROR;
}

status_t SurfaceFlinger::setActiveColorMode(const sp<IBinder>& displayToken, ui::ColorMode mode) {
    if (!displayToken) {
        return BAD_VALUE;
    }

    const char* const whence = __func__;
    auto future = mScheduler->schedule([=]() FTL_FAKE_GUARD(mStateLock) -> status_t {
        const auto displayOpt =
                ftl::find_if(mPhysicalDisplays, PhysicalDisplay::hasToken(displayToken))
                        .transform(&ftl::to_mapped_ref<PhysicalDisplays>)
                        .and_then(getDisplayDeviceAndSnapshot());

        if (!displayOpt) {
            ALOGE("%s: Invalid physical display token %p", whence, displayToken.get());
            return NAME_NOT_FOUND;
        }

        const auto& [display, snapshotRef] = *displayOpt;
        const auto& snapshot = snapshotRef.get();

        const auto modes = snapshot.filterColorModes(mSupportsWideColor);
        const bool exists = std::find(modes.begin(), modes.end(), mode) != modes.end();

        if (mode < ui::ColorMode::NATIVE || !exists) {
            ALOGE("%s: Invalid color mode %s (%d) for display %s", whence,
                  decodeColorMode(mode).c_str(), mode, to_string(snapshot.displayId()).c_str());
            return BAD_VALUE;
        }

        display->getCompositionDisplay()->setColorProfile(
                {mode, Dataspace::UNKNOWN, RenderIntent::COLORIMETRIC, Dataspace::UNKNOWN});

        return NO_ERROR;
    });

    // TODO(b/195698395): Propagate error.
    future.wait();
    return NO_ERROR;
}

status_t SurfaceFlinger::getBootDisplayModeSupport(bool* outSupport) const {
    auto future = mScheduler->schedule(
            [this] { return getHwComposer().hasCapability(Capability::BOOT_DISPLAY_CONFIG); });

    *outSupport = future.get();
    return NO_ERROR;
}

status_t SurfaceFlinger::getOverlaySupport(gui::OverlayProperties* outProperties) const {
    const auto& aidlProperties = getHwComposer().getOverlaySupport();
    // convert aidl OverlayProperties to gui::OverlayProperties
    outProperties->combinations.reserve(aidlProperties.combinations.size());
    for (const auto& combination : aidlProperties.combinations) {
        std::vector<int32_t> pixelFormats;
        pixelFormats.reserve(combination.pixelFormats.size());
        std::transform(combination.pixelFormats.cbegin(), combination.pixelFormats.cend(),
                       std::back_inserter(pixelFormats),
                       [](const auto& val) { return static_cast<int32_t>(val); });
        std::vector<int32_t> standards;
        standards.reserve(combination.standards.size());
        std::transform(combination.standards.cbegin(), combination.standards.cend(),
                       std::back_inserter(standards),
                       [](const auto& val) { return static_cast<int32_t>(val); });
        std::vector<int32_t> transfers;
        transfers.reserve(combination.transfers.size());
        std::transform(combination.transfers.cbegin(), combination.transfers.cend(),
                       std::back_inserter(transfers),
                       [](const auto& val) { return static_cast<int32_t>(val); });
        std::vector<int32_t> ranges;
        ranges.reserve(combination.ranges.size());
        std::transform(combination.ranges.cbegin(), combination.ranges.cend(),
                       std::back_inserter(ranges),
                       [](const auto& val) { return static_cast<int32_t>(val); });
        gui::OverlayProperties::SupportedBufferCombinations outCombination;
        outCombination.pixelFormats = std::move(pixelFormats);
        outCombination.standards = std::move(standards);
        outCombination.transfers = std::move(transfers);
        outCombination.ranges = std::move(ranges);
        outProperties->combinations.emplace_back(outCombination);
    }
    outProperties->supportMixedColorSpaces = aidlProperties.supportMixedColorSpaces;
    return NO_ERROR;
}

status_t SurfaceFlinger::setBootDisplayMode(const sp<display::DisplayToken>& displayToken,
                                            DisplayModeId modeId) {
    const char* const whence = __func__;
    auto future = mScheduler->schedule([=]() FTL_FAKE_GUARD(mStateLock) -> status_t {
        const auto snapshotOpt =
                ftl::find_if(mPhysicalDisplays, PhysicalDisplay::hasToken(displayToken))
                        .transform(&ftl::to_mapped_ref<PhysicalDisplays>)
                        .transform(&PhysicalDisplay::snapshotRef);

        if (!snapshotOpt) {
            ALOGE("%s: Invalid physical display token %p", whence, displayToken.get());
            return NAME_NOT_FOUND;
        }

        const auto& snapshot = snapshotOpt->get();
        const auto hwcIdOpt = snapshot.displayModes().get(modeId).transform(
                [](const DisplayModePtr& mode) { return mode->getHwcId(); });

        if (!hwcIdOpt) {
            ALOGE("%s: Invalid mode %d for display %s", whence, modeId.value(),
                  to_string(snapshot.displayId()).c_str());
            return BAD_VALUE;
        }

        return getHwComposer().setBootDisplayMode(snapshot.displayId(), *hwcIdOpt);
    });
    return future.get();
}

status_t SurfaceFlinger::clearBootDisplayMode(const sp<IBinder>& displayToken) {
    const char* const whence = __func__;
    auto future = mScheduler->schedule([=]() FTL_FAKE_GUARD(mStateLock) -> status_t {
        if (const auto displayId = getPhysicalDisplayIdLocked(displayToken)) {
            return getHwComposer().clearBootDisplayMode(*displayId);
        } else {
            ALOGE("%s: Invalid display token %p", whence, displayToken.get());
            return BAD_VALUE;
        }
    });
    return future.get();
}

status_t SurfaceFlinger::getHdrConversionCapabilities(
        std::vector<gui::HdrConversionCapability>* hdrConversionCapabilities) const {
    bool hdrOutputConversionSupport;
    getHdrOutputConversionSupport(&hdrOutputConversionSupport);
    if (hdrOutputConversionSupport == false) {
        ALOGE("hdrOutputConversion is not supported by this device.");
        return INVALID_OPERATION;
    }
    const auto aidlConversionCapability = getHwComposer().getHdrConversionCapabilities();
    for (auto capability : aidlConversionCapability) {
        gui::HdrConversionCapability tempCapability;
        tempCapability.sourceType = static_cast<int>(capability.sourceType);
        tempCapability.outputType = static_cast<int>(capability.outputType);
        tempCapability.addsLatency = capability.addsLatency;
        hdrConversionCapabilities->push_back(tempCapability);
    }
    return NO_ERROR;
}

status_t SurfaceFlinger::setHdrConversionStrategy(
        const gui::HdrConversionStrategy& hdrConversionStrategy,
        int32_t* outPreferredHdrOutputType) {
    bool hdrOutputConversionSupport;
    getHdrOutputConversionSupport(&hdrOutputConversionSupport);
    if (hdrOutputConversionSupport == false) {
        ALOGE("hdrOutputConversion is not supported by this device.");
        return INVALID_OPERATION;
    }
    auto future = mScheduler->schedule([=]() FTL_FAKE_GUARD(mStateLock) mutable -> status_t {
        using AidlHdrConversionStrategy =
                aidl::android::hardware::graphics::common::HdrConversionStrategy;
        using GuiHdrConversionStrategyTag = gui::HdrConversionStrategy::Tag;
        AidlHdrConversionStrategy aidlConversionStrategy;
        status_t status;
        aidl::android::hardware::graphics::common::Hdr aidlPreferredHdrOutputType;
        switch (hdrConversionStrategy.getTag()) {
            case GuiHdrConversionStrategyTag::passthrough: {
                aidlConversionStrategy.set<AidlHdrConversionStrategy::Tag::passthrough>(
                        hdrConversionStrategy.get<GuiHdrConversionStrategyTag::passthrough>());
                status = getHwComposer().setHdrConversionStrategy(aidlConversionStrategy,
                                                                  &aidlPreferredHdrOutputType);
                *outPreferredHdrOutputType = static_cast<int32_t>(aidlPreferredHdrOutputType);
                return status;
            }
            case GuiHdrConversionStrategyTag::autoAllowedHdrTypes: {
                auto autoHdrTypes =
                        hdrConversionStrategy
                                .get<GuiHdrConversionStrategyTag::autoAllowedHdrTypes>();
                std::vector<aidl::android::hardware::graphics::common::Hdr> aidlAutoHdrTypes;
                for (auto type : autoHdrTypes) {
                    aidlAutoHdrTypes.push_back(
                            static_cast<aidl::android::hardware::graphics::common::Hdr>(type));
                }
                aidlConversionStrategy.set<AidlHdrConversionStrategy::Tag::autoAllowedHdrTypes>(
                        aidlAutoHdrTypes);
                status = getHwComposer().setHdrConversionStrategy(aidlConversionStrategy,
                                                                  &aidlPreferredHdrOutputType);
                *outPreferredHdrOutputType = static_cast<int32_t>(aidlPreferredHdrOutputType);
                return status;
            }
            case GuiHdrConversionStrategyTag::forceHdrConversion: {
                auto forceHdrConversion =
                        hdrConversionStrategy
                                .get<GuiHdrConversionStrategyTag::forceHdrConversion>();
                aidlConversionStrategy.set<AidlHdrConversionStrategy::Tag::forceHdrConversion>(
                        static_cast<aidl::android::hardware::graphics::common::Hdr>(
                                forceHdrConversion));
                status = getHwComposer().setHdrConversionStrategy(aidlConversionStrategy,
                                                                  &aidlPreferredHdrOutputType);
                *outPreferredHdrOutputType = static_cast<int32_t>(aidlPreferredHdrOutputType);
                return status;
            }
        }
    });
    return future.get();
}

status_t SurfaceFlinger::getHdrOutputConversionSupport(bool* outSupport) const {
    auto future = mScheduler->schedule([this] {
        return getHwComposer().hasCapability(Capability::HDR_OUTPUT_CONVERSION_CONFIG);
    });

    *outSupport = future.get();
    return NO_ERROR;
}

void SurfaceFlinger::setAutoLowLatencyMode(const sp<IBinder>& displayToken, bool on) {
    const char* const whence = __func__;
    static_cast<void>(mScheduler->schedule([=]() FTL_FAKE_GUARD(mStateLock) {
        if (const auto displayId = getPhysicalDisplayIdLocked(displayToken)) {
            getHwComposer().setAutoLowLatencyMode(*displayId, on);
        } else {
            ALOGE("%s: Invalid display token %p", whence, displayToken.get());
        }
    }));
}

void SurfaceFlinger::setGameContentType(const sp<IBinder>& displayToken, bool on) {
    const char* const whence = __func__;
    static_cast<void>(mScheduler->schedule([=]() FTL_FAKE_GUARD(mStateLock) {
        if (const auto displayId = getPhysicalDisplayIdLocked(displayToken)) {
            const auto type = on ? hal::ContentType::GAME : hal::ContentType::NONE;
            getHwComposer().setContentType(*displayId, type);
        } else {
            ALOGE("%s: Invalid display token %p", whence, displayToken.get());
        }
    }));
}

status_t SurfaceFlinger::overrideHdrTypes(const sp<IBinder>& displayToken,
                                          const std::vector<ui::Hdr>& hdrTypes) {
    Mutex::Autolock lock(mStateLock);

    auto display = getDisplayDeviceLocked(displayToken);
    if (!display) {
        ALOGE("%s: Invalid display token %p", __func__, displayToken.get());
        return NAME_NOT_FOUND;
    }

    display->overrideHdrTypes(hdrTypes);
    dispatchDisplayHotplugEvent(display->getPhysicalId(), true /* connected */);
    return NO_ERROR;
}

status_t SurfaceFlinger::onPullAtom(const int32_t atomId, std::vector<uint8_t>* pulledData,
                                    bool* success) {
    *success = mTimeStats->onPullAtom(atomId, pulledData);
    return NO_ERROR;
}

status_t SurfaceFlinger::getDisplayedContentSamplingAttributes(const sp<IBinder>& displayToken,
                                                               ui::PixelFormat* outFormat,
                                                               ui::Dataspace* outDataspace,
                                                               uint8_t* outComponentMask) const {
    if (!outFormat || !outDataspace || !outComponentMask) {
        return BAD_VALUE;
    }

    Mutex::Autolock lock(mStateLock);

    const auto displayId = getPhysicalDisplayIdLocked(displayToken);
    if (!displayId) {
        return NAME_NOT_FOUND;
    }

    return getHwComposer().getDisplayedContentSamplingAttributes(*displayId, outFormat,
                                                                 outDataspace, outComponentMask);
}

status_t SurfaceFlinger::setDisplayContentSamplingEnabled(const sp<IBinder>& displayToken,
                                                          bool enable, uint8_t componentMask,
                                                          uint64_t maxFrames) {
    const char* const whence = __func__;
    auto future = mScheduler->schedule([=]() FTL_FAKE_GUARD(mStateLock) -> status_t {
        if (const auto displayId = getPhysicalDisplayIdLocked(displayToken)) {
            return getHwComposer().setDisplayContentSamplingEnabled(*displayId, enable,
                                                                    componentMask, maxFrames);
        } else {
            ALOGE("%s: Invalid display token %p", whence, displayToken.get());
            return NAME_NOT_FOUND;
        }
    });

    return future.get();
}

status_t SurfaceFlinger::getDisplayedContentSample(const sp<IBinder>& displayToken,
                                                   uint64_t maxFrames, uint64_t timestamp,
                                                   DisplayedFrameStats* outStats) const {
    Mutex::Autolock lock(mStateLock);

    const auto displayId = getPhysicalDisplayIdLocked(displayToken);
    if (!displayId) {
        return NAME_NOT_FOUND;
    }

    return getHwComposer().getDisplayedContentSample(*displayId, maxFrames, timestamp, outStats);
}

status_t SurfaceFlinger::getProtectedContentSupport(bool* outSupported) const {
    if (!outSupported) {
        return BAD_VALUE;
    }
    *outSupported = getRenderEngine().supportsProtectedContent();
    return NO_ERROR;
}

status_t SurfaceFlinger::isWideColorDisplay(const sp<IBinder>& displayToken,
                                            bool* outIsWideColorDisplay) const {
    if (!displayToken || !outIsWideColorDisplay) {
        return BAD_VALUE;
    }

    Mutex::Autolock lock(mStateLock);
    const auto display = getDisplayDeviceLocked(displayToken);
    if (!display) {
        return NAME_NOT_FOUND;
    }

    *outIsWideColorDisplay =
            display->isPrimary() ? mSupportsWideColor : display->hasWideColorGamut();
    return NO_ERROR;
}

status_t SurfaceFlinger::getLayerDebugInfo(std::vector<gui::LayerDebugInfo>* outLayers) {
    outLayers->clear();
    auto future = mScheduler->schedule([=] {
        const auto display = FTL_FAKE_GUARD(mStateLock, getDefaultDisplayDeviceLocked());
        mDrawingState.traverseInZOrder([&](Layer* layer) {
            outLayers->push_back(layer->getLayerDebugInfo(display.get()));
        });
    });

    future.wait();
    return NO_ERROR;
}

status_t SurfaceFlinger::getCompositionPreference(
        Dataspace* outDataspace, ui::PixelFormat* outPixelFormat,
        Dataspace* outWideColorGamutDataspace,
        ui::PixelFormat* outWideColorGamutPixelFormat) const {
    *outDataspace = mDefaultCompositionDataspace;
    *outPixelFormat = defaultCompositionPixelFormat;
    *outWideColorGamutDataspace = mWideColorGamutCompositionDataspace;
    *outWideColorGamutPixelFormat = wideColorGamutCompositionPixelFormat;
    return NO_ERROR;
}

status_t SurfaceFlinger::addRegionSamplingListener(const Rect& samplingArea,
                                                   const sp<IBinder>& stopLayerHandle,
                                                   const sp<IRegionSamplingListener>& listener) {
    if (!listener || samplingArea == Rect::INVALID_RECT || samplingArea.isEmpty()) {
        return BAD_VALUE;
    }

    // LayerHandle::getLayer promotes the layer object in a binder thread but we will not destroy
    // the layer here since the caller has a strong ref to the layer's handle.
    const sp<Layer> stopLayer = LayerHandle::getLayer(stopLayerHandle);
    mRegionSamplingThread->addListener(samplingArea,
                                       stopLayer ? stopLayer->getSequence() : UNASSIGNED_LAYER_ID,
                                       listener);
    return NO_ERROR;
}

status_t SurfaceFlinger::removeRegionSamplingListener(const sp<IRegionSamplingListener>& listener) {
    if (!listener) {
        return BAD_VALUE;
    }
    mRegionSamplingThread->removeListener(listener);
    return NO_ERROR;
}

status_t SurfaceFlinger::addFpsListener(int32_t taskId, const sp<gui::IFpsListener>& listener) {
    if (!listener) {
        return BAD_VALUE;
    }

    mFpsReporter->addListener(listener, taskId);
    return NO_ERROR;
}

status_t SurfaceFlinger::removeFpsListener(const sp<gui::IFpsListener>& listener) {
    if (!listener) {
        return BAD_VALUE;
    }
    mFpsReporter->removeListener(listener);
    return NO_ERROR;
}

status_t SurfaceFlinger::addTunnelModeEnabledListener(
        const sp<gui::ITunnelModeEnabledListener>& listener) {
    if (!listener) {
        return BAD_VALUE;
    }

    mTunnelModeEnabledReporter->addListener(listener);
    return NO_ERROR;
}

status_t SurfaceFlinger::removeTunnelModeEnabledListener(
        const sp<gui::ITunnelModeEnabledListener>& listener) {
    if (!listener) {
        return BAD_VALUE;
    }

    mTunnelModeEnabledReporter->removeListener(listener);
    return NO_ERROR;
}

status_t SurfaceFlinger::getDisplayBrightnessSupport(const sp<IBinder>& displayToken,
                                                     bool* outSupport) const {
    if (!displayToken || !outSupport) {
        return BAD_VALUE;
    }

    Mutex::Autolock lock(mStateLock);

    const auto displayId = getPhysicalDisplayIdLocked(displayToken);
    if (!displayId) {
        return NAME_NOT_FOUND;
    }
    *outSupport = getHwComposer().hasDisplayCapability(*displayId, DisplayCapability::BRIGHTNESS);
    return NO_ERROR;
}

status_t SurfaceFlinger::setDisplayBrightness(const sp<IBinder>& displayToken,
                                              const gui::DisplayBrightness& brightness) {
    if (!displayToken) {
        return BAD_VALUE;
    }

    const char* const whence = __func__;
    return ftl::Future(mScheduler->schedule([=]() FTL_FAKE_GUARD(mStateLock) {
               if (const auto display = getDisplayDeviceLocked(displayToken)) {
                   const bool supportsDisplayBrightnessCommand =
                           getHwComposer().getComposer()->isSupported(
                                   Hwc2::Composer::OptionalFeature::DisplayBrightnessCommand);
                   // If we support applying display brightness as a command, then we also support
                   // dimming SDR layers.
                   if (supportsDisplayBrightnessCommand) {
                       auto compositionDisplay = display->getCompositionDisplay();
                       float currentDimmingRatio =
                               compositionDisplay->editState().sdrWhitePointNits /
                               compositionDisplay->editState().displayBrightnessNits;
                       compositionDisplay->setDisplayBrightness(brightness.sdrWhitePointNits,
                                                                brightness.displayBrightnessNits);
                       FTL_FAKE_GUARD(kMainThreadContext,
                                      display->stageBrightness(brightness.displayBrightness));

                       if (brightness.sdrWhitePointNits / brightness.displayBrightnessNits !=
                           currentDimmingRatio) {
                           scheduleComposite(FrameHint::kNone);
                       } else {
                           scheduleCommit(FrameHint::kNone);
                       }
                       return ftl::yield<status_t>(OK);
                   } else {
                       return getHwComposer()
                               .setDisplayBrightness(display->getPhysicalId(),
                                                     brightness.displayBrightness,
                                                     brightness.displayBrightnessNits,
                                                     Hwc2::Composer::DisplayBrightnessOptions{
                                                             .applyImmediately = true});
                   }

               } else {
                   ALOGE("%s: Invalid display token %p", whence, displayToken.get());
                   return ftl::yield<status_t>(NAME_NOT_FOUND);
               }
           }))
            .then([](ftl::Future<status_t> task) { return task; })
            .get();
}

status_t SurfaceFlinger::addHdrLayerInfoListener(const sp<IBinder>& displayToken,
                                                 const sp<gui::IHdrLayerInfoListener>& listener) {
    if (!displayToken) {
        return BAD_VALUE;
    }

    Mutex::Autolock lock(mStateLock);

    const auto display = getDisplayDeviceLocked(displayToken);
    if (!display) {
        return NAME_NOT_FOUND;
    }
    const auto displayId = display->getId();
    sp<HdrLayerInfoReporter>& hdrInfoReporter = mHdrLayerInfoListeners[displayId];
    if (!hdrInfoReporter) {
        hdrInfoReporter = sp<HdrLayerInfoReporter>::make();
    }
    hdrInfoReporter->addListener(listener);


    mAddingHDRLayerInfoListener = true;
    return OK;
}

status_t SurfaceFlinger::removeHdrLayerInfoListener(
        const sp<IBinder>& displayToken, const sp<gui::IHdrLayerInfoListener>& listener) {
    if (!displayToken) {
        return BAD_VALUE;
    }

    Mutex::Autolock lock(mStateLock);

    const auto display = getDisplayDeviceLocked(displayToken);
    if (!display) {
        return NAME_NOT_FOUND;
    }
    const auto displayId = display->getId();
    sp<HdrLayerInfoReporter>& hdrInfoReporter = mHdrLayerInfoListeners[displayId];
    if (hdrInfoReporter) {
        hdrInfoReporter->removeListener(listener);
    }
    return OK;
}

status_t SurfaceFlinger::notifyPowerBoost(int32_t boostId) {
    using hardware::power::Boost;
    Boost powerBoost = static_cast<Boost>(boostId);

    if (powerBoost == Boost::INTERACTION) {
        mScheduler->onTouchHint();
    }

    return NO_ERROR;
}

status_t SurfaceFlinger::getDisplayDecorationSupport(
        const sp<IBinder>& displayToken,
        std::optional<DisplayDecorationSupport>* outSupport) const {
    if (!displayToken || !outSupport) {
        return BAD_VALUE;
    }

    Mutex::Autolock lock(mStateLock);

    const auto displayId = getPhysicalDisplayIdLocked(displayToken);
    if (!displayId) {
        return NAME_NOT_FOUND;
    }
    getHwComposer().getDisplayDecorationSupport(*displayId, outSupport);
    return NO_ERROR;
}

// ----------------------------------------------------------------------------

sp<IDisplayEventConnection> SurfaceFlinger::createDisplayEventConnection(
        gui::ISurfaceComposer::VsyncSource vsyncSource, EventRegistrationFlags eventRegistration,
        const sp<IBinder>& layerHandle) {
    const auto& handle =
            vsyncSource == gui::ISurfaceComposer::VsyncSource::eVsyncSourceSurfaceFlinger
            ? mSfConnectionHandle
            : mAppConnectionHandle;

    return mScheduler->createDisplayEventConnection(handle, eventRegistration, layerHandle);
}

void SurfaceFlinger::scheduleCommit(FrameHint hint) {
    if (hint == FrameHint::kActive) {
        mScheduler->resetIdleTimer();
    }
    /* QTI_BEGIN */
    mQtiSFExtnIntf->qtiNotifyDisplayUpdateImminent();
    /* QTI_END */
    mScheduler->scheduleFrame();
}

void SurfaceFlinger::scheduleComposite(FrameHint hint) {
    mMustComposite = true;
    scheduleCommit(hint);
}

void SurfaceFlinger::scheduleRepaint() {
    mGeometryDirty = true;
    scheduleComposite(FrameHint::kActive);
}

void SurfaceFlinger::scheduleSample() {
    static_cast<void>(mScheduler->schedule([this] { sample(); }));
}

nsecs_t SurfaceFlinger::getVsyncPeriodFromHWC() const {
    if (const auto display = getDefaultDisplayDeviceLocked()) {
        return display->getVsyncPeriodFromHWC();
    }

    return 0;
}

void SurfaceFlinger::onComposerHalVsync(hal::HWDisplayId hwcDisplayId, int64_t timestamp,
                                        std::optional<hal::VsyncPeriodNanos> vsyncPeriod) {
    ATRACE_NAME(vsyncPeriod
                        ? ftl::Concat(__func__, ' ', hwcDisplayId, ' ', *vsyncPeriod, "ns").c_str()
                        : ftl::Concat(__func__, ' ', hwcDisplayId).c_str());

    Mutex::Autolock lock(mStateLock);
    if (const auto displayIdOpt = getHwComposer().onVsync(hwcDisplayId, timestamp)) {
        if (mScheduler->addResyncSample(*displayIdOpt, timestamp, vsyncPeriod)) {
            // period flushed
            mScheduler->modulateVsync(displayIdOpt, &VsyncModulator::onRefreshRateChangeCompleted);
        }
    }
}

void SurfaceFlinger::onComposerHalHotplug(hal::HWDisplayId hwcDisplayId,
                                          hal::Connection connection) {
    {
        std::lock_guard<std::mutex> lock(mHotplugMutex);
        mPendingHotplugEvents.push_back(HotplugEvent{hwcDisplayId, connection});
    }

    if (mScheduler) {
        mScheduler->scheduleConfigure();
    }
}

void SurfaceFlinger::onComposerHalVsyncPeriodTimingChanged(
        hal::HWDisplayId, const hal::VsyncPeriodChangeTimeline& timeline) {
    Mutex::Autolock lock(mStateLock);
    mScheduler->onNewVsyncPeriodChangeTimeline(timeline);

    if (timeline.refreshRequired) {
        scheduleComposite(FrameHint::kNone);
    }
}

void SurfaceFlinger::onComposerHalSeamlessPossible(hal::HWDisplayId) {
    // TODO(b/142753666): use constraints when calling to setActiveModeWithConstraints and
    // use this callback to know when to retry in case of SEAMLESS_NOT_POSSIBLE.
}

void SurfaceFlinger::onComposerHalRefresh(hal::HWDisplayId) {
    Mutex::Autolock lock(mStateLock);
    scheduleComposite(FrameHint::kNone);
}

void SurfaceFlinger::onComposerHalVsyncIdle(hal::HWDisplayId) {
    ATRACE_CALL();
    mScheduler->forceNextResync();
}

void SurfaceFlinger::onRefreshRateChangedDebug(const RefreshRateChangedDebugData& data) {
    ATRACE_CALL();
    if (const auto displayId = getHwComposer().toPhysicalDisplayId(data.display); displayId) {
        const Fps fps = Fps::fromPeriodNsecs(data.vsyncPeriodNanos);
        ATRACE_FORMAT("%s Fps %d", __func__, fps.getIntValue());
        static_cast<void>(mScheduler->schedule([=]() FTL_FAKE_GUARD(mStateLock) {
            {
                {
                    const auto display = getDisplayDeviceLocked(*displayId);
                    FTL_FAKE_GUARD(kMainThreadContext,
                                   display->updateRefreshRateOverlayRate(fps,
                                                                         display->getActiveMode()
                                                                                 .fps,
                                                                         /* setByHwc */ true));
                }
            }
        }));
    }
}

void SurfaceFlinger::setVsyncEnabled(PhysicalDisplayId id, bool enabled) {
    const char* const whence = __func__;
    ATRACE_FORMAT("%s (%d) for %" PRIu64, whence, enabled, id.value);

    // On main thread to avoid race conditions with display power state.
    static_cast<void>(mScheduler->schedule([=]() FTL_FAKE_GUARD(mStateLock) {
        {
            ftl::FakeGuard guard(kMainThreadContext);
            if (auto schedule = mScheduler->getVsyncSchedule(id)) {
                schedule->setPendingHardwareVsyncState(enabled);
            }
        }

        ATRACE_FORMAT("%s (%d) for %" PRIu64 " (main thread)", whence, enabled, id.value);
        if (const auto display = getDisplayDeviceLocked(id); display && display->isPoweredOn()) {
            setHWCVsyncEnabled(id, enabled);
        }
    }));
}

bool SurfaceFlinger::wouldPresentEarly(TimePoint frameTime, Period vsyncPeriod) const {
    const bool isThreeVsyncsAhead = mExpectedPresentTime - frameTime > 2 * vsyncPeriod;
    return isThreeVsyncsAhead ||
            getPreviousPresentFence(frameTime, vsyncPeriod)->getSignalTime() !=
            Fence::SIGNAL_TIME_PENDING;
}

auto SurfaceFlinger::getPreviousPresentFence(TimePoint frameTime, Period vsyncPeriod) const
        -> const FenceTimePtr& {
    const bool isTwoVsyncsAhead = mExpectedPresentTime - frameTime > vsyncPeriod;
    const size_t i = static_cast<size_t>(isTwoVsyncsAhead);
    return mPreviousPresentFences[i].fenceTime;
}

bool SurfaceFlinger::isFencePending(const FenceTimePtr& fence, int graceTimeMs) {
    ATRACE_CALL();
    if (fence == FenceTime::NO_FENCE) {
        return false;
    }

    const status_t status = fence->wait(graceTimeMs);
    // This is the same as Fence::Status::Unsignaled, but it saves a getStatus() call,
    // which calls wait(0) again internally
    return status == -ETIME;
}

TimePoint SurfaceFlinger::calculateExpectedPresentTime(TimePoint frameTime) const {
    const auto& schedule = mScheduler->getVsyncSchedule();

    const TimePoint vsyncDeadline = schedule->vsyncDeadlineAfter(frameTime);
    if (mScheduler->vsyncModulator().getVsyncConfig().sfOffset > 0) {
        return vsyncDeadline;
    }

    // Inflate the expected present time if we're targeting the next vsync.
    return vsyncDeadline + schedule->period();
}

void SurfaceFlinger::configure() FTL_FAKE_GUARD(kMainThreadContext) {
    Mutex::Autolock lock(mStateLock);
    if (configureLocked()) {
        setTransactionFlags(eDisplayTransactionNeeded);
    }
}

bool SurfaceFlinger::updateLayerSnapshotsLegacy(VsyncId vsyncId, frontend::Update& update,
                                                bool transactionsFlushed,
                                                bool& outTransactionsAreEmpty) {
    bool needsTraversal = false;
    if (transactionsFlushed) {
        needsTraversal |= commitMirrorDisplays(vsyncId);
        needsTraversal |= commitCreatedLayers(vsyncId, update.layerCreatedStates);
        needsTraversal |= applyTransactions(update.transactions, vsyncId);
    }
    outTransactionsAreEmpty = !needsTraversal;
    const bool shouldCommit = (getTransactionFlags() & ~eTransactionFlushNeeded) || needsTraversal;
    if (shouldCommit) {
        commitTransactions();
    }

    bool mustComposite = latchBuffers() || shouldCommit;
    updateLayerGeometry();
    return mustComposite;
}

void SurfaceFlinger::updateLayerHistory(const frontend::LayerSnapshot& snapshot) {
    using Changes = frontend::RequestedLayerState::Changes;
    if (snapshot.path.isClone() ||
        !snapshot.changes.any(Changes::FrameRate | Changes::Buffer | Changes::Animation)) {
        return;
    }

    const auto layerProps = scheduler::LayerProps{
            .visible = snapshot.isVisible,
            .bounds = snapshot.geomLayerBounds,
            .transform = snapshot.geomLayerTransform,
            .setFrameRateVote = snapshot.frameRate,
            .frameRateSelectionPriority = snapshot.frameRateSelectionPriority,
    };

    auto it = mLegacyLayers.find(snapshot.sequence);
    LOG_ALWAYS_FATAL_IF(it == mLegacyLayers.end(), "Couldnt find layer object for %s",
                        snapshot.getDebugString().c_str());

    if (snapshot.changes.test(Changes::Animation)) {
        it->second->recordLayerHistoryAnimationTx(layerProps);
    }

    if (snapshot.changes.test(Changes::FrameRate)) {
        it->second->setFrameRateForLayerTree(snapshot.frameRate, layerProps);
    }

    if (snapshot.changes.test(Changes::Buffer)) {
        it->second->recordLayerHistoryBufferUpdate(layerProps);
    }
}

bool SurfaceFlinger::updateLayerSnapshots(VsyncId vsyncId, frontend::Update& update,
                                          bool transactionsFlushed, bool& outTransactionsAreEmpty) {
    using Changes = frontend::RequestedLayerState::Changes;
    ATRACE_NAME("updateLayerSnapshots");
    {
        mLayerLifecycleManager.addLayers(std::move(update.newLayers));
        mLayerLifecycleManager.applyTransactions(update.transactions);
        mLayerLifecycleManager.onHandlesDestroyed(update.destroyedHandles);
        for (auto& legacyLayer : update.layerCreatedStates) {
            sp<Layer> layer = legacyLayer.layer.promote();
            if (layer) {
                mLegacyLayers[layer->sequence] = layer;
            }
        }
    }
    if (mLayerLifecycleManager.getGlobalChanges().test(Changes::Hierarchy)) {
        ATRACE_NAME("LayerHierarchyBuilder:update");
        mLayerHierarchyBuilder.update(mLayerLifecycleManager.getLayers(),
                                      mLayerLifecycleManager.getDestroyedLayers());
    }

    bool mustComposite = false;
    mustComposite |= applyAndCommitDisplayTransactionStates(update.transactions);

    {
        ATRACE_NAME("LayerSnapshotBuilder:update");
        frontend::LayerSnapshotBuilder::Args
                args{.root = mLayerHierarchyBuilder.getHierarchy(),
                     .layerLifecycleManager = mLayerLifecycleManager,
                     .displays = mFrontEndDisplayInfos,
                     .displayChanges = mFrontEndDisplayInfosChanged,
                     .globalShadowSettings = mDrawingState.globalShadowSettings,
                     .supportsBlur = mSupportsBlur,
                     .forceFullDamage = mForceFullDamage,
                     .supportedLayerGenericMetadata =
                             getHwComposer().getSupportedLayerGenericMetadata(),
                     .genericLayerMetadataKeyMap = getGenericLayerMetadataKeyMap()};
        mLayerSnapshotBuilder.update(args);
    }

    if (mLayerLifecycleManager.getGlobalChanges().any(Changes::Geometry | Changes::Input |
                                                      Changes::Hierarchy | Changes::Visibility)) {
        mUpdateInputInfo = true;
    }
    if (mLayerLifecycleManager.getGlobalChanges().any(Changes::VisibleRegion | Changes::Hierarchy |
                                                      Changes::Visibility)) {
        mVisibleRegionsDirty = true;
    }
    outTransactionsAreEmpty = mLayerLifecycleManager.getGlobalChanges().get() == 0;
    mustComposite |= mLayerLifecycleManager.getGlobalChanges().get() != 0;

    bool newDataLatched = false;
    if (!mLegacyFrontEndEnabled) {
        ATRACE_NAME("DisplayCallbackAndStatsUpdates");
        applyTransactions(update.transactions, vsyncId);
        const nsecs_t latchTime = systemTime();
        bool unused = false;

        for (auto& layer : mLayerLifecycleManager.getLayers()) {
            if (layer->changes.test(frontend::RequestedLayerState::Changes::Created) &&
                layer->bgColorLayer) {
                sp<Layer> bgColorLayer = getFactory().createEffectLayer(
                        LayerCreationArgs(this, nullptr, layer->name,
                                          ISurfaceComposerClient::eFXSurfaceEffect, LayerMetadata(),
                                          std::make_optional(layer->id), true));
                mLegacyLayers[bgColorLayer->sequence] = bgColorLayer;
            }
            const bool willReleaseBufferOnLatch = layer->willReleaseBufferOnLatch();
            if (!layer->hasReadyFrame() && !willReleaseBufferOnLatch) continue;

            auto it = mLegacyLayers.find(layer->id);
            LOG_ALWAYS_FATAL_IF(it == mLegacyLayers.end(), "Couldnt find layer object for %s",
                                layer->getDebugString().c_str());
            const bool bgColorOnly =
                    !layer->externalTexture && (layer->bgColorLayerId != UNASSIGNED_LAYER_ID);
            if (willReleaseBufferOnLatch) {
                mLayersWithBuffersRemoved.emplace(it->second);
            }
            it->second->latchBufferImpl(unused, latchTime, bgColorOnly);
            mLayersWithQueuedFrames.emplace(it->second);
        }

        for (auto& snapshot : mLayerSnapshotBuilder.getSnapshots()) {
            updateLayerHistory(*snapshot);
            if (!snapshot->hasReadyFrame) continue;
            newDataLatched = true;
            if (!snapshot->isVisible) break;

            Region visibleReg;
            visibleReg.set(snapshot->transformedBoundsWithoutTransparentRegion);
            invalidateLayerStack(snapshot->outputFilter, visibleReg);
        }

        for (auto& destroyedLayer : mLayerLifecycleManager.getDestroyedLayers()) {
            mLegacyLayers.erase(destroyedLayer->id);
        }

        {
            ATRACE_NAME("LLM:commitChanges");
            mLayerLifecycleManager.commitChanges();
        }

        commitTransactions();

        // enter boot animation on first buffer latch
        if (CC_UNLIKELY(mBootStage == BootStage::BOOTLOADER && newDataLatched)) {
            ALOGI("Enter boot animation");
            mBootStage = BootStage::BOOTANIMATION;
        }
    }
    mustComposite |= (getTransactionFlags() & ~eTransactionFlushNeeded) || newDataLatched;
    return mustComposite;
}

bool SurfaceFlinger::commit(TimePoint frameTime, VsyncId vsyncId, TimePoint expectedVsyncTime)
        FTL_FAKE_GUARD(kMainThreadContext) {
    /* QTI_BEGIN */
    mQtiSFExtnIntf->qtiDolphinTrackVsyncSignal();
    /* QTI_END */

    // The expectedVsyncTime, which was predicted when this frame was scheduled, is normally in the
    // future relative to frameTime, but may not be for delayed frames. Adjust mExpectedPresentTime
    // accordingly, but not mScheduledPresentTime.
    const TimePoint lastScheduledPresentTime = mScheduledPresentTime;

    /* QTI_BEGIN */
    mQtiSFExtnIntf->qtiOnVsync(expectedVsyncTime.ns());
    /* QTI_END */

    mScheduledPresentTime = expectedVsyncTime;

    // Calculate the expected present time once and use the cached value throughout this frame to
    // make sure all layers are seeing this same value.
    mExpectedPresentTime = expectedVsyncTime >= frameTime ? expectedVsyncTime
                                                          : calculateExpectedPresentTime(frameTime);

    ATRACE_FORMAT("%s %" PRId64 " vsyncIn %.2fms%s", __func__, vsyncId.value,
                  ticks<std::milli, float>(mExpectedPresentTime - TimePoint::now()),
                  mExpectedPresentTime == expectedVsyncTime ? "" : " (adjusted)");

    /* QTI_BEGIN */
    mQtiSFExtnIntf->qtiUpdateFrameScheduler();
    mQtiSFExtnIntf->qtiSyncToDisplayHardware();
    // TODO(rmedel): Handle locking for early wake up
    mQtiSFExtnIntf->qtiResetEarlyWakeUp();
    /* QTI_END */

    const Period vsyncPeriod = mScheduler->getVsyncSchedule()->period();
    const FenceTimePtr& previousPresentFence = getPreviousPresentFence(frameTime, vsyncPeriod);

    // When backpressure propagation is enabled, we want to give a small grace period of 1ms
    // for the present fence to fire instead of just giving up on this frame to handle cases
    // where present fence is just about to get signaled.
    const int graceTimeForPresentFenceMs = static_cast<int>(
            mBackpressureGpuComposition || !mCompositionCoverage.test(CompositionCoverage::Gpu));

    // Pending frames may trigger backpressure propagation.
    const TracedOrdinal<bool> framePending = {"PrevFramePending",
                                              isFencePending(previousPresentFence,
                                                             graceTimeForPresentFenceMs)};

    // Frame missed counts for metrics tracking.
    // A frame is missed if the prior frame is still pending. If no longer pending,
    // then we still count the frame as missed if the predicted present time
    // was further in the past than when the fence actually fired.

    // Add some slop to correct for drift. This should generally be
    // smaller than a typical frame duration, but should not be so small
    // that it reports reasonable drift as a missed frame.
    const nsecs_t frameMissedSlop = vsyncPeriod.ns() / 2;
    const nsecs_t previousPresentTime = previousPresentFence->getSignalTime();
    const TracedOrdinal<bool> frameMissed = {"PrevFrameMissed",
                                             framePending ||
                                                     (previousPresentTime >= 0 &&
                                                      (lastScheduledPresentTime.ns() <
                                                       previousPresentTime - frameMissedSlop))};
    const TracedOrdinal<bool> hwcFrameMissed = {"PrevHwcFrameMissed",
                                                frameMissed &&
                                                        mCompositionCoverage.test(
                                                                CompositionCoverage::Hwc)};

    const TracedOrdinal<bool> gpuFrameMissed = {"PrevGpuFrameMissed",
                                                frameMissed &&
                                                        mCompositionCoverage.test(
                                                                CompositionCoverage::Gpu)};

    if (frameMissed) {
        mFrameMissedCount++;
        mTimeStats->incrementMissedFrames();
    }

    if (hwcFrameMissed) {
        mHwcFrameMissedCount++;
    }

    if (gpuFrameMissed) {
        mGpuFrameMissedCount++;
    }

    if (mTracingEnabledChanged) {
        mLayerTracingEnabled = mLayerTracing.isEnabled();
        mTracingEnabledChanged = false;
    }

    // If we are in the middle of a mode change and the fence hasn't
    // fired yet just wait for the next commit.
    if (mSetActiveModePending) {
        if (framePending) {
            mScheduler->scheduleFrame();
            return false;
        }

        // We received the present fence from the HWC, so we assume it successfully updated
        // the mode, hence we update SF.
        mSetActiveModePending = false;
        {
            Mutex::Autolock lock(mStateLock);
            updateInternalStateWithChangedMode();
        }
    }

    if (framePending) {
        if (mBackpressureGpuComposition || (hwcFrameMissed && !gpuFrameMissed)) {
            scheduleCommit(FrameHint::kNone);
            return false;
        }
    }

    // Save this once per commit + composite to ensure consistency
    // TODO (b/240619471): consider removing active display check once AOD is fixed
    const auto activeDisplay = FTL_FAKE_GUARD(mStateLock, getDisplayDeviceLocked(mActiveDisplayId));
    mPowerHintSessionEnabled = mPowerAdvisor->usePowerHintSession() && activeDisplay &&
            activeDisplay->getPowerMode() == hal::PowerMode::ON;
    if (mPowerHintSessionEnabled) {
        mPowerAdvisor->setCommitStart(frameTime);
        mPowerAdvisor->setExpectedPresentTime(mExpectedPresentTime);

        // Frame delay is how long we should have minus how long we actually have.
        const Duration idealSfWorkDuration =
                mScheduler->vsyncModulator().getVsyncConfig().sfWorkDuration;
        const Duration frameDelay = idealSfWorkDuration - (mExpectedPresentTime - frameTime);

        mPowerAdvisor->setFrameDelay(frameDelay);
        mPowerAdvisor->setTotalFrameTargetWorkDuration(idealSfWorkDuration);
        mPowerAdvisor->updateTargetWorkDuration(vsyncPeriod);
    }

    if (mRefreshRateOverlaySpinner) {
        Mutex::Autolock lock(mStateLock);
        if (const auto display = getDefaultDisplayDeviceLocked()) {
            display->animateRefreshRateOverlay();
        }
    }

    // Composite if transactions were committed, or if requested by HWC.
    bool mustComposite = mMustComposite.exchange(false);
    {
        mFrameTimeline->setSfWakeUp(vsyncId.value, frameTime.ns(),
                                    Fps::fromPeriodNsecs(vsyncPeriod.ns()));

        const bool flushTransactions = clearTransactionFlags(eTransactionFlushNeeded);
        frontend::Update updates;
        if (flushTransactions) {
            updates = flushLifecycleUpdates();
            if (mTransactionTracing) {
                mTransactionTracing->addCommittedTransactions(vsyncId.value, frameTime.ns(),
                                                              updates, mFrontEndDisplayInfos,
                                                              mFrontEndDisplayInfosChanged);
            }
        }
        bool transactionsAreEmpty;
        if (mLegacyFrontEndEnabled) {
            mustComposite |= updateLayerSnapshotsLegacy(vsyncId, updates, flushTransactions,
                                                        transactionsAreEmpty);
        }
        if (mLayerLifecycleManagerEnabled) {
            mustComposite |=
                    updateLayerSnapshots(vsyncId, updates, flushTransactions, transactionsAreEmpty);
        }

        if (transactionFlushNeeded()) {
            setTransactionFlags(eTransactionFlushNeeded);
        }

        // This has to be called after latchBuffers because we want to include the layers that have
        // been latched in the commit callback
        if (transactionsAreEmpty) {
            // Invoke empty transaction callbacks early.
            mTransactionCallbackInvoker.sendCallbacks(false /* onCommitOnly */);
        } else {
            // Invoke OnCommit callbacks.
            mTransactionCallbackInvoker.sendCallbacks(true /* onCommitOnly */);
        }
    }

    // Layers need to get updated (in the previous line) before we can use them for
    // choosing the refresh rate.
    // Hold mStateLock as chooseRefreshRateForContent promotes wp<Layer> to sp<Layer>
    // and may eventually call to ~Layer() if it holds the last reference
    {
        Mutex::Autolock lock(mStateLock);
        mScheduler->chooseRefreshRateForContent();
        setActiveModeInHwcIfNeeded();
    }

    updateCursorAsync();
    updateInputFlinger(vsyncId);

    if (mLayerTracingEnabled && !mLayerTracing.flagIsSet(LayerTracing::TRACE_COMPOSITION)) {
        // This will block and tracing should only be enabled for debugging.
        addToLayerTracing(mVisibleRegionsDirty, frameTime.ns(), vsyncId.value);
    }
    mLastCommittedVsyncId = vsyncId;

    persistDisplayBrightness(mustComposite);

    /* QTI_BEGIN */
    mQtiSFExtnIntf->qtiSendCompositorTid();
    /* QTI_END */

    return mustComposite && CC_LIKELY(mBootStage != BootStage::BOOTLOADER);
}

void SurfaceFlinger::composite(TimePoint frameTime, VsyncId vsyncId)
        FTL_FAKE_GUARD(kMainThreadContext) {
    ATRACE_FORMAT("%s %" PRId64, __func__, vsyncId.value);

    compositionengine::CompositionRefreshArgs refreshArgs;
    const auto& displays = FTL_FAKE_GUARD(mStateLock, mDisplays);
    refreshArgs.outputs.reserve(displays.size());
    std::vector<DisplayId> displayIds;
    for (const auto& [_, display] : displays) {
        bool dropFrame = false;
        if (display->isVirtual()) {
            Fps refreshRate = display->getAdjustedRefreshRate();
            using fps_approx_ops::operator>;
            dropFrame = (refreshRate > 0_Hz) && !mScheduler->isVsyncInPhase(frameTime, refreshRate);
        }
        if (!dropFrame) {
            refreshArgs.outputs.push_back(display->getCompositionDisplay());
        }
        display->tracePowerMode();
        displayIds.push_back(display->getId());
    }
    mPowerAdvisor->setDisplays(displayIds);

    const bool updateTaskMetadata = mCompositionEngine->getFeatureFlags().test(
            compositionengine::Feature::kSnapshotLayerMetadata);
    if (updateTaskMetadata && (mVisibleRegionsDirty || mLayerMetadataSnapshotNeeded)) {
        updateLayerMetadataSnapshot();
        mLayerMetadataSnapshotNeeded = false;
    }

    if (DOES_CONTAIN_BORDER) {
        refreshArgs.borderInfoList.clear();
        mDrawingState.traverse([&refreshArgs](Layer* layer) {
            if (layer->isBorderEnabled()) {
                compositionengine::BorderRenderInfo info;
                info.width = layer->getBorderWidth();
                info.color = layer->getBorderColor();
                layer->traverse(LayerVector::StateSet::Drawing, [&info](Layer* ilayer) {
                    info.layerIds.push_back(ilayer->getSequence());
                });
                refreshArgs.borderInfoList.emplace_back(std::move(info));
            }
        });
    }

    refreshArgs.bufferIdsToUncache = std::move(mBufferIdsToUncache);

    refreshArgs.layersWithQueuedFrames.reserve(mLayersWithQueuedFrames.size());
    for (auto layer : mLayersWithQueuedFrames) {
        if (auto layerFE = layer->getCompositionEngineLayerFE())
            refreshArgs.layersWithQueuedFrames.push_back(layerFE);
    }

    refreshArgs.outputColorSetting = useColorManagement
            ? mDisplayColorSetting
            : compositionengine::OutputColorSetting::kUnmanaged;
    refreshArgs.colorSpaceAgnosticDataspace = mColorSpaceAgnosticDataspace;
    refreshArgs.forceOutputColorMode = mForceColorMode;

    refreshArgs.updatingOutputGeometryThisFrame = mVisibleRegionsDirty;
    refreshArgs.updatingGeometryThisFrame = mGeometryDirty.exchange(false) || mVisibleRegionsDirty;
    refreshArgs.internalDisplayRotationFlags = DisplayDevice::getPrimaryDisplayRotationFlags();

    if (CC_UNLIKELY(mDrawingState.colorMatrixChanged)) {
        refreshArgs.colorTransformMatrix = mDrawingState.colorMatrix;
        mDrawingState.colorMatrixChanged = false;
    }

    refreshArgs.devOptForceClientComposition = mDebugDisableHWC;

    if (mDebugFlashDelay != 0) {
        refreshArgs.devOptForceClientComposition = true;
        refreshArgs.devOptFlashDirtyRegionsDelay = std::chrono::milliseconds(mDebugFlashDelay);
    }

    const Period vsyncPeriod = mScheduler->getVsyncSchedule()->period();

    if (!getHwComposer().getComposer()->isSupported(
                Hwc2::Composer::OptionalFeature::ExpectedPresentTime) &&
        wouldPresentEarly(frameTime, vsyncPeriod)) {
        const auto prevVsyncTime = mExpectedPresentTime - vsyncPeriod;
        const auto hwcMinWorkDuration = mVsyncConfiguration->getCurrentConfigs().hwcMinWorkDuration;

        refreshArgs.earliestPresentTime = prevVsyncTime - hwcMinWorkDuration;
    }

    refreshArgs.scheduledFrameTime = mScheduler->getScheduledFrameTime();
    refreshArgs.expectedPresentTime = mExpectedPresentTime.ns();
    refreshArgs.hasTrustedPresentationListener = mNumTrustedPresentationListeners > 0;

    // Store the present time just before calling to the composition engine so we could notify
    // the scheduler.
    const auto presentTime = systemTime();

    /* QTI_BEGIN */
    mQtiSFExtnIntf->qtiSetDisplayElapseTime(refreshArgs.earliestPresentTime);
    /* QTI_END */

    std::vector<std::pair<Layer*, LayerFE*>> layers =
            moveSnapshotsToCompositionArgs(refreshArgs, /*cursorOnly=*/false, vsyncId.value);
    mCompositionEngine->present(refreshArgs);
    moveSnapshotsFromCompositionArgs(refreshArgs, layers);

    for (auto [layer, layerFE] : layers) {
        CompositionResult compositionResult{layerFE->stealCompositionResult()};
        layer->onPreComposition(compositionResult.refreshStartTime);
        for (auto& [releaseFence, layerStack] : compositionResult.releaseFences) {
            Layer* clonedFrom = layer->getClonedFrom().get();
            auto owningLayer = clonedFrom ? clonedFrom : layer;
            owningLayer->onLayerDisplayed(std::move(releaseFence), layerStack);
        }
        if (compositionResult.lastClientCompositionFence) {
            layer->setWasClientComposed(compositionResult.lastClientCompositionFence);
        }
    }

    mTimeStats->recordFrameDuration(frameTime.ns(), systemTime());

    // Send a power hint hint after presentation is finished
    if (mPowerHintSessionEnabled) {
        const nsecs_t pastPresentTime =
                getPreviousPresentFence(frameTime, vsyncPeriod)->getSignalTime();

        mPowerAdvisor->setSfPresentTiming(TimePoint::fromNs(pastPresentTime), TimePoint::now());
        mPowerAdvisor->reportActualWorkDuration();
    }

    if (mScheduler->onPostComposition(presentTime)) {
        scheduleComposite(FrameHint::kNone);
    }

    postComposition(presentTime);

    const bool hadGpuComposited = mCompositionCoverage.test(CompositionCoverage::Gpu);
    mCompositionCoverage.clear();

    TimeStats::ClientCompositionRecord clientCompositionRecord;
    for (const auto& [_, display] : displays) {
        const auto& state = display->getCompositionDisplay()->getState();

        if (state.usesDeviceComposition) {
            mCompositionCoverage |= CompositionCoverage::Hwc;
        }

        if (state.reusedClientComposition) {
            mCompositionCoverage |= CompositionCoverage::GpuReuse;
        } else if (state.usesClientComposition) {
            mCompositionCoverage |= CompositionCoverage::Gpu;
        }

        clientCompositionRecord.predicted |=
                (state.strategyPrediction != CompositionStrategyPredictionState::DISABLED);
        clientCompositionRecord.predictionSucceeded |=
                (state.strategyPrediction == CompositionStrategyPredictionState::SUCCESS);
    }

    const bool hasGpuComposited = mCompositionCoverage.test(CompositionCoverage::Gpu);

    clientCompositionRecord.hadClientComposition = hasGpuComposited;
    clientCompositionRecord.reused = mCompositionCoverage.test(CompositionCoverage::GpuReuse);
    clientCompositionRecord.changed = hadGpuComposited != hasGpuComposited;

    mTimeStats->pushCompositionStrategyState(clientCompositionRecord);

    using namespace ftl::flag_operators;

    // TODO(b/160583065): Enable skip validation when SF caches all client composition layers.
    const bool hasGpuUseOrReuse =
            mCompositionCoverage.any(CompositionCoverage::Gpu | CompositionCoverage::GpuReuse);
    mScheduler->modulateVsync({}, &VsyncModulator::onDisplayRefresh, hasGpuUseOrReuse);

    mLayersWithQueuedFrames.clear();
    if (mLayerTracingEnabled && mLayerTracing.flagIsSet(LayerTracing::TRACE_COMPOSITION)) {
        // This will block and should only be used for debugging.
        addToLayerTracing(mVisibleRegionsDirty, frameTime.ns(), vsyncId.value);
    }

    if (mVisibleRegionsDirty) mHdrLayerInfoChanged = true;
    mVisibleRegionsDirty = false;

    if (mCompositionEngine->needsAnotherUpdate()) {
        scheduleCommit(FrameHint::kNone);
    }

    if (mPowerHintSessionEnabled) {
        mPowerAdvisor->setCompositeEnd(TimePoint::now());
    }
}

void SurfaceFlinger::updateLayerGeometry() {
    ATRACE_CALL();

    if (mVisibleRegionsDirty) {
        computeLayerBounds();
    }

    for (auto& layer : mLayersPendingRefresh) {
        Region visibleReg;
        visibleReg.set(layer->getScreenBounds());
        invalidateLayerStack(layer->getOutputFilter(), visibleReg);
    }
    mLayersPendingRefresh.clear();
}

bool SurfaceFlinger::isHdrLayer(const frontend::LayerSnapshot& snapshot) const {
    // Even though the camera layer may be using an HDR transfer function or otherwise be "HDR"
    // the device may need to avoid boosting the brightness as a result of these layers to
    // reduce power consumption during camera recording
    if (mIgnoreHdrCameraLayers) {
        if (snapshot.externalTexture &&
            (snapshot.externalTexture->getUsage() & GRALLOC_USAGE_HW_CAMERA_WRITE) != 0) {
            return false;
        }
    }
    if (isHdrDataspace(snapshot.dataspace)) {
        return true;
    }
    // If the layer is not allowed to be dimmed, treat it as HDR. WindowManager may disable
    // dimming in order to keep animations invoking SDR screenshots of HDR layers seamless.
    // Treat such tagged layers as HDR so that DisplayManagerService does not try to change
    // the screen brightness
    if (!snapshot.dimmingEnabled) {
        return true;
    }
    // RANGE_EXTENDED layers may identify themselves as being "HDR" via a desired sdr/hdr ratio
    if ((snapshot.dataspace & (int32_t)Dataspace::RANGE_MASK) ==
                (int32_t)Dataspace::RANGE_EXTENDED &&
        snapshot.desiredHdrSdrRatio > 1.01f) {
        return true;
    }
    return false;
}

ui::Rotation SurfaceFlinger::getPhysicalDisplayOrientation(DisplayId displayId,
                                                           bool isPrimary) const {
    const auto id = PhysicalDisplayId::tryCast(displayId);
    if (!id) {
        return ui::ROTATION_0;
    }
    if (!mIgnoreHwcPhysicalDisplayOrientation &&
        getHwComposer().getComposer()->isSupported(
                Hwc2::Composer::OptionalFeature::PhysicalDisplayOrientation)) {
        switch (getHwComposer().getPhysicalDisplayOrientation(*id)) {
            case Hwc2::AidlTransform::ROT_90:
                return ui::ROTATION_90;
            case Hwc2::AidlTransform::ROT_180:
                return ui::ROTATION_180;
            case Hwc2::AidlTransform::ROT_270:
                return ui::ROTATION_270;
            default:
                return ui::ROTATION_0;
        }
    }

    if (isPrimary) {
        using Values = SurfaceFlingerProperties::primary_display_orientation_values;
        switch (primary_display_orientation(Values::ORIENTATION_0)) {
            case Values::ORIENTATION_90:
                return ui::ROTATION_90;
            case Values::ORIENTATION_180:
                return ui::ROTATION_180;
            case Values::ORIENTATION_270:
                return ui::ROTATION_270;
            default:
                break;
        }
    }
    return ui::ROTATION_0;
}

void SurfaceFlinger::postComposition(nsecs_t callTime) {
    ATRACE_CALL();
    ALOGV(__func__);

    const auto* defaultDisplay = FTL_FAKE_GUARD(mStateLock, getDefaultDisplayDeviceLocked()).get();

    std::shared_ptr<FenceTime> glCompositionDoneFenceTime;
    if (defaultDisplay &&
        defaultDisplay->getCompositionDisplay()->getState().usesClientComposition) {
        glCompositionDoneFenceTime =
                std::make_shared<FenceTime>(defaultDisplay->getCompositionDisplay()
                                                    ->getRenderSurface()
                                                    ->getClientTargetAcquireFence());
    } else {
        glCompositionDoneFenceTime = FenceTime::NO_FENCE;
    }

    mPreviousPresentFences[1] = mPreviousPresentFences[0];

    auto presentFence = defaultDisplay
            ? getHwComposer().getPresentFence(defaultDisplay->getPhysicalId())
            : Fence::NO_FENCE;

    auto presentFenceTime = std::make_shared<FenceTime>(presentFence);
    mPreviousPresentFences[0] = {presentFence, presentFenceTime};

    const TimePoint presentTime = TimePoint::now();

    // Set presentation information before calling Layer::releasePendingBuffer, such that jank
    // information from previous' frame classification is already available when sending jank info
    // to clients, so they get jank classification as early as possible.
    mFrameTimeline->setSfPresent(presentTime.ns(), presentFenceTime, glCompositionDoneFenceTime);

    // We use the CompositionEngine::getLastFrameRefreshTimestamp() which might
    // be sampled a little later than when we started doing work for this frame,
    // but that should be okay since CompositorTiming has snapping logic.
    const TimePoint compositeTime =
            TimePoint::fromNs(mCompositionEngine->getLastFrameRefreshTimestamp());
    const Duration presentLatency =
            !getHwComposer().hasCapability(Capability::PRESENT_FENCE_IS_NOT_RELIABLE)
            ? mPresentLatencyTracker.trackPendingFrame(compositeTime, presentFenceTime)
            : Duration::zero();

    const auto schedule = mScheduler->getVsyncSchedule();
    const TimePoint vsyncDeadline = schedule->vsyncDeadlineAfter(presentTime);
    const Period vsyncPeriod = schedule->period();
    const nsecs_t vsyncPhase = mVsyncConfiguration->getCurrentConfigs().late.sfOffset;

    const CompositorTiming compositorTiming(vsyncDeadline.ns(), vsyncPeriod.ns(), vsyncPhase,
                                            presentLatency.ns());

    display::DisplayMap<ui::LayerStack, const DisplayDevice*> layerStackToDisplay;
    {
        if (!mLayersWithBuffersRemoved.empty() || mNumTrustedPresentationListeners > 0) {
            Mutex::Autolock lock(mStateLock);
            for (const auto& [token, display] : mDisplays) {
                layerStackToDisplay.emplace_or_replace(display->getLayerStack(), display.get());
            }
        }
    }

    for (auto layer : mLayersWithBuffersRemoved) {
        std::vector<ui::LayerStack> previouslyPresentedLayerStacks =
                std::move(layer->mPreviouslyPresentedLayerStacks);
        layer->mPreviouslyPresentedLayerStacks.clear();
        for (auto layerStack : previouslyPresentedLayerStacks) {
            auto optDisplay = layerStackToDisplay.get(layerStack);
            if (optDisplay && !optDisplay->get()->isVirtual()) {
                auto fence = getHwComposer().getPresentFence(optDisplay->get()->getPhysicalId());
                layer->onLayerDisplayed(ftl::yield<FenceResult>(fence).share(),
                                        ui::INVALID_LAYER_STACK);
            }
        }
        layer->releasePendingBuffer(presentTime.ns());
    }
    mLayersWithBuffersRemoved.clear();

    for (const auto& layer: mLayersWithQueuedFrames) {
        layer->onPostComposition(defaultDisplay, glCompositionDoneFenceTime, presentFenceTime,
                                 compositorTiming);
        layer->releasePendingBuffer(presentTime.ns());
    }

    std::vector<std::pair<std::shared_ptr<compositionengine::Display>, sp<HdrLayerInfoReporter>>>
            hdrInfoListeners;
    bool haveNewListeners = false;
    {
        Mutex::Autolock lock(mStateLock);
        if (mFpsReporter) {
            mFpsReporter->dispatchLayerFps();
        }

        if (mTunnelModeEnabledReporter) {
            mTunnelModeEnabledReporter->updateTunnelModeStatus();
        }
        hdrInfoListeners.reserve(mHdrLayerInfoListeners.size());
        for (const auto& [displayId, reporter] : mHdrLayerInfoListeners) {
            if (reporter && reporter->hasListeners()) {
                if (const auto display = getDisplayDeviceLocked(displayId)) {
                    hdrInfoListeners.emplace_back(display->getCompositionDisplay(), reporter);
                }
            }
        }
        haveNewListeners = mAddingHDRLayerInfoListener; // grab this with state lock
        mAddingHDRLayerInfoListener = false;
    }

    if (haveNewListeners || mHdrLayerInfoChanged) {
        for (auto& [compositionDisplay, listener] : hdrInfoListeners) {
            HdrLayerInfoReporter::HdrLayerInfo info;
            int32_t maxArea = 0;
            mDrawingState.traverse([&, compositionDisplay = compositionDisplay](Layer* layer) {
                const auto layerFe = layer->getCompositionEngineLayerFE();
                const frontend::LayerSnapshot& snapshot = *layer->getLayerSnapshot();
                if (snapshot.isVisible &&
                    compositionDisplay->includesLayer(snapshot.outputFilter)) {
                    if (isHdrLayer(snapshot)) {
                        const auto* outputLayer =
                            compositionDisplay->getOutputLayerForLayer(layerFe);
                        if (outputLayer) {
                            const float desiredHdrSdrRatio = snapshot.desiredHdrSdrRatio <= 1.f
                                    ? std::numeric_limits<float>::infinity()
                                    : snapshot.desiredHdrSdrRatio;
                            info.mergeDesiredRatio(desiredHdrSdrRatio);
                            info.numberOfHdrLayers++;
                            const auto displayFrame = outputLayer->getState().displayFrame;
                            const int32_t area = displayFrame.width() * displayFrame.height();
                            if (area > maxArea) {
                                maxArea = area;
                                info.maxW = displayFrame.width();
                                info.maxH = displayFrame.height();
                            }
                        }
                    }
                }
            });
            listener->dispatchHdrLayerInfo(info);
        }
    }

    mHdrLayerInfoChanged = false;

    mTransactionCallbackInvoker.addPresentFence(std::move(presentFence));
    mTransactionCallbackInvoker.sendCallbacks(false /* onCommitOnly */);
    mTransactionCallbackInvoker.clearCompletedTransactions();

    mTimeStats->incrementTotalFrames();
    mTimeStats->setPresentFenceGlobal(presentFenceTime);

    {
        ftl::FakeGuard guard(mStateLock);
        for (const auto& [id, physicalDisplay] : mPhysicalDisplays) {
            if (auto displayDevice = getDisplayDeviceLocked(id);
                displayDevice && displayDevice->isPoweredOn() && physicalDisplay.isInternal()) {
                auto presentFenceTimeI = defaultDisplay && defaultDisplay->getPhysicalId() == id
                        ? std::move(presentFenceTime)
                        : std::make_shared<FenceTime>(getHwComposer().getPresentFence(id));
                if (presentFenceTimeI->isValid()) {
                    mScheduler->addPresentFence(id, std::move(presentFenceTimeI));
                }
            }
        }
    }

    const bool isDisplayConnected =
            defaultDisplay && getHwComposer().isConnected(defaultDisplay->getPhysicalId());

    if (!hasSyncFramework) {
        if (isDisplayConnected && defaultDisplay->isPoweredOn()) {
            mScheduler->enableHardwareVsync(defaultDisplay->getPhysicalId());
        }
    }

    const size_t sfConnections = mScheduler->getEventThreadConnectionCount(mSfConnectionHandle);
    const size_t appConnections = mScheduler->getEventThreadConnectionCount(mAppConnectionHandle);
    mTimeStats->recordDisplayEventConnectionCount(sfConnections + appConnections);

    /* QTI_BEGIN */
    mQtiSFExtnIntf->qtiUpdateSmomoState();
    /* QTI_END */

    if (isDisplayConnected && !defaultDisplay->isPoweredOn()) {
        getRenderEngine().cleanupPostRender();
        return;
    }

    // Cleanup any outstanding resources due to rendering a prior frame.
    getRenderEngine().cleanupPostRender();

    {
        std::lock_guard lock(mTexturePoolMutex);
        if (mTexturePool.size() < mTexturePoolSize) {
            const size_t refillCount = mTexturePoolSize - mTexturePool.size();
            const size_t offset = mTexturePool.size();
            mTexturePool.resize(mTexturePoolSize);
            getRenderEngine().genTextures(refillCount, mTexturePool.data() + offset);
            ATRACE_INT("TexturePoolSize", mTexturePool.size());
        } else if (mTexturePool.size() > mTexturePoolSize) {
            const size_t deleteCount = mTexturePool.size() - mTexturePoolSize;
            const size_t offset = mTexturePoolSize;
            getRenderEngine().deleteTextures(deleteCount, mTexturePool.data() + offset);
            mTexturePool.resize(mTexturePoolSize);
            ATRACE_INT("TexturePoolSize", mTexturePool.size());
        }
    }

    if (mNumTrustedPresentationListeners > 0) {
        // We avoid any reverse traversal upwards so this shouldn't be too expensive
        traverseLegacyLayers([&](Layer* layer) {
            if (!layer->hasTrustedPresentationListener()) {
                return;
            }
            const frontend::LayerSnapshot* snapshot = (mLayerLifecycleManagerEnabled)
                    ? mLayerSnapshotBuilder.getSnapshot(layer->sequence)
                    : layer->getLayerSnapshot();
            std::optional<const DisplayDevice*> displayOpt = std::nullopt;
            if (snapshot) {
                displayOpt = layerStackToDisplay.get(snapshot->outputFilter.layerStack);
            }
            const DisplayDevice* display = displayOpt.value_or(nullptr);
            layer->updateTrustedPresentationState(display, snapshot,
                                                  nanoseconds_to_milliseconds(callTime), false);
        });
    }

    /* QTI_BEGIN */
    mQtiSFExtnIntf->qtiUpdateLayerState(mNumLayers);
    /* QTI_END */

    // Even though ATRACE_INT64 already checks if tracing is enabled, it doesn't prevent the
    // side-effect of getTotalSize(), so we check that again here
    if (ATRACE_ENABLED()) {
        // getTotalSize returns the total number of buffers that were allocated by SurfaceFlinger
        ATRACE_INT64("Total Buffer Size", GraphicBufferAllocator::get().getTotalSize());
    }

    logFrameStats(presentTime);
    /* QTI_BEGIN */
    mQtiSFExtnIntf->qtiSendInitialFps(
            defaultDisplay->refreshRateSelector().getActiveMode().fps.getValue());
    /* QTI_END */
}

FloatRect SurfaceFlinger::getMaxDisplayBounds() {
    const ui::Size maxSize = [this] {
        ftl::FakeGuard guard(mStateLock);

        // The LayerTraceGenerator tool runs without displays.
        if (mDisplays.empty()) return ui::Size{5000, 5000};

        return std::accumulate(mDisplays.begin(), mDisplays.end(), ui::kEmptySize,
                               [](ui::Size size, const auto& pair) -> ui::Size {
                                   const auto& display = pair.second;
                                   return {std::max(size.getWidth(), display->getWidth()),
                                           std::max(size.getHeight(), display->getHeight())};
                               });
    }();

    // Ignore display bounds for now since they will be computed later. Use a large Rect bound
    // to ensure it's bigger than an actual display will be.
    const float xMax = maxSize.getWidth() * 10.f;
    const float yMax = maxSize.getHeight() * 10.f;

    return {-xMax, -yMax, xMax, yMax};
}

void SurfaceFlinger::computeLayerBounds() {
    const FloatRect maxBounds = getMaxDisplayBounds();
    for (const auto& layer : mDrawingState.layersSortedByZ) {
        layer->computeBounds(maxBounds, ui::Transform(), 0.f /* shadowRadius */);
    }
}

void SurfaceFlinger::commitTransactions() {
    ATRACE_CALL();

    // Keep a copy of the drawing state (that is going to be overwritten
    // by commitTransactionsLocked) outside of mStateLock so that the side
    // effects of the State assignment don't happen with mStateLock held,
    // which can cause deadlocks.
    State drawingState(mDrawingState);

    Mutex::Autolock lock(mStateLock);
    mDebugInTransaction = systemTime();

    // Here we're guaranteed that some transaction flags are set
    // so we can call commitTransactionsLocked unconditionally.
    // We clear the flags with mStateLock held to guarantee that
    // mCurrentState won't change until the transaction is committed.
    mScheduler->modulateVsync({}, &VsyncModulator::onTransactionCommit);
    commitTransactionsLocked(clearTransactionFlags(eTransactionMask));

    mDebugInTransaction = 0;
}

std::pair<DisplayModes, DisplayModePtr> SurfaceFlinger::loadDisplayModes(
        PhysicalDisplayId displayId) const {
    std::vector<HWComposer::HWCDisplayMode> hwcModes;
    std::optional<hal::HWDisplayId> activeModeHwcId;

    int attempt = 0;
    constexpr int kMaxAttempts = 3;
    do {
        hwcModes = getHwComposer().getModes(displayId);
        activeModeHwcId = getHwComposer().getActiveMode(displayId);

        const auto isActiveMode = [activeModeHwcId](const HWComposer::HWCDisplayMode& mode) {
            return mode.hwcId == activeModeHwcId;
        };

        if (std::any_of(hwcModes.begin(), hwcModes.end(), isActiveMode)) {
            break;
        }
    } while (++attempt < kMaxAttempts);

    if (attempt == kMaxAttempts) {
        const std::string activeMode =
                activeModeHwcId ? std::to_string(*activeModeHwcId) : "unknown"s;
        ALOGE("HWC failed to report an active mode that is supported: activeModeHwcId=%s, "
              "hwcModes={%s}",
              activeMode.c_str(), base::Join(hwcModes, ", ").c_str());
        return {};
    }

    const DisplayModes oldModes = mPhysicalDisplays.get(displayId)
                                          .transform([](const PhysicalDisplay& display) {
                                              return display.snapshot().displayModes();
                                          })
                                          .value_or(DisplayModes{});

    ui::DisplayModeId nextModeId = 1 +
            std::accumulate(oldModes.begin(), oldModes.end(), static_cast<ui::DisplayModeId>(-1),
                            [](ui::DisplayModeId max, const auto& pair) {
                                return std::max(max, pair.first.value());
                            });

    DisplayModes newModes;
    for (const auto& hwcMode : hwcModes) {
        const DisplayModeId id{nextModeId++};
        newModes.try_emplace(id,
                             DisplayMode::Builder(hwcMode.hwcId)
                                     .setId(id)
                                     .setPhysicalDisplayId(displayId)
                                     .setResolution({hwcMode.width, hwcMode.height})
                                     .setVsyncPeriod(hwcMode.vsyncPeriod)
                                     .setDpiX(hwcMode.dpiX)
                                     .setDpiY(hwcMode.dpiY)
                                     .setGroup(hwcMode.configGroup)
                                     .build());
    }

    const bool sameModes =
            std::equal(newModes.begin(), newModes.end(), oldModes.begin(), oldModes.end(),
                       [](const auto& lhs, const auto& rhs) {
                           return equalsExceptDisplayModeId(*lhs.second, *rhs.second);
                       });

    // Keep IDs if modes have not changed.
    const auto& modes = sameModes ? oldModes : newModes;
    const DisplayModePtr activeMode =
            std::find_if(modes.begin(), modes.end(), [activeModeHwcId](const auto& pair) {
                return pair.second->getHwcId() == activeModeHwcId;
            })->second;

    return {modes, activeMode};
}

bool SurfaceFlinger::configureLocked() {
    std::vector<HotplugEvent> events;
    {
        std::lock_guard<std::mutex> lock(mHotplugMutex);
        events = std::move(mPendingHotplugEvents);
    }

    for (const auto [hwcDisplayId, connection] : events) {
        if (auto info = getHwComposer().onHotplug(hwcDisplayId, connection)) {
            /* QTI_BEGIN */
            mQtiSFExtnIntf->qtiUpdateOnComposerHalHotplug(hwcDisplayId, connection, info);
            /* QTI_END */

            const auto displayId = info->id;
            const bool connected = connection == hal::Connection::CONNECTED;

            if (const char* const log =
                        processHotplug(displayId, hwcDisplayId, connected, std::move(*info))) {
                ALOGI("%s display %s (HAL ID %" PRIu64 ")", log, to_string(displayId).c_str(),
                      hwcDisplayId);
            }

            /* QTI_BEGIN */
            mQtiSFExtnIntf->qtiUpdateOnProcessDisplayHotplug(static_cast<uint32_t>(hwcDisplayId),
                                                             connection, displayId);
            /* QTI_END */
        }
    }

    return !events.empty();
}

const char* SurfaceFlinger::processHotplug(PhysicalDisplayId displayId,
                                           hal::HWDisplayId hwcDisplayId, bool connected,
                                           DisplayIdentificationInfo&& info) {
    const auto displayOpt = mPhysicalDisplays.get(displayId);
    if (!connected) {
        LOG_ALWAYS_FATAL_IF(!displayOpt);
        const auto& display = displayOpt->get();

        if (const ssize_t index = mCurrentState.displays.indexOfKey(display.token()); index >= 0) {
            mCurrentState.displays.removeItemsAt(index);
        }

        mPhysicalDisplays.erase(displayId);
        return "Disconnecting";
    }

    auto [displayModes, activeMode] = loadDisplayModes(displayId);
    if (!activeMode) {
        // TODO(b/241286153): Report hotplug failure to the framework.
        ALOGE("Failed to hotplug display %s", to_string(displayId).c_str());
        getHwComposer().disconnectDisplay(displayId);
        return nullptr;
    }

    ui::ColorModes colorModes = getHwComposer().getColorModes(displayId);

    if (displayOpt) {
        const auto& display = displayOpt->get();
        const auto& snapshot = display.snapshot();

        std::optional<DeviceProductInfo> deviceProductInfo;
        if (getHwComposer().updatesDeviceProductInfoOnHotplugReconnect()) {
            deviceProductInfo = std::move(info.deviceProductInfo);
        } else {
            deviceProductInfo = snapshot.deviceProductInfo();
        }

        const auto it =
                mPhysicalDisplays.try_replace(displayId, display.token(), displayId,
                                              snapshot.connectionType(), std::move(displayModes),
                                              std::move(colorModes), std::move(deviceProductInfo));

        auto& state = mCurrentState.displays.editValueFor(it->second.token());
        state.sequenceId = DisplayDeviceState{}.sequenceId; // Generate new sequenceId.
        state.physical->activeMode = std::move(activeMode);
        return "Reconnecting";
    }

    const sp<IBinder> token = sp<BBinder>::make();

    mPhysicalDisplays.try_emplace(displayId, token, displayId,
                                  getHwComposer().getDisplayConnectionType(displayId),
                                  std::move(displayModes), std::move(colorModes),
                                  std::move(info.deviceProductInfo));

    DisplayDeviceState state;
    state.physical = {.id = displayId,
                      .hwcDisplayId = hwcDisplayId,
                      .activeMode = std::move(activeMode)};
    state.isSecure = true; // All physical displays are currently considered secure.
    state.displayName = std::move(info.name);

    mCurrentState.displays.add(token, state);
    return "Connecting";
}

void SurfaceFlinger::dispatchDisplayHotplugEvent(PhysicalDisplayId displayId, bool connected) {
    mScheduler->onHotplugReceived(mAppConnectionHandle, displayId, connected);
    mScheduler->onHotplugReceived(mSfConnectionHandle, displayId, connected);
}

sp<DisplayDevice> SurfaceFlinger::setupNewDisplayDeviceInternal(
        const wp<IBinder>& displayToken,
        std::shared_ptr<compositionengine::Display> compositionDisplay,
        const DisplayDeviceState& state,
        const sp<compositionengine::DisplaySurface>& displaySurface,
        const sp<IGraphicBufferProducer>& producer,
        surfaceflingerextension::QtiDisplaySurfaceExtensionIntf* mQtiDSExtnIntf) {
    DisplayDeviceCreationArgs creationArgs(sp<SurfaceFlinger>::fromExisting(this), getHwComposer(),
                                           displayToken, compositionDisplay);
    creationArgs.sequenceId = state.sequenceId;
    creationArgs.isSecure = state.isSecure;
    creationArgs.displaySurface = displaySurface;
    creationArgs.hasWideColorGamut = false;
    creationArgs.supportedPerFrameMetadata = 0;
    creationArgs.mQtiDSExtnIntf = mQtiDSExtnIntf;

    if (const auto& physical = state.physical) {
        creationArgs.activeModeId = physical->activeMode->getId();
        const auto [kernelIdleTimerController, idleTimerTimeoutMs] =
                getKernelIdleTimerProperties(compositionDisplay->getId());

        using Config = scheduler::RefreshRateSelector::Config;
        const auto enableFrameRateOverride = sysprop::enable_frame_rate_override(true)
                ? Config::FrameRateOverride::Enabled
                : Config::FrameRateOverride::Disabled;
        Config config =
                {.enableFrameRateOverride = enableFrameRateOverride,
                 .frameRateMultipleThreshold =
                         base::GetIntProperty("debug.sf.frame_rate_multiple_threshold", 0),
                 .idleTimerTimeout = idleTimerTimeoutMs,
                 .kernelIdleTimerController = kernelIdleTimerController};

        creationArgs.refreshRateSelector =
                mPhysicalDisplays.get(physical->id)
                        .transform(&PhysicalDisplay::snapshotRef)
                        .transform([&](const display::DisplaySnapshot& snapshot) {
                            return std::make_shared<
                                    scheduler::RefreshRateSelector>(snapshot.displayModes(),
                                                                    creationArgs.activeModeId,
                                                                    config);
                        })
                        .value_or(nullptr);

        creationArgs.isPrimary = physical->id == getPrimaryDisplayIdLocked();

        if (useColorManagement) {
            mPhysicalDisplays.get(physical->id)
                    .transform(&PhysicalDisplay::snapshotRef)
                    .transform(ftl::unit_fn([&](const display::DisplaySnapshot& snapshot) {
                        for (const auto mode : snapshot.colorModes()) {
                            creationArgs.hasWideColorGamut |= ui::isWideColorMode(mode);
                            creationArgs.hwcColorModes
                                    .emplace(mode,
                                             getHwComposer().getRenderIntents(physical->id, mode));
                        }
                    }));
        }
    }

    if (const auto id = HalDisplayId::tryCast(compositionDisplay->getId())) {
        getHwComposer().getHdrCapabilities(*id, &creationArgs.hdrCapabilities);
        creationArgs.supportedPerFrameMetadata = getHwComposer().getSupportedPerFrameMetadata(*id);
    }

    auto nativeWindowSurface = getFactory().createNativeWindowSurface(producer);
    auto nativeWindow = nativeWindowSurface->getNativeWindow();
    creationArgs.nativeWindow = nativeWindow;

    // Make sure that composition can never be stalled by a virtual display
    // consumer that isn't processing buffers fast enough. We have to do this
    // here, in case the display is composed entirely by HWC.
    if (state.isVirtual()) {
        nativeWindow->setSwapInterval(nativeWindow.get(), 0);
    }

    creationArgs.physicalOrientation =
            getPhysicalDisplayOrientation(compositionDisplay->getId(), creationArgs.isPrimary);
    ALOGV("Display Orientation: %s", toCString(creationArgs.physicalOrientation));

    // virtual displays are always considered enabled
    creationArgs.initialPowerMode =
            state.isVirtual() ? std::make_optional(hal::PowerMode::ON) : std::nullopt;

    creationArgs.requestedRefreshRate = state.requestedRefreshRate;

    sp<DisplayDevice> display = getFactory().createDisplayDevice(creationArgs);

    nativeWindowSurface->preallocateBuffers();

    ui::ColorMode defaultColorMode = ui::ColorMode::NATIVE;
    Dataspace defaultDataSpace = Dataspace::UNKNOWN;
    if (display->hasWideColorGamut()) {
        defaultColorMode = ui::ColorMode::SRGB;
        defaultDataSpace = Dataspace::V0_SRGB;
    }
    display->getCompositionDisplay()->setColorProfile(
            compositionengine::Output::ColorProfile{defaultColorMode, defaultDataSpace,
                                                    RenderIntent::COLORIMETRIC,
                                                    Dataspace::UNKNOWN});

    if (const auto& physical = state.physical) {
        mPhysicalDisplays.get(physical->id)
                .transform(&PhysicalDisplay::snapshotRef)
                .transform(ftl::unit_fn([&](const display::DisplaySnapshot& snapshot) {
                    FTL_FAKE_GUARD(kMainThreadContext,
                                   display->setActiveMode(physical->activeMode->getId(),
                                                          physical->activeMode->getFps(),
                                                          physical->activeMode->getFps()));
                }));
    }

    display->setLayerFilter(makeLayerFilterForDisplay(display->getId(), state.layerStack));
    display->setProjection(state.orientation, state.layerStackSpaceRect,
                           state.orientedDisplaySpaceRect);
    display->setDisplayName(state.displayName);
    display->setFlags(state.flags);

    return display;
}

void SurfaceFlinger::processDisplayAdded(const wp<IBinder>& displayToken,
                                         const DisplayDeviceState& state) {
    ui::Size resolution(0, 0);
    ui::PixelFormat pixelFormat = static_cast<ui::PixelFormat>(PIXEL_FORMAT_UNKNOWN);
    /* QTI_BEGIN */
    bool qtiCanAllocateHwcForVDS = false;
    /* QTI_END */

    if (state.physical) {
        resolution = state.physical->activeMode->getResolution();
        pixelFormat = static_cast<ui::PixelFormat>(PIXEL_FORMAT_RGBA_8888);
    } else if (state.surface != nullptr) {
        int status = state.surface->query(NATIVE_WINDOW_WIDTH, &resolution.width);
        ALOGE_IF(status != NO_ERROR, "Unable to query width (%d)", status);
        status = state.surface->query(NATIVE_WINDOW_HEIGHT, &resolution.height);
        ALOGE_IF(status != NO_ERROR, "Unable to query height (%d)", status);
        int format;
        status = state.surface->query(NATIVE_WINDOW_FORMAT, &format);
        ALOGE_IF(status != NO_ERROR, "Unable to query format (%d)", status);
        pixelFormat = static_cast<ui::PixelFormat>(format);
        /* QTI_BEGIN */
        qtiCanAllocateHwcForVDS = mQtiSFExtnIntf->qtiCanAllocateHwcDisplayIdForVDS(state);
        /* QTI_END */
    } else {
        // Virtual displays without a surface are dormant:
        // they have external state (layer stack, projection,
        // etc.) but no internal state (i.e. a DisplayDevice).
        return;
    }

    compositionengine::DisplayCreationArgsBuilder builder;
    if (const auto& physical = state.physical) {
        builder.setId(physical->id);
    } else {
        /* QTI_BEGIN */
        auto qtiVirtualDisplayId =
                mQtiSFExtnIntf->qtiAcquireVirtualDisplay(resolution, pixelFormat,
                                                         qtiCanAllocateHwcForVDS);
        if (!qtiVirtualDisplayId.has_value()) {
            ALOGE("%s: Failed to retrieve virtual display id, returning.", __func__);
            return;
        }
        builder.setId(*qtiVirtualDisplayId);
        /* QTI_END */
    }

    builder.setPixels(resolution);
    builder.setIsSecure(state.isSecure);
    builder.setPowerAdvisor(mPowerAdvisor.get());
    builder.setName(state.displayName);
    auto compositionDisplay = getCompositionEngine().createDisplay(builder.build());
    compositionDisplay->setLayerCachingEnabled(mLayerCachingEnabled);

    sp<compositionengine::DisplaySurface> displaySurface;
    sp<IGraphicBufferProducer> producer;
    sp<IGraphicBufferProducer> bqProducer;
    sp<IGraphicBufferConsumer> bqConsumer;
    getFactory().createBufferQueue(&bqProducer, &bqConsumer, /*consumerIsSurfaceFlinger =*/false);

    /* QTI_BEGIN */
    surfaceflingerextension::QtiDisplaySurfaceExtensionIntf* qtiDSExtnIntf = nullptr;
    /* QTI_END */

    if (state.isVirtual()) {
        const auto displayId = VirtualDisplayId::tryCast(compositionDisplay->getId());
        LOG_FATAL_IF(!displayId);
        auto surface =
                sp<VirtualDisplaySurface>::make(getHwComposer(), *displayId, state.surface,
                                                bqProducer, bqConsumer, state.displayName,
                                                /* QTI_BEGIN */ state.isSecure /* QTI_END */);
        displaySurface = surface;
        producer = std::move(surface);
    } else {
        ALOGE_IF(state.surface != nullptr,
                 "adding a supported display, but rendering "
                 "surface is provided (%p), ignoring it",
                 state.surface.get());
        const auto displayId = PhysicalDisplayId::tryCast(compositionDisplay->getId());
        LOG_FATAL_IF(!displayId);
        displaySurface =
                sp<FramebufferSurface>::make(getHwComposer(), *displayId, bqConsumer,
                                             state.physical->activeMode->getResolution(),
                                             ui::Size(maxGraphicsWidth, maxGraphicsHeight));
        producer = bqProducer;
    }

    LOG_FATAL_IF(!displaySurface);
    /* QTI_BEGIN */
#ifdef QTI_DISPLAY_EXTENSION
    qtiDSExtnIntf = displaySurface->qtiGetDisplaySurfaceExtn();
#endif
    /* QTI_END */

    auto display = setupNewDisplayDeviceInternal(displayToken, std::move(compositionDisplay), state,
                                                 displaySurface, producer, qtiDSExtnIntf);

    /* QTI_BEGIN */
    mQtiSFExtnIntf->qtiSetPowerModeOverrideConfig(display);
    /* QTI_END */

    if (!display->isVirtual()) {
        /* QTI_BEGIN */
        mQtiSFExtnIntf->qtiSetPowerModeOverrideConfig(display);
        mQtiSFExtnIntf->qtiUpdateDisplaysList(display, /*addDisplay*/ true);
        mQtiSFExtnIntf->qtiTryDrawMethod(display);

        /* QTI_END */

        if (mScheduler) {
            const auto displayId = display->getPhysicalId();
            {
                // TODO(b/241285876): Annotate `processDisplayAdded` instead.
                ftl::FakeGuard guard(kMainThreadContext);

                // For hotplug reconnect, renew the registration since display modes have been
                // reloaded.
                mScheduler->registerDisplay(displayId, display->holdRefreshRateSelector());
            }

            dispatchDisplayHotplugEvent(displayId, true);
        }
    }

    if (display->isVirtual()) {
        display->adjustRefreshRate(mScheduler->getPacesetterRefreshRate());
    }

    mDisplays.try_emplace(displayToken, std::move(display));
    /* QTI_BEGIN */
    mQtiSFExtnIntf->qtiCreateSmomoInstance(state);
    /* QTI_END */
}

void SurfaceFlinger::processDisplayRemoved(const wp<IBinder>& displayToken) {
    auto display = getDisplayDeviceLocked(displayToken);
    if (display) {
        display->disconnect();

        if (display->isVirtual()) {
            releaseVirtualDisplay(display->getVirtualId());
        } else {
            dispatchDisplayHotplugEvent(display->getPhysicalId(), false);
            mScheduler->unregisterDisplay(display->getPhysicalId());
        }
        /* QTI_BEGIN */
        mQtiSFExtnIntf->qtiDestroySmomoInstance(display);
        /* QTI_END */
    }

    mDisplays.erase(displayToken);

    if (display && display->isVirtual()) {
        static_cast<void>(mScheduler->schedule([display = std::move(display)] {
            // Destroy the display without holding the mStateLock.
            // This is a temporary solution until we can manage transaction queues without
            // holding the mStateLock.
            // With blast, the IGBP that is passed to the VirtualDisplaySurface is owned by the
            // client. When the IGBP is disconnected, its buffer cache in SF will be cleared
            // via SurfaceComposerClient::doUncacheBufferTransaction. This call from the client
            // ends up running on the main thread causing a deadlock since setTransactionstate
            // will try to acquire the mStateLock. Instead we extend the lifetime of
            // DisplayDevice and destroy it in the main thread without holding the mStateLock.
            // The display will be disconnected and removed from the mDisplays list so it will
            // not be accessible.
        }));
    }
}

void SurfaceFlinger::processDisplayChanged(const wp<IBinder>& displayToken,
                                           const DisplayDeviceState& currentState,
                                           const DisplayDeviceState& drawingState) {
    const sp<IBinder> currentBinder = IInterface::asBinder(currentState.surface);
    const sp<IBinder> drawingBinder = IInterface::asBinder(drawingState.surface);

    // Recreate the DisplayDevice if the surface or sequence ID changed.
    if (currentBinder != drawingBinder || currentState.sequenceId != drawingState.sequenceId) {
        getRenderEngine().cleanFramebufferCache();

        if (const auto display = getDisplayDeviceLocked(displayToken)) {
            /* QTI_BEGIN */
            mQtiSFExtnIntf->qtiUpdateDisplaysList(display, /*addDisplay*/ false);
            /* QTI_END */

            display->disconnect();
            if (display->isVirtual()) {
                releaseVirtualDisplay(display->getVirtualId());
            }
        }

        mDisplays.erase(displayToken);

        if (const auto& physical = currentState.physical) {
            getHwComposer().allocatePhysicalDisplay(physical->hwcDisplayId, physical->id);
        }

        processDisplayAdded(displayToken, currentState);

        if (currentState.physical) {
            const auto display = getDisplayDeviceLocked(displayToken);
            setPowerModeInternal(display, hal::PowerMode::ON);

            // TODO(b/175678251) Call a listener instead.
            if (currentState.physical->hwcDisplayId == getHwComposer().getPrimaryHwcDisplayId()) {
                resetPhaseConfiguration(display->getActiveMode().fps);
            }
        }
        return;
    }

    if (const auto display = getDisplayDeviceLocked(displayToken)) {
        if (currentState.layerStack != drawingState.layerStack) {
            display->setLayerFilter(
                    makeLayerFilterForDisplay(display->getId(), currentState.layerStack));
            /* QTI_BEGIN */
            mQtiSFExtnIntf->qtiUpdateSmomoLayerStackId(currentState.physical->hwcDisplayId,
                                                       currentState.layerStack.id,
                                                       drawingState.layerStack.id);
            /* QTI_END */
        }
        if (currentState.flags != drawingState.flags) {
            display->setFlags(currentState.flags);
        }
        if ((currentState.orientation != drawingState.orientation) ||
            (currentState.layerStackSpaceRect != drawingState.layerStackSpaceRect) ||
            (currentState.orientedDisplaySpaceRect != drawingState.orientedDisplaySpaceRect)) {
            display->setProjection(currentState.orientation, currentState.layerStackSpaceRect,
                                   currentState.orientedDisplaySpaceRect);
            if (display->getId() == mActiveDisplayId) {
                mActiveDisplayTransformHint = display->getTransformHint();
            }
        }
        if (currentState.width != drawingState.width ||
            currentState.height != drawingState.height) {
            display->setDisplaySize(currentState.width, currentState.height);

            if (display->getId() == mActiveDisplayId) {
                onActiveDisplaySizeChanged(*display);
            }
        }
    }
}

void SurfaceFlinger::resetPhaseConfiguration(Fps refreshRate) {
    // Cancel the pending refresh rate change, if any, before updating the phase configuration.
    mScheduler->vsyncModulator().cancelRefreshRateChange();

    mVsyncConfiguration->reset();
    updatePhaseConfiguration(refreshRate);
    mRefreshRateStats->setRefreshRate(refreshRate);

    /* QTI_BEGIN */
    mQtiSFExtnIntf->qtiUpdateVsyncConfiguration();
    /* QTI_END */
}

void SurfaceFlinger::processDisplayChangesLocked() {
    // here we take advantage of Vector's copy-on-write semantics to
    // improve performance by skipping the transaction entirely when
    // know that the lists are identical
    const KeyedVector<wp<IBinder>, DisplayDeviceState>& curr(mCurrentState.displays);
    const KeyedVector<wp<IBinder>, DisplayDeviceState>& draw(mDrawingState.displays);
    if (!curr.isIdenticalTo(draw)) {
        mVisibleRegionsDirty = true;
        mUpdateInputInfo = true;

        // find the displays that were removed
        // (ie: in drawing state but not in current state)
        // also handle displays that changed
        // (ie: displays that are in both lists)
        for (size_t i = 0; i < draw.size(); i++) {
            const wp<IBinder>& displayToken = draw.keyAt(i);
            const ssize_t j = curr.indexOfKey(displayToken);
            if (j < 0) {
                // in drawing state but not in current state
                processDisplayRemoved(displayToken);
            } else {
                // this display is in both lists. see if something changed.
                const DisplayDeviceState& currentState = curr[j];
                const DisplayDeviceState& drawingState = draw[i];
                processDisplayChanged(displayToken, currentState, drawingState);
            }
        }

        // find displays that were added
        // (ie: in current state but not in drawing state)
        for (size_t i = 0; i < curr.size(); i++) {
            const wp<IBinder>& displayToken = curr.keyAt(i);
            if (draw.indexOfKey(displayToken) < 0) {
                processDisplayAdded(displayToken, curr[i]);
            }
        }
    }

    mDrawingState.displays = mCurrentState.displays;
}

void SurfaceFlinger::commitTransactionsLocked(uint32_t transactionFlags) {
    // Commit display transactions.
    const bool displayTransactionNeeded = transactionFlags & eDisplayTransactionNeeded;
    mFrontEndDisplayInfosChanged = displayTransactionNeeded;
    if (displayTransactionNeeded && !mLayerLifecycleManagerEnabled) {
        processDisplayChangesLocked();
        mFrontEndDisplayInfos.clear();
        for (const auto& [_, display] : mDisplays) {
            mFrontEndDisplayInfos.try_emplace(display->getLayerStack(), display->getFrontEndInfo());
        }
    }
    mForceTransactionDisplayChange = displayTransactionNeeded;

    if (mSomeChildrenChanged) {
        mVisibleRegionsDirty = true;
        mSomeChildrenChanged = false;
        mUpdateInputInfo = true;
    }

    // Update transform hint.
    if (transactionFlags & (eTransformHintUpdateNeeded | eDisplayTransactionNeeded)) {
        // Layers and/or displays have changed, so update the transform hint for each layer.
        //
        // NOTE: we do this here, rather than when presenting the display so that
        // the hint is set before we acquire a buffer from the surface texture.
        //
        // NOTE: layer transactions have taken place already, so we use their
        // drawing state. However, SurfaceFlinger's own transaction has not
        // happened yet, so we must use the current state layer list
        // (soon to become the drawing state list).
        //
        sp<const DisplayDevice> hintDisplay;
        ui::LayerStack layerStack;

        mCurrentState.traverse([&](Layer* layer) REQUIRES(mStateLock) {
            // NOTE: we rely on the fact that layers are sorted by
            // layerStack first (so we don't have to traverse the list
            // of displays for every layer).
            if (const auto filter = layer->getOutputFilter(); layerStack != filter.layerStack) {
                layerStack = filter.layerStack;
                hintDisplay = nullptr;

                // Find the display that includes the layer.
                for (const auto& [token, display] : mDisplays) {
                    if (!display->getCompositionDisplay()->includesLayer(filter)) {
                        continue;
                    }

                    // Pick the primary display if another display mirrors the layer.
                    if (hintDisplay) {
                        hintDisplay = nullptr;
                        break;
                    }

                    hintDisplay = display;
                }
            }

            if (!hintDisplay) {
                // NOTE: TEMPORARY FIX ONLY. Real fix should cause layers to
                // redraw after transform hint changes. See bug 8508397.
                // could be null when this layer is using a layerStack
                // that is not visible on any display. Also can occur at
                // screen off/on times.
                // U Update: Don't provide stale hints to the clients. For
                // special cases where we want the app to draw its
                // first frame before the display is available, we rely
                // on WMS and DMS to provide the right information
                // so the client can calculate the hint.
                ALOGV("Skipping reporting transform hint update for %s", layer->getDebugName());
                layer->skipReportingTransformHint();
            } else {
                layer->updateTransformHint(hintDisplay->getTransformHint());
            }
        });
    }

    if (mLayersAdded) {
        mLayersAdded = false;
        // Layers have been added.
        mVisibleRegionsDirty = true;
        mUpdateInputInfo = true;
    }

    // some layers might have been removed, so
    // we need to update the regions they're exposing.
    if (mLayersRemoved) {
        mLayersRemoved = false;
        mVisibleRegionsDirty = true;
        mUpdateInputInfo = true;
        mDrawingState.traverseInZOrder([&](Layer* layer) {
            if (mLayersPendingRemoval.indexOf(sp<Layer>::fromExisting(layer)) >= 0) {
                // this layer is not visible anymore
                Region visibleReg;
                visibleReg.set(layer->getScreenBounds());
                invalidateLayerStack(layer->getOutputFilter(), visibleReg);
            }
        });
    }

    if (transactionFlags & eInputInfoUpdateNeeded) {
        mUpdateInputInfo = true;
    }

    doCommitTransactions();
}

void SurfaceFlinger::updateInputFlinger(VsyncId vsyncId) {
    if (!mInputFlinger || (!mUpdateInputInfo && mInputWindowCommands.empty())) {
        return;
    }
    ATRACE_CALL();

    std::vector<WindowInfo> windowInfos;
    std::vector<DisplayInfo> displayInfos;
    bool updateWindowInfo = false;
    if (mUpdateInputInfo) {
        mUpdateInputInfo = false;
        updateWindowInfo = true;
        mLastInputFlingerUpdateVsyncId = vsyncId;
        mLastInputFlingerUpdateTimestamp = systemTime();
        buildWindowInfos(windowInfos, displayInfos);
    }

    std::unordered_set<int32_t> visibleWindowIds;
    for (WindowInfo& windowInfo : windowInfos) {
        if (!windowInfo.inputConfig.test(WindowInfo::InputConfig::NOT_VISIBLE)) {
            visibleWindowIds.insert(windowInfo.id);
        }
    }
    bool visibleWindowsChanged = false;
    if (visibleWindowIds != mVisibleWindowIds) {
        visibleWindowsChanged = true;
        mVisibleWindowIds = std::move(visibleWindowIds);
    }

    BackgroundExecutor::getInstance().sendCallbacks({[updateWindowInfo,
                                                      windowInfos = std::move(windowInfos),
                                                      displayInfos = std::move(displayInfos),
                                                      inputWindowCommands =
                                                              std::move(mInputWindowCommands),
                                                      inputFlinger = mInputFlinger, this,
                                                      visibleWindowsChanged]() {
        ATRACE_NAME("BackgroundExecutor::updateInputFlinger");
        if (updateWindowInfo) {
            mWindowInfosListenerInvoker
                    ->windowInfosChanged(std::move(windowInfos), std::move(displayInfos),
                                         std::move(
                                                 inputWindowCommands.windowInfosReportedListeners),
                                         /* forceImmediateCall= */ visibleWindowsChanged ||
                                                 !inputWindowCommands.focusRequests.empty(),
                                         mLastInputFlingerUpdateVsyncId,
                                         mLastInputFlingerUpdateTimestamp);
        } else {
            // If there are listeners but no changes to input windows, call the listeners
            // immediately.
            for (const auto& listener : inputWindowCommands.windowInfosReportedListeners) {
                if (IInterface::asBinder(listener)->isBinderAlive()) {
                    listener->onWindowInfosReported();
                }
            }
        }
        for (const auto& focusRequest : inputWindowCommands.focusRequests) {
            inputFlinger->setFocusedWindow(focusRequest);
        }
    }});

    mInputWindowCommands.clear();
}

void SurfaceFlinger::persistDisplayBrightness(bool needsComposite) {
    const bool supportsDisplayBrightnessCommand = getHwComposer().getComposer()->isSupported(
            Hwc2::Composer::OptionalFeature::DisplayBrightnessCommand);
    if (!supportsDisplayBrightnessCommand) {
        return;
    }

    for (const auto& [_, display] : FTL_FAKE_GUARD(mStateLock, mDisplays)) {
        if (const auto brightness = display->getStagedBrightness(); brightness) {
            if (!needsComposite) {
                const status_t error =
                        getHwComposer()
                                .setDisplayBrightness(display->getPhysicalId(), *brightness,
                                                      display->getCompositionDisplay()
                                                              ->getState()
                                                              .displayBrightnessNits,
                                                      Hwc2::Composer::DisplayBrightnessOptions{
                                                              .applyImmediately = true})
                                .get();

                ALOGE_IF(error != NO_ERROR,
                         "Error setting display brightness for display %s: %d (%s)",
                         to_string(display->getId()).c_str(), error, strerror(error));
            }
            display->persistBrightness(needsComposite);
        }
    }
}

void SurfaceFlinger::buildWindowInfos(std::vector<WindowInfo>& outWindowInfos,
                                      std::vector<DisplayInfo>& outDisplayInfos) {
    static size_t sNumWindowInfos = 0;
    outWindowInfos.reserve(sNumWindowInfos);
    sNumWindowInfos = 0;

    if (mLayerLifecycleManagerEnabled) {
        mLayerSnapshotBuilder.forEachInputSnapshot(
                [&outWindowInfos](const frontend::LayerSnapshot& snapshot) {
                    outWindowInfos.push_back(snapshot.inputInfo);
                });
    } else {
        mDrawingState.traverseInReverseZOrder([&](Layer* layer) {
            if (!layer->needsInputInfo()) return;
            const auto opt =
                    mFrontEndDisplayInfos.get(layer->getLayerStack())
                            .transform([](const frontend::DisplayInfo& info) {
                                return Layer::InputDisplayArgs{&info.transform, info.isSecure};
                            });

            outWindowInfos.push_back(layer->fillInputInfo(opt.value_or(Layer::InputDisplayArgs{})));
        });
    }

    sNumWindowInfos = outWindowInfos.size();

    outDisplayInfos.reserve(mFrontEndDisplayInfos.size());
    for (const auto& [_, info] : mFrontEndDisplayInfos) {
        outDisplayInfos.push_back(info.info);
    }
}

void SurfaceFlinger::updateCursorAsync() {
    compositionengine::CompositionRefreshArgs refreshArgs;
    for (const auto& [_, display] : FTL_FAKE_GUARD(mStateLock, mDisplays)) {
        if (HalDisplayId::tryCast(display->getId())) {
            refreshArgs.outputs.push_back(display->getCompositionDisplay());
        }
    }
    auto layers = moveSnapshotsToCompositionArgs(refreshArgs, /*cursorOnly=*/true, 0);
    mCompositionEngine->updateCursorAsync(refreshArgs);
    moveSnapshotsFromCompositionArgs(refreshArgs, layers);
}

void SurfaceFlinger::requestDisplayModes(std::vector<display::DisplayModeRequest> modeRequests) {
    if (mBootStage != BootStage::FINISHED) {
        ALOGV("Currently in the boot stage, skipping display mode changes");
        return;
    }

    ATRACE_CALL();

    // If this is called from the main thread mStateLock must be locked before
    // Currently the only way to call this function from the main thread is from
    // Scheduler::chooseRefreshRateForContent

    ConditionalLock lock(mStateLock, std::this_thread::get_id() != mMainThreadId);

    for (auto& request : modeRequests) {
        const auto& modePtr = request.mode.modePtr;

        const auto displayId = modePtr->getPhysicalDisplayId();
        const auto display = getDisplayDeviceLocked(displayId);

        if (!display) continue;

        const bool isInternalDisplay = mPhysicalDisplays.get(displayId)
                                               .transform(&PhysicalDisplay::isInternal)
                                               .value_or(false);

        if (isInternalDisplay && displayId != mActiveDisplayId) {
            ALOGV("%s(%s): Inactive display", __func__, to_string(displayId).c_str());
            continue;
        }

        if (display->refreshRateSelector().isModeAllowed(request.mode)) {
            /* QTI_BEGIN */
            uint32_t qtiHwcDisplayId;
            if (mQtiSFExtnIntf->qtiGetHwcDisplayId(display, &qtiHwcDisplayId)) {
                mQtiSFExtnIntf->qtiSetDisplayExtnActiveConfig(qtiHwcDisplayId,
                                                              modePtr->getId().value());
            }
            /* QTI_END */
            setDesiredActiveMode(std::move(request));
        } else {
            ALOGV("%s: Mode %d is disallowed for display %s", __func__, modePtr->getId().value(),
                  to_string(display->getId()).c_str());
        }
    }
}

void SurfaceFlinger::triggerOnFrameRateOverridesChanged() {
    PhysicalDisplayId displayId = [&]() {
        ConditionalLock lock(mStateLock, std::this_thread::get_id() != mMainThreadId);
        return getDefaultDisplayDeviceLocked()->getPhysicalId();
    }();

    mScheduler->onFrameRateOverridesChanged(mAppConnectionHandle, displayId);
}

void SurfaceFlinger::initScheduler(const sp<const DisplayDevice>& display) {
    using namespace scheduler;

    LOG_ALWAYS_FATAL_IF(mScheduler);

    const auto activeMode = display->refreshRateSelector().getActiveMode();
    const Fps activeRefreshRate = activeMode.fps;
    mRefreshRateStats =
            std::make_unique<RefreshRateStats>(*mTimeStats, activeRefreshRate, hal::PowerMode::OFF);

    mVsyncConfiguration = getFactory().createVsyncConfiguration(activeRefreshRate);

    FeatureFlags features;

    if (sysprop::use_content_detection_for_refresh_rate(false)) {
        features |= Feature::kContentDetection;
    }
    if (base::GetBoolProperty("debug.sf.show_predicted_vsync"s, false)) {
        features |= Feature::kTracePredictedVsync;
    }
    if (!base::GetBoolProperty("debug.sf.vsync_reactor_ignore_present_fences"s, false) &&
        !getHwComposer().hasCapability(Capability::PRESENT_FENCE_IS_NOT_RELIABLE)) {
        features |= Feature::kPresentFences;
    }
    if (display->refreshRateSelector().kernelIdleTimerController()) {
        features |= Feature::kKernelIdleTimer;
    }

    auto modulatorPtr = sp<VsyncModulator>::make(mVsyncConfiguration->getCurrentConfigs());

    mScheduler = std::make_unique<Scheduler>(static_cast<ICompositor&>(*this),
                                             static_cast<ISchedulerCallback&>(*this), features,
                                             std::move(modulatorPtr));
    mScheduler->registerDisplay(display->getPhysicalId(), display->holdRefreshRateSelector());

    setVsyncEnabled(display->getPhysicalId(), false);
    mScheduler->startTimers();

    const auto configs = mVsyncConfiguration->getCurrentConfigs();

    mAppConnectionHandle =
            mScheduler->createEventThread(Scheduler::Cycle::Render,
                                          mFrameTimeline->getTokenManager(),
                                          /* workDuration */ configs.late.appWorkDuration,
                                          /* readyDuration */ configs.late.sfWorkDuration);
    mSfConnectionHandle =
            mScheduler->createEventThread(Scheduler::Cycle::LastComposite,
                                          mFrameTimeline->getTokenManager(),
                                          /* workDuration */ activeRefreshRate.getPeriod(),
                                          /* readyDuration */ configs.late.sfWorkDuration);

    mScheduler->initVsync(mScheduler->getVsyncSchedule()->getDispatch(),
                          *mFrameTimeline->getTokenManager(), configs.late.sfWorkDuration);

    mRegionSamplingThread =
            sp<RegionSamplingThread>::make(*this,
                                           RegionSamplingThread::EnvironmentTimingTunables());
    mFpsReporter = sp<FpsReporter>::make(*mFrameTimeline, *this);
}

void SurfaceFlinger::updatePhaseConfiguration(Fps refreshRate) {
    mVsyncConfiguration->setRefreshRateFps(refreshRate);
    mScheduler->setVsyncConfigSet(mVsyncConfiguration->getCurrentConfigs(),
                                  refreshRate.getPeriod());
}

void SurfaceFlinger::doCommitTransactions() {
    ATRACE_CALL();

    if (!mLayersPendingRemoval.isEmpty()) {
        // Notify removed layers now that they can't be drawn from
        for (const auto& l : mLayersPendingRemoval) {
            // Ensure any buffers set to display on any children are released.
            if (l->isRemovedFromCurrentState()) {
                l->latchAndReleaseBuffer();
            }

            // If a layer has a parent, we allow it to out-live it's handle
            // with the idea that the parent holds a reference and will eventually
            // be cleaned up. However no one cleans up the top-level so we do so
            // here.
            if (l->isAtRoot()) {
                l->setIsAtRoot(false);
                mCurrentState.layersSortedByZ.remove(l);
            }

            // If the layer has been removed and has no parent, then it will not be reachable
            // when traversing layers on screen. Add the layer to the offscreenLayers set to
            // ensure we can copy its current to drawing state.
            if (!l->getParent()) {
                mOffscreenLayers.emplace(l.get());
            }
        }
        mLayersPendingRemoval.clear();
    }

    mDrawingState = mCurrentState;
    // clear the "changed" flags in current state
    mCurrentState.colorMatrixChanged = false;

    if (mVisibleRegionsDirty) {
        for (const auto& rootLayer : mDrawingState.layersSortedByZ) {
            rootLayer->commitChildList();
        }
    }

    commitOffscreenLayers();
    if (mNumClones > 0) {
        mDrawingState.traverse([&](Layer* layer) { layer->updateMirrorInfo(); });
    }
}

void SurfaceFlinger::commitOffscreenLayers() {
    for (Layer* offscreenLayer : mOffscreenLayers) {
        offscreenLayer->traverse(LayerVector::StateSet::Drawing, [](Layer* layer) {
            if (layer->clearTransactionFlags(eTransactionNeeded)) {
                layer->doTransaction(0);
                layer->commitChildList();
            }
        });
    }
}

void SurfaceFlinger::invalidateLayerStack(const ui::LayerFilter& layerFilter, const Region& dirty) {
    for (const auto& [token, displayDevice] : FTL_FAKE_GUARD(mStateLock, mDisplays)) {
        auto display = displayDevice->getCompositionDisplay();
        if (display->includesLayer(layerFilter)) {
            display->editState().dirtyRegion.orSelf(dirty);
        }
    }
}

bool SurfaceFlinger::latchBuffers() {
    ATRACE_CALL();

    const nsecs_t latchTime = systemTime();

    bool visibleRegions = false;
    bool frameQueued = false;
    bool newDataLatched = false;

    /* QTI_BEGIN */
    std::set<uint32_t> qtiLayerStackIds;
    uint32_t qtiLayerStackId = 0;
    bool qtiWakeUpPresentationDisplays = false;

    if (mQtiSFExtnIntf->qtiIsWakeUpPresentationDisplays()) {
        qtiWakeUpPresentationDisplays = true;
    }
    /* QTI_END */

    // Store the set of layers that need updates. This set must not change as
    // buffers are being latched, as this could result in a deadlock.
    // Example: Two producers share the same command stream and:
    // 1.) Layer 0 is latched
    // 2.) Layer 0 gets a new frame
    // 2.) Layer 1 gets a new frame
    // 3.) Layer 1 is latched.
    // Display is now waiting on Layer 1's frame, which is behind layer 0's
    // second frame. But layer 0's second frame could be waiting on display.
    mDrawingState.traverse([&](Layer* layer) {
        if (layer->clearTransactionFlags(eTransactionNeeded) || mForceTransactionDisplayChange) {
            const uint32_t flags = layer->doTransaction(0);
            if (flags & Layer::eVisibleRegion) {
                mVisibleRegionsDirty = true;
            }
        }

        if (layer->hasReadyFrame() || layer->willReleaseBufferOnLatch()) {
            frameQueued = true;
            mLayersWithQueuedFrames.emplace(sp<Layer>::fromExisting(layer));
            /* QTI_BEGIN */
            if (qtiWakeUpPresentationDisplays) {
                qtiLayerStackId = layer->getLayerStack().id;
                qtiLayerStackIds.insert(qtiLayerStackId);
            }
            /* QTI_END */
        } else {
            layer->useEmptyDamage();
            if (!layer->hasBuffer()) {
                // The last latch time is used to classify a missed frame as buffer stuffing
                // instead of a missed frame. This is used to identify scenarios where we
                // could not latch a buffer or apply a transaction due to backpressure.
                // We only update the latch time for buffer less layers here, the latch time
                // is updated for buffer layers when the buffer is latched.
                layer->updateLastLatchTime(latchTime);
            }
        }
    });
    mForceTransactionDisplayChange = false;

    /* QTI_BEGIN */
    if (qtiWakeUpPresentationDisplays && !mLayersWithQueuedFrames.empty()) {
        mQtiSFExtnIntf->qtiHandlePresentationDisplaysEarlyWakeup(qtiLayerStackIds.size(),
                                                                 qtiLayerStackId);
    }
    /* QTI_END */

    // The client can continue submitting buffers for offscreen layers, but they will not
    // be shown on screen. Therefore, we need to latch and release buffers of offscreen
    // layers to ensure dequeueBuffer doesn't block indefinitely.
    for (Layer* offscreenLayer : mOffscreenLayers) {
        offscreenLayer->traverse(LayerVector::StateSet::Drawing,
                                         [&](Layer* l) { l->latchAndReleaseBuffer(); });
    }

    if (!mLayersWithQueuedFrames.empty()) {
        // mStateLock is needed for latchBuffer as LayerRejecter::reject()
        // writes to Layer current state. See also b/119481871
        Mutex::Autolock lock(mStateLock);

        for (const auto& layer : mLayersWithQueuedFrames) {
            if (layer->willReleaseBufferOnLatch()) {
                mLayersWithBuffersRemoved.emplace(layer);
            }
            if (layer->latchBuffer(visibleRegions, latchTime)) {
                /* QTI_BEGIN */
                mQtiSFExtnIntf->qtiDolphinTrackBufferDecrement(layer->getDebugName(),
                        *layer->getPendingBufferCounter());
                /* QTI_END */
                mLayersPendingRefresh.push_back(layer);
                newDataLatched = true;
            }
            layer->useSurfaceDamage();
        }
    }

    mVisibleRegionsDirty |= visibleRegions;

    // If we will need to wake up at some time in the future to deal with a
    // queued frame that shouldn't be displayed during this vsync period, wake
    // up during the next vsync period to check again.
    if (frameQueued && (mLayersWithQueuedFrames.empty() || !newDataLatched)) {
        scheduleCommit(FrameHint::kNone);
    }

    // enter boot animation on first buffer latch
    if (CC_UNLIKELY(mBootStage == BootStage::BOOTLOADER && newDataLatched)) {
        ALOGI("Enter boot animation");
        mBootStage = BootStage::BOOTANIMATION;
    }

    if (mNumClones > 0) {
        mDrawingState.traverse([&](Layer* layer) { layer->updateCloneBufferInfo(); });
    }

    // Only continue with the refresh if there is actually new work to do
    return !mLayersWithQueuedFrames.empty() && newDataLatched;
}

status_t SurfaceFlinger::addClientLayer(LayerCreationArgs& args, const sp<IBinder>& handle,
                                        const sp<Layer>& layer, const wp<Layer>& parent,
                                        uint32_t* outTransformHint) {
    if (mNumLayers >= MAX_LAYERS) {
        ALOGE("AddClientLayer failed, mNumLayers (%zu) >= MAX_LAYERS (%zu)", mNumLayers.load(),
              MAX_LAYERS);
        static_cast<void>(mScheduler->schedule([=] {
            ALOGE("Dumping layer keeping > 20 children alive:");
            bool leakingParentLayerFound = false;
            mDrawingState.traverse([&](Layer* layer) {
                if (leakingParentLayerFound) {
                    return;
                }
                if (layer->getChildrenCount() > 20) {
                    leakingParentLayerFound = true;
                    sp<Layer> parent = sp<Layer>::fromExisting(layer);
                    while (parent) {
                        ALOGE("Parent Layer: %s handleIsAlive: %s", parent->getName().c_str(),
                              std::to_string(parent->isHandleAlive()).c_str());
                        parent = parent->getParent();
                    }
                    // Sample up to 100 layers
                    ALOGE("Dumping random sampling of child layers total(%zu): ",
                          layer->getChildrenCount());
                    int sampleSize = (layer->getChildrenCount() / 100) + 1;
                    layer->traverseChildren([&](Layer* layer) {
                        if (rand() % sampleSize == 0) {
                            ALOGE("Child Layer: %s", layer->getName().c_str());
                        }
                    });
                }
            });

            ALOGE("Dumping random sampling of on-screen layers: ");
            mDrawingState.traverse([&](Layer* layer) {
                // Aim to dump about 200 layers to avoid totally trashing
                // logcat. On the other hand, if there really are 4096 layers
                // something has gone totally wrong its probably the most
                // useful information in logcat.
                if (rand() % 20 == 13) {
                    ALOGE("Layer: %s", layer->getName().c_str());
                }
            });
            ALOGE("Dumping random sampling of off-screen layers total(%zu): ",
                  mOffscreenLayers.size());
            for (Layer* offscreenLayer : mOffscreenLayers) {
                if (rand() % 20 == 13) {
                    ALOGE("Offscreen-layer: %s", offscreenLayer->getName().c_str());
                }
            }
        }));
        return NO_MEMORY;
    }

    layer->updateTransformHint(mActiveDisplayTransformHint);
    if (outTransformHint) {
        *outTransformHint = mActiveDisplayTransformHint;
    }
    args.parentId = LayerHandle::getLayerId(args.parentHandle.promote());
    args.layerIdToMirror = LayerHandle::getLayerId(args.mirrorLayerHandle.promote());
    {
        std::scoped_lock<std::mutex> lock(mCreatedLayersLock);
        mCreatedLayers.emplace_back(layer, parent, args.addToRoot);
        mNewLayers.emplace_back(std::make_unique<frontend::RequestedLayerState>(args));
        args.mirrorLayerHandle.clear();
        args.parentHandle.clear();
        mNewLayerArgs.emplace_back(std::move(args));
    }

    setTransactionFlags(eTransactionNeeded);
    return NO_ERROR;
}

uint32_t SurfaceFlinger::getTransactionFlags() const {
    return mTransactionFlags;
}

uint32_t SurfaceFlinger::clearTransactionFlags(uint32_t mask) {
    uint32_t transactionFlags = mTransactionFlags.fetch_and(~mask);
    ATRACE_INT("mTransactionFlags", transactionFlags);
    return transactionFlags & mask;
}

void SurfaceFlinger::setTransactionFlags(uint32_t mask, TransactionSchedule schedule,
                                         const sp<IBinder>& applyToken, FrameHint frameHint) {
    mScheduler->modulateVsync({}, &VsyncModulator::setTransactionSchedule, schedule, applyToken);
    uint32_t transactionFlags = mTransactionFlags.fetch_or(mask);
    ATRACE_INT("mTransactionFlags", transactionFlags);

    if (const bool scheduled = transactionFlags & mask; !scheduled) {
        scheduleCommit(frameHint);
    } else if (frameHint == FrameHint::kActive) {
        // Even if the next frame is already scheduled, we should reset the idle timer
        // as a new activity just happened.
        mScheduler->resetIdleTimer();
    }
}

TransactionHandler::TransactionReadiness SurfaceFlinger::transactionReadyTimelineCheck(
        const TransactionHandler::TransactionFlushState& flushState) {
    using TransactionReadiness = TransactionHandler::TransactionReadiness;
    const auto& transaction = *flushState.transaction;
    TimePoint desiredPresentTime = TimePoint::fromNs(transaction.desiredPresentTime);
    // Do not present if the desiredPresentTime has not passed unless it is more than
    // one second in the future. We ignore timestamps more than 1 second in the future
    // for stability reasons.
    if (!transaction.isAutoTimestamp && desiredPresentTime >= mExpectedPresentTime &&
        desiredPresentTime < mExpectedPresentTime + 1s) {
        ATRACE_FORMAT("not current desiredPresentTime: %" PRId64 " expectedPresentTime: %" PRId64,
                      desiredPresentTime, mExpectedPresentTime);
        return TransactionReadiness::NotReady;
    }

    if (!mScheduler->isVsyncValid(mExpectedPresentTime, transaction.originUid)) {
        ATRACE_FORMAT("!isVsyncValid expectedPresentTime: %" PRId64 " uid: %d",
                      mExpectedPresentTime, transaction.originUid);
        return TransactionReadiness::NotReady;
    }

    // If the client didn't specify desiredPresentTime, use the vsyncId to determine the
    // expected present time of this transaction.
    if (transaction.isAutoTimestamp &&
        frameIsEarly(mExpectedPresentTime, VsyncId{transaction.frameTimelineInfo.vsyncId})) {
        ATRACE_FORMAT("frameIsEarly vsyncId: %" PRId64 " expectedPresentTime: %" PRId64,
                      transaction.frameTimelineInfo.vsyncId, mExpectedPresentTime);
        return TransactionReadiness::NotReady;
    }
    return TransactionReadiness::Ready;
}

TransactionHandler::TransactionReadiness SurfaceFlinger::transactionReadyBufferCheck(
        const TransactionHandler::TransactionFlushState& flushState) {
    using TransactionReadiness = TransactionHandler::TransactionReadiness;
    auto ready = TransactionReadiness::Ready;
    flushState.transaction->traverseStatesWithBuffersWhileTrue([&](const layer_state_t& s,
                                                                   const std::shared_ptr<
                                                                           renderengine::
                                                                                   ExternalTexture>&
                                                                           externalTexture)
                                                                       -> bool {
        sp<Layer> layer = LayerHandle::getLayer(s.surface);
        const auto& transaction = *flushState.transaction;
        // check for barrier frames
        if (s.bufferData->hasBarrier) {
            // The current producerId is already a newer producer than the buffer that has a
            // barrier. This means the incoming buffer is older and we can release it here. We
            // don't wait on the barrier since we know that's stale information.
            if (layer->getDrawingState().barrierProducerId > s.bufferData->producerId) {
                layer->callReleaseBufferCallback(s.bufferData->releaseBufferListener,
                                                 externalTexture->getBuffer(),
                                                 s.bufferData->frameNumber,
                                                 s.bufferData->acquireFence);
                // Delete the entire state at this point and not just release the buffer because
                // everything associated with the Layer in this Transaction is now out of date.
                ATRACE_FORMAT("DeleteStaleBuffer %s barrierProducerId:%d > %d",
                              layer->getDebugName(), layer->getDrawingState().barrierProducerId,
                              s.bufferData->producerId);
                return TraverseBuffersReturnValues::DELETE_AND_CONTINUE_TRAVERSAL;
            }

            if (layer->getDrawingState().barrierFrameNumber < s.bufferData->barrierFrameNumber) {
                const bool willApplyBarrierFrame =
                        flushState.bufferLayersReadyToPresent.contains(s.surface.get()) &&
                        ((flushState.bufferLayersReadyToPresent.get(s.surface.get()) >=
                          s.bufferData->barrierFrameNumber));
                if (!willApplyBarrierFrame) {
                    ATRACE_FORMAT("NotReadyBarrier %s barrierFrameNumber:%" PRId64 " > %" PRId64,
                                  layer->getDebugName(),
                                  layer->getDrawingState().barrierFrameNumber,
                                  s.bufferData->barrierFrameNumber);
                    ready = TransactionReadiness::NotReadyBarrier;
                    return TraverseBuffersReturnValues::STOP_TRAVERSAL;
                }
            }
        }

        // If backpressure is enabled and we already have a buffer to commit, keep
        // the transaction in the queue.
        const bool hasPendingBuffer =
                flushState.bufferLayersReadyToPresent.contains(s.surface.get());
        if (layer->backpressureEnabled() && hasPendingBuffer && transaction.isAutoTimestamp) {
            ATRACE_FORMAT("hasPendingBuffer %s", layer->getDebugName());
            ready = TransactionReadiness::NotReady;
            return TraverseBuffersReturnValues::STOP_TRAVERSAL;
        }

        /* QTI_BEGIN */
        TimePoint desiredPresentTime = TimePoint::fromNs(transaction.desiredPresentTime);
        if (mQtiSFExtnIntf->qtiIsFrameEarly(layer->qtiGetSmomoLayerStackId(), layer->getSequence(),
                                            desiredPresentTime.ns())) {
            ready = TransactionReadiness::NotReady;
            return false;
        }
        /* QTI_END */

        // ignore the acquire fence if LatchUnsignaledConfig::Always is set.
        const bool checkAcquireFence = enableLatchUnsignaledConfig != LatchUnsignaledConfig::Always;
        const bool acquireFenceAvailable = s.bufferData &&
                s.bufferData->flags.test(BufferData::BufferDataChange::fenceChanged) &&
                s.bufferData->acquireFence;
        const bool fenceSignaled = !checkAcquireFence || !acquireFenceAvailable ||
                s.bufferData->acquireFence->getStatus() != Fence::Status::Unsignaled;

        /* QTI_BEGIN */
        bool qtiLatchMediaContent = mQtiSFExtnIntf->qtiLatchMediaContent(layer);
        /* QTI_END */

        if (!fenceSignaled) {
            // check fence status
            const bool allowLatchUnsignaled =
                    shouldLatchUnsignaled(layer, s, transaction.states.size(),
                                          flushState.firstTransaction);
            if (allowLatchUnsignaled /* QTI_BEGIN */ || qtiLatchMediaContent /* QTI_END */) {
                ATRACE_FORMAT("fence unsignaled try allowLatchUnsignaled %s",
                              layer->getDebugName());
                ready = TransactionReadiness::NotReadyUnsignaled;
            } else {
                ready = TransactionReadiness::NotReady;
                auto& listener = s.bufferData->releaseBufferListener;
                if (listener &&
                    (flushState.queueProcessTime - transaction.postTime) >
                            std::chrono::nanoseconds(4s).count()) {
                    mTransactionHandler
                            .onTransactionQueueStalled(transaction.id, listener,
                                                       "Buffer processing hung up due to stuck "
                                                       "fence. Indicates GPU hang");
                }
                ATRACE_FORMAT("fence unsignaled %s", layer->getDebugName());
                return TraverseBuffersReturnValues::STOP_TRAVERSAL;
            }
        }

        /* QTI_BEGIN */
        mQtiSFExtnIntf->qtiUpdateBufferData(qtiLatchMediaContent, s);
        /* QTI_END */
        return TraverseBuffersReturnValues::CONTINUE_TRAVERSAL;
    });
    return ready;
}

void SurfaceFlinger::addTransactionReadyFilters() {
    mTransactionHandler.addTransactionReadyFilter(
            std::bind(&SurfaceFlinger::transactionReadyTimelineCheck, this, std::placeholders::_1));
    mTransactionHandler.addTransactionReadyFilter(
            std::bind(&SurfaceFlinger::transactionReadyBufferCheck, this, std::placeholders::_1));
}

// For tests only
bool SurfaceFlinger::flushTransactionQueues(VsyncId vsyncId) {
    std::vector<TransactionState> transactions = mTransactionHandler.flushTransactions();
    return applyTransactions(transactions, vsyncId);
}

bool SurfaceFlinger::applyTransactions(std::vector<TransactionState>& transactions,
                                       VsyncId vsyncId) {
    Mutex::Autolock lock(mStateLock);
    return applyTransactionsLocked(transactions, vsyncId);
}

bool SurfaceFlinger::applyTransactionsLocked(std::vector<TransactionState>& transactions,
                                             VsyncId vsyncId) {
    bool needsTraversal = false;
    // Now apply all transactions.
    for (auto& transaction : transactions) {
        needsTraversal |=
                applyTransactionState(transaction.frameTimelineInfo, transaction.states,
                                      transaction.displays, transaction.flags,
                                      transaction.inputWindowCommands,
                                      transaction.desiredPresentTime, transaction.isAutoTimestamp,
                                      std::move(transaction.uncacheBufferIds), transaction.postTime,
                                      transaction.hasListenerCallbacks,
                                      transaction.listenerCallbacks, transaction.originPid,
                                      transaction.originUid, transaction.id);
    }
    return needsTraversal;
}

bool SurfaceFlinger::transactionFlushNeeded() {
    return mTransactionHandler.hasPendingTransactions();
}

bool SurfaceFlinger::frameIsEarly(TimePoint expectedPresentTime, VsyncId vsyncId) const {
    const auto prediction =
            mFrameTimeline->getTokenManager()->getPredictionsForToken(vsyncId.value);
    if (!prediction) {
        return false;
    }

    const auto predictedPresentTime = TimePoint::fromNs(prediction->presentTime);

    if (std::chrono::abs(predictedPresentTime - expectedPresentTime) >=
        scheduler::VsyncConfig::kEarlyLatchMaxThreshold) {
        return false;
    }

    const Duration earlyLatchVsyncThreshold = mScheduler->getVsyncSchedule()->period() / 2;

    return predictedPresentTime >= expectedPresentTime &&
            predictedPresentTime - expectedPresentTime >= earlyLatchVsyncThreshold;
}

bool SurfaceFlinger::shouldLatchUnsignaled(const sp<Layer>& layer, const layer_state_t& state,
                                           size_t numStates, bool firstTransaction) const {
    if (enableLatchUnsignaledConfig == LatchUnsignaledConfig::Disabled) {
        ALOGV("%s: false (LatchUnsignaledConfig::Disabled)", __func__);
        return false;
    }

    if (enableLatchUnsignaledConfig == LatchUnsignaledConfig::Always) {
        ALOGV("%s: true (LatchUnsignaledConfig::Always)", __func__);
        return true;
    }

    // We only want to latch unsignaled when a single layer is updated in this
    // transaction (i.e. not a blast sync transaction).
    if (numStates != 1) {
        ALOGV("%s: false (numStates=%zu)", __func__, numStates);
        return false;
    }

    if (enableLatchUnsignaledConfig == LatchUnsignaledConfig::AutoSingleLayer) {
        if (!firstTransaction) {
            ALOGV("%s: false (LatchUnsignaledConfig::AutoSingleLayer; not first transaction)",
                  __func__);
            return false;
        }

        // We don't want to latch unsignaled if are in early / client composition
        // as it leads to jank due to RenderEngine waiting for unsignaled buffer
        // or window animations being slow.
        if (mScheduler->vsyncModulator().isVsyncConfigEarly()) {
            ALOGV("%s: false (LatchUnsignaledConfig::AutoSingleLayer; isVsyncConfigEarly)",
                  __func__);
            return false;
        }
    }

    if (!layer->simpleBufferUpdate(state)) {
        ALOGV("%s: false (!simpleBufferUpdate)", __func__);
        return false;
    }

    ALOGV("%s: true", __func__);
    return true;
}

status_t SurfaceFlinger::setTransactionState(
        const FrameTimelineInfo& frameTimelineInfo, Vector<ComposerState>& states,
        const Vector<DisplayState>& displays, uint32_t flags, const sp<IBinder>& applyToken,
        InputWindowCommands inputWindowCommands, int64_t desiredPresentTime, bool isAutoTimestamp,
        const std::vector<client_cache_t>& uncacheBuffers, bool hasListenerCallbacks,
        const std::vector<ListenerCallbacks>& listenerCallbacks, uint64_t transactionId) {
    ATRACE_CALL();

    IPCThreadState* ipc = IPCThreadState::self();
    const int originPid = ipc->getCallingPid();
    const int originUid = ipc->getCallingUid();
    uint32_t permissions = LayerStatePermissions::getTransactionPermissions(originPid, originUid);
    for (auto composerState : states) {
        composerState.state.sanitize(permissions);
    }

    for (DisplayState display : displays) {
        display.sanitize(permissions);
    }

    if (!inputWindowCommands.empty() &&
        (permissions & layer_state_t::Permission::ACCESS_SURFACE_FLINGER) == 0) {
        ALOGE("Only privileged callers are allowed to send input commands.");
        inputWindowCommands.clear();
    }

    if (flags & (eEarlyWakeupStart | eEarlyWakeupEnd)) {
        const bool hasPermission =
                (permissions & layer_state_t::Permission::ACCESS_SURFACE_FLINGER) ||
                callingThreadHasPermission(sWakeupSurfaceFlinger);
        if (!hasPermission) {
            ALOGE("Caller needs permission android.permission.WAKEUP_SURFACE_FLINGER to use "
                  "eEarlyWakeup[Start|End] flags");
            flags &= ~(eEarlyWakeupStart | eEarlyWakeupEnd);
        }
    }

    const int64_t postTime = systemTime();

<<<<<<< HEAD
    /* QTI_BEGIN */
    mQtiSFExtnIntf->qtiCheckVirtualDisplayHint(displays);
    /* QTI_END */

    IPCThreadState* ipc = IPCThreadState::self();
    const int originPid = ipc->getCallingPid();
    const int originUid = ipc->getCallingUid();

=======
>>>>>>> 927c3e15
    std::vector<uint64_t> uncacheBufferIds;
    uncacheBufferIds.reserve(uncacheBuffers.size());
    for (const auto& uncacheBuffer : uncacheBuffers) {
        sp<GraphicBuffer> buffer = ClientCache::getInstance().erase(uncacheBuffer);
        if (buffer != nullptr) {
            uncacheBufferIds.push_back(buffer->getId());
        }
    }

    std::vector<ResolvedComposerState> resolvedStates;
    resolvedStates.reserve(states.size());
    for (auto& state : states) {
        resolvedStates.emplace_back(std::move(state));
        auto& resolvedState = resolvedStates.back();
        if (resolvedState.state.hasBufferChanges() && resolvedState.state.hasValidBuffer() &&
            resolvedState.state.surface) {
            sp<Layer> layer = LayerHandle::getLayer(resolvedState.state.surface);
            std::string layerName = (layer) ?
                    layer->getDebugName() : std::to_string(resolvedState.state.layerId);
            resolvedState.externalTexture =
                    getExternalTextureFromBufferData(*resolvedState.state.bufferData,
                                                     layerName.c_str(), transactionId);

            /* QTI_BEGIN */
            mQtiSFExtnIntf->qtiDolphinTrackBufferIncrement(layerName.c_str());

            mQtiSFExtnIntf->qtiUpdateSmomoLayerInfo(layer, desiredPresentTime, isAutoTimestamp,
                                            resolvedState.externalTexture);
            /* QTI_END */

            mBufferCountTracker.increment(resolvedState.state.surface->localBinder());
        }
        resolvedState.layerId = LayerHandle::getLayerId(resolvedState.state.surface);
        if (resolvedState.state.what & layer_state_t::eReparent) {
            resolvedState.parentId =
                    getLayerIdFromSurfaceControl(resolvedState.state.parentSurfaceControlForChild);
        }
        if (resolvedState.state.what & layer_state_t::eRelativeLayerChanged) {
            resolvedState.relativeParentId =
                    getLayerIdFromSurfaceControl(resolvedState.state.relativeLayerSurfaceControl);
        }
        if (resolvedState.state.what & layer_state_t::eInputInfoChanged) {
            wp<IBinder>& touchableRegionCropHandle =
                    resolvedState.state.windowInfoHandle->editInfo()->touchableRegionCropHandle;
            resolvedState.touchCropId =
                    LayerHandle::getLayerId(touchableRegionCropHandle.promote());
        }
    }

    TransactionState state{frameTimelineInfo,
                           resolvedStates,
                           displays,
                           flags,
                           applyToken,
                           std::move(inputWindowCommands),
                           desiredPresentTime,
                           isAutoTimestamp,
                           std::move(uncacheBufferIds),
                           postTime,
                           hasListenerCallbacks,
                           listenerCallbacks,
                           originPid,
                           originUid,
                           transactionId};

    if (mTransactionTracing) {
        mTransactionTracing->addQueuedTransaction(state);
    }

    const auto schedule = [](uint32_t flags) {
        if (flags & eEarlyWakeupEnd) return TransactionSchedule::EarlyEnd;
        if (flags & eEarlyWakeupStart) return TransactionSchedule::EarlyStart;
        return TransactionSchedule::Late;
    }(state.flags);

    const auto frameHint = state.isFrameActive() ? FrameHint::kActive : FrameHint::kNone;

    mTransactionHandler.queueTransaction(std::move(state));
    setTransactionFlags(eTransactionFlushNeeded, schedule, applyToken, frameHint);
    return NO_ERROR;
}

bool SurfaceFlinger::applyTransactionState(const FrameTimelineInfo& frameTimelineInfo,
                                           std::vector<ResolvedComposerState>& states,
                                           Vector<DisplayState>& displays, uint32_t flags,
                                           const InputWindowCommands& inputWindowCommands,
                                           const int64_t desiredPresentTime, bool isAutoTimestamp,
                                           const std::vector<uint64_t>& uncacheBufferIds,
                                           const int64_t postTime, bool hasListenerCallbacks,
                                           const std::vector<ListenerCallbacks>& listenerCallbacks,
                                           int originPid, int originUid, uint64_t transactionId) {
    uint32_t transactionFlags = 0;
    if (!mLayerLifecycleManagerEnabled) {
        for (DisplayState& display : displays) {
            transactionFlags |= setDisplayStateLocked(display);
        }
    }

    // start and end registration for listeners w/ no surface so they can get their callback.  Note
    // that listeners with SurfaceControls will start registration during setClientStateLocked
    // below.
    for (const auto& listener : listenerCallbacks) {
        mTransactionCallbackInvoker.addEmptyTransaction(listener);
    }

    uint32_t clientStateFlags = 0;
    for (auto& resolvedState : states) {
        if (mLegacyFrontEndEnabled) {
            clientStateFlags |=
                    setClientStateLocked(frameTimelineInfo, resolvedState, desiredPresentTime,
                                         isAutoTimestamp, postTime, transactionId);

        } else /*mLayerLifecycleManagerEnabled*/ {
            clientStateFlags |= updateLayerCallbacksAndStats(frameTimelineInfo, resolvedState,
                                                             desiredPresentTime, isAutoTimestamp,
                                                             postTime, transactionId);
        }
        if ((flags & eAnimation) && resolvedState.state.surface) {
            if (const auto layer = LayerHandle::getLayer(resolvedState.state.surface)) {
                const auto layerProps = scheduler::LayerProps{
                        .visible = layer->isVisible(),
                        .bounds = layer->getBounds(),
                        .transform = layer->getTransform(),
                        .setFrameRateVote = layer->getFrameRateForLayerTree(),
                        .frameRateSelectionPriority = layer->getFrameRateSelectionPriority(),
                };
                layer->recordLayerHistoryAnimationTx(layerProps);
            }
        }
    }

    transactionFlags |= clientStateFlags;
    transactionFlags |= addInputWindowCommands(inputWindowCommands);

    for (uint64_t uncacheBufferId : uncacheBufferIds) {
        mBufferIdsToUncache.push_back(uncacheBufferId);
    }

    // If a synchronous transaction is explicitly requested without any changes, force a transaction
    // anyway. This can be used as a flush mechanism for previous async transactions.
    // Empty animation transaction can be used to simulate back-pressure, so also force a
    // transaction for empty animation transactions.
    if (transactionFlags == 0 && (flags & eAnimation)) {
        transactionFlags = eTransactionNeeded;
    }

    bool needsTraversal = false;
    if (transactionFlags) {
        // We are on the main thread, we are about to perform a traversal. Clear the traversal bit
        // so we don't have to wake up again next frame to perform an unnecessary traversal.
        if (transactionFlags & eTraversalNeeded) {
            transactionFlags = transactionFlags & (~eTraversalNeeded);
            needsTraversal = true;
        }
        if (transactionFlags) {
            setTransactionFlags(transactionFlags);
        }
    }

    return needsTraversal;
}

bool SurfaceFlinger::applyAndCommitDisplayTransactionStates(
        std::vector<TransactionState>& transactions) {
    Mutex::Autolock lock(mStateLock);
    bool needsTraversal = false;
    uint32_t transactionFlags = 0;
    for (auto& transaction : transactions) {
        for (DisplayState& display : transaction.displays) {
            transactionFlags |= setDisplayStateLocked(display);
        }
    }

    if (transactionFlags) {
        // We are on the main thread, we are about to perform a traversal. Clear the traversal bit
        // so we don't have to wake up again next frame to perform an unnecessary traversal.
        if (transactionFlags & eTraversalNeeded) {
            transactionFlags = transactionFlags & (~eTraversalNeeded);
            needsTraversal = true;
        }
        if (transactionFlags) {
            setTransactionFlags(transactionFlags);
        }
    }

    mFrontEndDisplayInfosChanged = mTransactionFlags & eDisplayTransactionNeeded;
    if (mFrontEndDisplayInfosChanged && !mLegacyFrontEndEnabled) {
        processDisplayChangesLocked();
        mFrontEndDisplayInfos.clear();
        for (const auto& [_, display] : mDisplays) {
            mFrontEndDisplayInfos.try_emplace(display->getLayerStack(), display->getFrontEndInfo());
        }
        needsTraversal = true;
    }

    return needsTraversal;
}

uint32_t SurfaceFlinger::setDisplayStateLocked(const DisplayState& s) {
    const ssize_t index = mCurrentState.displays.indexOfKey(s.token);
    if (index < 0) return 0;

    uint32_t flags = 0;
    DisplayDeviceState& state = mCurrentState.displays.editValueAt(index);

    const uint32_t what = s.what;
    if (what & DisplayState::eSurfaceChanged) {
        if (IInterface::asBinder(state.surface) != IInterface::asBinder(s.surface)) {
            state.surface = s.surface;
            flags |= eDisplayTransactionNeeded;
        }
    }
    if (what & DisplayState::eLayerStackChanged) {
        if (state.layerStack != s.layerStack) {
            state.layerStack = s.layerStack;
            flags |= eDisplayTransactionNeeded;
        }
    }
    if (what & DisplayState::eFlagsChanged) {
        if (state.flags != s.flags) {
            state.flags = s.flags;
            flags |= eDisplayTransactionNeeded;
        }
    }
    if (what & DisplayState::eDisplayProjectionChanged) {
        if (state.orientation != s.orientation) {
            state.orientation = s.orientation;
            flags |= eDisplayTransactionNeeded;
        }
        if (state.orientedDisplaySpaceRect != s.orientedDisplaySpaceRect) {
            state.orientedDisplaySpaceRect = s.orientedDisplaySpaceRect;
            flags |= eDisplayTransactionNeeded;
        }
        if (state.layerStackSpaceRect != s.layerStackSpaceRect) {
            state.layerStackSpaceRect = s.layerStackSpaceRect;
            flags |= eDisplayTransactionNeeded;
        }
    }
    if (what & DisplayState::eDisplaySizeChanged) {
        if (state.width != s.width) {
            state.width = s.width;
            flags |= eDisplayTransactionNeeded;
        }
        if (state.height != s.height) {
            state.height = s.height;
            flags |= eDisplayTransactionNeeded;
        }
    }

    return flags;
}

bool SurfaceFlinger::callingThreadHasUnscopedSurfaceFlingerAccess(bool usePermissionCache) {
    IPCThreadState* ipc = IPCThreadState::self();
    const int pid = ipc->getCallingPid();
    const int uid = ipc->getCallingUid();
    if ((uid != AID_GRAPHICS && uid != AID_SYSTEM) &&
        (usePermissionCache ? !PermissionCache::checkPermission(sAccessSurfaceFlinger, pid, uid)
                            : !checkPermission(sAccessSurfaceFlinger, pid, uid))) {
        return false;
    }
    return true;
}

uint32_t SurfaceFlinger::setClientStateLocked(const FrameTimelineInfo& frameTimelineInfo,
                                              ResolvedComposerState& composerState,
                                              int64_t desiredPresentTime, bool isAutoTimestamp,
                                              int64_t postTime, uint64_t transactionId) {
    layer_state_t& s = composerState.state;

    std::vector<ListenerCallbacks> filteredListeners;
    for (auto& listener : s.listeners) {
        // Starts a registration but separates the callback ids according to callback type. This
        // allows the callback invoker to send on latch callbacks earlier.
        // note that startRegistration will not re-register if the listener has
        // already be registered for a prior surface control

        ListenerCallbacks onCommitCallbacks = listener.filter(CallbackId::Type::ON_COMMIT);
        if (!onCommitCallbacks.callbackIds.empty()) {
            filteredListeners.push_back(onCommitCallbacks);
        }

        ListenerCallbacks onCompleteCallbacks = listener.filter(CallbackId::Type::ON_COMPLETE);
        if (!onCompleteCallbacks.callbackIds.empty()) {
            filteredListeners.push_back(onCompleteCallbacks);
        }
    }

    const uint64_t what = s.what;
    uint32_t flags = 0;
    sp<Layer> layer = nullptr;
    if (s.surface) {
        layer = LayerHandle::getLayer(s.surface);
    } else {
        // The client may provide us a null handle. Treat it as if the layer was removed.
        ALOGW("Attempt to set client state with a null layer handle");
    }
    if (layer == nullptr) {
        for (auto& [listener, callbackIds] : s.listeners) {
            mTransactionCallbackInvoker.addCallbackHandle(sp<CallbackHandle>::make(listener,
                                                                                   callbackIds,
                                                                                   s.surface),
                                                          std::vector<JankData>());
        }
        return 0;
    }
    MUTEX_ALIAS(mStateLock, layer->mFlinger->mStateLock);

    ui::LayerStack oldLayerStack = layer->getLayerStack(LayerVector::StateSet::Current);

    // Only set by BLAST adapter layers
    if (what & layer_state_t::eProducerDisconnect) {
        layer->onDisconnect();
    }

    if (what & layer_state_t::ePositionChanged) {
        if (layer->setPosition(s.x, s.y)) {
            flags |= eTraversalNeeded;
        }
    }
    if (what & layer_state_t::eLayerChanged) {
        // NOTE: index needs to be calculated before we update the state
        const auto& p = layer->getParent();
        if (p == nullptr) {
            ssize_t idx = mCurrentState.layersSortedByZ.indexOf(layer);
            if (layer->setLayer(s.z) && idx >= 0) {
                mCurrentState.layersSortedByZ.removeAt(idx);
                mCurrentState.layersSortedByZ.add(layer);
                // we need traversal (state changed)
                // AND transaction (list changed)
                flags |= eTransactionNeeded|eTraversalNeeded;
            }
        } else {
            if (p->setChildLayer(layer, s.z)) {
                flags |= eTransactionNeeded|eTraversalNeeded;
            }
        }
    }
    if (what & layer_state_t::eRelativeLayerChanged) {
        // NOTE: index needs to be calculated before we update the state
        const auto& p = layer->getParent();
        const auto& relativeHandle = s.relativeLayerSurfaceControl ?
                s.relativeLayerSurfaceControl->getHandle() : nullptr;
        if (p == nullptr) {
            ssize_t idx = mCurrentState.layersSortedByZ.indexOf(layer);
            if (layer->setRelativeLayer(relativeHandle, s.z) &&
                idx >= 0) {
                mCurrentState.layersSortedByZ.removeAt(idx);
                mCurrentState.layersSortedByZ.add(layer);
                // we need traversal (state changed)
                // AND transaction (list changed)
                flags |= eTransactionNeeded|eTraversalNeeded;
            }
        } else {
            if (p->setChildRelativeLayer(layer, relativeHandle, s.z)) {
                flags |= eTransactionNeeded|eTraversalNeeded;
            }
        }
    }
    if (what & layer_state_t::eAlphaChanged) {
        if (layer->setAlpha(s.color.a)) flags |= eTraversalNeeded;
    }
    if (what & layer_state_t::eColorChanged) {
        if (layer->setColor(s.color.rgb)) flags |= eTraversalNeeded;
    }
    if (what & layer_state_t::eColorTransformChanged) {
        if (layer->setColorTransform(s.colorTransform)) {
            flags |= eTraversalNeeded;
        }
    }
    if (what & layer_state_t::eBackgroundColorChanged) {
        if (layer->setBackgroundColor(s.bgColor.rgb, s.bgColor.a, s.bgColorDataspace)) {
            flags |= eTraversalNeeded;
        }
    }
    if (what & layer_state_t::eMatrixChanged) {
        if (layer->setMatrix(s.matrix)) flags |= eTraversalNeeded;
    }
    if (what & layer_state_t::eTransparentRegionChanged) {
        if (layer->setTransparentRegionHint(s.transparentRegion))
            flags |= eTraversalNeeded;
    }
    if (what & layer_state_t::eFlagsChanged) {
        if (layer->setFlags(s.flags, s.mask)) flags |= eTraversalNeeded;
    }
    if (what & layer_state_t::eCornerRadiusChanged) {
        if (layer->setCornerRadius(s.cornerRadius))
            flags |= eTraversalNeeded;
    }
    if (what & layer_state_t::eBackgroundBlurRadiusChanged && mSupportsBlur) {
        if (layer->setBackgroundBlurRadius(s.backgroundBlurRadius)) flags |= eTraversalNeeded;
    }
    if (what & layer_state_t::eBlurRegionsChanged) {
        if (layer->setBlurRegions(s.blurRegions)) flags |= eTraversalNeeded;
    }
    if (what & layer_state_t::eRenderBorderChanged) {
        if (layer->enableBorder(s.borderEnabled, s.borderWidth, s.borderColor)) {
            flags |= eTraversalNeeded;
        }
    }
    if (what & layer_state_t::eLayerStackChanged) {
        ssize_t idx = mCurrentState.layersSortedByZ.indexOf(layer);
        // We only allow setting layer stacks for top level layers,
        // everything else inherits layer stack from its parent.
        if (layer->hasParent()) {
            ALOGE("Attempt to set layer stack on layer with parent (%s) is invalid",
                  layer->getDebugName());
        } else if (idx < 0) {
            ALOGE("Attempt to set layer stack on layer without parent (%s) that "
                  "that also does not appear in the top level layer list. Something"
                  " has gone wrong.",
                  layer->getDebugName());
        } else if (layer->setLayerStack(s.layerStack)) {
            mCurrentState.layersSortedByZ.removeAt(idx);
            mCurrentState.layersSortedByZ.add(layer);
            // we need traversal (state changed)
            // AND transaction (list changed)
            flags |= eTransactionNeeded | eTraversalNeeded | eTransformHintUpdateNeeded;
        }
    }
    if (what & layer_state_t::eBufferTransformChanged) {
        if (layer->setTransform(s.bufferTransform)) flags |= eTraversalNeeded;
    }
    if (what & layer_state_t::eTransformToDisplayInverseChanged) {
        if (layer->setTransformToDisplayInverse(s.transformToDisplayInverse))
            flags |= eTraversalNeeded;
    }
    if (what & layer_state_t::eCropChanged) {
        if (layer->setCrop(s.crop)) flags |= eTraversalNeeded;
    }
    if (what & layer_state_t::eDataspaceChanged) {
        if (layer->setDataspace(s.dataspace)) flags |= eTraversalNeeded;
    }
    if (what & layer_state_t::eSurfaceDamageRegionChanged) {
        if (layer->setSurfaceDamageRegion(s.surfaceDamageRegion)) flags |= eTraversalNeeded;
    }
    if (what & layer_state_t::eApiChanged) {
        if (layer->setApi(s.api)) flags |= eTraversalNeeded;
    }
    if (what & layer_state_t::eSidebandStreamChanged) {
        if (layer->setSidebandStream(s.sidebandStream)) flags |= eTraversalNeeded;
    }
    if (what & layer_state_t::eInputInfoChanged) {
        layer->setInputInfo(*s.windowInfoHandle->getInfo());
        flags |= eTraversalNeeded;
    }
    std::optional<nsecs_t> dequeueBufferTimestamp;
    if (what & layer_state_t::eMetadataChanged) {
        dequeueBufferTimestamp = s.metadata.getInt64(gui::METADATA_DEQUEUE_TIME);

        if (const int32_t gameMode = s.metadata.getInt32(gui::METADATA_GAME_MODE, -1);
            gameMode != -1) {
            // The transaction will be received on the Task layer and needs to be applied to all
            // child layers. Child layers that are added at a later point will obtain the game mode
            // info through addChild().
            layer->setGameModeForTree(static_cast<GameMode>(gameMode));
        }

        if (layer->setMetadata(s.metadata)) {
            flags |= eTraversalNeeded;
            mLayerMetadataSnapshotNeeded = true;
        }
    }
    if (what & layer_state_t::eColorSpaceAgnosticChanged) {
        if (layer->setColorSpaceAgnostic(s.colorSpaceAgnostic)) {
            flags |= eTraversalNeeded;
        }
    }
    if (what & layer_state_t::eShadowRadiusChanged) {
        if (layer->setShadowRadius(s.shadowRadius)) flags |= eTraversalNeeded;
    }
    if (what & layer_state_t::eDefaultFrameRateCompatibilityChanged) {
        const auto compatibility =
                Layer::FrameRate::convertCompatibility(s.defaultFrameRateCompatibility);

        if (layer->setDefaultFrameRateCompatibility(compatibility)) {
            flags |= eTraversalNeeded;
        }
    }
    if (what & layer_state_t::eFrameRateSelectionPriority) {
        if (layer->setFrameRateSelectionPriority(s.frameRateSelectionPriority)) {
            flags |= eTraversalNeeded;
        }
    }
    if (what & layer_state_t::eFrameRateChanged) {
        const auto compatibility =
            Layer::FrameRate::convertCompatibility(s.frameRateCompatibility);
        const auto strategy =
            Layer::FrameRate::convertChangeFrameRateStrategy(s.changeFrameRateStrategy);

        if (layer->setFrameRate(
                Layer::FrameRate(Fps::fromValue(s.frameRate), compatibility, strategy))) {
          flags |= eTraversalNeeded;
        }
    }
    if (what & layer_state_t::eFixedTransformHintChanged) {
        if (layer->setFixedTransformHint(s.fixedTransformHint)) {
            flags |= eTraversalNeeded | eTransformHintUpdateNeeded;
        }
    }
    if (what & layer_state_t::eAutoRefreshChanged) {
        layer->setAutoRefresh(s.autoRefresh);
    }
    if (what & layer_state_t::eDimmingEnabledChanged) {
        if (layer->setDimmingEnabled(s.dimmingEnabled)) flags |= eTraversalNeeded;
    }
    if (what & layer_state_t::eExtendedRangeBrightnessChanged) {
        if (layer->setExtendedRangeBrightness(s.currentHdrSdrRatio, s.desiredHdrSdrRatio)) {
            flags |= eTraversalNeeded;
        }
    }
    if (what & layer_state_t::eCachingHintChanged) {
        if (layer->setCachingHint(s.cachingHint)) {
            flags |= eTraversalNeeded;
        }
    }
    if (what & layer_state_t::eHdrMetadataChanged) {
        if (layer->setHdrMetadata(s.hdrMetadata)) flags |= eTraversalNeeded;
    }
    if (what & layer_state_t::eTrustedOverlayChanged) {
        if (layer->setTrustedOverlay(s.isTrustedOverlay)) {
            flags |= eTraversalNeeded;
        }
    }
    if (what & layer_state_t::eStretchChanged) {
        if (layer->setStretchEffect(s.stretchEffect)) {
            flags |= eTraversalNeeded;
        }
    }
    if (what & layer_state_t::eBufferCropChanged) {
        if (layer->setBufferCrop(s.bufferCrop)) {
            flags |= eTraversalNeeded;
        }
    }
    if (what & layer_state_t::eDestinationFrameChanged) {
        if (layer->setDestinationFrame(s.destinationFrame)) {
            flags |= eTraversalNeeded;
        }
    }
    if (what & layer_state_t::eDropInputModeChanged) {
        if (layer->setDropInputMode(s.dropInputMode)) {
            flags |= eTraversalNeeded;
            mUpdateInputInfo = true;
        }
    }
    // This has to happen after we reparent children because when we reparent to null we remove
    // child layers from current state and remove its relative z. If the children are reparented in
    // the same transaction, then we have to make sure we reparent the children first so we do not
    // lose its relative z order.
    if (what & layer_state_t::eReparent) {
        bool hadParent = layer->hasParent();
        auto parentHandle = (s.parentSurfaceControlForChild)
                ? s.parentSurfaceControlForChild->getHandle()
                : nullptr;
        if (layer->reparent(parentHandle)) {
            if (!hadParent) {
                layer->setIsAtRoot(false);
                mCurrentState.layersSortedByZ.remove(layer);
            }
            flags |= eTransactionNeeded | eTraversalNeeded;
        }
    }
    std::vector<sp<CallbackHandle>> callbackHandles;
    if ((what & layer_state_t::eHasListenerCallbacksChanged) && (!filteredListeners.empty())) {
        for (auto& [listener, callbackIds] : filteredListeners) {
            callbackHandles.emplace_back(
                    sp<CallbackHandle>::make(listener, callbackIds, s.surface));
        }
    }

    if (what & layer_state_t::eBufferChanged) {
        if (layer->setBuffer(composerState.externalTexture, *s.bufferData, postTime,
                             desiredPresentTime, isAutoTimestamp, dequeueBufferTimestamp,
                             frameTimelineInfo)) {
            flags |= eTraversalNeeded;
        }
    } else if (frameTimelineInfo.vsyncId != FrameTimelineInfo::INVALID_VSYNC_ID) {
        layer->setFrameTimelineVsyncForBufferlessTransaction(frameTimelineInfo, postTime);
    }

    if ((what & layer_state_t::eBufferChanged) == 0) {
        layer->setDesiredPresentTime(desiredPresentTime, isAutoTimestamp);
    }

    if (what & layer_state_t::eTrustedPresentationInfoChanged) {
        if (layer->setTrustedPresentationInfo(s.trustedPresentationThresholds,
                                              s.trustedPresentationListener)) {
            flags |= eTraversalNeeded;
        }
    }

    if (what & layer_state_t::eFlushJankData) {
        // Do nothing. Processing the transaction completed listeners currently cause the flush.
    }

    if (layer->setTransactionCompletedListeners(callbackHandles,
                                                layer->willPresentCurrentTransaction() ||
                                                        layer->willReleaseBufferOnLatch())) {
        flags |= eTraversalNeeded;
    }

    // Do not put anything that updates layer state or modifies flags after
    // setTransactionCompletedListener

    // if the layer has been parented on to a new display, update its transform hint.
    if (((flags & eTransformHintUpdateNeeded) == 0) &&
        oldLayerStack != layer->getLayerStack(LayerVector::StateSet::Current)) {
        flags |= eTransformHintUpdateNeeded;
    }

    return flags;
}

uint32_t SurfaceFlinger::updateLayerCallbacksAndStats(const FrameTimelineInfo& frameTimelineInfo,
                                                      ResolvedComposerState& composerState,
                                                      int64_t desiredPresentTime,
                                                      bool isAutoTimestamp, int64_t postTime,
                                                      uint64_t transactionId) {
    layer_state_t& s = composerState.state;

    std::vector<ListenerCallbacks> filteredListeners;
    for (auto& listener : s.listeners) {
        // Starts a registration but separates the callback ids according to callback type. This
        // allows the callback invoker to send on latch callbacks earlier.
        // note that startRegistration will not re-register if the listener has
        // already be registered for a prior surface control

        ListenerCallbacks onCommitCallbacks = listener.filter(CallbackId::Type::ON_COMMIT);
        if (!onCommitCallbacks.callbackIds.empty()) {
            filteredListeners.push_back(onCommitCallbacks);
        }

        ListenerCallbacks onCompleteCallbacks = listener.filter(CallbackId::Type::ON_COMPLETE);
        if (!onCompleteCallbacks.callbackIds.empty()) {
            filteredListeners.push_back(onCompleteCallbacks);
        }
    }

    const uint64_t what = s.what;
    uint32_t flags = 0;
    sp<Layer> layer = nullptr;
    if (s.surface) {
        layer = LayerHandle::getLayer(s.surface);
    } else {
        // The client may provide us a null handle. Treat it as if the layer was removed.
        ALOGW("Attempt to set client state with a null layer handle");
    }
    if (layer == nullptr) {
        for (auto& [listener, callbackIds] : s.listeners) {
            mTransactionCallbackInvoker.addCallbackHandle(sp<CallbackHandle>::make(listener,
                                                                                   callbackIds,
                                                                                   s.surface),
                                                          std::vector<JankData>());
        }
        return 0;
    }
    if (what & layer_state_t::eProducerDisconnect) {
        layer->onDisconnect();
    }
    std::optional<nsecs_t> dequeueBufferTimestamp;
    if (what & layer_state_t::eMetadataChanged) {
        dequeueBufferTimestamp = s.metadata.getInt64(gui::METADATA_DEQUEUE_TIME);
    }

    std::vector<sp<CallbackHandle>> callbackHandles;
    if ((what & layer_state_t::eHasListenerCallbacksChanged) && (!filteredListeners.empty())) {
        for (auto& [listener, callbackIds] : filteredListeners) {
            callbackHandles.emplace_back(
                    sp<CallbackHandle>::make(listener, callbackIds, s.surface));
        }
    }
    // TODO(b/238781169) remove after screenshot refactor, currently screenshots
    // requires to read drawing state from binder thread. So we need to fix that
    // before removing this.
    if (what & layer_state_t::eCropChanged) {
        if (layer->setCrop(s.crop)) flags |= eTraversalNeeded;
    }
    if (what & layer_state_t::eSidebandStreamChanged) {
        if (layer->setSidebandStream(s.sidebandStream)) flags |= eTraversalNeeded;
    }
    if (what & layer_state_t::eBufferChanged) {
        std::optional<ui::Transform::RotationFlags> transformHint = std::nullopt;
        frontend::LayerSnapshot* snapshot = mLayerSnapshotBuilder.getSnapshot(layer->sequence);
        if (snapshot) {
            transformHint = snapshot->transformHint;
        }
        layer->setTransformHint(transformHint);
        if (layer->setBuffer(composerState.externalTexture, *s.bufferData, postTime,
                             desiredPresentTime, isAutoTimestamp, dequeueBufferTimestamp,
                             frameTimelineInfo)) {
            flags |= eTraversalNeeded;
        }
        mLayersWithQueuedFrames.emplace(layer);
    } else if (frameTimelineInfo.vsyncId != FrameTimelineInfo::INVALID_VSYNC_ID) {
        layer->setFrameTimelineVsyncForBufferlessTransaction(frameTimelineInfo, postTime);
    }

    if ((what & layer_state_t::eBufferChanged) == 0) {
        layer->setDesiredPresentTime(desiredPresentTime, isAutoTimestamp);
    }

    if (what & layer_state_t::eTrustedPresentationInfoChanged) {
        if (layer->setTrustedPresentationInfo(s.trustedPresentationThresholds,
                                              s.trustedPresentationListener)) {
            flags |= eTraversalNeeded;
        }
    }

    const auto& requestedLayerState = mLayerLifecycleManager.getLayerFromId(layer->getSequence());
    bool willPresentCurrentTransaction = requestedLayerState &&
            (requestedLayerState->hasReadyFrame() ||
             requestedLayerState->willReleaseBufferOnLatch());
    if (layer->setTransactionCompletedListeners(callbackHandles, willPresentCurrentTransaction))
        flags |= eTraversalNeeded;

    return flags;
}

uint32_t SurfaceFlinger::addInputWindowCommands(const InputWindowCommands& inputWindowCommands) {
    bool hasChanges = mInputWindowCommands.merge(inputWindowCommands);
    return hasChanges ? eTraversalNeeded : 0;
}

status_t SurfaceFlinger::mirrorLayer(const LayerCreationArgs& args,
                                     const sp<IBinder>& mirrorFromHandle,
                                     gui::CreateSurfaceResult& outResult) {
    if (!mirrorFromHandle) {
        return NAME_NOT_FOUND;
    }

    sp<Layer> mirrorLayer;
    sp<Layer> mirrorFrom;
    LayerCreationArgs mirrorArgs = LayerCreationArgs::fromOtherArgs(args);
    {
        Mutex::Autolock _l(mStateLock);
        mirrorFrom = LayerHandle::getLayer(mirrorFromHandle);
        if (!mirrorFrom) {
            return NAME_NOT_FOUND;
        }
        mirrorArgs.flags |= ISurfaceComposerClient::eNoColorFill;
        mirrorArgs.mirrorLayerHandle = mirrorFromHandle;
        mirrorArgs.addToRoot = false;
        status_t result = createEffectLayer(mirrorArgs, &outResult.handle, &mirrorLayer);
        if (result != NO_ERROR) {
            return result;
        }

        mirrorLayer->setClonedChild(mirrorFrom->createClone(mirrorLayer->getSequence()));
    }

    outResult.layerId = mirrorLayer->sequence;
    outResult.layerName = String16(mirrorLayer->getDebugName());
    return addClientLayer(mirrorArgs, outResult.handle, mirrorLayer /* layer */,
                          nullptr /* parent */, nullptr /* outTransformHint */);
}

status_t SurfaceFlinger::mirrorDisplay(DisplayId displayId, const LayerCreationArgs& args,
                                       gui::CreateSurfaceResult& outResult) {
    IPCThreadState* ipc = IPCThreadState::self();
    const int uid = ipc->getCallingUid();
    if (uid != AID_ROOT && uid != AID_GRAPHICS && uid != AID_SYSTEM && uid != AID_SHELL) {
        ALOGE("Permission denied when trying to mirror display");
        return PERMISSION_DENIED;
    }

    ui::LayerStack layerStack;
    sp<Layer> rootMirrorLayer;
    status_t result = 0;

    {
        Mutex::Autolock lock(mStateLock);

        const auto display = getDisplayDeviceLocked(displayId);
        if (!display) {
            return NAME_NOT_FOUND;
        }

        layerStack = display->getLayerStack();
        LayerCreationArgs mirrorArgs = LayerCreationArgs::fromOtherArgs(args);
        mirrorArgs.flags |= ISurfaceComposerClient::eNoColorFill;
        mirrorArgs.addToRoot = true;
        mirrorArgs.layerStackToMirror = layerStack;
        result = createEffectLayer(mirrorArgs, &outResult.handle, &rootMirrorLayer);
        outResult.layerId = rootMirrorLayer->sequence;
        outResult.layerName = String16(rootMirrorLayer->getDebugName());
        result |= addClientLayer(mirrorArgs, outResult.handle, rootMirrorLayer /* layer */,
                                 nullptr /* parent */, nullptr /* outTransformHint */);
    }

    if (result != NO_ERROR) {
        return result;
    }

    if (mLegacyFrontEndEnabled) {
        std::scoped_lock<std::mutex> lock(mMirrorDisplayLock);
        mMirrorDisplays.emplace_back(layerStack, outResult.handle, args.client);
    }

    setTransactionFlags(eTransactionFlushNeeded);
    return NO_ERROR;
}

status_t SurfaceFlinger::createLayer(LayerCreationArgs& args, gui::CreateSurfaceResult& outResult) {
    status_t result = NO_ERROR;

    sp<Layer> layer;

    switch (args.flags & ISurfaceComposerClient::eFXSurfaceMask) {
        case ISurfaceComposerClient::eFXSurfaceBufferQueue:
        case ISurfaceComposerClient::eFXSurfaceContainer:
        case ISurfaceComposerClient::eFXSurfaceBufferState:
            args.flags |= ISurfaceComposerClient::eNoColorFill;
            FMT_FALLTHROUGH;
        case ISurfaceComposerClient::eFXSurfaceEffect: {
            result = createBufferStateLayer(args, &outResult.handle, &layer);
            std::atomic<int32_t>* pendingBufferCounter = layer->getPendingBufferCounter();
            if (pendingBufferCounter) {
                std::string counterName = layer->getPendingBufferCounterName();
                mBufferCountTracker.add(outResult.handle->localBinder(), counterName,
                                        pendingBufferCounter);
            }
        } break;
        default:
            result = BAD_VALUE;
            break;
    }

    if (result != NO_ERROR) {
        return result;
    }

    args.addToRoot = args.addToRoot && callingThreadHasUnscopedSurfaceFlingerAccess();
    // We can safely promote the parent layer in binder thread because we have a strong reference
    // to the layer's handle inside this scope.
    sp<Layer> parent = LayerHandle::getLayer(args.parentHandle.promote());
    if (args.parentHandle != nullptr && parent == nullptr) {
        ALOGE("Invalid parent handle %p", args.parentHandle.promote().get());
        args.addToRoot = false;
    }

    uint32_t outTransformHint;
    result = addClientLayer(args, outResult.handle, layer, parent, &outTransformHint);
    if (result != NO_ERROR) {
        return result;
    }

    outResult.transformHint = static_cast<int32_t>(outTransformHint);
    outResult.layerId = layer->sequence;
    outResult.layerName = String16(layer->getDebugName());
    return result;
}

status_t SurfaceFlinger::createBufferStateLayer(LayerCreationArgs& args, sp<IBinder>* handle,
                                                sp<Layer>* outLayer) {
    args.textureName = getNewTexture();
    *outLayer = getFactory().createBufferStateLayer(args);
    *handle = (*outLayer)->getHandle();
    return NO_ERROR;
}

status_t SurfaceFlinger::createEffectLayer(const LayerCreationArgs& args, sp<IBinder>* handle,
                                           sp<Layer>* outLayer) {
    *outLayer = getFactory().createEffectLayer(args);
    *handle = (*outLayer)->getHandle();
    return NO_ERROR;
}

void SurfaceFlinger::markLayerPendingRemovalLocked(const sp<Layer>& layer) {
    mLayersPendingRemoval.add(layer);
    mLayersRemoved = true;
    setTransactionFlags(eTransactionNeeded);
}

void SurfaceFlinger::onHandleDestroyed(BBinder* handle, sp<Layer>& layer, uint32_t layerId) {
    {
        std::scoped_lock<std::mutex> lock(mCreatedLayersLock);
        mDestroyedHandles.emplace_back(layerId);
    }

    Mutex::Autolock lock(mStateLock);

    /* QTI_BEGIN */
    if (!layer) {
        ALOGW("Attempted to destroy an invalid layer");
        return;
    }
    /* QTI_END */

    markLayerPendingRemovalLocked(layer);
    layer->onHandleDestroyed();
    mBufferCountTracker.remove(handle);
    layer.clear();

    setTransactionFlags(eTransactionFlushNeeded);
}

void SurfaceFlinger::initializeDisplays() {
    const auto display = FTL_FAKE_GUARD(mStateLock, getDefaultDisplayDeviceLocked());
    if (!display) return;

    const sp<IBinder> token = display->getDisplayToken().promote();
    LOG_ALWAYS_FATAL_IF(token == nullptr);

    TransactionState state;
    state.inputWindowCommands = mInputWindowCommands;
    const nsecs_t now = systemTime();
    state.desiredPresentTime = now;
    state.postTime = now;
    state.originPid = mPid;
    state.originUid = static_cast<int>(getuid());
    const uint64_t transactionId = (static_cast<uint64_t>(mPid) << 32) | mUniqueTransactionId++;
    state.id = transactionId;

    // reset screen orientation and use primary layer stack
    Vector<DisplayState> displays;
    DisplayState d;
    d.what = DisplayState::eDisplayProjectionChanged |
             DisplayState::eLayerStackChanged;
    d.token = token;
    d.layerStack = ui::DEFAULT_LAYER_STACK;
    d.orientation = ui::ROTATION_0;
    d.orientedDisplaySpaceRect.makeInvalid();
    d.layerStackSpaceRect.makeInvalid();
    d.width = 0;
    d.height = 0;
    state.displays.add(d);

    std::vector<TransactionState> transactions;
    transactions.emplace_back(state);

    if (mLegacyFrontEndEnabled) {
        applyTransactions(transactions, VsyncId{0});
    } else {
        applyAndCommitDisplayTransactionStates(transactions);
    }

    {
        ftl::FakeGuard guard(mStateLock);
        setPowerModeInternal(display, hal::PowerMode::ON);
    }
}

void SurfaceFlinger::setPowerModeInternal(const sp<DisplayDevice>& display, hal::PowerMode mode) {
    if (display->isVirtual()) {
        ALOGE("%s: Invalid operation on virtual display", __func__);
        return;
    }

    const auto displayId = display->getPhysicalId();
    ALOGD("Setting power mode %d on display %s", mode, to_string(displayId).c_str());

    const auto currentModeOpt = display->getPowerMode();
    if (currentModeOpt == mode) {
        return;
    }

    const bool isInternalDisplay = mPhysicalDisplays.get(displayId)
                                           .transform(&PhysicalDisplay::isInternal)
                                           .value_or(false);

    const auto activeDisplay = getDisplayDeviceLocked(mActiveDisplayId);

    ALOGW_IF(display != activeDisplay && isInternalDisplay && activeDisplay &&
                     activeDisplay->isPoweredOn(),
             "Trying to change power mode on inactive display without powering off active display");

    display->setPowerMode(mode);

    const auto refreshRate = display->refreshRateSelector().getActiveMode().modePtr->getFps();
    if (!currentModeOpt || *currentModeOpt == hal::PowerMode::OFF) {
        // Turn on the display

        // Activate the display (which involves a modeset to the active mode) when the inner or
        // outer display of a foldable is powered on. This condition relies on the above
        // DisplayDevice::setPowerMode. If `display` and `activeDisplay` are the same display,
        // then the `activeDisplay->isPoweredOn()` below is true, such that the display is not
        // activated every time it is powered on.
        //
        // TODO(b/255635821): Remove the concept of active display.
        if (isInternalDisplay && (!activeDisplay || !activeDisplay->isPoweredOn())) {
            onActiveDisplayChangedLocked(activeDisplay.get(), *display);
        }

        if (displayId == mActiveDisplayId) {
            // TODO(b/281692563): Merge the syscalls. For now, keep uclamp in a separate syscall and
            // set it before SCHED_FIFO due to b/190237315.
            if (setSchedAttr(true) != NO_ERROR) {
                ALOGW("Failed to set uclamp.min after powering on active display: %s",
                      strerror(errno));
            }
            if (setSchedFifo(true) != NO_ERROR) {
                ALOGW("Failed to set SCHED_FIFO after powering on active display: %s",
                      strerror(errno));
            }
        }

        getHwComposer().setPowerMode(displayId, mode);
        if (displayId == mActiveDisplayId && mode != hal::PowerMode::DOZE_SUSPEND) {
            setHWCVsyncEnabled(displayId,
                               mScheduler->getVsyncSchedule(displayId)
                                       ->getPendingHardwareVsyncState());
            mScheduler->enableSyntheticVsync(false);
            mScheduler->resyncToHardwareVsync(displayId, true /* allowToEnable */, refreshRate);
        }

        mVisibleRegionsDirty = true;
        scheduleComposite(FrameHint::kActive);
    } else if (mode == hal::PowerMode::OFF) {
        // Turn off the display

        if (displayId == mActiveDisplayId) {
            if (setSchedFifo(false) != NO_ERROR) {
                ALOGW("Failed to set SCHED_OTHER after powering off active display: %s",
                      strerror(errno));
            }
            if (setSchedAttr(false) != NO_ERROR) {
                ALOGW("Failed set uclamp.min after powering off active display: %s",
                      strerror(errno));
            }

            if (*currentModeOpt != hal::PowerMode::DOZE_SUSPEND) {
                mScheduler->disableHardwareVsync(displayId, true);
                mScheduler->enableSyntheticVsync();
            }
        }

        // Make sure HWVsync is disabled before turning off the display
        setHWCVsyncEnabled(displayId, false);

        getHwComposer().setPowerMode(displayId, mode);
        mVisibleRegionsDirty = true;
        // from this point on, SF will stop drawing on this display
    } else if (mode == hal::PowerMode::DOZE || mode == hal::PowerMode::ON) {
        // Update display while dozing
        getHwComposer().setPowerMode(displayId, mode);
        if (displayId == mActiveDisplayId && *currentModeOpt == hal::PowerMode::DOZE_SUSPEND) {
            ALOGI("Force repainting for DOZE_SUSPEND -> DOZE or ON.");
            mVisibleRegionsDirty = true;
            scheduleRepaint();
            mScheduler->enableSyntheticVsync(false);
            mScheduler->resyncToHardwareVsync(displayId, true /* allowToEnable */, refreshRate);
        }
    } else if (mode == hal::PowerMode::DOZE_SUSPEND) {
        // Leave display going to doze
        if (displayId == mActiveDisplayId) {
            mScheduler->disableHardwareVsync(displayId, true);
            mScheduler->enableSyntheticVsync();
        }
        getHwComposer().setPowerMode(displayId, mode);
    } else {
        ALOGE("Attempting to set unknown power mode: %d\n", mode);
        getHwComposer().setPowerMode(displayId, mode);
    }

    if (displayId == mActiveDisplayId) {
        mTimeStats->setPowerMode(mode);
        mRefreshRateStats->setPowerMode(mode);
        mScheduler->setDisplayPowerMode(displayId, mode);
    }

    /* QTI_BEGIN */
    mQtiSFExtnIntf->qtiSetEarlyWakeUpConfig(display, mode);
    /* QTI_END */

    ALOGD("Finished setting power mode %d on display %s", mode, to_string(displayId).c_str());
}

void SurfaceFlinger::setPowerMode(const sp<IBinder>& displayToken, int mode) {
    auto future = mScheduler->schedule([=]() FTL_FAKE_GUARD(mStateLock) FTL_FAKE_GUARD(
                                               kMainThreadContext) {
        const auto display = getDisplayDeviceLocked(displayToken);
        if (!display) {
            ALOGE("Attempt to set power mode %d for invalid display token %p", mode,
                  displayToken.get());
        } else if (display->isVirtual()) {
            ALOGW("Attempt to set power mode %d for virtual display", mode);
        } else {
            setPowerModeInternal(display, static_cast<hal::PowerMode>(mode));
        }
    });

    future.wait();
}

status_t SurfaceFlinger::doDump(int fd, const DumpArgs& args, bool asProto) {
    std::string result;

    IPCThreadState* ipc = IPCThreadState::self();
    const int pid = ipc->getCallingPid();
    const int uid = ipc->getCallingUid();

    if ((uid != AID_SHELL) &&
            !PermissionCache::checkPermission(sDump, pid, uid)) {
        StringAppendF(&result, "Permission Denial: can't dump SurfaceFlinger from pid=%d, uid=%d\n",
                      pid, uid);
    } else {
        static const std::unordered_map<std::string, Dumper> dumpers = {
                {"--comp-displays"s, dumper(&SurfaceFlinger::dumpCompositionDisplays)},
                {"--display-id"s, dumper(&SurfaceFlinger::dumpDisplayIdentificationData)},
                {"--displays"s, dumper(&SurfaceFlinger::dumpDisplays)},
                {"--edid"s, argsDumper(&SurfaceFlinger::dumpRawDisplayIdentificationData)},
                {"--events"s, dumper(&SurfaceFlinger::dumpEvents)},
                {"--frametimeline"s, argsDumper(&SurfaceFlinger::dumpFrameTimeline)},
                {"--hwclayers"s, dumper(&SurfaceFlinger::dumpHwcLayersMinidumpLocked)},
                {"--latency"s, argsDumper(&SurfaceFlinger::dumpStatsLocked)},
                {"--latency-clear"s, argsDumper(&SurfaceFlinger::clearStatsLocked)},
                {"--list"s, dumper(&SurfaceFlinger::listLayersLocked)},
                {"--planner"s, argsDumper(&SurfaceFlinger::dumpPlannerInfo)},
                {"--scheduler"s, dumper(&SurfaceFlinger::dumpScheduler)},
                {"--timestats"s, protoDumper(&SurfaceFlinger::dumpTimeStats)},
                {"--vsync"s, dumper(&SurfaceFlinger::dumpVsync)},
                {"--wide-color"s, dumper(&SurfaceFlinger::dumpWideColorInfo)},
        };

        const auto flag = args.empty() ? ""s : std::string(String8(args[0]));

        // Traversal of drawing state must happen on the main thread.
        // Otherwise, SortedVector may have shared ownership during concurrent
        // traversals, which can result in use-after-frees.
        std::string compositionLayers;
        if (flag.size() == 0 && !asProto) {
            mScheduler
                ->schedule([&] {
                    StringAppendF(&compositionLayers, "Composition layers\n");
                    mDrawingState.traverseInZOrder([&](Layer* layer) {
                        auto* compositionState = layer->getCompositionState();
                        if (!compositionState || !compositionState->isVisible) return;

                        android::base::StringAppendF(&compositionLayers, "* Layer %p (%s)\n", layer,
                                                     layer->getDebugName() ? layer->getDebugName()
                                                                           : "<unknown>");
                        compositionState->dump(compositionLayers);
                    });
                })
                .get();
        }

        bool dumpLayers = true;
        {
            TimedLock lock(mStateLock, s2ns(1), __func__);
            if (!lock.locked()) {
                StringAppendF(&result, "Dumping without lock after timeout: %s (%d)\n",
                              strerror(-lock.status), lock.status);
                ALOGW("Dumping without lock after timeout: %s (%d)",
                              strerror(-lock.status), lock.status);
            }

            if (const auto it = dumpers.find(flag); it != dumpers.end()) {
                (it->second)(args, asProto, result);
                dumpLayers = false;
            } else if (!asProto) {
                dumpAllLocked(args, compositionLayers, result);
            }
        }

        if (dumpLayers) {
            LayersTraceFileProto traceFileProto = mLayerTracing.createTraceFileProto();
            LayersTraceProto* layersTrace = traceFileProto.add_entry();
            LayersProto layersProto = dumpProtoFromMainThread();
            layersTrace->mutable_layers()->Swap(&layersProto);
            auto displayProtos = dumpDisplayProto();
            layersTrace->mutable_displays()->Swap(&displayProtos);

            if (asProto) {
                result.append(traceFileProto.SerializeAsString());
            } else {
                // Dump info that we need to access from the main thread
                const auto layerTree = LayerProtoParser::generateLayerTree(layersTrace->layers());
                result.append(LayerProtoParser::layerTreeToString(layerTree));
                result.append("\n");
                dumpOffscreenLayers(result);
            }
        }
    }
    write(fd, result.c_str(), result.size());
    return NO_ERROR;
}

status_t SurfaceFlinger::dumpCritical(int fd, const DumpArgs&, bool asProto) {
    return doDump(fd, DumpArgs(), asProto);
}

void SurfaceFlinger::listLayersLocked(std::string& result) const {
    mCurrentState.traverseInZOrder(
            [&](Layer* layer) { StringAppendF(&result, "%s\n", layer->getDebugName()); });
}

void SurfaceFlinger::dumpStatsLocked(const DumpArgs& args, std::string& result) const {
    StringAppendF(&result, "%" PRId64 "\n", getVsyncPeriodFromHWC());
    if (args.size() < 2) return;

    const auto name = String8(args[1]);
    mCurrentState.traverseInZOrder([&](Layer* layer) {
        if (layer->getName() == name.string()) {
            layer->dumpFrameStats(result);
        }
    });
}

void SurfaceFlinger::clearStatsLocked(const DumpArgs& args, std::string&) {
    const bool clearAll = args.size() < 2;
    const auto name = clearAll ? String8() : String8(args[1]);

    mCurrentState.traverse([&](Layer* layer) {
        if (clearAll || layer->getName() == name.string()) {
            layer->clearFrameStats();
        }
    });
}

void SurfaceFlinger::dumpTimeStats(const DumpArgs& args, bool asProto, std::string& result) const {
    mTimeStats->parseArgs(asProto, args, result);
}

void SurfaceFlinger::dumpFrameTimeline(const DumpArgs& args, std::string& result) const {
    mFrameTimeline->parseArgs(args, result);
}

void SurfaceFlinger::logFrameStats(TimePoint now) {
    static TimePoint sTimestamp = now;
    if (now - sTimestamp < 30min) return;
    sTimestamp = now;

    ATRACE_CALL();
    mDrawingState.traverse([&](Layer* layer) { layer->logFrameStats(); });
}

void SurfaceFlinger::appendSfConfigString(std::string& result) const {
    result.append(" [sf");

    StringAppendF(&result, " PRESENT_TIME_OFFSET=%" PRId64, dispSyncPresentTimeOffset);
    StringAppendF(&result, " FORCE_HWC_FOR_RBG_TO_YUV=%d", useHwcForRgbToYuv);
    StringAppendF(&result, " MAX_VIRT_DISPLAY_DIM=%zu",
                  getHwComposer().getMaxVirtualDisplayDimension());
    StringAppendF(&result, " RUNNING_WITHOUT_SYNC_FRAMEWORK=%d", !hasSyncFramework);
    StringAppendF(&result, " NUM_FRAMEBUFFER_SURFACE_BUFFERS=%" PRId64,
                  maxFrameBufferAcquiredBuffers);
    result.append("]");
}

void SurfaceFlinger::dumpScheduler(std::string& result) const {
    utils::Dumper dumper{result};

    mScheduler->dump(dumper);

    // TODO(b/241285876): Move to DisplayModeController.
    dumper.dump("debugDisplayModeSetByBackdoor"sv, mDebugDisplayModeSetByBackdoor);
    dumper.eol();

    mRefreshRateStats->dump(result);
    dumper.eol();

    mVsyncConfiguration->dump(result);
    StringAppendF(&result,
                  "         present offset: %9" PRId64 " ns\t        VSYNC period: %9" PRId64
                  " ns\n\n",
                  dispSyncPresentTimeOffset, getVsyncPeriodFromHWC());
}

void SurfaceFlinger::dumpEvents(std::string& result) const {
    mScheduler->dump(mAppConnectionHandle, result);
}

void SurfaceFlinger::dumpVsync(std::string& result) const {
    mScheduler->dumpVsync(result);
}

void SurfaceFlinger::dumpPlannerInfo(const DumpArgs& args, std::string& result) const {
    for (const auto& [token, display] : mDisplays) {
        const auto compositionDisplay = display->getCompositionDisplay();
        compositionDisplay->dumpPlannerInfo(args, result);
    }
}

void SurfaceFlinger::dumpCompositionDisplays(std::string& result) const {
    for (const auto& [token, display] : mDisplays) {
        display->getCompositionDisplay()->dump(result);
        result += '\n';
    }
}

void SurfaceFlinger::dumpDisplays(std::string& result) const {
    utils::Dumper dumper{result};

    for (const auto& [id, display] : mPhysicalDisplays) {
        utils::Dumper::Section section(dumper, ftl::Concat("Display ", id.value).str());

        display.snapshot().dump(dumper);

        if (const auto device = getDisplayDeviceLocked(id)) {
            device->dump(dumper);
        }
    }

    for (const auto& [token, display] : mDisplays) {
        if (display->isVirtual()) {
            const auto displayId = display->getId();
            utils::Dumper::Section section(dumper,
                                           ftl::Concat("Virtual Display ", displayId.value).str());
            display->dump(dumper);
        }
    }
}

void SurfaceFlinger::dumpDisplayIdentificationData(std::string& result) const {
    for (const auto& [token, display] : mDisplays) {
        const auto displayId = PhysicalDisplayId::tryCast(display->getId());
        if (!displayId) {
            continue;
        }
        const auto hwcDisplayId = getHwComposer().fromPhysicalDisplayId(*displayId);
        if (!hwcDisplayId) {
            continue;
        }

        StringAppendF(&result,
                      "Display %s (HWC display %" PRIu64 "): ", to_string(*displayId).c_str(),
                      *hwcDisplayId);
        uint8_t port;
        DisplayIdentificationData data;
        if (!getHwComposer().getDisplayIdentificationData(*hwcDisplayId, &port, &data)) {
            result.append("no identification data\n");
            continue;
        }

        if (!isEdid(data)) {
            result.append("unknown identification data\n");
            continue;
        }

        const auto edid = parseEdid(data);
        if (!edid) {
            result.append("invalid EDID\n");
            continue;
        }

        StringAppendF(&result, "port=%u pnpId=%s displayName=\"", port, edid->pnpId.data());
        result.append(edid->displayName.data(), edid->displayName.length());
        result.append("\"\n");
    }
}

void SurfaceFlinger::dumpRawDisplayIdentificationData(const DumpArgs& args,
                                                      std::string& result) const {
    hal::HWDisplayId hwcDisplayId;
    uint8_t port;
    DisplayIdentificationData data;

    if (args.size() > 1 && base::ParseUint(String8(args[1]), &hwcDisplayId) &&
        getHwComposer().getDisplayIdentificationData(hwcDisplayId, &port, &data)) {
        result.append(reinterpret_cast<const char*>(data.data()), data.size());
    }
}

void SurfaceFlinger::dumpWideColorInfo(std::string& result) const {
    StringAppendF(&result, "Device supports wide color: %d\n", mSupportsWideColor);
    StringAppendF(&result, "Device uses color management: %d\n", useColorManagement);
    StringAppendF(&result, "DisplayColorSetting: %s\n",
                  decodeDisplayColorSetting(mDisplayColorSetting).c_str());

    // TODO: print out if wide-color mode is active or not

    for (const auto& [id, display] : mPhysicalDisplays) {
        StringAppendF(&result, "Display %s color modes:\n", to_string(id).c_str());
        for (const auto mode : display.snapshot().colorModes()) {
            StringAppendF(&result, "    %s (%d)\n", decodeColorMode(mode).c_str(), mode);
        }

        if (const auto display = getDisplayDeviceLocked(id)) {
            ui::ColorMode currentMode = display->getCompositionDisplay()->getState().colorMode;
            StringAppendF(&result, "    Current color mode: %s (%d)\n",
                          decodeColorMode(currentMode).c_str(), currentMode);
        }
    }
    result.append("\n");
}

LayersProto SurfaceFlinger::dumpDrawingStateProto(uint32_t traceFlags) const {
    std::unordered_set<uint64_t> stackIdsToSkip;

    // Determine if virtual layers display should be skipped
    if ((traceFlags & LayerTracing::TRACE_VIRTUAL_DISPLAYS) == 0) {
        for (const auto& [_, display] : FTL_FAKE_GUARD(mStateLock, mDisplays)) {
            if (display->isVirtual()) {
                stackIdsToSkip.insert(display->getLayerStack().id);
            }
        }
    }

    if (mLegacyFrontEndEnabled) {
        LayersProto layersProto;
        for (const sp<Layer>& layer : mDrawingState.layersSortedByZ) {
            if (stackIdsToSkip.find(layer->getLayerStack().id) != stackIdsToSkip.end()) {
                continue;
            }
            layer->writeToProto(layersProto, traceFlags);
        }
        return layersProto;
    }

    return LayerProtoFromSnapshotGenerator(mLayerSnapshotBuilder, mFrontEndDisplayInfos,
                                           mLegacyLayers, traceFlags)
            .generate(mLayerHierarchyBuilder.getHierarchy());
}

google::protobuf::RepeatedPtrField<DisplayProto> SurfaceFlinger::dumpDisplayProto() const {
    google::protobuf::RepeatedPtrField<DisplayProto> displays;
    for (const auto& [_, display] : FTL_FAKE_GUARD(mStateLock, mDisplays)) {
        DisplayProto* displayProto = displays.Add();
        displayProto->set_id(display->getId().value);
        displayProto->set_name(display->getDisplayName());
        displayProto->set_layer_stack(display->getLayerStack().id);
        LayerProtoHelper::writeSizeToProto(display->getWidth(), display->getHeight(),
                                           [&]() { return displayProto->mutable_size(); });
        LayerProtoHelper::writeToProto(display->getLayerStackSpaceRect(), [&]() {
            return displayProto->mutable_layer_stack_space_rect();
        });
        LayerProtoHelper::writeTransformToProto(display->getTransform(),
                                                displayProto->mutable_transform());
        displayProto->set_is_virtual(display->isVirtual());
    }
    return displays;
}

void SurfaceFlinger::dumpHwc(std::string& result) const {
    getHwComposer().dump(result);
}

void SurfaceFlinger::dumpOffscreenLayersProto(LayersProto& layersProto, uint32_t traceFlags) const {
    // Add a fake invisible root layer to the proto output and parent all the offscreen layers to
    // it.
    LayerProto* rootProto = layersProto.add_layers();
    const int32_t offscreenRootLayerId = INT32_MAX - 2;
    rootProto->set_id(offscreenRootLayerId);
    rootProto->set_name("Offscreen Root");
    rootProto->set_parent(-1);

    for (Layer* offscreenLayer : mOffscreenLayers) {
        // Add layer as child of the fake root
        rootProto->add_children(offscreenLayer->sequence);

        // Add layer
        LayerProto* layerProto = offscreenLayer->writeToProto(layersProto, traceFlags);
        layerProto->set_parent(offscreenRootLayerId);
    }
}

LayersProto SurfaceFlinger::dumpProtoFromMainThread(uint32_t traceFlags) {
    return mScheduler->schedule([=] { return dumpDrawingStateProto(traceFlags); }).get();
}

void SurfaceFlinger::dumpOffscreenLayers(std::string& result) {
    auto future = mScheduler->schedule([this] {
        std::string result;
        for (Layer* offscreenLayer : mOffscreenLayers) {
            offscreenLayer->traverse(LayerVector::StateSet::Drawing,
                                     [&](Layer* layer) { layer->dumpOffscreenDebugInfo(result); });
        }
        return result;
    });

    result.append("Offscreen Layers:\n");
    result.append(future.get());
}

void SurfaceFlinger::dumpHwcLayersMinidumpLocked(std::string& result) const {
    for (const auto& [token, display] : mDisplays) {
        const auto displayId = HalDisplayId::tryCast(display->getId());
        if (!displayId) {
            continue;
        }

        StringAppendF(&result, "Display %s (%s) HWC layers:\n", to_string(*displayId).c_str(),
                      displayId == mActiveDisplayId ? "active" : "inactive");
        Layer::miniDumpHeader(result);

        const DisplayDevice& ref = *display;
        mDrawingState.traverseInZOrder([&](Layer* layer) { layer->miniDump(result, ref); });
        result.append("\n");
    }
}

void SurfaceFlinger::dumpAllLocked(const DumpArgs& args, const std::string& compositionLayers,
                                   std::string& result) const {
    const bool colorize = !args.empty() && args[0] == String16("--color");
    Colorizer colorizer(colorize);

    // figure out if we're stuck somewhere
    const nsecs_t now = systemTime();
    const nsecs_t inTransaction(mDebugInTransaction);
    nsecs_t inTransactionDuration = (inTransaction) ? now-inTransaction : 0;

    /*
     * Dump library configuration.
     */

    colorizer.bold(result);
    result.append("Build configuration:");
    colorizer.reset(result);
    appendSfConfigString(result);
    result.append("\n");

    result.append("\nDisplay identification data:\n");
    dumpDisplayIdentificationData(result);

    result.append("\nWide-Color information:\n");
    dumpWideColorInfo(result);

    colorizer.bold(result);
    result.append("Sync configuration: ");
    colorizer.reset(result);
    result.append(SyncFeatures::getInstance().toString());
    result.append("\n\n");

    colorizer.bold(result);
    result.append("Scheduler:\n");
    colorizer.reset(result);
    dumpScheduler(result);
    dumpEvents(result);
    dumpVsync(result);
    result.append("\n");

    StringAppendF(&result, "Total missed frame count: %u\n", mFrameMissedCount.load());
    StringAppendF(&result, "HWC missed frame count: %u\n", mHwcFrameMissedCount.load());
    StringAppendF(&result, "GPU missed frame count: %u\n\n", mGpuFrameMissedCount.load());

    /*
     * Dump the visible layer list
     */
    colorizer.bold(result);
    StringAppendF(&result, "Visible layers (count = %zu)\n", mNumLayers.load());
    colorizer.reset(result);

    result.append(compositionLayers);

    colorizer.bold(result);
    StringAppendF(&result, "Displays (%zu entries)\n", mDisplays.size());
    colorizer.reset(result);
    dumpDisplays(result);
    dumpCompositionDisplays(result);
    result.push_back('\n');

    mCompositionEngine->dump(result);

    /*
     * Dump SurfaceFlinger global state
     */

    colorizer.bold(result);
    result.append("SurfaceFlinger global state:\n");
    colorizer.reset(result);

    getRenderEngine().dump(result);

    result.append("ClientCache state:\n");
    ClientCache::getInstance().dump(result);
    DebugEGLImageTracker::getInstance()->dump(result);

    if (const auto display = getDefaultDisplayDeviceLocked()) {
        display->getCompositionDisplay()->getState().undefinedRegion.dump(result,
                                                                          "undefinedRegion");
        StringAppendF(&result, "  orientation=%s, isPoweredOn=%d\n",
                      toCString(display->getOrientation()), display->isPoweredOn());
    }
    StringAppendF(&result, "  transaction-flags         : %08x\n", mTransactionFlags.load());

    if (const auto display = getDefaultDisplayDeviceLocked()) {
        std::string fps, xDpi, yDpi;
        if (const auto activeModePtr =
                    display->refreshRateSelector().getActiveMode().modePtr.get()) {
            fps = to_string(activeModePtr->getFps());

            const auto dpi = activeModePtr->getDpi();
            xDpi = base::StringPrintf("%.2f", dpi.x);
            yDpi = base::StringPrintf("%.2f", dpi.y);
        } else {
            fps = "unknown";
            xDpi = "unknown";
            yDpi = "unknown";
        }
        StringAppendF(&result,
                      "  refresh-rate              : %s\n"
                      "  x-dpi                     : %s\n"
                      "  y-dpi                     : %s\n",
                      fps.c_str(), xDpi.c_str(), yDpi.c_str());
    }

    StringAppendF(&result, "  transaction time: %f us\n", inTransactionDuration / 1000.0);

    /*
     * Tracing state
     */
    mLayerTracing.dump(result);

    result.append("\nTransaction tracing: ");
    if (mTransactionTracing) {
        result.append("enabled\n");
        mTransactionTracing->dump(result);
    } else {
        result.append("disabled\n");
    }
    result.push_back('\n');

    dumpHwcLayersMinidumpLocked(result);

    {
        DumpArgs plannerArgs;
        plannerArgs.add(); // first argument is ignored
        plannerArgs.add(String16("--layers"));
        dumpPlannerInfo(plannerArgs, result);
    }

    /*
     * Dump HWComposer state
     */
    colorizer.bold(result);
    result.append("h/w composer state:\n");
    colorizer.reset(result);
    const bool hwcDisabled = mDebugDisableHWC || mDebugFlashDelay;
    StringAppendF(&result, "  h/w composer %s\n", hwcDisabled ? "disabled" : "enabled");
    dumpHwc(result);

    /*
     * Dump gralloc state
     */
    const GraphicBufferAllocator& alloc(GraphicBufferAllocator::get());
    alloc.dump(result);

    /*
     * Dump flag/property manager state
     */
    mFlagManager.dump(result);

    result.append(mTimeStats->miniDump());
    result.append("\n");

    result.append("Window Infos:\n");
    StringAppendF(&result, "  input flinger update vsync id: %" PRId64 "\n",
                  mLastInputFlingerUpdateVsyncId.value);
    StringAppendF(&result, "  input flinger update timestamp (ns): %" PRId64 "\n",
                  mLastInputFlingerUpdateTimestamp);
    result.append("\n");

    if (int64_t unsentVsyncId = mWindowInfosListenerInvoker->getUnsentMessageVsyncId().value;
        unsentVsyncId != -1) {
        StringAppendF(&result, "  unsent input flinger update vsync id: %" PRId64 "\n",
                      unsentVsyncId);
        StringAppendF(&result, "  unsent input flinger update timestamp (ns): %" PRId64 "\n",
                      mWindowInfosListenerInvoker->getUnsentMessageTimestamp());
        result.append("\n");
    }

    if (uint32_t pendingMessages = mWindowInfosListenerInvoker->getPendingMessageCount();
        pendingMessages != 0) {
        StringAppendF(&result, "  pending input flinger calls: %" PRIu32 "\n",
                      mWindowInfosListenerInvoker->getPendingMessageCount());
        result.append("\n");
    }
}

mat4 SurfaceFlinger::calculateColorMatrix(float saturation) {
    if (saturation == 1) {
        return mat4();
    }

    float3 luminance{0.213f, 0.715f, 0.072f};
    luminance *= 1.0f - saturation;
    mat4 saturationMatrix = mat4(vec4{luminance.r + saturation, luminance.r, luminance.r, 0.0f},
                                 vec4{luminance.g, luminance.g + saturation, luminance.g, 0.0f},
                                 vec4{luminance.b, luminance.b, luminance.b + saturation, 0.0f},
                                 vec4{0.0f, 0.0f, 0.0f, 1.0f});
    return saturationMatrix;
}

void SurfaceFlinger::updateColorMatrixLocked() {
    mat4 colorMatrix =
            mClientColorMatrix * calculateColorMatrix(mGlobalSaturationFactor) * mDaltonizer();

    if (mCurrentState.colorMatrix != colorMatrix) {
        mCurrentState.colorMatrix = colorMatrix;
        mCurrentState.colorMatrixChanged = true;
        setTransactionFlags(eTransactionNeeded);
    }
}

status_t SurfaceFlinger::CheckTransactCodeCredentials(uint32_t code) {
#pragma clang diagnostic push
#pragma clang diagnostic error "-Wswitch-enum"
    switch (static_cast<ISurfaceComposerTag>(code)) {
        // These methods should at minimum make sure that the client requested
        // access to SF.
        case GET_HDR_CAPABILITIES:
        case GET_AUTO_LOW_LATENCY_MODE_SUPPORT:
        case GET_GAME_CONTENT_TYPE_SUPPORT:
        case ACQUIRE_FRAME_RATE_FLEXIBILITY_TOKEN: {
            // OVERRIDE_HDR_TYPES is used by CTS tests, which acquire the necessary
            // permission dynamically. Don't use the permission cache for this check.
            bool usePermissionCache = code != OVERRIDE_HDR_TYPES;
            if (!callingThreadHasUnscopedSurfaceFlingerAccess(usePermissionCache)) {
                IPCThreadState* ipc = IPCThreadState::self();
                ALOGE("Permission Denial: can't access SurfaceFlinger pid=%d, uid=%d",
                        ipc->getCallingPid(), ipc->getCallingUid());
                return PERMISSION_DENIED;
            }
            return OK;
        }
        // The following calls are currently used by clients that do not
        // request necessary permissions. However, they do not expose any secret
        // information, so it is OK to pass them.
        case GET_ACTIVE_COLOR_MODE:
        case GET_ACTIVE_DISPLAY_MODE:
        case GET_DISPLAY_COLOR_MODES:
        case GET_DISPLAY_MODES:
        // Calling setTransactionState is safe, because you need to have been
        // granted a reference to Client* and Handle* to do anything with it.
        case SET_TRANSACTION_STATE: {
            // This is not sensitive information, so should not require permission control.
            return OK;
        }
        case BOOT_FINISHED:
        // Used by apps to hook Choreographer to SurfaceFlinger.
        case CREATE_DISPLAY_EVENT_CONNECTION:
        case CREATE_CONNECTION:
        case CREATE_DISPLAY:
        case DESTROY_DISPLAY:
        case GET_PRIMARY_PHYSICAL_DISPLAY_ID:
        case GET_PHYSICAL_DISPLAY_IDS:
        case GET_PHYSICAL_DISPLAY_TOKEN:
        case AUTHENTICATE_SURFACE:
        case SET_POWER_MODE:
        case GET_SUPPORTED_FRAME_TIMESTAMPS:
        case GET_DISPLAY_STATE:
        case GET_DISPLAY_STATS:
        case GET_STATIC_DISPLAY_INFO:
        case GET_DYNAMIC_DISPLAY_INFO:
        case GET_DISPLAY_NATIVE_PRIMARIES:
        case SET_ACTIVE_COLOR_MODE:
        case SET_BOOT_DISPLAY_MODE:
        case CLEAR_BOOT_DISPLAY_MODE:
        case GET_BOOT_DISPLAY_MODE_SUPPORT:
        case SET_AUTO_LOW_LATENCY_MODE:
        case SET_GAME_CONTENT_TYPE:
        case CAPTURE_LAYERS:
        case CAPTURE_DISPLAY:
        case CAPTURE_DISPLAY_BY_ID:
        case CLEAR_ANIMATION_FRAME_STATS:
        case GET_ANIMATION_FRAME_STATS:
        case OVERRIDE_HDR_TYPES:
        case ON_PULL_ATOM:
        case ENABLE_VSYNC_INJECTIONS:
        case INJECT_VSYNC:
        case GET_LAYER_DEBUG_INFO:
        case GET_COLOR_MANAGEMENT:
        case GET_COMPOSITION_PREFERENCE:
        case GET_DISPLAYED_CONTENT_SAMPLING_ATTRIBUTES:
        case SET_DISPLAY_CONTENT_SAMPLING_ENABLED:
        case GET_DISPLAYED_CONTENT_SAMPLE:
        case GET_PROTECTED_CONTENT_SUPPORT:
        case IS_WIDE_COLOR_DISPLAY:
        case ADD_REGION_SAMPLING_LISTENER:
        case REMOVE_REGION_SAMPLING_LISTENER:
        case ADD_FPS_LISTENER:
        case REMOVE_FPS_LISTENER:
        case ADD_TUNNEL_MODE_ENABLED_LISTENER:
        case REMOVE_TUNNEL_MODE_ENABLED_LISTENER:
        case ADD_WINDOW_INFOS_LISTENER:
        case REMOVE_WINDOW_INFOS_LISTENER:
        case SET_DESIRED_DISPLAY_MODE_SPECS:
        case GET_DESIRED_DISPLAY_MODE_SPECS:
        case GET_DISPLAY_BRIGHTNESS_SUPPORT:
        case SET_DISPLAY_BRIGHTNESS:
        case ADD_HDR_LAYER_INFO_LISTENER:
        case REMOVE_HDR_LAYER_INFO_LISTENER:
        case NOTIFY_POWER_BOOST:
        case SET_GLOBAL_SHADOW_SETTINGS:
        case GET_DISPLAY_DECORATION_SUPPORT:
        case SET_FRAME_RATE:
        case SET_OVERRIDE_FRAME_RATE:
        case SET_FRAME_TIMELINE_INFO:
        case ADD_TRANSACTION_TRACE_LISTENER:
        case GET_GPU_CONTEXT_PRIORITY:
        case GET_MAX_ACQUIRED_BUFFER_COUNT:
            LOG_FATAL("Deprecated opcode: %d, migrated to AIDL", code);
            return PERMISSION_DENIED;
    }

    // These codes are used for the IBinder protocol to either interrogate the recipient
    // side of the transaction for its canonical interface descriptor or to dump its state.
    // We let them pass by default.
    if (code == IBinder::INTERFACE_TRANSACTION || code == IBinder::DUMP_TRANSACTION ||
        code == IBinder::PING_TRANSACTION || code == IBinder::SHELL_COMMAND_TRANSACTION ||
        code == IBinder::SYSPROPS_TRANSACTION) {
        return OK;
    }
    // Numbers from 1000 to 1042 and 20000 to 20002 are currently used for backdoors. The code
    // in onTransact verifies that the user is root, and has access to use SF.
    if ((code >= 1000 && code <= 1042) /* QTI_BEGIN */ ||
        (code >= 20000 && code <= 20002) /* QTI_END */) {
        ALOGV("Accessing SurfaceFlinger through backdoor code: %u", code);
        return OK;
    }
    ALOGE("Permission Denial: SurfaceFlinger did not recognize request code: %u", code);
    return PERMISSION_DENIED;
#pragma clang diagnostic pop
}

status_t SurfaceFlinger::onTransact(uint32_t code, const Parcel& data, Parcel* reply,
                                    uint32_t flags) {
    if (const status_t error = CheckTransactCodeCredentials(code); error != OK) {
        return error;
    }

    status_t err = BnSurfaceComposer::onTransact(code, data, reply, flags);
    if (err == UNKNOWN_TRANSACTION || err == PERMISSION_DENIED) {
        CHECK_INTERFACE(ISurfaceComposer, data, reply);
        IPCThreadState* ipc = IPCThreadState::self();
        const int uid = ipc->getCallingUid();
        if (CC_UNLIKELY(uid != AID_SYSTEM
                && !PermissionCache::checkCallingPermission(sHardwareTest))) {
            const int pid = ipc->getCallingPid();
            ALOGE("Permission Denial: "
                    "can't access SurfaceFlinger pid=%d, uid=%d", pid, uid);
            return PERMISSION_DENIED;
        }
        int n;
        switch (code) {
            case 1000: // Unused.
            case 1001:
                return NAME_NOT_FOUND;
            case 1002: // Toggle flashing on surface damage.
                if (const int delay = data.readInt32(); delay > 0) {
                    mDebugFlashDelay = delay;
                } else {
                    mDebugFlashDelay = mDebugFlashDelay ? 0 : 1;
                }
                scheduleRepaint();
                return NO_ERROR;
            case 1004: // Force composite ahead of next VSYNC.
            case 1006:
                scheduleComposite(FrameHint::kActive);
                return NO_ERROR;
            case 1005: { // Force commit ahead of next VSYNC.
                Mutex::Autolock lock(mStateLock);
                setTransactionFlags(eTransactionNeeded | eDisplayTransactionNeeded |
                                    eTraversalNeeded);
                return NO_ERROR;
            }
            case 1007: // Unused.
                return NAME_NOT_FOUND;
            case 1008: // Toggle forced GPU composition.
                mDebugDisableHWC = data.readInt32() != 0;
                scheduleRepaint();
                return NO_ERROR;
            case 1009: // Toggle use of transform hint.
                mDebugDisableTransformHint = data.readInt32() != 0;
                scheduleRepaint();
                return NO_ERROR;
            case 1010: // Interrogate.
                reply->writeInt32(0);
                reply->writeInt32(0);
                reply->writeInt32(mDebugFlashDelay);
                reply->writeInt32(0);
                reply->writeInt32(mDebugDisableHWC);
                return NO_ERROR;
            case 1013: // Unused.
                return NAME_NOT_FOUND;
            case 1014: {
                Mutex::Autolock _l(mStateLock);
                // daltonize
                n = data.readInt32();
                switch (n % 10) {
                    case 1:
                        mDaltonizer.setType(ColorBlindnessType::Protanomaly);
                        break;
                    case 2:
                        mDaltonizer.setType(ColorBlindnessType::Deuteranomaly);
                        break;
                    case 3:
                        mDaltonizer.setType(ColorBlindnessType::Tritanomaly);
                        break;
                    default:
                        mDaltonizer.setType(ColorBlindnessType::None);
                        break;
                }
                if (n >= 10) {
                    mDaltonizer.setMode(ColorBlindnessMode::Correction);
                } else {
                    mDaltonizer.setMode(ColorBlindnessMode::Simulation);
                }

                updateColorMatrixLocked();
                return NO_ERROR;
            }
            case 1015: {
                Mutex::Autolock _l(mStateLock);
                // apply a color matrix
                n = data.readInt32();
                if (n) {
                    // color matrix is sent as a column-major mat4 matrix
                    for (size_t i = 0 ; i < 4; i++) {
                        for (size_t j = 0; j < 4; j++) {
                            mClientColorMatrix[i][j] = data.readFloat();
                        }
                    }
                } else {
                    mClientColorMatrix = mat4();
                }

                // Check that supplied matrix's last row is {0,0,0,1} so we can avoid
                // the division by w in the fragment shader
                float4 lastRow(transpose(mClientColorMatrix)[3]);
                if (any(greaterThan(abs(lastRow - float4{0, 0, 0, 1}), float4{1e-4f}))) {
                    ALOGE("The color transform's last row must be (0, 0, 0, 1)");
                }

                updateColorMatrixLocked();
                return NO_ERROR;
            }
            case 1016: { // Unused.
                return NAME_NOT_FOUND;
            }
            case 1017: {
                n = data.readInt32();
                mForceFullDamage = n != 0;
                return NO_ERROR;
            }
            case 1018: { // Modify Choreographer's duration
                n = data.readInt32();
                mScheduler->setDuration(mAppConnectionHandle, std::chrono::nanoseconds(n), 0ns);
                return NO_ERROR;
            }
            case 1019: { // Modify SurfaceFlinger's duration
                n = data.readInt32();
                mScheduler->setDuration(mSfConnectionHandle, std::chrono::nanoseconds(n), 0ns);
                return NO_ERROR;
            }
            case 1020: { // Unused
                return NAME_NOT_FOUND;
            }
            case 1021: { // Disable HWC virtual displays
                const bool enable = data.readInt32() != 0;
                static_cast<void>(
                        mScheduler->schedule([this, enable] { enableHalVirtualDisplays(enable); }));
                return NO_ERROR;
            }
            case 1022: { // Set saturation boost
                Mutex::Autolock _l(mStateLock);
                mGlobalSaturationFactor = std::max(0.0f, std::min(data.readFloat(), 2.0f));

                updateColorMatrixLocked();
                return NO_ERROR;
            }
            case 1023: { // Set color mode.
                mDisplayColorSetting = static_cast<DisplayColorSetting>(data.readInt32());

                if (int32_t colorMode; data.readInt32(&colorMode) == NO_ERROR) {
                    mForceColorMode = static_cast<ui::ColorMode>(colorMode);
                }
                scheduleRepaint();
                return NO_ERROR;
            }
            // Deprecate, use 1030 to check whether the device is color managed.
            case 1024: {
                return NAME_NOT_FOUND;
            }
            case 1025: { // Set layer tracing
                n = data.readInt32();
                bool tracingEnabledChanged;
                if (n == 1) {
                    int64_t fixedStartingTime = data.readInt64();
                    ALOGD("LayerTracing enabled");
                    tracingEnabledChanged = mLayerTracing.enable();
                    if (tracingEnabledChanged) {
                        int64_t startingTime =
                                (fixedStartingTime) ? fixedStartingTime : systemTime();
                        mScheduler
                                ->schedule([&]() FTL_FAKE_GUARD(mStateLock) FTL_FAKE_GUARD(
                                                   kMainThreadContext) {
                                    addToLayerTracing(true /* visibleRegionDirty */, startingTime,
                                                      mLastCommittedVsyncId.value);
                                })
                                .wait();
                    }
                } else if (n == 2) {
                    std::string filename = std::string(data.readCString());
                    ALOGD("LayerTracing disabled. Trace wrote to %s", filename.c_str());
                    tracingEnabledChanged = mLayerTracing.disable(filename.c_str());
                } else {
                    ALOGD("LayerTracing disabled");
                    tracingEnabledChanged = mLayerTracing.disable();
                }
                mTracingEnabledChanged = tracingEnabledChanged;
                reply->writeInt32(NO_ERROR);
                return NO_ERROR;
            }
            case 1026: { // Get layer tracing status
                reply->writeBool(mLayerTracing.isEnabled());
                return NO_ERROR;
            }
            // Is a DisplayColorSetting supported?
            case 1027: {
                const auto display = getDefaultDisplayDevice();
                if (!display) {
                    return NAME_NOT_FOUND;
                }

                DisplayColorSetting setting = static_cast<DisplayColorSetting>(data.readInt32());
                switch (setting) {
                    case DisplayColorSetting::kManaged:
                        reply->writeBool(useColorManagement);
                        break;
                    case DisplayColorSetting::kUnmanaged:
                        reply->writeBool(true);
                        break;
                    case DisplayColorSetting::kEnhanced:
                        reply->writeBool(display->hasRenderIntent(RenderIntent::ENHANCE));
                        break;
                    default: // vendor display color setting
                        reply->writeBool(
                                display->hasRenderIntent(static_cast<RenderIntent>(setting)));
                        break;
                }
                return NO_ERROR;
            }
            case 1028: { // Unused.
                return NAME_NOT_FOUND;
            }
            // Set buffer size for SF tracing (value in KB)
            case 1029: {
                n = data.readInt32();
                if (n <= 0 || n > MAX_TRACING_MEMORY) {
                    ALOGW("Invalid buffer size: %d KB", n);
                    reply->writeInt32(BAD_VALUE);
                    return BAD_VALUE;
                }

                ALOGD("Updating trace buffer to %d KB", n);
                mLayerTracing.setBufferSize(n * 1024);
                reply->writeInt32(NO_ERROR);
                return NO_ERROR;
            }
            // Is device color managed?
            case 1030: {
                reply->writeBool(useColorManagement);
                return NO_ERROR;
            }
            // Override default composition data space
            // adb shell service call SurfaceFlinger 1031 i32 1 DATASPACE_NUMBER DATASPACE_NUMBER \
            // && adb shell stop zygote && adb shell start zygote
            // to restore: adb shell service call SurfaceFlinger 1031 i32 0 && \
            // adb shell stop zygote && adb shell start zygote
            case 1031: {
                Mutex::Autolock _l(mStateLock);
                n = data.readInt32();
                if (n) {
                    n = data.readInt32();
                    if (n) {
                        Dataspace dataspace = static_cast<Dataspace>(n);
                        if (!validateCompositionDataspace(dataspace)) {
                            return BAD_VALUE;
                        }
                        mDefaultCompositionDataspace = dataspace;
                    }
                    n = data.readInt32();
                    if (n) {
                        Dataspace dataspace = static_cast<Dataspace>(n);
                        if (!validateCompositionDataspace(dataspace)) {
                            return BAD_VALUE;
                        }
                        mWideColorGamutCompositionDataspace = dataspace;
                    }
                } else {
                    // restore composition data space.
                    mDefaultCompositionDataspace = defaultCompositionDataspace;
                    mWideColorGamutCompositionDataspace = wideColorGamutCompositionDataspace;
                }
                return NO_ERROR;
            }
            // Set trace flags
            case 1033: {
                n = data.readUint32();
                ALOGD("Updating trace flags to 0x%x", n);
                mLayerTracing.setTraceFlags(n);
                reply->writeInt32(NO_ERROR);
                return NO_ERROR;
            }
            case 1034: {
                auto future = mScheduler->schedule(
                        [&]() FTL_FAKE_GUARD(mStateLock) FTL_FAKE_GUARD(kMainThreadContext) {
                            switch (n = data.readInt32()) {
                                case 0:
                                case 1:
                                    enableRefreshRateOverlay(static_cast<bool>(n));
                                    break;
                                default:
                                    reply->writeBool(isRefreshRateOverlayEnabled());
                            }
                        });

                future.wait();
                return NO_ERROR;
            }
            case 1035: {
                const int modeId = data.readInt32();

                const auto display = [&]() -> sp<IBinder> {
                    uint64_t value;
                    if (data.readUint64(&value) != NO_ERROR) {
                        return getDefaultDisplayDevice()->getDisplayToken().promote();
                    }

                    if (const auto id = DisplayId::fromValue<PhysicalDisplayId>(value)) {
                        return getPhysicalDisplayToken(*id);
                    }

                    ALOGE("Invalid physical display ID");
                    return nullptr;
                }();

                /* QTI_BEGIN */
                if (mQtiSFExtnIntf->qtiIsSupportedConfigSwitch(display, modeId) != NO_ERROR) {
                    return BAD_VALUE;
                }
                /* QTI_END */

                mDebugDisplayModeSetByBackdoor = false;
                const status_t result = setActiveModeFromBackdoor(display, DisplayModeId{modeId});
                if (result == NO_ERROR) {
                    mDebugDisplayModeSetByBackdoor = true;
                    /* QTI_BEGIN */
                    ATRACE_NAME(std::string("ModeSwitch " + std::to_string(modeId)).c_str());
                    /* QTI_END */
                }

                mDebugDisplayModeSetByBackdoor = result == NO_ERROR;
                return result;
            }
            // Turn on/off frame rate flexibility mode. When turned on it overrides the display
            // manager frame rate policy a new policy which allows switching between all refresh
            // rates.
            case 1036: {
                if (data.readInt32() > 0) { // turn on
                    return mScheduler
                            ->schedule([this]() FTL_FAKE_GUARD(kMainThreadContext) {
                                const auto display =
                                        FTL_FAKE_GUARD(mStateLock, getDefaultDisplayDeviceLocked());

                                // This is a little racy, but not in a way that hurts anything. As
                                // we grab the defaultMode from the display manager policy, we could
                                // be setting a new display manager policy, leaving us using a stale
                                // defaultMode. The defaultMode doesn't matter for the override
                                // policy though, since we set allowGroupSwitching to true, so it's
                                // not a problem.
                                scheduler::RefreshRateSelector::OverridePolicy overridePolicy;
                                overridePolicy.defaultMode = display->refreshRateSelector()
                                                                     .getDisplayManagerPolicy()
                                                                     .defaultMode;
                                overridePolicy.allowGroupSwitching = true;
                                return setDesiredDisplayModeSpecsInternal(display, overridePolicy);
                            })
                            .get();
                } else { // turn off
                    return mScheduler
                            ->schedule([this]() FTL_FAKE_GUARD(kMainThreadContext) {
                                const auto display =
                                        FTL_FAKE_GUARD(mStateLock, getDefaultDisplayDeviceLocked());
                                return setDesiredDisplayModeSpecsInternal(
                                        display,
                                        scheduler::RefreshRateSelector::NoOverridePolicy{});
                            })
                            .get();
                }
            }
            // Inject a hotplug connected event for the primary display. This will deallocate and
            // reallocate the display state including framebuffers.
            case 1037: {
                const hal::HWDisplayId hwcId =
                        (Mutex::Autolock(mStateLock), getHwComposer().getPrimaryHwcDisplayId());

                onComposerHalHotplug(hwcId, hal::Connection::CONNECTED);
                return NO_ERROR;
            }
            // Modify the max number of display frames stored within FrameTimeline
            case 1038: {
                n = data.readInt32();
                if (n < 0 || n > MAX_ALLOWED_DISPLAY_FRAMES) {
                    ALOGW("Invalid max size. Maximum allowed is %d", MAX_ALLOWED_DISPLAY_FRAMES);
                    return BAD_VALUE;
                }
                if (n == 0) {
                    // restore to default
                    mFrameTimeline->reset();
                    return NO_ERROR;
                }
                mFrameTimeline->setMaxDisplayFrames(n);
                return NO_ERROR;
            }
            case 1039: {
                PhysicalDisplayId displayId = [&]() {
                    Mutex::Autolock lock(mStateLock);
                    return getDefaultDisplayDeviceLocked()->getPhysicalId();
                }();

                auto inUid = static_cast<uid_t>(data.readInt32());
                const auto refreshRate = data.readFloat();
                mScheduler->setPreferredRefreshRateForUid(FrameRateOverride{inUid, refreshRate});
                mScheduler->onFrameRateOverridesChanged(mAppConnectionHandle, displayId);
                return NO_ERROR;
            }
            // Toggle caching feature
            // First argument is an int32 - nonzero enables caching and zero disables caching
            // Second argument is an optional uint64 - if present, then limits enabling/disabling
            // caching to a particular physical display
            case 1040: {
                auto future = mScheduler->schedule([&] {
                    n = data.readInt32();
                    std::optional<PhysicalDisplayId> inputId = std::nullopt;
                    if (uint64_t inputDisplayId; data.readUint64(&inputDisplayId) == NO_ERROR) {
                        inputId = DisplayId::fromValue<PhysicalDisplayId>(inputDisplayId);
                        if (!inputId || getPhysicalDisplayToken(*inputId)) {
                            ALOGE("No display with id: %" PRIu64, inputDisplayId);
                            return NAME_NOT_FOUND;
                        }
                    }
                    {
                        Mutex::Autolock lock(mStateLock);
                        mLayerCachingEnabled = n != 0;
                        for (const auto& [_, display] : mDisplays) {
                            if (!inputId || *inputId == display->getPhysicalId()) {
                                display->enableLayerCaching(mLayerCachingEnabled);
                            }
                        }
                    }
                    return OK;
                });

                if (const status_t error = future.get(); error != OK) {
                    return error;
                }
                scheduleRepaint();
                return NO_ERROR;
            }
            case 1041: { // Transaction tracing
                if (mTransactionTracing) {
                    if (data.readInt32()) {
                        // Transaction tracing is always running but allow the user to temporarily
                        // increase the buffer when actively debugging.
                        mTransactionTracing->setBufferSize(
                                TransactionTracing::ACTIVE_TRACING_BUFFER_SIZE);
                    } else {
                        mTransactionTracing->writeToFile();
                        mTransactionTracing->setBufferSize(
                                TransactionTracing::CONTINUOUS_TRACING_BUFFER_SIZE);
                    }
                }
                reply->writeInt32(NO_ERROR);
                return NO_ERROR;
            }
            case 1042: { // Write layers trace or transaction trace to file
                if (mTransactionTracing) {
                    mTransactionTracing->writeToFile();
                }
                if (mLayerTracingEnabled) {
                    mLayerTracing.writeToFile();
                }
                reply->writeInt32(NO_ERROR);
                return NO_ERROR;
            }
            /* QTI_BEGIN */
            case 20000: {
                uint64_t disp = 0;
                hal::PowerMode power_mode = hal::PowerMode::ON;
                int32_t tile_h_loc = -1;
                int32_t tile_v_loc = -1;
                if (data.readUint64(&disp) != NO_ERROR) {
                    err = BAD_TYPE;
                    ALOGE("Invalid 64-bit unsigned-int display id parameter.");
                    break;
                }
                int32_t mode = 0;
                if (data.readInt32(&mode) != NO_ERROR) {
                    err = BAD_TYPE;
                    ALOGE("Invalid 32-bit signed-int power mode parameter.");
                    break;
                }
                if (data.readInt32(&tile_h_loc) != NO_ERROR) {
                    tile_h_loc = -1;
                }
                if (data.readInt32(&tile_v_loc) != NO_ERROR) {
                    tile_v_loc = 0;
                }
                return mQtiSFExtnIntf->qtiBinderSetPowerMode(disp, mode, tile_h_loc, tile_v_loc);
            }
            case 20001: {
                uint64_t disp = 0;
                int32_t level = 0;
                int32_t tile_h_loc = -1;
                int32_t tile_v_loc = -1;
                if (data.readUint64(&disp) != NO_ERROR) {
                    err = BAD_TYPE;
                    ALOGE("Invalid 64-bit unsigned-int display id parameter.");
                    break;
                }
                if (data.readInt32(&level) != NO_ERROR) {
                    err = BAD_TYPE;
                    ALOGE("Invalid 32-bit signed-int brightess parameter.");
                    break;
                }
                if (data.readInt32(&tile_h_loc) != NO_ERROR) {
                    tile_h_loc = -1;
                }
                if (data.readInt32(&tile_v_loc) != NO_ERROR) {
                    tile_v_loc = 0;
                }
                return mQtiSFExtnIntf->qtiBinderSetPanelBrightnessTiled(disp, level, tile_h_loc,
                                                                        tile_v_loc);
            }
            case 20002: {
                uint64_t disp = 0;
                int32_t pref = 0;
                if (data.readUint64(&disp) != NO_ERROR) {
                    err = BAD_TYPE;
                    ALOGE("Invalid 64-bit unsigned-int display id parameter.");
                    break;
                }
                if (data.readInt32(&pref) != NO_ERROR) {
                    err = BAD_TYPE;
                    ALOGE("Invalid 32-bit signed-int wider-mode preference parameter.");
                    break;
                }
                return mQtiSFExtnIntf->qtiBinderSetWideModePreference(disp, pref);
            }
                /* QTI_END */
        }
    }
    return err;
}

void SurfaceFlinger::kernelTimerChanged(bool expired) {
    static bool updateOverlay =
            property_get_bool("debug.sf.kernel_idle_timer_update_overlay", true);
    if (!updateOverlay) return;

    // Update the overlay on the main thread to avoid race conditions with
    // RefreshRateSelector::getActiveMode
    static_cast<void>(mScheduler->schedule([=] {
        const auto display = FTL_FAKE_GUARD(mStateLock, getDefaultDisplayDeviceLocked());
        if (!display) {
            ALOGW("%s: default display is null", __func__);
            return;
        }
        if (!display->isRefreshRateOverlayEnabled()) return;

        const auto desiredActiveMode = display->getDesiredActiveMode();
        const std::optional<DisplayModeId> desiredModeId = desiredActiveMode
                ? std::make_optional(desiredActiveMode->modeOpt->modePtr->getId())

                : std::nullopt;

        const bool timerExpired = mKernelIdleTimerEnabled && expired;

        if (display->onKernelTimerChanged(desiredModeId, timerExpired)) {
            mScheduler->scheduleFrame();
        }
    }));
}

std::pair<std::optional<KernelIdleTimerController>, std::chrono::milliseconds>
SurfaceFlinger::getKernelIdleTimerProperties(DisplayId displayId) {
    const bool isKernelIdleTimerHwcSupported = getHwComposer().getComposer()->isSupported(
            android::Hwc2::Composer::OptionalFeature::KernelIdleTimer);
    const auto timeout = getIdleTimerTimeout(displayId);
    if (isKernelIdleTimerHwcSupported) {
        if (const auto id = PhysicalDisplayId::tryCast(displayId);
            getHwComposer().hasDisplayIdleTimerCapability(*id)) {
            // In order to decide if we can use the HWC api for idle timer
            // we query DisplayCapability::DISPLAY_IDLE_TIMER directly on the composer
            // without relying on hasDisplayCapability.
            // hasDisplayCapability relies on DisplayCapabilities
            // which are updated after we set the PowerMode::ON.
            // DISPLAY_IDLE_TIMER is a display driver property
            // and is available before the PowerMode::ON
            return {KernelIdleTimerController::HwcApi, timeout};
        }
        return {std::nullopt, timeout};
    }
    if (getKernelIdleTimerSyspropConfig(displayId)) {
        return {KernelIdleTimerController::Sysprop, timeout};
    }

    return {std::nullopt, timeout};
}

void SurfaceFlinger::updateKernelIdleTimer(std::chrono::milliseconds timeout,
                                           KernelIdleTimerController controller,
                                           PhysicalDisplayId displayId) {
    switch (controller) {
        case KernelIdleTimerController::HwcApi: {
            getHwComposer().setIdleTimerEnabled(displayId, timeout);
            break;
        }
        case KernelIdleTimerController::Sysprop: {
            base::SetProperty(KERNEL_IDLE_TIMER_PROP, timeout > 0ms ? "true" : "false");
            break;
        }
    }
}

void SurfaceFlinger::toggleKernelIdleTimer() {
    using KernelIdleTimerAction = scheduler::RefreshRateSelector::KernelIdleTimerAction;

    const auto display = getDefaultDisplayDeviceLocked();
    if (!display) {
        ALOGW("%s: default display is null", __func__);
        return;
    }

    // If the support for kernel idle timer is disabled for the active display,
    // don't do anything.
    const std::optional<KernelIdleTimerController> kernelIdleTimerController =
            display->refreshRateSelector().kernelIdleTimerController();
    if (!kernelIdleTimerController.has_value()) {
        return;
    }

    const KernelIdleTimerAction action = display->refreshRateSelector().getIdleTimerAction();

    switch (action) {
        case KernelIdleTimerAction::TurnOff:
            if (mKernelIdleTimerEnabled) {
                ATRACE_INT("KernelIdleTimer", 0);
                std::chrono::milliseconds constexpr kTimerDisabledTimeout = 0ms;
                updateKernelIdleTimer(kTimerDisabledTimeout, kernelIdleTimerController.value(),
                                      display->getPhysicalId());
                mKernelIdleTimerEnabled = false;
            }
            break;
        case KernelIdleTimerAction::TurnOn:
            if (!mKernelIdleTimerEnabled) {
                ATRACE_INT("KernelIdleTimer", 1);
                const std::chrono::milliseconds timeout =
                        display->refreshRateSelector().getIdleTimerTimeout();
                updateKernelIdleTimer(timeout, kernelIdleTimerController.value(),
                                      display->getPhysicalId());
                mKernelIdleTimerEnabled = true;
            }
            break;
    }
}

// A simple RAII class to disconnect from an ANativeWindow* when it goes out of scope
class WindowDisconnector {
public:
    WindowDisconnector(ANativeWindow* window, int api) : mWindow(window), mApi(api) {}
    ~WindowDisconnector() {
        native_window_api_disconnect(mWindow, mApi);
    }

private:
    ANativeWindow* mWindow;
    const int mApi;
};

static bool hasCaptureBlackoutContentPermission() {
    IPCThreadState* ipc = IPCThreadState::self();
    const int pid = ipc->getCallingPid();
    const int uid = ipc->getCallingUid();
    return uid == AID_GRAPHICS || uid == AID_SYSTEM ||
            PermissionCache::checkPermission(sCaptureBlackoutContent, pid, uid);
}

static status_t validateScreenshotPermissions(const CaptureArgs& captureArgs) {
    IPCThreadState* ipc = IPCThreadState::self();
    const int pid = ipc->getCallingPid();
    const int uid = ipc->getCallingUid();
    if (uid == AID_GRAPHICS || PermissionCache::checkPermission(sReadFramebuffer, pid, uid)) {
        return OK;
    }

    // If the caller doesn't have the correct permissions but is only attempting to screenshot
    // itself, we allow it to continue.
    if (captureArgs.uid == uid) {
        return OK;
    }

    ALOGE("Permission Denial: can't take screenshot pid=%d, uid=%d", pid, uid);
    return PERMISSION_DENIED;
}

status_t SurfaceFlinger::setSchedFifo(bool enabled) {
    static constexpr int kFifoPriority = 2;
    static constexpr int kOtherPriority = 0;

    struct sched_param param = {0};
    int sched_policy;
    if (enabled) {
        sched_policy = SCHED_FIFO;
        param.sched_priority = kFifoPriority;
    } else {
        sched_policy = SCHED_OTHER;
        param.sched_priority = kOtherPriority;
    }

    if (sched_setscheduler(0, sched_policy, &param) != 0) {
        return -errno;
    }

    return NO_ERROR;
}

status_t SurfaceFlinger::setSchedAttr(bool enabled) {
    static const unsigned int kUclampMin =
            base::GetUintProperty<unsigned int>("ro.surface_flinger.uclamp.min", 0U);

    if (!kUclampMin) {
        // uclamp.min set to 0 (default), skip setting
        return NO_ERROR;
    }

    // Currently, there is no wrapper in bionic: b/183240349.
    struct sched_attr {
        uint32_t size;
        uint32_t sched_policy;
        uint64_t sched_flags;
        int32_t sched_nice;
        uint32_t sched_priority;
        uint64_t sched_runtime;
        uint64_t sched_deadline;
        uint64_t sched_period;
        uint32_t sched_util_min;
        uint32_t sched_util_max;
    };

    sched_attr attr = {};
    attr.size = sizeof(attr);

    attr.sched_flags = (SCHED_FLAG_KEEP_ALL | SCHED_FLAG_UTIL_CLAMP);
    attr.sched_util_min = enabled ? kUclampMin : 0;
    attr.sched_util_max = 1024;

    if (syscall(__NR_sched_setattr, 0, &attr, 0)) {
        return -errno;
    }

    return NO_ERROR;
}

namespace {

ui::Dataspace pickBestDataspace(ui::Dataspace requestedDataspace, const DisplayDevice* display,
                                bool capturingHdrLayers, bool hintForSeamlessTransition) {
    if (requestedDataspace != ui::Dataspace::UNKNOWN || display == nullptr) {
        return requestedDataspace;
    }

    const auto& state = display->getCompositionDisplay()->getState();

    const auto dataspaceForColorMode = ui::pickDataspaceFor(state.colorMode);

    if (capturingHdrLayers && !hintForSeamlessTransition) {
        // For now since we only support 8-bit screenshots, just use HLG and
        // assume that 1.0 >= display max luminance. This isn't quite as future
        // proof as PQ is, but is good enough.
        // Consider using PQ once we support 16-bit screenshots and we're able
        // to consistently supply metadata to image encoders.
        return ui::Dataspace::BT2020_HLG;
    }

    return dataspaceForColorMode;
}

} // namespace

status_t SurfaceFlinger::captureDisplay(const DisplayCaptureArgs& args,
                                        const sp<IScreenCaptureListener>& captureListener) {
    ATRACE_CALL();

    status_t validate = validateScreenshotPermissions(args);
    if (validate != OK) {
        return validate;
    }

    if (!args.displayToken) return BAD_VALUE;

    wp<const DisplayDevice> displayWeak;
    ui::LayerStack layerStack;
    ui::Size reqSize(args.width, args.height);
    std::unordered_set<uint32_t> excludeLayerIds;
    {
        Mutex::Autolock lock(mStateLock);
        sp<DisplayDevice> display = getDisplayDeviceLocked(args.displayToken);
        if (!display) return NAME_NOT_FOUND;
        displayWeak = display;
        layerStack = display->getLayerStack();

        // set the requested width/height to the logical display layer stack rect size by default
        if (args.width == 0 || args.height == 0) {
            reqSize = display->getLayerStackSpaceRect().getSize();
        }

        for (const auto& handle : args.excludeHandles) {
            uint32_t excludeLayer = LayerHandle::getLayerId(handle);
            if (excludeLayer != UNASSIGNED_LAYER_ID) {
                excludeLayerIds.emplace(excludeLayer);
            } else {
                ALOGW("Invalid layer handle passed as excludeLayer to captureDisplay");
                return NAME_NOT_FOUND;
            }
        }
    }

    RenderAreaFuture renderAreaFuture = ftl::defer([=] {
        return DisplayRenderArea::create(displayWeak, args.sourceCrop, reqSize,
                                         ui::Dataspace::UNKNOWN, args.useIdentityTransform,
                                         args.hintForSeamlessTransition, args.captureSecureLayers);
    });

    GetLayerSnapshotsFunction getLayerSnapshots;
    if (mLayerLifecycleManagerEnabled) {
        getLayerSnapshots =
                getLayerSnapshotsForScreenshots(layerStack, args.uid, std::move(excludeLayerIds));
    } else {
        auto traverseLayers = [this, args, excludeLayerIds,
                               layerStack](const LayerVector::Visitor& visitor) {
            traverseLayersInLayerStack(layerStack, args.uid, std::move(excludeLayerIds), visitor);
        };
        getLayerSnapshots = RenderArea::fromTraverseLayersLambda(traverseLayers);
    }

    auto future = captureScreenCommon(std::move(renderAreaFuture), getLayerSnapshots, reqSize,
                                      args.pixelFormat, args.allowProtected, args.grayscale,
                                      captureListener);
    return fenceStatus(future.get());
}

status_t SurfaceFlinger::captureDisplay(DisplayId displayId,
                                        const sp<IScreenCaptureListener>& captureListener) {
    ui::LayerStack layerStack;
    wp<const DisplayDevice> displayWeak;
    ui::Size size;
    {
        Mutex::Autolock lock(mStateLock);

        const auto display = getDisplayDeviceLocked(displayId);
        if (!display) {
            return NAME_NOT_FOUND;
        }

        displayWeak = display;
        layerStack = display->getLayerStack();
        size = display->getLayerStackSpaceRect().getSize();
    }

    RenderAreaFuture renderAreaFuture = ftl::defer([=] {
        return DisplayRenderArea::create(displayWeak, Rect(), size, ui::Dataspace::UNKNOWN,
                                         false /* useIdentityTransform */,
                                         false /* hintForSeamlessTransition */,
                                         false /* captureSecureLayers */);
    });

    GetLayerSnapshotsFunction getLayerSnapshots;
    if (mLayerLifecycleManagerEnabled) {
        getLayerSnapshots = getLayerSnapshotsForScreenshots(layerStack, CaptureArgs::UNSET_UID,
                                                            /*snapshotFilterFn=*/nullptr);
    } else {
        auto traverseLayers = [this, layerStack](const LayerVector::Visitor& visitor) {
            traverseLayersInLayerStack(layerStack, CaptureArgs::UNSET_UID, {}, visitor);
        };
        getLayerSnapshots = RenderArea::fromTraverseLayersLambda(traverseLayers);
    }

    if (captureListener == nullptr) {
        ALOGE("capture screen must provide a capture listener callback");
        return BAD_VALUE;
    }

    constexpr bool kAllowProtected = false;
    constexpr bool kGrayscale = false;

    auto future = captureScreenCommon(std::move(renderAreaFuture), getLayerSnapshots, size,
                                      ui::PixelFormat::RGBA_8888, kAllowProtected, kGrayscale,
                                      captureListener);
    return fenceStatus(future.get());
}

status_t SurfaceFlinger::captureLayers(const LayerCaptureArgs& args,
                                       const sp<IScreenCaptureListener>& captureListener) {
    ATRACE_CALL();

    status_t validate = validateScreenshotPermissions(args);
    if (validate != OK) {
        return validate;
    }

    ui::Size reqSize;
    sp<Layer> parent;
    Rect crop(args.sourceCrop);
    std::unordered_set<uint32_t> excludeLayerIds;
    ui::Dataspace dataspace = args.dataspace;

    // Call this before holding mStateLock to avoid any deadlocking.
    bool canCaptureBlackoutContent = hasCaptureBlackoutContentPermission();

    {
        Mutex::Autolock lock(mStateLock);

        parent = LayerHandle::getLayer(args.layerHandle);
        if (parent == nullptr) {
            ALOGE("captureLayers called with an invalid or removed parent");
            return NAME_NOT_FOUND;
        }

        if (!canCaptureBlackoutContent &&
            parent->getDrawingState().flags & layer_state_t::eLayerSecure) {
            ALOGW("Attempting to capture secure layer: PERMISSION_DENIED");
            return PERMISSION_DENIED;
        }

        Rect parentSourceBounds = parent->getCroppedBufferSize(parent->getDrawingState());
        if (args.sourceCrop.width() <= 0) {
            crop.left = 0;
            crop.right = parentSourceBounds.getWidth();
        }

        if (args.sourceCrop.height() <= 0) {
            crop.top = 0;
            crop.bottom = parentSourceBounds.getHeight();
        }

        if (crop.isEmpty() || args.frameScaleX <= 0.0f || args.frameScaleY <= 0.0f) {
            // Error out if the layer has no source bounds (i.e. they are boundless) and a source
            // crop was not specified, or an invalid frame scale was provided.
            return BAD_VALUE;
        }
        reqSize = ui::Size(crop.width() * args.frameScaleX, crop.height() * args.frameScaleY);

        for (const auto& handle : args.excludeHandles) {
            uint32_t excludeLayer = LayerHandle::getLayerId(handle);
            if (excludeLayer != UNASSIGNED_LAYER_ID) {
                excludeLayerIds.emplace(excludeLayer);
            } else {
                ALOGW("Invalid layer handle passed as excludeLayer to captureLayers");
                return NAME_NOT_FOUND;
            }
        }
    } // mStateLock

    // really small crop or frameScale
    if (reqSize.width <= 0 || reqSize.height <= 0) {
        ALOGW("Failed to captureLayes: crop or scale too small");
        return BAD_VALUE;
    }

    bool childrenOnly = args.childrenOnly;
    RenderAreaFuture renderAreaFuture = ftl::defer([=]() -> std::unique_ptr<RenderArea> {
        ui::Transform layerTransform;
        Rect layerBufferSize;
        if (mLayerLifecycleManagerEnabled) {
            frontend::LayerSnapshot* snapshot =
                    mLayerSnapshotBuilder.getSnapshot(parent->getSequence());
            if (!snapshot) {
                ALOGW("Couldn't find layer snapshot for %d", parent->getSequence());
            } else {
                layerTransform = snapshot->localTransform;
                layerBufferSize = snapshot->bufferSize;
            }
        } else {
            layerTransform = parent->getTransform();
            layerBufferSize = parent->getBufferSize(parent->getDrawingState());
        }

        return std::make_unique<LayerRenderArea>(*this, parent, crop, reqSize, dataspace,
                                                 childrenOnly, args.captureSecureLayers,
                                                 layerTransform, layerBufferSize,
                                                 args.hintForSeamlessTransition);
    });
    GetLayerSnapshotsFunction getLayerSnapshots;
    if (mLayerLifecycleManagerEnabled) {
        std::optional<FloatRect> parentCrop = std::nullopt;
        if (args.childrenOnly) {
            parentCrop = crop.isEmpty() ? FloatRect(0, 0, reqSize.width, reqSize.height)
                                        : crop.toFloatRect();
        }

        getLayerSnapshots = getLayerSnapshotsForScreenshots(parent->sequence, args.uid,
                                                            std::move(excludeLayerIds),
                                                            args.childrenOnly, parentCrop);
    } else {
        auto traverseLayers = [parent, args, excludeLayerIds](const LayerVector::Visitor& visitor) {
            parent->traverseChildrenInZOrder(LayerVector::StateSet::Drawing, [&](Layer* layer) {
                if (!layer->isVisible()) {
                    return;
                } else if (args.childrenOnly && layer == parent.get()) {
                    return;
                } else if (args.uid != CaptureArgs::UNSET_UID && args.uid != layer->getOwnerUid()) {
                    return;
                }

                auto p = sp<Layer>::fromExisting(layer);
                while (p != nullptr) {
                    if (excludeLayerIds.count(p->sequence) != 0) {
                        return;
                    }
                    p = p->getParent();
                }

                visitor(layer);
            });
        };
        getLayerSnapshots = RenderArea::fromTraverseLayersLambda(traverseLayers);
    }

    if (captureListener == nullptr) {
        ALOGE("capture screen must provide a capture listener callback");
        return BAD_VALUE;
    }

    auto future = captureScreenCommon(std::move(renderAreaFuture), getLayerSnapshots, reqSize,
                                      args.pixelFormat, args.allowProtected, args.grayscale,
                                      captureListener);
    return fenceStatus(future.get());
}

ftl::SharedFuture<FenceResult> SurfaceFlinger::captureScreenCommon(
        RenderAreaFuture renderAreaFuture, GetLayerSnapshotsFunction getLayerSnapshots,
        ui::Size bufferSize, ui::PixelFormat reqPixelFormat, bool allowProtected, bool grayscale,
        const sp<IScreenCaptureListener>& captureListener) {
    ATRACE_CALL();

    if (exceedsMaxRenderTargetSize(bufferSize.getWidth(), bufferSize.getHeight())) {
        ALOGE("Attempted to capture screen with size (%" PRId32 ", %" PRId32
              ") that exceeds render target size limit.",
              bufferSize.getWidth(), bufferSize.getHeight());
        return ftl::yield<FenceResult>(base::unexpected(BAD_VALUE)).share();
    }

    // Loop over all visible layers to see whether there's any protected layer. A protected layer is
    // typically a layer with DRM contents, or have the GRALLOC_USAGE_PROTECTED set on the buffer.
    // A protected layer has no implication on whether it's secure, which is explicitly set by
    // application to avoid being screenshot or drawn via unsecure display.
    const bool supportsProtected = getRenderEngine().supportsProtectedContent();
    bool hasProtectedLayer = false;
    if (allowProtected && supportsProtected) {
        hasProtectedLayer = mScheduler
                                    ->schedule([=]() {
                                        bool protectedLayerFound = false;
                                        auto layers = getLayerSnapshots();
                                        for (auto& [layer, layerFe] : layers) {
                                            protectedLayerFound |=
                                                    (layerFe->mSnapshot->isVisible &&
                                                     layerFe->mSnapshot->hasProtectedContent &&
                       /* QTI_BEGIN */ !mQtiSFExtnIntf->qtiIsSecureCamera(layer->getBuffer()) &&
                                       !mQtiSFExtnIntf->qtiIsSecureDisplay(layer->getBuffer())
                                                                                 /* QTI_END */);
                                        }
                                        return protectedLayerFound;
                                    })
                                    .get();
    }

    /* QTI_BEGIN */
    mQtiSFExtnIntf->qtiHasProtectedLayer(&hasProtectedLayer);
    /* QTI_END */

    const uint32_t usage = GRALLOC_USAGE_HW_COMPOSER | GRALLOC_USAGE_HW_RENDER |
            GRALLOC_USAGE_HW_TEXTURE |
            (hasProtectedLayer && allowProtected && supportsProtected
                     ? GRALLOC_USAGE_PROTECTED
                     : GRALLOC_USAGE_SW_READ_OFTEN | GRALLOC_USAGE_SW_WRITE_OFTEN);
    sp<GraphicBuffer> buffer =
            getFactory().createGraphicBuffer(bufferSize.getWidth(), bufferSize.getHeight(),
                                             static_cast<android_pixel_format>(reqPixelFormat),
                                             1 /* layerCount */, usage, "screenshot");

    const status_t bufferStatus = buffer->initCheck();
    if (bufferStatus != OK) {
        // Animations may end up being really janky, but don't crash here.
        // Otherwise an irreponsible process may cause an SF crash by allocating
        // too much.
        ALOGE("%s: Buffer failed to allocate: %d", __func__, bufferStatus);
        return ftl::yield<FenceResult>(base::unexpected(bufferStatus)).share();
    }
    const std::shared_ptr<renderengine::ExternalTexture> texture = std::make_shared<
            renderengine::impl::ExternalTexture>(buffer, getRenderEngine(),
                                                 renderengine::impl::ExternalTexture::Usage::
                                                         WRITEABLE);
    return captureScreenCommon(std::move(renderAreaFuture), getLayerSnapshots, texture,
                               false /* regionSampling */, grayscale, captureListener);
}

ftl::SharedFuture<FenceResult> SurfaceFlinger::captureScreenCommon(
        RenderAreaFuture renderAreaFuture, GetLayerSnapshotsFunction getLayerSnapshots,
        const std::shared_ptr<renderengine::ExternalTexture>& buffer, bool regionSampling,
        bool grayscale, const sp<IScreenCaptureListener>& captureListener) {
    ATRACE_CALL();

    bool canCaptureBlackoutContent = hasCaptureBlackoutContentPermission();

    auto future = mScheduler->schedule(
            [=, renderAreaFuture = std::move(renderAreaFuture)]() FTL_FAKE_GUARD(
                    kMainThreadContext) mutable -> ftl::SharedFuture<FenceResult> {
                ScreenCaptureResults captureResults;
                std::shared_ptr<RenderArea> renderArea = renderAreaFuture.get();
                if (!renderArea) {
                    ALOGW("Skipping screen capture because of invalid render area.");
                    if (captureListener) {
                        captureResults.fenceResult = base::unexpected(NO_MEMORY);
                        captureListener->onScreenCaptureCompleted(captureResults);
                    }
                    return ftl::yield<FenceResult>(base::unexpected(NO_ERROR)).share();
                }

                ftl::SharedFuture<FenceResult> renderFuture;
                renderArea->render([&]() FTL_FAKE_GUARD(kMainThreadContext) {
                    renderFuture = renderScreenImpl(renderArea, getLayerSnapshots, buffer,
                                                    canCaptureBlackoutContent, regionSampling,
                                                    grayscale, captureResults);
                });

                if (captureListener) {
                    // Defer blocking on renderFuture back to the Binder thread.
                    return ftl::Future(std::move(renderFuture))
                            .then([captureListener, captureResults = std::move(captureResults)](
                                          FenceResult fenceResult) mutable -> FenceResult {
                                captureResults.fenceResult = std::move(fenceResult);
                                captureListener->onScreenCaptureCompleted(captureResults);
                                return base::unexpected(NO_ERROR);
                            })
                            .share();
                }
                return renderFuture;
            });

    // Flatten nested futures.
    auto chain = ftl::Future(std::move(future)).then([](ftl::SharedFuture<FenceResult> future) {
        return future;
    });

    return chain.share();
}

ftl::SharedFuture<FenceResult> SurfaceFlinger::renderScreenImpl(
        std::shared_ptr<const RenderArea> renderArea, GetLayerSnapshotsFunction getLayerSnapshots,
        const std::shared_ptr<renderengine::ExternalTexture>& buffer,
        bool canCaptureBlackoutContent, bool regionSampling, bool grayscale,
        ScreenCaptureResults& captureResults) {
    ATRACE_CALL();

    auto layers = getLayerSnapshots();
    for (auto& [_, layerFE] : layers) {
        frontend::LayerSnapshot* snapshot = layerFE->mSnapshot.get();
        captureResults.capturedSecureLayers |= (snapshot->isVisible && snapshot->isSecure);
        captureResults.capturedHdrLayers |= isHdrLayer(*snapshot);
        layerFE->mSnapshot->geomLayerTransform =
                renderArea->getTransform() * layerFE->mSnapshot->geomLayerTransform;
        layerFE->mSnapshot->geomInverseLayerTransform =
                layerFE->mSnapshot->geomLayerTransform.inverse();
    }

    // We allow the system server to take screenshots of secure layers for
    // use in situations like the Screen-rotation animation and place
    // the impetus on WindowManager to not persist them.
    if (captureResults.capturedSecureLayers && !canCaptureBlackoutContent) {
        ALOGW("FB is protected: PERMISSION_DENIED");
        return ftl::yield<FenceResult>(base::unexpected(PERMISSION_DENIED)).share();
    }

    auto capturedBuffer = buffer;

    auto requestedDataspace = renderArea->getReqDataSpace();
    auto parent = renderArea->getParentLayer();
    auto renderIntent = RenderIntent::TONE_MAP_COLORIMETRIC;
    auto sdrWhitePointNits = DisplayDevice::sDefaultMaxLumiance;
    auto displayBrightnessNits = DisplayDevice::sDefaultMaxLumiance;

    captureResults.capturedDataspace = requestedDataspace;

    {
        Mutex::Autolock lock(mStateLock);
        const DisplayDevice* display = nullptr;
        if (parent) {
            display = findDisplay([layerStack = parent->getLayerStack()](const auto& display) {
                          return display.getLayerStack() == layerStack;
                      }).get();
        }

        if (display == nullptr) {
            display = renderArea->getDisplayDevice().get();
        }

        if (display == nullptr) {
            display = getDefaultDisplayDeviceLocked().get();
        }

        if (display != nullptr) {
            const auto& state = display->getCompositionDisplay()->getState();
            captureResults.capturedDataspace =
                    pickBestDataspace(requestedDataspace, display, captureResults.capturedHdrLayers,
                                      renderArea->getHintForSeamlessTransition());
            sdrWhitePointNits = state.sdrWhitePointNits;
            displayBrightnessNits = state.displayBrightnessNits;

            if (requestedDataspace == ui::Dataspace::UNKNOWN) {
                renderIntent = state.renderIntent;
            }
        }
    }

    captureResults.buffer = capturedBuffer->getBuffer();

    ui::LayerStack layerStack{ui::DEFAULT_LAYER_STACK};
    if (!layers.empty()) {
        const sp<LayerFE>& layerFE = layers.back().second;
        layerStack = layerFE->getCompositionState()->outputFilter.layerStack;
    }

    auto copyLayerFEs = [&layers]() {
        std::vector<sp<compositionengine::LayerFE>> layerFEs;
        layerFEs.reserve(layers.size());
        for (const auto& [_, layerFE] : layers) {
            layerFEs.push_back(layerFE);
        }
        return layerFEs;
    };

    auto present = [this, buffer = capturedBuffer, dataspace = captureResults.capturedDataspace,
                    sdrWhitePointNits, displayBrightnessNits, grayscale, layerFEs = copyLayerFEs(),
                    layerStack, regionSampling, renderArea = std::move(renderArea),
                    renderIntent]() -> FenceResult {
        std::unique_ptr<compositionengine::CompositionEngine> compositionEngine =
                mFactory.createCompositionEngine();
        compositionEngine->setRenderEngine(mRenderEngine.get());

        compositionengine::Output::ColorProfile colorProfile{.dataspace = dataspace,
                                                             .renderIntent = renderIntent};

        float targetBrightness = 1.0f;
        if (dataspace == ui::Dataspace::BT2020_HLG) {
            const float maxBrightnessNits = displayBrightnessNits / sdrWhitePointNits * 203;
            // With a low dimming ratio, don't fit the entire curve. Otherwise mixed content
            // will appear way too bright.
            if (maxBrightnessNits < 1000.f) {
                targetBrightness = 1000.f / maxBrightnessNits;
            }
        }

        std::shared_ptr<ScreenCaptureOutput> output = createScreenCaptureOutput(
                ScreenCaptureOutputArgs{.compositionEngine = *compositionEngine,
                                        .colorProfile = colorProfile,
                                        .renderArea = *renderArea,
                                        .layerStack = layerStack,
                                        .buffer = std::move(buffer),
                                        .sdrWhitePointNits = sdrWhitePointNits,
                                        .displayBrightnessNits = displayBrightnessNits,
                                        .targetBrightness = targetBrightness,
                                        .regionSampling = regionSampling});

        const float colorSaturation = grayscale ? 0 : 1;
        compositionengine::CompositionRefreshArgs refreshArgs{
                .outputs = {output},
                .layers = std::move(layerFEs),
                .updatingOutputGeometryThisFrame = true,
                .updatingGeometryThisFrame = true,
                .colorTransformMatrix = calculateColorMatrix(colorSaturation),
        };
        compositionEngine->present(refreshArgs);

        return output->getRenderSurface()->getClientTargetAcquireFence();
    };

    // If RenderEngine is threaded, we can safely call CompositionEngine::present off the main
    // thread as the RenderEngine::drawLayers call will run on RenderEngine's thread. Otherwise,
    // we need RenderEngine to run on the main thread so we call CompositionEngine::present
    // immediately.
    //
    // TODO(b/196334700) Once we use RenderEngineThreaded everywhere we can always defer the call
    // to CompositionEngine::present.
    const bool renderEngineIsThreaded = [&]() {
        using Type = renderengine::RenderEngine::RenderEngineType;
        const auto type = mRenderEngine->getRenderEngineType();
        return type == Type::THREADED || type == Type::SKIA_GL_THREADED;
    }();
    auto presentFuture = renderEngineIsThreaded ? ftl::defer(std::move(present)).share()
                                                : ftl::yield(present()).share();

    for (auto& [layer, layerFE] : layers) {
        layer->onLayerDisplayed(ftl::Future(presentFuture)
                                        .then([layerFE = std::move(layerFE)](FenceResult) {
                                            return layerFE->stealCompositionResult()
                                                    .releaseFences.back()
                                                    .first.get();
                                        })
                                        .share(),
                                ui::INVALID_LAYER_STACK);
    }

    return presentFuture;
}

void SurfaceFlinger::traverseLegacyLayers(const LayerVector::Visitor& visitor) const {
    if (mLayerLifecycleManagerEnabled) {
        for (auto& layer : mLegacyLayers) {
            visitor(layer.second.get());
        }
    } else {
        mDrawingState.traverse(visitor);
    }
}

// ---------------------------------------------------------------------------

void SurfaceFlinger::State::traverse(const LayerVector::Visitor& visitor) const {
    layersSortedByZ.traverse(visitor);
}

void SurfaceFlinger::State::traverseInZOrder(const LayerVector::Visitor& visitor) const {
    layersSortedByZ.traverseInZOrder(stateSet, visitor);
}

void SurfaceFlinger::State::traverseInReverseZOrder(const LayerVector::Visitor& visitor) const {
    layersSortedByZ.traverseInReverseZOrder(stateSet, visitor);
}

void SurfaceFlinger::traverseLayersInLayerStack(ui::LayerStack layerStack, const int32_t uid,
                                                std::unordered_set<uint32_t> excludeLayerIds,
                                                const LayerVector::Visitor& visitor) {
    // We loop through the first level of layers without traversing,
    // as we need to determine which layers belong to the requested display.
    for (const auto& layer : mDrawingState.layersSortedByZ) {
        if (layer->getLayerStack() != layerStack) {
            continue;
        }
        // relative layers are traversed in Layer::traverseInZOrder
        layer->traverseInZOrder(LayerVector::StateSet::Drawing, [&](Layer* layer) {
            if (layer->isInternalDisplayOverlay()) {
                return;
            }
            if (!layer->isVisible()) {
                return;
            }
            if (uid != CaptureArgs::UNSET_UID && layer->getOwnerUid() != uid) {
                return;
            }

            if (!excludeLayerIds.empty()) {
                auto p = sp<Layer>::fromExisting(layer);
                while (p != nullptr) {
                    if (excludeLayerIds.count(p->sequence) != 0) {
                        return;
                    }
                    p = p->getParent();
                }
            }

            visitor(layer);
        });
    }
}

ftl::Optional<scheduler::FrameRateMode> SurfaceFlinger::getPreferredDisplayMode(
        PhysicalDisplayId displayId, DisplayModeId defaultModeId) const {
    if (const auto schedulerMode = mScheduler->getPreferredDisplayMode();
        schedulerMode.modePtr->getPhysicalDisplayId() == displayId) {
        return schedulerMode;
    }

    return mPhysicalDisplays.get(displayId)
            .transform(&PhysicalDisplay::snapshotRef)
            .and_then([&](const display::DisplaySnapshot& snapshot) {
                return snapshot.displayModes().get(defaultModeId);
            })
            .transform([](const DisplayModePtr& modePtr) {
                return scheduler::FrameRateMode{modePtr->getFps(), ftl::as_non_null(modePtr)};
            });
}

status_t SurfaceFlinger::setDesiredDisplayModeSpecsInternal(
        const sp<DisplayDevice>& display,
        const scheduler::RefreshRateSelector::PolicyVariant& policy) {
    const auto displayId = display->getPhysicalId();

    Mutex::Autolock lock(mStateLock);

    if (mDebugDisplayModeSetByBackdoor) {
        // ignore this request as mode is overridden by backdoor
        return NO_ERROR;
    }

    auto& selector = display->refreshRateSelector();
    using SetPolicyResult = scheduler::RefreshRateSelector::SetPolicyResult;

    switch (selector.setPolicy(policy)) {
        case SetPolicyResult::Invalid:
            return BAD_VALUE;
        case SetPolicyResult::Unchanged:
            return NO_ERROR;
        case SetPolicyResult::Changed:
            break;
    }

    const bool isInternalDisplay = mPhysicalDisplays.get(displayId)
                                           .transform(&PhysicalDisplay::isInternal)
                                           .value_or(false);

    if (isInternalDisplay && displayId != mActiveDisplayId) {
        // The policy will be be applied when the display becomes active.
        ALOGV("%s(%s): Inactive display", __func__, to_string(displayId).c_str());
        return NO_ERROR;
    }

    return applyRefreshRateSelectorPolicy(displayId, selector);
}

status_t SurfaceFlinger::applyRefreshRateSelectorPolicy(
        PhysicalDisplayId displayId, const scheduler::RefreshRateSelector& selector, bool force) {
    const scheduler::RefreshRateSelector::Policy currentPolicy = selector.getCurrentPolicy();
    ALOGV("Setting desired display mode specs: %s", currentPolicy.toString().c_str());

    // TODO(b/140204874): Leave the event in until we do proper testing with all apps that might
    // be depending in this callback.
    if (const auto activeMode = selector.getActiveMode(); displayId == mActiveDisplayId) {
        mScheduler->onPrimaryDisplayModeChanged(mAppConnectionHandle, activeMode);
        toggleKernelIdleTimer();
    } else {
        mScheduler->onNonPrimaryDisplayModeChanged(mAppConnectionHandle, activeMode);
    }

    auto preferredModeOpt = getPreferredDisplayMode(displayId, currentPolicy.defaultMode);
    if (!preferredModeOpt) {
        ALOGE("%s: Preferred mode is unknown", __func__);
        return NAME_NOT_FOUND;
    }

    auto preferredMode = std::move(*preferredModeOpt);
    const auto preferredModeId = preferredMode.modePtr->getId();

    ALOGV("Switching to Scheduler preferred mode %d (%s)", preferredModeId.value(),
          to_string(preferredMode.fps).c_str());

    if (!selector.isModeAllowed(preferredMode)) {
        ALOGE("%s: Preferred mode %d is disallowed", __func__, preferredModeId.value());
        return INVALID_OPERATION;
    }

    /* QTI_BEGIN */
    auto qtiHwcDisplayId = getHwComposer().fromPhysicalDisplayId(displayId);
    if (qtiHwcDisplayId) {
        mQtiSFExtnIntf->qtiSetDisplayExtnActiveConfig(*qtiHwcDisplayId,
                                                      preferredMode.modePtr->getId().value());
    }
    /* QTI_END */

    setDesiredActiveMode({std::move(preferredMode), .emitEvent = true}, force);

    /* QTI_BEGIN */
    mQtiSFExtnIntf->qtiSetRefreshRates(displayId);
    /* QTI_END */

    return NO_ERROR;
}

namespace {
FpsRange translate(const gui::DisplayModeSpecs::RefreshRateRanges::RefreshRateRange& aidlRange) {
    return FpsRange{Fps::fromValue(aidlRange.min), Fps::fromValue(aidlRange.max)};
}

FpsRanges translate(const gui::DisplayModeSpecs::RefreshRateRanges& aidlRanges) {
    return FpsRanges{translate(aidlRanges.physical), translate(aidlRanges.render)};
}

gui::DisplayModeSpecs::RefreshRateRanges::RefreshRateRange translate(const FpsRange& range) {
    gui::DisplayModeSpecs::RefreshRateRanges::RefreshRateRange aidlRange;
    aidlRange.min = range.min.getValue();
    aidlRange.max = range.max.getValue();
    return aidlRange;
}

gui::DisplayModeSpecs::RefreshRateRanges translate(const FpsRanges& ranges) {
    gui::DisplayModeSpecs::RefreshRateRanges aidlRanges;
    aidlRanges.physical = translate(ranges.physical);
    aidlRanges.render = translate(ranges.render);
    return aidlRanges;
}

} // namespace

status_t SurfaceFlinger::setDesiredDisplayModeSpecs(const sp<IBinder>& displayToken,
                                                    const gui::DisplayModeSpecs& specs) {
    ATRACE_CALL();

    if (!displayToken) {
        return BAD_VALUE;
    }

    auto future = mScheduler->schedule([=]() FTL_FAKE_GUARD(kMainThreadContext) -> status_t {
        const auto display = FTL_FAKE_GUARD(mStateLock, getDisplayDeviceLocked(displayToken));
        if (!display) {
            ALOGE("Attempt to set desired display modes for invalid display token %p",
                  displayToken.get());
            return NAME_NOT_FOUND;
        } else if (display->isVirtual()) {
            ALOGW("Attempt to set desired display modes for virtual display");
            return INVALID_OPERATION;
        } else {
            using Policy = scheduler::RefreshRateSelector::DisplayManagerPolicy;
            const Policy policy{DisplayModeId(specs.defaultMode), translate(specs.primaryRanges),
                                translate(specs.appRequestRanges), specs.allowGroupSwitching};

            return setDesiredDisplayModeSpecsInternal(display, policy);
        }
    });

    return future.get();
}

status_t SurfaceFlinger::getDesiredDisplayModeSpecs(const sp<IBinder>& displayToken,
                                                    gui::DisplayModeSpecs* outSpecs) {
    ATRACE_CALL();

    if (!displayToken || !outSpecs) {
        return BAD_VALUE;
    }

    Mutex::Autolock lock(mStateLock);
    const auto display = getDisplayDeviceLocked(displayToken);
    if (!display) {
        return NAME_NOT_FOUND;
    }

    if (display->isVirtual()) {
        return INVALID_OPERATION;
    }

    scheduler::RefreshRateSelector::Policy policy =
            display->refreshRateSelector().getDisplayManagerPolicy();
    outSpecs->defaultMode = policy.defaultMode.value();
    outSpecs->allowGroupSwitching = policy.allowGroupSwitching;
    outSpecs->primaryRanges = translate(policy.primaryRanges);
    outSpecs->appRequestRanges = translate(policy.appRequestRanges);
    return NO_ERROR;
}

void SurfaceFlinger::onLayerFirstRef(Layer* layer) {
    mNumLayers++;
    if (!layer->isRemovedFromCurrentState()) {
        mScheduler->registerLayer(layer);
    }
}

void SurfaceFlinger::onLayerDestroyed(Layer* layer) {
    mNumLayers--;
    removeHierarchyFromOffscreenLayers(layer);
    if (!layer->isRemovedFromCurrentState()) {
        mScheduler->deregisterLayer(layer);
    }
    if (mTransactionTracing) {
        mTransactionTracing->onLayerRemoved(layer->getSequence());
    }
}

void SurfaceFlinger::onLayerUpdate() {
    scheduleCommit(FrameHint::kActive);
}

// WARNING: ONLY CALL THIS FROM LAYER DTOR
// Here we add children in the current state to offscreen layers and remove the
// layer itself from the offscreen layer list.  Since
// this is the dtor, it is safe to access the current state.  This keeps us
// from dangling children layers such that they are not reachable from the
// Drawing state nor the offscreen layer list
// See b/141111965
void SurfaceFlinger::removeHierarchyFromOffscreenLayers(Layer* layer) {
    for (auto& child : layer->getCurrentChildren()) {
        mOffscreenLayers.emplace(child.get());
    }
    mOffscreenLayers.erase(layer);
}

void SurfaceFlinger::removeFromOffscreenLayers(Layer* layer) {
    mOffscreenLayers.erase(layer);
}

status_t SurfaceFlinger::setGlobalShadowSettings(const half4& ambientColor, const half4& spotColor,
                                                 float lightPosY, float lightPosZ,
                                                 float lightRadius) {
    Mutex::Autolock _l(mStateLock);
    mCurrentState.globalShadowSettings.ambientColor = vec4(ambientColor);
    mCurrentState.globalShadowSettings.spotColor = vec4(spotColor);
    mCurrentState.globalShadowSettings.lightPos.y = lightPosY;
    mCurrentState.globalShadowSettings.lightPos.z = lightPosZ;
    mCurrentState.globalShadowSettings.lightRadius = lightRadius;

    // these values are overridden when calculating the shadow settings for a layer.
    mCurrentState.globalShadowSettings.lightPos.x = 0.f;
    mCurrentState.globalShadowSettings.length = 0.f;
    return NO_ERROR;
}

const std::unordered_map<std::string, uint32_t>& SurfaceFlinger::getGenericLayerMetadataKeyMap()
        const {
    // TODO(b/149500060): Remove this fixed/static mapping. Please prefer taking
    // on the work to remove the table in that bug rather than adding more to
    // it.
    static const std::unordered_map<std::string, uint32_t> genericLayerMetadataKeyMap{
            {"org.chromium.arc.V1_0.TaskId", gui::METADATA_TASK_ID},
            {"org.chromium.arc.V1_0.CursorInfo", gui::METADATA_MOUSE_CURSOR},
    };
    return genericLayerMetadataKeyMap;
}

status_t SurfaceFlinger::setOverrideFrameRate(uid_t uid, float frameRate) {
    PhysicalDisplayId displayId = [&]() {
        Mutex::Autolock lock(mStateLock);
        return getDefaultDisplayDeviceLocked()->getPhysicalId();
    }();

    mScheduler->setGameModeRefreshRateForUid(FrameRateOverride{static_cast<uid_t>(uid), frameRate});
    mScheduler->onFrameRateOverridesChanged(mAppConnectionHandle, displayId);
    return NO_ERROR;
}

void SurfaceFlinger::enableRefreshRateOverlay(bool enable) {
    bool setByHwc = getHwComposer().hasCapability(Capability::REFRESH_RATE_CHANGED_CALLBACK_DEBUG);
    for (const auto& [id, display] : mPhysicalDisplays) {
        if (display.snapshot().connectionType() == ui::DisplayConnectionType::Internal) {
            if (setByHwc) {
                const auto status =
                        getHwComposer().setRefreshRateChangedCallbackDebugEnabled(id, enable);
                if (status != NO_ERROR) {
                    ALOGE("Error updating the refresh rate changed callback debug enabled");
                    return;
                }
            }

            if (const auto device = getDisplayDeviceLocked(id)) {
                device->enableRefreshRateOverlay(enable, setByHwc, mRefreshRateOverlaySpinner,
                                                 mRefreshRateOverlayRenderRate,
                                                 mRefreshRateOverlayShowInMiddle);
            }
        }
    }
}

int SurfaceFlinger::getGpuContextPriority() {
    return getRenderEngine().getContextPriority();
}

int SurfaceFlinger::calculateMaxAcquiredBufferCount(Fps refreshRate,
                                                    std::chrono::nanoseconds presentLatency) {
    auto pipelineDepth = presentLatency.count() / refreshRate.getPeriodNsecs();
    if (presentLatency.count() % refreshRate.getPeriodNsecs()) {
        pipelineDepth++;
    }
    return std::max(1ll, pipelineDepth - 1);
}

status_t SurfaceFlinger::getMaxAcquiredBufferCount(int* buffers) const {
    Fps maxRefreshRate = 60_Hz;

    if (!getHwComposer().isHeadless()) {
        if (const auto display = getDefaultDisplayDevice()) {
            maxRefreshRate = display->refreshRateSelector().getSupportedRefreshRateRange().max;
        }
    }

    *buffers = getMaxAcquiredBufferCountForRefreshRate(maxRefreshRate);
    return NO_ERROR;
}

uint32_t SurfaceFlinger::getMaxAcquiredBufferCountForCurrentRefreshRate(uid_t uid) const {
    Fps refreshRate = 60_Hz;

    if (const auto frameRateOverride = mScheduler->getFrameRateOverride(uid)) {
        refreshRate = *frameRateOverride;
    } else if (!getHwComposer().isHeadless()) {
        if (const auto display = FTL_FAKE_GUARD(mStateLock, getDefaultDisplayDeviceLocked())) {
            refreshRate = display->refreshRateSelector().getActiveMode().fps;
        }
    }

    return getMaxAcquiredBufferCountForRefreshRate(refreshRate);
}

int SurfaceFlinger::getMaxAcquiredBufferCountForRefreshRate(Fps refreshRate) const {
    const auto vsyncConfig = mVsyncConfiguration->getConfigsForRefreshRate(refreshRate).late;
    const auto presentLatency = vsyncConfig.appWorkDuration + vsyncConfig.sfWorkDuration;
    return calculateMaxAcquiredBufferCount(refreshRate, presentLatency);
}

void SurfaceFlinger::handleLayerCreatedLocked(const LayerCreatedState& state, VsyncId vsyncId) {
    sp<Layer> layer = state.layer.promote();
    if (!layer) {
        ALOGD("Layer was destroyed soon after creation %p", state.layer.unsafe_get());
        return;
    }
    MUTEX_ALIAS(mStateLock, layer->mFlinger->mStateLock);

    sp<Layer> parent;
    bool addToRoot = state.addToRoot;
    if (state.initialParent != nullptr) {
        parent = state.initialParent.promote();
        if (parent == nullptr) {
            ALOGD("Parent was destroyed soon after creation %p", state.initialParent.unsafe_get());
            addToRoot = false;
        }
    }

    if (parent == nullptr && addToRoot) {
        layer->setIsAtRoot(true);
        mCurrentState.layersSortedByZ.add(layer);
    } else if (parent == nullptr) {
        layer->onRemovedFromCurrentState();
    } else if (parent->isRemovedFromCurrentState()) {
        parent->addChild(layer);
        layer->onRemovedFromCurrentState();
    } else {
        parent->addChild(layer);
    }

    ui::LayerStack layerStack = layer->getLayerStack(LayerVector::StateSet::Current);
    sp<const DisplayDevice> hintDisplay;
    // Find the display that includes the layer.
    for (const auto& [token, display] : mDisplays) {
        if (display->getLayerStack() == layerStack) {
            hintDisplay = display;
            break;
        }
    }

    if (hintDisplay) {
        layer->updateTransformHint(hintDisplay->getTransformHint());
    }
}

void SurfaceFlinger::sample() {
    if (!mLumaSampling || !mRegionSamplingThread) {
        return;
    }

    mRegionSamplingThread->onCompositionComplete(mScheduler->getScheduledFrameTime());
}

void SurfaceFlinger::onActiveDisplaySizeChanged(const DisplayDevice& activeDisplay) {
    mScheduler->onActiveDisplayAreaChanged(activeDisplay.getWidth() * activeDisplay.getHeight());
    getRenderEngine().onActiveDisplaySizeChanged(activeDisplay.getSize());
}

void SurfaceFlinger::onActiveDisplayChangedLocked(const DisplayDevice* inactiveDisplayPtr,
                                                  const DisplayDevice& activeDisplay) {
    ATRACE_CALL();

    // For the first display activated during boot, there is no need to force setDesiredActiveMode,
    // because DM is about to send its policy via setDesiredDisplayModeSpecs.
    bool forceApplyPolicy = false;

    if (inactiveDisplayPtr) {
        inactiveDisplayPtr->getCompositionDisplay()->setLayerCachingTexturePoolEnabled(false);
        forceApplyPolicy = true;
    }

    mActiveDisplayId = activeDisplay.getPhysicalId();
    activeDisplay.getCompositionDisplay()->setLayerCachingTexturePoolEnabled(true);

    resetPhaseConfiguration(activeDisplay.getActiveMode().fps);

    mScheduler->setModeChangePending(false);
    mScheduler->setPacesetterDisplay(mActiveDisplayId);

    onActiveDisplaySizeChanged(activeDisplay);
    mActiveDisplayTransformHint = activeDisplay.getTransformHint();

    // The policy of the new active/pacesetter display may have changed while it was inactive. In
    // that case, its preferred mode has not been propagated to HWC (via setDesiredActiveMode). In
    // either case, the Scheduler's cachedModeChangedParams must be initialized to the newly active
    // mode, and the kernel idle timer of the newly active display must be toggled.
    applyRefreshRateSelectorPolicy(mActiveDisplayId, activeDisplay.refreshRateSelector(),
                                   forceApplyPolicy);
}

status_t SurfaceFlinger::addWindowInfosListener(
        const sp<IWindowInfosListener>& windowInfosListener) {
    mWindowInfosListenerInvoker->addWindowInfosListener(windowInfosListener);
    setTransactionFlags(eInputInfoUpdateNeeded);
    return NO_ERROR;
}

status_t SurfaceFlinger::removeWindowInfosListener(
        const sp<IWindowInfosListener>& windowInfosListener) const {
    mWindowInfosListenerInvoker->removeWindowInfosListener(windowInfosListener);
    return NO_ERROR;
}

std::shared_ptr<renderengine::ExternalTexture> SurfaceFlinger::getExternalTextureFromBufferData(
        BufferData& bufferData, const char* layerName, uint64_t transactionId) {
    if (bufferData.buffer &&
        exceedsMaxRenderTargetSize(bufferData.buffer->getWidth(), bufferData.buffer->getHeight())) {
        std::string errorMessage =
                base::StringPrintf("Attempted to create an ExternalTexture with size (%u, %u) for "
                                   "layer %s that exceeds render target size limit of %u.",
                                   bufferData.buffer->getWidth(), bufferData.buffer->getHeight(),
                                   layerName, static_cast<uint32_t>(mMaxRenderTargetSize));
        ALOGD("%s", errorMessage.c_str());
        if (bufferData.releaseBufferListener) {
            bufferData.releaseBufferListener->onTransactionQueueStalled(
                    String8(errorMessage.c_str()));
        }
        return nullptr;
    }

    bool cachedBufferChanged =
            bufferData.flags.test(BufferData::BufferDataChange::cachedBufferChanged);
    if (cachedBufferChanged && bufferData.buffer) {
        auto result = ClientCache::getInstance().add(bufferData.cachedBuffer, bufferData.buffer);
        if (result.ok()) {
            return result.value();
        }

        if (result.error() == ClientCache::AddError::CacheFull) {
            ALOGE("Attempted to create an ExternalTexture for layer %s but CacheFull", layerName);

            if (bufferData.releaseBufferListener) {
                bufferData.releaseBufferListener->onTransactionQueueStalled(
                        String8("Buffer processing hung due to full buffer cache"));
            }
        }

        return nullptr;
    }

    if (cachedBufferChanged) {
        return ClientCache::getInstance().get(bufferData.cachedBuffer);
    }

    if (bufferData.buffer) {
        return std::make_shared<
                renderengine::impl::ExternalTexture>(bufferData.buffer, getRenderEngine(),
                                                     renderengine::impl::ExternalTexture::Usage::
                                                             READABLE);
    }

    return nullptr;
}

bool SurfaceFlinger::commitMirrorDisplays(VsyncId vsyncId) {
    std::vector<MirrorDisplayState> mirrorDisplays;
    {
        std::scoped_lock<std::mutex> lock(mMirrorDisplayLock);
        mirrorDisplays = std::move(mMirrorDisplays);
        mMirrorDisplays.clear();
        if (mirrorDisplays.size() == 0) {
            return false;
        }
    }

    sp<IBinder> unused;
    for (const auto& mirrorDisplay : mirrorDisplays) {
        // Set mirror layer's default layer stack to -1 so it doesn't end up rendered on a display
        // accidentally.
        sp<Layer> rootMirrorLayer = LayerHandle::getLayer(mirrorDisplay.rootHandle);
        rootMirrorLayer->setLayerStack(ui::LayerStack::fromValue(-1));
        for (const auto& layer : mDrawingState.layersSortedByZ) {
            if (layer->getLayerStack() != mirrorDisplay.layerStack ||
                layer->isInternalDisplayOverlay()) {
                continue;
            }

            LayerCreationArgs mirrorArgs(this, mirrorDisplay.client, "MirrorLayerParent",
                                         ISurfaceComposerClient::eNoColorFill,
                                         gui::LayerMetadata());
            sp<Layer> childMirror;
            {
                Mutex::Autolock lock(mStateLock);
                createEffectLayer(mirrorArgs, &unused, &childMirror);
                MUTEX_ALIAS(mStateLock, childMirror->mFlinger->mStateLock);
                childMirror->setClonedChild(layer->createClone(childMirror->getSequence()));
                childMirror->reparent(mirrorDisplay.rootHandle);
            }
            // lock on mStateLock needs to be released before binder handle gets destroyed
            unused.clear();
        }
    }
    return true;
}

bool SurfaceFlinger::commitCreatedLayers(VsyncId vsyncId,
                                         std::vector<LayerCreatedState>& createdLayers) {
    if (createdLayers.size() == 0) {
        return false;
    }

    Mutex::Autolock _l(mStateLock);
    for (const auto& createdLayer : createdLayers) {
        handleLayerCreatedLocked(createdLayer, vsyncId);
    }
    mLayersAdded = true;
    return mLayersAdded;
}

void SurfaceFlinger::updateLayerMetadataSnapshot() {
    LayerMetadata parentMetadata;
    for (const auto& layer : mDrawingState.layersSortedByZ) {
        layer->updateMetadataSnapshot(parentMetadata);
    }

    std::unordered_set<Layer*> visited;
    mDrawingState.traverse([&visited](Layer* layer) {
        if (visited.find(layer) != visited.end()) {
            return;
        }

        // If the layer isRelativeOf, then either it's relative metadata will be set
        // recursively when updateRelativeMetadataSnapshot is called on its relative parent or
        // it's relative parent has been deleted. Clear the layer's relativeLayerMetadata to ensure
        // that layers with deleted relative parents don't hold stale relativeLayerMetadata.
        if (layer->getDrawingState().isRelativeOf) {
            layer->editLayerSnapshot()->relativeLayerMetadata = {};
            return;
        }

        layer->updateRelativeMetadataSnapshot({}, visited);
    });
}

void SurfaceFlinger::moveSnapshotsFromCompositionArgs(
        compositionengine::CompositionRefreshArgs& refreshArgs,
        std::vector<std::pair<Layer*, LayerFE*>>& layers) {
    if (mLayerLifecycleManagerEnabled) {
        std::vector<std::unique_ptr<frontend::LayerSnapshot>>& snapshots =
                mLayerSnapshotBuilder.getSnapshots();
        for (auto [_, layerFE] : layers) {
            auto i = layerFE->mSnapshot->globalZ;
            snapshots[i] = std::move(layerFE->mSnapshot);
        }
    }
    if (mLegacyFrontEndEnabled && !mLayerLifecycleManagerEnabled) {
        for (auto [layer, layerFE] : layers) {
            layer->updateLayerSnapshot(std::move(layerFE->mSnapshot));
        }
    }
}

std::vector<std::pair<Layer*, LayerFE*>> SurfaceFlinger::moveSnapshotsToCompositionArgs(
        compositionengine::CompositionRefreshArgs& refreshArgs, bool cursorOnly, int64_t vsyncId) {
    std::vector<std::pair<Layer*, LayerFE*>> layers;
    if (mLayerLifecycleManagerEnabled) {
        nsecs_t currentTime = systemTime();
        mLayerSnapshotBuilder.forEachVisibleSnapshot(
                [&](std::unique_ptr<frontend::LayerSnapshot>& snapshot) {
                    if (cursorOnly &&
                        snapshot->compositionType !=
                                aidl::android::hardware::graphics::composer3::Composition::CURSOR) {
                        return;
                    }

                    if (!snapshot->hasSomethingToDraw()) {
                        return;
                    }

                    auto it = mLegacyLayers.find(snapshot->sequence);
                    LOG_ALWAYS_FATAL_IF(it == mLegacyLayers.end(),
                                        "Couldnt find layer object for %s",
                                        snapshot->getDebugString().c_str());
                    auto& legacyLayer = it->second;
                    sp<LayerFE> layerFE = legacyLayer->getCompositionEngineLayerFE(snapshot->path);
                    snapshot->fps = getLayerFramerate(currentTime, snapshot->sequence);
                    layerFE->mSnapshot = std::move(snapshot);
                    refreshArgs.layers.push_back(layerFE);
                    layers.emplace_back(legacyLayer.get(), layerFE.get());
                });
    }
    if (mLegacyFrontEndEnabled && !mLayerLifecycleManagerEnabled) {
        mDrawingState.traverseInZOrder([&refreshArgs, cursorOnly, &layers](Layer* layer) {
            if (const auto& layerFE = layer->getCompositionEngineLayerFE()) {
                if (cursorOnly &&
                    layer->getLayerSnapshot()->compositionType !=
                            aidl::android::hardware::graphics::composer3::Composition::CURSOR)
                    return;
                layer->updateSnapshot(refreshArgs.updatingGeometryThisFrame);
                layerFE->mSnapshot = layer->stealLayerSnapshot();
                refreshArgs.layers.push_back(layerFE);
                layers.emplace_back(layer, layerFE.get());
            }
        });
    }

    return layers;
}

std::function<std::vector<std::pair<Layer*, sp<LayerFE>>>()>
SurfaceFlinger::getLayerSnapshotsForScreenshots(
        std::optional<ui::LayerStack> layerStack, uint32_t uid,
        std::function<bool(const frontend::LayerSnapshot&, bool& outStopTraversal)>
                snapshotFilterFn) {
    return [&, layerStack, uid]() {
        std::vector<std::pair<Layer*, sp<LayerFE>>> layers;
        bool stopTraversal = false;
        mLayerSnapshotBuilder.forEachVisibleSnapshot(
                [&](std::unique_ptr<frontend::LayerSnapshot>& snapshot) {
                    if (stopTraversal) {
                        return;
                    }
                    if (layerStack && snapshot->outputFilter.layerStack != *layerStack) {
                        return;
                    }
                    if (uid != CaptureArgs::UNSET_UID && snapshot->uid != uid) {
                        return;
                    }
                    if (!snapshot->hasSomethingToDraw()) {
                        return;
                    }
                    if (snapshotFilterFn && !snapshotFilterFn(*snapshot, stopTraversal)) {
                        return;
                    }

                    auto it = mLegacyLayers.find(snapshot->sequence);
                    LOG_ALWAYS_FATAL_IF(it == mLegacyLayers.end(),
                                        "Couldnt find layer object for %s",
                                        snapshot->getDebugString().c_str());
                    Layer* legacyLayer = (it == mLegacyLayers.end()) ? nullptr : it->second.get();
                    sp<LayerFE> layerFE = getFactory().createLayerFE(snapshot->name);
                    layerFE->mSnapshot = std::make_unique<frontend::LayerSnapshot>(*snapshot);
                    layers.emplace_back(legacyLayer, std::move(layerFE));
                });

        return layers;
    };
}

std::function<std::vector<std::pair<Layer*, sp<LayerFE>>>()>
SurfaceFlinger::getLayerSnapshotsForScreenshots(std::optional<ui::LayerStack> layerStack,
                                                uint32_t uid,
                                                std::unordered_set<uint32_t> excludeLayerIds) {
    return [&, layerStack, uid, excludeLayerIds = std::move(excludeLayerIds)]() {
        if (excludeLayerIds.empty()) {
            auto getLayerSnapshotsFn =
                    getLayerSnapshotsForScreenshots(layerStack, uid, /*snapshotFilterFn=*/nullptr);
            std::vector<std::pair<Layer*, sp<LayerFE>>> layers = getLayerSnapshotsFn();
            return layers;
        }

        frontend::LayerSnapshotBuilder::Args
                args{.root = mLayerHierarchyBuilder.getHierarchy(),
                     .layerLifecycleManager = mLayerLifecycleManager,
                     .forceUpdate = frontend::LayerSnapshotBuilder::ForceUpdateFlags::HIERARCHY,
                     .displays = mFrontEndDisplayInfos,
                     .displayChanges = true,
                     .globalShadowSettings = mDrawingState.globalShadowSettings,
                     .supportsBlur = mSupportsBlur,
                     .forceFullDamage = mForceFullDamage,
                     .excludeLayerIds = std::move(excludeLayerIds),
                     .supportedLayerGenericMetadata =
                             getHwComposer().getSupportedLayerGenericMetadata(),
                     .genericLayerMetadataKeyMap = getGenericLayerMetadataKeyMap()};
        mLayerSnapshotBuilder.update(args);

        auto getLayerSnapshotsFn =
                getLayerSnapshotsForScreenshots(layerStack, uid, /*snapshotFilterFn=*/nullptr);
        std::vector<std::pair<Layer*, sp<LayerFE>>> layers = getLayerSnapshotsFn();

        args.excludeLayerIds.clear();
        mLayerSnapshotBuilder.update(args);

        return layers;
    };
}

std::function<std::vector<std::pair<Layer*, sp<LayerFE>>>()>
SurfaceFlinger::getLayerSnapshotsForScreenshots(uint32_t rootLayerId, uint32_t uid,
                                                std::unordered_set<uint32_t> excludeLayerIds,
                                                bool childrenOnly,
                                                const std::optional<FloatRect>& parentCrop) {
    return [&, rootLayerId, uid, excludeLayerIds = std::move(excludeLayerIds), childrenOnly,
            parentCrop]() {
        auto root = mLayerHierarchyBuilder.getPartialHierarchy(rootLayerId, childrenOnly);
        frontend::LayerSnapshotBuilder::Args
                args{.root = root,
                     .layerLifecycleManager = mLayerLifecycleManager,
                     .forceUpdate = frontend::LayerSnapshotBuilder::ForceUpdateFlags::HIERARCHY,
                     .displays = mFrontEndDisplayInfos,
                     .displayChanges = true,
                     .globalShadowSettings = mDrawingState.globalShadowSettings,
                     .supportsBlur = mSupportsBlur,
                     .forceFullDamage = mForceFullDamage,
                     .parentCrop = parentCrop,
                     .excludeLayerIds = std::move(excludeLayerIds),
                     .supportedLayerGenericMetadata =
                             getHwComposer().getSupportedLayerGenericMetadata(),
                     .genericLayerMetadataKeyMap = getGenericLayerMetadataKeyMap()};
        mLayerSnapshotBuilder.update(args);

        auto getLayerSnapshotsFn =
                getLayerSnapshotsForScreenshots({}, uid, /*snapshotFilterFn=*/nullptr);
        std::vector<std::pair<Layer*, sp<LayerFE>>> layers = getLayerSnapshotsFn();
        args.root = mLayerHierarchyBuilder.getHierarchy();
        args.parentCrop.reset();
        args.excludeLayerIds.clear();
        mLayerSnapshotBuilder.update(args);
        return layers;
    };
}

frontend::Update SurfaceFlinger::flushLifecycleUpdates() {
    frontend::Update update;
    ATRACE_NAME("TransactionHandler:flushTransactions");
    // Locking:
    // 1. to prevent onHandleDestroyed from being called while the state lock is held,
    // we must keep a copy of the transactions (specifically the composer
    // states) around outside the scope of the lock.
    // 2. Transactions and created layers do not share a lock. To prevent applying
    // transactions with layers still in the createdLayer queue, flush the transactions
    // before committing the created layers.
    update.transactions = mTransactionHandler.flushTransactions();
    {
        // TODO(b/238781169) lockless queue this and keep order.
        std::scoped_lock<std::mutex> lock(mCreatedLayersLock);
        update.layerCreatedStates = std::move(mCreatedLayers);
        mCreatedLayers.clear();
        update.newLayers = std::move(mNewLayers);
        mNewLayers.clear();
        update.layerCreationArgs = std::move(mNewLayerArgs);
        mNewLayerArgs.clear();
        update.destroyedHandles = std::move(mDestroyedHandles);
        mDestroyedHandles.clear();
    }
    return update;
}

void SurfaceFlinger::addToLayerTracing(bool visibleRegionDirty, int64_t time, int64_t vsyncId) {
    const uint32_t tracingFlags = mLayerTracing.getFlags();
    LayersProto layers(dumpDrawingStateProto(tracingFlags));
    if (tracingFlags & LayerTracing::TRACE_EXTRA) {
        dumpOffscreenLayersProto(layers);
    }
    std::string hwcDump;
    if (tracingFlags & LayerTracing::TRACE_HWC) {
        dumpHwc(hwcDump);
    }
    auto displays = dumpDisplayProto();
    mLayerTracing.notify(visibleRegionDirty, time, vsyncId, &layers, std::move(hwcDump), &displays);
}

// gui::ISurfaceComposer

binder::Status SurfaceComposerAIDL::bootFinished() {
    status_t status = checkAccessPermission();
    if (status != OK) {
        return binderStatusFromStatusT(status);
    }
    mFlinger->bootFinished();
    return binder::Status::ok();
}

binder::Status SurfaceComposerAIDL::createDisplayEventConnection(
        VsyncSource vsyncSource, EventRegistration eventRegistration,
        const sp<IBinder>& layerHandle, sp<IDisplayEventConnection>* outConnection) {
    sp<IDisplayEventConnection> conn =
            mFlinger->createDisplayEventConnection(vsyncSource, eventRegistration, layerHandle);
    if (conn == nullptr) {
        *outConnection = nullptr;
        return binderStatusFromStatusT(BAD_VALUE);
    } else {
        *outConnection = conn;
        return binder::Status::ok();
    }
}

binder::Status SurfaceComposerAIDL::createConnection(sp<gui::ISurfaceComposerClient>* outClient) {
    const sp<Client> client = sp<Client>::make(mFlinger);
    if (client->initCheck() == NO_ERROR) {
        *outClient = client;
        return binder::Status::ok();
    } else {
        *outClient = nullptr;
        return binderStatusFromStatusT(BAD_VALUE);
    }
}

binder::Status SurfaceComposerAIDL::createDisplay(const std::string& displayName, bool secure,
                                                  float requestedRefreshRate,
                                                  sp<IBinder>* outDisplay) {
    status_t status = checkAccessPermission();
    if (status != OK) {
        return binderStatusFromStatusT(status);
    }
    String8 displayName8 = String8::format("%s", displayName.c_str());
    *outDisplay = mFlinger->createDisplay(displayName8, secure, requestedRefreshRate);
    return binder::Status::ok();
}

binder::Status SurfaceComposerAIDL::destroyDisplay(const sp<IBinder>& display) {
    status_t status = checkAccessPermission();
    if (status != OK) {
        return binderStatusFromStatusT(status);
    }
    mFlinger->destroyDisplay(display);
    return binder::Status::ok();
}

binder::Status SurfaceComposerAIDL::getPhysicalDisplayIds(std::vector<int64_t>* outDisplayIds) {
    std::vector<PhysicalDisplayId> physicalDisplayIds = mFlinger->getPhysicalDisplayIds();
    std::vector<int64_t> displayIds;
    displayIds.reserve(physicalDisplayIds.size());
    for (auto item : physicalDisplayIds) {
        displayIds.push_back(static_cast<int64_t>(item.value));
    }
    *outDisplayIds = displayIds;
    return binder::Status::ok();
}

binder::Status SurfaceComposerAIDL::getPhysicalDisplayToken(int64_t displayId,
                                                            sp<IBinder>* outDisplay) {
    status_t status = checkAccessPermission();
    if (status != OK) {
        return binderStatusFromStatusT(status);
    }
    const auto id = DisplayId::fromValue<PhysicalDisplayId>(static_cast<uint64_t>(displayId));
    *outDisplay = mFlinger->getPhysicalDisplayToken(*id);
    return binder::Status::ok();
}

binder::Status SurfaceComposerAIDL::setPowerMode(const sp<IBinder>& display, int mode) {
    status_t status = checkAccessPermission();
    if (status != OK) {
        return binderStatusFromStatusT(status);
    }
    /* QTI_BEGIN */
    mFlinger->mQtiSFExtnIntf->qtiSetPowerMode(display, mode);
    /* QTI_END */
    return binder::Status::ok();
}

binder::Status SurfaceComposerAIDL::getSupportedFrameTimestamps(
        std::vector<FrameEvent>* outSupported) {
    status_t status;
    if (!outSupported) {
        status = UNEXPECTED_NULL;
    } else {
        outSupported->clear();
        status = mFlinger->getSupportedFrameTimestamps(outSupported);
    }
    return binderStatusFromStatusT(status);
}

binder::Status SurfaceComposerAIDL::getDisplayStats(const sp<IBinder>& display,
                                                    gui::DisplayStatInfo* outStatInfo) {
    DisplayStatInfo statInfo;
    status_t status = mFlinger->getDisplayStats(display, &statInfo);
    if (status == NO_ERROR) {
        outStatInfo->vsyncTime = static_cast<long>(statInfo.vsyncTime);
        outStatInfo->vsyncPeriod = static_cast<long>(statInfo.vsyncPeriod);
    }
    return binderStatusFromStatusT(status);
}

binder::Status SurfaceComposerAIDL::getDisplayState(const sp<IBinder>& display,
                                                    gui::DisplayState* outState) {
    ui::DisplayState state;
    status_t status = mFlinger->getDisplayState(display, &state);
    if (status == NO_ERROR) {
        outState->layerStack = state.layerStack.id;
        outState->orientation = static_cast<gui::Rotation>(state.orientation);
        outState->layerStackSpaceRect.width = state.layerStackSpaceRect.width;
        outState->layerStackSpaceRect.height = state.layerStackSpaceRect.height;
    }
    return binderStatusFromStatusT(status);
}

binder::Status SurfaceComposerAIDL::getStaticDisplayInfo(int64_t displayId,
                                                         gui::StaticDisplayInfo* outInfo) {
    using Tag = gui::DeviceProductInfo::ManufactureOrModelDate::Tag;
    ui::StaticDisplayInfo info;

    status_t status = mFlinger->getStaticDisplayInfo(displayId, &info);
    if (status == NO_ERROR) {
        // convert ui::StaticDisplayInfo to gui::StaticDisplayInfo
        outInfo->connectionType = static_cast<gui::DisplayConnectionType>(info.connectionType);
        outInfo->density = info.density;
        outInfo->secure = info.secure;
        outInfo->installOrientation = static_cast<gui::Rotation>(info.installOrientation);

        gui::DeviceProductInfo dinfo;
        std::optional<DeviceProductInfo> dpi = info.deviceProductInfo;
        dinfo.name = std::move(dpi->name);
        dinfo.manufacturerPnpId =
                std::vector<uint8_t>(dpi->manufacturerPnpId.begin(), dpi->manufacturerPnpId.end());
        dinfo.productId = dpi->productId;
        dinfo.relativeAddress =
                std::vector<uint8_t>(dpi->relativeAddress.begin(), dpi->relativeAddress.end());
        if (const auto* model =
                    std::get_if<DeviceProductInfo::ModelYear>(&dpi->manufactureOrModelDate)) {
            gui::DeviceProductInfo::ModelYear modelYear;
            modelYear.year = model->year;
            dinfo.manufactureOrModelDate.set<Tag::modelYear>(modelYear);
        } else if (const auto* manufacture = std::get_if<DeviceProductInfo::ManufactureYear>(
                           &dpi->manufactureOrModelDate)) {
            gui::DeviceProductInfo::ManufactureYear date;
            date.modelYear.year = manufacture->year;
            dinfo.manufactureOrModelDate.set<Tag::manufactureYear>(date);
        } else if (const auto* manufacture = std::get_if<DeviceProductInfo::ManufactureWeekAndYear>(
                           &dpi->manufactureOrModelDate)) {
            gui::DeviceProductInfo::ManufactureWeekAndYear date;
            date.manufactureYear.modelYear.year = manufacture->year;
            date.week = manufacture->week;
            dinfo.manufactureOrModelDate.set<Tag::manufactureWeekAndYear>(date);
        }

        outInfo->deviceProductInfo = dinfo;
    }
    return binderStatusFromStatusT(status);
}

void SurfaceComposerAIDL::getDynamicDisplayInfoInternal(ui::DynamicDisplayInfo& info,
                                                        gui::DynamicDisplayInfo*& outInfo) {
    // convert ui::DynamicDisplayInfo to gui::DynamicDisplayInfo
    outInfo->supportedDisplayModes.clear();
    outInfo->supportedDisplayModes.reserve(info.supportedDisplayModes.size());
    for (const auto& mode : info.supportedDisplayModes) {
        gui::DisplayMode outMode;
        outMode.id = mode.id;
        outMode.resolution.width = mode.resolution.width;
        outMode.resolution.height = mode.resolution.height;
        outMode.xDpi = mode.xDpi;
        outMode.yDpi = mode.yDpi;
        outMode.refreshRate = mode.refreshRate;
        outMode.appVsyncOffset = mode.appVsyncOffset;
        outMode.sfVsyncOffset = mode.sfVsyncOffset;
        outMode.presentationDeadline = mode.presentationDeadline;
        outMode.group = mode.group;
        std::transform(mode.supportedHdrTypes.begin(), mode.supportedHdrTypes.end(),
                       std::back_inserter(outMode.supportedHdrTypes),
                       [](const ui::Hdr& value) { return static_cast<int32_t>(value); });
        outInfo->supportedDisplayModes.push_back(outMode);
    }

    outInfo->activeDisplayModeId = info.activeDisplayModeId;
    outInfo->renderFrameRate = info.renderFrameRate;

    outInfo->supportedColorModes.clear();
    outInfo->supportedColorModes.reserve(info.supportedColorModes.size());
    for (const auto& cmode : info.supportedColorModes) {
        outInfo->supportedColorModes.push_back(static_cast<int32_t>(cmode));
    }

    outInfo->activeColorMode = static_cast<int32_t>(info.activeColorMode);

    gui::HdrCapabilities& hdrCapabilities = outInfo->hdrCapabilities;
    hdrCapabilities.supportedHdrTypes.clear();
    hdrCapabilities.supportedHdrTypes.reserve(info.hdrCapabilities.getSupportedHdrTypes().size());
    for (const auto& hdr : info.hdrCapabilities.getSupportedHdrTypes()) {
        hdrCapabilities.supportedHdrTypes.push_back(static_cast<int32_t>(hdr));
    }
    hdrCapabilities.maxLuminance = info.hdrCapabilities.getDesiredMaxLuminance();
    hdrCapabilities.maxAverageLuminance = info.hdrCapabilities.getDesiredMaxAverageLuminance();
    hdrCapabilities.minLuminance = info.hdrCapabilities.getDesiredMinLuminance();

    outInfo->autoLowLatencyModeSupported = info.autoLowLatencyModeSupported;
    outInfo->gameContentTypeSupported = info.gameContentTypeSupported;
    outInfo->preferredBootDisplayMode = info.preferredBootDisplayMode;
}

binder::Status SurfaceComposerAIDL::getDynamicDisplayInfoFromToken(
        const sp<IBinder>& display, gui::DynamicDisplayInfo* outInfo) {
    ui::DynamicDisplayInfo info;
    status_t status = mFlinger->getDynamicDisplayInfoFromToken(display, &info);
    if (status == NO_ERROR) {
        getDynamicDisplayInfoInternal(info, outInfo);
    }
    return binderStatusFromStatusT(status);
}

binder::Status SurfaceComposerAIDL::getDynamicDisplayInfoFromId(int64_t displayId,
                                                                gui::DynamicDisplayInfo* outInfo) {
    ui::DynamicDisplayInfo info;
    status_t status = mFlinger->getDynamicDisplayInfoFromId(displayId, &info);
    if (status == NO_ERROR) {
        getDynamicDisplayInfoInternal(info, outInfo);
    }
    return binderStatusFromStatusT(status);
}

binder::Status SurfaceComposerAIDL::getDisplayNativePrimaries(const sp<IBinder>& display,
                                                              gui::DisplayPrimaries* outPrimaries) {
    ui::DisplayPrimaries primaries;
    status_t status = mFlinger->getDisplayNativePrimaries(display, primaries);
    if (status == NO_ERROR) {
        outPrimaries->red.X = primaries.red.X;
        outPrimaries->red.Y = primaries.red.Y;
        outPrimaries->red.Z = primaries.red.Z;

        outPrimaries->green.X = primaries.green.X;
        outPrimaries->green.Y = primaries.green.Y;
        outPrimaries->green.Z = primaries.green.Z;

        outPrimaries->blue.X = primaries.blue.X;
        outPrimaries->blue.Y = primaries.blue.Y;
        outPrimaries->blue.Z = primaries.blue.Z;

        outPrimaries->white.X = primaries.white.X;
        outPrimaries->white.Y = primaries.white.Y;
        outPrimaries->white.Z = primaries.white.Z;
    }
    return binderStatusFromStatusT(status);
}

binder::Status SurfaceComposerAIDL::setActiveColorMode(const sp<IBinder>& display, int colorMode) {
    status_t status = checkAccessPermission();
    if (status == OK) {
        status = mFlinger->setActiveColorMode(display, static_cast<ui::ColorMode>(colorMode));
    }
    return binderStatusFromStatusT(status);
}

binder::Status SurfaceComposerAIDL::setBootDisplayMode(const sp<IBinder>& display,
                                                       int displayModeId) {
    status_t status = checkAccessPermission();
    if (status == OK) {
        status = mFlinger->setBootDisplayMode(display, DisplayModeId{displayModeId});
    }
    return binderStatusFromStatusT(status);
}

binder::Status SurfaceComposerAIDL::clearBootDisplayMode(const sp<IBinder>& display) {
    status_t status = checkAccessPermission();
    if (status == OK) {
        status = mFlinger->clearBootDisplayMode(display);
    }
    return binderStatusFromStatusT(status);
}

binder::Status SurfaceComposerAIDL::getOverlaySupport(gui::OverlayProperties* outProperties) {
    status_t status = checkAccessPermission();
    if (status == OK) {
        status = mFlinger->getOverlaySupport(outProperties);
    }
    return binderStatusFromStatusT(status);
}

binder::Status SurfaceComposerAIDL::getBootDisplayModeSupport(bool* outMode) {
    status_t status = checkAccessPermission();
    if (status == OK) {
        status = mFlinger->getBootDisplayModeSupport(outMode);
    }
    return binderStatusFromStatusT(status);
}

binder::Status SurfaceComposerAIDL::getHdrConversionCapabilities(
        std::vector<gui::HdrConversionCapability>* hdrConversionCapabilities) {
    status_t status = checkAccessPermission();
    if (status == OK) {
        status = mFlinger->getHdrConversionCapabilities(hdrConversionCapabilities);
    }
    return binderStatusFromStatusT(status);
}

binder::Status SurfaceComposerAIDL::setHdrConversionStrategy(
        const gui::HdrConversionStrategy& hdrConversionStrategy,
        int32_t* outPreferredHdrOutputType) {
    status_t status = checkAccessPermission();
    if (status == OK) {
        status = mFlinger->setHdrConversionStrategy(hdrConversionStrategy,
                                                    outPreferredHdrOutputType);
    }
    return binderStatusFromStatusT(status);
}

binder::Status SurfaceComposerAIDL::getHdrOutputConversionSupport(bool* outMode) {
    status_t status = checkAccessPermission();
    if (status == OK) {
        status = mFlinger->getHdrOutputConversionSupport(outMode);
    }
    return binderStatusFromStatusT(status);
}

binder::Status SurfaceComposerAIDL::setAutoLowLatencyMode(const sp<IBinder>& display, bool on) {
    status_t status = checkAccessPermission();
    if (status != OK) {
        return binderStatusFromStatusT(status);
    }
    mFlinger->setAutoLowLatencyMode(display, on);
    return binder::Status::ok();
}

binder::Status SurfaceComposerAIDL::setGameContentType(const sp<IBinder>& display, bool on) {
    status_t status = checkAccessPermission();
    if (status != OK) {
        return binderStatusFromStatusT(status);
    }
    mFlinger->setGameContentType(display, on);
    return binder::Status::ok();
}

binder::Status SurfaceComposerAIDL::captureDisplay(
        const DisplayCaptureArgs& args, const sp<IScreenCaptureListener>& captureListener) {
    status_t status = mFlinger->captureDisplay(args, captureListener);
    return binderStatusFromStatusT(status);
}

binder::Status SurfaceComposerAIDL::captureDisplayById(
        int64_t displayId, const sp<IScreenCaptureListener>& captureListener) {
    status_t status;
    IPCThreadState* ipc = IPCThreadState::self();
    const int uid = ipc->getCallingUid();
    if (uid == AID_ROOT || uid == AID_GRAPHICS || uid == AID_SYSTEM || uid == AID_SHELL) {
        std::optional<DisplayId> id = DisplayId::fromValue(static_cast<uint64_t>(displayId));
        status = mFlinger->captureDisplay(*id, captureListener);
    } else {
        status = PERMISSION_DENIED;
    }
    return binderStatusFromStatusT(status);
}

binder::Status SurfaceComposerAIDL::captureLayers(
        const LayerCaptureArgs& args, const sp<IScreenCaptureListener>& captureListener) {
    status_t status = mFlinger->captureLayers(args, captureListener);
    return binderStatusFromStatusT(status);
}

binder::Status SurfaceComposerAIDL::overrideHdrTypes(const sp<IBinder>& display,
                                                     const std::vector<int32_t>& hdrTypes) {
    // overrideHdrTypes is used by CTS tests, which acquire the necessary
    // permission dynamically. Don't use the permission cache for this check.
    status_t status = checkAccessPermission(false);
    if (status != OK) {
        return binderStatusFromStatusT(status);
    }

    std::vector<ui::Hdr> hdrTypesVector;
    for (int32_t i : hdrTypes) {
        hdrTypesVector.push_back(static_cast<ui::Hdr>(i));
    }
    status = mFlinger->overrideHdrTypes(display, hdrTypesVector);
    return binderStatusFromStatusT(status);
}

binder::Status SurfaceComposerAIDL::onPullAtom(int32_t atomId, gui::PullAtomData* outPullData) {
    status_t status;
    const int uid = IPCThreadState::self()->getCallingUid();
    if (uid != AID_SYSTEM) {
        status = PERMISSION_DENIED;
    } else {
        status = mFlinger->onPullAtom(atomId, &outPullData->data, &outPullData->success);
    }
    return binderStatusFromStatusT(status);
}

binder::Status SurfaceComposerAIDL::getLayerDebugInfo(std::vector<gui::LayerDebugInfo>* outLayers) {
    if (!outLayers) {
        return binderStatusFromStatusT(UNEXPECTED_NULL);
    }

    IPCThreadState* ipc = IPCThreadState::self();
    const int pid = ipc->getCallingPid();
    const int uid = ipc->getCallingUid();
    if ((uid != AID_SHELL) && !PermissionCache::checkPermission(sDump, pid, uid)) {
        ALOGE("Layer debug info permission denied for pid=%d, uid=%d", pid, uid);
        return binderStatusFromStatusT(PERMISSION_DENIED);
    }
    status_t status = mFlinger->getLayerDebugInfo(outLayers);
    return binderStatusFromStatusT(status);
}

binder::Status SurfaceComposerAIDL::getColorManagement(bool* outGetColorManagement) {
    status_t status = mFlinger->getColorManagement(outGetColorManagement);
    return binderStatusFromStatusT(status);
}

binder::Status SurfaceComposerAIDL::getCompositionPreference(gui::CompositionPreference* outPref) {
    ui::Dataspace dataspace;
    ui::PixelFormat pixelFormat;
    ui::Dataspace wideColorGamutDataspace;
    ui::PixelFormat wideColorGamutPixelFormat;
    status_t status =
            mFlinger->getCompositionPreference(&dataspace, &pixelFormat, &wideColorGamutDataspace,
                                               &wideColorGamutPixelFormat);
    if (status == NO_ERROR) {
        outPref->defaultDataspace = static_cast<int32_t>(dataspace);
        outPref->defaultPixelFormat = static_cast<int32_t>(pixelFormat);
        outPref->wideColorGamutDataspace = static_cast<int32_t>(wideColorGamutDataspace);
        outPref->wideColorGamutPixelFormat = static_cast<int32_t>(wideColorGamutPixelFormat);
    }
    return binderStatusFromStatusT(status);
}

binder::Status SurfaceComposerAIDL::getDisplayedContentSamplingAttributes(
        const sp<IBinder>& display, gui::ContentSamplingAttributes* outAttrs) {
    status_t status = checkAccessPermission();
    if (status != OK) {
        return binderStatusFromStatusT(status);
    }

    ui::PixelFormat format;
    ui::Dataspace dataspace;
    uint8_t componentMask;
    status = mFlinger->getDisplayedContentSamplingAttributes(display, &format, &dataspace,
                                                             &componentMask);
    if (status == NO_ERROR) {
        outAttrs->format = static_cast<int32_t>(format);
        outAttrs->dataspace = static_cast<int32_t>(dataspace);
        outAttrs->componentMask = static_cast<int8_t>(componentMask);
    }
    return binderStatusFromStatusT(status);
}

binder::Status SurfaceComposerAIDL::setDisplayContentSamplingEnabled(const sp<IBinder>& display,
                                                                     bool enable,
                                                                     int8_t componentMask,
                                                                     int64_t maxFrames) {
    status_t status = checkAccessPermission();
    if (status == OK) {
        status = mFlinger->setDisplayContentSamplingEnabled(display, enable,
                                                            static_cast<uint8_t>(componentMask),
                                                            static_cast<uint64_t>(maxFrames));
    }
    return binderStatusFromStatusT(status);
}

binder::Status SurfaceComposerAIDL::getDisplayedContentSample(const sp<IBinder>& display,
                                                              int64_t maxFrames, int64_t timestamp,
                                                              gui::DisplayedFrameStats* outStats) {
    if (!outStats) {
        return binderStatusFromStatusT(BAD_VALUE);
    }

    status_t status = checkAccessPermission();
    if (status != OK) {
        return binderStatusFromStatusT(status);
    }

    DisplayedFrameStats stats;
    status = mFlinger->getDisplayedContentSample(display, static_cast<uint64_t>(maxFrames),
                                                 static_cast<uint64_t>(timestamp), &stats);
    if (status == NO_ERROR) {
        // convert from ui::DisplayedFrameStats to gui::DisplayedFrameStats
        outStats->numFrames = static_cast<int64_t>(stats.numFrames);
        outStats->component_0_sample.reserve(stats.component_0_sample.size());
        for (const auto& s : stats.component_0_sample) {
            outStats->component_0_sample.push_back(static_cast<int64_t>(s));
        }
        outStats->component_1_sample.reserve(stats.component_1_sample.size());
        for (const auto& s : stats.component_1_sample) {
            outStats->component_1_sample.push_back(static_cast<int64_t>(s));
        }
        outStats->component_2_sample.reserve(stats.component_2_sample.size());
        for (const auto& s : stats.component_2_sample) {
            outStats->component_2_sample.push_back(static_cast<int64_t>(s));
        }
        outStats->component_3_sample.reserve(stats.component_3_sample.size());
        for (const auto& s : stats.component_3_sample) {
            outStats->component_3_sample.push_back(static_cast<int64_t>(s));
        }
    }
    return binderStatusFromStatusT(status);
}

binder::Status SurfaceComposerAIDL::getProtectedContentSupport(bool* outSupported) {
    status_t status = mFlinger->getProtectedContentSupport(outSupported);
    return binderStatusFromStatusT(status);
}

binder::Status SurfaceComposerAIDL::isWideColorDisplay(const sp<IBinder>& token,
                                                       bool* outIsWideColorDisplay) {
    status_t status = mFlinger->isWideColorDisplay(token, outIsWideColorDisplay);
    return binderStatusFromStatusT(status);
}

binder::Status SurfaceComposerAIDL::addRegionSamplingListener(
        const gui::ARect& samplingArea, const sp<IBinder>& stopLayerHandle,
        const sp<gui::IRegionSamplingListener>& listener) {
    status_t status = checkReadFrameBufferPermission();
    if (status != OK) {
        return binderStatusFromStatusT(status);
    }
    android::Rect rect;
    rect.left = samplingArea.left;
    rect.top = samplingArea.top;
    rect.right = samplingArea.right;
    rect.bottom = samplingArea.bottom;
    status = mFlinger->addRegionSamplingListener(rect, stopLayerHandle, listener);
    return binderStatusFromStatusT(status);
}

binder::Status SurfaceComposerAIDL::removeRegionSamplingListener(
        const sp<gui::IRegionSamplingListener>& listener) {
    status_t status = checkReadFrameBufferPermission();
    if (status == OK) {
        status = mFlinger->removeRegionSamplingListener(listener);
    }
    return binderStatusFromStatusT(status);
}

binder::Status SurfaceComposerAIDL::addFpsListener(int32_t taskId,
                                                   const sp<gui::IFpsListener>& listener) {
    status_t status = checkReadFrameBufferPermission();
    if (status == OK) {
        status = mFlinger->addFpsListener(taskId, listener);
    }
    return binderStatusFromStatusT(status);
}

binder::Status SurfaceComposerAIDL::removeFpsListener(const sp<gui::IFpsListener>& listener) {
    status_t status = checkReadFrameBufferPermission();
    if (status == OK) {
        status = mFlinger->removeFpsListener(listener);
    }
    return binderStatusFromStatusT(status);
}

binder::Status SurfaceComposerAIDL::addTunnelModeEnabledListener(
        const sp<gui::ITunnelModeEnabledListener>& listener) {
    status_t status = checkAccessPermission();
    if (status == OK) {
        status = mFlinger->addTunnelModeEnabledListener(listener);
    }
    return binderStatusFromStatusT(status);
}

binder::Status SurfaceComposerAIDL::removeTunnelModeEnabledListener(
        const sp<gui::ITunnelModeEnabledListener>& listener) {
    status_t status = checkAccessPermission();
    if (status == OK) {
        status = mFlinger->removeTunnelModeEnabledListener(listener);
    }
    return binderStatusFromStatusT(status);
}

binder::Status SurfaceComposerAIDL::setDesiredDisplayModeSpecs(const sp<IBinder>& displayToken,
                                                               const gui::DisplayModeSpecs& specs) {
    status_t status = checkAccessPermission();
    if (status == OK) {
        status = mFlinger->setDesiredDisplayModeSpecs(displayToken, specs);
    }
    return binderStatusFromStatusT(status);
}

binder::Status SurfaceComposerAIDL::getDesiredDisplayModeSpecs(const sp<IBinder>& displayToken,
                                                               gui::DisplayModeSpecs* outSpecs) {
    if (!outSpecs) {
        return binderStatusFromStatusT(BAD_VALUE);
    }

    status_t status = checkAccessPermission();
    if (status != OK) {
        return binderStatusFromStatusT(status);
    }

    status = mFlinger->getDesiredDisplayModeSpecs(displayToken, outSpecs);
    return binderStatusFromStatusT(status);
}

binder::Status SurfaceComposerAIDL::getDisplayBrightnessSupport(const sp<IBinder>& displayToken,
                                                                bool* outSupport) {
    status_t status = mFlinger->getDisplayBrightnessSupport(displayToken, outSupport);
    return binderStatusFromStatusT(status);
}

binder::Status SurfaceComposerAIDL::setDisplayBrightness(const sp<IBinder>& displayToken,
                                                         const gui::DisplayBrightness& brightness) {
    status_t status = checkControlDisplayBrightnessPermission();
    if (status == OK) {
        status = mFlinger->setDisplayBrightness(displayToken, brightness);
    }
    return binderStatusFromStatusT(status);
}

binder::Status SurfaceComposerAIDL::addHdrLayerInfoListener(
        const sp<IBinder>& displayToken, const sp<gui::IHdrLayerInfoListener>& listener) {
    status_t status = checkControlDisplayBrightnessPermission();
    if (status == OK) {
        status = mFlinger->addHdrLayerInfoListener(displayToken, listener);
    }
    return binderStatusFromStatusT(status);
}

binder::Status SurfaceComposerAIDL::removeHdrLayerInfoListener(
        const sp<IBinder>& displayToken, const sp<gui::IHdrLayerInfoListener>& listener) {
    status_t status = checkControlDisplayBrightnessPermission();
    if (status == OK) {
        status = mFlinger->removeHdrLayerInfoListener(displayToken, listener);
    }
    return binderStatusFromStatusT(status);
}

binder::Status SurfaceComposerAIDL::notifyPowerBoost(int boostId) {
    status_t status = checkAccessPermission();
    if (status == OK) {
        status = mFlinger->notifyPowerBoost(boostId);
    }
    return binderStatusFromStatusT(status);
}

binder::Status SurfaceComposerAIDL::setGlobalShadowSettings(const gui::Color& ambientColor,
                                                            const gui::Color& spotColor,
                                                            float lightPosY, float lightPosZ,
                                                            float lightRadius) {
    status_t status = checkAccessPermission();
    if (status != OK) {
        return binderStatusFromStatusT(status);
    }

    half4 ambientColorHalf = {ambientColor.r, ambientColor.g, ambientColor.b, ambientColor.a};
    half4 spotColorHalf = {spotColor.r, spotColor.g, spotColor.b, spotColor.a};
    status = mFlinger->setGlobalShadowSettings(ambientColorHalf, spotColorHalf, lightPosY,
                                               lightPosZ, lightRadius);
    return binderStatusFromStatusT(status);
}

binder::Status SurfaceComposerAIDL::getDisplayDecorationSupport(
        const sp<IBinder>& displayToken, std::optional<gui::DisplayDecorationSupport>* outSupport) {
    std::optional<aidl::android::hardware::graphics::common::DisplayDecorationSupport> support;
    status_t status = mFlinger->getDisplayDecorationSupport(displayToken, &support);
    if (status != NO_ERROR) {
        ALOGE("getDisplayDecorationSupport failed with error %d", status);
        return binderStatusFromStatusT(status);
    }

    if (!support || !support.has_value()) {
        outSupport->reset();
    } else {
        outSupport->emplace();
        outSupport->value().format = static_cast<int32_t>(support->format);
        outSupport->value().alphaInterpretation =
                static_cast<int32_t>(support->alphaInterpretation);
    }

    return binder::Status::ok();
}

binder::Status SurfaceComposerAIDL::setOverrideFrameRate(int32_t uid, float frameRate) {
    status_t status;
    const int c_uid = IPCThreadState::self()->getCallingUid();
    if (c_uid == AID_ROOT || c_uid == AID_SYSTEM) {
        status = mFlinger->setOverrideFrameRate(uid, frameRate);
    } else {
        ALOGE("setOverrideFrameRate() permission denied for uid: %d", c_uid);
        status = PERMISSION_DENIED;
    }
    return binderStatusFromStatusT(status);
}

binder::Status SurfaceComposerAIDL::getGpuContextPriority(int32_t* outPriority) {
    *outPriority = mFlinger->getGpuContextPriority();
    return binder::Status::ok();
}

binder::Status SurfaceComposerAIDL::getMaxAcquiredBufferCount(int32_t* buffers) {
    status_t status = mFlinger->getMaxAcquiredBufferCount(buffers);
    return binderStatusFromStatusT(status);
}

binder::Status SurfaceComposerAIDL::addWindowInfosListener(
        const sp<gui::IWindowInfosListener>& windowInfosListener) {
    status_t status;
    const int pid = IPCThreadState::self()->getCallingPid();
    const int uid = IPCThreadState::self()->getCallingUid();
    // TODO(b/270566761) update permissions check so that only system_server and shell can add
    // WindowInfosListeners
    if (uid == AID_SYSTEM || uid == AID_GRAPHICS ||
        checkPermission(sAccessSurfaceFlinger, pid, uid)) {
        status = mFlinger->addWindowInfosListener(windowInfosListener);
    } else {
        status = PERMISSION_DENIED;
    }
    return binderStatusFromStatusT(status);
}

binder::Status SurfaceComposerAIDL::removeWindowInfosListener(
        const sp<gui::IWindowInfosListener>& windowInfosListener) {
    status_t status;
    const int pid = IPCThreadState::self()->getCallingPid();
    const int uid = IPCThreadState::self()->getCallingUid();
    if (uid == AID_SYSTEM || uid == AID_GRAPHICS ||
        checkPermission(sAccessSurfaceFlinger, pid, uid)) {
        status = mFlinger->removeWindowInfosListener(windowInfosListener);
    } else {
        status = PERMISSION_DENIED;
    }
    return binderStatusFromStatusT(status);
}

status_t SurfaceComposerAIDL::checkAccessPermission(bool usePermissionCache) {
    if (!mFlinger->callingThreadHasUnscopedSurfaceFlingerAccess(usePermissionCache)) {
        IPCThreadState* ipc = IPCThreadState::self();
        ALOGE("Permission Denial: can't access SurfaceFlinger pid=%d, uid=%d", ipc->getCallingPid(),
              ipc->getCallingUid());
        return PERMISSION_DENIED;
    }
    return OK;
}

status_t SurfaceComposerAIDL::checkControlDisplayBrightnessPermission() {
    IPCThreadState* ipc = IPCThreadState::self();
    const int pid = ipc->getCallingPid();
    const int uid = ipc->getCallingUid();
    if ((uid != AID_GRAPHICS) && (uid != AID_SYSTEM) &&
        !PermissionCache::checkPermission(sControlDisplayBrightness, pid, uid)) {
        ALOGE("Permission Denial: can't control brightness pid=%d, uid=%d", pid, uid);
        return PERMISSION_DENIED;
    }
    return OK;
}

status_t SurfaceComposerAIDL::checkReadFrameBufferPermission() {
    IPCThreadState* ipc = IPCThreadState::self();
    const int pid = ipc->getCallingPid();
    const int uid = ipc->getCallingUid();
    if ((uid != AID_GRAPHICS) && !PermissionCache::checkPermission(sReadFramebuffer, pid, uid)) {
        ALOGE("Permission Denial: can't read framebuffer pid=%d, uid=%d", pid, uid);
        return PERMISSION_DENIED;
    }
    return OK;
}

void SurfaceFlinger::forceFutureUpdate(int delayInMs) {
    static_cast<void>(mScheduler->scheduleDelayed([&]() { scheduleRepaint(); }, ms2ns(delayInMs)));
}

const DisplayDevice* SurfaceFlinger::getDisplayFromLayerStack(ui::LayerStack layerStack) {
    for (const auto& [_, display] : mDisplays) {
        if (display->getLayerStack() == layerStack) {
            return display.get();
        }
    }
    return nullptr;
}

} // namespace android

#if defined(__gl_h_)
#error "don't include gl/gl.h in this file"
#endif

#if defined(__gl2_h_)
#error "don't include gl2/gl2.h in this file"
#endif

// TODO(b/129481165): remove the #pragma below and fix conversion issues
#pragma clang diagnostic pop // ignored "-Wconversion -Wextra"<|MERGE_RESOLUTION|>--- conflicted
+++ resolved
@@ -4717,17 +4717,10 @@
 
     const int64_t postTime = systemTime();
 
-<<<<<<< HEAD
     /* QTI_BEGIN */
     mQtiSFExtnIntf->qtiCheckVirtualDisplayHint(displays);
     /* QTI_END */
 
-    IPCThreadState* ipc = IPCThreadState::self();
-    const int originPid = ipc->getCallingPid();
-    const int originUid = ipc->getCallingUid();
-
-=======
->>>>>>> 927c3e15
     std::vector<uint64_t> uncacheBufferIds;
     uncacheBufferIds.reserve(uncacheBuffers.size());
     for (const auto& uncacheBuffer : uncacheBuffers) {
