/*
 * Copyright (C) 2007 The Android Open Source Project
 *
 * Licensed under the Apache License, Version 2.0 (the "License");
 * you may not use this file except in compliance with the License.
 * You may obtain a copy of the License at
 *
 *      http://www.apache.org/licenses/LICENSE-2.0
 *
 * Unless required by applicable law or agreed to in writing, software
 * distributed under the License is distributed on an "AS IS" BASIS,
 * WITHOUT WARRANTIES OR CONDITIONS OF ANY KIND, either express or implied.
 * See the License for the specific language governing permissions and
 * limitations under the License.
 */

//#define LOG_NDEBUG 0
#define ATRACE_TAG ATRACE_TAG_GRAPHICS

#include <sys/types.h>
#include <sys/stat.h>
#include <fstream>
#include <errno.h>
#include <dlfcn.h>

#include <algorithm>
#include <cinttypes>
#include <cmath>
#include <cstdint>
#include <functional>
#include <mutex>
#include <optional>
#include <unordered_map>

#include <cutils/properties.h>
#include <log/log.h>

#include <binder/IPCThreadState.h>
#include <binder/IServiceManager.h>
#include <binder/PermissionCache.h>

#include <compositionengine/CompositionEngine.h>
#include <compositionengine/Display.h>
#include <compositionengine/DisplayColorProfile.h>
#include <compositionengine/Layer.h>
#include <compositionengine/OutputLayer.h>
#include <compositionengine/RenderSurface.h>
#include <compositionengine/impl/LayerCompositionState.h>
#include <compositionengine/impl/OutputCompositionState.h>
#include <compositionengine/impl/OutputLayerCompositionState.h>
#include <dvr/vr_flinger.h>
#include <gui/BufferQueue.h>
#include <gui/DebugEGLImageTracker.h>

#include <gui/GuiConfig.h>
#include <gui/IDisplayEventConnection.h>
#include <gui/IProducerListener.h>
#include <gui/LayerDebugInfo.h>
#include <gui/Surface.h>
#include <input/IInputFlinger.h>
#include <renderengine/RenderEngine.h>
#include <ui/ColorSpace.h>
#include <ui/DebugUtils.h>
#include <ui/DisplayInfo.h>
#include <ui/DisplayStatInfo.h>
#include <ui/GraphicBufferAllocator.h>
#include <ui/PixelFormat.h>
#include <ui/UiConfig.h>
#include <utils/StopWatch.h>
#include <utils/String16.h>
#include <utils/String8.h>
#include <utils/Timers.h>
#include <utils/Trace.h>
#include <utils/misc.h>

#include <private/android_filesystem_config.h>
#include <private/gui/SyncFeatures.h>

#include "BufferLayer.h"
#include "BufferQueueLayer.h"
#include "BufferStateLayer.h"
#include "Client.h"
#include "ColorLayer.h"
#include "Colorizer.h"
#include "ContainerLayer.h"
#include "DisplayDevice.h"
#include "Layer.h"
#include "LayerVector.h"
#include "MonitoredProducer.h"
#include "NativeWindowSurface.h"
#include "RefreshRateOverlay.h"
#include "StartPropertySetThread.h"
#include "SurfaceFlinger.h"
#include "SurfaceInterceptor.h"

#include "DisplayHardware/ComposerHal.h"
#include "DisplayHardware/DisplayIdentification.h"
#include "DisplayHardware/FramebufferSurface.h"
#include "DisplayHardware/HWComposer.h"
#include "DisplayHardware/VirtualDisplaySurface.h"
#include "Effects/Daltonizer.h"
#include "RegionSamplingThread.h"
#include "Scheduler/DispSync.h"
#include "Scheduler/DispSyncSource.h"
#include "Scheduler/EventControlThread.h"
#include "Scheduler/EventThread.h"
#include "Scheduler/InjectVSyncSource.h"
#include "Scheduler/MessageQueue.h"
#include "Scheduler/PhaseOffsets.h"
#include "Scheduler/Scheduler.h"
#include "TimeStats/TimeStats.h"

#include <cutils/compiler.h>

#include "android-base/stringprintf.h"

#include <android/hardware/configstore/1.0/ISurfaceFlingerConfigs.h>
#include <android/hardware/configstore/1.1/ISurfaceFlingerConfigs.h>
#include <android/hardware/configstore/1.1/types.h>
#include <android/hardware/power/1.0/IPower.h>
#include <configstore/Utils.h>
#include <vendor/display/config/1.1/IDisplayConfig.h>
#include <vendor/display/config/1.2/IDisplayConfig.h>
#include <vendor/display/config/1.6/IDisplayConfig.h>
#include <vendor/display/config/1.7/IDisplayConfig.h>
#include <vendor/display/config/1.9/IDisplayConfig.h>

#include <layerproto/LayerProtoParser.h>
#include "SurfaceFlingerProperties.h"
#include "gralloc_priv.h"
#include "frame_extn_intf.h"
#include "smomo_interface.h"

namespace android {

using namespace android::hardware::configstore;
using namespace android::hardware::configstore::V1_0;
using namespace android::sysprop;

using android::hardware::power::V1_0::PowerHint;
using base::StringAppendF;
using ui::ColorMode;
using ui::Dataspace;
using ui::DisplayPrimaries;
using ui::Hdr;
using ui::RenderIntent;

namespace {

#pragma clang diagnostic push
#pragma clang diagnostic error "-Wswitch-enum"

bool isWideColorMode(const ColorMode colorMode) {
    switch (colorMode) {
        case ColorMode::DISPLAY_P3:
        case ColorMode::ADOBE_RGB:
        case ColorMode::DCI_P3:
        case ColorMode::BT2020:
        case ColorMode::DISPLAY_BT2020:
        case ColorMode::BT2100_PQ:
        case ColorMode::BT2100_HLG:
            return true;
        case ColorMode::NATIVE:
        case ColorMode::STANDARD_BT601_625:
        case ColorMode::STANDARD_BT601_625_UNADJUSTED:
        case ColorMode::STANDARD_BT601_525:
        case ColorMode::STANDARD_BT601_525_UNADJUSTED:
        case ColorMode::STANDARD_BT709:
        case ColorMode::SRGB:
            return false;
    }
    return false;
}

bool isHdrColorMode(const ColorMode colorMode) {
    switch (colorMode) {
        case ColorMode::BT2100_PQ:
        case ColorMode::BT2100_HLG:
            return true;
        case ColorMode::DISPLAY_P3:
        case ColorMode::ADOBE_RGB:
        case ColorMode::DCI_P3:
        case ColorMode::BT2020:
        case ColorMode::DISPLAY_BT2020:
        case ColorMode::NATIVE:
        case ColorMode::STANDARD_BT601_625:
        case ColorMode::STANDARD_BT601_625_UNADJUSTED:
        case ColorMode::STANDARD_BT601_525:
        case ColorMode::STANDARD_BT601_525_UNADJUSTED:
        case ColorMode::STANDARD_BT709:
        case ColorMode::SRGB:
            return false;
    }
    return false;
}

ui::Transform::orientation_flags fromSurfaceComposerRotation(ISurfaceComposer::Rotation rotation) {
    switch (rotation) {
        case ISurfaceComposer::eRotateNone:
            return ui::Transform::ROT_0;
        case ISurfaceComposer::eRotate90:
            return ui::Transform::ROT_90;
        case ISurfaceComposer::eRotate180:
            return ui::Transform::ROT_180;
        case ISurfaceComposer::eRotate270:
            return ui::Transform::ROT_270;
    }
    ALOGE("Invalid rotation passed to captureScreen(): %d\n", rotation);
    return ui::Transform::ROT_0;
}

#pragma clang diagnostic pop

class ConditionalLock {
public:
    ConditionalLock(Mutex& mutex, bool lock) : mMutex(mutex), mLocked(lock) {
        if (lock) {
            mMutex.lock();
        }
    }
    ~ConditionalLock() { if (mLocked) mMutex.unlock(); }
private:
    Mutex& mMutex;
    bool mLocked;
};

// Currently we only support V0_SRGB and DISPLAY_P3 as composition preference.
bool validateCompositionDataspace(Dataspace dataspace) {
    return dataspace == Dataspace::V0_SRGB || dataspace == Dataspace::DISPLAY_P3;
}

}  // namespace anonymous

// ---------------------------------------------------------------------------

const String16 sHardwareTest("android.permission.HARDWARE_TEST");
const String16 sAccessSurfaceFlinger("android.permission.ACCESS_SURFACE_FLINGER");
const String16 sReadFramebuffer("android.permission.READ_FRAME_BUFFER");
const String16 sDump("android.permission.DUMP");

// ---------------------------------------------------------------------------
int64_t SurfaceFlinger::dispSyncPresentTimeOffset;
bool SurfaceFlinger::useHwcForRgbToYuv;
uint64_t SurfaceFlinger::maxVirtualDisplaySize;
bool SurfaceFlinger::hasSyncFramework;
bool SurfaceFlinger::useVrFlinger;
int64_t SurfaceFlinger::maxFrameBufferAcquiredBuffers;
bool SurfaceFlinger::hasWideColorDisplay;
int SurfaceFlinger::primaryDisplayOrientation = DisplayState::eOrientationDefault;
bool SurfaceFlinger::useColorManagement;
bool SurfaceFlinger::useContextPriority;
Dataspace SurfaceFlinger::defaultCompositionDataspace = Dataspace::V0_SRGB;
ui::PixelFormat SurfaceFlinger::defaultCompositionPixelFormat = ui::PixelFormat::RGBA_8888;
Dataspace SurfaceFlinger::wideColorGamutCompositionDataspace = Dataspace::V0_SRGB;
ui::PixelFormat SurfaceFlinger::wideColorGamutCompositionPixelFormat = ui::PixelFormat::RGBA_8888;
bool SurfaceFlinger::sDirectStreaming;

std::string getHwcServiceName() {
    char value[PROPERTY_VALUE_MAX] = {};
    property_get("debug.sf.hwc_service_name", value, "default");
    ALOGI("Using HWComposer service: '%s'", value);
    return std::string(value);
}

bool useTrebleTestingOverride() {
    char value[PROPERTY_VALUE_MAX] = {};
    property_get("debug.sf.treble_testing_override", value, "false");
    ALOGI("Treble testing override: '%s'", value);
    return std::string(value) == "true";
}

std::string decodeDisplayColorSetting(DisplayColorSetting displayColorSetting) {
    switch(displayColorSetting) {
        case DisplayColorSetting::MANAGED:
            return std::string("Managed");
        case DisplayColorSetting::UNMANAGED:
            return std::string("Unmanaged");
        case DisplayColorSetting::ENHANCED:
            return std::string("Enhanced");
        default:
            return std::string("Unknown ") +
                std::to_string(static_cast<int>(displayColorSetting));
    }
}

SurfaceFlingerBE::SurfaceFlingerBE() : mHwcServiceName(getHwcServiceName()) {}

SurfaceFlinger::SurfaceFlinger(Factory& factory, SkipInitializationTag)
      : mFactory(factory),
        mPhaseOffsets(mFactory.createPhaseOffsets()),
        mInterceptor(mFactory.createSurfaceInterceptor(this)),
        mTimeStats(mFactory.createTimeStats()),
        mEventQueue(mFactory.createMessageQueue()),
        mCompositionEngine(mFactory.createCompositionEngine()) {}

SurfaceFlinger::SurfaceFlinger(Factory& factory) : SurfaceFlinger(factory, SkipInitialization) {
    ALOGI("SurfaceFlinger is starting");

    hasSyncFramework = running_without_sync_framework(true);

    dispSyncPresentTimeOffset = present_time_offset_from_vsync_ns(0);

    useHwcForRgbToYuv = force_hwc_copy_for_virtual_displays(false);

    maxVirtualDisplaySize = max_virtual_display_dimension(0);

    // Vr flinger is only enabled on Daydream ready devices.
    useVrFlinger = use_vr_flinger(false);

    maxFrameBufferAcquiredBuffers = max_frame_buffer_acquired_buffers(2);

    hasWideColorDisplay = has_wide_color_display(false);

    useColorManagement = use_color_management(false);

    mDefaultCompositionDataspace =
            static_cast<ui::Dataspace>(default_composition_dataspace(Dataspace::V0_SRGB));
    mWideColorGamutCompositionDataspace = static_cast<ui::Dataspace>(wcg_composition_dataspace(
            hasWideColorDisplay ? Dataspace::DISPLAY_P3 : Dataspace::V0_SRGB));
    defaultCompositionDataspace = mDefaultCompositionDataspace;
    wideColorGamutCompositionDataspace = mWideColorGamutCompositionDataspace;
    defaultCompositionPixelFormat = static_cast<ui::PixelFormat>(
            default_composition_pixel_format(ui::PixelFormat::RGBA_8888));
    wideColorGamutCompositionPixelFormat =
            static_cast<ui::PixelFormat>(wcg_composition_pixel_format(ui::PixelFormat::RGBA_8888));

    mColorSpaceAgnosticDataspace =
            static_cast<ui::Dataspace>(color_space_agnostic_dataspace(Dataspace::UNKNOWN));

    useContextPriority = use_context_priority(true);

    auto tmpPrimaryDisplayOrientation = primary_display_orientation(
            SurfaceFlingerProperties::primary_display_orientation_values::ORIENTATION_0);
    switch (tmpPrimaryDisplayOrientation) {
        case SurfaceFlingerProperties::primary_display_orientation_values::ORIENTATION_90:
            SurfaceFlinger::primaryDisplayOrientation = DisplayState::eOrientation90;
            break;
        case SurfaceFlingerProperties::primary_display_orientation_values::ORIENTATION_180:
            SurfaceFlinger::primaryDisplayOrientation = DisplayState::eOrientation180;
            break;
        case SurfaceFlingerProperties::primary_display_orientation_values::ORIENTATION_270:
            SurfaceFlinger::primaryDisplayOrientation = DisplayState::eOrientation270;
            break;
        default:
            SurfaceFlinger::primaryDisplayOrientation = DisplayState::eOrientationDefault;
            break;
    }
    ALOGV("Primary Display Orientation is set to %2d.", SurfaceFlinger::primaryDisplayOrientation);

    mInternalDisplayPrimaries = sysprop::getDisplayNativePrimaries();

    // debugging stuff...
    char value[PROPERTY_VALUE_MAX];

    property_get("ro.bq.gpu_to_cpu_unsupported", value, "0");
    mGpuToCpuSupported = !atoi(value);

    property_get("debug.sf.showupdates", value, "0");
    mDebugRegion = atoi(value);

    ALOGI_IF(mDebugRegion, "showupdates enabled");

    // DDMS debugging deprecated (b/120782499)
    property_get("debug.sf.ddms", value, "0");
    int debugDdms = atoi(value);
    ALOGI_IF(debugDdms, "DDMS debugging not supported");

    property_get("debug.sf.disable_backpressure", value, "0");
    mPropagateBackpressure = !atoi(value);
    ALOGI_IF(!mPropagateBackpressure, "Disabling backpressure propagation");

    property_get("debug.sf.enable_gl_backpressure", value, "0");
    mPropagateBackpressureClientComposition = atoi(value);
    ALOGI_IF(mPropagateBackpressureClientComposition,
             "Enabling backpressure propagation for Client Composition");

    property_get("debug.sf.enable_hwc_vds", value, "0");
    mUseHwcVirtualDisplays = atoi(value);
    ALOGI_IF(mUseHwcVirtualDisplays, "Enabling HWC virtual displays");

    property_get("ro.sf.disable_triple_buffer", value, "0");
    mLayerTripleBufferingDisabled = atoi(value);
    ALOGI_IF(mLayerTripleBufferingDisabled, "Disabling Triple Buffering");

    property_get("ro.sf.enable_fb_scaling", value, "0");
    mUseFbScaling = atoi(value);
    ALOGI_IF(mUseFbScaling, "Enable FrameBuffer Scaling");

    const size_t defaultListSize = MAX_LAYERS;
    auto listSize = property_get_int32("debug.sf.max_igbp_list_size", int32_t(defaultListSize));
    mMaxGraphicBufferProducerListSize = (listSize > 0) ? size_t(listSize) : defaultListSize;

    mUseSmart90ForVideo = use_smart_90_for_video(false);
    property_get("debug.sf.use_smart_90_for_video", value, "0");

    int int_value = atoi(value);
    if (int_value) {
        mUseSmart90ForVideo = true;
    }

    property_get("debug.sf.luma_sampling", value, "1");
    mLumaSampling = atoi(value);

    char property[PROPERTY_VALUE_MAX] = {0};
    if((property_get("vendor.display.vsync_reliable_on_doze", property, "0") > 0) &&
        (!strncmp(property, "1", PROPERTY_VALUE_MAX ) ||
        (!strncasecmp(property,"true", PROPERTY_VALUE_MAX )))) {
        mVsyncSourceReliableOnDoze = true;
    }

    // If mPluggableVsyncPrioritized is true then the order of priority of V-syncs is Pluggable
    // followed by Primary and Secondary built-ins.
    if((property_get("vendor.display.pluggable_vsync_prioritized", property, "0") > 0) &&
        (!strncmp(property, "1", PROPERTY_VALUE_MAX ) ||
        (!strncasecmp(property,"true", PROPERTY_VALUE_MAX )))) {
        mPluggableVsyncPrioritized = true;
    }

    const auto [early, gl, late] = mPhaseOffsets->getCurrentOffsets();
    mVsyncModulator.setPhaseOffsets(early, gl, late,
                                    mPhaseOffsets->getOffsetThresholdForNextVsync());

    // We should be reading 'persist.sys.sf.color_saturation' here
    // but since /data may be encrypted, we need to wait until after vold
    // comes online to attempt to read the property. The property is
    // instead read after the boot animation

    if (useTrebleTestingOverride()) {
        // Without the override SurfaceFlinger cannot connect to HIDL
        // services that are not listed in the manifests.  Considered
        // deriving the setting from the set service name, but it
        // would be brittle if the name that's not 'default' is used
        // for production purposes later on.
        setenv("TREBLE_TESTING_OVERRIDE", "true", true);
    }

    property_get("vendor.display.use_smooth_motion", value, "0");
    int_value = atoi(value);
    if (int_value) {
        mUseSmoMo = true;
    }

    mDolphinHandle = dlopen("libdolphin.so", RTLD_NOW);
    if (!mDolphinHandle) {
        ALOGW("Unable to open libdolphin.so: %s.", dlerror());
    } else {
        mDolphinInit = (bool (*) ())dlsym(mDolphinHandle, "dolphinInit");
        mDolphinMonitor = (bool (*) (int, nsecs_t))dlsym(mDolphinHandle, "dolphinMonitor");
        mDolphinScaling = (void (*)(int, int))dlsym(mDolphinHandle, "dolphinScaling");
        mDolphinRefresh = (void (*) ())dlsym(mDolphinHandle, "dolphinRefresh");
        if (mDolphinInit && mDolphinMonitor && mDolphinScaling && mDolphinRefresh) {
            if (mDolphinInit()) mDolphinFuncsEnabled = true;
        }
        if (!mDolphinFuncsEnabled) dlclose(mDolphinHandle);
    }


    mFrameExtnLibHandle = dlopen(EXTENSION_LIBRARY_NAME, RTLD_NOW);
    if (!mFrameExtnLibHandle) {
        ALOGE("Unable to open libframeextension.so: %s.", dlerror());
    } else {
        mCreateFrameExtnFunc =
            (bool (*) (composer::FrameExtnIntf**))(dlsym(mFrameExtnLibHandle,
                                                                CREATE_FRAME_EXTN_INTERFACE));
        mDestroyFrameExtnFunc =
            (bool (*) (composer::FrameExtnIntf*))(dlsym(mFrameExtnLibHandle,
                                                                 DESTROY_FRAME_EXTN_INTERFACE));
        if (mCreateFrameExtnFunc && mDestroyFrameExtnFunc) {
            mCreateFrameExtnFunc(&mFrameExtn);
            if (!mFrameExtn) {
                ALOGE("Frame Extension Object create failed.");
                dlclose(mFrameExtnLibHandle);
            }
        } else {
            ALOGE("Can't load libframeextension symbols: %s", dlerror());
            dlclose(mFrameExtnLibHandle);
        }
    }
}

void SurfaceFlinger::onFirstRef()
{
    mEventQueue->init(this);
}

SurfaceFlinger::~SurfaceFlinger()
{
    if (mDolphinFuncsEnabled) dlclose(mDolphinHandle);
    if (mFrameExtn) dlclose(mFrameExtnLibHandle);

    if(mUseSmoMo) {
        mSmoMoDestroyFunc(mSmoMo);
        dlclose(mSmoMoLibHandle);
    }
}

void SurfaceFlinger::binderDied(const wp<IBinder>& /* who */)
{
    // the window manager died on us. prepare its eulogy.

    // restore initial conditions (default device unblank, etc)
    initializeDisplays();

    // restart the boot-animation
    startBootAnim();
}

static sp<ISurfaceComposerClient> initClient(const sp<Client>& client) {
    status_t err = client->initCheck();
    if (err == NO_ERROR) {
        return client;
    }
    return nullptr;
}

sp<ISurfaceComposerClient> SurfaceFlinger::createConnection() {
    return initClient(new Client(this));
}

sp<IBinder> SurfaceFlinger::createDisplay(const String8& displayName,
        bool secure)
{
    class DisplayToken : public BBinder {
        sp<SurfaceFlinger> flinger;
        virtual ~DisplayToken() {
             // no more references, this display must be terminated
             Mutex::Autolock _l(flinger->mStateLock);
             flinger->mCurrentState.displays.removeItem(this);
             flinger->setTransactionFlags(eDisplayTransactionNeeded);
         }
     public:
        explicit DisplayToken(const sp<SurfaceFlinger>& flinger)
            : flinger(flinger) {
        }
    };

    sp<BBinder> token = new DisplayToken(this);

    Mutex::Autolock _l(mStateLock);
    // Display ID is assigned when virtual display is allocated by HWC.
    DisplayDeviceState state;
    state.isSecure = secure;
    state.displayName = displayName;
    mCurrentState.displays.add(token, state);
    mInterceptor->saveDisplayCreation(state);
    return token;
}

void SurfaceFlinger::destroyDisplay(const sp<IBinder>& displayToken) {
    Mutex::Autolock _l(mStateLock);

    ssize_t index = mCurrentState.displays.indexOfKey(displayToken);
    if (index < 0) {
        ALOGE("destroyDisplay: Invalid display token %p", displayToken.get());
        return;
    }

    const DisplayDeviceState& state = mCurrentState.displays.valueAt(index);
    if (!state.isVirtual()) {
        ALOGE("destroyDisplay called for non-virtual display");
        return;
    }
    mInterceptor->saveDisplayDeletion(state.sequenceId);
    mCurrentState.displays.removeItemsAt(index);
    setTransactionFlags(eDisplayTransactionNeeded);
}

std::vector<PhysicalDisplayId> SurfaceFlinger::getPhysicalDisplayIds() const {
    Mutex::Autolock lock(mStateLock);

    const auto internalDisplayId = getInternalDisplayIdLocked();
    if (!internalDisplayId) {
        return {};
    }

    std::vector<PhysicalDisplayId> displayIds;
    displayIds.reserve(mPhysicalDisplayTokens.size());
    displayIds.push_back(internalDisplayId->value);

    for (const auto& [id, token] : mPhysicalDisplayTokens) {
        if (id != *internalDisplayId) {
            displayIds.push_back(id.value);
        }
    }

    return displayIds;
}

sp<IBinder> SurfaceFlinger::getPhysicalDisplayToken(PhysicalDisplayId displayId) const {
    Mutex::Autolock lock(mStateLock);
    return getPhysicalDisplayTokenLocked(DisplayId{displayId});
}

status_t SurfaceFlinger::getColorManagement(bool* outGetColorManagement) const {
    if (!outGetColorManagement) {
        return BAD_VALUE;
    }
    *outGetColorManagement = useColorManagement;
    return NO_ERROR;
}

HWComposer& SurfaceFlinger::getHwComposer() const {
    return mCompositionEngine->getHwComposer();
}

renderengine::RenderEngine& SurfaceFlinger::getRenderEngine() const {
    return mCompositionEngine->getRenderEngine();
}

compositionengine::CompositionEngine& SurfaceFlinger::getCompositionEngine() const {
    return *mCompositionEngine.get();
}

void SurfaceFlinger::bootFinished()
{
    if (mStartPropertySetThread->join() != NO_ERROR) {
        ALOGE("Join StartPropertySetThread failed!");
    }
    const nsecs_t now = systemTime();
    const nsecs_t duration = now - mBootTime;
    ALOGI("Boot is finished (%ld ms)", long(ns2ms(duration)) );

    // wait patiently for the window manager death
    const String16 name("window");
    sp<IBinder> window(defaultServiceManager()->getService(name));
    if (window != 0) {
        window->linkToDeath(static_cast<IBinder::DeathRecipient*>(this));
    }
    sp<IBinder> input(defaultServiceManager()->getService(
            String16("inputflinger")));
    if (input == nullptr) {
        ALOGE("Failed to link to input service");
    } else {
        mInputFlinger = interface_cast<IInputFlinger>(input);
    }

    if (mVrFlinger) {
      mVrFlinger->OnBootFinished();
    }

    // stop boot animation
    // formerly we would just kill the process, but we now ask it to exit so it
    // can choose where to stop the animation.
    property_set("service.bootanim.exit", "1");

    const int LOGTAG_SF_STOP_BOOTANIM = 60110;
    LOG_EVENT_LONG(LOGTAG_SF_STOP_BOOTANIM,
                   ns2ms(systemTime(SYSTEM_TIME_MONOTONIC)));

    postMessageAsync(new LambdaMessage([this]() NO_THREAD_SAFETY_ANALYSIS {
        readPersistentProperties();
        mBootStage = BootStage::FINISHED;

        if (mUseFbScaling) {
            ssize_t index = mCurrentState.displays.indexOfKey(getInternalDisplayTokenLocked());
            if (index < 0) {
                ALOGE("Invalid token %p", getInternalDisplayTokenLocked().get());
            } else {
                const DisplayDeviceState& state = mCurrentState.displays.valueAt(index);
                setFrameBufferSizeForScaling(getDefaultDisplayDeviceLocked(), state);
            }
        }

        // set the refresh rate according to the policy
        int maxSupportedType = (int)RefreshRateType::PERF2;
        int minSupportedType = (int)RefreshRateType::LOW0;

        for (int type = maxSupportedType; type >= minSupportedType; type--) {
            RefreshRateType refreshRateType = static_cast<RefreshRateType>(type);
            const auto& refreshRate = mRefreshRateConfigs.getRefreshRate(refreshRateType);
            if (refreshRate && isDisplayConfigAllowed(refreshRate->configId)) {
                setRefreshRateTo(refreshRateType, Scheduler::ConfigEvent::None);
                return;
            }
        }
    }));
}

uint32_t SurfaceFlinger::getNewTexture() {
    {
        std::lock_guard lock(mTexturePoolMutex);
        if (!mTexturePool.empty()) {
            uint32_t name = mTexturePool.back();
            mTexturePool.pop_back();
            ATRACE_INT("TexturePoolSize", mTexturePool.size());
            return name;
        }

        // The pool was too small, so increase it for the future
        ++mTexturePoolSize;
    }

    // The pool was empty, so we need to get a new texture name directly using a
    // blocking call to the main thread
    uint32_t name = 0;
    postMessageSync(new LambdaMessage([&]() { getRenderEngine().genTextures(1, &name); }));
    return name;
}

void SurfaceFlinger::deleteTextureAsync(uint32_t texture) {
    std::lock_guard lock(mTexturePoolMutex);
    // We don't change the pool size, so the fix-up logic in postComposition will decide whether
    // to actually delete this or not based on mTexturePoolSize
    mTexturePool.push_back(texture);
    ATRACE_INT("TexturePoolSize", mTexturePool.size());
}

// Do not call property_set on main thread which will be blocked by init
// Use StartPropertySetThread instead.
void SurfaceFlinger::init() {
    ALOGI(  "SurfaceFlinger's main thread ready to run. "
            "Initializing graphics H/W...");

    ALOGI("Phase offset NS: %" PRId64 "", mPhaseOffsets->getCurrentAppOffset());

    Mutex::Autolock _l(mStateLock);
    // start the EventThread
    mScheduler =
            getFactory().createScheduler([this](bool enabled) { setVsyncEnabled(enabled); },
                                         mRefreshRateConfigs);
    auto resyncCallback =
            mScheduler->makeResyncCallback(std::bind(&SurfaceFlinger::getVsyncPeriod, this));

    mAppConnectionHandle =
            mScheduler->createConnection("app", mVsyncModulator.getOffsets().app,
                                         mPhaseOffsets->getOffsetThresholdForNextVsync(),
                                         resyncCallback,
                                         impl::EventThread::InterceptVSyncsCallback());
    mSfConnectionHandle =
            mScheduler->createConnection("sf", mVsyncModulator.getOffsets().sf,
                                         mPhaseOffsets->getOffsetThresholdForNextVsync(),
                                         resyncCallback, [this](nsecs_t timestamp) {
                                             mInterceptor->saveVSyncEvent(timestamp);
                                         });

    mEventQueue->setEventConnection(mScheduler->getEventConnection(mSfConnectionHandle));
    mVsyncModulator.setSchedulerAndHandles(mScheduler.get(), mAppConnectionHandle.get(),
                                           mSfConnectionHandle.get());

    mRegionSamplingThread =
            new RegionSamplingThread(*this, *mScheduler,
                                     RegionSamplingThread::EnvironmentTimingTunables());

    // Get a RenderEngine for the given display / config (can't fail)
    int32_t renderEngineFeature = 0;
    renderEngineFeature |= (useColorManagement ?
                            renderengine::RenderEngine::USE_COLOR_MANAGEMENT : 0);
    renderEngineFeature |= (useContextPriority ?
                            renderengine::RenderEngine::USE_HIGH_PRIORITY_CONTEXT : 0);
    renderEngineFeature |=
            (enable_protected_contents(false) ? renderengine::RenderEngine::ENABLE_PROTECTED_CONTEXT
                                              : 0);

    // TODO(b/77156734): We need to stop casting and use HAL types when possible.
    // Sending maxFrameBufferAcquiredBuffers as the cache size is tightly tuned to single-display.
    mCompositionEngine->setRenderEngine(
            renderengine::RenderEngine::create(static_cast<int32_t>(defaultCompositionPixelFormat),
                                               renderEngineFeature, maxFrameBufferAcquiredBuffers));

    LOG_ALWAYS_FATAL_IF(mVrFlingerRequestsDisplay,
            "Starting with vr flinger active is not currently supported.");
    mCompositionEngine->setHwComposer(getFactory().createHWComposer(getBE().mHwcServiceName));
    mCompositionEngine->getHwComposer().registerCallback(this, getBE().mComposerSequenceId);
    // Process any initial hotplug and resulting display changes.
    processDisplayHotplugEventsLocked();
    const auto display = getDefaultDisplayDeviceLocked();
    LOG_ALWAYS_FATAL_IF(!display, "Missing internal display after registering composer callback.");
    LOG_ALWAYS_FATAL_IF(!getHwComposer().isConnected(*display->getId()),
                        "Internal display is disconnected.");

    if (useVrFlinger) {
        auto vrFlingerRequestDisplayCallback = [this](bool requestDisplay) {
            // This callback is called from the vr flinger dispatch thread. We
            // need to call signalTransaction(), which requires holding
            // mStateLock when we're not on the main thread. Acquiring
            // mStateLock from the vr flinger dispatch thread might trigger a
            // deadlock in surface flinger (see b/66916578), so post a message
            // to be handled on the main thread instead.
            postMessageAsync(new LambdaMessage([=] {
                ALOGI("VR request display mode: requestDisplay=%d", requestDisplay);
                mVrFlingerRequestsDisplay = requestDisplay;
                signalTransaction();
            }));
        };
        mVrFlinger = dvr::VrFlinger::Create(getHwComposer().getComposer(),
                                            getHwComposer()
                                                    .fromPhysicalDisplayId(*display->getId())
                                                    .value_or(0),
                                            vrFlingerRequestDisplayCallback);
        if (!mVrFlinger) {
            ALOGE("Failed to start vrflinger");
        }
    }

    // initialize our drawing state
    mDrawingState = mCurrentState;

    // set initial conditions (e.g. unblank default device)
    initializeDisplays();

    getRenderEngine().primeCache();

    // Inform native graphics APIs whether the present timestamp is supported:

    const bool presentFenceReliable =
            !getHwComposer().hasCapability(HWC2::Capability::PresentFenceIsNotReliable);
    mStartPropertySetThread = getFactory().createStartPropertySetThread(presentFenceReliable);

    if (mStartPropertySetThread->Start() != NO_ERROR) {
        ALOGE("Run StartPropertySetThread failed!");
    }

    mScheduler->setChangeRefreshRateCallback(
            [this](RefreshRateType type, Scheduler::ConfigEvent event) {
                Mutex::Autolock lock(mStateLock);
                setRefreshRateTo(type, event);
            });
    mScheduler->setGetCurrentRefreshRateTypeCallback([this] {
        Mutex::Autolock lock(mStateLock);
        const auto display = getDefaultDisplayDeviceLocked();
        if (!display) {
            // If we don't have a default display the fallback to the default
            // refresh rate type
            return RefreshRateType::DEFAULT;
        }

        const int configId = display->getActiveConfig();
        for (const auto& [type, refresh] : mRefreshRateConfigs.getRefreshRates()) {
            if (refresh && refresh->configId == configId) {
                return type;
            }
        }
        // This should never happen, but just gracefully fallback to default.
        return RefreshRateType::DEFAULT;
    });
    mScheduler->setGetVsyncPeriodCallback([this] {
        Mutex::Autolock lock(mStateLock);
        return getVsyncPeriod();
    });

    int active_config = getHwComposer().getActiveConfigIndex(*display->getId());
    mRefreshRateConfigs.setActiveConfig(active_config);
    mRefreshRateConfigs.populate(getHwComposer().getConfigs(*display->getId()));
    mRefreshRateStats.setConfigMode(active_config);

    if (mUseSmoMo) {
        mSmoMoLibHandle = dlopen(SMOMO_LIBRARY_NAME, RTLD_NOW);
        if (!mSmoMoLibHandle) {
            ALOGE("Unable to open SmoMo lib: %s", dlerror());
        } else {
            mSmoMoCreateFunc =
                reinterpret_cast<CreateSmoMoFuncPtr>(dlsym(mSmoMoLibHandle,
                    CREATE_SMOMO_INTERFACE_NAME));
            mSmoMoDestroyFunc =
                reinterpret_cast<DestroySmoMoFuncPtr>(dlsym(mSmoMoLibHandle,
                    DESTROY_SMOMO_INTERFACE_NAME));

            if (mSmoMoCreateFunc && mSmoMoDestroyFunc) {
                if (!mSmoMoCreateFunc(SMOMO_VERSION_TAG, &mSmoMo)) {
                    ALOGE("Unable to create SmoMo interface");
                }
            } else {
                ALOGE("Can't load SmoMo symbols: %s", dlerror());
            }
        }

        if (mSmoMo) {
            mSmoMo->SetChangeRefreshRateCallback(
                [this](int32_t refreshRate) {
                    Mutex::Autolock lock(mStateLock);
                    setRefreshRateTo(refreshRate);
                });

            std::vector<float> refreshRates;
            auto iter = mRefreshRateConfigs.getRefreshRates().cbegin();
            while (iter != mRefreshRateConfigs.getRefreshRates().cend()) {
                if (iter->second->fps > 0) {
                    refreshRates.push_back(iter->second->fps);
                }
                ++iter;
            }
            mSmoMo->SetDisplayRefreshRates(refreshRates);

            ALOGI("SmoMo is enabled");
        } else {
            mUseSmoMo = false;
            if (mSmoMoLibHandle) {
                dlclose(mSmoMoLibHandle);
            }
        }
    }

    ALOGV("Done initializing");
}

void SurfaceFlinger::readPersistentProperties() {
    Mutex::Autolock _l(mStateLock);

    char value[PROPERTY_VALUE_MAX];

    property_get("persist.sys.sf.color_saturation", value, "1.0");
    mGlobalSaturationFactor = atof(value);
    updateColorMatrixLocked();
    ALOGV("Saturation is set to %.2f", mGlobalSaturationFactor);

    property_get("persist.sys.sf.native_mode", value, "0");
    mDisplayColorSetting = static_cast<DisplayColorSetting>(atoi(value));

    property_get("persist.sys.sf.color_mode", value, "0");
    mForceColorMode = static_cast<ColorMode>(atoi(value));
}

void SurfaceFlinger::startBootAnim() {
    // Start boot animation service by setting a property mailbox
    // if property setting thread is already running, Start() will be just a NOP
    mStartPropertySetThread->Start();
    // Wait until property was set
    if (mStartPropertySetThread->join() != NO_ERROR) {
        ALOGE("Join StartPropertySetThread failed!");
    }
}

size_t SurfaceFlinger::getMaxTextureSize() const {
    return getRenderEngine().getMaxTextureSize();
}

size_t SurfaceFlinger::getMaxViewportDims() const {
    return getRenderEngine().getMaxViewportDims();
}

// ----------------------------------------------------------------------------

bool SurfaceFlinger::authenticateSurfaceTexture(
        const sp<IGraphicBufferProducer>& bufferProducer) const {
    Mutex::Autolock _l(mStateLock);
    return authenticateSurfaceTextureLocked(bufferProducer);
}

bool SurfaceFlinger::authenticateSurfaceTextureLocked(
        const sp<IGraphicBufferProducer>& bufferProducer) const {
    sp<IBinder> surfaceTextureBinder(IInterface::asBinder(bufferProducer));
    return mGraphicBufferProducerList.count(surfaceTextureBinder.get()) > 0;
}

status_t SurfaceFlinger::getSupportedFrameTimestamps(
        std::vector<FrameEvent>* outSupported) const {
    *outSupported = {
        FrameEvent::REQUESTED_PRESENT,
        FrameEvent::ACQUIRE,
        FrameEvent::LATCH,
        FrameEvent::FIRST_REFRESH_START,
        FrameEvent::LAST_REFRESH_START,
        FrameEvent::GPU_COMPOSITION_DONE,
        FrameEvent::DEQUEUE_READY,
        FrameEvent::RELEASE,
    };
    ConditionalLock _l(mStateLock,
            std::this_thread::get_id() != mMainThreadId);
    if (!getHwComposer().hasCapability(
            HWC2::Capability::PresentFenceIsNotReliable)) {
        outSupported->push_back(FrameEvent::DISPLAY_PRESENT);
    }
    return NO_ERROR;
}

status_t SurfaceFlinger::getDisplayConfigs(const sp<IBinder>& displayToken,
                                           Vector<DisplayInfo>* configs) {
    if (!displayToken || !configs) {
        return BAD_VALUE;
    }

    Mutex::Autolock lock(mStateLock);

    const auto displayId = getPhysicalDisplayIdLocked(displayToken);
    if (!displayId) {
        return NAME_NOT_FOUND;
    }

    // TODO: Not sure if display density should handled by SF any longer
    class Density {
        static float getDensityFromProperty(char const* propName) {
            char property[PROPERTY_VALUE_MAX];
            float density = 0.0f;
            if (property_get(propName, property, nullptr) > 0) {
                density = strtof(property, nullptr);
            }
            return density;
        }
    public:
        static float getEmuDensity() {
            return getDensityFromProperty("qemu.sf.lcd_density"); }
        static float getBuildDensity()  {
            return getDensityFromProperty("ro.sf.lcd_density"); }
    };

    configs->clear();

    for (const auto& hwConfig : getHwComposer().getConfigs(*displayId)) {
        DisplayInfo info = DisplayInfo();

        float xdpi = hwConfig->getDpiX();
        float ydpi = hwConfig->getDpiY();

        info.w = hwConfig->getWidth();
        info.h = hwConfig->getHeight();
        // Default display viewport to display width and height
        info.viewportW = info.w;
        info.viewportH = info.h;

        if (displayId == getInternalDisplayIdLocked()) {
            // The density of the device is provided by a build property
            float density = Density::getBuildDensity() / 160.0f;
            if (density == 0) {
                // the build doesn't provide a density -- this is wrong!
                // use xdpi instead
                ALOGE("ro.sf.lcd_density must be defined as a build property");
                density = xdpi / 160.0f;
            }
            if (Density::getEmuDensity()) {
                // if "qemu.sf.lcd_density" is specified, it overrides everything
                xdpi = ydpi = density = Density::getEmuDensity();
                density /= 160.0f;
            }
            info.density = density;

            // TODO: this needs to go away (currently needed only by webkit)
            const auto display = getDefaultDisplayDeviceLocked();
            info.orientation = display ? display->getOrientation() : 0;

            // This is for screenrecord
            const Rect viewport = display->getViewport();
            if (viewport.isValid()) {
                info.viewportW = uint32_t(viewport.getWidth());
                info.viewportH = uint32_t(viewport.getHeight());
            }
        } else {
            // TODO: where should this value come from?
            static const int TV_DENSITY = 213;
            info.density = TV_DENSITY / 160.0f;
            info.orientation = 0;
        }

        info.xdpi = xdpi;
        info.ydpi = ydpi;
        info.fps = 1e9 / hwConfig->getVsyncPeriod();
        const auto refreshRateType = mRefreshRateConfigs.getRefreshRateType(hwConfig->getId());
        const auto offset = mPhaseOffsets->getOffsetsForRefreshRate(refreshRateType);
        info.appVsyncOffset = offset.late.app;

        // This is how far in advance a buffer must be queued for
        // presentation at a given time.  If you want a buffer to appear
        // on the screen at time N, you must submit the buffer before
        // (N - presentationDeadline).
        //
        // Normally it's one full refresh period (to give SF a chance to
        // latch the buffer), but this can be reduced by configuring a
        // DispSync offset.  Any additional delays introduced by the hardware
        // composer or panel must be accounted for here.
        //
        // We add an additional 1ms to allow for processing time and
        // differences between the ideal and actual refresh rate.
        info.presentationDeadline = hwConfig->getVsyncPeriod() - offset.late.sf + 1000000;

        // All non-virtual displays are currently considered secure.
        info.secure = true;

        if (displayId == getInternalDisplayIdLocked() &&
            primaryDisplayOrientation & DisplayState::eOrientationSwapMask) {
            std::swap(info.w, info.h);
        }

        configs->push_back(info);
    }

    return NO_ERROR;
}

status_t SurfaceFlinger::getDisplayStats(const sp<IBinder>&, DisplayStatInfo* stats) {
    if (!stats) {
        return BAD_VALUE;
    }

    mScheduler->getDisplayStatInfo(stats);
    return NO_ERROR;
}

int SurfaceFlinger::getActiveConfig(const sp<IBinder>& displayToken) {
    const auto display = getDisplayDevice(displayToken);
    if (!display) {
        ALOGE("getActiveConfig: Invalid display token %p", displayToken.get());
        return BAD_VALUE;
    }

    return display->getActiveConfig();
}

void SurfaceFlinger::setDesiredActiveConfig(const ActiveConfigInfo& info) {
    ATRACE_CALL();

    // Don't check against the current mode yet. Worst case we set the desired
    // config twice. However event generation config might have changed so we need to update it
    // accordingly
    std::lock_guard<std::mutex> lock(mActiveConfigLock);
    const Scheduler::ConfigEvent prevConfig = mDesiredActiveConfig.event;
    mDesiredActiveConfig = info;
    mDesiredActiveConfig.event = mDesiredActiveConfig.event | prevConfig;

    if (!mDesiredActiveConfigChanged) {
        // This will trigger HWC refresh without resetting the idle timer.
        repaintEverythingForHWC();
        // Start receiving vsync samples now, so that we can detect a period
        // switch.
        mScheduler->resyncToHardwareVsync(true, getVsyncPeriod());
        // As we called to set period, we will call to onRefreshRateChangeCompleted once
        // DispSync model is locked.
        mVsyncModulator.onRefreshRateChangeInitiated();
        mPhaseOffsets->setRefreshRateType(info.type);
        const auto [early, gl, late] = mPhaseOffsets->getCurrentOffsets();
        mVsyncModulator.setPhaseOffsets(early, gl, late,
                                        mPhaseOffsets->getOffsetThresholdForNextVsync());
    }
    mDesiredActiveConfigChanged = true;
    ATRACE_INT("DesiredActiveConfigChanged", mDesiredActiveConfigChanged);

    if (mRefreshRateOverlay) {
        mRefreshRateOverlay->changeRefreshRate(mDesiredActiveConfig.type);
    }
}

status_t SurfaceFlinger::setActiveConfig(const sp<IBinder>& displayToken, int mode) {
    ATRACE_CALL();

    std::vector<int32_t> allowedConfig;
    allowedConfig.push_back(mode);

    const auto display = getDisplayDeviceLocked(displayToken);
    // RefreshRateConfigs are only supported on Primary display.
    if (display && display->isPrimary()) {
        mRefreshRateConfigs.setActiveConfig(mode);
        mRefreshRateConfigs.populate(getHwComposer().getConfigs(*display->getId()));
    }

    return setAllowedDisplayConfigs(displayToken, allowedConfig);
}

void SurfaceFlinger::setActiveConfigInternal() {
    ATRACE_CALL();

    const auto display = getDefaultDisplayDeviceLocked();
    if (!display) {
        return;
    }

    std::lock_guard<std::mutex> lock(mActiveConfigLock);
    mRefreshRateStats.setConfigMode(mUpcomingActiveConfig.configId);

    display->setActiveConfig(mUpcomingActiveConfig.configId);

    mPhaseOffsets->setRefreshRateType(mUpcomingActiveConfig.type);
    const auto [early, gl, late] = mPhaseOffsets->getCurrentOffsets();
    mVsyncModulator.setPhaseOffsets(early, gl, late,
                                    mPhaseOffsets->getOffsetThresholdForNextVsync());
    ATRACE_INT("ActiveConfigMode", mUpcomingActiveConfig.configId);

    if (mUpcomingActiveConfig.event != Scheduler::ConfigEvent::None) {
        mScheduler->onConfigChanged(mAppConnectionHandle, display->getId()->value,
                                    mUpcomingActiveConfig.configId);
    }
}

void SurfaceFlinger::desiredActiveConfigChangeDone() {
    std::lock_guard<std::mutex> lock(mActiveConfigLock);
    mDesiredActiveConfig.event = Scheduler::ConfigEvent::None;
    mDesiredActiveConfigChanged = false;
    ATRACE_INT("DesiredActiveConfigChanged", mDesiredActiveConfigChanged);

    mScheduler->resyncToHardwareVsync(true, getVsyncPeriod());
    mPhaseOffsets->setRefreshRateType(mUpcomingActiveConfig.type);
    const auto [early, gl, late] = mPhaseOffsets->getCurrentOffsets();
    mVsyncModulator.setPhaseOffsets(early, gl, late,
                                    mPhaseOffsets->getOffsetThresholdForNextVsync());
}

bool SurfaceFlinger::performSetActiveConfig() {
    ATRACE_CALL();
    if (mCheckPendingFence) {
        if (previousFrameMissed()) {
            // fence has not signaled yet. wait for the next invalidate
            mEventQueue->invalidate();
            return true;
        }

        // We received the present fence from the HWC, so we assume it successfully updated
        // the config, hence we update SF.
        mCheckPendingFence = false;
        setActiveConfigInternal();
    }

    // Store the local variable to release the lock.
    ActiveConfigInfo desiredActiveConfig;
    {
        std::lock_guard<std::mutex> lock(mActiveConfigLock);
        if (!mDesiredActiveConfigChanged) {
            return false;
        }
        desiredActiveConfig = mDesiredActiveConfig;
    }

    const auto display = getDefaultDisplayDeviceLocked();
    if (!display || display->getActiveConfig() == desiredActiveConfig.configId) {
        // display is not valid or we are already in the requested mode
        // on both cases there is nothing left to do
        desiredActiveConfigChangeDone();
        return false;
    }

    // Desired active config was set, it is different than the config currently in use, however
    // allowed configs might have change by the time we process the refresh.
    // Make sure the desired config is still allowed
    if (!isDisplayConfigAllowed(desiredActiveConfig.configId)) {
        desiredActiveConfigChangeDone();
        return false;
    }

    mUpcomingActiveConfig = desiredActiveConfig;
    const auto displayId = display->getId();
    LOG_ALWAYS_FATAL_IF(!displayId);

    ATRACE_INT("ActiveConfigModeHWC", mUpcomingActiveConfig.configId);
    getHwComposer().setActiveConfig(*displayId, mUpcomingActiveConfig.configId);

    // we need to submit an empty frame to HWC to start the process
    mCheckPendingFence = true;
    mEventQueue->invalidate();
    return false;
}

status_t SurfaceFlinger::getDisplayColorModes(const sp<IBinder>& displayToken,
                                              Vector<ColorMode>* outColorModes) {
    if (!displayToken || !outColorModes) {
        return BAD_VALUE;
    }

    std::vector<ColorMode> modes;
    bool isInternalDisplay = false;
    {
        ConditionalLock lock(mStateLock, std::this_thread::get_id() != mMainThreadId);

        const auto displayId = getPhysicalDisplayIdLocked(displayToken);
        if (!displayId) {
            return NAME_NOT_FOUND;
        }

        modes = getHwComposer().getColorModes(*displayId);
        isInternalDisplay = displayId == getInternalDisplayIdLocked();
    }
    outColorModes->clear();

    // If it's built-in display and the configuration claims it's not wide color capable,
    // filter out all wide color modes. The typical reason why this happens is that the
    // hardware is not good enough to support GPU composition of wide color, and thus the
    // OEMs choose to disable this capability.
    if (isInternalDisplay && !hasWideColorDisplay) {
        std::remove_copy_if(modes.cbegin(), modes.cend(), std::back_inserter(*outColorModes),
                            isWideColorMode);
    } else {
        std::copy(modes.cbegin(), modes.cend(), std::back_inserter(*outColorModes));
    }

    return NO_ERROR;
}

status_t SurfaceFlinger::getDisplayNativePrimaries(const sp<IBinder>& displayToken,
                                                   ui::DisplayPrimaries &primaries) {
    if (!displayToken) {
        return BAD_VALUE;
    }

    // Currently we only support this API for a single internal display.
    if (getInternalDisplayToken() != displayToken) {
        return BAD_VALUE;
    }

    memcpy(&primaries, &mInternalDisplayPrimaries, sizeof(ui::DisplayPrimaries));
    return NO_ERROR;
}

ColorMode SurfaceFlinger::getActiveColorMode(const sp<IBinder>& displayToken) {
    if (const auto display = getDisplayDevice(displayToken)) {
        return display->getCompositionDisplay()->getState().colorMode;
    }
    return static_cast<ColorMode>(BAD_VALUE);
}

status_t SurfaceFlinger::setActiveColorMode(const sp<IBinder>& displayToken, ColorMode mode) {
    postMessageSync(new LambdaMessage([&] {
        Vector<ColorMode> modes;
        getDisplayColorModes(displayToken, &modes);
        bool exists = std::find(std::begin(modes), std::end(modes), mode) != std::end(modes);
        if (mode < ColorMode::NATIVE || !exists) {
            ALOGE("Attempt to set invalid active color mode %s (%d) for display token %p",
                  decodeColorMode(mode).c_str(), mode, displayToken.get());
            return;
        }
        const auto display = getDisplayDevice(displayToken);
        if (!display) {
            ALOGE("Attempt to set active color mode %s (%d) for invalid display token %p",
                  decodeColorMode(mode).c_str(), mode, displayToken.get());
        } else if (display->isVirtual()) {
            ALOGW("Attempt to set active color mode %s (%d) for virtual display",
                  decodeColorMode(mode).c_str(), mode);
        } else {
            display->getCompositionDisplay()->setColorMode(mode, Dataspace::UNKNOWN,
                                                           RenderIntent::COLORIMETRIC);
        }
    }));

    return NO_ERROR;
}

status_t SurfaceFlinger::clearAnimationFrameStats() {
    Mutex::Autolock _l(mStateLock);
    mAnimFrameTracker.clearStats();
    return NO_ERROR;
}

status_t SurfaceFlinger::getAnimationFrameStats(FrameStats* outStats) const {
    Mutex::Autolock _l(mStateLock);
    mAnimFrameTracker.getStats(outStats);
    return NO_ERROR;
}

status_t SurfaceFlinger::getHdrCapabilities(const sp<IBinder>& displayToken,
                                            HdrCapabilities* outCapabilities) const {
    Mutex::Autolock _l(mStateLock);

    const auto display = getDisplayDeviceLocked(displayToken);
    if (!display) {
        ALOGE("getHdrCapabilities: Invalid display token %p", displayToken.get());
        return BAD_VALUE;
    }

    // At this point the DisplayDeivce should already be set up,
    // meaning the luminance information is already queried from
    // hardware composer and stored properly.
    const HdrCapabilities& capabilities = display->getHdrCapabilities();
    *outCapabilities = HdrCapabilities(capabilities.getSupportedHdrTypes(),
                                       capabilities.getDesiredMaxLuminance(),
                                       capabilities.getDesiredMaxAverageLuminance(),
                                       capabilities.getDesiredMinLuminance());

    return NO_ERROR;
}

status_t SurfaceFlinger::getDisplayedContentSamplingAttributes(const sp<IBinder>& displayToken,
                                                               ui::PixelFormat* outFormat,
                                                               ui::Dataspace* outDataspace,
                                                               uint8_t* outComponentMask) const {
    if (!outFormat || !outDataspace || !outComponentMask) {
        return BAD_VALUE;
    }
    const auto display = getDisplayDevice(displayToken);
    if (!display || !display->getId()) {
        ALOGE("getDisplayedContentSamplingAttributes: Bad display token: %p", display.get());
        return BAD_VALUE;
    }
    return getHwComposer().getDisplayedContentSamplingAttributes(*display->getId(), outFormat,
                                                                 outDataspace, outComponentMask);
}

status_t SurfaceFlinger::setDisplayContentSamplingEnabled(const sp<IBinder>& displayToken,
                                                          bool enable, uint8_t componentMask,
                                                          uint64_t maxFrames) const {
    const auto display = getDisplayDevice(displayToken);
    if (!display || !display->getId()) {
        ALOGE("setDisplayContentSamplingEnabled: Bad display token: %p", display.get());
        return BAD_VALUE;
    }

    return getHwComposer().setDisplayContentSamplingEnabled(*display->getId(), enable,
                                                            componentMask, maxFrames);
}

status_t SurfaceFlinger::getDisplayedContentSample(const sp<IBinder>& displayToken,
                                                   uint64_t maxFrames, uint64_t timestamp,
                                                   DisplayedFrameStats* outStats) const {
    const auto display = getDisplayDevice(displayToken);
    if (!display || !display->getId()) {
        ALOGE("getDisplayContentSample: Bad display token: %p", displayToken.get());
        return BAD_VALUE;
    }

    return getHwComposer().getDisplayedContentSample(*display->getId(), maxFrames, timestamp,
                                                     outStats);
}

status_t SurfaceFlinger::getProtectedContentSupport(bool* outSupported) const {
    if (!outSupported) {
        return BAD_VALUE;
    }
    *outSupported = getRenderEngine().supportsProtectedContent();
    return NO_ERROR;
}

status_t SurfaceFlinger::isWideColorDisplay(const sp<IBinder>& displayToken,
                                            bool* outIsWideColorDisplay) const {
    if (!displayToken || !outIsWideColorDisplay) {
        return BAD_VALUE;
    }
    Mutex::Autolock _l(mStateLock);
    const auto display = getDisplayDeviceLocked(displayToken);
    if (!display) {
        return BAD_VALUE;
    }

    // Use hasWideColorDisplay to override built-in display.
    const auto displayId = display->getId();
    if (displayId && displayId == getInternalDisplayIdLocked()) {
        *outIsWideColorDisplay = hasWideColorDisplay;
        return NO_ERROR;
    }
    *outIsWideColorDisplay = display->hasWideColorGamut();
    return NO_ERROR;
}

status_t SurfaceFlinger::enableVSyncInjections(bool enable) {
    postMessageSync(new LambdaMessage([&] {
        Mutex::Autolock _l(mStateLock);

        if (mInjectVSyncs == enable) {
            return;
        }

        auto resyncCallback =
                mScheduler->makeResyncCallback(std::bind(&SurfaceFlinger::getVsyncPeriod, this));

        // TODO(b/128863962): Part of the Injector should be refactored, so that it
        // can be passed to Scheduler.
        if (enable) {
            ALOGV("VSync Injections enabled");
            if (mVSyncInjector.get() == nullptr) {
                mVSyncInjector = std::make_unique<InjectVSyncSource>();
                mInjectorEventThread = std::make_unique<
                        impl::EventThread>(mVSyncInjector.get(),
                                           impl::EventThread::InterceptVSyncsCallback(),
                                           "injEventThread");
            }
            mEventQueue->setEventThread(mInjectorEventThread.get(), std::move(resyncCallback));
        } else {
            ALOGV("VSync Injections disabled");
            mEventQueue->setEventThread(mScheduler->getEventThread(mSfConnectionHandle),
                                        std::move(resyncCallback));
        }

        mInjectVSyncs = enable;
    }));

    return NO_ERROR;
}

status_t SurfaceFlinger::injectVSync(nsecs_t when) {
    Mutex::Autolock _l(mStateLock);

    if (!mInjectVSyncs) {
        ALOGE("VSync Injections not enabled");
        return BAD_VALUE;
    }
    if (mInjectVSyncs && mInjectorEventThread.get() != nullptr) {
        ALOGV("Injecting VSync inside SurfaceFlinger");
        mVSyncInjector->onInjectSyncEvent(when);
    }
    return NO_ERROR;
}

status_t SurfaceFlinger::getLayerDebugInfo(std::vector<LayerDebugInfo>* outLayers) const
        NO_THREAD_SAFETY_ANALYSIS {
    // Try to acquire a lock for 1s, fail gracefully
    const status_t err = mStateLock.timedLock(s2ns(1));
    const bool locked = (err == NO_ERROR);
    if (!locked) {
        ALOGE("LayerDebugInfo: SurfaceFlinger unresponsive (%s [%d]) - exit", strerror(-err), err);
        return TIMED_OUT;
    }

    outLayers->clear();
    mCurrentState.traverseInZOrder([&](Layer* layer) {
        outLayers->push_back(layer->getLayerDebugInfo());
    });

    mStateLock.unlock();
    return NO_ERROR;
}

status_t SurfaceFlinger::getCompositionPreference(
        Dataspace* outDataspace, ui::PixelFormat* outPixelFormat,
        Dataspace* outWideColorGamutDataspace,
        ui::PixelFormat* outWideColorGamutPixelFormat) const {
    *outDataspace = mDefaultCompositionDataspace;
    *outPixelFormat = defaultCompositionPixelFormat;
    *outWideColorGamutDataspace = mWideColorGamutCompositionDataspace;
    *outWideColorGamutPixelFormat = wideColorGamutCompositionPixelFormat;
    return NO_ERROR;
}

status_t SurfaceFlinger::addRegionSamplingListener(const Rect& samplingArea,
                                                   const sp<IBinder>& stopLayerHandle,
                                                   const sp<IRegionSamplingListener>& listener) {
    if (!listener || samplingArea == Rect::INVALID_RECT) {
        return BAD_VALUE;
    }
    mRegionSamplingThread->addListener(samplingArea, stopLayerHandle, listener);
    return NO_ERROR;
}

status_t SurfaceFlinger::removeRegionSamplingListener(const sp<IRegionSamplingListener>& listener) {
    if (!listener) {
        return BAD_VALUE;
    }
    mRegionSamplingThread->removeListener(listener);
    return NO_ERROR;
}

status_t SurfaceFlinger::getDisplayBrightnessSupport(const sp<IBinder>& displayToken,
                                                     bool* outSupport) const {
    if (!displayToken || !outSupport) {
        return BAD_VALUE;
    }
    const auto displayId = getPhysicalDisplayIdLocked(displayToken);
    if (!displayId) {
        return NAME_NOT_FOUND;
    }
    *outSupport =
            getHwComposer().hasDisplayCapability(displayId, HWC2::DisplayCapability::Brightness);
    return NO_ERROR;
}

status_t SurfaceFlinger::setDisplayBrightness(const sp<IBinder>& displayToken,
                                              float brightness) const {
    if (!displayToken) {
        return BAD_VALUE;
    }
    const auto displayId = getPhysicalDisplayIdLocked(displayToken);
    if (!displayId) {
        return NAME_NOT_FOUND;
    }
    return getHwComposer().setDisplayBrightness(*displayId, brightness);
}

status_t SurfaceFlinger::notifyPowerHint(int32_t hintId) {
    PowerHint powerHint = static_cast<PowerHint>(hintId);

    if (powerHint == PowerHint::INTERACTION) {
        mScheduler->notifyTouchEvent();
    }

    return NO_ERROR;
}

// ----------------------------------------------------------------------------

sp<IDisplayEventConnection> SurfaceFlinger::createDisplayEventConnection(
        ISurfaceComposer::VsyncSource vsyncSource, ISurfaceComposer::ConfigChanged configChanged) {
    auto resyncCallback = mScheduler->makeResyncCallback([this] {
        Mutex::Autolock lock(mStateLock);
        return getVsyncPeriod();
    });

    const auto& handle =
            vsyncSource == eVsyncSourceSurfaceFlinger ? mSfConnectionHandle : mAppConnectionHandle;

    return mScheduler->createDisplayEventConnection(handle, std::move(resyncCallback),
                                                    configChanged);
}

// ----------------------------------------------------------------------------

void SurfaceFlinger::waitForEvent() {
    mEventQueue->waitMessage();
}

void SurfaceFlinger::signalTransaction() {
    mScheduler->resetIdleTimer();
    mEventQueue->invalidate();
}

void SurfaceFlinger::signalLayerUpdate() {
    mScheduler->resetIdleTimer();
    mEventQueue->invalidate();
}

void SurfaceFlinger::signalRefresh() {
    mRefreshPending = true;
    mEventQueue->refresh();
}

status_t SurfaceFlinger::postMessageAsync(const sp<MessageBase>& msg,
        nsecs_t reltime, uint32_t /* flags */) {
    return mEventQueue->postMessage(msg, reltime);
}

status_t SurfaceFlinger::postMessageSync(const sp<MessageBase>& msg,
        nsecs_t reltime, uint32_t /* flags */) {
    status_t res = mEventQueue->postMessage(msg, reltime);
    if (res == NO_ERROR) {
        msg->wait();
    }
    return res;
}

void SurfaceFlinger::run() {
    do {
        waitForEvent();
    } while (true);
}

nsecs_t SurfaceFlinger::getVsyncPeriod() const {
    const auto displayId = getInternalDisplayIdLocked();
    if (!displayId || !getHwComposer().isConnected(*displayId)) {
        return 0;
    }

    const auto config = getHwComposer().getActiveConfig(*displayId);
    return config ? config->getVsyncPeriod() : 0;
}

void SurfaceFlinger::onVsyncReceived(int32_t sequenceId, hwc2_display_t hwcDisplayId,
                                     int64_t timestamp) {
    ATRACE_NAME("SF onVsync");

    Mutex::Autolock lock(mStateLock);
    // Ignore any vsyncs from a previous hardware composer.
    if (sequenceId != getBE().mComposerSequenceId) {
        return;
    }

    if (!getHwComposer().onVsync(hwcDisplayId, timestamp)) {
        return;
    }

    bool periodFlushed = false;
    mScheduler->addResyncSample(timestamp, &periodFlushed);
    if (periodFlushed) {
        mVsyncModulator.onRefreshRateChangeCompleted();
    }
}

void SurfaceFlinger::getCompositorTiming(CompositorTiming* compositorTiming) {
    std::lock_guard<std::mutex> lock(getBE().mCompositorTimingLock);
    *compositorTiming = getBE().mCompositorTiming;
}

bool SurfaceFlinger::isDisplayConfigAllowed(int32_t configId) {
    return mAllowedDisplayConfigs.empty() || mAllowedDisplayConfigs.count(configId);
}

void SurfaceFlinger::setRefreshRateTo(RefreshRateType refreshRate, Scheduler::ConfigEvent event) {
    const auto display = getDefaultDisplayDeviceLocked();
    if (!display || mBootStage != BootStage::FINISHED) {
        return;
    }
    ATRACE_CALL();

    // Don't do any updating if the current fps is the same as the new one.
    const auto& refreshRateConfig = mRefreshRateConfigs.getRefreshRate(refreshRate);
    if (!refreshRateConfig) {
        ALOGV("Skipping refresh rate change request for unsupported rate.");
        return;
    }

    const int desiredConfigId = refreshRateConfig->configId;

    if (!isDisplayConfigAllowed(desiredConfigId)) {
        ALOGV("Skipping config %d as it is not part of allowed configs", desiredConfigId);
        return;
    }

    setDesiredActiveConfig({refreshRate, desiredConfigId, event});
}

void SurfaceFlinger::setRefreshRateTo(int32_t refreshRate) {
    RefreshRateType newRefreshRateType = RefreshRateType::DEFAULT;

    auto iter = mRefreshRateConfigs.getRefreshRates().cbegin();
    while (iter != mRefreshRateConfigs.getRefreshRates().cend()) {
        if (iter->second->fps == refreshRate) {
            newRefreshRateType = iter->first;
            break;
        }
        ++iter;
    }

    setRefreshRateTo(newRefreshRateType, Scheduler::ConfigEvent::Changed);
}

void SurfaceFlinger::onHotplugReceived(int32_t sequenceId, hwc2_display_t hwcDisplayId,
                                       HWC2::Connection connection) {
    ALOGV("%s(%d, %" PRIu64 ", %s)", __FUNCTION__, sequenceId, hwcDisplayId,
          connection == HWC2::Connection::Connected ? "connected" : "disconnected");

    // Ignore events that do not have the right sequenceId.
    if (sequenceId != getBE().mComposerSequenceId) {
        return;
    }

    // Only lock if we're not on the main thread. This function is normally
    // called on a hwbinder thread, but for the primary display it's called on
    // the main thread with the state lock already held, so don't attempt to
    // acquire it here.
    ConditionalLock lock(mStateLock, std::this_thread::get_id() != mMainThreadId);

    mPendingHotplugEvents.emplace_back(HotplugEvent{hwcDisplayId, connection});

    if (std::this_thread::get_id() == mMainThreadId) {
        // Process all pending hot plug events immediately if we are on the main thread.
        processDisplayHotplugEventsLocked();
    }

    setTransactionFlags(eDisplayTransactionNeeded);
}

void SurfaceFlinger::onRefreshReceived(int sequenceId, hwc2_display_t /*hwcDisplayId*/) {
    Mutex::Autolock lock(mStateLock);
    if (sequenceId != getBE().mComposerSequenceId) {
        return;
    }
    repaintEverythingForHWC();

    if (mDisplaysList.size() != 1) {
        // Revisit this for multi displays.
        return;
    }

    {
        // Track Vsync Period before and after refresh.
        std::lock_guard lock(mVsyncPeriodMutex);
        mVsyncPeriod = {};
        mVsyncPeriod.push_back(getVsyncPeriod());
    }
}

void SurfaceFlinger::setVsyncEnabled(bool enabled) {
    ATRACE_CALL();

    // Enable / Disable HWVsync from the main thread to avoid race conditions with
    // display power state.
    postMessageAsync(new LambdaMessage(
            [=]() NO_THREAD_SAFETY_ANALYSIS { setVsyncEnabledInternal(enabled); }));
}

void SurfaceFlinger::setVsyncEnabledInternal(bool enabled) {
    ATRACE_CALL();

    mHWCVsyncPendingState = enabled ? HWC2::Vsync::Enable : HWC2::Vsync::Disable;

    auto displayId = getInternalDisplayIdLocked();
    if (mNextVsyncSource) {
        // Disable current vsync source before enabling the next source
        if (mActiveVsyncSource) {
            displayId = mActiveVsyncSource->getId();
            getHwComposer().setVsyncEnabled(*displayId, HWC2::Vsync::Disable);
        }
        displayId = mNextVsyncSource->getId();
    } else if (mActiveVsyncSource) {
        displayId = mActiveVsyncSource->getId();
    }
        sp<DisplayDevice> display = getDefaultDisplayDeviceLocked();
        if (display && display->isPoweredOn()) {
            setVsyncEnabledInHWC(*displayId, mHWCVsyncPendingState);
        }
    if (mNextVsyncSource) {
        mActiveVsyncSource = mNextVsyncSource;
        mNextVsyncSource = NULL;
    }
}

// Note: it is assumed the caller holds |mStateLock| when this is called
void SurfaceFlinger::resetDisplayState() {
    mScheduler->disableHardwareVsync(true);
    // Clear the drawing state so that the logic inside of
    // handleTransactionLocked will fire. It will determine the delta between
    // mCurrentState and mDrawingState and re-apply all changes when we make the
    // transition.
    mDrawingState.displays.clear();
    mDisplays.clear();
}

void SurfaceFlinger::updateVrFlinger() {
    ATRACE_CALL();
    if (!mVrFlinger)
        return;
    bool vrFlingerRequestsDisplay = mVrFlingerRequestsDisplay;
    if (vrFlingerRequestsDisplay == getHwComposer().isUsingVrComposer()) {
        return;
    }

    if (vrFlingerRequestsDisplay && !getHwComposer().getComposer()->isRemote()) {
        ALOGE("Vr flinger is only supported for remote hardware composer"
              " service connections. Ignoring request to transition to vr"
              " flinger.");
        mVrFlingerRequestsDisplay = false;
        return;
    }

    Mutex::Autolock _l(mStateLock);

    sp<DisplayDevice> display = getDefaultDisplayDeviceLocked();
    LOG_ALWAYS_FATAL_IF(!display);

    const int currentDisplayPowerMode = display->getPowerMode();

    // Clear out all the output layers from the composition engine for all
    // displays before destroying the hardware composer interface. This ensures
    // any HWC layers are destroyed through that interface before it becomes
    // invalid.
    for (const auto& [token, displayDevice] : mDisplays) {
        displayDevice->getCompositionDisplay()->setOutputLayersOrderedByZ(
                compositionengine::Output::OutputLayers());
    }

    // This DisplayDevice will no longer be relevant once resetDisplayState() is
    // called below. Clear the reference now so we don't accidentally use it
    // later.
    display.clear();

    if (!vrFlingerRequestsDisplay) {
        mVrFlinger->SeizeDisplayOwnership();
    }

    resetDisplayState();
    // Delete the current instance before creating the new one
    mCompositionEngine->setHwComposer(std::unique_ptr<HWComposer>());
    mCompositionEngine->setHwComposer(getFactory().createHWComposer(
            vrFlingerRequestsDisplay ? "vr" : getBE().mHwcServiceName));
    getHwComposer().registerCallback(this, ++getBE().mComposerSequenceId);

    LOG_ALWAYS_FATAL_IF(!getHwComposer().getComposer()->isRemote(),
                        "Switched to non-remote hardware composer");

    if (vrFlingerRequestsDisplay) {
        mVrFlinger->GrantDisplayOwnership();
    }

    mVisibleRegionsDirty = true;
    invalidateHwcGeometry();

    // Re-enable default display.
    display = getDefaultDisplayDeviceLocked();
    LOG_ALWAYS_FATAL_IF(!display);
    setPowerModeInternal(display, currentDisplayPowerMode);

    // Reset the timing values to account for the period of the swapped in HWC
    const nsecs_t vsyncPeriod = getVsyncPeriod();
    mAnimFrameTracker.setDisplayRefreshPeriod(vsyncPeriod);

    // The present fences returned from vr_hwc are not an accurate
    // representation of vsync times.
    mScheduler->setIgnorePresentFences(getHwComposer().isUsingVrComposer() || !hasSyncFramework);

    // Use phase of 0 since phase is not known.
    // Use latency of 0, which will snap to the ideal latency.
    DisplayStatInfo stats{0 /* vsyncTime */, vsyncPeriod};
    setCompositorTimingSnapped(stats, 0);

    mScheduler->resyncToHardwareVsync(false, vsyncPeriod);

    mRepaintEverything = true;
    setTransactionFlags(eDisplayTransactionNeeded);
}

bool SurfaceFlinger::previousFrameMissed(int graceTimeMs) NO_THREAD_SAFETY_ANALYSIS {
    ATRACE_CALL();
    // We are storing the last 2 present fences. If sf's phase offset is to be
    // woken up before the actual vsync but targeting the next vsync, we need to check
    // fence N-2
    const sp<Fence>& fence =
            mVsyncModulator.getOffsets().sf < mPhaseOffsets->getOffsetThresholdForNextVsync()
            ? mPreviousPresentFences[0]
            : mPreviousPresentFences[1];

    if (fence == Fence::NO_FENCE) {
        return false;
    }

    if (graceTimeMs > 0 && fence->getStatus() == Fence::Status::Unsignaled) {
        fence->wait(graceTimeMs);
    }

    return (fence->getStatus() == Fence::Status::Unsignaled);
}

void SurfaceFlinger::populateExpectedPresentTime() NO_THREAD_SAFETY_ANALYSIS {
    DisplayStatInfo stats;
    mScheduler->getDisplayStatInfo(&stats);
    const nsecs_t presentTime = mScheduler->getDispSyncExpectedPresentTime();
    // Inflate the expected present time if we're targetting the next vsync.
    mExpectedPresentTime =
            mVsyncModulator.getOffsets().sf < mPhaseOffsets->getOffsetThresholdForNextVsync()
            ? presentTime
            : presentTime + stats.vsyncPeriod;
}

void SurfaceFlinger::onMessageReceived(int32_t what) NO_THREAD_SAFETY_ANALYSIS {
    ATRACE_CALL();
    switch (what) {
        case MessageQueue::INVALIDATE: {
            // calculate the expected present time once and use the cached
            // value throughout this frame to make sure all layers are
            // seeing this same value.
            populateExpectedPresentTime();

            // When Backpressure propagation is enabled we want to give a small grace period
            // for the present fence to fire instead of just giving up on this frame to handle cases
            // where present fence is just about to get signaled.
            const int graceTimeForPresentFenceMs =
                    (mPropagateBackpressure &&
                     (mPropagateBackpressureClientComposition || !mHadClientComposition))
                    ? 1
                    : 0;
            bool frameMissed = previousFrameMissed(graceTimeForPresentFenceMs);
            bool hwcFrameMissed = mHadDeviceComposition && frameMissed;
            bool gpuFrameMissed = mHadClientComposition && frameMissed;
            ATRACE_INT("FrameMissed", static_cast<int>(frameMissed));
            ATRACE_INT("HwcFrameMissed", static_cast<int>(hwcFrameMissed));
            ATRACE_INT("GpuFrameMissed", static_cast<int>(gpuFrameMissed));
            if (frameMissed) {
                mFrameMissedCount++;
                mTimeStats->incrementMissedFrames();
            }

            if (hwcFrameMissed) {
                mHwcFrameMissedCount++;
            }

            if (gpuFrameMissed) {
                mGpuFrameMissedCount++;
            }

            if (mUseSmart90ForVideo) {
                // This call is made each time SF wakes up and creates a new frame. It is part
                // of video detection feature.
                mScheduler->updateFpsBasedOnContent();
            }

            if (performSetActiveConfig()) {
                break;
            }

            if (frameMissed && mPropagateBackpressure) {
                if ((hwcFrameMissed && !gpuFrameMissed) ||
                    mPropagateBackpressureClientComposition) {
                    signalLayerUpdate();
                    break;
                }
            }

            if (mDolphinFuncsEnabled) {
                int maxQueuedFrames = 0;
                mDrawingState.traverseInZOrder([&](Layer* layer) {
                    if (layer->hasReadyFrame()) {
                        nsecs_t expectedPresentTime = mScheduler->getDispSyncExpectedPresentTime();
                        if (layer->shouldPresentNow(expectedPresentTime)) {
                            int layerQueuedFrames = layer->getQueuedFrameCount();
                            if (maxQueuedFrames < layerQueuedFrames &&
                                    !layer->visibleNonTransparentRegion.isEmpty()) {
                                maxQueuedFrames = layerQueuedFrames;
                                mNameLayerMax = layer->getName();
                            }
                        }
                    }
                });
                mMaxQueuedFrames = maxQueuedFrames;
                DisplayStatInfo stats;
                mScheduler->getDisplayStatInfo(&stats);
                if(mDolphinMonitor(maxQueuedFrames, stats.vsyncPeriod)) {
                    signalLayerUpdate();
                    if (mFrameExtn) {
                        mNumIdle++;
                    }
                    break;
                }
                if (mFrameExtn) {
                    mNumIdle++;
                }
            }

            // Now that we're going to make it to the handleMessageTransaction()
            // call below it's safe to call updateVrFlinger(), which will
            // potentially trigger a display handoff.
            updateVrFlinger();

            bool refreshNeeded = handleMessageTransaction();
            refreshNeeded |= handleMessageInvalidate();

            updateCursorAsync();
            updateInputFlinger();

            refreshNeeded |= mRepaintEverything;
            if (refreshNeeded && CC_LIKELY(mBootStage != BootStage::BOOTLOADER)) {
                // Signal a refresh if a transaction modified the window state,
                // a new buffer was latched, or if HWC has requested a full
                // repaint
                signalRefresh();
            }
            if (mFrameExtn && mDolphinFuncsEnabled) {
                if (!refreshNeeded) {
                    mDolphinScaling(mNumIdle, mMaxQueuedFrames);
                }
            }
            break;
        }
        case MessageQueue::REFRESH: {
            if (mFrameExtn) {
                mRefreshTimeStamp = systemTime(SYSTEM_TIME_MONOTONIC);
            }
            if (mDolphinFuncsEnabled) {
                mDolphinRefresh();
            }
            handleMessageRefresh();
            if (mFrameExtn) {
                mNumIdle = 0;
            }
            break;
        }
    }
}

bool SurfaceFlinger::handleMessageTransaction() {
    ATRACE_CALL();
    uint32_t transactionFlags = peekTransactionFlags();

    bool flushedATransaction = flushTransactionQueues();

    bool runHandleTransaction = transactionFlags &&
            ((transactionFlags != eTransactionFlushNeeded) || flushedATransaction);

    if (runHandleTransaction) {
        handleTransaction(eTransactionMask);
    } else {
        getTransactionFlags(eTransactionFlushNeeded);
    }

    if (transactionFlushNeeded()) {
        setTransactionFlags(eTransactionFlushNeeded);
    }

    return runHandleTransaction;
}

void SurfaceFlinger::handleMessageRefresh() {
    ATRACE_CALL();

    mRefreshPending = false;

    const bool repaintEverything = mRepaintEverything.exchange(false);
    preComposition();
    rebuildLayerStacks();
    calculateWorkingSet();
    for (const auto& [token, display] : mDisplays) {
        beginFrame(display);
        prepareFrame(display);
        doDebugFlashRegions(display, repaintEverything);
        doComposition(display, repaintEverything);
    }

    logLayerStats();

    postFrame();
    postComposition();

    mHadClientComposition = false;
    mHadDeviceComposition = false;
    for (const auto& [token, displayDevice] : mDisplays) {
        auto display = displayDevice->getCompositionDisplay();
        const auto displayId = display->getId();
        mHadClientComposition =
                mHadClientComposition || getHwComposer().hasClientComposition(displayId);
        mHadDeviceComposition =
                mHadDeviceComposition || getHwComposer().hasDeviceComposition(displayId);
    }

    mVsyncModulator.onRefreshed(mHadClientComposition);

    mLayersWithQueuedFrames.clear();
}


bool SurfaceFlinger::handleMessageInvalidate() {
    ATRACE_CALL();
    bool refreshNeeded = handlePageFlip();

    if (mVisibleRegionsDirty) {
        computeLayerBounds();
        if (mTracingEnabled) {
            mTracing.notify("visibleRegionsDirty");
        }
    }

    for (auto& layer : mLayersPendingRefresh) {
        Region visibleReg;
        visibleReg.set(layer->getScreenBounds());
        invalidateLayerStack(layer, visibleReg);
    }
    mLayersPendingRefresh.clear();
    return refreshNeeded;
}

void SurfaceFlinger::setDisplayAnimating(const sp<DisplayDevice>& hw) {
    static android::sp<vendor::display::config::V1_1::IDisplayConfig> disp_config_v1_1 =
                                        vendor::display::config::V1_1::IDisplayConfig::getService();

    const std::optional<DisplayId>& displayId = hw->getId();
    const auto dpy = getHwComposer().fromPhysicalDisplayId(*displayId);

    if (disp_config_v1_1 == NULL || !dpy || hw->getIsDisplayBuiltInType()) {
        return;
    }

    bool hasScreenshot = false;
    mDrawingState.traverseInZOrder([&](Layer* layer) {
      if (layer->getLayerStack() == hw->getLayerStack()) {
          if (layer->isScreenshot()) {
              hasScreenshot = true;
          }
      }
    });

    if (hasScreenshot == hw->getAnimating()) {
        return;
    }

    disp_config_v1_1->setDisplayAnimating(*dpy, hasScreenshot);
    hw->setAnimating(hasScreenshot);
}

void SurfaceFlinger::setLayerAsMask(const sp<const DisplayDevice>& hw, const uint64_t& layerId) {
    static android::sp<vendor::display::config::V1_7::IDisplayConfig> disp_config_v1_7 =
                                        vendor::display::config::V1_7::IDisplayConfig::getService();
    const std::optional<DisplayId>& displayId = hw->getId();
    const auto dpy = getHwComposer().fromPhysicalDisplayId(*displayId);
    if (!disp_config_v1_7) {
      return;
    }
    disp_config_v1_7->setLayerAsMask(*dpy, layerId);
}

void SurfaceFlinger::calculateWorkingSet() {
    ATRACE_CALL();
    ALOGV(__FUNCTION__);

    // build the h/w work list
    if (CC_UNLIKELY(mGeometryInvalid)) {
        mGeometryInvalid = false;
        for (const auto& [token, displayDevice] : mDisplays) {
            auto display = displayDevice->getCompositionDisplay();
            setDisplayAnimating(displayDevice);

            uint32_t zOrder = 0;

            for (auto& layer : display->getOutputLayersOrderedByZ()) {
                auto& compositionState = layer->editState();
                compositionState.forceClientComposition = false;
                if (!compositionState.hwc || mDebugDisableHWC || mDebugRegion) {
                    compositionState.forceClientComposition = true;
                }

                // The output Z order is set here based on a simple counter.
                compositionState.z = zOrder++;

                // Update the display independent composition state. This goes
                // to the general composition layer state structure.
                // TODO: Do this once per compositionengine::CompositionLayer.
                layer->getLayerFE().latchCompositionState(layer->getLayer().editState().frontEnd,
                                                          true);

                // Recalculate the geometry state of the output layer.
                layer->updateCompositionState(true);

                // Write the updated geometry state to the HWC
                layer->writeStateToHWC(true);
            }
        }
    }

    // Set the per-frame data
    for (const auto& [token, displayDevice] : mDisplays) {
        auto display = displayDevice->getCompositionDisplay();
        const auto displayId = display->getId();
        if (!displayId) {
            continue;
        }
        auto* profile = display->getDisplayColorProfile();

        if (mDrawingState.colorMatrixChanged) {
            display->setColorTransform(mDrawingState.colorMatrix);
        }
        Dataspace targetDataspace = Dataspace::UNKNOWN;
        if (useColorManagement) {
            ColorMode colorMode;
            RenderIntent renderIntent;
            pickColorMode(displayDevice, &colorMode, &targetDataspace, &renderIntent);
            display->setColorMode(colorMode, targetDataspace, renderIntent);

            if (isHdrColorMode(colorMode)) {
                targetDataspace = Dataspace::UNKNOWN;
            } else if (mColorSpaceAgnosticDataspace != Dataspace::UNKNOWN) {
                targetDataspace = mColorSpaceAgnosticDataspace;
            }
        }

        for (auto& layer : displayDevice->getVisibleLayersSortedByZ()) {
            if (layer->isHdrY410()) {
                layer->forceClientComposition(displayDevice);
            } else if ((layer->getDataSpace() == Dataspace::BT2020_PQ ||
                        layer->getDataSpace() == Dataspace::BT2020_ITU_PQ) &&
                       !profile->hasHDR10Support()) {
                layer->forceClientComposition(displayDevice);
            } else if ((layer->getDataSpace() == Dataspace::BT2020_HLG ||
                        layer->getDataSpace() == Dataspace::BT2020_ITU_HLG) &&
                       !profile->hasHLGSupport()) {
                layer->forceClientComposition(displayDevice);
            }

            if (layer->getRoundedCornerState().radius > 0.0f) {
                layer->forceClientComposition(displayDevice);
            }

            if (layer->getForceClientComposition(displayDevice)) {
                ALOGV("[%s] Requesting Client composition", layer->getName().string());
                layer->setCompositionType(displayDevice,
                                          Hwc2::IComposerClient::Composition::CLIENT);
                continue;
            }

            const auto& displayState = display->getState();
            layer->setPerFrameData(displayDevice, displayState.transform, displayState.viewport,
                                   displayDevice->getSupportedPerFrameMetadata(), targetDataspace);
        }
    }

    mDrawingState.colorMatrixChanged = false;

    for (const auto& [token, displayDevice] : mDisplays) {
        auto display = displayDevice->getCompositionDisplay();
        for (auto& layer : displayDevice->getVisibleLayersSortedByZ()) {
            auto& layerState = layer->getCompositionLayer()->editState().frontEnd;
            layerState.compositionType = static_cast<Hwc2::IComposerClient::Composition>(
                    layer->getCompositionType(displayDevice));
        }
    }
}

void SurfaceFlinger::doDebugFlashRegions(const sp<DisplayDevice>& displayDevice,
                                         bool repaintEverything) {
    auto display = displayDevice->getCompositionDisplay();
    const auto& displayState = display->getState();

    // is debugging enabled
    if (CC_LIKELY(!mDebugRegion))
        return;

    if (displayState.isEnabled) {
        // transform the dirty region into this screen's coordinate space
        const Region dirtyRegion = display->getDirtyRegion(repaintEverything);
        if (!dirtyRegion.isEmpty()) {
            base::unique_fd readyFence;
            // redraw the whole screen
            doComposeSurfaces(displayDevice, dirtyRegion, &readyFence);

            display->getRenderSurface()->queueBuffer(std::move(readyFence));
        }
    }

    postFramebuffer(displayDevice);

    if (mDebugRegion > 1) {
        usleep(mDebugRegion * 1000);
    }

    prepareFrame(displayDevice);
}

void SurfaceFlinger::logLayerStats() {
    ATRACE_CALL();
    if (CC_UNLIKELY(mLayerStats.isEnabled())) {
        for (const auto& [token, display] : mDisplays) {
            if (display->isPrimary()) {
                mLayerStats.logLayerStats(dumpVisibleLayersProtoInfo(display));
                return;
            }
        }

        ALOGE("logLayerStats: no primary display");
    }
}

void SurfaceFlinger::preComposition()
{
    ATRACE_CALL();
    ALOGV("preComposition");

    mRefreshStartTime = systemTime(SYSTEM_TIME_MONOTONIC);

    bool needExtraInvalidate = false;
    mDrawingState.traverseInZOrder([&](Layer* layer) {
        if (layer->onPreComposition(mRefreshStartTime)) {
            needExtraInvalidate = true;
        }
    });

    if (needExtraInvalidate) {
        signalLayerUpdate();
    }
}

void SurfaceFlinger::updateCompositorTiming(const DisplayStatInfo& stats, nsecs_t compositeTime,
                                            std::shared_ptr<FenceTime>& presentFenceTime) {
    // Update queue of past composite+present times and determine the
    // most recently known composite to present latency.
    getBE().mCompositePresentTimes.push({compositeTime, presentFenceTime});
    nsecs_t compositeToPresentLatency = -1;
    while (!getBE().mCompositePresentTimes.empty()) {
        SurfaceFlingerBE::CompositePresentTime& cpt = getBE().mCompositePresentTimes.front();
        // Cached values should have been updated before calling this method,
        // which helps avoid duplicate syscalls.
        nsecs_t displayTime = cpt.display->getCachedSignalTime();
        if (displayTime == Fence::SIGNAL_TIME_PENDING) {
            break;
        }
        compositeToPresentLatency = displayTime - cpt.composite;
        getBE().mCompositePresentTimes.pop();
    }

    // Don't let mCompositePresentTimes grow unbounded, just in case.
    while (getBE().mCompositePresentTimes.size() > 16) {
        getBE().mCompositePresentTimes.pop();
    }

    setCompositorTimingSnapped(stats, compositeToPresentLatency);
}

void SurfaceFlinger::setCompositorTimingSnapped(const DisplayStatInfo& stats,
                                                nsecs_t compositeToPresentLatency) {
    // Integer division and modulo round toward 0 not -inf, so we need to
    // treat negative and positive offsets differently.
    nsecs_t idealLatency = (mPhaseOffsets->getCurrentSfOffset() > 0)
            ? (stats.vsyncPeriod - (mPhaseOffsets->getCurrentSfOffset() % stats.vsyncPeriod))
            : ((-mPhaseOffsets->getCurrentSfOffset()) % stats.vsyncPeriod);

    // Just in case mPhaseOffsets->getCurrentSfOffset() == -vsyncInterval.
    if (idealLatency <= 0) {
        idealLatency = stats.vsyncPeriod;
    }

    // Snap the latency to a value that removes scheduling jitter from the
    // composition and present times, which often have >1ms of jitter.
    // Reducing jitter is important if an app attempts to extrapolate
    // something (such as user input) to an accurate diasplay time.
    // Snapping also allows an app to precisely calculate mPhaseOffsets->getCurrentSfOffset()
    // with (presentLatency % interval).
    nsecs_t bias = stats.vsyncPeriod / 2;
    int64_t extraVsyncs = (compositeToPresentLatency - idealLatency + bias) / stats.vsyncPeriod;
    nsecs_t snappedCompositeToPresentLatency =
            (extraVsyncs > 0) ? idealLatency + (extraVsyncs * stats.vsyncPeriod) : idealLatency;

    std::lock_guard<std::mutex> lock(getBE().mCompositorTimingLock);
    getBE().mCompositorTiming.deadline = stats.vsyncTime - idealLatency;
    getBE().mCompositorTiming.interval = stats.vsyncPeriod;
    getBE().mCompositorTiming.presentLatency = snappedCompositeToPresentLatency;
}

void SurfaceFlinger::postComposition()
{
    ATRACE_CALL();
    ALOGV("postComposition");

    // Release any buffers which were replaced this frame
    nsecs_t dequeueReadyTime = systemTime();
    for (auto& layer : mLayersWithQueuedFrames) {
        layer->releasePendingBuffer(dequeueReadyTime);
    }

    // |mStateLock| not needed as we are on the main thread
    const auto displayDevice = getDefaultDisplayDeviceLocked();

    getBE().mGlCompositionDoneTimeline.updateSignalTimes();
    std::shared_ptr<FenceTime> glCompositionDoneFenceTime;
    if (displayDevice && getHwComposer().hasClientComposition(displayDevice->getId())) {
        glCompositionDoneFenceTime =
                std::make_shared<FenceTime>(displayDevice->getCompositionDisplay()
                                                    ->getRenderSurface()
                                                    ->getClientTargetAcquireFence());
        getBE().mGlCompositionDoneTimeline.push(glCompositionDoneFenceTime);
    } else {
        glCompositionDoneFenceTime = FenceTime::NO_FENCE;
    }

    getBE().mDisplayTimeline.updateSignalTimes();
    mPreviousPresentFences[1] = mPreviousPresentFences[0];
    mPreviousPresentFences[0] = mActiveVsyncSource
            ? getHwComposer().getPresentFence(*mActiveVsyncSource->getId())
            : Fence::NO_FENCE;
    auto presentFenceTime = std::make_shared<FenceTime>(mPreviousPresentFences[0]);
    getBE().mDisplayTimeline.push(presentFenceTime);

    DisplayStatInfo stats;
    mScheduler->getDisplayStatInfo(&stats);

    // We use the mRefreshStartTime which might be sampled a little later than
    // when we started doing work for this frame, but that should be okay
    // since updateCompositorTiming has snapping logic.
    updateCompositorTiming(stats, mRefreshStartTime, presentFenceTime);
    CompositorTiming compositorTiming;
    {
        std::lock_guard<std::mutex> lock(getBE().mCompositorTimingLock);
        compositorTiming = getBE().mCompositorTiming;
    }

    mDrawingState.traverseInZOrder([&](Layer* layer) {
        bool frameLatched =
                layer->onPostComposition(displayDevice->getId(), glCompositionDoneFenceTime,
                                         presentFenceTime, compositorTiming);
        if (frameLatched) {
            recordBufferingStats(layer->getName().string(),
                    layer->getOccupancyHistory(false));
        }
    });

    if (presentFenceTime->isValid()) {
        mScheduler->addPresentFence(presentFenceTime);
    }

    forceResyncModel();

    if (!hasSyncFramework) {
        if (displayDevice && getHwComposer().isConnected(*displayDevice->getId()) &&
            displayDevice->isPoweredOn()) {
            mScheduler->enableHardwareVsync();
        }
    }

    if (mAnimCompositionPending) {
        mAnimCompositionPending = false;

        if (presentFenceTime->isValid()) {
            mAnimFrameTracker.setActualPresentFence(
                    std::move(presentFenceTime));
        } else if (displayDevice && getHwComposer().isConnected(*displayDevice->getId())) {
            // The HWC doesn't support present fences, so use the refresh
            // timestamp instead.
            const nsecs_t presentTime =
                    getHwComposer().getRefreshTimestamp(*displayDevice->getId());
            mAnimFrameTracker.setActualPresentTime(presentTime);
        }
        mAnimFrameTracker.advanceFrame();
    }

    dumpDrawCycle(false);

    mTimeStats->incrementTotalFrames();
    if (mHadClientComposition) {
        mTimeStats->incrementClientCompositionFrames();
    }

    mTimeStats->setPresentFenceGlobal(presentFenceTime);

    if (displayDevice && getHwComposer().isConnected(*displayDevice->getId()) &&
        !displayDevice->isPoweredOn()) {
        return;
    }

    nsecs_t currentTime = systemTime();
    if (mHasPoweredOff) {
        mHasPoweredOff = false;
    } else {
        nsecs_t elapsedTime = currentTime - getBE().mLastSwapTime;
        size_t numPeriods = static_cast<size_t>(elapsedTime / stats.vsyncPeriod);
        if (numPeriods < SurfaceFlingerBE::NUM_BUCKETS - 1) {
            getBE().mFrameBuckets[numPeriods] += elapsedTime;
        } else {
            getBE().mFrameBuckets[SurfaceFlingerBE::NUM_BUCKETS - 1] += elapsedTime;
        }
        getBE().mTotalTime += elapsedTime;
    }
    getBE().mLastSwapTime = currentTime;

    {
        std::lock_guard lock(mTexturePoolMutex);
        if (mTexturePool.size() < mTexturePoolSize) {
            const size_t refillCount = mTexturePoolSize - mTexturePool.size();
            const size_t offset = mTexturePool.size();
            mTexturePool.resize(mTexturePoolSize);
            getRenderEngine().genTextures(refillCount, mTexturePool.data() + offset);
            ATRACE_INT("TexturePoolSize", mTexturePool.size());
        } else if (mTexturePool.size() > mTexturePoolSize) {
            const size_t deleteCount = mTexturePool.size() - mTexturePoolSize;
            const size_t offset = mTexturePoolSize;
            getRenderEngine().deleteTextures(deleteCount, mTexturePool.data() + offset);
            mTexturePool.resize(mTexturePoolSize);
            ATRACE_INT("TexturePoolSize", mTexturePool.size());
        }
    }

    mTransactionCompletedThread.addPresentFence(mPreviousPresentFences[0]);

    // Lock the mStateLock in case SurfaceFlinger is in the middle of applying a transaction.
    // If we do not lock here, a callback could be sent without all of its SurfaceControls and
    // metrics.
    {
        Mutex::Autolock _l(mStateLock);
        mTransactionCompletedThread.sendCallbacks();
    }

    if (mLumaSampling && mRegionSamplingThread) {
        mRegionSamplingThread->notifyNewContent();
    }

    if (mUseSmoMo) {
        ATRACE_NAME("SmoMoUpdateState");
        Mutex::Autolock lock(mStateLock);

        uint32_t fps = 0;
        std::vector<smomo::SmomoLayerStats> layers;

        // Disable SmoMo by passing empty layer stack in multiple display case
        if (mDisplays.size() == 1) {
            for (const auto& layer : displayDevice->getVisibleLayersSortedByZ()) {
                smomo::SmomoLayerStats layerStats;
                layerStats.id = layer->getSequence();
                layerStats.name = layer->getName().string();
                layers.push_back(layerStats);
            }

            auto iter = mRefreshRateConfigs.getRefreshRates().cbegin();
            while (iter != mRefreshRateConfigs.getRefreshRates().cend()) {
                if (iter->second->configId == displayDevice->getActiveConfig()) {
                    fps = iter->second->fps;
                    break;
                }
                ++iter;
            }

            if (!fps) {
                const auto refreshRate = mRefreshRateConfigs.getRefreshRate(RefreshRateType::DEFAULT);
                if (refreshRate) {
                    fps = refreshRate->fps;
                }
            }
        }

        mSmoMo->UpdateSmomoState(layers, fps);
    }

    // Even though ATRACE_INT64 already checks if tracing is enabled, it doesn't prevent the
    // side-effect of getTotalSize(), so we check that again here
    if (ATRACE_ENABLED()) {
        ATRACE_INT64("Total Buffer Size", GraphicBufferAllocator::get().getTotalSize());
    }
}

void SurfaceFlinger::forceResyncModel() NO_THREAD_SAFETY_ANALYSIS {
    std::lock_guard lock(mVsyncPeriodMutex);
    if (!mVsyncPeriod.size()) {
        return;
    }

    const nsecs_t period = getVsyncPeriod();
    // Model resync should happen at every fps change.
    // Upon increase/decrease in vsync period start resync immediately.
    // Initial set of vsync wakeups happen at ref_time + N * period where N = 1, 2, 3 ..
    // Since if doesnt make use of timestamp to compute period, resync can be triggered
    // as soon as change is fps(period) is observed.

    if (period > mVsyncPeriod.at(mVsyncPeriod.size() - 1)) {
        ATRACE_CALL();
        mScheduler->resyncToHardwareVsync(true, period, true /* force resync */);
        mVsyncPeriod.push_back(period);
    } else if (period < mVsyncPeriod.at(mVsyncPeriod.size() - 1)) {
        // Vsync period changed. Trigger resync.
        ATRACE_CALL();
        mScheduler->resyncToHardwareVsync(true, period, true /* force resync */);
        mVsyncPeriod = {};
    }
}

void SurfaceFlinger::computeLayerBounds() {
    for (const auto& pair : mDisplays) {
        const auto& displayDevice = pair.second;
        const auto display = displayDevice->getCompositionDisplay();
        for (const auto& layer : mDrawingState.layersSortedByZ) {
            // only consider the layers on the given layer stack
            if (!display->belongsInOutput(layer->getLayerStack(), layer->getPrimaryDisplayOnly())) {
                continue;
            }

            layer->computeBounds(displayDevice->getViewport().toFloatRect(), ui::Transform());
        }
    }
}

void SurfaceFlinger::rebuildLayerStacks() {
    ATRACE_CALL();
    ALOGV("rebuildLayerStacks");
    Mutex::Autolock lock(mDolphinStateLock);

    // rebuild the visible layer list per screen
    if (CC_UNLIKELY(mVisibleRegionsDirty)) {
        ATRACE_NAME("rebuildLayerStacks VR Dirty");
        mVisibleRegionsDirty = false;
        invalidateHwcGeometry();

        for (const auto& pair : mDisplays) {
            const auto& displayDevice = pair.second;
            auto display = displayDevice->getCompositionDisplay();
            const auto& displayState = display->getState();
            Region opaqueRegion;
            Region dirtyRegion;
            compositionengine::Output::OutputLayers layersSortedByZ;
            Vector<sp<Layer>> deprecated_layersSortedByZ;
            Vector<sp<Layer>> layersNeedingFences;
            const ui::Transform& tr = displayState.transform;
            const Rect bounds = displayState.bounds;
            if (displayState.isEnabled) {
                computeVisibleRegions(displayDevice, dirtyRegion, opaqueRegion);

                mDrawingState.traverseInZOrder([&](Layer* layer) {
                    auto compositionLayer = layer->getCompositionLayer();
                    if (compositionLayer == nullptr) {
                        return;
                    }

                    const auto displayId = displayDevice->getId();
                    sp<compositionengine::LayerFE> layerFE = compositionLayer->getLayerFE();
                    LOG_ALWAYS_FATAL_IF(layerFE.get() == nullptr);

                    bool needsOutputLayer = false;

                    if (display->belongsInOutput(layer->getLayerStack(),
                                                 layer->getPrimaryDisplayOnly())) {
                        Region drawRegion(tr.transform(
                                layer->visibleNonTransparentRegion));
                        drawRegion.andSelf(bounds);
                        if (!drawRegion.isEmpty()) {
                            needsOutputLayer = true;
                        }
                    }

                    if (needsOutputLayer) {
                        layersSortedByZ.emplace_back(
                                display->getOrCreateOutputLayer(displayId, compositionLayer,
                                                                layerFE));
                        deprecated_layersSortedByZ.add(layer);

                        auto& outputLayerState = layersSortedByZ.back()->editState();
                        outputLayerState.visibleRegion =
                                tr.transform(layer->visibleRegion.intersect(displayState.viewport));
                    } else if (displayId) {
                        // For layers that are being removed from a HWC display,
                        // and that have queued frames, add them to a a list of
                        // released layers so we can properly set a fence.
                        bool hasExistingOutputLayer =
                                display->getOutputLayerForLayer(compositionLayer.get()) != nullptr;
                        bool hasQueuedFrames = std::find(mLayersWithQueuedFrames.cbegin(),
                                                         mLayersWithQueuedFrames.cend(),
                                                         layer) != mLayersWithQueuedFrames.cend();

                        if (hasExistingOutputLayer && hasQueuedFrames) {
                            layersNeedingFences.add(layer);
                        }
                    }
                });
            }

            display->setOutputLayersOrderedByZ(std::move(layersSortedByZ));

            displayDevice->setVisibleLayersSortedByZ(deprecated_layersSortedByZ);
            displayDevice->setLayersNeedingFences(layersNeedingFences);

            Region undefinedRegion{bounds};
            undefinedRegion.subtractSelf(tr.transform(opaqueRegion));

            display->editState().undefinedRegion = undefinedRegion;
            display->editState().dirtyRegion.orSelf(dirtyRegion);
        }
    }
}

sp<DisplayDevice> SurfaceFlinger::getVsyncSource() {
    // Return the vsync source from the active displays based on the order in which they are
    // connected.
    // Normally the order of priority is Primary (Built-in/Pluggable) followed by Secondary
    // built-ins followed by Pluggable. But if mPluggableVsyncPrioritized is true then the
    // order of priority is Pluggables followed by Primary and Secondary built-ins.

    for (const auto& display : mDisplaysList) {
        int mode = display->getPowerMode();
        if (display->isVirtual() || (mode == HWC_POWER_MODE_OFF) ||
            (mode == HWC_POWER_MODE_DOZE_SUSPEND)) {
            continue;
        }

        if (mVsyncSourceReliableOnDoze) {
            if ((mode == HWC_POWER_MODE_NORMAL) ||
                (mode == HWC_POWER_MODE_DOZE)) {
              return display;
            }
        } else if (mode == HWC_POWER_MODE_NORMAL) {
            return display;
        }
    }

    // In-case active displays are not present, source the vsync from
    // the display which is in doze mode even if it is unreliable
    // in the same order of display priority as above.
    if (!mVsyncSourceReliableOnDoze) {
        for (const auto& display : mDisplaysList) {
            int mode = display->getPowerMode();
            if (display->isVirtual()) {
                continue;
            }

            if (mode == HWC_POWER_MODE_DOZE) {
                return display;
            }
        }
    }

    return NULL;
}

void SurfaceFlinger::updateVsyncSource()
            NO_THREAD_SAFETY_ANALYSIS {
    nsecs_t vsync = getVsyncPeriod();

    if (mNextVsyncSource == NULL) {
        // Switch off vsync for the last enabled source
        mScheduler->disableHardwareVsync(true);
        mScheduler->onScreenReleased(mAppConnectionHandle);
    } else if (mNextVsyncSource && (mActiveVsyncSource == NULL)) {
        mScheduler->onScreenAcquired(mAppConnectionHandle);
        mScheduler->resyncToHardwareVsync(true, vsync);
    } else if ((mNextVsyncSource != NULL) &&
        (mActiveVsyncSource != NULL)) {
        // Switch vsync to the new source
        mScheduler->resyncToHardwareVsync(true, vsync);
    }
}

// Returns a data space that fits all visible layers.  The returned data space
// can only be one of
//  - Dataspace::SRGB (use legacy dataspace and let HWC saturate when colors are enhanced)
//  - Dataspace::DISPLAY_P3
//  - Dataspace::DISPLAY_BT2020
// The returned HDR data space is one of
//  - Dataspace::UNKNOWN
//  - Dataspace::BT2020_HLG
//  - Dataspace::BT2020_PQ
Dataspace SurfaceFlinger::getBestDataspace(const sp<DisplayDevice>& display,
                                           Dataspace* outHdrDataSpace,
                                           bool* outIsHdrClientComposition) const {
    Dataspace bestDataSpace = Dataspace::V0_SRGB;
    *outHdrDataSpace = Dataspace::UNKNOWN;

    for (const auto& layer : display->getVisibleLayersSortedByZ()) {
        switch (layer->getDataSpace()) {
            case Dataspace::V0_SCRGB:
            case Dataspace::V0_SCRGB_LINEAR:
            case Dataspace::BT2020:
            case Dataspace::BT2020_ITU:
            case Dataspace::BT2020_LINEAR:
            case Dataspace::DISPLAY_BT2020:
                bestDataSpace = Dataspace::DISPLAY_BT2020;
                break;
            case Dataspace::DISPLAY_P3:
                bestDataSpace = Dataspace::DISPLAY_P3;
                break;
            case Dataspace::BT2020_PQ:
            case Dataspace::BT2020_ITU_PQ:
                bestDataSpace = Dataspace::DISPLAY_P3;
                *outHdrDataSpace = Dataspace::BT2020_PQ;
                *outIsHdrClientComposition = layer->getForceClientComposition(display);
                break;
            case Dataspace::BT2020_HLG:
            case Dataspace::BT2020_ITU_HLG:
                bestDataSpace = Dataspace::DISPLAY_P3;
                // When there's mixed PQ content and HLG content, we set the HDR
                // data space to be BT2020_PQ and convert HLG to PQ.
                if (*outHdrDataSpace == Dataspace::UNKNOWN) {
                    *outHdrDataSpace = Dataspace::BT2020_HLG;
                }
                break;
            default:
                break;
        }
    }

    return bestDataSpace;
}

// Pick the ColorMode / Dataspace for the display device.
void SurfaceFlinger::pickColorMode(const sp<DisplayDevice>& display, ColorMode* outMode,
                                   Dataspace* outDataSpace, RenderIntent* outRenderIntent) const {
    if (mDisplayColorSetting == DisplayColorSetting::UNMANAGED) {
        *outMode = ColorMode::NATIVE;
        *outDataSpace = Dataspace::UNKNOWN;
        *outRenderIntent = RenderIntent::COLORIMETRIC;
        return;
    }

    Dataspace hdrDataSpace;
    bool isHdrClientComposition = false;
    Dataspace bestDataSpace = getBestDataspace(display, &hdrDataSpace, &isHdrClientComposition);

    auto* profile = display->getCompositionDisplay()->getDisplayColorProfile();

    switch (mForceColorMode) {
        case ColorMode::SRGB:
            bestDataSpace = Dataspace::V0_SRGB;
            break;
        case ColorMode::DISPLAY_P3:
            bestDataSpace = Dataspace::DISPLAY_P3;
            break;
        default:
            break;
    }

    // respect hdrDataSpace only when there is no legacy HDR support
    bool isHdr = hdrDataSpace != Dataspace::UNKNOWN &&
            !profile->hasLegacyHdrSupport(hdrDataSpace) && !isHdrClientComposition;
    if (isHdr) {
        bestDataSpace = hdrDataSpace;
    }

    for (const auto& layer : display->getVisibleLayersSortedByZ()) {
        // Secure display layers are always rendered in sRGB and needs sRGB
        // Color Mode.
        if (layer->isSecureDisplay()) {
            bestDataSpace = Dataspace::V0_SRGB;
            isHdr = false;
            break;
        }
    }

    RenderIntent intent;
    switch (mDisplayColorSetting) {
        case DisplayColorSetting::MANAGED:
        case DisplayColorSetting::UNMANAGED:
            intent = isHdr ? RenderIntent::TONE_MAP_COLORIMETRIC : RenderIntent::COLORIMETRIC;
            break;
        case DisplayColorSetting::ENHANCED:
            intent = isHdr ? RenderIntent::TONE_MAP_ENHANCE : RenderIntent::ENHANCE;
            break;
        default: // vendor display color setting
            intent = static_cast<RenderIntent>(mDisplayColorSetting);
            break;
    }

    profile->getBestColorMode(bestDataSpace, intent, outDataSpace, outMode, outRenderIntent);
}

void SurfaceFlinger::beginFrame(const sp<DisplayDevice>& displayDevice) {
    auto display = displayDevice->getCompositionDisplay();
    const auto& displayState = display->getState();

    bool dirty = !display->getDirtyRegion(false).isEmpty();
    bool empty = displayDevice->getVisibleLayersSortedByZ().size() == 0;
    bool wasEmpty = !displayState.lastCompositionHadVisibleLayers;

    // If nothing has changed (!dirty), don't recompose.
    // If something changed, but we don't currently have any visible layers,
    //   and didn't when we last did a composition, then skip it this time.
    // The second rule does two things:
    // - When all layers are removed from a display, we'll emit one black
    //   frame, then nothing more until we get new layers.
    // - When a display is created with a private layer stack, we won't
    //   emit any black frames until a layer is added to the layer stack.
    bool mustRecompose = dirty && !(empty && wasEmpty);

    const char flagPrefix[] = {'-', '+'};
    static_cast<void>(flagPrefix);
    ALOGV_IF(displayDevice->isVirtual(), "%s: %s composition for %s (%cdirty %cempty %cwasEmpty)",
             __FUNCTION__, mustRecompose ? "doing" : "skipping",
             displayDevice->getDebugName().c_str(), flagPrefix[dirty], flagPrefix[empty],
             flagPrefix[wasEmpty]);

    display->getRenderSurface()->beginFrame(mustRecompose);

    if (mustRecompose) {
        display->editState().lastCompositionHadVisibleLayers = !empty;
    }
}

void SurfaceFlinger::prepareFrame(const sp<DisplayDevice>& displayDevice) {
    auto display = displayDevice->getCompositionDisplay();
    const auto& displayState = display->getState();

    if (!displayState.isEnabled) {
        return;
    }

    dumpDrawCycle(true);

    status_t result = display->getRenderSurface()->prepareFrame();
    ALOGE_IF(result != NO_ERROR, "prepareFrame failed for %s: %d (%s)",
             displayDevice->getDebugName().c_str(), result, strerror(-result));
}

void SurfaceFlinger::doComposition(const sp<DisplayDevice>& displayDevice, bool repaintEverything) {
    ATRACE_CALL();
    ALOGV("doComposition");

    auto display = displayDevice->getCompositionDisplay();
    const auto& displayState = display->getState();

    if (displayState.isEnabled) {
        // transform the dirty region into this screen's coordinate space
        const Region dirtyRegion = display->getDirtyRegion(repaintEverything);

        // repaint the framebuffer (if needed)
        doDisplayComposition(displayDevice, dirtyRegion);

        display->editState().dirtyRegion.clear();
        display->getRenderSurface()->flip();
    }
    postFramebuffer(displayDevice);
}

void SurfaceFlinger::postFrame()
{
    // |mStateLock| not needed as we are on the main thread
    const auto display = getDefaultDisplayDeviceLocked();
    if (display && getHwComposer().isConnected(*display->getId())) {
        uint32_t flipCount = display->getPageFlipCount();
        if (flipCount % LOG_FRAME_STATS_PERIOD == 0) {
            logFrameStats();
        }
    }
}

void SurfaceFlinger::postFramebuffer(const sp<DisplayDevice>& displayDevice) {
    ATRACE_CALL();
    ALOGV("postFramebuffer");

    auto display = displayDevice->getCompositionDisplay();
    const auto& displayState = display->getState();
    const auto displayId = display->getId();

    if (displayState.isEnabled) {
        if (displayId) {
            getHwComposer().presentAndGetReleaseFences(*displayId);
        }
        display->getRenderSurface()->onPresentDisplayCompleted();
        for (auto& layer : display->getOutputLayersOrderedByZ()) {
            sp<Fence> releaseFence = Fence::NO_FENCE;
            bool usedClientComposition = true;

            // The layer buffer from the previous frame (if any) is released
            // by HWC only when the release fence from this frame (if any) is
            // signaled.  Always get the release fence from HWC first.
            if (layer->getState().hwc) {
                const auto& hwcState = *layer->getState().hwc;
                releaseFence =
                        getHwComposer().getLayerReleaseFence(*displayId, hwcState.hwcLayer.get());
                usedClientComposition =
                        hwcState.hwcCompositionType == Hwc2::IComposerClient::Composition::CLIENT;
            }

            // If the layer was client composited in the previous frame, we
            // need to merge with the previous client target acquire fence.
            // Since we do not track that, always merge with the current
            // client target acquire fence when it is available, even though
            // this is suboptimal.
            if (usedClientComposition) {
                releaseFence =
                        Fence::merge("LayerRelease", releaseFence,
                                     display->getRenderSurface()->getClientTargetAcquireFence());
            }

            layer->getLayerFE().onLayerDisplayed(releaseFence);
        }

        // We've got a list of layers needing fences, that are disjoint with
        // display->getVisibleLayersSortedByZ.  The best we can do is to
        // supply them with the present fence.
        if (!displayDevice->getLayersNeedingFences().isEmpty()) {
            sp<Fence> presentFence =
                    displayId ? getHwComposer().getPresentFence(*displayId) : Fence::NO_FENCE;
            for (auto& layer : displayDevice->getLayersNeedingFences()) {
                layer->getCompositionLayer()->getLayerFE()->onLayerDisplayed(presentFence);
            }
        }

        if (displayId) {
            getHwComposer().clearReleaseFences(*displayId);
        }
    }
}

void SurfaceFlinger::handleTransaction(uint32_t transactionFlags)
{
    ATRACE_CALL();

    // here we keep a copy of the drawing state (that is the state that's
    // going to be overwritten by handleTransactionLocked()) outside of
    // mStateLock so that the side-effects of the State assignment
    // don't happen with mStateLock held (which can cause deadlocks).
    State drawingState(mDrawingState);

    Mutex::Autolock _l(mStateLock);
    mDebugInTransaction = systemTime();

    // Here we're guaranteed that some transaction flags are set
    // so we can call handleTransactionLocked() unconditionally.
    // We call getTransactionFlags(), which will also clear the flags,
    // with mStateLock held to guarantee that mCurrentState won't change
    // until the transaction is committed.

    mVsyncModulator.onTransactionHandled();
    transactionFlags = getTransactionFlags(eTransactionMask);
    handleTransactionLocked(transactionFlags);

    mDebugInTransaction = 0;
    invalidateHwcGeometry();
    // here the transaction has been committed
}

void SurfaceFlinger::processDisplayHotplugEventsLocked() {
    for (const auto& event : mPendingHotplugEvents) {
        const std::optional<DisplayIdentificationInfo> info =
                getHwComposer().onHotplug(event.hwcDisplayId, event.connection);

        if (!info) {
            continue;
        }

        if (event.connection == HWC2::Connection::Connected) {
            if (!mPhysicalDisplayTokens.count(info->id)) {
                ALOGV("Creating display %s", to_string(info->id).c_str());
                mPhysicalDisplayTokens[info->id] = new BBinder();
                DisplayDeviceState state;
                state.displayId = info->id;
                state.isSecure = true; // All physical displays are currently considered secure.
                state.displayName = info->name;
                mCurrentState.displays.add(mPhysicalDisplayTokens[info->id], state);
                mInterceptor->saveDisplayCreation(state);
            }
        } else {
            ALOGV("Removing display %s", to_string(info->id).c_str());

            ssize_t index = mCurrentState.displays.indexOfKey(mPhysicalDisplayTokens[info->id]);
            if (index >= 0) {
                const DisplayDeviceState& state = mCurrentState.displays.valueAt(index);
                mInterceptor->saveDisplayDeletion(state.sequenceId);
                mCurrentState.displays.removeItemsAt(index);
            }
            mDisplaysList.remove(getDisplayDeviceLocked(mPhysicalDisplayTokens[info->id]));
            mNextVsyncSource = getVsyncSource();
            updateVsyncSource();
            mPhysicalDisplayTokens.erase(info->id);
        }

        processDisplayChangesLocked();
    }

    mPendingHotplugEvents.clear();
}

void SurfaceFlinger::dispatchDisplayHotplugEvent(PhysicalDisplayId displayId, bool connected) {
    mScheduler->hotplugReceived(mAppConnectionHandle, displayId, connected);
    mScheduler->hotplugReceived(mSfConnectionHandle, displayId, connected);
}

sp<DisplayDevice> SurfaceFlinger::setupNewDisplayDeviceInternal(
        const wp<IBinder>& displayToken, const std::optional<DisplayId>& displayId,
        const DisplayDeviceState& state, const sp<compositionengine::DisplaySurface>& dispSurface,
        const sp<IGraphicBufferProducer>& producer) {
    DisplayDeviceCreationArgs creationArgs(this, displayToken, displayId);
    creationArgs.sequenceId = state.sequenceId;
    creationArgs.isVirtual = state.isVirtual();
    creationArgs.isSecure = state.isSecure;
    creationArgs.displaySurface = dispSurface;
    creationArgs.hasWideColorGamut = false;
    creationArgs.supportedPerFrameMetadata = 0;

    const bool isInternalDisplay = displayId && displayId == getInternalDisplayIdLocked();
    creationArgs.isPrimary = isInternalDisplay;

    if (useColorManagement && displayId) {
        std::vector<ColorMode> modes = getHwComposer().getColorModes(*displayId);
        for (ColorMode colorMode : modes) {
            if (isWideColorMode(colorMode)) {
                creationArgs.hasWideColorGamut = true;
            }

            std::vector<RenderIntent> renderIntents =
                    getHwComposer().getRenderIntents(*displayId, colorMode);
            creationArgs.hwcColorModes.emplace(colorMode, renderIntents);
        }
    }

    if (displayId) {
        getHwComposer().getHdrCapabilities(*displayId, &creationArgs.hdrCapabilities);
        creationArgs.supportedPerFrameMetadata =
                getHwComposer().getSupportedPerFrameMetadata(*displayId);
    }

    auto nativeWindowSurface = getFactory().createNativeWindowSurface(producer);
    auto nativeWindow = nativeWindowSurface->getNativeWindow();
    creationArgs.nativeWindow = nativeWindow;

    // Make sure that composition can never be stalled by a virtual display
    // consumer that isn't processing buffers fast enough. We have to do this
    // here, in case the display is composed entirely by HWC.
    if (state.isVirtual()) {
        nativeWindow->setSwapInterval(nativeWindow.get(), 0);
    }

    creationArgs.displayInstallOrientation =
            isInternalDisplay ? primaryDisplayOrientation : DisplayState::eOrientationDefault;

    // virtual displays are always considered enabled
    creationArgs.initialPowerMode = state.isVirtual() ? HWC_POWER_MODE_NORMAL : HWC_POWER_MODE_OFF;

    sp<DisplayDevice> display = getFactory().createDisplayDevice(std::move(creationArgs));

    if (maxFrameBufferAcquiredBuffers >= 3) {
        nativeWindowSurface->preallocateBuffers();
    }

    ColorMode defaultColorMode = ColorMode::NATIVE;
    Dataspace defaultDataSpace = Dataspace::UNKNOWN;
    if (display->hasWideColorGamut()) {
        defaultColorMode = ColorMode::SRGB;
        defaultDataSpace = Dataspace::V0_SRGB;
    }
    display->getCompositionDisplay()->setColorMode(defaultColorMode, defaultDataSpace,
                                                   RenderIntent::COLORIMETRIC);
    if (!state.isVirtual()) {
        LOG_ALWAYS_FATAL_IF(!displayId);
        display->setActiveConfig(getHwComposer().getActiveConfigIndex(*displayId));
    }

    display->setLayerStack(state.layerStack);
    display->setProjection(state.orientation, state.viewport, state.frame);
    display->setDisplayName(state.displayName);

    return display;
}

void SurfaceFlinger::setFrameBufferSizeForScaling(sp<DisplayDevice> displayDevice,
                                                  const DisplayDeviceState& state) {
    base::unique_fd fd;
    auto display = displayDevice->getCompositionDisplay();
    int newWidth = state.viewport.width();
    int newHeight = state.viewport.height();

    if (state.orientation == DISPLAY_ORIENTATION_90 || state.orientation ==
        DISPLAY_ORIENTATION_270) {
        std::swap(newWidth, newHeight);
    }

    if (displayDevice->getWidth() == newWidth &&
        displayDevice->getHeight() == newHeight) {
        displayDevice->setProjection(state.orientation, state.viewport, state.viewport);
        return;
    }

    if (mBootStage == BootStage::FINISHED) {
        displayDevice->setDisplaySize(newWidth, newHeight);
        displayDevice->setProjection(state.orientation, state.viewport, state.viewport);
        display->getRenderSurface()->setViewportAndProjection();
        display->getRenderSurface()->flipClientTarget(true);
        // queue a scratch buffer to flip Client Target with updated size
        display->getRenderSurface()->queueBuffer(std::move(fd));
        display->getRenderSurface()->flipClientTarget(false);
        // releases the FrameBuffer that was acquired as part of queueBuffer()
        display->getRenderSurface()->onPresentDisplayCompleted();
    }
}

void SurfaceFlinger::processDisplayChangesLocked() {
    // here we take advantage of Vector's copy-on-write semantics to
    // improve performance by skipping the transaction entirely when
    // know that the lists are identical
    const KeyedVector<wp<IBinder>, DisplayDeviceState>& curr(mCurrentState.displays);
    const KeyedVector<wp<IBinder>, DisplayDeviceState>& draw(mDrawingState.displays);
    if (!curr.isIdenticalTo(draw)) {
        mVisibleRegionsDirty = true;
        const size_t cc = curr.size();
        size_t dc = draw.size();

        // find the displays that were removed
        // (ie: in drawing state but not in current state)
        // also handle displays that changed
        // (ie: displays that are in both lists)
        for (size_t i = 0; i < dc;) {
            const ssize_t j = curr.indexOfKey(draw.keyAt(i));
            if (j < 0) {
                // in drawing state but not in current state
                if (const auto display = getDisplayDeviceLocked(draw.keyAt(i))) {
                    // Save display ID before disconnecting.
                    const auto displayId = display->getId();
                    display->disconnect();

                    if (!display->isVirtual()) {
                        LOG_ALWAYS_FATAL_IF(!displayId);
                        dispatchDisplayHotplugEvent(displayId->value, false);
                    }
                }

                mDisplays.erase(draw.keyAt(i));
            } else {
                // this display is in both lists. see if something changed.
                const DisplayDeviceState& state(curr[j]);
                const wp<IBinder>& displayToken = curr.keyAt(j);
                const sp<IBinder> state_binder = IInterface::asBinder(state.surface);
                const sp<IBinder> draw_binder = IInterface::asBinder(draw[i].surface);
                if (state_binder != draw_binder) {
                    // changing the surface is like destroying and
                    // recreating the DisplayDevice, so we just remove it
                    // from the drawing state, so that it get re-added
                    // below.
                    if (const auto display = getDisplayDeviceLocked(displayToken)) {
                        display->disconnect();
                    }
                    mDisplays.erase(displayToken);
                    mDrawingState.displays.removeItemsAt(i);
                    dc--;
                    // at this point we must loop to the next item
                    continue;
                }

                if (const auto display = getDisplayDeviceLocked(displayToken)) {
                    bool displaySizeChanged = false;
                    if (state.layerStack != draw[i].layerStack) {
                        display->setLayerStack(state.layerStack);
                    }
                    if ((state.orientation != draw[i].orientation) ||
                        (state.viewport != draw[i].viewport) || (state.frame != draw[i].frame)) {
                        if (mUseFbScaling && display->isPrimary()) {
                            mCurrentState.displays.editValueAt(j).width = state.viewport.width();
                            mCurrentState.displays.editValueAt(j).height = state.viewport.height();
                            mCurrentState.displays.editValueAt(j).frame =
                                mCurrentState.displays[j].viewport;
                            setFrameBufferSizeForScaling(display, state);
                            displaySizeChanged = true;
                        } else {
                            display->setProjection(state.orientation, state.viewport, state.frame);
                        }
                    }
                    if (state.width != draw[i].width || state.height != draw[i].height) {
                        if (!displaySizeChanged) {
                            display->setDisplaySize(state.width, state.height);
                        }
                    }
                }
            }
            ++i;
        }

        // find displays that were added
        // (ie: in current state but not in drawing state)
        for (size_t i = 0; i < cc; i++) {
            if (draw.indexOfKey(curr.keyAt(i)) < 0) {
                const DisplayDeviceState& state(curr[i]);

                sp<compositionengine::DisplaySurface> dispSurface;
                sp<IGraphicBufferProducer> producer;
                sp<IGraphicBufferProducer> bqProducer;
                sp<IGraphicBufferConsumer> bqConsumer;
                getFactory().createBufferQueue(&bqProducer, &bqConsumer, false);

                std::optional<DisplayId> displayId;
                if (state.isVirtual()) {
                    // Virtual displays without a surface are dormant:
                    // they have external state (layer stack, projection,
                    // etc.) but no internal state (i.e. a DisplayDevice).
                    if (state.surface != nullptr) {
                        // Allow VR composer to use virtual displays.
                        if (mUseHwcVirtualDisplays || getHwComposer().isUsingVrComposer()) {
                            int width = 0;
                            int status = state.surface->query(NATIVE_WINDOW_WIDTH, &width);
                            ALOGE_IF(status != NO_ERROR, "Unable to query width (%d)", status);
                            int height = 0;
                            status = state.surface->query(NATIVE_WINDOW_HEIGHT, &height);
                            ALOGE_IF(status != NO_ERROR, "Unable to query height (%d)", status);
                            int intFormat = 0;
                            status = state.surface->query(NATIVE_WINDOW_FORMAT, &intFormat);
                            ALOGE_IF(status != NO_ERROR, "Unable to query format (%d)", status);
                            auto format = static_cast<ui::PixelFormat>(intFormat);

                            if (maxVirtualDisplaySize == 0 ||
                                ((uint64_t)width <= maxVirtualDisplaySize &&
                                (uint64_t)height <= maxVirtualDisplaySize)) {
                                uint64_t usage = 0;
                                // Replace with native_window_get_consumer_usage ?
                                status = state.surface->getConsumerUsage(&usage);
                                ALOGW_IF(status != NO_ERROR, "Unable to query usage (%d)", status);
                                if ((status == NO_ERROR) && canAllocateHwcDisplayIdForVDS(usage)) {
                                     displayId =
                                     getHwComposer().allocateVirtualDisplay(width, height, &format);
                                }
                            }
                        }

                        // TODO: Plumb requested format back up to consumer

                        sp<VirtualDisplaySurface> vds =
                                new VirtualDisplaySurface(getHwComposer(), displayId, state.surface,
                                                          bqProducer, bqConsumer,
                                                          state.displayName, state.isSecure);

                        dispSurface = vds;
                        producer = vds;
                    }
                } else {
                    ALOGE_IF(state.surface != nullptr,
                             "adding a supported display, but rendering "
                             "surface is provided (%p), ignoring it",
                             state.surface.get());

                    displayId = state.displayId;
                    LOG_ALWAYS_FATAL_IF(!displayId);
                    dispSurface = new FramebufferSurface(getHwComposer(), *displayId, bqConsumer);
                    producer = bqProducer;
                }

                const wp<IBinder>& displayToken = curr.keyAt(i);
                if (dispSurface != nullptr) {
                    mDisplays.emplace(displayToken,
                                      setupNewDisplayDeviceInternal(displayToken, displayId, state,
                                                                    dispSurface, producer));
                    // Check if power mode override is available and supported by HWC.
                    {
                        using vendor::display::config::V1_7::IDisplayConfig;
                        android::sp<IDisplayConfig> disp_config_v1_7 =
                            IDisplayConfig::getService();
                        if (disp_config_v1_7 != NULL) {
                             const auto hwcDisplayId =
                                 getHwComposer().fromPhysicalDisplayId(*displayId);
                            if (disp_config_v1_7->isPowerModeOverrideSupported(*hwcDisplayId)) {
                                sp<DisplayDevice> display = getDisplayDeviceLocked(displayToken);
                                display->setPowerModeOverrideConfig(true);
                            }
                        }
                    }

                    {
                        using vendor::display::config::V1_9::IDisplayConfig;
                        android::sp<IDisplayConfig> disp_config_v1_9 =
                            IDisplayConfig::getService();
                        if (disp_config_v1_9 != NULL) {
                            const auto hwcDisplayId =
                                getHwComposer().fromPhysicalDisplayId(*displayId);
                            if (disp_config_v1_9->isBuiltInDisplay(*hwcDisplayId)) {
                                sp<DisplayDevice> display = getDisplayDeviceLocked(displayToken);
                                display->setIsDisplayBuiltInType(true);
                            }
                        }
                    }
                    if (!state.isVirtual()) {
                        sp<DisplayDevice> display = getDisplayDeviceLocked(displayToken);
                        if (mPluggableVsyncPrioritized && !display->getIsDisplayBuiltInType()) {
                            // Insert the pluggable display just before the first built-in display
                            // so that the earlier pluggable display remains the V-sync source.
                            auto it = mDisplaysList.begin();
                            for (; it != mDisplaysList.end(); it++ ) {
                                if((*it)->getIsDisplayBuiltInType()) {
                                    break;
                                }
                            }
                            mDisplaysList.insert(it, display);
                        } else {
                            mDisplaysList.push_back(display);
                        }
                        LOG_ALWAYS_FATAL_IF(!displayId);
                        dispatchDisplayHotplugEvent(displayId->value, true);
                    }
                }
            }
        }
    }

    mDrawingState.displays = mCurrentState.displays;
}

void SurfaceFlinger::handleTransactionLocked(uint32_t transactionFlags)
{
    // Notify all layers of available frames
    mCurrentState.traverseInZOrder([](Layer* layer) {
        layer->notifyAvailableFrames();
    });

    /*
     * Traversal of the children
     * (perform the transaction for each of them if needed)
     */

    if ((transactionFlags & eTraversalNeeded) || mTraversalNeededMainThread) {
        mCurrentState.traverseInZOrder([&](Layer* layer) {
            uint32_t trFlags = layer->getTransactionFlags(eTransactionNeeded);
            if (!trFlags) return;

            const uint32_t flags = layer->doTransaction(0);
            if (flags & Layer::eVisibleRegion)
                mVisibleRegionsDirty = true;

            if (flags & Layer::eInputInfoChanged) {
                mInputInfoChanged = true;
            }
        });
        mTraversalNeededMainThread = false;
    }

    /*
     * Perform display own transactions if needed
     */

    if (transactionFlags & eDisplayTransactionNeeded) {
        processDisplayChangesLocked();
        processDisplayHotplugEventsLocked();
    }

    if (transactionFlags & (eDisplayLayerStackChanged|eDisplayTransactionNeeded)) {
        // The transform hint might have changed for some layers
        // (either because a display has changed, or because a layer
        // as changed).
        //
        // Walk through all the layers in currentLayers,
        // and update their transform hint.
        //
        // If a layer is visible only on a single display, then that
        // display is used to calculate the hint, otherwise we use the
        // default display.
        //
        // NOTE: we do this here, rather than in rebuildLayerStacks() so that
        // the hint is set before we acquire a buffer from the surface texture.
        //
        // NOTE: layer transactions have taken place already, so we use their
        // drawing state. However, SurfaceFlinger's own transaction has not
        // happened yet, so we must use the current state layer list
        // (soon to become the drawing state list).
        //
        sp<const DisplayDevice> hintDisplay;
        uint32_t currentlayerStack = 0;
        bool first = true;
        mCurrentState.traverseInZOrder([&](Layer* layer) {
            // NOTE: we rely on the fact that layers are sorted by
            // layerStack first (so we don't have to traverse the list
            // of displays for every layer).
            uint32_t layerStack = layer->getLayerStack();
            if (first || currentlayerStack != layerStack) {
                currentlayerStack = layerStack;
                // figure out if this layerstack is mirrored
                // (more than one display) if so, pick the default display,
                // if not, pick the only display it's on.
                hintDisplay = nullptr;
                for (const auto& [token, display] : mDisplays) {
                    if (display->getCompositionDisplay()
                                ->belongsInOutput(layer->getLayerStack(),
                                                  layer->getPrimaryDisplayOnly())) {
                        if (hintDisplay) {
                            hintDisplay = nullptr;
                            break;
                        } else {
                            hintDisplay = display;
                        }
                    }
                }
            }

            if (!hintDisplay) {
                // NOTE: TEMPORARY FIX ONLY. Real fix should cause layers to
                // redraw after transform hint changes. See bug 8508397.

                // could be null when this layer is using a layerStack
                // that is not visible on any display. Also can occur at
                // screen off/on times.
                hintDisplay = getDefaultDisplayDeviceLocked();
            }

            // could be null if there is no display available at all to get
            // the transform hint from.
            if (hintDisplay) {
                layer->updateTransformHint(hintDisplay);
            }

            first = false;
        });
    }


    /*
     * Perform our own transaction if needed
     */

    if (mLayersAdded) {
        mLayersAdded = false;
        // Layers have been added.
        mVisibleRegionsDirty = true;
    }

    // some layers might have been removed, so
    // we need to update the regions they're exposing.
    if (mLayersRemoved) {
        mLayersRemoved = false;
        mVisibleRegionsDirty = true;
        mDrawingState.traverseInZOrder([&](Layer* layer) {
            if (mLayersPendingRemoval.indexOf(layer) >= 0) {
                // this layer is not visible anymore
                Region visibleReg;
                visibleReg.set(layer->getScreenBounds());
                invalidateLayerStack(layer, visibleReg);
            }
        });
    }

    commitInputWindowCommands();
    commitTransaction();
}

void SurfaceFlinger::updateInputFlinger() {
    ATRACE_CALL();
    if (!mInputFlinger) {
        return;
    }

    if (mVisibleRegionsDirty || mInputInfoChanged) {
        mInputInfoChanged = false;
        updateInputWindowInfo();
    } else if (mInputWindowCommands.syncInputWindows) {
        // If the caller requested to sync input windows, but there are no
        // changes to input windows, notify immediately.
        setInputWindowsFinished();
    }

    executeInputWindowCommands();
}

void SurfaceFlinger::updateInputWindowInfo() {
    std::vector<InputWindowInfo> inputHandles;

    mDrawingState.traverseInReverseZOrder([&](Layer* layer) {
        if (layer->hasInput()) {
            // When calculating the screen bounds we ignore the transparent region since it may
            // result in an unwanted offset.
            inputHandles.push_back(layer->fillInputInfo());
        }
    });

    mInputFlinger->setInputWindows(inputHandles,
                                   mInputWindowCommands.syncInputWindows ? mSetInputWindowsListener
                                                                         : nullptr);
}

void SurfaceFlinger::commitInputWindowCommands() {
    mInputWindowCommands = mPendingInputWindowCommands;
    mPendingInputWindowCommands.clear();
}

void SurfaceFlinger::executeInputWindowCommands() {
    for (const auto& transferTouchFocusCommand : mInputWindowCommands.transferTouchFocusCommands) {
        if (transferTouchFocusCommand.fromToken != nullptr &&
            transferTouchFocusCommand.toToken != nullptr &&
            transferTouchFocusCommand.fromToken != transferTouchFocusCommand.toToken) {
            mInputFlinger->transferTouchFocus(transferTouchFocusCommand.fromToken,
                                              transferTouchFocusCommand.toToken);
        }
    }

    mInputWindowCommands.clear();
}

void SurfaceFlinger::updateCursorAsync()
{
    for (const auto& [token, display] : mDisplays) {
        if (!display->getId()) {
            continue;
        }

        for (auto& layer : display->getVisibleLayersSortedByZ()) {
            layer->updateCursorPosition(display);
        }
    }
}

void SurfaceFlinger::latchAndReleaseBuffer(const sp<Layer>& layer) {
    if (layer->hasReadyFrame()) {
        bool ignored = false;
        layer->latchBuffer(ignored, systemTime());
    }
    layer->releasePendingBuffer(systemTime());
}

void SurfaceFlinger::commitTransaction()
{
    if (!mLayersPendingRemoval.isEmpty()) {
        // Notify removed layers now that they can't be drawn from
        for (const auto& l : mLayersPendingRemoval) {
            recordBufferingStats(l->getName().string(),
                    l->getOccupancyHistory(true));

            // Ensure any buffers set to display on any children are released.
            if (l->isRemovedFromCurrentState()) {
                latchAndReleaseBuffer(l);
            }

            // If the layer has been removed and has no parent, then it will not be reachable
            // when traversing layers on screen. Add the layer to the offscreenLayers set to
            // ensure we can copy its current to drawing state.
            if (!l->getParent()) {
                mOffscreenLayers.emplace(l.get());
            }
        }
        mLayersPendingRemoval.clear();
    }

    // If this transaction is part of a window animation then the next frame
    // we composite should be considered an animation as well.
    mAnimCompositionPending = mAnimTransactionPending;

    withTracingLock([&]() {
        mDrawingState = mCurrentState;
        // clear the "changed" flags in current state
        mCurrentState.colorMatrixChanged = false;

        mDrawingState.traverseInZOrder([&](Layer* layer) {
            layer->commitChildList();

            // If the layer can be reached when traversing mDrawingState, then the layer is no
            // longer offscreen. Remove the layer from the offscreenLayer set.
            if (mOffscreenLayers.count(layer)) {
                mOffscreenLayers.erase(layer);
            }
        });

        commitOffscreenLayers();
    });

    mTransactionPending = false;
    mAnimTransactionPending = false;
    mTransactionCV.broadcast();
}

void SurfaceFlinger::withTracingLock(std::function<void()> lockedOperation) {
    if (mTracingEnabledChanged) {
        mTracingEnabled = mTracing.isEnabled();
        mTracingEnabledChanged = false;
    }

    // Synchronize with Tracing thread
    std::unique_lock<std::mutex> lock;
    if (mTracingEnabled) {
        lock = std::unique_lock<std::mutex>(mDrawingStateLock);
    }

    lockedOperation();

    // Synchronize with Tracing thread
    if (mTracingEnabled) {
        lock.unlock();
    }
}

void SurfaceFlinger::commitOffscreenLayers() {
    for (Layer* offscreenLayer : mOffscreenLayers) {
        offscreenLayer->traverseInZOrder(LayerVector::StateSet::Drawing, [](Layer* layer) {
            uint32_t trFlags = layer->getTransactionFlags(eTransactionNeeded);
            if (!trFlags) return;

            layer->doTransaction(0);
            layer->commitChildList();
        });
    }
}

void SurfaceFlinger::computeVisibleRegions(const sp<const DisplayDevice>& displayDevice,
                                           Region& outDirtyRegion, Region& outOpaqueRegion) {
    ATRACE_CALL();
    ALOGV("computeVisibleRegions");

    auto display = displayDevice->getCompositionDisplay();

    Region aboveOpaqueLayers;
    Region aboveCoveredLayers;
    Region dirty;

    outDirtyRegion.clear();

    Layer* layerOfInterest = NULL;
    bool bIgnoreLayer = false;
    mDrawingState.traverseInReverseZOrder([&](Layer* layer) {
        if (layer->isSecureDisplay()) {
            bIgnoreLayer = true;
            if (displayDevice->isPrimary()) {
                layerOfInterest = layer;
            }
            return;
        }
    });

    mDrawingState.traverseInReverseZOrder([&](Layer* layer) {
        // start with the whole surface at its current location
        const Layer::State& s(layer->getDrawingState());

        // only consider the layers on the given layer stack
        if (!display->belongsInOutput(layer->getLayerStack(), layer->getPrimaryDisplayOnly())) {
            return;
        }

        if (bIgnoreLayer && layerOfInterest != layer) {
            Region visibleNonTransRegion;
            visibleNonTransRegion.set(Rect(0, 0));
            layer->setVisibleNonTransparentRegion(visibleNonTransRegion);
            return;
        }

        /*
         * opaqueRegion: area of a surface that is fully opaque.
         */
        Region opaqueRegion;

        /*
         * visibleRegion: area of a surface that is visible on screen
         * and not fully transparent. This is essentially the layer's
         * footprint minus the opaque regions above it.
         * Areas covered by a translucent surface are considered visible.
         */
        Region visibleRegion;

        /*
         * coveredRegion: area of a surface that is covered by all
         * visible regions above it (which includes the translucent areas).
         */
        Region coveredRegion;

        /*
         * transparentRegion: area of a surface that is hinted to be completely
         * transparent. This is only used to tell when the layer has no visible
         * non-transparent regions and can be removed from the layer list. It
         * does not affect the visibleRegion of this layer or any layers
         * beneath it. The hint may not be correct if apps don't respect the
         * SurfaceView restrictions (which, sadly, some don't).
         */
        Region transparentRegion;


        // handle hidden surfaces by setting the visible region to empty
        if (CC_LIKELY(layer->isVisible())) {
            const bool translucent = !layer->isOpaque(s);
            Rect bounds(layer->getScreenBounds());

            visibleRegion.set(bounds);
            ui::Transform tr = layer->getTransform();
            if (!visibleRegion.isEmpty()) {
                // Remove the transparent area from the visible region
                if (translucent) {
                    if (tr.preserveRects()) {
                        // transform the transparent region
                        transparentRegion = tr.transform(layer->getActiveTransparentRegion(s));
                    } else {
                        // transformation too complex, can't do the
                        // transparent region optimization.
                        transparentRegion.clear();
                    }
                }

                // compute the opaque region
                const int32_t layerOrientation = tr.getOrientation();
                if (layer->getAlpha() == 1.0f && !translucent &&
                        layer->getRoundedCornerState().radius == 0.0f &&
                        ((layerOrientation & ui::Transform::ROT_INVALID) == false)) {
                    // the opaque region is the layer's footprint
                    opaqueRegion = visibleRegion;
                }
            }
        }

        if (visibleRegion.isEmpty()) {
            layer->clearVisibilityRegions();
            return;
        }

        // Clip the covered region to the visible region
        coveredRegion = aboveCoveredLayers.intersect(visibleRegion);

        // Update aboveCoveredLayers for next (lower) layer
        aboveCoveredLayers.orSelf(visibleRegion);

        // subtract the opaque region covered by the layers above us
        visibleRegion.subtractSelf(aboveOpaqueLayers);

        // compute this layer's dirty region
        if (layer->contentDirty) {
            // we need to invalidate the whole region
            dirty = visibleRegion;
            // as well, as the old visible region
            dirty.orSelf(layer->visibleRegion);
            layer->contentDirty = false;
        } else {
            /* compute the exposed region:
             *   the exposed region consists of two components:
             *   1) what's VISIBLE now and was COVERED before
             *   2) what's EXPOSED now less what was EXPOSED before
             *
             * note that (1) is conservative, we start with the whole
             * visible region but only keep what used to be covered by
             * something -- which mean it may have been exposed.
             *
             * (2) handles areas that were not covered by anything but got
             * exposed because of a resize.
             */
            const Region newExposed = visibleRegion - coveredRegion;
            const Region oldVisibleRegion = layer->visibleRegion;
            const Region oldCoveredRegion = layer->coveredRegion;
            const Region oldExposed = oldVisibleRegion - oldCoveredRegion;
            dirty = (visibleRegion&oldCoveredRegion) | (newExposed-oldExposed);
        }
        dirty.subtractSelf(aboveOpaqueLayers);

        // accumulate to the screen dirty region
        outDirtyRegion.orSelf(dirty);

        // Update aboveOpaqueLayers for next (lower) layer
        aboveOpaqueLayers.orSelf(opaqueRegion);

        // Store the visible region in screen space
        layer->setVisibleRegion(visibleRegion);
        layer->setCoveredRegion(coveredRegion);
        layer->setVisibleNonTransparentRegion(
                visibleRegion.subtract(transparentRegion));
    });

    outOpaqueRegion = aboveOpaqueLayers;
}

void SurfaceFlinger::invalidateLayerStack(const sp<const Layer>& layer, const Region& dirty) {
    for (const auto& [token, displayDevice] : mDisplays) {
        auto display = displayDevice->getCompositionDisplay();
        if (display->belongsInOutput(layer->getLayerStack(), layer->getPrimaryDisplayOnly())) {
            display->editState().dirtyRegion.orSelf(dirty);
        }
    }
}

bool SurfaceFlinger::handlePageFlip()
{
    ATRACE_CALL();
    ALOGV("handlePageFlip");

    nsecs_t latchTime = systemTime();

    bool visibleRegions = false;
    bool frameQueued = false;
    bool newDataLatched = false;

    // Store the set of layers that need updates. This set must not change as
    // buffers are being latched, as this could result in a deadlock.
    // Example: Two producers share the same command stream and:
    // 1.) Layer 0 is latched
    // 2.) Layer 0 gets a new frame
    // 2.) Layer 1 gets a new frame
    // 3.) Layer 1 is latched.
    // Display is now waiting on Layer 1's frame, which is behind layer 0's
    // second frame. But layer 0's second frame could be waiting on display.
    mDrawingState.traverseInZOrder([&](Layer* layer) {
        if (layer->hasReadyFrame()) {
            frameQueued = true;
            const nsecs_t expectedPresentTime = getExpectedPresentTime();
            if (layer->shouldPresentNow(expectedPresentTime)) {
                mLayersWithQueuedFrames.push_back(layer);
            } else {
                ATRACE_NAME("!layer->shouldPresentNow()");
                layer->useEmptyDamage();
            }
        } else {
            layer->useEmptyDamage();
        }
    });

    if (!mLayersWithQueuedFrames.empty()) {
        // mStateLock is needed for latchBuffer as LayerRejecter::reject()
        // writes to Layer current state. See also b/119481871
        Mutex::Autolock lock(mStateLock);

        for (auto& layer : mLayersWithQueuedFrames) {
            if (layer->latchBuffer(visibleRegions, latchTime)) {
                mLayersPendingRefresh.push_back(layer);
            }
            layer->useSurfaceDamage();
            if (layer->isBufferLatched()) {
                newDataLatched = true;
            }
        }
    }

    mVisibleRegionsDirty |= visibleRegions;

    // If we will need to wake up at some time in the future to deal with a
    // queued frame that shouldn't be displayed during this vsync period, wake
    // up during the next vsync period to check again.
    if (frameQueued && (mLayersWithQueuedFrames.empty() || !newDataLatched)) {
        signalLayerUpdate();
    }

    // enter boot animation on first buffer latch
    if (CC_UNLIKELY(mBootStage == BootStage::BOOTLOADER && newDataLatched)) {
        ALOGI("Enter boot animation");
        mBootStage = BootStage::BOOTANIMATION;
    }

    // Only continue with the refresh if there is actually new work to do
    return !mLayersWithQueuedFrames.empty() && newDataLatched;
}

void SurfaceFlinger::invalidateHwcGeometry()
{
    mGeometryInvalid = true;
}

void SurfaceFlinger::doDisplayComposition(const sp<DisplayDevice>& displayDevice,
                                          const Region& inDirtyRegion) {
    auto display = displayDevice->getCompositionDisplay();
    // We only need to actually compose the display if:
    // 1) It is being handled by hardware composer, which may need this to
    //    keep its virtual display state machine in sync, or
    // 2) There is work to be done (the dirty region isn't empty)
    if (!displayDevice->getId() && inDirtyRegion.isEmpty()) {
        ALOGV("Skipping display composition");
        return;
    }

    ALOGV("doDisplayComposition");
    base::unique_fd readyFence;
    if (!doComposeSurfaces(displayDevice, Region::INVALID_REGION, &readyFence)) return;

    // swap buffers (presentation)
    display->getRenderSurface()->queueBuffer(std::move(readyFence));
}

bool SurfaceFlinger::doComposeSurfaces(const sp<DisplayDevice>& displayDevice,
                                       const Region& debugRegion, base::unique_fd* readyFence) {
    ATRACE_CALL();
    ALOGV("doComposeSurfaces");

    auto display = displayDevice->getCompositionDisplay();
    const auto& displayState = display->getState();
    const auto displayId = display->getId();
    auto& renderEngine = getRenderEngine();
    bool isSecureDisplay = false;
    for (const auto& layer : displayDevice->getVisibleLayersSortedByZ()) {
        if (layer->isSecureDisplay()) {
            isSecureDisplay = true;
            break;
        }
    }

    const bool supportProtectedContent =
            renderEngine.supportsProtectedContent() && !isSecureDisplay;

    const Region bounds(displayState.bounds);
    const DisplayRenderArea renderArea(displayDevice);
    const bool hasClientComposition = getHwComposer().hasClientComposition(displayId);
    ATRACE_INT("hasClientComposition", hasClientComposition);

    bool applyColorMatrix = false;

    renderengine::DisplaySettings clientCompositionDisplay;
    std::vector<renderengine::LayerSettings> clientCompositionLayers;
    sp<GraphicBuffer> buf;
    base::unique_fd fd;

    if (hasClientComposition) {
        ALOGV("hasClientComposition");

        if (displayDevice->getId() && supportProtectedContent) {
            bool needsProtected = false;
            for (auto& layer : displayDevice->getVisibleLayersSortedByZ()) {
                // If the layer is a protected layer, mark protected context is needed.
                if (layer->isProtected()) {
                    needsProtected = true;
                    break;
                }
            }
            if (needsProtected != renderEngine.isProtected()) {
                renderEngine.useProtectedContext(needsProtected);
            }
            if (needsProtected != display->getRenderSurface()->isProtected() &&
                needsProtected == renderEngine.isProtected()) {
                display->getRenderSurface()->setProtected(needsProtected);
            }
        }

        buf = display->getRenderSurface()->dequeueBuffer(&fd);

        if (buf == nullptr) {
            ALOGW("Dequeuing buffer for display [%s] failed, bailing out of "
                  "client composition for this frame",
                  displayDevice->getDisplayName().c_str());
            return false;
        }

        clientCompositionDisplay.physicalDisplay = displayState.scissor;
        clientCompositionDisplay.clip = displayState.scissor;
        const ui::Transform& displayTransform = displayState.transform;
        clientCompositionDisplay.globalTransform = displayTransform.asMatrix4();
        clientCompositionDisplay.orientation = displayState.orientation;

        const auto* profile = display->getDisplayColorProfile();
        Dataspace outputDataspace = Dataspace::UNKNOWN;
        if (profile->hasWideColorGamut()) {
            outputDataspace = displayState.dataspace;
        }
        clientCompositionDisplay.outputDataspace = outputDataspace;
        clientCompositionDisplay.maxLuminance =
                profile->getHdrCapabilities().getDesiredMaxLuminance();

        const bool hasDeviceComposition = getHwComposer().hasDeviceComposition(displayId);
        const bool skipClientColorTransform =
                getHwComposer()
                        .hasDisplayCapability(displayId,
                                              HWC2::DisplayCapability::SkipClientColorTransform);

        // Compute the global color transform matrix.
        applyColorMatrix = !hasDeviceComposition && !skipClientColorTransform &&
                           (displayDevice->isPrimary() || displayDevice->getIsDisplayBuiltInType());
        if (applyColorMatrix) {
            clientCompositionDisplay.colorTransform = displayState.colorTransformMat;
        }
    }

    /*
     * and then, render the layers targeted at the framebuffer
     */

    ALOGV("Rendering client layers");
    bool firstLayer = true;
    Region clearRegion = Region::INVALID_REGION;
    for (auto& layer : displayDevice->getVisibleLayersSortedByZ()) {
        const Region viewportRegion(displayState.viewport);
        const Region clip(viewportRegion.intersect(layer->visibleRegion));
        ALOGV("Layer: %s", layer->getName().string());
        ALOGV("  Composition type: %s", toString(layer->getCompositionType(displayDevice)).c_str());
        if (!clip.isEmpty()) {
            switch (layer->getCompositionType(displayDevice)) {
                case Hwc2::IComposerClient::Composition::CURSOR:
                case Hwc2::IComposerClient::Composition::DEVICE:
                case Hwc2::IComposerClient::Composition::SIDEBAND:
                case Hwc2::IComposerClient::Composition::SOLID_COLOR: {
                    LOG_ALWAYS_FATAL_IF(!displayId);
                    const Layer::State& state(layer->getDrawingState());
                    if (layer->getClearClientTarget(displayDevice) && !firstLayer &&
                        layer->isOpaque(state) && (layer->getAlpha() == 1.0f) &&
                        layer->getRoundedCornerState().radius == 0.0f && hasClientComposition) {
                        // never clear the very first layer since we're
                        // guaranteed the FB is already cleared
                        renderengine::LayerSettings layerSettings;
                        Region dummyRegion;
                        bool prepared =
                                layer->prepareClientLayer(renderArea, clip, dummyRegion,
                                                          supportProtectedContent, layerSettings);

                        if (prepared) {
                            layerSettings.source.buffer.buffer = nullptr;
                            layerSettings.source.solidColor = half3(0.0, 0.0, 0.0);
                            layerSettings.alpha = half(0.0);
                            layerSettings.disableBlending = true;
                            clientCompositionLayers.push_back(layerSettings);
                        }
                    }
                    break;
                }
                case Hwc2::IComposerClient::Composition::CLIENT: {
                    renderengine::LayerSettings layerSettings;
                    if (displayDevice->isVirtual() &&
                        skipColorLayer(layer->getTypeId())) {
                        // We are not using h/w composer.
                        // Skip color (dim) layer for WFD direct streaming.
                        continue;
                    }
                    bool prepared =
                            layer->prepareClientLayer(renderArea, clip, clearRegion,
                                                      supportProtectedContent, layerSettings);
                    if (prepared) {
                        clientCompositionLayers.push_back(layerSettings);
                    }
                    break;
                }
                default:
                    break;
            }
        } else {
            ALOGV("  Skipping for empty clip");
        }
        firstLayer = false;
    }

    // Perform some cleanup steps if we used client composition.
    if (hasClientComposition) {
        clientCompositionDisplay.clearRegion = clearRegion;

        // We boost GPU frequency here because there will be color spaces conversion
        // and it's expensive. We boost the GPU frequency so that GPU composition can
        // finish in time. We must reset GPU frequency afterwards, because high frequency
        // consumes extra battery.
        const bool expensiveRenderingExpected =
                clientCompositionDisplay.outputDataspace == Dataspace::DISPLAY_P3;
        if (expensiveRenderingExpected && displayId) {
            mPowerAdvisor.setExpensiveRenderingExpected(*displayId, true);
        }
        if (!debugRegion.isEmpty()) {
            Region::const_iterator it = debugRegion.begin();
            Region::const_iterator end = debugRegion.end();
            while (it != end) {
                const Rect& rect = *it++;
                renderengine::LayerSettings layerSettings;
                layerSettings.source.buffer.buffer = nullptr;
                layerSettings.source.solidColor = half3(1.0, 0.0, 1.0);
                layerSettings.geometry.boundaries = rect.toFloatRect();
                layerSettings.alpha = half(1.0);
                clientCompositionLayers.push_back(layerSettings);
            }
        }
        renderEngine.drawLayers(clientCompositionDisplay, clientCompositionLayers,
                                buf->getNativeBuffer(), /*useFramebufferCache=*/true, std::move(fd),
                                readyFence);
    } else if (displayId) {
        mPowerAdvisor.setExpensiveRenderingExpected(*displayId, false);
    }
    return true;
}

void SurfaceFlinger::drawWormhole(const Region& region) const {
    auto& engine(getRenderEngine());
    engine.fillRegionWithColor(region, 0, 0, 0, 0);
}

status_t SurfaceFlinger::addClientLayer(const sp<Client>& client, const sp<IBinder>& handle,
                                        const sp<IGraphicBufferProducer>& gbc, const sp<Layer>& lbc,
                                        const sp<IBinder>& parentHandle,
                                        const sp<Layer>& parentLayer, bool addToCurrentState) {
    // add this layer to the current state list
    {
        Mutex::Autolock _l(mStateLock);
        sp<Layer> parent;
        if (parentHandle != nullptr) {
            parent = fromHandle(parentHandle);
            if (parent == nullptr) {
                return NAME_NOT_FOUND;
            }
        } else {
            parent = parentLayer;
        }

        if (mNumLayers >= MAX_LAYERS) {
            ALOGE("AddClientLayer failed, mNumLayers (%zu) >= MAX_LAYERS (%zu)", mNumLayers,
                  MAX_LAYERS);
            mCurrentState.traverseInZOrder([&](Layer* layer) {
                const auto& p = layer->getParent();
                ALOGE("layer (%s) ::  parent (%s).",
                layer->getName().string(),
                (p != nullptr) ? p->getName().string() : "no-parent");
            });
            return NO_MEMORY;
        }

        mLayersByLocalBinderToken.emplace(handle->localBinder(), lbc);

        if (parent == nullptr && addToCurrentState) {
            mCurrentState.layersSortedByZ.add(lbc);
        } else if (parent == nullptr) {
            lbc->onRemovedFromCurrentState();
        } else if (parent->isRemovedFromCurrentState()) {
            parent->addChild(lbc);
            lbc->onRemovedFromCurrentState();
        } else {
            parent->addChild(lbc);
        }

        if (gbc != nullptr) {
            mGraphicBufferProducerList.insert(IInterface::asBinder(gbc).get());
            LOG_ALWAYS_FATAL_IF(mGraphicBufferProducerList.size() >
                                        mMaxGraphicBufferProducerListSize,
                                "Suspected IGBP leak: %zu IGBPs (%zu max), %zu Layers",
                                mGraphicBufferProducerList.size(),
                                mMaxGraphicBufferProducerListSize, mNumLayers);
        }
        mLayersAdded = true;
    }

    // attach this layer to the client
    client->attachLayer(handle, lbc);

    return NO_ERROR;
}

uint32_t SurfaceFlinger::peekTransactionFlags() {
    return mTransactionFlags;
}

uint32_t SurfaceFlinger::getTransactionFlags(uint32_t flags) {
    return mTransactionFlags.fetch_and(~flags) & flags;
}

uint32_t SurfaceFlinger::setTransactionFlags(uint32_t flags) {
    return setTransactionFlags(flags, Scheduler::TransactionStart::NORMAL);
}

uint32_t SurfaceFlinger::setTransactionFlags(uint32_t flags,
                                             Scheduler::TransactionStart transactionStart) {
    uint32_t old = mTransactionFlags.fetch_or(flags);
    mVsyncModulator.setTransactionStart(transactionStart);
    if ((old & flags)==0) { // wake the server up
        signalTransaction();
    }
    return old;
}

bool SurfaceFlinger::flushTransactionQueues() {
    // to prevent onHandleDestroyed from being called while the lock is held,
    // we must keep a copy of the transactions (specifically the composer
    // states) around outside the scope of the lock
    std::vector<const TransactionState> transactions;
    bool flushedATransaction = false;
    {
        Mutex::Autolock _l(mStateLock);

        auto it = mTransactionQueues.begin();
        while (it != mTransactionQueues.end()) {
            auto& [applyToken, transactionQueue] = *it;

            while (!transactionQueue.empty()) {
                const auto& transaction = transactionQueue.front();
                if (!transactionIsReadyToBeApplied(transaction.desiredPresentTime,
                                                   transaction.states)) {
                    setTransactionFlags(eTransactionFlushNeeded);
                    break;
                }
                transactions.push_back(transaction);
                applyTransactionState(transaction.states, transaction.displays, transaction.flags,
                                      mPendingInputWindowCommands, transaction.desiredPresentTime,
                                      transaction.buffer, transaction.callback,
                                      transaction.postTime, transaction.privileged,
                                      /*isMainThread*/ true);
                transactionQueue.pop();
                flushedATransaction = true;
            }

            if (transactionQueue.empty()) {
                it = mTransactionQueues.erase(it);
                mTransactionCV.broadcast();
            } else {
                it = std::next(it, 1);
            }
        }
    }
    return flushedATransaction;
}

bool SurfaceFlinger::transactionFlushNeeded() {
    return !mTransactionQueues.empty();
}

bool SurfaceFlinger::containsAnyInvalidClientState(const Vector<ComposerState>& states) {
    for (const ComposerState& state : states) {
        // Here we need to check that the interface we're given is indeed
        // one of our own. A malicious client could give us a nullptr
        // IInterface, or one of its own or even one of our own but a
        // different type. All these situations would cause us to crash.
        if (state.client == nullptr) {
            return true;
        }

        sp<IBinder> binder = IInterface::asBinder(state.client);
        if (binder == nullptr) {
            return true;
        }

        if (binder->queryLocalInterface(ISurfaceComposerClient::descriptor) == nullptr) {
            return true;
        }
    }
    return false;
}

bool SurfaceFlinger::transactionIsReadyToBeApplied(int64_t desiredPresentTime,
                                                   const Vector<ComposerState>& states) {
    nsecs_t expectedPresentTime = getExpectedPresentTime();
    // Do not present if the desiredPresentTime has not passed unless it is more than one second
    // in the future. We ignore timestamps more than 1 second in the future for stability reasons.
    if (desiredPresentTime >= 0 && desiredPresentTime >= expectedPresentTime &&
        desiredPresentTime < expectedPresentTime + s2ns(1)) {
        return false;
    }

    for (const ComposerState& state : states) {
        const layer_state_t& s = state.state;
        if (!(s.what & layer_state_t::eAcquireFenceChanged)) {
            continue;
        }
        if (s.acquireFence && s.acquireFence->getStatus() == Fence::Status::Unsignaled) {
            return false;
        }
    }
    return true;
}

void SurfaceFlinger::setTransactionState(const Vector<ComposerState>& states,
                                         const Vector<DisplayState>& displays, uint32_t flags,
                                         const sp<IBinder>& applyToken,
                                         const InputWindowCommands& inputWindowCommands,
                                         int64_t desiredPresentTime,
                                         const client_cache_t& uncacheBuffer,
                                         const std::vector<ListenerCallbacks>& listenerCallbacks) {
    ATRACE_CALL();

    const int64_t postTime = systemTime();

    bool privileged = callingThreadHasUnscopedSurfaceFlingerAccess();

    Mutex::Autolock _l(mStateLock);

    if (containsAnyInvalidClientState(states)) {
        return;
    }

    // If its TransactionQueue already has a pending TransactionState or if it is pending
    auto itr = mTransactionQueues.find(applyToken);
    // if this is an animation frame, wait until prior animation frame has
    // been applied by SF
    if (flags & eAnimation) {
        while (itr != mTransactionQueues.end()) {
            status_t err = mTransactionCV.waitRelative(mStateLock, s2ns(5));
            if (CC_UNLIKELY(err != NO_ERROR)) {
                ALOGW_IF(err == TIMED_OUT,
                         "setTransactionState timed out "
                         "waiting for animation frame to apply");
                break;
            }
            itr = mTransactionQueues.find(applyToken);
        }
    }
    if (itr != mTransactionQueues.end() ||
        !transactionIsReadyToBeApplied(desiredPresentTime, states)) {
        mTransactionQueues[applyToken].emplace(states, displays, flags, desiredPresentTime,
                                               uncacheBuffer, listenerCallbacks, postTime,
                                               privileged);
        setTransactionFlags(eTransactionFlushNeeded);
        return;
    }

    applyTransactionState(states, displays, flags, inputWindowCommands, desiredPresentTime,
                          uncacheBuffer, listenerCallbacks, postTime, privileged);
}

void SurfaceFlinger::applyTransactionState(const Vector<ComposerState>& states,
                                           const Vector<DisplayState>& displays, uint32_t flags,
                                           const InputWindowCommands& inputWindowCommands,
                                           const int64_t desiredPresentTime,
                                           const client_cache_t& uncacheBuffer,
                                           const std::vector<ListenerCallbacks>& listenerCallbacks,
                                           const int64_t postTime, bool privileged,
                                           bool isMainThread) {
    uint32_t transactionFlags = 0;

    if (flags & eAnimation) {
        // For window updates that are part of an animation we must wait for
        // previous animation "frames" to be handled.
        while (!isMainThread && mAnimTransactionPending) {
            status_t err = mTransactionCV.waitRelative(mStateLock, s2ns(5));
            if (CC_UNLIKELY(err != NO_ERROR)) {
                // just in case something goes wrong in SF, return to the
                // caller after a few seconds.
                ALOGW_IF(err == TIMED_OUT, "setTransactionState timed out "
                        "waiting for previous animation frame");
                mAnimTransactionPending = false;
                break;
            }
        }
    }

    for (const DisplayState& display : displays) {
        transactionFlags |= setDisplayStateLocked(display);
    }

    // In case the client has sent a Transaction that should receive callbacks but without any
    // SurfaceControls that should be included in the callback, send the listener and callbackIds
    // to the callback thread so it can send an empty callback
    if (!listenerCallbacks.empty()) {
        mTransactionCompletedThread.run();
    }
    for (const auto& [listener, callbackIds] : listenerCallbacks) {
        mTransactionCompletedThread.addCallback(listener, callbackIds);
    }

    uint32_t clientStateFlags = 0;
    for (const ComposerState& state : states) {
        clientStateFlags |= setClientStateLocked(state, desiredPresentTime, listenerCallbacks,
                                                 postTime, privileged);
    }

    // If the state doesn't require a traversal and there are callbacks, send them now
    if (!(clientStateFlags & eTraversalNeeded) && !listenerCallbacks.empty()) {
        mTransactionCompletedThread.sendCallbacks();
    }
    transactionFlags |= clientStateFlags;

    transactionFlags |= addInputWindowCommands(inputWindowCommands);

    if (uncacheBuffer.isValid()) {
        ClientCache::getInstance().erase(uncacheBuffer);
        getRenderEngine().unbindExternalTextureBuffer(uncacheBuffer.id);
    }

    // If a synchronous transaction is explicitly requested without any changes, force a transaction
    // anyway. This can be used as a flush mechanism for previous async transactions.
    // Empty animation transaction can be used to simulate back-pressure, so also force a
    // transaction for empty animation transactions.
    if (transactionFlags == 0 &&
            ((flags & eSynchronous) || (flags & eAnimation))) {
        transactionFlags = eTransactionNeeded;
    }

    // If we are on the main thread, we are about to preform a traversal. Clear the traversal bit
    // so we don't have to wake up again next frame to preform an uneeded traversal.
    if (isMainThread && (transactionFlags & eTraversalNeeded)) {
        transactionFlags = transactionFlags & (~eTraversalNeeded);
        mTraversalNeededMainThread = true;
    }

    if (transactionFlags) {
        if (mInterceptor->isEnabled()) {
            mInterceptor->saveTransaction(states, mCurrentState.displays, displays, flags);
        }

        // this triggers the transaction
        const auto start = (flags & eEarlyWakeup) ? Scheduler::TransactionStart::EARLY
                                                  : Scheduler::TransactionStart::NORMAL;
        setTransactionFlags(transactionFlags, start);

        // if this is a synchronous transaction, wait for it to take effect
        // before returning.
        if (flags & eSynchronous) {
            mTransactionPending = true;
        }
        if (flags & eAnimation) {
            mAnimTransactionPending = true;
        }
        if (mPendingInputWindowCommands.syncInputWindows) {
            mPendingSyncInputWindows = true;
        }

        // applyTransactionState can be called by either the main SF thread or by
        // another process through setTransactionState.  While a given process may wish
        // to wait on synchronous transactions, the main SF thread should never
        // be blocked.  Therefore, we only wait if isMainThread is false.
        while (!isMainThread && (mTransactionPending || mPendingSyncInputWindows)) {
            status_t err = mTransactionCV.waitRelative(mStateLock, s2ns(5));
            if (CC_UNLIKELY(err != NO_ERROR)) {
                // just in case something goes wrong in SF, return to the
                // called after a few seconds.
                ALOGW_IF(err == TIMED_OUT, "setTransactionState timed out!");
                mTransactionPending = false;
                mPendingSyncInputWindows = false;
                break;
            }
        }
    }
}

uint32_t SurfaceFlinger::setDisplayStateLocked(const DisplayState& s) {
    const ssize_t index = mCurrentState.displays.indexOfKey(s.token);
    if (index < 0) return 0;

    uint32_t flags = 0;
    DisplayDeviceState& state = mCurrentState.displays.editValueAt(index);

    const uint32_t what = s.what;
    if (what & DisplayState::eSurfaceChanged) {
        if (IInterface::asBinder(state.surface) != IInterface::asBinder(s.surface)) {
            state.surface = s.surface;
            flags |= eDisplayTransactionNeeded;
        }
    }
    if (what & DisplayState::eLayerStackChanged) {
        if (state.layerStack != s.layerStack) {
            state.layerStack = s.layerStack;
            flags |= eDisplayTransactionNeeded;
        }
    }
    if (what & DisplayState::eDisplayProjectionChanged) {
        if (state.orientation != s.orientation) {
            state.orientation = s.orientation;
            flags |= eDisplayTransactionNeeded;
        }
        if (state.frame != s.frame) {
            state.frame = s.frame;
            flags |= eDisplayTransactionNeeded;
        }
        if (state.viewport != s.viewport) {
            state.viewport = s.viewport;
            flags |= eDisplayTransactionNeeded;
        }
    }
    if (what & DisplayState::eDisplaySizeChanged) {
        if (state.width != s.width) {
            state.width = s.width;
            flags |= eDisplayTransactionNeeded;
        }
        if (state.height != s.height) {
            state.height = s.height;
            flags |= eDisplayTransactionNeeded;
        }
    }

    return flags;
}

bool SurfaceFlinger::callingThreadHasUnscopedSurfaceFlingerAccess() {
    IPCThreadState* ipc = IPCThreadState::self();
    const int pid = ipc->getCallingPid();
    const int uid = ipc->getCallingUid();
    if ((uid != AID_GRAPHICS && uid != AID_SYSTEM) &&
        !PermissionCache::checkPermission(sAccessSurfaceFlinger, pid, uid)) {
        return false;
    }
    return true;
}

uint32_t SurfaceFlinger::setClientStateLocked(
        const ComposerState& composerState, int64_t desiredPresentTime,
        const std::vector<ListenerCallbacks>& listenerCallbacks, int64_t postTime,
        bool privileged) {
    const layer_state_t& s = composerState.state;
    sp<Client> client(static_cast<Client*>(composerState.client.get()));

    sp<Layer> layer(client->getLayerUser(s.surface));
    if (layer == nullptr) {
        return 0;
    }

    uint32_t flags = 0;

    const uint64_t what = s.what;
    bool geometryAppliesWithResize =
            what & layer_state_t::eGeometryAppliesWithResize;

    // If we are deferring transaction, make sure to push the pending state, as otherwise the
    // pending state will also be deferred.
    if (what & layer_state_t::eDeferTransaction_legacy) {
        layer->pushPendingState();
    }

    if (what & layer_state_t::ePositionChanged) {
        if (layer->setPosition(s.x, s.y, !geometryAppliesWithResize)) {
            flags |= eTraversalNeeded;
        }
    }
    if (what & layer_state_t::eLayerChanged) {
        // NOTE: index needs to be calculated before we update the state
        const auto& p = layer->getParent();
        if (p == nullptr) {
            ssize_t idx = mCurrentState.layersSortedByZ.indexOf(layer);
            if (layer->setLayer(s.z) && idx >= 0) {
                mCurrentState.layersSortedByZ.removeAt(idx);
                mCurrentState.layersSortedByZ.add(layer);
                // we need traversal (state changed)
                // AND transaction (list changed)
                flags |= eTransactionNeeded|eTraversalNeeded;
            }
        } else {
            if (p->setChildLayer(layer, s.z)) {
                flags |= eTransactionNeeded|eTraversalNeeded;
            }
        }
    }
    if (what & layer_state_t::eRelativeLayerChanged) {
        // NOTE: index needs to be calculated before we update the state
        const auto& p = layer->getParent();
        if (p == nullptr) {
            ssize_t idx = mCurrentState.layersSortedByZ.indexOf(layer);
            if (layer->setRelativeLayer(s.relativeLayerHandle, s.z) && idx >= 0) {
                mCurrentState.layersSortedByZ.removeAt(idx);
                mCurrentState.layersSortedByZ.add(layer);
                // we need traversal (state changed)
                // AND transaction (list changed)
                flags |= eTransactionNeeded|eTraversalNeeded;
            }
        } else {
            if (p->setChildRelativeLayer(layer, s.relativeLayerHandle, s.z)) {
                flags |= eTransactionNeeded|eTraversalNeeded;
            }
        }
    }
    if (what & layer_state_t::eSizeChanged) {
        if (layer->setSize(s.w, s.h)) {
            flags |= eTraversalNeeded;
        }
    }
    if (what & layer_state_t::eAlphaChanged) {
        if (layer->setAlpha(s.alpha))
            flags |= eTraversalNeeded;
    }
    if (what & layer_state_t::eColorChanged) {
        if (layer->setColor(s.color))
            flags |= eTraversalNeeded;
    }
    if (what & layer_state_t::eColorTransformChanged) {
        if (layer->setColorTransform(s.colorTransform)) {
            flags |= eTraversalNeeded;
        }
    }
    if (what & layer_state_t::eBackgroundColorChanged) {
        if (layer->setBackgroundColor(s.color, s.bgColorAlpha, s.bgColorDataspace)) {
            flags |= eTraversalNeeded;
        }
    }
    if (what & layer_state_t::eMatrixChanged) {
        // TODO: b/109894387
        //
        // SurfaceFlinger's renderer is not prepared to handle cropping in the face of arbitrary
        // rotation. To see the problem observe that if we have a square parent, and a child
        // of the same size, then we rotate the child 45 degrees around it's center, the child
        // must now be cropped to a non rectangular 8 sided region.
        //
        // Of course we can fix this in the future. For now, we are lucky, SurfaceControl is
        // private API, and the WindowManager only uses rotation in one case, which is on a top
        // level layer in which cropping is not an issue.
        //
        // However given that abuse of rotation matrices could lead to surfaces extending outside
        // of cropped areas, we need to prevent non-root clients without permission ACCESS_SURFACE_FLINGER
        // (a.k.a. everyone except WindowManager and tests) from setting non rectangle preserving
        // transformations.
        if (layer->setMatrix(s.matrix, privileged))
            flags |= eTraversalNeeded;
    }
    if (what & layer_state_t::eTransparentRegionChanged) {
        if (layer->setTransparentRegionHint(s.transparentRegion))
            flags |= eTraversalNeeded;
    }
    if (what & layer_state_t::eFlagsChanged) {
        if (layer->setFlags(s.flags, s.mask))
            flags |= eTraversalNeeded;
    }
    if (what & layer_state_t::eCropChanged_legacy) {
        if (layer->setCrop_legacy(s.crop_legacy, !geometryAppliesWithResize))
            flags |= eTraversalNeeded;
    }
    if (what & layer_state_t::eCornerRadiusChanged) {
        if (layer->setCornerRadius(s.cornerRadius))
            flags |= eTraversalNeeded;
    }
    if (what & layer_state_t::eLayerStackChanged) {
        ssize_t idx = mCurrentState.layersSortedByZ.indexOf(layer);
        // We only allow setting layer stacks for top level layers,
        // everything else inherits layer stack from its parent.
        if (layer->hasParent()) {
            ALOGE("Attempt to set layer stack on layer with parent (%s) is invalid",
                    layer->getName().string());
        } else if (idx < 0) {
            ALOGE("Attempt to set layer stack on layer without parent (%s) that "
                    "that also does not appear in the top level layer list. Something"
                    " has gone wrong.", layer->getName().string());
        } else if (layer->setLayerStack(s.layerStack)) {
            mCurrentState.layersSortedByZ.removeAt(idx);
            mCurrentState.layersSortedByZ.add(layer);
            // we need traversal (state changed)
            // AND transaction (list changed)
            flags |= eTransactionNeeded|eTraversalNeeded|eDisplayLayerStackChanged;
        }
    }
    if (what & layer_state_t::eDeferTransaction_legacy) {
        if (s.barrierHandle_legacy != nullptr) {
            layer->deferTransactionUntil_legacy(s.barrierHandle_legacy, s.frameNumber_legacy);
        } else if (s.barrierGbp_legacy != nullptr) {
            const sp<IGraphicBufferProducer>& gbp = s.barrierGbp_legacy;
            if (authenticateSurfaceTextureLocked(gbp)) {
                const auto& otherLayer =
                    (static_cast<MonitoredProducer*>(gbp.get()))->getLayer();
                layer->deferTransactionUntil_legacy(otherLayer, s.frameNumber_legacy);
            } else {
                ALOGE("Attempt to defer transaction to to an"
                        " unrecognized GraphicBufferProducer");
            }
        }
        // We don't trigger a traversal here because if no other state is
        // changed, we don't want this to cause any more work
    }
    if (what & layer_state_t::eReparent) {
        bool hadParent = layer->hasParent();
        if (layer->reparent(s.parentHandleForChild)) {
            if (!hadParent) {
                mCurrentState.layersSortedByZ.remove(layer);
            }
            flags |= eTransactionNeeded|eTraversalNeeded;
        }
    }
    if (what & layer_state_t::eReparentChildren) {
        if (layer->reparentChildren(s.reparentHandle)) {
            flags |= eTransactionNeeded|eTraversalNeeded;
        }
    }
    if (what & layer_state_t::eDetachChildren) {
        layer->detachChildren();
    }
    if (what & layer_state_t::eOverrideScalingModeChanged) {
        layer->setOverrideScalingMode(s.overrideScalingMode);
        // We don't trigger a traversal here because if no other state is
        // changed, we don't want this to cause any more work
    }
    if (what & layer_state_t::eTransformChanged) {
        if (layer->setTransform(s.transform)) flags |= eTraversalNeeded;
    }
    if (what & layer_state_t::eTransformToDisplayInverseChanged) {
        if (layer->setTransformToDisplayInverse(s.transformToDisplayInverse))
            flags |= eTraversalNeeded;
    }
    if (what & layer_state_t::eCropChanged) {
        if (layer->setCrop(s.crop)) flags |= eTraversalNeeded;
    }
    if (what & layer_state_t::eFrameChanged) {
        if (layer->setFrame(s.frame)) flags |= eTraversalNeeded;
    }
    if (what & layer_state_t::eAcquireFenceChanged) {
        if (layer->setAcquireFence(s.acquireFence)) flags |= eTraversalNeeded;
    }
    if (what & layer_state_t::eDataspaceChanged) {
        if (layer->setDataspace(s.dataspace)) flags |= eTraversalNeeded;
    }
    if (what & layer_state_t::eHdrMetadataChanged) {
        if (layer->setHdrMetadata(s.hdrMetadata)) flags |= eTraversalNeeded;
    }
    if (what & layer_state_t::eSurfaceDamageRegionChanged) {
        if (layer->setSurfaceDamageRegion(s.surfaceDamageRegion)) flags |= eTraversalNeeded;
    }
    if (what & layer_state_t::eApiChanged) {
        if (layer->setApi(s.api)) flags |= eTraversalNeeded;
    }
    if (what & layer_state_t::eSidebandStreamChanged) {
        if (layer->setSidebandStream(s.sidebandStream)) flags |= eTraversalNeeded;
    }
    if (what & layer_state_t::eInputInfoChanged) {
        if (privileged) {
            layer->setInputInfo(s.inputInfo);
            flags |= eTraversalNeeded;
        } else {
            ALOGE("Attempt to update InputWindowInfo without permission ACCESS_SURFACE_FLINGER");
        }
    }
    if (what & layer_state_t::eMetadataChanged) {
        if (layer->setMetadata(s.metadata)) flags |= eTraversalNeeded;
    }
    if (what & layer_state_t::eColorSpaceAgnosticChanged) {
        if (layer->setColorSpaceAgnostic(s.colorSpaceAgnostic)) {
            flags |= eTraversalNeeded;
        }
    }
    std::vector<sp<CallbackHandle>> callbackHandles;
    if ((what & layer_state_t::eHasListenerCallbacksChanged) && (!listenerCallbacks.empty())) {
        for (const auto& [listener, callbackIds] : listenerCallbacks) {
            callbackHandles.emplace_back(new CallbackHandle(listener, callbackIds, s.surface));
        }
    }
    bool bufferChanged = what & layer_state_t::eBufferChanged;
    bool cacheIdChanged = what & layer_state_t::eCachedBufferChanged;
    sp<GraphicBuffer> buffer;
    if (bufferChanged && cacheIdChanged && s.buffer != nullptr) {
        buffer = s.buffer;
        bool success = ClientCache::getInstance().add(s.cachedBuffer, s.buffer);
        if (success) {
            getRenderEngine().cacheExternalTextureBuffer(s.buffer);
            success = ClientCache::getInstance()
                              .registerErasedRecipient(s.cachedBuffer,
                                                       wp<ClientCache::ErasedRecipient>(this));
            if (!success) {
                getRenderEngine().unbindExternalTextureBuffer(s.buffer->getId());
            }
        }
    } else if (cacheIdChanged) {
        buffer = ClientCache::getInstance().get(s.cachedBuffer);
    } else if (bufferChanged) {
        buffer = s.buffer;
    }
    if (buffer) {
        if (layer->setBuffer(buffer, postTime, desiredPresentTime, s.cachedBuffer)) {
            flags |= eTraversalNeeded;
        }
    }
    if (layer->setTransactionCompletedListeners(callbackHandles)) flags |= eTraversalNeeded;
    // Do not put anything that updates layer state or modifies flags after
    // setTransactionCompletedListener
    return flags;
}

uint32_t SurfaceFlinger::addInputWindowCommands(const InputWindowCommands& inputWindowCommands) {
    uint32_t flags = 0;
    if (!inputWindowCommands.transferTouchFocusCommands.empty()) {
        flags |= eTraversalNeeded;
    }

    if (inputWindowCommands.syncInputWindows) {
        flags |= eTraversalNeeded;
    }

    mPendingInputWindowCommands.merge(inputWindowCommands);
    return flags;
}

status_t SurfaceFlinger::createLayer(const String8& name, const sp<Client>& client, uint32_t w,
                                     uint32_t h, PixelFormat format, uint32_t flags,
                                     LayerMetadata metadata, sp<IBinder>* handle,
                                     sp<IGraphicBufferProducer>* gbp,
                                     const sp<IBinder>& parentHandle,
                                     const sp<Layer>& parentLayer) {
    if (int32_t(w|h) < 0) {
        ALOGE("createLayer() failed, w or h is negative (w=%d, h=%d)",
                int(w), int(h));
        return BAD_VALUE;
    }

    ALOG_ASSERT(parentLayer == nullptr || parentHandle == nullptr,
            "Expected only one of parentLayer or parentHandle to be non-null. "
            "Programmer error?");

    status_t result = NO_ERROR;

    sp<Layer> layer;

    String8 uniqueName = getUniqueLayerName(name);

    bool primaryDisplayOnly = false;

    // window type is WINDOW_TYPE_DONT_SCREENSHOT from SurfaceControl.java
    // TODO b/64227542
    if (metadata.has(METADATA_WINDOW_TYPE)) {
        int32_t windowType = metadata.getInt32(METADATA_WINDOW_TYPE, 0);
        if (windowType == 441731) {
            metadata.setInt32(METADATA_WINDOW_TYPE, InputWindowInfo::TYPE_NAVIGATION_BAR_PANEL);
            primaryDisplayOnly = true;
        }
    }

    switch (flags & ISurfaceComposerClient::eFXSurfaceMask) {
        case ISurfaceComposerClient::eFXSurfaceBufferQueue:
            result = createBufferQueueLayer(client, uniqueName, w, h, flags, std::move(metadata),
                                            format, handle, gbp, &layer);

            break;
        case ISurfaceComposerClient::eFXSurfaceBufferState:
            result = createBufferStateLayer(client, uniqueName, w, h, flags, std::move(metadata),
                                            handle, &layer);
            break;
        case ISurfaceComposerClient::eFXSurfaceColor:
            // check if buffer size is set for color layer.
            if (w > 0 || h > 0) {
                ALOGE("createLayer() failed, w or h cannot be set for color layer (w=%d, h=%d)",
                      int(w), int(h));
                return BAD_VALUE;
            }

            result = createColorLayer(client, uniqueName, w, h, flags, std::move(metadata), handle,
                                      &layer);
            break;
        case ISurfaceComposerClient::eFXSurfaceContainer:
            // check if buffer size is set for container layer.
            if (w > 0 || h > 0) {
                ALOGE("createLayer() failed, w or h cannot be set for container layer (w=%d, h=%d)",
                      int(w), int(h));
                return BAD_VALUE;
            }
            result = createContainerLayer(client, uniqueName, w, h, flags, std::move(metadata),
                                          handle, &layer);
            break;
        default:
            result = BAD_VALUE;
            break;
    }

    if (result != NO_ERROR) {
        return result;
    }

    if (primaryDisplayOnly) {
        layer->setPrimaryDisplayOnly();
    }

    bool addToCurrentState = callingThreadHasUnscopedSurfaceFlingerAccess();
    result = addClientLayer(client, *handle, *gbp, layer, parentHandle, parentLayer,
                            addToCurrentState);
    if (result != NO_ERROR) {
        return result;
    }
    mInterceptor->saveSurfaceCreation(layer);

    setTransactionFlags(eTransactionNeeded);
    return result;
}

String8 SurfaceFlinger::getUniqueLayerName(const String8& name)
{
    bool matchFound = true;
    uint32_t dupeCounter = 0;

    // Tack on our counter whether there is a hit or not, so everyone gets a tag
    String8 uniqueName = name + "#" + String8(std::to_string(dupeCounter).c_str());

    // Grab the state lock since we're accessing mCurrentState
    Mutex::Autolock lock(mStateLock);

    // Loop over layers until we're sure there is no matching name
    while (matchFound) {
        matchFound = false;
        mCurrentState.traverseInZOrder([&](Layer* layer) {
            if (layer->getName() == uniqueName) {
                matchFound = true;
                uniqueName = name + "#" + String8(std::to_string(++dupeCounter).c_str());
            }
        });
    }

    ALOGV_IF(dupeCounter > 0, "duplicate layer name: changing %s to %s", name.c_str(),
             uniqueName.c_str());

    return uniqueName;
}

status_t SurfaceFlinger::createBufferQueueLayer(const sp<Client>& client, const String8& name,
                                                uint32_t w, uint32_t h, uint32_t flags,
                                                LayerMetadata metadata, PixelFormat& format,
                                                sp<IBinder>* handle,
                                                sp<IGraphicBufferProducer>* gbp,
                                                sp<Layer>* outLayer) {
    // initialize the surfaces
    switch (format) {
    case PIXEL_FORMAT_TRANSPARENT:
    case PIXEL_FORMAT_TRANSLUCENT:
        format = PIXEL_FORMAT_RGBA_8888;
        break;
    case PIXEL_FORMAT_OPAQUE:
        format = PIXEL_FORMAT_RGBX_8888;
        break;
    }

    sp<BufferQueueLayer> layer = getFactory().createBufferQueueLayer(
            LayerCreationArgs(this, client, name, w, h, flags, std::move(metadata)));
    status_t err = layer->setDefaultBufferProperties(w, h, format);
    if (err == NO_ERROR) {
        *handle = layer->getHandle();
        *gbp = layer->getProducer();
        *outLayer = layer;
    }

    ALOGE_IF(err, "createBufferQueueLayer() failed (%s)", strerror(-err));
    return err;
}

status_t SurfaceFlinger::createBufferStateLayer(const sp<Client>& client, const String8& name,
                                                uint32_t w, uint32_t h, uint32_t flags,
                                                LayerMetadata metadata, sp<IBinder>* handle,
                                                sp<Layer>* outLayer) {
    sp<BufferStateLayer> layer = getFactory().createBufferStateLayer(
            LayerCreationArgs(this, client, name, w, h, flags, std::move(metadata)));
    *handle = layer->getHandle();
    *outLayer = layer;

    return NO_ERROR;
}

status_t SurfaceFlinger::createColorLayer(const sp<Client>& client, const String8& name, uint32_t w,
                                          uint32_t h, uint32_t flags, LayerMetadata metadata,
                                          sp<IBinder>* handle, sp<Layer>* outLayer) {
    *outLayer = getFactory().createColorLayer(
            LayerCreationArgs(this, client, name, w, h, flags, std::move(metadata)));
    *handle = (*outLayer)->getHandle();
    return NO_ERROR;
}

status_t SurfaceFlinger::createContainerLayer(const sp<Client>& client, const String8& name,
                                              uint32_t w, uint32_t h, uint32_t flags,
                                              LayerMetadata metadata, sp<IBinder>* handle,
                                              sp<Layer>* outLayer) {
    *outLayer = getFactory().createContainerLayer(
            LayerCreationArgs(this, client, name, w, h, flags, std::move(metadata)));
    *handle = (*outLayer)->getHandle();
    return NO_ERROR;
}


void SurfaceFlinger::markLayerPendingRemovalLocked(const sp<Layer>& layer) {
    mLayersPendingRemoval.add(layer);
    mLayersRemoved = true;
    setTransactionFlags(eTransactionNeeded);
}

void SurfaceFlinger::onHandleDestroyed(sp<Layer>& layer)
{
    Mutex::Autolock lock(mStateLock);
    // If a layer has a parent, we allow it to out-live it's handle
    // with the idea that the parent holds a reference and will eventually
    // be cleaned up. However no one cleans up the top-level so we do so
    // here.
    if (layer->getParent() == nullptr) {
        mCurrentState.layersSortedByZ.remove(layer);
    }
    markLayerPendingRemovalLocked(layer);

    auto it = mLayersByLocalBinderToken.begin();
    while (it != mLayersByLocalBinderToken.end()) {
        if (it->second == layer) {
            it = mLayersByLocalBinderToken.erase(it);
        } else {
            it++;
        }
    }

    layer.clear();
}

// ---------------------------------------------------------------------------

void SurfaceFlinger::onInitializeDisplays() {
    const auto display = getDefaultDisplayDeviceLocked();
    if (!display) return;

    const sp<IBinder> token = display->getDisplayToken().promote();
    LOG_ALWAYS_FATAL_IF(token == nullptr);

    // reset screen orientation and use primary layer stack
    Vector<ComposerState> state;
    Vector<DisplayState> displays;
    DisplayState d;
    d.what = DisplayState::eDisplayProjectionChanged |
             DisplayState::eLayerStackChanged;
    d.token = token;
    d.layerStack = 0;
    d.orientation = DisplayState::eOrientationDefault;
    d.frame.makeInvalid();
    d.viewport.makeInvalid();
    d.width = 0;
    d.height = 0;
    displays.add(d);
    setTransactionState(state, displays, 0, nullptr, mPendingInputWindowCommands, -1, {}, {});

    setPowerModeInternal(display, HWC_POWER_MODE_NORMAL);

    const nsecs_t vsyncPeriod = getVsyncPeriod();
    mAnimFrameTracker.setDisplayRefreshPeriod(vsyncPeriod);

    // Use phase of 0 since phase is not known.
    // Use latency of 0, which will snap to the ideal latency.
    DisplayStatInfo stats{0 /* vsyncTime */, vsyncPeriod};
    setCompositorTimingSnapped(stats, 0);
}

void SurfaceFlinger::initializeDisplays() {
    // Async since we may be called from the main thread.
    postMessageAsync(
            new LambdaMessage([this]() NO_THREAD_SAFETY_ANALYSIS { onInitializeDisplays(); }));
}

void SurfaceFlinger::setVsyncEnabledInHWC(DisplayId displayId, HWC2::Vsync enabled) {
    if (mHWCVsyncState != enabled) {
        getHwComposer().setVsyncEnabled(displayId, enabled);
        mHWCVsyncState = enabled;
    }
}

void SurfaceFlinger::setPowerModeInternal(const sp<DisplayDevice>& display, int mode) {
    if (display->isVirtual()) {
        ALOGE("%s: Invalid operation on virtual display", __FUNCTION__);
        return;
    }

    const auto displayId = display->getId();
    LOG_ALWAYS_FATAL_IF(!displayId);

    ALOGD("Setting power mode %d on display %s", mode, to_string(*displayId).c_str());

    int currentMode = display->getPowerMode();
    if (mode == currentMode) {
        return;
    }

    mActiveVsyncSource = getVsyncSource();

    display->setPowerMode(mode);

    mNextVsyncSource = getVsyncSource();

    // Dummy display created by LibSurfaceFlinger unit test
    // for setPowerModeInternal test cases.
    bool isDummyDisplay = (std::find(mDisplaysList.begin(),
        mDisplaysList.end(), display) == mDisplaysList.end());

    if (mInterceptor->isEnabled()) {
        mInterceptor->savePowerModeUpdate(display->getSequenceId(), mode);
    }

    if (currentMode == HWC_POWER_MODE_OFF) {
        // Turn on the display
        getHwComposer().setPowerMode(*displayId, mode);
        setVsyncEnabledInHWC(*displayId, mHWCVsyncPendingState);
        if (isDummyDisplay) {
            if (display->isPrimary() && mode != HWC_POWER_MODE_DOZE_SUSPEND) {
                mScheduler->onScreenAcquired(mAppConnectionHandle);
                mScheduler->resyncToHardwareVsync(true, getVsyncPeriod());
            }
        } else if (displayId == getInternalDisplayIdLocked()) {
            updateVsyncSource();
        }

        mVisibleRegionsDirty = true;
        mHasPoweredOff = true;
        repaintEverything();
    } else if (mode == HWC_POWER_MODE_OFF) {
        // Turn off the display
        if (isDummyDisplay) {
            if (display->isPrimary() && currentMode != HWC_POWER_MODE_DOZE_SUSPEND) {
                mScheduler->disableHardwareVsync(true);
                mScheduler->onScreenReleased(mAppConnectionHandle);
            }
        } else {
            updateVsyncSource();
        }
        // Make sure HWVsync is disabled before turning off the display
        setVsyncEnabledInHWC(*displayId, HWC2::Vsync::Disable);

        getHwComposer().setPowerMode(*displayId, mode);
        mVisibleRegionsDirty = true;
        // from this point on, SF will stop drawing on this display
    } else if (mode == HWC_POWER_MODE_DOZE ||
               mode == HWC_POWER_MODE_NORMAL) {
        // Update display while dozing
        getHwComposer().setPowerMode(*displayId, mode);
        if (isDummyDisplay) {
            if (display->isPrimary() && currentMode == HWC_POWER_MODE_DOZE_SUSPEND) {
                mScheduler->onScreenAcquired(mAppConnectionHandle);
                mScheduler->resyncToHardwareVsync(true, getVsyncPeriod());
            }
        } else {
            updateVsyncSource();
        }
    } else if (mode == HWC_POWER_MODE_DOZE_SUSPEND) {
        // Leave display going to doze
        if (isDummyDisplay) {
            if (display->isPrimary()) {
                mScheduler->disableHardwareVsync(true);
                mScheduler->onScreenReleased(mAppConnectionHandle);
            }
        } else {
            updateVsyncSource();
        }
        getHwComposer().setPowerMode(*displayId, mode);
    } else {
        ALOGE("Attempting to set unknown power mode: %d\n", mode);
        getHwComposer().setPowerMode(*displayId, mode);
    }

    const sp<DisplayDevice> vsyncSource = getVsyncSource();
    struct sched_param param = {0};
    if (vsyncSource != NULL) {
        param.sched_priority = 1;
        if (sched_setscheduler(0, SCHED_FIFO, &param) != 0) {
            ALOGW("Couldn't set SCHED_FIFO on display on");
        }
    } else {
        if (sched_setscheduler(0, SCHED_OTHER, &param) != 0) {
            ALOGW("Couldn't set SCHED_OTHER on display off");
        }
    }

    if (display->isPrimary()) {
        mTimeStats->setPowerMode(mode);
        mRefreshRateStats.setPowerMode(mode);
        mScheduler->setDisplayPowerState(mode == HWC_POWER_MODE_NORMAL);
    }

    ALOGD("Finished setting power mode %d on display %s", mode, to_string(*displayId).c_str());
}

void SurfaceFlinger::setPowerModeOnMainThread(const sp<IBinder>& displayToken, int mode) {
    postMessageSync(new LambdaMessage([&]() NO_THREAD_SAFETY_ANALYSIS {
        const auto display = getDisplayDevice(displayToken);
        if (!display) {
            ALOGE("Attempt to set power mode %d for invalid display token %p", mode,
                  displayToken.get());
        } else if (display->isVirtual()) {
            ALOGW("Attempt to set power mode %d for virtual display", mode);
        } else {
            setPowerModeInternal(display, mode);
        }
    }));
}

void SurfaceFlinger::setPowerMode(const sp<IBinder>& displayToken, int mode) {
    sp<DisplayDevice> display(getDisplayDevice(displayToken));

    if (!display) {
        ALOGE("Attempt to set power mode %d for invalid display token %p", mode,
              displayToken.get());
        return;
    } else if (display->isVirtual()) {
        ALOGW("Attempt to set power mode %d for virtual display", mode);
        return;
    }

    const auto displayId = display->getId();
    const auto hwcDisplayId = getHwComposer().fromPhysicalDisplayId(*displayId);

    // Fallback to default power state behavior as HWC does not support power mode override.
    using vendor::display::config::V1_7::IDisplayConfig;
    static android::sp<IDisplayConfig> disp_config_v1_7 = IDisplayConfig::getService();
    if ((disp_config_v1_7 == NULL) || !display->getPowerModeOverrideConfig()) {
       setPowerModeOnMainThread(displayToken, mode);
       return;
    }

    // Call into HWC to change hardware power state first, followed by surfaceflinger
    // power state while stepping up i.e. off -> on, dozesuspend -> doze/on.
    // Let surfaceflinger power state change happen first, followed by hardware power
    // state while stepping down i.e. on -> off, doze/on -> dozesuspend.
    IDisplayConfig::PowerMode hwcMode = IDisplayConfig::PowerMode::Off;
    switch (mode) {
        case HWC_POWER_MODE_DOZE:         hwcMode = IDisplayConfig::PowerMode::Doze;        break;
        case HWC_POWER_MODE_NORMAL:       hwcMode = IDisplayConfig::PowerMode::On;          break;
        case HWC_POWER_MODE_DOZE_SUSPEND: hwcMode = IDisplayConfig::PowerMode::DozeSuspend; break;
        default:                          hwcMode = IDisplayConfig::PowerMode::Off;         break;
    }

    bool step_up = false;
    int currentMode = display->getPowerMode();
    if (currentMode == HWC_POWER_MODE_OFF) {
        if (mode == HWC_POWER_MODE_DOZE || mode == HWC_POWER_MODE_NORMAL) {
            step_up = true;
        }
    } else if (currentMode == HWC_POWER_MODE_DOZE_SUSPEND) {
        if (mode == HWC_POWER_MODE_DOZE || mode == HWC_POWER_MODE_NORMAL) {
            step_up = true;
        }
    }

    // Change hardware state first while stepping up.
    if (step_up) {
        disp_config_v1_7->setPowerMode(*hwcDisplayId, hwcMode);
    }

    // Change SF state now.
    setPowerModeOnMainThread(displayToken, mode);

    // Change hardware state now while stepping down.
    if (!step_up) {
        disp_config_v1_7->setPowerMode(*hwcDisplayId, hwcMode);
    }
}

// ---------------------------------------------------------------------------

status_t SurfaceFlinger::doDump(int fd, const DumpArgs& args,
                                bool asProto) NO_THREAD_SAFETY_ANALYSIS {

    size_t numArgs = args.size();

    if (numArgs && ((args[0] == String16("--file")) ||
        (args[0] == String16("--allocated_buffers")))) {
        return doDumpContinuous(fd, args);
    }

    std::string result;

    IPCThreadState* ipc = IPCThreadState::self();
    const int pid = ipc->getCallingPid();
    const int uid = ipc->getCallingUid();

    if ((uid != AID_SHELL) &&
            !PermissionCache::checkPermission(sDump, pid, uid)) {
        StringAppendF(&result, "Permission Denial: can't dump SurfaceFlinger from pid=%d, uid=%d\n",
                      pid, uid);
    } else {
        // Try to get the main lock, but give up after one second
        // (this would indicate SF is stuck, but we want to be able to
        // print something in dumpsys).
        status_t err = mStateLock.timedLock(s2ns(1));
        bool locked = (err == NO_ERROR);
        if (!locked) {
            StringAppendF(&result,
                          "SurfaceFlinger appears to be unresponsive (%s [%d]), dumping anyways "
                          "(no locks held)\n",
                          strerror(-err), err);
        }

        using namespace std::string_literals;

        static const std::unordered_map<std::string, Dumper> dumpers = {
                {"--clear-layer-stats"s, dumper([this](std::string&) { mLayerStats.clear(); })},
                {"--disable-layer-stats"s, dumper([this](std::string&) { mLayerStats.disable(); })},
                {"--display-id"s, dumper(&SurfaceFlinger::dumpDisplayIdentificationData)},
                {"--dispsync"s, dumper([this](std::string& s) {
                         mScheduler->dumpPrimaryDispSync(s);
                 })},
                {"--dump-layer-stats"s, dumper([this](std::string& s) { mLayerStats.dump(s); })},
                {"--enable-layer-stats"s, dumper([this](std::string&) { mLayerStats.enable(); })},
                {"--frame-events"s, dumper(&SurfaceFlinger::dumpFrameEventsLocked)},
                {"--latency"s, argsDumper(&SurfaceFlinger::dumpStatsLocked)},
                {"--latency-clear"s, argsDumper(&SurfaceFlinger::clearStatsLocked)},
                {"--list"s, dumper(&SurfaceFlinger::listLayersLocked)},
                {"--static-screen"s, dumper(&SurfaceFlinger::dumpStaticScreenStats)},
                {"--timestats"s, protoDumper(&SurfaceFlinger::dumpTimeStats)},
                {"--vsync"s, dumper(&SurfaceFlinger::dumpVSync)},
                {"--wide-color"s, dumper(&SurfaceFlinger::dumpWideColorInfo)},
        };

        const auto flag = args.empty() ? ""s : std::string(String8(args[0]));

        if (const auto it = dumpers.find(flag); it != dumpers.end()) {
            (it->second)(args, asProto, result);
        } else {
            if (asProto) {
                LayersProto layersProto = dumpProtoInfo(LayerVector::StateSet::Current);
                result.append(layersProto.SerializeAsString().c_str(), layersProto.ByteSize());
            } else {
                // selection of mini dumpsys (Format: adb shell dumpsys SurfaceFlinger --mini)
                if (numArgs && ((args[0] == String16("--mini")))) {
                    dumpMini(result);
                } else {
                    dumpAllLocked(args, result);
                }
            }
        }

        if (locked) {
            mStateLock.unlock();
        }
    }
    write(fd, result.c_str(), result.size());
    return NO_ERROR;
}

status_t SurfaceFlinger::dumpCritical(int fd, const DumpArgs&, bool asProto) {
    if (asProto && mTracing.isEnabled()) {
        mTracing.writeToFileAsync();
    }

    return doDump(fd, DumpArgs(), asProto);
}

status_t SurfaceFlinger::doDumpContinuous(int fd, const DumpArgs& args) {
    // Format: adb shell dumpsys SurfaceFlinger --file --no-limit
    size_t numArgs = args.size();
    status_t err = NO_ERROR;

    if (args[0] == String16("--allocated_buffers")) {
        std::string dumpsys;
        GraphicBufferAllocator& alloc(GraphicBufferAllocator::get());
        alloc.dump(dumpsys);
        write(fd, dumpsys.c_str(), dumpsys.size());
        return NO_ERROR;
    }


    Mutex::Autolock _l(mFileDump.lock);

    // Same command is used to start and end dump.
    mFileDump.running = !mFileDump.running;

    // selection of full dumpsys or not (defualt, dumpsys will be minimum required)
    // Format: adb shell dumpsys SurfaceFlinger --file --no-limit --full-dump
    if (numArgs >= 3 && (args[2] == String16("--full-dump"))) {
        mFileDump.fullDump = true;
    }

    if (mFileDump.running) {
        std::ofstream ofs;
        ofs.open(mFileDump.name, std::ofstream::out | std::ofstream::trunc);
        if (!ofs) {
            mFileDump.running = false;
            err = UNKNOWN_ERROR;
        } else {
            ofs.close();
            mFileDump.position = 0;
            if (numArgs >= 2 && (args[1] == String16("--no-limit"))) {
            mFileDump.noLimit = true;
        } else {
            mFileDump.noLimit = false;
        }
      }
    }

    std::string result;
    result += mFileDump.running ? "Start" : "End";
    result += mFileDump.noLimit ? " unlimited" : " fixed limit";
    result += " dumpsys to file : ";
    result += mFileDump.name;
    result += "\n";

    write(fd, result.c_str(), result.size());

    return NO_ERROR;
}

void SurfaceFlinger::dumpMemoryAllocations(bool dump)
{
    if (!dump) {
        return;
    }

    if (mMemoryDump.mMemoryDumpCount--) {
        return;
    }
    mMemoryDump.mMemoryDumpCount = 300;

    std::string dumpsys;
    GraphicBufferAllocator& alloc(GraphicBufferAllocator::get());
    alloc.dump(dumpsys);
    std::string tmp(dumpsys);
    size_t pos = tmp.find("Total allocated");
    if (!pos) {
        return;
    }
    tmp = tmp.substr(pos);
    pos = tmp.find(":");
    if (!pos) {
        return;
    }
    tmp = tmp.substr(pos + 1);
    std::string::size_type sz;
    int currentSize = std::stoi (tmp,&sz);
    if (currentSize > mMemoryDump.mMaxAllocationLimit + 10*1024) {
        ALOGW("Total allocated buffer limit crossed %d", currentSize);
        alloc.dumpToSystemLog();
        char timeStamp[32];
        char dataSize[32];
        char hms[32];
        long millis;
        struct timeval tv;
        struct tm *ptm;
        gettimeofday(&tv, NULL);
        ptm = localtime(&tv.tv_sec);
        strftime (hms, sizeof (hms), "%H:%M:%S", ptm);
        millis = tv.tv_usec / 1000;
        snprintf(timeStamp, sizeof(timeStamp), "Timestamp: %s.%03ld", hms, millis);
        snprintf(dataSize, sizeof(dataSize), "Size: %8zu", dumpsys.size());
        std::fstream fs;
        fs.open(mMemoryDump.mMemoryAllocFileName, std::ios::app);
        if (!fs) {
            ALOGE("Failed to open %s file for dumpsys", mMemoryDump.mMemoryAllocFileName);
            return;
        }
        fs.seekp(mMemoryDump.mMemoryAllocFilePos, std::ios::beg);
        fs << "#@#@--SF Memory utilzation --@#@#" << std::endl;
        fs << timeStamp << std::endl;
        fs << dataSize << std::endl;
        fs << dumpsys << std::endl;
        mMemoryDump.mMemoryAllocFilePos = fs.tellp();
        mMemoryDump.mMaxAllocationLimit = currentSize;
        if (mMemoryDump.mMemoryAllocFilePos > (20 * 1024 * 1024)) {
            mMemoryDump.mMemoryAllocFilePos = 0;
        }
        fs.close();
    }
}

void SurfaceFlinger::printOpenFds() {
    char path[100] = "";
    snprintf(path, sizeof(path), "/proc/%d/fd", getpid());
    DIR *dir = opendir(path);
    if (!dir) {
        return;
    }
    int debugFileCountFd = open(mFileOpen.debugCountOpenFiles, O_WRONLY|O_CREAT|O_APPEND, 0664);
    if (debugFileCountFd < 0) {
        return;
    }
    struct dirent* de;
    char timeStamp[32];
    char hms[32];
    char formatting[30] = "=======================\n";
    long millis;
    struct timeval tv;
    struct tm *ptm;
    int count = 1;
    static int maxDumpCount = 200;
    if (!maxDumpCount--) {
        maxDumpCount = 200;
        lseek(debugFileCountFd, 0, SEEK_SET);
    }
    gettimeofday(&tv, NULL);
    ptm = localtime(&tv.tv_sec);
    strftime (hms, sizeof (hms), "%H:%M:%S", ptm);
    millis = tv.tv_usec / 1000;
    snprintf(timeStamp, sizeof(timeStamp), "Timestamp: %s.%03ld\n", hms, millis);
    write(debugFileCountFd, timeStamp, strlen(timeStamp));
    write(debugFileCountFd, formatting, strlen(formatting));
    while ((de = readdir(dir))) {
        if (!strcmp(de->d_name, ".") || !strcmp(de->d_name, "..")) {
            continue;
        }
        char name[300] = "";
        char pathFull[300] = "";
        size_t name_size = 0;
        snprintf(pathFull, sizeof(pathFull) - 1, "%s/%s",path,de->d_name);
        if ((name_size = readlink(pathFull, name, sizeof(name) - 1)) >= 0) {
             char formatString[300 +3];
             name[name_size] = '\0';
             snprintf(formatString, sizeof(formatString) - 1, "%d. %s\n", count++, name);
             write(debugFileCountFd, formatString, strlen(formatString));
        }
    }
    closedir(dir);
    write(debugFileCountFd, formatting, strlen(formatting));
    close(debugFileCountFd);
}

void SurfaceFlinger::dumpDrawCycle(bool prePrepare) {
    Mutex::Autolock _l(mFileDump.lock);

    dumpMemoryAllocations(prePrepare);
    // User might stop dump collection in middle of prepare & commit.
    // Collect dumpsys again after commit and replace.

    // debug total open files count;
    int tmpFd = dup(0);
    if (tmpFd > (mFileOpen.lastFdcount + 100) && prePrepare) {
        ALOGE("Total open file count = %d", tmpFd);
        printOpenFds();
        mFileOpen.lastFdcount = tmpFd;
    }
    if (tmpFd > 0) {
        close(tmpFd);
    }
    if (!mFileDump.running && !mFileDump.replaceAfterCommit) {
        return;
    }

    Vector<String16> args;
    std::string dumpsys;

    {
        Mutex::Autolock lock(mStateLock);
        if (mFileDump.fullDump) {
            dumpAllLocked(args, dumpsys);
        } else {
            dumpMini(dumpsys);
        }
    }

    char timeStamp[32];
    char dataSize[32];
    char hms[32];
    long millis;
    struct timeval tv;
    struct tm *ptm;

    gettimeofday(&tv, NULL);
    ptm = localtime(&tv.tv_sec);
    strftime (hms, sizeof (hms), "%H:%M:%S", ptm);
    millis = tv.tv_usec / 1000;
    snprintf(timeStamp, sizeof(timeStamp), "Timestamp: %s.%03ld", hms, millis);
    snprintf(dataSize, sizeof(dataSize), "Size: %8zu", dumpsys.size());

    std::fstream fs;
    fs.open(mFileDump.name, std::ios::app);
    if (!fs) {
        ALOGE("Failed to open %s file for dumpsys", mFileDump.name);
        return;
    }

    // Format:
    //    | start code | after commit? | time stamp | dump size | dump data |
    fs.seekp(mFileDump.position, std::ios::beg);

    fs << "#@#@-- DUMPSYS START --@#@#" << std::endl;
    fs << "PostCommit: " << ( prePrepare ? "false" : "true" ) << std::endl;
    fs << timeStamp << std::endl;
    fs << dataSize << std::endl;
    fs << dumpsys << std::endl;

    if (prePrepare) {
        mFileDump.replaceAfterCommit = true;
    } else {
        mFileDump.replaceAfterCommit = false;
        // Reposition only after commit.
        // Keep file size to appx 20 MB limit by default, wrap around if exceeds.
        mFileDump.position = fs.tellp();
        if (!mFileDump.noLimit && (mFileDump.position > (20 * 1024 * 1024))) {
            mFileDump.position = 0;
        }
    }

    fs.close();
}

void SurfaceFlinger::listLayersLocked(std::string& result) const {
    mCurrentState.traverseInZOrder(
            [&](Layer* layer) { StringAppendF(&result, "%s\n", layer->getName().string()); });
}

void SurfaceFlinger::dumpStatsLocked(const DumpArgs& args, std::string& result) const {
    StringAppendF(&result, "%" PRId64 "\n", getVsyncPeriod());

    if (args.size() > 1) {
        const auto name = String8(args[1]);
        mCurrentState.traverseInZOrder([&](Layer* layer) {
            if (name == layer->getName()) {
                layer->dumpFrameStats(result);
            }
        });
    } else {
        mAnimFrameTracker.dumpStats(result);
    }
}

void SurfaceFlinger::clearStatsLocked(const DumpArgs& args, std::string&) {
    mCurrentState.traverseInZOrder([&](Layer* layer) {
        if (args.size() < 2 || String8(args[1]) == layer->getName()) {
            layer->clearFrameStats();
        }
    });

    mAnimFrameTracker.clearStats();
}

void SurfaceFlinger::dumpTimeStats(const DumpArgs& args, bool asProto, std::string& result) const {
    mTimeStats->parseArgs(asProto, args, result);
}

// This should only be called from the main thread.  Otherwise it would need
// the lock and should use mCurrentState rather than mDrawingState.
void SurfaceFlinger::logFrameStats() {
    mDrawingState.traverseInZOrder([&](Layer* layer) {
        layer->logFrameStats();
    });

    mAnimFrameTracker.logAndResetStats(String8("<win-anim>"));
}

void SurfaceFlinger::appendSfConfigString(std::string& result) const {
    result.append(" [sf");

    if (isLayerTripleBufferingDisabled())
        result.append(" DISABLE_TRIPLE_BUFFERING");

    StringAppendF(&result, " PRESENT_TIME_OFFSET=%" PRId64, dispSyncPresentTimeOffset);
    StringAppendF(&result, " FORCE_HWC_FOR_RBG_TO_YUV=%d", useHwcForRgbToYuv);
    StringAppendF(&result, " MAX_VIRT_DISPLAY_DIM=%" PRIu64, maxVirtualDisplaySize);
    StringAppendF(&result, " RUNNING_WITHOUT_SYNC_FRAMEWORK=%d", !hasSyncFramework);
    StringAppendF(&result, " NUM_FRAMEBUFFER_SURFACE_BUFFERS=%" PRId64,
                  maxFrameBufferAcquiredBuffers);
    result.append("]");
}

void SurfaceFlinger::dumpVSync(std::string& result) const {
    mPhaseOffsets->dump(result);
    StringAppendF(&result,
                  "    present offset: %9" PRId64 " ns\t     VSYNC period: %9" PRId64 " ns\n\n",
                  dispSyncPresentTimeOffset, getVsyncPeriod());

    StringAppendF(&result, "Scheduler enabled.");
    StringAppendF(&result, "+  Smart 90 for video detection: %s\n\n",
                  mUseSmart90ForVideo ? "on" : "off");
    StringAppendF(&result, "Allowed Display Configs: ");
    for (int32_t configId : mAllowedDisplayConfigs) {
        for (auto refresh : mRefreshRateConfigs.getRefreshRates()) {
            if (refresh.second && refresh.second->configId == configId) {
                StringAppendF(&result, "%dHz, ", refresh.second->fps);
            }
        }
    }
    StringAppendF(&result, "(config override by backdoor: %s)\n\n",
                  mDebugDisplayConfigSetByBackdoor ? "yes" : "no");
    mScheduler->dump(mAppConnectionHandle, result);
}

void SurfaceFlinger::dumpStaticScreenStats(std::string& result) const {
    result.append("Static screen stats:\n");
    for (size_t b = 0; b < SurfaceFlingerBE::NUM_BUCKETS - 1; ++b) {
        float bucketTimeSec = getBE().mFrameBuckets[b] / 1e9;
        float percent = 100.0f *
                static_cast<float>(getBE().mFrameBuckets[b]) / getBE().mTotalTime;
        StringAppendF(&result, "  < %zd frames: %.3f s (%.1f%%)\n", b + 1, bucketTimeSec, percent);
    }
    float bucketTimeSec = getBE().mFrameBuckets[SurfaceFlingerBE::NUM_BUCKETS - 1] / 1e9;
    float percent = 100.0f *
            static_cast<float>(getBE().mFrameBuckets[SurfaceFlingerBE::NUM_BUCKETS - 1]) / getBE().mTotalTime;
    StringAppendF(&result, "  %zd+ frames: %.3f s (%.1f%%)\n", SurfaceFlingerBE::NUM_BUCKETS - 1,
                  bucketTimeSec, percent);
}

void SurfaceFlinger::recordBufferingStats(const char* layerName,
        std::vector<OccupancyTracker::Segment>&& history) {
    Mutex::Autolock lock(getBE().mBufferingStatsMutex);
    auto& stats = getBE().mBufferingStats[layerName];
    for (const auto& segment : history) {
        if (!segment.usedThirdBuffer) {
            stats.twoBufferTime += segment.totalTime;
        }
        if (segment.occupancyAverage < 1.0f) {
            stats.doubleBufferedTime += segment.totalTime;
        } else if (segment.occupancyAverage < 2.0f) {
            stats.tripleBufferedTime += segment.totalTime;
        }
        ++stats.numSegments;
        stats.totalTime += segment.totalTime;
    }
}

void SurfaceFlinger::dumpFrameEventsLocked(std::string& result) {
    result.append("Layer frame timestamps:\n");

    const LayerVector& currentLayers = mCurrentState.layersSortedByZ;
    const size_t count = currentLayers.size();
    for (size_t i=0 ; i<count ; i++) {
        currentLayers[i]->dumpFrameEvents(result);
    }
}

void SurfaceFlinger::dumpBufferingStats(std::string& result) const {
    result.append("Buffering stats:\n");
    result.append("  [Layer name] <Active time> <Two buffer> "
            "<Double buffered> <Triple buffered>\n");
    Mutex::Autolock lock(getBE().mBufferingStatsMutex);
    typedef std::tuple<std::string, float, float, float> BufferTuple;
    std::map<float, BufferTuple, std::greater<float>> sorted;
    for (const auto& statsPair : getBE().mBufferingStats) {
        const char* name = statsPair.first.c_str();
        const SurfaceFlingerBE::BufferingStats& stats = statsPair.second;
        if (stats.numSegments == 0) {
            continue;
        }
        float activeTime = ns2ms(stats.totalTime) / 1000.0f;
        float twoBufferRatio = static_cast<float>(stats.twoBufferTime) /
                stats.totalTime;
        float doubleBufferRatio = static_cast<float>(
                stats.doubleBufferedTime) / stats.totalTime;
        float tripleBufferRatio = static_cast<float>(
                stats.tripleBufferedTime) / stats.totalTime;
        sorted.insert({activeTime, {name, twoBufferRatio,
                doubleBufferRatio, tripleBufferRatio}});
    }
    for (const auto& sortedPair : sorted) {
        float activeTime = sortedPair.first;
        const BufferTuple& values = sortedPair.second;
        StringAppendF(&result, "  [%s] %.2f %.3f %.3f %.3f\n", std::get<0>(values).c_str(),
                      activeTime, std::get<1>(values), std::get<2>(values), std::get<3>(values));
    }
    result.append("\n");
}

void SurfaceFlinger::dumpDisplayIdentificationData(std::string& result) const {
    for (const auto& [token, display] : mDisplays) {
        const auto displayId = display->getId();
        if (!displayId) {
            continue;
        }
        const auto hwcDisplayId = getHwComposer().fromPhysicalDisplayId(*displayId);
        if (!hwcDisplayId) {
            continue;
        }

        StringAppendF(&result,
                      "Display %s (HWC display %" PRIu64 "): ", to_string(*displayId).c_str(),
                      *hwcDisplayId);
        uint8_t port;
        DisplayIdentificationData data;
        if (!getHwComposer().getDisplayIdentificationData(*hwcDisplayId, &port, &data)) {
            result.append("no identification data\n");
            continue;
        }

        if (!isEdid(data)) {
            result.append("unknown identification data: ");
            for (uint8_t byte : data) {
                StringAppendF(&result, "%x ", byte);
            }
            result.append("\n");
            continue;
        }

        const auto edid = parseEdid(data);
        if (!edid) {
            result.append("invalid EDID: ");
            for (uint8_t byte : data) {
                StringAppendF(&result, "%x ", byte);
            }
            result.append("\n");
            continue;
        }

        StringAppendF(&result, "port=%u pnpId=%s displayName=\"", port, edid->pnpId.data());
        result.append(edid->displayName.data(), edid->displayName.length());
        result.append("\"\n");
    }
}

void SurfaceFlinger::dumpWideColorInfo(std::string& result) const {
    StringAppendF(&result, "Device has wide color built-in display: %d\n", hasWideColorDisplay);
    StringAppendF(&result, "Device uses color management: %d\n", useColorManagement);
    StringAppendF(&result, "DisplayColorSetting: %s\n",
                  decodeDisplayColorSetting(mDisplayColorSetting).c_str());

    // TODO: print out if wide-color mode is active or not

    for (const auto& [token, display] : mDisplays) {
        const auto displayId = display->getId();
        if (!displayId) {
            continue;
        }

        StringAppendF(&result, "Display %s color modes:\n", to_string(*displayId).c_str());
        std::vector<ColorMode> modes = getHwComposer().getColorModes(*displayId);
        for (auto&& mode : modes) {
            StringAppendF(&result, "    %s (%d)\n", decodeColorMode(mode).c_str(), mode);
        }

        ColorMode currentMode = display->getCompositionDisplay()->getState().colorMode;
        StringAppendF(&result, "    Current color mode: %s (%d)\n",
                      decodeColorMode(currentMode).c_str(), currentMode);
    }
    result.append("\n");
}

LayersProto SurfaceFlinger::dumpProtoInfo(LayerVector::StateSet stateSet,
                                          uint32_t traceFlags) const {
    LayersProto layersProto;
    const bool useDrawing = stateSet == LayerVector::StateSet::Drawing;
    const State& state = useDrawing ? mDrawingState : mCurrentState;
    state.traverseInZOrder([&](Layer* layer) {
        LayerProto* layerProto = layersProto.add_layers();
        layer->writeToProto(layerProto, stateSet, traceFlags);
    });

    return layersProto;
}

LayersProto SurfaceFlinger::dumpVisibleLayersProtoInfo(
        const sp<DisplayDevice>& displayDevice) const {
    LayersProto layersProto;

    SizeProto* resolution = layersProto.mutable_resolution();
    resolution->set_w(displayDevice->getWidth());
    resolution->set_h(displayDevice->getHeight());

    auto display = displayDevice->getCompositionDisplay();
    const auto& displayState = display->getState();

    layersProto.set_color_mode(decodeColorMode(displayState.colorMode));
    layersProto.set_color_transform(decodeColorTransform(displayState.colorTransform));
    layersProto.set_global_transform(displayState.orientation);

    const auto displayId = displayDevice->getId();
    LOG_ALWAYS_FATAL_IF(!displayId);
    mDrawingState.traverseInZOrder([&](Layer* layer) {
        if (!layer->visibleRegion.isEmpty() && !display->getOutputLayersOrderedByZ().empty()) {
            LayerProto* layerProto = layersProto.add_layers();
            layer->writeToProto(layerProto, displayDevice);
        }
    });

    return layersProto;
}

void SurfaceFlinger::dumpMini(std::string& result) const {
    /*
     * Dump Display state
     */
    StringAppendF(&result, "Displays (%zu entries)\n", mDisplays.size());
    for (const auto& [token, display] : mDisplays) {
        display->dump(result);
    }
    result.append("\n");

    /*
     * HWC layer minidump
     */
    for (const auto& [token, display] : mDisplays) {
        const auto displayId = display->getId();
        if (!displayId) {
            continue;
        }

        StringAppendF(&result, "Display %s HWC layers:\n", to_string(*displayId).c_str());
        Layer::miniDumpHeader(result);
        const sp<DisplayDevice> displayDevice = display;
        mCurrentState.traverseInZOrder(
                [&](Layer* layer) { layer->miniDump(result, displayDevice); });
        result.append("\n");
    }

    /*
     * Dump HWComposer state
     */
    result.append("h/w composer state:\n");
    bool hwcDisabled = mDebugDisableHWC || mDebugRegion;
    StringAppendF(&result, "  h/w composer %s\n", hwcDisabled ? "disabled" : "enabled");
    getHwComposer().dump(result);
}

void SurfaceFlinger::dumpAllLocked(const DumpArgs& args, std::string& result) const {
    const bool colorize = !args.empty() && args[0] == String16("--color");
    Colorizer colorizer(colorize);

    // figure out if we're stuck somewhere
    const nsecs_t now = systemTime();
    const nsecs_t inTransaction(mDebugInTransaction);
    nsecs_t inTransactionDuration = (inTransaction) ? now-inTransaction : 0;

    /*
     * Dump library configuration.
     */

    colorizer.bold(result);
    result.append("Build configuration:");
    colorizer.reset(result);
    appendSfConfigString(result);
    appendUiConfigString(result);
    appendGuiConfigString(result);
    result.append("\n");

    result.append("\nDisplay identification data:\n");
    dumpDisplayIdentificationData(result);

    result.append("\nWide-Color information:\n");
    dumpWideColorInfo(result);

    colorizer.bold(result);
    result.append("Sync configuration: ");
    colorizer.reset(result);
    result.append(SyncFeatures::getInstance().toString());
    result.append("\n\n");

    colorizer.bold(result);
    result.append("VSYNC configuration:\n");
    colorizer.reset(result);
    dumpVSync(result);
    result.append("\n");

    dumpStaticScreenStats(result);
    result.append("\n");

    StringAppendF(&result, "Total missed frame count: %u\n", mFrameMissedCount.load());
    StringAppendF(&result, "HWC missed frame count: %u\n", mHwcFrameMissedCount.load());
    StringAppendF(&result, "GPU missed frame count: %u\n\n", mGpuFrameMissedCount.load());

    dumpBufferingStats(result);

    /*
     * Dump the visible layer list
     */
    colorizer.bold(result);
    StringAppendF(&result, "Visible layers (count = %zu)\n", mNumLayers);
    StringAppendF(&result, "GraphicBufferProducers: %zu, max %zu\n",
                  mGraphicBufferProducerList.size(), mMaxGraphicBufferProducerListSize);
    colorizer.reset(result);

    {
        LayersProto layersProto = dumpProtoInfo(LayerVector::StateSet::Current);
        auto layerTree = LayerProtoParser::generateLayerTree(layersProto);
        result.append(LayerProtoParser::layerTreeToString(layerTree));
        result.append("\n");
    }

    {
        StringAppendF(&result, "Composition layers\n");
        mDrawingState.traverseInZOrder([&](Layer* layer) {
            auto compositionLayer = layer->getCompositionLayer();
            if (compositionLayer) compositionLayer->dump(result);
        });
    }

    /*
     * Dump Display state
     */

    colorizer.bold(result);
    StringAppendF(&result, "Displays (%zu entries)\n", mDisplays.size());
    colorizer.reset(result);
    for (const auto& [token, display] : mDisplays) {
        display->dump(result);
    }
    result.append("\n");

    /*
     * Dump SurfaceFlinger global state
     */

    colorizer.bold(result);
    result.append("SurfaceFlinger global state:\n");
    colorizer.reset(result);

    getRenderEngine().dump(result);

    DebugEGLImageTracker::getInstance()->dump(result);

    if (const auto display = getDefaultDisplayDeviceLocked()) {
        display->getCompositionDisplay()->getState().undefinedRegion.dump(result,
                                                                          "undefinedRegion");
        StringAppendF(&result, "  orientation=%d, isPoweredOn=%d\n", display->getOrientation(),
                      display->isPoweredOn());
    }
    StringAppendF(&result,
                  "  transaction-flags         : %08x\n"
                  "  gpu_to_cpu_unsupported    : %d\n",
                  mTransactionFlags.load(), !mGpuToCpuSupported);

    if (const auto displayId = getInternalDisplayIdLocked();
        displayId && getHwComposer().isConnected(*displayId)) {
        const auto activeConfig = getHwComposer().getActiveConfig(*displayId);
        StringAppendF(&result,
                      "  refresh-rate              : %f fps\n"
                      "  x-dpi                     : %f\n"
                      "  y-dpi                     : %f\n",
                      1e9 / activeConfig->getVsyncPeriod(), activeConfig->getDpiX(),
                      activeConfig->getDpiY());
    }

    StringAppendF(&result, "  transaction time: %f us\n", inTransactionDuration / 1000.0);

    /*
     * Tracing state
     */
    mTracing.dump(result);
    result.append("\n");

    /*
     * HWC layer minidump
     */
    for (const auto& [token, display] : mDisplays) {
        const auto displayId = display->getId();
        if (!displayId) {
            continue;
        }

        StringAppendF(&result, "Display %s HWC layers:\n", to_string(*displayId).c_str());
        Layer::miniDumpHeader(result);
        const sp<DisplayDevice> displayDevice = display;
        mCurrentState.traverseInZOrder(
                [&](Layer* layer) { layer->miniDump(result, displayDevice); });
        result.append("\n");
    }

    /*
     * Dump HWComposer state
     */
    colorizer.bold(result);
    result.append("h/w composer state:\n");
    colorizer.reset(result);
    bool hwcDisabled = mDebugDisableHWC || mDebugRegion;
    StringAppendF(&result, "  h/w composer %s\n", hwcDisabled ? "disabled" : "enabled");
    getHwComposer().dump(result);

    /*
     * Dump gralloc state
     */
    const GraphicBufferAllocator& alloc(GraphicBufferAllocator::get());
    alloc.dump(result);

    /*
     * Dump VrFlinger state if in use.
     */
    if (mVrFlingerRequestsDisplay && mVrFlinger) {
        result.append("VrFlinger state:\n");
        result.append(mVrFlinger->Dump());
        result.append("\n");
    }

    /**
     * Scheduler dump state.
     */
    result.append("\nScheduler state:\n");
    result.append(mScheduler->doDump() + "\n");
    StringAppendF(&result, "+  Smart video mode: %s\n\n", mUseSmart90ForVideo ? "on" : "off");
    result.append(mRefreshRateStats.doDump() + "\n");

    result.append(mTimeStats->miniDump());
    result.append("\n");
}

const Vector<sp<Layer>>& SurfaceFlinger::getLayerSortedByZForHwcDisplay(DisplayId displayId) {
    // Note: mStateLock is held here
    for (const auto& [token, display] : mDisplays) {
        if (display->getId() == displayId) {
            return getDisplayDeviceLocked(token)->getVisibleLayersSortedByZ();
        }
    }

    ALOGE("%s: Invalid display %s", __FUNCTION__, to_string(displayId).c_str());
    static const Vector<sp<Layer>> empty;
    return empty;
}

void SurfaceFlinger::updateColorMatrixLocked() {
    mat4 colorMatrix;
    if (mGlobalSaturationFactor != 1.0f) {
        // Rec.709 luma coefficients
        float3 luminance{0.213f, 0.715f, 0.072f};
        luminance *= 1.0f - mGlobalSaturationFactor;
        mat4 saturationMatrix = mat4(
            vec4{luminance.r + mGlobalSaturationFactor, luminance.r, luminance.r, 0.0f},
            vec4{luminance.g, luminance.g + mGlobalSaturationFactor, luminance.g, 0.0f},
            vec4{luminance.b, luminance.b, luminance.b + mGlobalSaturationFactor, 0.0f},
            vec4{0.0f, 0.0f, 0.0f, 1.0f}
        );
        colorMatrix = mClientColorMatrix * saturationMatrix * mDaltonizer();
    } else {
        colorMatrix = mClientColorMatrix * mDaltonizer();
    }

    if (mCurrentState.colorMatrix != colorMatrix) {
        mCurrentState.colorMatrix = colorMatrix;
        mCurrentState.colorMatrixChanged = true;
        setTransactionFlags(eTransactionNeeded);
    }
}

status_t SurfaceFlinger::CheckTransactCodeCredentials(uint32_t code) {
#pragma clang diagnostic push
#pragma clang diagnostic error "-Wswitch-enum"
    switch (static_cast<ISurfaceComposerTag>(code)) {
        // These methods should at minimum make sure that the client requested
        // access to SF.
        case BOOT_FINISHED:
        case CLEAR_ANIMATION_FRAME_STATS:
        case CREATE_DISPLAY:
        case DESTROY_DISPLAY:
        case ENABLE_VSYNC_INJECTIONS:
        case GET_ANIMATION_FRAME_STATS:
        case GET_HDR_CAPABILITIES:
        case SET_ACTIVE_CONFIG:
        case SET_ALLOWED_DISPLAY_CONFIGS:
        case GET_ALLOWED_DISPLAY_CONFIGS:
        case SET_ACTIVE_COLOR_MODE:
        case INJECT_VSYNC:
        case SET_POWER_MODE:
        case GET_DISPLAYED_CONTENT_SAMPLING_ATTRIBUTES:
        case SET_DISPLAY_CONTENT_SAMPLING_ENABLED:
        case GET_DISPLAYED_CONTENT_SAMPLE:
        case NOTIFY_POWER_HINT: {
            if (!callingThreadHasUnscopedSurfaceFlingerAccess()) {
                IPCThreadState* ipc = IPCThreadState::self();
                ALOGE("Permission Denial: can't access SurfaceFlinger pid=%d, uid=%d",
                        ipc->getCallingPid(), ipc->getCallingUid());
                return PERMISSION_DENIED;
            }
            return OK;
        }
        case GET_LAYER_DEBUG_INFO: {
            IPCThreadState* ipc = IPCThreadState::self();
            const int pid = ipc->getCallingPid();
            const int uid = ipc->getCallingUid();
            if ((uid != AID_SHELL) && !PermissionCache::checkPermission(sDump, pid, uid)) {
                ALOGE("Layer debug info permission denied for pid=%d, uid=%d", pid, uid);
                return PERMISSION_DENIED;
            }
            return OK;
        }
        // Used by apps to hook Choreographer to SurfaceFlinger.
        case CREATE_DISPLAY_EVENT_CONNECTION:
        // The following calls are currently used by clients that do not
        // request necessary permissions. However, they do not expose any secret
        // information, so it is OK to pass them.
        case AUTHENTICATE_SURFACE:
        case GET_ACTIVE_COLOR_MODE:
        case GET_ACTIVE_CONFIG:
        case GET_PHYSICAL_DISPLAY_IDS:
        case GET_PHYSICAL_DISPLAY_TOKEN:
        case GET_DISPLAY_COLOR_MODES:
        case GET_DISPLAY_NATIVE_PRIMARIES:
        case GET_DISPLAY_CONFIGS:
        case GET_DISPLAY_STATS:
        case GET_SUPPORTED_FRAME_TIMESTAMPS:
        // Calling setTransactionState is safe, because you need to have been
        // granted a reference to Client* and Handle* to do anything with it.
        case SET_TRANSACTION_STATE:
        case CREATE_CONNECTION:
        case GET_COLOR_MANAGEMENT:
        case GET_COMPOSITION_PREFERENCE:
        case GET_PROTECTED_CONTENT_SUPPORT:
        case IS_WIDE_COLOR_DISPLAY:
        case GET_DISPLAY_BRIGHTNESS_SUPPORT:
        case SET_DISPLAY_BRIGHTNESS: {
            return OK;
        }
        case CAPTURE_LAYERS:
        case CAPTURE_SCREEN:
        case ADD_REGION_SAMPLING_LISTENER:
        case REMOVE_REGION_SAMPLING_LISTENER: {
            // codes that require permission check
            IPCThreadState* ipc = IPCThreadState::self();
            const int pid = ipc->getCallingPid();
            const int uid = ipc->getCallingUid();
            if ((uid != AID_GRAPHICS) &&
                !PermissionCache::checkPermission(sReadFramebuffer, pid, uid)) {
                ALOGE("Permission Denial: can't read framebuffer pid=%d, uid=%d", pid, uid);
                return PERMISSION_DENIED;
            }
            return OK;
        }
        // The following codes are deprecated and should never be allowed to access SF.
        case CONNECT_DISPLAY_UNUSED:
        case CREATE_GRAPHIC_BUFFER_ALLOC_UNUSED: {
            ALOGE("Attempting to access SurfaceFlinger with unused code: %u", code);
            return PERMISSION_DENIED;
        }
        case CAPTURE_SCREEN_BY_ID: {
            IPCThreadState* ipc = IPCThreadState::self();
            const int uid = ipc->getCallingUid();
            if (uid == AID_ROOT || uid == AID_GRAPHICS || uid == AID_SYSTEM || uid == AID_SHELL) {
                return OK;
            }
            return PERMISSION_DENIED;
        }
    }

    // These codes are used for the IBinder protocol to either interrogate the recipient
    // side of the transaction for its canonical interface descriptor or to dump its state.
    // We let them pass by default.
    if (code == IBinder::INTERFACE_TRANSACTION || code == IBinder::DUMP_TRANSACTION ||
        code == IBinder::PING_TRANSACTION || code == IBinder::SHELL_COMMAND_TRANSACTION ||
        code == IBinder::SYSPROPS_TRANSACTION) {
        return OK;
    }
    // Numbers from 1000 to 1035 and 20000 are currently used for backdoors. The code
    // in onTransact verifies that the user is root, and has access to use SF.
    if ((code >= 1000 && code <= 1035) || (code == 20000)) {
        ALOGV("Accessing SurfaceFlinger through backdoor code: %u", code);
        return OK;
    }
    ALOGE("Permission Denial: SurfaceFlinger did not recognize request code: %u", code);
    return PERMISSION_DENIED;
#pragma clang diagnostic pop
}

status_t SurfaceFlinger::onTransact(uint32_t code, const Parcel& data, Parcel* reply,
                                    uint32_t flags) {
    status_t credentialCheck = CheckTransactCodeCredentials(code);
    if (credentialCheck != OK) {
        return credentialCheck;
    }

    status_t err = BnSurfaceComposer::onTransact(code, data, reply, flags);
    if (err == UNKNOWN_TRANSACTION || err == PERMISSION_DENIED) {
        CHECK_INTERFACE(ISurfaceComposer, data, reply);
        IPCThreadState* ipc = IPCThreadState::self();
        const int uid = ipc->getCallingUid();
        if (CC_UNLIKELY(uid != AID_SYSTEM
                && !PermissionCache::checkCallingPermission(sHardwareTest))) {
            const int pid = ipc->getCallingPid();
            ALOGE("Permission Denial: "
                    "can't access SurfaceFlinger pid=%d, uid=%d", pid, uid);
            return PERMISSION_DENIED;
        }
        int n;
        switch (code) {
            case 1000: // SHOW_CPU, NOT SUPPORTED ANYMORE
            case 1001: // SHOW_FPS, NOT SUPPORTED ANYMORE
                return NO_ERROR;
            case 1002:  // SHOW_UPDATES
                n = data.readInt32();
                mDebugRegion = n ? n : (mDebugRegion ? 0 : 1);
                invalidateHwcGeometry();
                repaintEverything();
                return NO_ERROR;
            case 1004:{ // repaint everything
                repaintEverything();
                return NO_ERROR;
            }
            case 1005:{ // force transaction
                Mutex::Autolock _l(mStateLock);
                setTransactionFlags(
                        eTransactionNeeded|
                        eDisplayTransactionNeeded|
                        eTraversalNeeded);
                return NO_ERROR;
            }
            case 1006:{ // send empty update
                signalRefresh();
                return NO_ERROR;
            }
            case 1008:  // toggle use of hw composer
                n = data.readInt32();
                mDebugDisableHWC = n != 0;
                invalidateHwcGeometry();
                repaintEverything();
                return NO_ERROR;
            case 1009:  // toggle use of transform hint
                n = data.readInt32();
                mDebugDisableTransformHint = n != 0;
                invalidateHwcGeometry();
                repaintEverything();
                return NO_ERROR;
            case 1010:  // interrogate.
                reply->writeInt32(0);
                reply->writeInt32(0);
                reply->writeInt32(mDebugRegion);
                reply->writeInt32(0);
                reply->writeInt32(mDebugDisableHWC);
                return NO_ERROR;
            case 1013: {
                const auto display = getDefaultDisplayDevice();
                if (!display) {
                    return NAME_NOT_FOUND;
                }

                reply->writeInt32(display->getPageFlipCount());
                return NO_ERROR;
            }
            case 1014: {
                Mutex::Autolock _l(mStateLock);
                // daltonize
                n = data.readInt32();
                switch (n % 10) {
                    case 1:
                        mDaltonizer.setType(ColorBlindnessType::Protanomaly);
                        break;
                    case 2:
                        mDaltonizer.setType(ColorBlindnessType::Deuteranomaly);
                        break;
                    case 3:
                        mDaltonizer.setType(ColorBlindnessType::Tritanomaly);
                        break;
                    default:
                        mDaltonizer.setType(ColorBlindnessType::None);
                        break;
                }
                if (n >= 10) {
                    mDaltonizer.setMode(ColorBlindnessMode::Correction);
                } else {
                    mDaltonizer.setMode(ColorBlindnessMode::Simulation);
                }

                updateColorMatrixLocked();
                return NO_ERROR;
            }
            case 1015: {
                Mutex::Autolock _l(mStateLock);
                // apply a color matrix
                n = data.readInt32();
                if (n) {
                    // color matrix is sent as a column-major mat4 matrix
                    for (size_t i = 0 ; i < 4; i++) {
                        for (size_t j = 0; j < 4; j++) {
                            mClientColorMatrix[i][j] = data.readFloat();
                        }
                    }
                } else {
                    mClientColorMatrix = mat4();
                }

                // Check that supplied matrix's last row is {0,0,0,1} so we can avoid
                // the division by w in the fragment shader
                float4 lastRow(transpose(mClientColorMatrix)[3]);
                if (any(greaterThan(abs(lastRow - float4{0, 0, 0, 1}), float4{1e-4f}))) {
                    ALOGE("The color transform's last row must be (0, 0, 0, 1)");
                }

                updateColorMatrixLocked();
                return NO_ERROR;
            }
            // This is an experimental interface
            // Needs to be shifted to proper binder interface when we productize
            case 1016: {
                n = data.readInt32();
                // TODO(b/113612090): Evaluate if this can be removed.
                mScheduler->setRefreshSkipCount(n);
                return NO_ERROR;
            }
            case 1017: {
                n = data.readInt32();
                mForceFullDamage = n != 0;
                return NO_ERROR;
            }
            case 1018: { // Modify Choreographer's phase offset
                n = data.readInt32();
                mScheduler->setPhaseOffset(mAppConnectionHandle, static_cast<nsecs_t>(n));
                return NO_ERROR;
            }
            case 1019: { // Modify SurfaceFlinger's phase offset
                n = data.readInt32();
                mScheduler->setPhaseOffset(mSfConnectionHandle, static_cast<nsecs_t>(n));
                return NO_ERROR;
            }
            case 1020: { // Layer updates interceptor
                n = data.readInt32();
                if (n) {
                    ALOGV("Interceptor enabled");
                    mInterceptor->enable(mDrawingState.layersSortedByZ, mDrawingState.displays);
                }
                else{
                    ALOGV("Interceptor disabled");
                    mInterceptor->disable();
                }
                return NO_ERROR;
            }
            case 1021: { // Disable HWC virtual displays
                n = data.readInt32();
                mUseHwcVirtualDisplays = !n;
                return NO_ERROR;
            }
            case 1022: { // Set saturation boost
                Mutex::Autolock _l(mStateLock);
                mGlobalSaturationFactor = std::max(0.0f, std::min(data.readFloat(), 2.0f));

                updateColorMatrixLocked();
                return NO_ERROR;
            }
            case 1023: { // Set native mode
                int32_t colorMode;

                mDisplayColorSetting = static_cast<DisplayColorSetting>(data.readInt32());
                if (data.readInt32(&colorMode) == NO_ERROR) {
                    mForceColorMode = static_cast<ColorMode>(colorMode);
                }
                invalidateHwcGeometry();
                repaintEverything();
                return NO_ERROR;
            }
            // Deprecate, use 1030 to check whether the device is color managed.
            case 1024: {
                return NAME_NOT_FOUND;
            }
            case 1025: { // Set layer tracing
                n = data.readInt32();
                if (n) {
                    ALOGD("LayerTracing enabled");
                    Mutex::Autolock lock(mStateLock);
                    mTracingEnabledChanged = true;
                    mTracing.enable();
                    reply->writeInt32(NO_ERROR);
                } else {
                    ALOGD("LayerTracing disabled");
                    bool writeFile = false;
                    {
                        Mutex::Autolock lock(mStateLock);
                        mTracingEnabledChanged = true;
                        writeFile = mTracing.disable();
                    }

                    if (writeFile) {
                        reply->writeInt32(mTracing.writeToFile());
                    } else {
                        reply->writeInt32(NO_ERROR);
                    }
                }
                return NO_ERROR;
            }
            case 1026: { // Get layer tracing status
                reply->writeBool(mTracing.isEnabled());
                return NO_ERROR;
            }
            // Is a DisplayColorSetting supported?
            case 1027: {
                const auto display = getDefaultDisplayDevice();
                if (!display) {
                    return NAME_NOT_FOUND;
                }

                DisplayColorSetting setting = static_cast<DisplayColorSetting>(data.readInt32());
                switch (setting) {
                    case DisplayColorSetting::MANAGED:
                        reply->writeBool(useColorManagement);
                        break;
                    case DisplayColorSetting::UNMANAGED:
                        reply->writeBool(true);
                        break;
                    case DisplayColorSetting::ENHANCED:
                        reply->writeBool(display->hasRenderIntent(RenderIntent::ENHANCE));
                        break;
                    default: // vendor display color setting
                        reply->writeBool(
                                display->hasRenderIntent(static_cast<RenderIntent>(setting)));
                        break;
                }
                return NO_ERROR;
            }
            // Is VrFlinger active?
            case 1028: {
                Mutex::Autolock _l(mStateLock);
                reply->writeBool(getHwComposer().isUsingVrComposer());
                return NO_ERROR;
            }
            // Set buffer size for SF tracing (value in KB)
            case 1029: {
                n = data.readInt32();
                if (n <= 0 || n > MAX_TRACING_MEMORY) {
                    ALOGW("Invalid buffer size: %d KB", n);
                    reply->writeInt32(BAD_VALUE);
                    return BAD_VALUE;
                }

                ALOGD("Updating trace buffer to %d KB", n);
                mTracing.setBufferSize(n * 1024);
                reply->writeInt32(NO_ERROR);
                return NO_ERROR;
            }
            // Is device color managed?
            case 1030: {
                reply->writeBool(useColorManagement);
                return NO_ERROR;
            }
            // Override default composition data space
            // adb shell service call SurfaceFlinger 1031 i32 1 DATASPACE_NUMBER DATASPACE_NUMBER \
            // && adb shell stop zygote && adb shell start zygote
            // to restore: adb shell service call SurfaceFlinger 1031 i32 0 && \
            // adb shell stop zygote && adb shell start zygote
            case 1031: {
                Mutex::Autolock _l(mStateLock);
                n = data.readInt32();
                if (n) {
                    n = data.readInt32();
                    if (n) {
                        Dataspace dataspace = static_cast<Dataspace>(n);
                        if (!validateCompositionDataspace(dataspace)) {
                            return BAD_VALUE;
                        }
                        mDefaultCompositionDataspace = dataspace;
                    }
                    n = data.readInt32();
                    if (n) {
                        Dataspace dataspace = static_cast<Dataspace>(n);
                        if (!validateCompositionDataspace(dataspace)) {
                            return BAD_VALUE;
                        }
                        mWideColorGamutCompositionDataspace = dataspace;
                    }
                } else {
                    // restore composition data space.
                    mDefaultCompositionDataspace = defaultCompositionDataspace;
                    mWideColorGamutCompositionDataspace = wideColorGamutCompositionDataspace;
                }
                return NO_ERROR;
            }
            // Set trace flags
            case 1033: {
                n = data.readUint32();
                ALOGD("Updating trace flags to 0x%x", n);
                mTracing.setTraceFlags(n);
                reply->writeInt32(NO_ERROR);
                return NO_ERROR;
            }
            case 1034: {
                // TODO(b/129297325): expose this via developer menu option
                n = data.readInt32();
                if (n && !mRefreshRateOverlay) {
                    RefreshRateType type;
                    {
                        std::lock_guard<std::mutex> lock(mActiveConfigLock);
                        type = mDesiredActiveConfig.type;
                    }
                    mRefreshRateOverlay = std::make_unique<RefreshRateOverlay>(*this);
                    mRefreshRateOverlay->changeRefreshRate(type);
                } else if (!n) {
                    mRefreshRateOverlay.reset();
                }
                return NO_ERROR;
            }
            case 1035: {
                n = data.readInt32();
                mDebugDisplayConfigSetByBackdoor = false;
                if (n >= 0) {
                    const auto displayToken = getInternalDisplayToken();
                    const auto display = getDisplayDeviceLocked(displayToken);
                    // RefreshRateConfigs are only supported on Primary display.
                    if (display && display->isPrimary()) {
                        mRefreshRateConfigs.setActiveConfig(n);
                        mRefreshRateConfigs.populate(getHwComposer().getConfigs(*display->getId()));
                    }
                    status_t result = setAllowedDisplayConfigs(displayToken, {n});
                    if (result != NO_ERROR) {
                        return result;
                    }
                    mDebugDisplayConfigSetByBackdoor = true;
                }
                return NO_ERROR;
            }
            case 20000: {
              uint64_t disp = data.readUint64();
              int mode = data.readInt32();
              ALOGI("Debug: Set display = %llu, power mode = %d", (unsigned long long)disp, mode);
              setPowerMode(getPhysicalDisplayToken(disp), mode);
              return NO_ERROR;
            }
        }
    }
    return err;
}

void SurfaceFlinger::repaintEverything() {
    mRepaintEverything = true;
    signalTransaction();
}

void SurfaceFlinger::repaintEverythingForHWC() {
    mRepaintEverything = true;
    mEventQueue->invalidate();
}

// A simple RAII class to disconnect from an ANativeWindow* when it goes out of scope
class WindowDisconnector {
public:
    WindowDisconnector(ANativeWindow* window, int api) : mWindow(window), mApi(api) {}
    ~WindowDisconnector() {
        native_window_api_disconnect(mWindow, mApi);
    }

private:
    ANativeWindow* mWindow;
    const int mApi;
};

status_t SurfaceFlinger::captureScreen(const sp<IBinder>& displayToken,
                                       sp<GraphicBuffer>* outBuffer, bool& outCapturedSecureLayers,
                                       const Dataspace reqDataspace,
                                       const ui::PixelFormat reqPixelFormat, Rect sourceCrop,
                                       uint32_t reqWidth, uint32_t reqHeight,
                                       bool useIdentityTransform,
                                       ISurfaceComposer::Rotation rotation,
                                       bool captureSecureLayers) {
    ATRACE_CALL();

    if (!displayToken) return BAD_VALUE;

    auto renderAreaRotation = fromSurfaceComposerRotation(rotation);

    sp<DisplayDevice> display;
    {
        Mutex::Autolock _l(mStateLock);

        display = getDisplayDeviceLocked(displayToken);
        if (!display) return BAD_VALUE;

        // set the requested width/height to the logical display viewport size
        // by default
        if (reqWidth == 0 || reqHeight == 0) {
            reqWidth = uint32_t(display->getViewport().width());
            reqHeight = uint32_t(display->getViewport().height());
        }
    }

    DisplayRenderArea renderArea(display, sourceCrop, reqWidth, reqHeight, reqDataspace,
                                 renderAreaRotation, captureSecureLayers);

    auto traverseLayers = std::bind(&SurfaceFlinger::traverseLayersInDisplay, this, display,
                                    std::placeholders::_1);
    return captureScreenCommon(renderArea, traverseLayers, outBuffer, reqPixelFormat,
                               useIdentityTransform, outCapturedSecureLayers);
}

static Dataspace pickDataspaceFromColorMode(const ColorMode colorMode) {
    switch (colorMode) {
        case ColorMode::DISPLAY_P3:
        case ColorMode::BT2100_PQ:
        case ColorMode::BT2100_HLG:
        case ColorMode::DISPLAY_BT2020:
            return Dataspace::DISPLAY_P3;
        default:
            return Dataspace::V0_SRGB;
    }
}

const sp<DisplayDevice> SurfaceFlinger::getDisplayByIdOrLayerStack(uint64_t displayOrLayerStack) {
    const sp<IBinder> displayToken = getPhysicalDisplayTokenLocked(DisplayId{displayOrLayerStack});
    if (displayToken) {
        return getDisplayDeviceLocked(displayToken);
    }
    // Couldn't find display by displayId. Try to get display by layerStack since virtual displays
    // may not have a displayId.
    for (const auto& [token, display] : mDisplays) {
        if (display->getLayerStack() == displayOrLayerStack) {
            return display;
        }
    }
    return nullptr;
}

status_t SurfaceFlinger::captureScreen(uint64_t displayOrLayerStack, Dataspace* outDataspace,
                                       sp<GraphicBuffer>* outBuffer) {
    sp<DisplayDevice> display;
    uint32_t width;
    uint32_t height;
    ui::Transform::orientation_flags captureOrientation;
    {
        Mutex::Autolock _l(mStateLock);
        display = getDisplayByIdOrLayerStack(displayOrLayerStack);
        if (!display) {
            return BAD_VALUE;
        }

        width = uint32_t(display->getViewport().width());
        height = uint32_t(display->getViewport().height());

        captureOrientation = fromSurfaceComposerRotation(
                static_cast<ISurfaceComposer::Rotation>(display->getOrientation()));
        if (captureOrientation == ui::Transform::orientation_flags::ROT_90) {
            captureOrientation = ui::Transform::orientation_flags::ROT_270;
        } else if (captureOrientation == ui::Transform::orientation_flags::ROT_270) {
            captureOrientation = ui::Transform::orientation_flags::ROT_90;
        }
        *outDataspace =
                pickDataspaceFromColorMode(display->getCompositionDisplay()->getState().colorMode);
    }

    DisplayRenderArea renderArea(display, Rect(), width, height, *outDataspace, captureOrientation,
                                 false /* captureSecureLayers */);

    auto traverseLayers = std::bind(&SurfaceFlinger::traverseLayersInDisplay, this, display,
                                    std::placeholders::_1);
    bool ignored = false;
    return captureScreenCommon(renderArea, traverseLayers, outBuffer, ui::PixelFormat::RGBA_8888,
                               false /* useIdentityTransform */,
                               ignored /* outCapturedSecureLayers */);
}

status_t SurfaceFlinger::captureLayers(
        const sp<IBinder>& layerHandleBinder, sp<GraphicBuffer>* outBuffer,
        const Dataspace reqDataspace, const ui::PixelFormat reqPixelFormat, const Rect& sourceCrop,
        const std::unordered_set<sp<IBinder>, ISurfaceComposer::SpHash<IBinder>>& excludeHandles,
        float frameScale, bool childrenOnly) {
    ATRACE_CALL();

    class LayerRenderArea : public RenderArea {
    public:
        LayerRenderArea(SurfaceFlinger* flinger, const sp<Layer>& layer, const Rect crop,
                        int32_t reqWidth, int32_t reqHeight, Dataspace reqDataSpace,
                        bool childrenOnly)
              : RenderArea(reqWidth, reqHeight, CaptureFill::CLEAR, reqDataSpace),
                mLayer(layer),
                mCrop(crop),
                mNeedsFiltering(false),
                mFlinger(flinger),
                mChildrenOnly(childrenOnly) {}
        const ui::Transform& getTransform() const override { return mTransform; }
        Rect getBounds() const override {
            const Layer::State& layerState(mLayer->getDrawingState());
            return mLayer->getBufferSize(layerState);
        }
        int getHeight() const override {
            return mLayer->getBufferSize(mLayer->getDrawingState()).getHeight();
        }
        int getWidth() const override {
            return mLayer->getBufferSize(mLayer->getDrawingState()).getWidth();
        }
        bool isSecure() const override { return false; }
        bool needsFiltering() const override { return mNeedsFiltering; }
        const sp<const DisplayDevice> getDisplayDevice() const override { return nullptr; }
        Rect getSourceCrop() const override {
            if (mCrop.isEmpty()) {
                return getBounds();
            } else {
                return mCrop;
            }
        }
        class ReparentForDrawing {
        public:
            const sp<Layer>& oldParent;
            const sp<Layer>& newParent;

            ReparentForDrawing(const sp<Layer>& oldParent, const sp<Layer>& newParent,
                               const Rect& drawingBounds)
                  : oldParent(oldParent), newParent(newParent) {
                // Compute and cache the bounds for the new parent layer.
                newParent->computeBounds(drawingBounds.toFloatRect(), ui::Transform());
                oldParent->setChildrenDrawingParent(newParent);
            }
            ~ReparentForDrawing() { oldParent->setChildrenDrawingParent(oldParent); }
        };

        void render(std::function<void()> drawLayers) override {
            const Rect sourceCrop = getSourceCrop();
            // no need to check rotation because there is none
            mNeedsFiltering = sourceCrop.width() != getReqWidth() ||
                sourceCrop.height() != getReqHeight();

            if (!mChildrenOnly) {
                mTransform = mLayer->getTransform().inverse();
                drawLayers();
            } else {
                Rect bounds = getBounds();
                screenshotParentLayer = mFlinger->getFactory().createContainerLayer(
                        LayerCreationArgs(mFlinger, nullptr, String8("Screenshot Parent"),
                                          bounds.getWidth(), bounds.getHeight(), 0,
                                          LayerMetadata()));

                ReparentForDrawing reparent(mLayer, screenshotParentLayer, sourceCrop);
                drawLayers();
            }
        }

    private:
        const sp<Layer> mLayer;
        const Rect mCrop;

        // In the "childrenOnly" case we reparent the children to a screenshot
        // layer which has no properties set and which does not draw.
        sp<ContainerLayer> screenshotParentLayer;
        ui::Transform mTransform;
        bool mNeedsFiltering;

        SurfaceFlinger* mFlinger;
        const bool mChildrenOnly;
    };

    int reqWidth = 0;
    int reqHeight = 0;
    sp<Layer> parent;
    Rect crop(sourceCrop);
    std::unordered_set<sp<Layer>, ISurfaceComposer::SpHash<Layer>> excludeLayers;

    {
        Mutex::Autolock _l(mStateLock);

        parent = fromHandle(layerHandleBinder);
        if (parent == nullptr || parent->isRemovedFromCurrentState()) {
            ALOGE("captureLayers called with an invalid or removed parent");
            return NAME_NOT_FOUND;
        }

        const int uid = IPCThreadState::self()->getCallingUid();
        const bool forSystem = uid == AID_GRAPHICS || uid == AID_SYSTEM;
        if (!forSystem && parent->getCurrentState().flags & layer_state_t::eLayerSecure) {
            ALOGW("Attempting to capture secure layer: PERMISSION_DENIED");
            return PERMISSION_DENIED;
        }

        if (sourceCrop.width() <= 0) {
            crop.left = 0;
            crop.right = parent->getBufferSize(parent->getCurrentState()).getWidth();
        }

        if (sourceCrop.height() <= 0) {
            crop.top = 0;
            crop.bottom = parent->getBufferSize(parent->getCurrentState()).getHeight();
        }
        reqWidth = crop.width() * frameScale;
        reqHeight = crop.height() * frameScale;

        for (const auto& handle : excludeHandles) {
            sp<Layer> excludeLayer = fromHandle(handle);
            if (excludeLayer != nullptr) {
                excludeLayers.emplace(excludeLayer);
            } else {
                ALOGW("Invalid layer handle passed as excludeLayer to captureLayers");
                return NAME_NOT_FOUND;
            }
        }
    } // mStateLock

    // really small crop or frameScale
    if (reqWidth <= 0) {
        reqWidth = 1;
    }
    if (reqHeight <= 0) {
        reqHeight = 1;
    }

    LayerRenderArea renderArea(this, parent, crop, reqWidth, reqHeight, reqDataspace, childrenOnly);
    auto traverseLayers = [parent, childrenOnly,
                           &excludeLayers](const LayerVector::Visitor& visitor) {
        parent->traverseChildrenInZOrder(LayerVector::StateSet::Drawing, [&](Layer* layer) {
            if (!layer->isVisible()) {
                return;
            } else if (childrenOnly && layer == parent.get()) {
                return;
            }

            sp<Layer> p = layer;
            while (p != nullptr) {
                if (excludeLayers.count(p) != 0) {
                    return;
                }
                p = p->getParent();
            }

            visitor(layer);
        });
    };

    bool outCapturedSecureLayers = false;
    return captureScreenCommon(renderArea, traverseLayers, outBuffer, reqPixelFormat, false,
                               outCapturedSecureLayers);
}

status_t SurfaceFlinger::captureScreenCommon(RenderArea& renderArea,
                                             TraverseLayersFunction traverseLayers,
                                             sp<GraphicBuffer>* outBuffer,
                                             const ui::PixelFormat reqPixelFormat,
                                             bool useIdentityTransform,
                                             bool& outCapturedSecureLayers) {
    ATRACE_CALL();

    // TODO(b/116112787) Make buffer usage a parameter.
    const uint32_t usage = GRALLOC_USAGE_SW_READ_OFTEN | GRALLOC_USAGE_SW_WRITE_OFTEN |
            GRALLOC_USAGE_HW_RENDER | GRALLOC_USAGE_HW_TEXTURE;
    *outBuffer =
            getFactory().createGraphicBuffer(renderArea.getReqWidth(), renderArea.getReqHeight(),
                                             static_cast<android_pixel_format>(reqPixelFormat), 1,
                                             usage, "screenshot");

    return captureScreenCommon(renderArea, traverseLayers, *outBuffer, useIdentityTransform,
                               outCapturedSecureLayers);
}

status_t SurfaceFlinger::captureScreenCommon(RenderArea& renderArea,
                                             TraverseLayersFunction traverseLayers,
                                             const sp<GraphicBuffer>& buffer,
                                             bool useIdentityTransform,
                                             bool& outCapturedSecureLayers) {
    // This mutex protects syncFd and captureResult for communication of the return values from the
    // main thread back to this Binder thread
    std::mutex captureMutex;
    std::condition_variable captureCondition;
    std::unique_lock<std::mutex> captureLock(captureMutex);
    int syncFd = -1;
    std::optional<status_t> captureResult;

    const int uid = IPCThreadState::self()->getCallingUid();
    const bool forSystem = uid == AID_GRAPHICS || uid == AID_SYSTEM;

    sp<LambdaMessage> message = new LambdaMessage([&] {
        // If there is a refresh pending, bug out early and tell the binder thread to try again
        // after the refresh.
        if (mRefreshPending) {
            ATRACE_NAME("Skipping screenshot for now");
            std::unique_lock<std::mutex> captureLock(captureMutex);
            captureResult = std::make_optional<status_t>(EAGAIN);
            captureCondition.notify_one();
            return;
        }

        status_t result = NO_ERROR;
        int fd = -1;
        {
            Mutex::Autolock _l(mStateLock);
            renderArea.render([&] {
                result = captureScreenImplLocked(renderArea, traverseLayers, buffer.get(),
                                                 useIdentityTransform, forSystem, &fd,
                                                 outCapturedSecureLayers);
            });
        }

        {
            std::unique_lock<std::mutex> captureLock(captureMutex);
            syncFd = fd;
            captureResult = std::make_optional<status_t>(result);
            captureCondition.notify_one();
        }
    });

    status_t result = postMessageAsync(message);
    if (result == NO_ERROR) {
        captureCondition.wait(captureLock, [&] { return captureResult; });
        while (*captureResult == EAGAIN) {
            captureResult.reset();
            result = postMessageAsync(message);
            if (result != NO_ERROR) {
                return result;
            }
            captureCondition.wait(captureLock, [&] { return captureResult; });
        }
        result = *captureResult;
    }

    if (result == NO_ERROR) {
        sync_wait(syncFd, -1);
        close(syncFd);
    }

    return result;
}

void SurfaceFlinger::renderScreenImplLocked(const RenderArea& renderArea,
                                            TraverseLayersFunction traverseLayers,
                                            ANativeWindowBuffer* buffer, bool useIdentityTransform,
                                            int* outSyncFd) {
    ATRACE_CALL();

    const auto reqWidth = renderArea.getReqWidth();
    const auto reqHeight = renderArea.getReqHeight();
    const auto rotation = renderArea.getRotationFlags();
    const auto transform = renderArea.getTransform();
    const auto sourceCrop = renderArea.getSourceCrop();

    renderengine::DisplaySettings clientCompositionDisplay;
    std::vector<renderengine::LayerSettings> clientCompositionLayers;

    // assume that bounds are never offset, and that they are the same as the
    // buffer bounds.
    clientCompositionDisplay.physicalDisplay = Rect(reqWidth, reqHeight);
    clientCompositionDisplay.clip = sourceCrop;
    clientCompositionDisplay.globalTransform = transform.asMatrix4();

    // Now take into account the rotation flag. We append a transform that
    // rotates the layer stack about the origin, then translate by buffer
    // boundaries to be in the right quadrant.
    mat4 rotMatrix;
    int displacementX = 0;
    int displacementY = 0;
    float rot90InRadians = 2.0f * static_cast<float>(M_PI) / 4.0f;
    switch (rotation) {
        case ui::Transform::ROT_90:
            rotMatrix = mat4::rotate(rot90InRadians, vec3(0, 0, 1));
            displacementX = renderArea.getBounds().getHeight();
            break;
        case ui::Transform::ROT_180:
            rotMatrix = mat4::rotate(rot90InRadians * 2.0f, vec3(0, 0, 1));
            displacementY = renderArea.getBounds().getWidth();
            displacementX = renderArea.getBounds().getHeight();
            break;
        case ui::Transform::ROT_270:
            rotMatrix = mat4::rotate(rot90InRadians * 3.0f, vec3(0, 0, 1));
            displacementY = renderArea.getBounds().getWidth();
            break;
        default:
            break;
    }

    // We need to transform the clipping window into the right spot.
    // First, rotate the clipping rectangle by the rotation hint to get the
    // right orientation
    const vec4 clipTL = vec4(sourceCrop.left, sourceCrop.top, 0, 1);
    const vec4 clipBR = vec4(sourceCrop.right, sourceCrop.bottom, 0, 1);
    const vec4 rotClipTL = rotMatrix * clipTL;
    const vec4 rotClipBR = rotMatrix * clipBR;
    const int newClipLeft = std::min(rotClipTL[0], rotClipBR[0]);
    const int newClipTop = std::min(rotClipTL[1], rotClipBR[1]);
    const int newClipRight = std::max(rotClipTL[0], rotClipBR[0]);
    const int newClipBottom = std::max(rotClipTL[1], rotClipBR[1]);

    // Now reposition the clipping rectangle with the displacement vector
    // computed above.
    const mat4 displacementMat = mat4::translate(vec4(displacementX, displacementY, 0, 1));
    clientCompositionDisplay.clip =
            Rect(newClipLeft + displacementX, newClipTop + displacementY,
                 newClipRight + displacementX, newClipBottom + displacementY);

    mat4 clipTransform = displacementMat * rotMatrix;
    clientCompositionDisplay.globalTransform =
            clipTransform * clientCompositionDisplay.globalTransform;

    clientCompositionDisplay.outputDataspace = renderArea.getReqDataSpace();
    clientCompositionDisplay.maxLuminance = DisplayDevice::sDefaultMaxLumiance;

    const float alpha = RenderArea::getCaptureFillValue(renderArea.getCaptureFill());

    renderengine::LayerSettings fillLayer;
    fillLayer.source.buffer.buffer = nullptr;
    fillLayer.source.solidColor = half3(0.0, 0.0, 0.0);
    fillLayer.geometry.boundaries = FloatRect(0.0, 0.0, 1.0, 1.0);
    fillLayer.alpha = half(alpha);
    clientCompositionLayers.push_back(fillLayer);

    Region clearRegion = Region::INVALID_REGION;
    traverseLayers([&](Layer* layer) {
        if (layer->isSecureDisplay()) {
            return;
        }
        renderengine::LayerSettings layerSettings;
        bool prepared = layer->prepareClientLayer(renderArea, useIdentityTransform, clearRegion,
                                                  false, layerSettings);
        if (prepared) {
            clientCompositionLayers.push_back(layerSettings);
        }
    });

    clientCompositionDisplay.clearRegion = clearRegion;
    // Use an empty fence for the buffer fence, since we just created the buffer so
    // there is no need for synchronization with the GPU.
    base::unique_fd bufferFence;
    base::unique_fd drawFence;
    getRenderEngine().useProtectedContext(false);
    getRenderEngine().drawLayers(clientCompositionDisplay, clientCompositionLayers, buffer,
                                 /*useFramebufferCache=*/false, std::move(bufferFence), &drawFence);

    *outSyncFd = drawFence.release();
}

status_t SurfaceFlinger::captureScreenImplLocked(const RenderArea& renderArea,
                                                 TraverseLayersFunction traverseLayers,
                                                 ANativeWindowBuffer* buffer,
                                                 bool useIdentityTransform, bool forSystem,
                                                 int* outSyncFd, bool& outCapturedSecureLayers) {
    ATRACE_CALL();

    traverseLayers([&](Layer* layer) {
        outCapturedSecureLayers =
                outCapturedSecureLayers || (layer->isVisible() && layer->isSecure());
    });

    // We allow the system server to take screenshots of secure layers for
    // use in situations like the Screen-rotation animation and place
    // the impetus on WindowManager to not persist them.
    if (outCapturedSecureLayers && !forSystem) {
        ALOGW("FB is protected: PERMISSION_DENIED");
        return PERMISSION_DENIED;
    }
    renderScreenImplLocked(renderArea, traverseLayers, buffer, useIdentityTransform, outSyncFd);
    return NO_ERROR;
}

void SurfaceFlinger::setInputWindowsFinished() {
    Mutex::Autolock _l(mStateLock);

    mPendingSyncInputWindows = false;
    mTransactionCV.broadcast();
}

// ---------------------------------------------------------------------------

void SurfaceFlinger::State::traverseInZOrder(const LayerVector::Visitor& visitor) const {
    layersSortedByZ.traverseInZOrder(stateSet, visitor);
}

void SurfaceFlinger::State::traverseInReverseZOrder(const LayerVector::Visitor& visitor) const {
    layersSortedByZ.traverseInReverseZOrder(stateSet, visitor);
}

void SurfaceFlinger::traverseLayersInDisplay(const sp<const DisplayDevice>& display,
                                             const LayerVector::Visitor& visitor) {
    // We loop through the first level of layers without traversing,
    // as we need to determine which layers belong to the requested display.
    for (const auto& layer : mDrawingState.layersSortedByZ) {
        if (!layer->belongsToDisplay(display->getLayerStack(), false)) {
            continue;
        }
        // relative layers are traversed in Layer::traverseInZOrder
        layer->traverseInZOrder(LayerVector::StateSet::Drawing, [&](Layer* layer) {
            if (!layer->belongsToDisplay(display->getLayerStack(), false)) {
                return;
            }
            if (!layer->isVisible()) {
                return;
            }
            visitor(layer);
        });
    }
}

void SurfaceFlinger::setPreferredDisplayConfig() {
    const auto& type = mScheduler->getPreferredRefreshRateType();
    const auto& config = mRefreshRateConfigs.getRefreshRate(type);
    if (config && isDisplayConfigAllowed(config->configId)) {
        ALOGV("switching to Scheduler preferred config %d", config->configId);
        setDesiredActiveConfig({type, config->configId, Scheduler::ConfigEvent::Changed});
    } else {
        // Set the highest allowed config by iterating backwards on available refresh rates
        const auto& refreshRates = mRefreshRateConfigs.getRefreshRates();
        for (auto iter = refreshRates.crbegin(); iter != refreshRates.crend(); ++iter) {
            if (iter->second && isDisplayConfigAllowed(iter->second->configId)) {
                ALOGV("switching to allowed config %d", iter->second->configId);
                setDesiredActiveConfig({iter->first, iter->second->configId,
                        Scheduler::ConfigEvent::Changed});
            }
        }
    }
}

void SurfaceFlinger::setAllowedDisplayConfigsInternal(const sp<DisplayDevice>& display,
                                                      const std::vector<int32_t>& allowedConfigs) {
    if (!display->isPrimary()) {
        return;
    }

<<<<<<< HEAD
    const auto allowedDisplayConfigs = DisplayConfigs(allowedConfigs.begin(),
                                                      allowedConfigs.end());
    if (allowedDisplayConfigs == mAllowedDisplayConfigs) {
        return;
=======
    ALOGV("Updating allowed configs");

    std::vector<int32_t> displayConfigs;
    for (int i = 0; i < allowedConfigs.size(); i++) {
        displayConfigs.push_back(allowedConfigs.at(i));
    }

    // Update the allowed Display Configs.
    mRefreshRateConfigs.getAllowedConfigs(getHwComposer().getConfigs(*display->getId()),
                                          &displayConfigs);

    mAllowedDisplayConfigs = DisplayConfigs(displayConfigs.begin(), displayConfigs.end());

    // Set the highest allowed config by iterating backwards on available refresh rates
    const auto& refreshRates = mRefreshRateConfigs.getRefreshRates();
    for (auto iter = refreshRates.crbegin(); iter != refreshRates.crend(); ++iter) {
        if (iter->second && isDisplayConfigAllowed(iter->second->configId)) {
            ALOGV("switching to config %d", iter->second->configId);
            mRefreshRateConfigs.setActiveConfig(iter->second->configId);
            setDesiredActiveConfig(
                    {iter->first, iter->second->configId, Scheduler::ConfigEvent::Changed});
            break;
        }
>>>>>>> d8922bf2
    }

    ALOGV("Updating allowed configs");
    mAllowedDisplayConfigs = std::move(allowedDisplayConfigs);

    // TODO(b/140204874): This hack triggers a notification that something has changed, so
    // that listeners that care about a change in allowed configs can get the notification.
    // Giving current ActiveConfig so that most other listeners would just drop the event
    mScheduler->onConfigChanged(mAppConnectionHandle, display->getId()->value,
                                display->getActiveConfig());

    setPreferredDisplayConfig();
}

bool SurfaceFlinger::canAllocateHwcDisplayIdForVDS(uint64_t usage) {
    uint64_t flag_mask_pvt_wfd = ~0;
    uint64_t flag_mask_hw_video = ~0;
    char value[PROPERTY_VALUE_MAX] = {};
    property_get("vendor.display.vds_allow_hwc", value, "0");
    int allowHwcForVDS = atoi(value);
    // Reserve hardware acceleration for WFD use-case
    // GRALLOC_USAGE_PRIVATE_WFD + GRALLOC_USAGE_HW_VIDEO_ENCODER = WFD using HW composer.
    flag_mask_pvt_wfd = GRALLOC_USAGE_PRIVATE_WFD;
    flag_mask_hw_video = GRALLOC_USAGE_HW_VIDEO_ENCODER;
    // GRALLOC_USAGE_PRIVATE_WFD + GRALLOC_USAGE_SW_READ_OFTEN
    // WFD using GLES (directstreaming).
    sDirectStreaming = ((usage & GRALLOC_USAGE_PRIVATE_WFD) &&
                        (usage & GRALLOC_USAGE_SW_READ_OFTEN));
    return (allowHwcForVDS || ((usage & flag_mask_pvt_wfd) &&
            (usage & flag_mask_hw_video)));
}

bool SurfaceFlinger::skipColorLayer(const char* layerType) {
    return (sDirectStreaming && !strncmp(layerType, "ColorLayer", strlen("ColorLayer")));
}

status_t SurfaceFlinger::setAllowedDisplayConfigs(const sp<IBinder>& displayToken,
                                                  const std::vector<int32_t>& allowedConfigs) {
    ATRACE_CALL();

    if (!displayToken || allowedConfigs.empty()) {
        return BAD_VALUE;
    }

    if (mDebugDisplayConfigSetByBackdoor) {
        // ignore this request as config is overridden by backdoor
        return NO_ERROR;
    }

    postMessageSync(new LambdaMessage([&]() NO_THREAD_SAFETY_ANALYSIS {
        const auto display = getDisplayDeviceLocked(displayToken);
        if (!display) {
            ALOGE("Attempt to set allowed display configs for invalid display token %p",
                  displayToken.get());
        } else if (display->isVirtual()) {
            ALOGW("Attempt to set allowed display configs for virtual display");
        } else {
            setAllowedDisplayConfigsInternal(display, allowedConfigs);
        }
    }));

    return NO_ERROR;
}

status_t SurfaceFlinger::getAllowedDisplayConfigs(const sp<IBinder>& displayToken,
                                                  std::vector<int32_t>* outAllowedConfigs) {
    ATRACE_CALL();

    if (!displayToken || !outAllowedConfigs) {
        return BAD_VALUE;
    }

    Mutex::Autolock lock(mStateLock);

    const auto display = getDisplayDeviceLocked(displayToken);
    if (!display) {
        return NAME_NOT_FOUND;
    }

    if (display->isPrimary()) {
        outAllowedConfigs->assign(mAllowedDisplayConfigs.begin(), mAllowedDisplayConfigs.end());
    }

    return NO_ERROR;
}

void SurfaceFlinger::SetInputWindowsListener::onSetInputWindowsFinished() {
    mFlinger->setInputWindowsFinished();
}

sp<Layer> SurfaceFlinger::fromHandle(const sp<IBinder>& handle) {
    BBinder *b = handle->localBinder();
    if (b == nullptr) {
        return nullptr;
    }
    auto it = mLayersByLocalBinderToken.find(b);
    if (it != mLayersByLocalBinderToken.end()) {
        return it->second.promote();
    }
    return nullptr;
}

void SurfaceFlinger::bufferErased(const client_cache_t& clientCacheId) {
    getRenderEngine().unbindExternalTextureBuffer(clientCacheId.id);
}

} // namespace android

#if defined(__gl_h_)
#error "don't include gl/gl.h in this file"
#endif

#if defined(__gl2_h_)
#error "don't include gl2/gl2.h in this file"
#endif<|MERGE_RESOLUTION|>--- conflicted
+++ resolved
@@ -7144,6 +7144,7 @@
         for (auto iter = refreshRates.crbegin(); iter != refreshRates.crend(); ++iter) {
             if (iter->second && isDisplayConfigAllowed(iter->second->configId)) {
                 ALOGV("switching to allowed config %d", iter->second->configId);
+                mRefreshRateConfigs.setActiveConfig(iter->second->configId);
                 setDesiredActiveConfig({iter->first, iter->second->configId,
                         Scheduler::ConfigEvent::Changed});
             }
@@ -7157,14 +7158,6 @@
         return;
     }
 
-<<<<<<< HEAD
-    const auto allowedDisplayConfigs = DisplayConfigs(allowedConfigs.begin(),
-                                                      allowedConfigs.end());
-    if (allowedDisplayConfigs == mAllowedDisplayConfigs) {
-        return;
-=======
-    ALOGV("Updating allowed configs");
-
     std::vector<int32_t> displayConfigs;
     for (int i = 0; i < allowedConfigs.size(); i++) {
         displayConfigs.push_back(allowedConfigs.at(i));
@@ -7174,19 +7167,10 @@
     mRefreshRateConfigs.getAllowedConfigs(getHwComposer().getConfigs(*display->getId()),
                                           &displayConfigs);
 
-    mAllowedDisplayConfigs = DisplayConfigs(displayConfigs.begin(), displayConfigs.end());
-
-    // Set the highest allowed config by iterating backwards on available refresh rates
-    const auto& refreshRates = mRefreshRateConfigs.getRefreshRates();
-    for (auto iter = refreshRates.crbegin(); iter != refreshRates.crend(); ++iter) {
-        if (iter->second && isDisplayConfigAllowed(iter->second->configId)) {
-            ALOGV("switching to config %d", iter->second->configId);
-            mRefreshRateConfigs.setActiveConfig(iter->second->configId);
-            setDesiredActiveConfig(
-                    {iter->first, iter->second->configId, Scheduler::ConfigEvent::Changed});
-            break;
-        }
->>>>>>> d8922bf2
+    const auto allowedDisplayConfigs = DisplayConfigs(displayConfigs.begin(), displayConfigs.end());
+
+    if (allowedDisplayConfigs == mAllowedDisplayConfigs) {
+        return;
     }
 
     ALOGV("Updating allowed configs");
