/*
 * Copyright (C) 2007 The Android Open Source Project
 *
 * Licensed under the Apache License, Version 2.0 (the "License");
 * you may not use this file except in compliance with the License.
 * You may obtain a copy of the License at
 *
 *      http://www.apache.org/licenses/LICENSE-2.0
 *
 * Unless required by applicable law or agreed to in writing, software
 * distributed under the License is distributed on an "AS IS" BASIS,
 * WITHOUT WARRANTIES OR CONDITIONS OF ANY KIND, either express or implied.
 * See the License for the specific language governing permissions and
 * limitations under the License.
 */

/* Changes from Qualcomm Innovation Center are provided under the following license:
 *
 * Copyright (c) 2023 Qualcomm Innovation Center, Inc. All rights reserved.
 * SPDX-License-Identifier: BSD-3-Clause-Clear
 */

// TODO(b/129481165): remove the #pragma below and fix conversion issues
#pragma clang diagnostic push
#pragma clang diagnostic ignored "-Wconversion"
#pragma clang diagnostic ignored "-Wextra"

//#define LOG_NDEBUG 0
#define ATRACE_TAG ATRACE_TAG_GRAPHICS

#include "SurfaceFlinger.h"

#include <aidl/android/hardware/power/Boost.h>
#include <android-base/parseint.h>
#include <android-base/properties.h>
#include <android-base/stringprintf.h>
#include <android-base/strings.h>
#include <android/configuration.h>
#include <android/gui/IDisplayEventConnection.h>
#include <android/gui/StaticDisplayInfo.h>
#include <android/hardware/configstore/1.0/ISurfaceFlingerConfigs.h>
#include <android/hardware/configstore/1.1/ISurfaceFlingerConfigs.h>
#include <android/hardware/configstore/1.1/types.h>
#include <android/native_window.h>
#include <android/os/IInputFlinger.h>
#include <binder/IPCThreadState.h>
#include <binder/IServiceManager.h>
#include <binder/PermissionCache.h>
#include <compositionengine/CompositionEngine.h>
#include <compositionengine/CompositionRefreshArgs.h>
#include <compositionengine/Display.h>
#include <compositionengine/DisplayColorProfile.h>
#include <compositionengine/DisplayColorProfileCreationArgs.h>
#include <compositionengine/DisplayCreationArgs.h>
#include <compositionengine/LayerFECompositionState.h>
#include <compositionengine/OutputLayer.h>
#include <compositionengine/RenderSurface.h>
#include <compositionengine/impl/DisplayColorProfile.h>
#include <compositionengine/impl/OutputCompositionState.h>
#include <compositionengine/impl/OutputLayerCompositionState.h>
#include <configstore/Utils.h>
#include <cutils/compiler.h>
#include <cutils/properties.h>
#include <ftl/algorithm.h>
#include <ftl/concat.h>
#include <ftl/fake_guard.h>
#include <ftl/future.h>
#include <ftl/unit.h>
#include <gui/AidlStatusUtil.h>
#include <gui/BufferQueue.h>
#include <gui/DebugEGLImageTracker.h>
#include <gui/IProducerListener.h>
#include <gui/LayerDebugInfo.h>
#include <gui/LayerMetadata.h>
#include <gui/LayerState.h>
#include <gui/Surface.h>
#include <gui/SurfaceComposerClient.h>
#include <gui/TraceUtils.h>
#include <hidl/ServiceManagement.h>
#include <layerproto/LayerProtoParser.h>
#include <log/log.h>
#include <private/android_filesystem_config.h>
#include <private/gui/SyncFeatures.h>
#include <processgroup/processgroup.h>
#include <renderengine/RenderEngine.h>
#include <renderengine/impl/ExternalTexture.h>
#include <scheduler/FrameTargeter.h>
#include <sys/types.h>
#include <ui/ColorSpace.h>
#include <ui/DataspaceUtils.h>
#include <ui/DebugUtils.h>
#include <ui/DisplayId.h>
#include <ui/DisplayMode.h>
#include <ui/DisplayStatInfo.h>
#include <ui/DisplayState.h>
#include <ui/DynamicDisplayInfo.h>
#include <ui/GraphicBufferAllocator.h>
#include <ui/LayerStack.h>
#include <ui/PixelFormat.h>
#include <ui/StaticDisplayInfo.h>
#include <unistd.h>
#include <utils/StopWatch.h>
#include <utils/String16.h>
#include <utils/String8.h>
#include <utils/Timers.h>
#include <utils/misc.h>
#include <algorithm>
#include <cerrno>
#include <cinttypes>
#include <cmath>
#include <cstdint>
#include <functional>
#include <memory>
#include <mutex>
#include <optional>
#include <string>
#include <type_traits>
#include <unordered_map>
#include <vector>

#include <gui/LayerStatePermissions.h>
#include <ui/DisplayIdentification.h>
#include "BackgroundExecutor.h"
#include "Client.h"
#include "ClientCache.h"
#include "Colorizer.h"
#include "DisplayDevice.h"
#include "DisplayHardware/ComposerHal.h"
#include "DisplayHardware/FramebufferSurface.h"
#include "DisplayHardware/HWComposer.h"
#include "DisplayHardware/Hal.h"
#include "DisplayHardware/PowerAdvisor.h"
#include "DisplayHardware/VirtualDisplaySurface.h"
#include "DisplayRenderArea.h"
#include "Effects/Daltonizer.h"
#include "FlagManager.h"
#include "FpsReporter.h"
#include "FrameTimeline/FrameTimeline.h"
#include "FrameTracer/FrameTracer.h"
#include "FrontEnd/LayerCreationArgs.h"
#include "FrontEnd/LayerHandle.h"
#include "FrontEnd/LayerLifecycleManager.h"
#include "FrontEnd/LayerSnapshot.h"
#include "HdrLayerInfoReporter.h"
#include "Layer.h"
#include "LayerProtoHelper.h"
#include "LayerRenderArea.h"
#include "LayerVector.h"
#include "MutexUtils.h"
#include "NativeWindowSurface.h"
/* QTI_BEGIN */
#include "QtiExtension/QtiSurfaceFlingerExtensionIntf.h"
#include "QtiExtension/QtiSurfaceFlingerExtensionFactory.h"
#include "QtiExtension/QtiExtensionContext.h"
/* QTI_END */
#include "RegionSamplingThread.h"
#include "Scheduler/EventThread.h"
#include "Scheduler/LayerHistory.h"
#include "Scheduler/Scheduler.h"
#include "Scheduler/VsyncConfiguration.h"
#include "Scheduler/VsyncModulator.h"
#include "ScreenCaptureOutput.h"
#include "StartPropertySetThread.h"
#include "SurfaceFlingerProperties.h"
#include "TimeStats/TimeStats.h"
#include "TunnelModeEnabledReporter.h"
#include "Utils/Dumper.h"
#include "WindowInfosListenerInvoker.h"

#include <aidl/android/hardware/graphics/common/DisplayDecorationSupport.h>
#include <aidl/android/hardware/graphics/composer3/DisplayCapability.h>
#include <aidl/android/hardware/graphics/composer3/RenderIntent.h>

#undef NO_THREAD_SAFETY_ANALYSIS
#define NO_THREAD_SAFETY_ANALYSIS \
    _Pragma("GCC error \"Prefer <ftl/fake_guard.h> or MutexUtils.h helpers.\"")

// To enable layer borders in the system, change the below flag to true.
#undef DOES_CONTAIN_BORDER
#define DOES_CONTAIN_BORDER false

namespace android {

using namespace std::chrono_literals;
using namespace std::string_literals;
using namespace std::string_view_literals;

using namespace hardware::configstore;
using namespace hardware::configstore::V1_0;
using namespace sysprop;
using ftl::Flags;
using namespace ftl::flag_operators;

using aidl::android::hardware::graphics::common::DisplayDecorationSupport;
using aidl::android::hardware::graphics::composer3::Capability;
using aidl::android::hardware::graphics::composer3::DisplayCapability;
using CompositionStrategyPredictionState = android::compositionengine::impl::
        OutputCompositionState::CompositionStrategyPredictionState;

using base::StringAppendF;
using display::PhysicalDisplay;
using display::PhysicalDisplays;
using frontend::TransactionHandler;
using gui::DisplayInfo;
using gui::GameMode;
using gui::IDisplayEventConnection;
using gui::IWindowInfosListener;
using gui::LayerMetadata;
using gui::WindowInfo;
using gui::aidl_utils::binderStatusFromStatusT;
using scheduler::VsyncModulator;
using ui::Dataspace;
using ui::DisplayPrimaries;
using ui::RenderIntent;

using KernelIdleTimerController = scheduler::RefreshRateSelector::KernelIdleTimerController;

namespace hal = android::hardware::graphics::composer::hal;

namespace {

static constexpr int FOUR_K_WIDTH = 3840;
static constexpr int FOUR_K_HEIGHT = 2160;

// TODO(b/141333600): Consolidate with DisplayMode::Builder::getDefaultDensity.
constexpr float FALLBACK_DENSITY = ACONFIGURATION_DENSITY_TV;

float getDensityFromProperty(const char* property, bool required) {
    char value[PROPERTY_VALUE_MAX];
    const float density = property_get(property, value, nullptr) > 0 ? std::atof(value) : 0.f;
    if (!density && required) {
        ALOGE("%s must be defined as a build property", property);
        return FALLBACK_DENSITY;
    }
    return density;
}

// Currently we only support V0_SRGB and DISPLAY_P3 as composition preference.
bool validateCompositionDataspace(Dataspace dataspace) {
    return dataspace == Dataspace::V0_SRGB || dataspace == Dataspace::DISPLAY_P3;
}

std::chrono::milliseconds getIdleTimerTimeout(DisplayId displayId) {
    const auto displayIdleTimerMsKey = [displayId] {
        std::stringstream ss;
        ss << "debug.sf.set_idle_timer_ms_" << displayId.value;
        return ss.str();
    }();

    const int32_t displayIdleTimerMs = base::GetIntProperty(displayIdleTimerMsKey, 0);
    if (displayIdleTimerMs > 0) {
        return std::chrono::milliseconds(displayIdleTimerMs);
    }

    const int32_t setIdleTimerMs = base::GetIntProperty("debug.sf.set_idle_timer_ms", 0);
    const int32_t millis = setIdleTimerMs ? setIdleTimerMs : sysprop::set_idle_timer_ms(0);
    return std::chrono::milliseconds(millis);
}

bool getKernelIdleTimerSyspropConfig(DisplayId displayId) {
    const auto displaySupportKernelIdleTimerKey = [displayId] {
        std::stringstream ss;
        ss << "debug.sf.support_kernel_idle_timer_" << displayId.value;
        return ss.str();
    }();

    const auto displaySupportKernelIdleTimer =
            base::GetBoolProperty(displaySupportKernelIdleTimerKey, false);
    return displaySupportKernelIdleTimer || sysprop::support_kernel_idle_timer(false);
}

bool isAbove4k30(const ui::DisplayMode& outMode) {
    using fps_approx_ops::operator>;
    Fps refreshRate = Fps::fromValue(outMode.refreshRate);
    return outMode.resolution.getWidth() >= FOUR_K_WIDTH &&
            outMode.resolution.getHeight() >= FOUR_K_HEIGHT && refreshRate > 30_Hz;
}

void excludeDolbyVisionIf4k30Present(const std::vector<ui::Hdr>& displayHdrTypes,
                                     ui::DisplayMode& outMode) {
    if (isAbove4k30(outMode) &&
        std::any_of(displayHdrTypes.begin(), displayHdrTypes.end(),
                    [](ui::Hdr type) { return type == ui::Hdr::DOLBY_VISION_4K30; })) {
        for (ui::Hdr type : displayHdrTypes) {
            if (type != ui::Hdr::DOLBY_VISION_4K30 && type != ui::Hdr::DOLBY_VISION) {
                outMode.supportedHdrTypes.push_back(type);
            }
        }
    } else {
        for (ui::Hdr type : displayHdrTypes) {
            if (type != ui::Hdr::DOLBY_VISION_4K30) {
                outMode.supportedHdrTypes.push_back(type);
            }
        }
    }
}

HdrCapabilities filterOut4k30(const HdrCapabilities& displayHdrCapabilities) {
    std::vector<ui::Hdr> hdrTypes;
    for (ui::Hdr type : displayHdrCapabilities.getSupportedHdrTypes()) {
        if (type != ui::Hdr::DOLBY_VISION_4K30) {
            hdrTypes.push_back(type);
        }
    }
    return {hdrTypes, displayHdrCapabilities.getDesiredMaxLuminance(),
            displayHdrCapabilities.getDesiredMaxAverageLuminance(),
            displayHdrCapabilities.getDesiredMinLuminance()};
}

uint32_t getLayerIdFromSurfaceControl(sp<SurfaceControl> surfaceControl) {
    if (!surfaceControl) {
        return UNASSIGNED_LAYER_ID;
    }
    return LayerHandle::getLayerId(surfaceControl->getHandle());
}

}  // namespace anonymous

// ---------------------------------------------------------------------------

const String16 sHardwareTest("android.permission.HARDWARE_TEST");
const String16 sAccessSurfaceFlinger("android.permission.ACCESS_SURFACE_FLINGER");
const String16 sRotateSurfaceFlinger("android.permission.ROTATE_SURFACE_FLINGER");
const String16 sReadFramebuffer("android.permission.READ_FRAME_BUFFER");
const String16 sControlDisplayBrightness("android.permission.CONTROL_DISPLAY_BRIGHTNESS");
const String16 sDump("android.permission.DUMP");
const String16 sCaptureBlackoutContent("android.permission.CAPTURE_BLACKOUT_CONTENT");
const String16 sInternalSystemWindow("android.permission.INTERNAL_SYSTEM_WINDOW");
const String16 sWakeupSurfaceFlinger("android.permission.WAKEUP_SURFACE_FLINGER");

const char* KERNEL_IDLE_TIMER_PROP = "graphics.display.kernel_idle_timer.enabled";

static const int MAX_TRACING_MEMORY = 1024 * 1024 * 1024; // 1GB

// ---------------------------------------------------------------------------
int64_t SurfaceFlinger::dispSyncPresentTimeOffset;
bool SurfaceFlinger::useHwcForRgbToYuv;
bool SurfaceFlinger::hasSyncFramework;
int64_t SurfaceFlinger::maxFrameBufferAcquiredBuffers;
int64_t SurfaceFlinger::minAcquiredBuffers = 1;
uint32_t SurfaceFlinger::maxGraphicsWidth;
uint32_t SurfaceFlinger::maxGraphicsHeight;
bool SurfaceFlinger::useContextPriority;
Dataspace SurfaceFlinger::defaultCompositionDataspace = Dataspace::V0_SRGB;
ui::PixelFormat SurfaceFlinger::defaultCompositionPixelFormat = ui::PixelFormat::RGBA_8888;
Dataspace SurfaceFlinger::wideColorGamutCompositionDataspace = Dataspace::V0_SRGB;
ui::PixelFormat SurfaceFlinger::wideColorGamutCompositionPixelFormat = ui::PixelFormat::RGBA_8888;
LatchUnsignaledConfig SurfaceFlinger::enableLatchUnsignaledConfig;

std::string decodeDisplayColorSetting(DisplayColorSetting displayColorSetting) {
    switch(displayColorSetting) {
        case DisplayColorSetting::kManaged:
            return std::string("Managed");
        case DisplayColorSetting::kUnmanaged:
            return std::string("Unmanaged");
        case DisplayColorSetting::kEnhanced:
            return std::string("Enhanced");
        default:
            return std::string("Unknown ") +
                std::to_string(static_cast<int>(displayColorSetting));
    }
}

bool callingThreadHasPermission(const String16& permission) {
    IPCThreadState* ipc = IPCThreadState::self();
    const int pid = ipc->getCallingPid();
    const int uid = ipc->getCallingUid();
    return uid == AID_GRAPHICS || uid == AID_SYSTEM ||
            PermissionCache::checkPermission(permission, pid, uid);
}

ui::Transform::RotationFlags SurfaceFlinger::sActiveDisplayRotationFlags = ui::Transform::ROT_0;

SurfaceFlinger::SurfaceFlinger(Factory& factory, SkipInitializationTag)
      : mFactory(factory),
        mPid(getpid()),
        mTimeStats(std::make_shared<impl::TimeStats>()),
        mFrameTracer(mFactory.createFrameTracer()),
        mFrameTimeline(mFactory.createFrameTimeline(mTimeStats, mPid)),
        mCompositionEngine(mFactory.createCompositionEngine()),
        mHwcServiceName(base::GetProperty("debug.sf.hwc_service_name"s, "default"s)),
        mTunnelModeEnabledReporter(sp<TunnelModeEnabledReporter>::make()),
        mEmulatedDisplayDensity(getDensityFromProperty("qemu.sf.lcd_density", false)),
        mInternalDisplayDensity(
                getDensityFromProperty("ro.sf.lcd_density", !mEmulatedDisplayDensity)),
        mPowerAdvisor(std::make_unique<Hwc2::impl::PowerAdvisor>(*this)),
        mWindowInfosListenerInvoker(sp<WindowInfosListenerInvoker>::make()) {
    ALOGI("Using HWComposer service: %s", mHwcServiceName.c_str());
}

SurfaceFlinger::SurfaceFlinger(Factory& factory) : SurfaceFlinger(factory, SkipInitialization) {
    ATRACE_CALL();
    ALOGI("SurfaceFlinger is starting");

    hasSyncFramework = running_without_sync_framework(true);

    dispSyncPresentTimeOffset = present_time_offset_from_vsync_ns(0);

    useHwcForRgbToYuv = force_hwc_copy_for_virtual_displays(false);

    maxFrameBufferAcquiredBuffers = max_frame_buffer_acquired_buffers(2);
    minAcquiredBuffers =
            SurfaceFlingerProperties::min_acquired_buffers().value_or(minAcquiredBuffers);

    maxGraphicsWidth = std::max(max_graphics_width(0), 0);
    maxGraphicsHeight = std::max(max_graphics_height(0), 0);

    mSupportsWideColor = has_wide_color_display(false);
    mDefaultCompositionDataspace =
            static_cast<ui::Dataspace>(default_composition_dataspace(Dataspace::V0_SRGB));
    mWideColorGamutCompositionDataspace = static_cast<ui::Dataspace>(wcg_composition_dataspace(
            mSupportsWideColor ? Dataspace::DISPLAY_P3 : Dataspace::V0_SRGB));
    defaultCompositionDataspace = mDefaultCompositionDataspace;
    wideColorGamutCompositionDataspace = mWideColorGamutCompositionDataspace;
    defaultCompositionPixelFormat = static_cast<ui::PixelFormat>(
            default_composition_pixel_format(ui::PixelFormat::RGBA_8888));
    wideColorGamutCompositionPixelFormat =
            static_cast<ui::PixelFormat>(wcg_composition_pixel_format(ui::PixelFormat::RGBA_8888));

    mLayerCachingEnabled = [] {
        const bool enable =
                android::sysprop::SurfaceFlingerProperties::enable_layer_caching().value_or(false);
        return base::GetBoolProperty(std::string("debug.sf.enable_layer_caching"), enable);
    }();

    useContextPriority = use_context_priority(true);

    mInternalDisplayPrimaries = sysprop::getDisplayNativePrimaries();

    // debugging stuff...
    char value[PROPERTY_VALUE_MAX];

    property_get("ro.build.type", value, "user");
    mIsUserBuild = strcmp(value, "user") == 0;

    mDebugFlashDelay = base::GetUintProperty("debug.sf.showupdates"s, 0u);

    mBackpressureGpuComposition = base::GetBoolProperty("debug.sf.enable_gl_backpressure"s, true);
    ALOGI_IF(mBackpressureGpuComposition, "Enabling backpressure for GPU composition");

    property_get("ro.surface_flinger.supports_background_blur", value, "0");
    bool supportsBlurs = atoi(value);
    mSupportsBlur = supportsBlurs;
    ALOGI_IF(!mSupportsBlur, "Disabling blur effects, they are not supported.");

    const size_t defaultListSize = MAX_LAYERS;
    auto listSize = property_get_int32("debug.sf.max_igbp_list_size", int32_t(defaultListSize));
    mMaxGraphicBufferProducerListSize = (listSize > 0) ? size_t(listSize) : defaultListSize;
    mGraphicBufferProducerListSizeLogThreshold =
            std::max(static_cast<int>(0.95 *
                                      static_cast<double>(mMaxGraphicBufferProducerListSize)),
                     1);

    property_get("debug.sf.luma_sampling", value, "1");
    mLumaSampling = atoi(value);

    property_get("debug.sf.disable_client_composition_cache", value, "0");
    mDisableClientCompositionCache = atoi(value);

    property_get("debug.sf.predict_hwc_composition_strategy", value, "1");
    mPredictCompositionStrategy = atoi(value);

    property_get("debug.sf.treat_170m_as_sRGB", value, "0");
    mTreat170mAsSrgb = atoi(value);

    mIgnoreHwcPhysicalDisplayOrientation =
            base::GetBoolProperty("debug.sf.ignore_hwc_physical_display_orientation"s, false);

    // We should be reading 'persist.sys.sf.color_saturation' here
    // but since /data may be encrypted, we need to wait until after vold
    // comes online to attempt to read the property. The property is
    // instead read after the boot animation

    if (base::GetBoolProperty("debug.sf.treble_testing_override"s, false)) {
        // Without the override SurfaceFlinger cannot connect to HIDL
        // services that are not listed in the manifests.  Considered
        // deriving the setting from the set service name, but it
        // would be brittle if the name that's not 'default' is used
        // for production purposes later on.
        ALOGI("Enabling Treble testing override");
        android::hardware::details::setTrebleTestingOverride(true);
    }

    // TODO (b/270966065) Update the HWC based refresh rate overlay to support spinner
    mRefreshRateOverlaySpinner = property_get_bool("debug.sf.show_refresh_rate_overlay_spinner", 0);
    mRefreshRateOverlayRenderRate =
            property_get_bool("debug.sf.show_refresh_rate_overlay_render_rate", 0);
    mRefreshRateOverlayShowInMiddle =
            property_get_bool("debug.sf.show_refresh_rate_overlay_in_middle", 0);

    if (!mIsUserBuild && base::GetBoolProperty("debug.sf.enable_transaction_tracing"s, true)) {
        mTransactionTracing.emplace();
    }

    /* QTI_BEGIN */
    mQtiSFExtnIntf = surfaceflingerextension::qtiCreateSurfaceFlingerExtension(this);
    surfaceflingerextension::QtiExtensionContext::instance().setQtiSurfaceFlingerExtn(mQtiSFExtnIntf);
    mQtiSFExtnIntf->qtiInit(this);
    ALOGI("Created SF Extension %p", mQtiSFExtnIntf);
    /* QTI_END */

    mIgnoreHdrCameraLayers = ignore_hdr_camera_layers(false);

    mLayerLifecycleManagerEnabled =
            base::GetBoolProperty("persist.debug.sf.enable_layer_lifecycle_manager"s, false);
    mLegacyFrontEndEnabled = !mLayerLifecycleManagerEnabled ||
            base::GetBoolProperty("persist.debug.sf.enable_legacy_frontend"s, false);
}

LatchUnsignaledConfig SurfaceFlinger::getLatchUnsignaledConfig() {
    if (base::GetBoolProperty("debug.sf.auto_latch_unsignaled"s, true)) {
        return LatchUnsignaledConfig::AutoSingleLayer;
    }

    return LatchUnsignaledConfig::Disabled;
}

SurfaceFlinger::~SurfaceFlinger() = default;

void SurfaceFlinger::binderDied(const wp<IBinder>&) {
    // the window manager died on us. prepare its eulogy.
    mBootFinished = false;

    static_cast<void>(mScheduler->schedule([this]() FTL_FAKE_GUARD(kMainThreadContext) {
        // Sever the link to inputflinger since it's gone as well.
        mInputFlinger.clear();

        initializeDisplays();
    }));

    startBootAnim();
}

void SurfaceFlinger::run() {
    mScheduler->run();
}

sp<IBinder> SurfaceFlinger::createDisplay(const String8& displayName, bool secure,
                                          float requestedRefreshRate) {
    // onTransact already checks for some permissions, but adding an additional check here.
    // This is to ensure that only system and graphics can request to create a secure
    // display. Secure displays can show secure content so we add an additional restriction on it.
    const int uid = IPCThreadState::self()->getCallingUid();
    if (secure && uid != AID_GRAPHICS && uid != AID_SYSTEM) {
        ALOGE("Only privileged processes can create a secure display");
        return nullptr;
    }

    class DisplayToken : public BBinder {
        sp<SurfaceFlinger> flinger;
        virtual ~DisplayToken() {
             // no more references, this display must be terminated
             Mutex::Autolock _l(flinger->mStateLock);
             flinger->mCurrentState.displays.removeItem(wp<IBinder>::fromExisting(this));
             flinger->setTransactionFlags(eDisplayTransactionNeeded);
         }
     public:
        explicit DisplayToken(const sp<SurfaceFlinger>& flinger)
            : flinger(flinger) {
        }
    };

    sp<BBinder> token = sp<DisplayToken>::make(sp<SurfaceFlinger>::fromExisting(this));

    Mutex::Autolock _l(mStateLock);
    // Display ID is assigned when virtual display is allocated by HWC.
    DisplayDeviceState state;
    state.isSecure = secure;
    state.displayName = displayName;
    state.requestedRefreshRate = Fps::fromValue(requestedRefreshRate);
    mCurrentState.displays.add(token, state);
    return token;
}

void SurfaceFlinger::destroyDisplay(const sp<IBinder>& displayToken) {
    Mutex::Autolock lock(mStateLock);

    const ssize_t index = mCurrentState.displays.indexOfKey(displayToken);
    if (index < 0) {
        ALOGE("%s: Invalid display token %p", __func__, displayToken.get());
        return;
    }

    const DisplayDeviceState& state = mCurrentState.displays.valueAt(index);
    if (state.physical) {
        ALOGE("%s: Invalid operation on physical display", __func__);
        return;
    }
    mCurrentState.displays.removeItemsAt(index);
    setTransactionFlags(eDisplayTransactionNeeded);
}

void SurfaceFlinger::enableHalVirtualDisplays(bool enable) {
    auto& generator = mVirtualDisplayIdGenerators.hal;
    if (!generator && enable) {
        ALOGI("Enabling HAL virtual displays");
        generator.emplace(getHwComposer().getMaxVirtualDisplayCount());
    } else if (generator && !enable) {
        ALOGW_IF(generator->inUse(), "Disabling HAL virtual displays while in use");
        generator.reset();
    }
}

VirtualDisplayId SurfaceFlinger::acquireVirtualDisplay(ui::Size resolution,
                                                       ui::PixelFormat format) {
    if (auto& generator = mVirtualDisplayIdGenerators.hal) {
        if (const auto id = generator->generateId()) {
            if (getHwComposer().allocateVirtualDisplay(*id, resolution, &format)) {
                return *id;
            }

            generator->releaseId(*id);
        } else {
            ALOGW("%s: Exhausted HAL virtual displays", __func__);
        }

        ALOGW("%s: Falling back to GPU virtual display", __func__);
    }

    const auto id = mVirtualDisplayIdGenerators.gpu.generateId();
    LOG_ALWAYS_FATAL_IF(!id, "Failed to generate ID for GPU virtual display");
    return *id;
}

void SurfaceFlinger::releaseVirtualDisplay(VirtualDisplayId displayId) {
    if (const auto id = HalVirtualDisplayId::tryCast(displayId)) {
        if (auto& generator = mVirtualDisplayIdGenerators.hal) {
            generator->releaseId(*id);
        }
        return;
    }

    const auto id = GpuVirtualDisplayId::tryCast(displayId);
    LOG_ALWAYS_FATAL_IF(!id);
    mVirtualDisplayIdGenerators.gpu.releaseId(*id);
}

std::vector<PhysicalDisplayId> SurfaceFlinger::getPhysicalDisplayIdsLocked() const {
    std::vector<PhysicalDisplayId> displayIds;
    displayIds.reserve(mPhysicalDisplays.size());

    const auto defaultDisplayId = getDefaultDisplayDeviceLocked()->getPhysicalId();
    displayIds.push_back(defaultDisplayId);

    for (const auto& [id, display] : mPhysicalDisplays) {
        if (id != defaultDisplayId) {
            displayIds.push_back(id);
        }
    }

    return displayIds;
}

std::optional<PhysicalDisplayId> SurfaceFlinger::getPhysicalDisplayIdLocked(
        const sp<display::DisplayToken>& displayToken) const {
    return ftl::find_if(mPhysicalDisplays, PhysicalDisplay::hasToken(displayToken))
            .transform(&ftl::to_key<PhysicalDisplays>);
}

sp<IBinder> SurfaceFlinger::getPhysicalDisplayToken(PhysicalDisplayId displayId) const {
    Mutex::Autolock lock(mStateLock);
    return getPhysicalDisplayTokenLocked(displayId);
}

status_t SurfaceFlinger::getColorManagement(bool* outGetColorManagement) const {
    if (!outGetColorManagement) {
        return BAD_VALUE;
    }
    *outGetColorManagement = useColorManagement;
    return NO_ERROR;
}

HWComposer& SurfaceFlinger::getHwComposer() const {
    return mCompositionEngine->getHwComposer();
}

renderengine::RenderEngine& SurfaceFlinger::getRenderEngine() const {
    return *mRenderEngine;
}

compositionengine::CompositionEngine& SurfaceFlinger::getCompositionEngine() const {
    return *mCompositionEngine.get();
}

void SurfaceFlinger::bootFinished() {
    if (mBootFinished == true) {
        ALOGE("Extra call to bootFinished");
        return;
    }
    mBootFinished = true;
    if (mStartPropertySetThread->join() != NO_ERROR) {
        ALOGE("Join StartPropertySetThread failed!");
    }

    if (mRenderEnginePrimeCacheFuture.valid()) {
        mRenderEnginePrimeCacheFuture.get();
    }
    const nsecs_t now = systemTime();
    const nsecs_t duration = now - mBootTime;
    ALOGI("Boot is finished (%ld ms)", long(ns2ms(duration)) );

    mFrameTracer->initialize();
    mFrameTimeline->onBootFinished();
    getRenderEngine().setEnableTracing(mFlagManager.use_skia_tracing());

    // wait patiently for the window manager death
    const String16 name("window");
    mWindowManager = defaultServiceManager()->waitForService(name);
    if (mWindowManager != 0) {
        mWindowManager->linkToDeath(sp<IBinder::DeathRecipient>::fromExisting(this));
    }

    // stop boot animation
    // formerly we would just kill the process, but we now ask it to exit so it
    // can choose where to stop the animation.
    property_set("service.bootanim.exit", "1");

    const int LOGTAG_SF_STOP_BOOTANIM = 60110;
    LOG_EVENT_LONG(LOGTAG_SF_STOP_BOOTANIM,
                   ns2ms(systemTime(SYSTEM_TIME_MONOTONIC)));

    sp<IBinder> input(defaultServiceManager()->waitForService(String16("inputflinger")));

    static_cast<void>(mScheduler->schedule([=]() FTL_FAKE_GUARD(kMainThreadContext) {
        if (input == nullptr) {
            ALOGE("Failed to link to input service");
        } else {
            mInputFlinger = interface_cast<os::IInputFlinger>(input);
        }

        readPersistentProperties();
        mPowerAdvisor->onBootFinished();
        const bool hintSessionEnabled = mFlagManager.use_adpf_cpu_hint();
        mPowerAdvisor->enablePowerHintSession(hintSessionEnabled);
        const bool hintSessionUsed = mPowerAdvisor->usePowerHintSession();
        ALOGD("Power hint is %s",
              hintSessionUsed ? "supported" : (hintSessionEnabled ? "unsupported" : "disabled"));
        if (hintSessionUsed) {
            std::optional<pid_t> renderEngineTid = getRenderEngine().getRenderEngineTid();
            std::vector<int32_t> tidList;
            tidList.emplace_back(gettid());
            if (renderEngineTid.has_value()) {
                tidList.emplace_back(*renderEngineTid);
            }
            if (!mPowerAdvisor->startPowerHintSession(tidList)) {
                ALOGW("Cannot start power hint session");
            }
        }

        mBootStage = BootStage::FINISHED;

        if (base::GetBoolProperty("sf.debug.show_refresh_rate_overlay"s, false)) {
            ftl::FakeGuard guard(mStateLock);
            enableRefreshRateOverlay(true);
        }
    }));
}

uint32_t SurfaceFlinger::getNewTexture() {
    {
        std::lock_guard lock(mTexturePoolMutex);
        if (!mTexturePool.empty()) {
            uint32_t name = mTexturePool.back();
            mTexturePool.pop_back();
            ATRACE_INT("TexturePoolSize", mTexturePool.size());
            return name;
        }

        // The pool was too small, so increase it for the future
        ++mTexturePoolSize;
    }

    // The pool was empty, so we need to get a new texture name directly using a
    // blocking call to the main thread
    auto genTextures = [this] {
               uint32_t name = 0;
               getRenderEngine().genTextures(1, &name);
               return name;
    };
    if (std::this_thread::get_id() == mMainThreadId) {
        return genTextures();
    } else {
        return mScheduler->schedule(genTextures).get();
    }
}

void SurfaceFlinger::deleteTextureAsync(uint32_t texture) {
    std::lock_guard lock(mTexturePoolMutex);
    // We don't change the pool size, so the fix-up logic in postComposition will decide whether
    // to actually delete this or not based on mTexturePoolSize
    mTexturePool.push_back(texture);
    ATRACE_INT("TexturePoolSize", mTexturePool.size());
}

static std::optional<renderengine::RenderEngine::RenderEngineType>
chooseRenderEngineTypeViaSysProp() {
    char prop[PROPERTY_VALUE_MAX];
    property_get(PROPERTY_DEBUG_RENDERENGINE_BACKEND, prop, "");

    if (strcmp(prop, "gles") == 0) {
        return renderengine::RenderEngine::RenderEngineType::GLES;
    } else if (strcmp(prop, "threaded") == 0) {
        return renderengine::RenderEngine::RenderEngineType::THREADED;
    } else if (strcmp(prop, "skiagl") == 0) {
        return renderengine::RenderEngine::RenderEngineType::SKIA_GL;
    } else if (strcmp(prop, "skiaglthreaded") == 0) {
        return renderengine::RenderEngine::RenderEngineType::SKIA_GL_THREADED;
    } else if (strcmp(prop, "skiavk") == 0) {
        return renderengine::RenderEngine::RenderEngineType::SKIA_VK;
    } else if (strcmp(prop, "skiavkthreaded") == 0) {
        return renderengine::RenderEngine::RenderEngineType::SKIA_VK_THREADED;
    } else {
        ALOGE("Unrecognized RenderEngineType %s; ignoring!", prop);
        return {};
    }
}

// Do not call property_set on main thread which will be blocked by init
// Use StartPropertySetThread instead.
void SurfaceFlinger::init() FTL_FAKE_GUARD(kMainThreadContext) {
    ATRACE_CALL();
    ALOGI(  "SurfaceFlinger's main thread ready to run. "
            "Initializing graphics H/W...");
    addTransactionReadyFilters();
    Mutex::Autolock lock(mStateLock);

    // Get a RenderEngine for the given display / config (can't fail)
    // TODO(b/77156734): We need to stop casting and use HAL types when possible.
    // Sending maxFrameBufferAcquiredBuffers as the cache size is tightly tuned to single-display.
    auto builder = renderengine::RenderEngineCreationArgs::Builder()
                           .setPixelFormat(static_cast<int32_t>(defaultCompositionPixelFormat))
                           .setImageCacheSize(maxFrameBufferAcquiredBuffers)
                           .setUseColorManagerment(useColorManagement)
                           .setEnableProtectedContext(enable_protected_contents(false))
                           .setPrecacheToneMapperShaderOnly(false)
                           .setSupportsBackgroundBlur(mSupportsBlur)
                           .setContextPriority(
                                   useContextPriority
                                           ? renderengine::RenderEngine::ContextPriority::REALTIME
                                           : renderengine::RenderEngine::ContextPriority::MEDIUM);
    if (auto type = chooseRenderEngineTypeViaSysProp()) {
        builder.setRenderEngineType(type.value());
    }
    mRenderEngine = renderengine::RenderEngine::create(builder.build());
    mCompositionEngine->setRenderEngine(mRenderEngine.get());
    mMaxRenderTargetSize =
            std::min(getRenderEngine().getMaxTextureSize(), getRenderEngine().getMaxViewportDims());

    // Set SF main policy after initializing RenderEngine which has its own policy.
    if (!SetTaskProfiles(0, {"SFMainPolicy"})) {
        ALOGW("Failed to set main task profile");
    }

    mCompositionEngine->setTimeStats(mTimeStats);
    mCompositionEngine->setHwComposer(getFactory().createHWComposer(mHwcServiceName));
    mCompositionEngine->getHwComposer().setCallback(*this);
    ClientCache::getInstance().setRenderEngine(&getRenderEngine());

    enableLatchUnsignaledConfig = getLatchUnsignaledConfig();

    if (base::GetBoolProperty("debug.sf.enable_hwc_vds"s, false)) {
        enableHalVirtualDisplays(true);
    }

    // Process hotplug for displays connected at boot.
    LOG_ALWAYS_FATAL_IF(!configureLocked(),
                        "Initial display configuration failed: HWC did not hotplug");

    // Commit primary display.
    sp<const DisplayDevice> display;
    if (const auto indexOpt = mCurrentState.getDisplayIndex(getPrimaryDisplayIdLocked())) {
        const auto& displays = mCurrentState.displays;

        const auto& token = displays.keyAt(*indexOpt);
        const auto& state = displays.valueAt(*indexOpt);

        processDisplayAdded(token, state);
        mDrawingState.displays.add(token, state);

        display = getDefaultDisplayDeviceLocked();
    }

    LOG_ALWAYS_FATAL_IF(!display, "Failed to configure the primary display");
    LOG_ALWAYS_FATAL_IF(!getHwComposer().isConnected(display->getPhysicalId()),
                        "Primary display is disconnected");

    // TODO(b/241285876): The Scheduler needlessly depends on creating the CompositionEngine part of
    // the DisplayDevice, hence the above commit of the primary display. Remove that special case by
    // initializing the Scheduler after configureLocked, once decoupled from DisplayDevice.
    initScheduler(display);
    dispatchDisplayHotplugEvent(display->getPhysicalId(), true);

    // Commit secondary display(s).
    processDisplayChangesLocked();

    // initialize our drawing state
    mDrawingState = mCurrentState;

    onActiveDisplayChangedLocked(nullptr, *display);

    static_cast<void>(mScheduler->schedule(
            [this]() FTL_FAKE_GUARD(kMainThreadContext) { initializeDisplays(); }));

    mPowerAdvisor->init();

    char primeShaderCache[PROPERTY_VALUE_MAX];
    property_get("service.sf.prime_shader_cache", primeShaderCache, "1");
    if (atoi(primeShaderCache)) {
        if (setSchedFifo(false) != NO_ERROR) {
            ALOGW("Can't set SCHED_OTHER for primeCache");
        }

        mRenderEnginePrimeCacheFuture = getRenderEngine().primeCache();

        if (setSchedFifo(true) != NO_ERROR) {
            ALOGW("Can't set SCHED_OTHER for primeCache");
        }
    }

    // Inform native graphics APIs whether the present timestamp is supported:

    const bool presentFenceReliable =
            !getHwComposer().hasCapability(Capability::PRESENT_FENCE_IS_NOT_RELIABLE);
    mStartPropertySetThread = getFactory().createStartPropertySetThread(presentFenceReliable);

    if (mStartPropertySetThread->Start() != NO_ERROR) {
        ALOGE("Run StartPropertySetThread failed!");
    }

    if (mTransactionTracing) {
        TransactionTraceWriter::getInstance().setWriterFunction([&](const std::string& prefix,
                                                                    bool overwrite) {
            auto writeFn = [&]() {
                const std::string filename =
                        TransactionTracing::DIR_NAME + prefix + TransactionTracing::FILE_NAME;
                if (overwrite && access(filename.c_str(), F_OK) == 0) {
                    ALOGD("TransactionTraceWriter: file=%s already exists", filename.c_str());
                    return;
                }
                mTransactionTracing->flush();
                mTransactionTracing->writeToFile(filename);
            };
            if (std::this_thread::get_id() == mMainThreadId) {
                writeFn();
            } else {
                mScheduler->schedule(writeFn).get();
            }
        });
    }

    /* QTI_BEGIN */
    mQtiSFExtnIntf =
            mQtiSFExtnIntf->qtiPostInit(static_cast<android::impl::HWComposer&>(
                                                mCompositionEngine->getHwComposer()),
                                        static_cast<Hwc2::impl::PowerAdvisor*>(mPowerAdvisor.get()),
                                        mVsyncConfiguration.get(), getHwComposer().getComposer());
   surfaceflingerextension::QtiExtensionContext::instance().setCompositionEngine(
            &getCompositionEngine());
    mQtiSFExtnIntf->qtiStartUnifiedDraw();
    /* QTI_END */

    ALOGV("Done initializing");
}

void SurfaceFlinger::readPersistentProperties() {
    Mutex::Autolock _l(mStateLock);

    char value[PROPERTY_VALUE_MAX];

    property_get("persist.sys.sf.color_saturation", value, "1.0");
    mGlobalSaturationFactor = atof(value);
    updateColorMatrixLocked();
    ALOGV("Saturation is set to %.2f", mGlobalSaturationFactor);

    property_get("persist.sys.sf.native_mode", value, "0");
    mDisplayColorSetting = static_cast<DisplayColorSetting>(atoi(value));

    mForceColorMode =
            static_cast<ui::ColorMode>(base::GetIntProperty("persist.sys.sf.color_mode"s, 0));
}

void SurfaceFlinger::startBootAnim() {
    // Start boot animation service by setting a property mailbox
    // if property setting thread is already running, Start() will be just a NOP
    mStartPropertySetThread->Start();
    // Wait until property was set
    if (mStartPropertySetThread->join() != NO_ERROR) {
        ALOGE("Join StartPropertySetThread failed!");
    }
}

// ----------------------------------------------------------------------------

status_t SurfaceFlinger::getSupportedFrameTimestamps(
        std::vector<FrameEvent>* outSupported) const {
    *outSupported = {
        FrameEvent::REQUESTED_PRESENT,
        FrameEvent::ACQUIRE,
        FrameEvent::LATCH,
        FrameEvent::FIRST_REFRESH_START,
        FrameEvent::LAST_REFRESH_START,
        FrameEvent::GPU_COMPOSITION_DONE,
        FrameEvent::DEQUEUE_READY,
        FrameEvent::RELEASE,
    };

    ConditionalLock lock(mStateLock, std::this_thread::get_id() != mMainThreadId);

    if (!getHwComposer().hasCapability(Capability::PRESENT_FENCE_IS_NOT_RELIABLE)) {
        outSupported->push_back(FrameEvent::DISPLAY_PRESENT);
    }
    return NO_ERROR;
}

status_t SurfaceFlinger::getDisplayState(const sp<IBinder>& displayToken, ui::DisplayState* state) {
    if (!displayToken || !state) {
        return BAD_VALUE;
    }

    Mutex::Autolock lock(mStateLock);

    const auto display = getDisplayDeviceLocked(displayToken);
    if (!display) {
        return NAME_NOT_FOUND;
    }

    state->layerStack = display->getLayerStack();
    state->orientation = display->getOrientation();

    const Rect layerStackRect = display->getLayerStackSpaceRect();
    state->layerStackSpaceRect =
            layerStackRect.isValid() ? layerStackRect.getSize() : display->getSize();

    return NO_ERROR;
}

status_t SurfaceFlinger::getStaticDisplayInfo(int64_t displayId, ui::StaticDisplayInfo* info) {
    if (!info) {
        return BAD_VALUE;
    }

    Mutex::Autolock lock(mStateLock);
    const auto id = DisplayId::fromValue<PhysicalDisplayId>(static_cast<uint64_t>(displayId));
    const auto displayOpt = mPhysicalDisplays.get(*id).and_then(getDisplayDeviceAndSnapshot());

    if (!displayOpt) {
        return NAME_NOT_FOUND;
    }

    const auto& [display, snapshotRef] = *displayOpt;
    const auto& snapshot = snapshotRef.get();

    info->connectionType = snapshot.connectionType();
    info->deviceProductInfo = snapshot.deviceProductInfo();

    if (mEmulatedDisplayDensity) {
        info->density = mEmulatedDisplayDensity;
    } else {
        info->density = info->connectionType == ui::DisplayConnectionType::Internal
                ? mInternalDisplayDensity
                : FALLBACK_DENSITY;
    }
    info->density /= ACONFIGURATION_DENSITY_MEDIUM;

    info->secure = display->isSecure();
    info->installOrientation = display->getPhysicalOrientation();

    return NO_ERROR;
}

void SurfaceFlinger::getDynamicDisplayInfoInternal(ui::DynamicDisplayInfo*& info,
                                                   const sp<DisplayDevice>& display,
                                                   const display::DisplaySnapshot& snapshot) {
    const auto& displayModes = snapshot.displayModes();
    info->supportedDisplayModes.clear();
    info->supportedDisplayModes.reserve(displayModes.size());

    for (const auto& [id, mode] : displayModes) {
        ui::DisplayMode outMode;
        outMode.id = static_cast<int32_t>(id.value());

        auto [width, height] = mode->getResolution();
        auto [xDpi, yDpi] = mode->getDpi();

        if (const auto physicalOrientation = display->getPhysicalOrientation();
            physicalOrientation == ui::ROTATION_90 || physicalOrientation == ui::ROTATION_270) {
            std::swap(width, height);
            std::swap(xDpi, yDpi);
        }

        outMode.resolution = ui::Size(width, height);

        outMode.xDpi = xDpi;
        outMode.yDpi = yDpi;

        const nsecs_t period = mode->getVsyncPeriod();
        outMode.refreshRate = Fps::fromPeriodNsecs(period).getValue();

        const auto vsyncConfigSet =
                mVsyncConfiguration->getConfigsForRefreshRate(Fps::fromValue(outMode.refreshRate));
        outMode.appVsyncOffset = vsyncConfigSet.late.appOffset;
        outMode.sfVsyncOffset = vsyncConfigSet.late.sfOffset;
        outMode.group = mode->getGroup();

        // This is how far in advance a buffer must be queued for
        // presentation at a given time.  If you want a buffer to appear
        // on the screen at time N, you must submit the buffer before
        // (N - presentationDeadline).
        //
        // Normally it's one full refresh period (to give SF a chance to
        // latch the buffer), but this can be reduced by configuring a
        // VsyncController offset.  Any additional delays introduced by the hardware
        // composer or panel must be accounted for here.
        //
        // We add an additional 1ms to allow for processing time and
        // differences between the ideal and actual refresh rate.
        outMode.presentationDeadline = period - outMode.sfVsyncOffset + 1000000;
        excludeDolbyVisionIf4k30Present(display->getHdrCapabilities().getSupportedHdrTypes(),
                                        outMode);
        info->supportedDisplayModes.push_back(outMode);
    }

    info->supportedColorModes = snapshot.filterColorModes(mSupportsWideColor);

    const PhysicalDisplayId displayId = snapshot.displayId();

    const auto mode = display->refreshRateSelector().getActiveMode();
    info->activeDisplayModeId = mode.modePtr->getId().value();
    info->renderFrameRate = mode.fps.getValue();
    info->activeColorMode = display->getCompositionDisplay()->getState().colorMode;
    info->hdrCapabilities = filterOut4k30(display->getHdrCapabilities());

    info->autoLowLatencyModeSupported =
            getHwComposer().hasDisplayCapability(displayId,
                                                 DisplayCapability::AUTO_LOW_LATENCY_MODE);
    info->gameContentTypeSupported =
            getHwComposer().supportsContentType(displayId, hal::ContentType::GAME);

    info->preferredBootDisplayMode = static_cast<ui::DisplayModeId>(-1);

    if (getHwComposer().hasCapability(Capability::BOOT_DISPLAY_CONFIG)) {
        if (const auto hwcId = getHwComposer().getPreferredBootDisplayMode(displayId)) {
            if (const auto modeId = snapshot.translateModeId(*hwcId)) {
                info->preferredBootDisplayMode = modeId->value();
            }
        }
    }
}

status_t SurfaceFlinger::getDynamicDisplayInfoFromId(int64_t physicalDisplayId,
                                                     ui::DynamicDisplayInfo* info) {
    if (!info) {
        return BAD_VALUE;
    }

    Mutex::Autolock lock(mStateLock);

    const auto id_ =
            DisplayId::fromValue<PhysicalDisplayId>(static_cast<uint64_t>(physicalDisplayId));
    const auto displayOpt = mPhysicalDisplays.get(*id_).and_then(getDisplayDeviceAndSnapshot());

    if (!displayOpt) {
        return NAME_NOT_FOUND;
    }

    const auto& [display, snapshotRef] = *displayOpt;
    getDynamicDisplayInfoInternal(info, display, snapshotRef.get());
    return NO_ERROR;
}

status_t SurfaceFlinger::getDynamicDisplayInfoFromToken(const sp<IBinder>& displayToken,
                                                        ui::DynamicDisplayInfo* info) {
    if (!displayToken || !info) {
        return BAD_VALUE;
    }

    Mutex::Autolock lock(mStateLock);

    const auto displayOpt = ftl::find_if(mPhysicalDisplays, PhysicalDisplay::hasToken(displayToken))
                                    .transform(&ftl::to_mapped_ref<PhysicalDisplays>)
                                    .and_then(getDisplayDeviceAndSnapshot());

    if (!displayOpt) {
        return NAME_NOT_FOUND;
    }

    const auto& [display, snapshotRef] = *displayOpt;
    getDynamicDisplayInfoInternal(info, display, snapshotRef.get());
    return NO_ERROR;
}

status_t SurfaceFlinger::getDisplayStats(const sp<IBinder>& displayToken,
                                         DisplayStatInfo* outStats) {
    if (!outStats) {
        return BAD_VALUE;
    }

    std::optional<PhysicalDisplayId> displayIdOpt;
    {
        Mutex::Autolock lock(mStateLock);
        if (displayToken) {
            displayIdOpt = getPhysicalDisplayIdLocked(displayToken);
            if (!displayIdOpt) {
                ALOGW("%s: Invalid physical display token %p", __func__, displayToken.get());
                return NAME_NOT_FOUND;
            }
        } else {
            // TODO (b/277364366): Clients should be updated to pass in the display they
            // want, rather than us picking an arbitrary one (the active display, in this
            // case).
            displayIdOpt = mActiveDisplayId;
        }
    }

    const auto schedule = mScheduler->getVsyncSchedule(displayIdOpt);
    if (!schedule) {
        ALOGE("%s: Missing VSYNC schedule for display %s!", __func__,
              to_string(*displayIdOpt).c_str());
        return NAME_NOT_FOUND;
    }
    outStats->vsyncTime = schedule->vsyncDeadlineAfter(TimePoint::now()).ns();
    outStats->vsyncPeriod = schedule->period().ns();
    return NO_ERROR;
}

void SurfaceFlinger::setDesiredActiveMode(display::DisplayModeRequest&& request, bool force) {
    ATRACE_CALL();

    const auto displayId = request.mode.modePtr->getPhysicalDisplayId();
    const auto display = getDisplayDeviceLocked(displayId);
    if (!display) {
        ALOGW("%s: display is no longer valid", __func__);
        return;
    }

    /* QTI_BEGIN */
    if (mQtiSFExtnIntf->qtiIsFpsDeferNeeded(request.mode.fps.getValue())) {
        return;
    }
    /* QTI_END */

    const auto mode = request.mode;
    const bool emitEvent = request.emitEvent;

    switch (display->setDesiredActiveMode(DisplayDevice::ActiveModeInfo(std::move(request)),
                                          force)) {
        case DisplayDevice::DesiredActiveModeAction::InitiateDisplayModeSwitch:
            // Set the render rate as setDesiredActiveMode updated it.
            mScheduler->setRenderRate(displayId,
                                      display->refreshRateSelector().getActiveMode().fps);

            // Schedule a new frame to initiate the display mode switch.
            scheduleComposite(FrameHint::kNone);

            // Start receiving vsync samples now, so that we can detect a period
            // switch.
            mScheduler->resyncToHardwareVsync(displayId, true /* allowToEnable */,
                                              mode.modePtr->getFps());

            // As we called to set period, we will call to onRefreshRateChangeCompleted once
            // VsyncController model is locked.
            mScheduler->modulateVsync(displayId, &VsyncModulator::onRefreshRateChangeInitiated);
            updatePhaseConfiguration(mode.fps);
            mScheduler->setModeChangePending(true);
            break;
        case DisplayDevice::DesiredActiveModeAction::InitiateRenderRateSwitch:
            mScheduler->setRenderRate(displayId, mode.fps);
            updatePhaseConfiguration(mode.fps);
            mRefreshRateStats->setRefreshRate(mode.fps);
            if (display->getPhysicalId() == mActiveDisplayId && emitEvent) {
                mScheduler->onPrimaryDisplayModeChanged(mAppConnectionHandle, mode);
            }

            break;
        case DisplayDevice::DesiredActiveModeAction::None:
            break;
    }

    /* QTI_BEGIN */
    mQtiSFExtnIntf->qtiSetContentFps(request.mode.fps.getValue());
    mQtiSFExtnIntf->qtiDolphinSetVsyncPeriod(request.mode.fps.getPeriodNsecs());
    /* QTI_END */
}

status_t SurfaceFlinger::setActiveModeFromBackdoor(const sp<display::DisplayToken>& displayToken,
                                                   DisplayModeId modeId) {
    ATRACE_CALL();

    if (!displayToken) {
        return BAD_VALUE;
    }

    const char* const whence = __func__;
    auto future = mScheduler->schedule([=]() FTL_FAKE_GUARD(kMainThreadContext) -> status_t {
        const auto displayOpt =
                FTL_FAKE_GUARD(mStateLock,
                               ftl::find_if(mPhysicalDisplays,
                                            PhysicalDisplay::hasToken(displayToken))
                                       .transform(&ftl::to_mapped_ref<PhysicalDisplays>)
                                       .and_then(getDisplayDeviceAndSnapshot()));
        if (!displayOpt) {
            ALOGE("%s: Invalid physical display token %p", whence, displayToken.get());
            return NAME_NOT_FOUND;
        }

        const auto& [display, snapshotRef] = *displayOpt;
        const auto& snapshot = snapshotRef.get();

        const auto fpsOpt = snapshot.displayModes().get(modeId).transform(
                [](const DisplayModePtr& mode) { return mode->getFps(); });

        if (!fpsOpt) {
            ALOGE("%s: Invalid mode %d for display %s", whence, modeId.value(),
                  to_string(snapshot.displayId()).c_str());
            return BAD_VALUE;
        }

        const Fps fps = *fpsOpt;

        // Keep the old switching type.
        const bool allowGroupSwitching =
                display->refreshRateSelector().getCurrentPolicy().allowGroupSwitching;

        const scheduler::RefreshRateSelector::DisplayManagerPolicy policy{modeId,
                                                                          {fps, fps},
                                                                          allowGroupSwitching};

        return setDesiredDisplayModeSpecsInternal(display, policy);
    });

    return future.get();
}

void SurfaceFlinger::updateInternalStateWithChangedMode() {
    ATRACE_CALL();

    const auto display = getDefaultDisplayDeviceLocked();
    if (!display) {
        return;
    }

    const auto upcomingModeInfo = display->getUpcomingActiveMode();
    if (!upcomingModeInfo.modeOpt) {
        // There is no pending mode change. This can happen if the active
        // display changed and the mode change happened on a different display.
        return;
    }

    if (display->getActiveMode().modePtr->getResolution() !=
        upcomingModeInfo.modeOpt->modePtr->getResolution()) {
        auto& state = mCurrentState.displays.editValueFor(display->getDisplayToken());
        // We need to generate new sequenceId in order to recreate the display (and this
        // way the framebuffer).
        state.sequenceId = DisplayDeviceState{}.sequenceId;
        state.physical->activeMode = upcomingModeInfo.modeOpt->modePtr.get();
        processDisplayChangesLocked();

        // processDisplayChangesLocked will update all necessary components so we're done here.
        return;
    }

    mPhysicalDisplays.get(display->getPhysicalId())
            .transform(&PhysicalDisplay::snapshotRef)
            .transform(ftl::unit_fn([&](const display::DisplaySnapshot& snapshot) {
                FTL_FAKE_GUARD(kMainThreadContext,
                               display->setActiveMode(upcomingModeInfo.modeOpt->modePtr->getId(),
                                                      upcomingModeInfo.modeOpt->modePtr->getFps(),
                                                      upcomingModeInfo.modeOpt->fps));
            }));

    const Fps refreshRate = upcomingModeInfo.modeOpt->fps;
    mRefreshRateStats->setRefreshRate(refreshRate);
    updatePhaseConfiguration(refreshRate);

    if (upcomingModeInfo.event != scheduler::DisplayModeEvent::None) {
        mScheduler->onPrimaryDisplayModeChanged(mAppConnectionHandle, *upcomingModeInfo.modeOpt);
    }
}

void SurfaceFlinger::clearDesiredActiveModeState(const sp<DisplayDevice>& display) {
    display->clearDesiredActiveModeState();
    if (display->getPhysicalId() == mActiveDisplayId) {
        mScheduler->setModeChangePending(false);
    }
}

void SurfaceFlinger::desiredActiveModeChangeDone(const sp<DisplayDevice>& display) {
    const auto desiredActiveMode = display->getDesiredActiveMode();
    const auto& modeOpt = desiredActiveMode->modeOpt;
    const auto displayId = modeOpt->modePtr->getPhysicalDisplayId();
    const auto displayFps = modeOpt->modePtr->getFps();
    const auto renderFps = modeOpt->fps;
    clearDesiredActiveModeState(display);
    mScheduler->resyncToHardwareVsync(displayId, true /* allowToEnable */, displayFps);
    mScheduler->setRenderRate(displayId, renderFps);
    updatePhaseConfiguration(renderFps);
}

void SurfaceFlinger::setActiveModeInHwcIfNeeded() {
    ATRACE_CALL();

    std::optional<PhysicalDisplayId> displayToUpdateImmediately;

    for (const auto& [id, physical] : mPhysicalDisplays) {
        const auto& snapshot = physical.snapshot();

        if (snapshot.connectionType() != ui::DisplayConnectionType::Internal) {
            continue;
        }

        const auto display = getDisplayDeviceLocked(id);
        if (!display) continue;

        // Store the local variable to release the lock.
        const auto desiredActiveMode = display->getDesiredActiveMode();
        if (!desiredActiveMode) {
            // No desired active mode pending to be applied.
            continue;
        }

        if (id != mActiveDisplayId) {
            // Display is no longer the active display, so abort the mode change.
            clearDesiredActiveModeState(display);
            continue;
        }

        const auto desiredModeId = desiredActiveMode->modeOpt->modePtr->getId();
        const auto displayModePtrOpt = snapshot.displayModes().get(desiredModeId);

        if (!displayModePtrOpt) {
            ALOGW("Desired display mode is no longer supported. Mode ID = %d",
                  desiredModeId.value());
            clearDesiredActiveModeState(display);
            continue;
        }

        ALOGV("%s changing active mode to %d(%s) for display %s", __func__, desiredModeId.value(),
              to_string(displayModePtrOpt->get()->getFps()).c_str(),
              to_string(display->getId()).c_str());

        if (display->getActiveMode() == desiredActiveMode->modeOpt) {
            // we are already in the requested mode, there is nothing left to do
            desiredActiveModeChangeDone(display);
            continue;
        }

        // Desired active mode was set, it is different than the mode currently in use, however
        // allowed modes might have changed by the time we process the refresh.
        // Make sure the desired mode is still allowed
        const auto displayModeAllowed =
                display->refreshRateSelector().isModeAllowed(*desiredActiveMode->modeOpt);
        if (!displayModeAllowed) {
            clearDesiredActiveModeState(display);
            continue;
        }

        // TODO(b/142753666) use constrains
        hal::VsyncPeriodChangeConstraints constraints;
        constraints.desiredTimeNanos = systemTime();
        constraints.seamlessRequired = false;
        hal::VsyncPeriodChangeTimeline outTimeline;

        const auto status =
                display->initiateModeChange(*desiredActiveMode, constraints, &outTimeline);

        if (status != NO_ERROR) {
            // initiateModeChange may fail if a hotplug event is just about
            // to be sent. We just log the error in this case.
            ALOGW("initiateModeChange failed: %d", status);
            continue;
        }

        display->refreshRateSelector().onModeChangeInitiated();
        mScheduler->onNewVsyncPeriodChangeTimeline(outTimeline);

        if (outTimeline.refreshRequired) {
            scheduleComposite(FrameHint::kNone);
            mSetActiveModePending = true;
        } else {
            // Updating the internal state should be done outside the loop,
            // because it can recreate a DisplayDevice and modify mDisplays
            // which will invalidate the iterator.
            displayToUpdateImmediately = display->getPhysicalId();
        }
    }

    if (displayToUpdateImmediately) {
        updateInternalStateWithChangedMode();

        const auto display = getDisplayDeviceLocked(*displayToUpdateImmediately);
        const auto desiredActiveMode = display->getDesiredActiveMode();
        if (desiredActiveMode && display->getActiveMode() == desiredActiveMode->modeOpt) {
            desiredActiveModeChangeDone(display);
        }
    }
}

void SurfaceFlinger::disableExpensiveRendering() {
    const char* const whence = __func__;
    auto future = mScheduler->schedule([=]() FTL_FAKE_GUARD(mStateLock) {
        ATRACE_NAME(whence);
        if (mPowerAdvisor->isUsingExpensiveRendering()) {
            for (const auto& [_, display] : mDisplays) {
                constexpr bool kDisable = false;
                mPowerAdvisor->setExpensiveRenderingExpected(display->getId(), kDisable);
            }
        }
    });

    future.wait();
}

status_t SurfaceFlinger::getDisplayNativePrimaries(const sp<IBinder>& displayToken,
                                                   ui::DisplayPrimaries& primaries) {
    if (!displayToken) {
        return BAD_VALUE;
    }

    Mutex::Autolock lock(mStateLock);

    const auto display = ftl::find_if(mPhysicalDisplays, PhysicalDisplay::hasToken(displayToken))
                                 .transform(&ftl::to_mapped_ref<PhysicalDisplays>);
    if (!display) {
        return NAME_NOT_FOUND;
    }

    if (!display.transform(&PhysicalDisplay::isInternal).value()) {
        return INVALID_OPERATION;
    }

    // TODO(b/229846990): For now, assume that all internal displays have the same primaries.
    primaries = mInternalDisplayPrimaries;
    return NO_ERROR;
}

status_t SurfaceFlinger::setActiveColorMode(const sp<IBinder>& displayToken, ui::ColorMode mode) {
    if (!displayToken) {
        return BAD_VALUE;
    }

    const char* const whence = __func__;
    auto future = mScheduler->schedule([=]() FTL_FAKE_GUARD(mStateLock) -> status_t {
        const auto displayOpt =
                ftl::find_if(mPhysicalDisplays, PhysicalDisplay::hasToken(displayToken))
                        .transform(&ftl::to_mapped_ref<PhysicalDisplays>)
                        .and_then(getDisplayDeviceAndSnapshot());

        if (!displayOpt) {
            ALOGE("%s: Invalid physical display token %p", whence, displayToken.get());
            return NAME_NOT_FOUND;
        }

        const auto& [display, snapshotRef] = *displayOpt;
        const auto& snapshot = snapshotRef.get();

        const auto modes = snapshot.filterColorModes(mSupportsWideColor);
        const bool exists = std::find(modes.begin(), modes.end(), mode) != modes.end();

        if (mode < ui::ColorMode::NATIVE || !exists) {
            ALOGE("%s: Invalid color mode %s (%d) for display %s", whence,
                  decodeColorMode(mode).c_str(), mode, to_string(snapshot.displayId()).c_str());
            return BAD_VALUE;
        }

        display->getCompositionDisplay()->setColorProfile(
                {mode, Dataspace::UNKNOWN, RenderIntent::COLORIMETRIC});

        return NO_ERROR;
    });

    // TODO(b/195698395): Propagate error.
    future.wait();
    return NO_ERROR;
}

status_t SurfaceFlinger::getBootDisplayModeSupport(bool* outSupport) const {
    auto future = mScheduler->schedule(
            [this] { return getHwComposer().hasCapability(Capability::BOOT_DISPLAY_CONFIG); });

    *outSupport = future.get();
    return NO_ERROR;
}

status_t SurfaceFlinger::getOverlaySupport(gui::OverlayProperties* outProperties) const {
    const auto& aidlProperties = getHwComposer().getOverlaySupport();
    // convert aidl OverlayProperties to gui::OverlayProperties
    outProperties->combinations.reserve(aidlProperties.combinations.size());
    for (const auto& combination : aidlProperties.combinations) {
        std::vector<int32_t> pixelFormats;
        pixelFormats.reserve(combination.pixelFormats.size());
        std::transform(combination.pixelFormats.cbegin(), combination.pixelFormats.cend(),
                       std::back_inserter(pixelFormats),
                       [](const auto& val) { return static_cast<int32_t>(val); });
        std::vector<int32_t> standards;
        standards.reserve(combination.standards.size());
        std::transform(combination.standards.cbegin(), combination.standards.cend(),
                       std::back_inserter(standards),
                       [](const auto& val) { return static_cast<int32_t>(val); });
        std::vector<int32_t> transfers;
        transfers.reserve(combination.transfers.size());
        std::transform(combination.transfers.cbegin(), combination.transfers.cend(),
                       std::back_inserter(transfers),
                       [](const auto& val) { return static_cast<int32_t>(val); });
        std::vector<int32_t> ranges;
        ranges.reserve(combination.ranges.size());
        std::transform(combination.ranges.cbegin(), combination.ranges.cend(),
                       std::back_inserter(ranges),
                       [](const auto& val) { return static_cast<int32_t>(val); });
        gui::OverlayProperties::SupportedBufferCombinations outCombination;
        outCombination.pixelFormats = std::move(pixelFormats);
        outCombination.standards = std::move(standards);
        outCombination.transfers = std::move(transfers);
        outCombination.ranges = std::move(ranges);
        outProperties->combinations.emplace_back(outCombination);
    }
    outProperties->supportMixedColorSpaces = aidlProperties.supportMixedColorSpaces;
    return NO_ERROR;
}

status_t SurfaceFlinger::setBootDisplayMode(const sp<display::DisplayToken>& displayToken,
                                            DisplayModeId modeId) {
    const char* const whence = __func__;
    auto future = mScheduler->schedule([=]() FTL_FAKE_GUARD(mStateLock) -> status_t {
        const auto snapshotOpt =
                ftl::find_if(mPhysicalDisplays, PhysicalDisplay::hasToken(displayToken))
                        .transform(&ftl::to_mapped_ref<PhysicalDisplays>)
                        .transform(&PhysicalDisplay::snapshotRef);

        if (!snapshotOpt) {
            ALOGE("%s: Invalid physical display token %p", whence, displayToken.get());
            return NAME_NOT_FOUND;
        }

        const auto& snapshot = snapshotOpt->get();
        const auto hwcIdOpt = snapshot.displayModes().get(modeId).transform(
                [](const DisplayModePtr& mode) { return mode->getHwcId(); });

        if (!hwcIdOpt) {
            ALOGE("%s: Invalid mode %d for display %s", whence, modeId.value(),
                  to_string(snapshot.displayId()).c_str());
            return BAD_VALUE;
        }

        return getHwComposer().setBootDisplayMode(snapshot.displayId(), *hwcIdOpt);
    });
    return future.get();
}

status_t SurfaceFlinger::clearBootDisplayMode(const sp<IBinder>& displayToken) {
    const char* const whence = __func__;
    auto future = mScheduler->schedule([=]() FTL_FAKE_GUARD(mStateLock) -> status_t {
        if (const auto displayId = getPhysicalDisplayIdLocked(displayToken)) {
            return getHwComposer().clearBootDisplayMode(*displayId);
        } else {
            ALOGE("%s: Invalid display token %p", whence, displayToken.get());
            return BAD_VALUE;
        }
    });
    return future.get();
}

status_t SurfaceFlinger::getHdrConversionCapabilities(
        std::vector<gui::HdrConversionCapability>* hdrConversionCapabilities) const {
    bool hdrOutputConversionSupport;
    getHdrOutputConversionSupport(&hdrOutputConversionSupport);
    if (hdrOutputConversionSupport == false) {
        ALOGE("hdrOutputConversion is not supported by this device.");
        return INVALID_OPERATION;
    }
    const auto aidlConversionCapability = getHwComposer().getHdrConversionCapabilities();
    for (auto capability : aidlConversionCapability) {
        gui::HdrConversionCapability tempCapability;
        tempCapability.sourceType = static_cast<int>(capability.sourceType);
        tempCapability.outputType = static_cast<int>(capability.outputType);
        tempCapability.addsLatency = capability.addsLatency;
        hdrConversionCapabilities->push_back(tempCapability);
    }
    return NO_ERROR;
}

status_t SurfaceFlinger::setHdrConversionStrategy(
        const gui::HdrConversionStrategy& hdrConversionStrategy,
        int32_t* outPreferredHdrOutputType) {
    bool hdrOutputConversionSupport;
    getHdrOutputConversionSupport(&hdrOutputConversionSupport);
    if (hdrOutputConversionSupport == false) {
        ALOGE("hdrOutputConversion is not supported by this device.");
        return INVALID_OPERATION;
    }
    auto future = mScheduler->schedule([=]() FTL_FAKE_GUARD(mStateLock) mutable -> status_t {
        using AidlHdrConversionStrategy =
                aidl::android::hardware::graphics::common::HdrConversionStrategy;
        using GuiHdrConversionStrategyTag = gui::HdrConversionStrategy::Tag;
        AidlHdrConversionStrategy aidlConversionStrategy;
        status_t status;
        aidl::android::hardware::graphics::common::Hdr aidlPreferredHdrOutputType;
        switch (hdrConversionStrategy.getTag()) {
            case GuiHdrConversionStrategyTag::passthrough: {
                aidlConversionStrategy.set<AidlHdrConversionStrategy::Tag::passthrough>(
                        hdrConversionStrategy.get<GuiHdrConversionStrategyTag::passthrough>());
                status = getHwComposer().setHdrConversionStrategy(aidlConversionStrategy,
                                                                  &aidlPreferredHdrOutputType);
                *outPreferredHdrOutputType = static_cast<int32_t>(aidlPreferredHdrOutputType);
                return status;
            }
            case GuiHdrConversionStrategyTag::autoAllowedHdrTypes: {
                auto autoHdrTypes =
                        hdrConversionStrategy
                                .get<GuiHdrConversionStrategyTag::autoAllowedHdrTypes>();
                std::vector<aidl::android::hardware::graphics::common::Hdr> aidlAutoHdrTypes;
                for (auto type : autoHdrTypes) {
                    aidlAutoHdrTypes.push_back(
                            static_cast<aidl::android::hardware::graphics::common::Hdr>(type));
                }
                aidlConversionStrategy.set<AidlHdrConversionStrategy::Tag::autoAllowedHdrTypes>(
                        aidlAutoHdrTypes);
                status = getHwComposer().setHdrConversionStrategy(aidlConversionStrategy,
                                                                  &aidlPreferredHdrOutputType);
                *outPreferredHdrOutputType = static_cast<int32_t>(aidlPreferredHdrOutputType);
                return status;
            }
            case GuiHdrConversionStrategyTag::forceHdrConversion: {
                auto forceHdrConversion =
                        hdrConversionStrategy
                                .get<GuiHdrConversionStrategyTag::forceHdrConversion>();
                aidlConversionStrategy.set<AidlHdrConversionStrategy::Tag::forceHdrConversion>(
                        static_cast<aidl::android::hardware::graphics::common::Hdr>(
                                forceHdrConversion));
                status = getHwComposer().setHdrConversionStrategy(aidlConversionStrategy,
                                                                  &aidlPreferredHdrOutputType);
                *outPreferredHdrOutputType = static_cast<int32_t>(aidlPreferredHdrOutputType);
                return status;
            }
        }
    });
    return future.get();
}

status_t SurfaceFlinger::getHdrOutputConversionSupport(bool* outSupport) const {
    auto future = mScheduler->schedule([this] {
        return getHwComposer().hasCapability(Capability::HDR_OUTPUT_CONVERSION_CONFIG);
    });

    *outSupport = future.get();
    return NO_ERROR;
}

void SurfaceFlinger::setAutoLowLatencyMode(const sp<IBinder>& displayToken, bool on) {
    const char* const whence = __func__;
    static_cast<void>(mScheduler->schedule([=]() FTL_FAKE_GUARD(mStateLock) {
        if (const auto displayId = getPhysicalDisplayIdLocked(displayToken)) {
            getHwComposer().setAutoLowLatencyMode(*displayId, on);
        } else {
            ALOGE("%s: Invalid display token %p", whence, displayToken.get());
        }
    }));
}

void SurfaceFlinger::setGameContentType(const sp<IBinder>& displayToken, bool on) {
    const char* const whence = __func__;
    static_cast<void>(mScheduler->schedule([=]() FTL_FAKE_GUARD(mStateLock) {
        if (const auto displayId = getPhysicalDisplayIdLocked(displayToken)) {
            const auto type = on ? hal::ContentType::GAME : hal::ContentType::NONE;
            getHwComposer().setContentType(*displayId, type);
        } else {
            ALOGE("%s: Invalid display token %p", whence, displayToken.get());
        }
    }));
}

status_t SurfaceFlinger::overrideHdrTypes(const sp<IBinder>& displayToken,
                                          const std::vector<ui::Hdr>& hdrTypes) {
    Mutex::Autolock lock(mStateLock);

    auto display = getDisplayDeviceLocked(displayToken);
    if (!display) {
        ALOGE("%s: Invalid display token %p", __func__, displayToken.get());
        return NAME_NOT_FOUND;
    }

    display->overrideHdrTypes(hdrTypes);
    dispatchDisplayHotplugEvent(display->getPhysicalId(), true /* connected */);
    return NO_ERROR;
}

status_t SurfaceFlinger::onPullAtom(const int32_t atomId, std::vector<uint8_t>* pulledData,
                                    bool* success) {
    *success = mTimeStats->onPullAtom(atomId, pulledData);
    return NO_ERROR;
}

status_t SurfaceFlinger::getDisplayedContentSamplingAttributes(const sp<IBinder>& displayToken,
                                                               ui::PixelFormat* outFormat,
                                                               ui::Dataspace* outDataspace,
                                                               uint8_t* outComponentMask) const {
    if (!outFormat || !outDataspace || !outComponentMask) {
        return BAD_VALUE;
    }

    Mutex::Autolock lock(mStateLock);

    const auto displayId = getPhysicalDisplayIdLocked(displayToken);
    if (!displayId) {
        return NAME_NOT_FOUND;
    }

    return getHwComposer().getDisplayedContentSamplingAttributes(*displayId, outFormat,
                                                                 outDataspace, outComponentMask);
}

status_t SurfaceFlinger::setDisplayContentSamplingEnabled(const sp<IBinder>& displayToken,
                                                          bool enable, uint8_t componentMask,
                                                          uint64_t maxFrames) {
    const char* const whence = __func__;
    auto future = mScheduler->schedule([=]() FTL_FAKE_GUARD(mStateLock) -> status_t {
        if (const auto displayId = getPhysicalDisplayIdLocked(displayToken)) {
            return getHwComposer().setDisplayContentSamplingEnabled(*displayId, enable,
                                                                    componentMask, maxFrames);
        } else {
            ALOGE("%s: Invalid display token %p", whence, displayToken.get());
            return NAME_NOT_FOUND;
        }
    });

    return future.get();
}

status_t SurfaceFlinger::getDisplayedContentSample(const sp<IBinder>& displayToken,
                                                   uint64_t maxFrames, uint64_t timestamp,
                                                   DisplayedFrameStats* outStats) const {
    Mutex::Autolock lock(mStateLock);

    const auto displayId = getPhysicalDisplayIdLocked(displayToken);
    if (!displayId) {
        return NAME_NOT_FOUND;
    }

    return getHwComposer().getDisplayedContentSample(*displayId, maxFrames, timestamp, outStats);
}

status_t SurfaceFlinger::getProtectedContentSupport(bool* outSupported) const {
    if (!outSupported) {
        return BAD_VALUE;
    }
    *outSupported = getRenderEngine().supportsProtectedContent();
    return NO_ERROR;
}

status_t SurfaceFlinger::isWideColorDisplay(const sp<IBinder>& displayToken,
                                            bool* outIsWideColorDisplay) const {
    if (!displayToken || !outIsWideColorDisplay) {
        return BAD_VALUE;
    }

    Mutex::Autolock lock(mStateLock);
    const auto display = getDisplayDeviceLocked(displayToken);
    if (!display) {
        return NAME_NOT_FOUND;
    }

    *outIsWideColorDisplay =
            display->isPrimary() ? mSupportsWideColor : display->hasWideColorGamut();
    return NO_ERROR;
}

status_t SurfaceFlinger::getLayerDebugInfo(std::vector<gui::LayerDebugInfo>* outLayers) {
    outLayers->clear();
    auto future = mScheduler->schedule([=] {
        const auto display = FTL_FAKE_GUARD(mStateLock, getDefaultDisplayDeviceLocked());
        mDrawingState.traverseInZOrder([&](Layer* layer) {
            outLayers->push_back(layer->getLayerDebugInfo(display.get()));
        });
    });

    future.wait();
    return NO_ERROR;
}

status_t SurfaceFlinger::getCompositionPreference(
        Dataspace* outDataspace, ui::PixelFormat* outPixelFormat,
        Dataspace* outWideColorGamutDataspace,
        ui::PixelFormat* outWideColorGamutPixelFormat) const {
    *outDataspace = mDefaultCompositionDataspace;
    *outPixelFormat = defaultCompositionPixelFormat;
    *outWideColorGamutDataspace = mWideColorGamutCompositionDataspace;
    *outWideColorGamutPixelFormat = wideColorGamutCompositionPixelFormat;
    return NO_ERROR;
}

status_t SurfaceFlinger::addRegionSamplingListener(const Rect& samplingArea,
                                                   const sp<IBinder>& stopLayerHandle,
                                                   const sp<IRegionSamplingListener>& listener) {
    if (!listener || samplingArea == Rect::INVALID_RECT || samplingArea.isEmpty()) {
        return BAD_VALUE;
    }

    // LayerHandle::getLayer promotes the layer object in a binder thread but we will not destroy
    // the layer here since the caller has a strong ref to the layer's handle.
    const sp<Layer> stopLayer = LayerHandle::getLayer(stopLayerHandle);
    mRegionSamplingThread->addListener(samplingArea,
                                       stopLayer ? stopLayer->getSequence() : UNASSIGNED_LAYER_ID,
                                       listener);
    return NO_ERROR;
}

status_t SurfaceFlinger::removeRegionSamplingListener(const sp<IRegionSamplingListener>& listener) {
    if (!listener) {
        return BAD_VALUE;
    }
    mRegionSamplingThread->removeListener(listener);
    return NO_ERROR;
}

status_t SurfaceFlinger::addFpsListener(int32_t taskId, const sp<gui::IFpsListener>& listener) {
    if (!listener) {
        return BAD_VALUE;
    }

    mFpsReporter->addListener(listener, taskId);
    return NO_ERROR;
}

status_t SurfaceFlinger::removeFpsListener(const sp<gui::IFpsListener>& listener) {
    if (!listener) {
        return BAD_VALUE;
    }
    mFpsReporter->removeListener(listener);
    return NO_ERROR;
}

status_t SurfaceFlinger::addTunnelModeEnabledListener(
        const sp<gui::ITunnelModeEnabledListener>& listener) {
    if (!listener) {
        return BAD_VALUE;
    }

    mTunnelModeEnabledReporter->addListener(listener);
    return NO_ERROR;
}

status_t SurfaceFlinger::removeTunnelModeEnabledListener(
        const sp<gui::ITunnelModeEnabledListener>& listener) {
    if (!listener) {
        return BAD_VALUE;
    }

    mTunnelModeEnabledReporter->removeListener(listener);
    return NO_ERROR;
}

status_t SurfaceFlinger::getDisplayBrightnessSupport(const sp<IBinder>& displayToken,
                                                     bool* outSupport) const {
    if (!displayToken || !outSupport) {
        return BAD_VALUE;
    }

    Mutex::Autolock lock(mStateLock);

    const auto displayId = getPhysicalDisplayIdLocked(displayToken);
    if (!displayId) {
        return NAME_NOT_FOUND;
    }
    *outSupport = getHwComposer().hasDisplayCapability(*displayId, DisplayCapability::BRIGHTNESS);
    return NO_ERROR;
}

status_t SurfaceFlinger::setDisplayBrightness(const sp<IBinder>& displayToken,
                                              const gui::DisplayBrightness& brightness) {
    if (!displayToken) {
        return BAD_VALUE;
    }

    const char* const whence = __func__;
    return ftl::Future(mScheduler->schedule([=]() FTL_FAKE_GUARD(mStateLock) {
               if (const auto display = getDisplayDeviceLocked(displayToken)) {
                   const bool supportsDisplayBrightnessCommand =
                           getHwComposer().getComposer()->isSupported(
                                   Hwc2::Composer::OptionalFeature::DisplayBrightnessCommand);
                   // If we support applying display brightness as a command, then we also support
                   // dimming SDR layers.
                   if (supportsDisplayBrightnessCommand) {
                       auto compositionDisplay = display->getCompositionDisplay();
                       float currentDimmingRatio =
                               compositionDisplay->editState().sdrWhitePointNits /
                               compositionDisplay->editState().displayBrightnessNits;
                       static constexpr float kDimmingThreshold = 0.02f;
                       if (brightness.sdrWhitePointNits == 0.f ||
                           abs(brightness.sdrWhitePointNits - brightness.displayBrightnessNits) /
                                           brightness.sdrWhitePointNits >=
                                   kDimmingThreshold) {
                           // to optimize, skip brightness setter if the brightness difference ratio
                           // is lower than threshold
                           compositionDisplay
                                   ->setDisplayBrightness(brightness.sdrWhitePointNits,
                                                          brightness.displayBrightnessNits);
                       } else {
                           compositionDisplay->setDisplayBrightness(brightness.sdrWhitePointNits,
                                                                    brightness.sdrWhitePointNits);
                       }

                       FTL_FAKE_GUARD(kMainThreadContext,
                                      display->stageBrightness(brightness.displayBrightness));
                       float currentHdrSdrRatio =
                               compositionDisplay->editState().displayBrightnessNits /
                               compositionDisplay->editState().sdrWhitePointNits;
                       FTL_FAKE_GUARD(kMainThreadContext,
                                      display->updateHdrSdrRatioOverlayRatio(currentHdrSdrRatio));

                       if (brightness.sdrWhitePointNits / brightness.displayBrightnessNits !=
                           currentDimmingRatio) {
                           scheduleComposite(FrameHint::kNone);
                       } else {
                           scheduleCommit(FrameHint::kNone);
                       }
                       return ftl::yield<status_t>(OK);
                   } else {
                       return getHwComposer()
                               .setDisplayBrightness(display->getPhysicalId(),
                                                     brightness.displayBrightness,
                                                     brightness.displayBrightnessNits,
                                                     Hwc2::Composer::DisplayBrightnessOptions{
                                                             .applyImmediately = true});
                   }

               } else {
                   ALOGE("%s: Invalid display token %p", whence, displayToken.get());
                   return ftl::yield<status_t>(NAME_NOT_FOUND);
               }
           }))
            .then([](ftl::Future<status_t> task) { return task; })
            .get();
}

status_t SurfaceFlinger::addHdrLayerInfoListener(const sp<IBinder>& displayToken,
                                                 const sp<gui::IHdrLayerInfoListener>& listener) {
    if (!displayToken) {
        return BAD_VALUE;
    }

    Mutex::Autolock lock(mStateLock);

    const auto display = getDisplayDeviceLocked(displayToken);
    if (!display) {
        return NAME_NOT_FOUND;
    }
    const auto displayId = display->getId();
    sp<HdrLayerInfoReporter>& hdrInfoReporter = mHdrLayerInfoListeners[displayId];
    if (!hdrInfoReporter) {
        hdrInfoReporter = sp<HdrLayerInfoReporter>::make();
    }
    hdrInfoReporter->addListener(listener);


    mAddingHDRLayerInfoListener = true;
    return OK;
}

status_t SurfaceFlinger::removeHdrLayerInfoListener(
        const sp<IBinder>& displayToken, const sp<gui::IHdrLayerInfoListener>& listener) {
    if (!displayToken) {
        return BAD_VALUE;
    }

    Mutex::Autolock lock(mStateLock);

    const auto display = getDisplayDeviceLocked(displayToken);
    if (!display) {
        return NAME_NOT_FOUND;
    }
    const auto displayId = display->getId();
    sp<HdrLayerInfoReporter>& hdrInfoReporter = mHdrLayerInfoListeners[displayId];
    if (hdrInfoReporter) {
        hdrInfoReporter->removeListener(listener);
    }
    return OK;
}

status_t SurfaceFlinger::notifyPowerBoost(int32_t boostId) {
    using aidl::android::hardware::power::Boost;
    Boost powerBoost = static_cast<Boost>(boostId);

    if (powerBoost == Boost::INTERACTION) {
        mScheduler->onTouchHint();
    }

    return NO_ERROR;
}

status_t SurfaceFlinger::getDisplayDecorationSupport(
        const sp<IBinder>& displayToken,
        std::optional<DisplayDecorationSupport>* outSupport) const {
    if (!displayToken || !outSupport) {
        return BAD_VALUE;
    }

    Mutex::Autolock lock(mStateLock);

    const auto displayId = getPhysicalDisplayIdLocked(displayToken);
    if (!displayId) {
        return NAME_NOT_FOUND;
    }
    getHwComposer().getDisplayDecorationSupport(*displayId, outSupport);
    return NO_ERROR;
}

// ----------------------------------------------------------------------------

sp<IDisplayEventConnection> SurfaceFlinger::createDisplayEventConnection(
        gui::ISurfaceComposer::VsyncSource vsyncSource, EventRegistrationFlags eventRegistration,
        const sp<IBinder>& layerHandle) {
    const auto& handle =
            vsyncSource == gui::ISurfaceComposer::VsyncSource::eVsyncSourceSurfaceFlinger
            ? mSfConnectionHandle
            : mAppConnectionHandle;

    return mScheduler->createDisplayEventConnection(handle, eventRegistration, layerHandle);
}

void SurfaceFlinger::scheduleCommit(FrameHint hint) {
    if (hint == FrameHint::kActive) {
        mScheduler->resetIdleTimer();
    }
    /* QTI_BEGIN */
    mQtiSFExtnIntf->qtiNotifyDisplayUpdateImminent();
    /* QTI_END */
    mScheduler->scheduleFrame();
}

void SurfaceFlinger::scheduleComposite(FrameHint hint) {
    mMustComposite = true;
    scheduleCommit(hint);
}

void SurfaceFlinger::scheduleRepaint() {
    mGeometryDirty = true;
    scheduleComposite(FrameHint::kActive);
}

void SurfaceFlinger::scheduleSample() {
    static_cast<void>(mScheduler->schedule([this] { sample(); }));
}

nsecs_t SurfaceFlinger::getVsyncPeriodFromHWC() const {
    if (const auto display = getDefaultDisplayDeviceLocked()) {
        return display->getVsyncPeriodFromHWC();
    }

    return 0;
}

void SurfaceFlinger::onComposerHalVsync(hal::HWDisplayId hwcDisplayId, int64_t timestamp,
                                        std::optional<hal::VsyncPeriodNanos> vsyncPeriod) {
    ATRACE_NAME(vsyncPeriod
                        ? ftl::Concat(__func__, ' ', hwcDisplayId, ' ', *vsyncPeriod, "ns").c_str()
                        : ftl::Concat(__func__, ' ', hwcDisplayId).c_str());

    Mutex::Autolock lock(mStateLock);
    if (const auto displayIdOpt = getHwComposer().onVsync(hwcDisplayId, timestamp)) {
        if (mScheduler->addResyncSample(*displayIdOpt, timestamp, vsyncPeriod)) {
            // period flushed
            mScheduler->modulateVsync(displayIdOpt, &VsyncModulator::onRefreshRateChangeCompleted);
        }
    }
}

void SurfaceFlinger::onComposerHalHotplug(hal::HWDisplayId hwcDisplayId,
                                          hal::Connection connection) {
    {
        std::lock_guard<std::mutex> lock(mHotplugMutex);
        mPendingHotplugEvents.push_back(HotplugEvent{hwcDisplayId, connection});
    }

    if (mScheduler) {
        mScheduler->scheduleConfigure();
    }
}

void SurfaceFlinger::onComposerHalVsyncPeriodTimingChanged(
        hal::HWDisplayId, const hal::VsyncPeriodChangeTimeline& timeline) {
    Mutex::Autolock lock(mStateLock);
    mScheduler->onNewVsyncPeriodChangeTimeline(timeline);

    if (timeline.refreshRequired) {
        scheduleComposite(FrameHint::kNone);
    }
}

void SurfaceFlinger::onComposerHalSeamlessPossible(hal::HWDisplayId) {
    // TODO(b/142753666): use constraints when calling to setActiveModeWithConstraints and
    // use this callback to know when to retry in case of SEAMLESS_NOT_POSSIBLE.
}

void SurfaceFlinger::onComposerHalRefresh(hal::HWDisplayId) {
    Mutex::Autolock lock(mStateLock);
    scheduleComposite(FrameHint::kNone);
}

void SurfaceFlinger::onComposerHalVsyncIdle(hal::HWDisplayId) {
    ATRACE_CALL();
    mScheduler->forceNextResync();
}

void SurfaceFlinger::onRefreshRateChangedDebug(const RefreshRateChangedDebugData& data) {
    ATRACE_CALL();
    if (const auto displayId = getHwComposer().toPhysicalDisplayId(data.display); displayId) {
        const Fps fps = Fps::fromPeriodNsecs(data.vsyncPeriodNanos);
        ATRACE_FORMAT("%s Fps %d", __func__, fps.getIntValue());
        static_cast<void>(mScheduler->schedule([=]() FTL_FAKE_GUARD(mStateLock) {
            {
                {
                    const auto display = getDisplayDeviceLocked(*displayId);
                    FTL_FAKE_GUARD(kMainThreadContext,
                                   display->updateRefreshRateOverlayRate(fps,
                                                                         display->getActiveMode()
                                                                                 .fps,
                                                                         /* setByHwc */ true));
                }
            }
        }));
    }
}

void SurfaceFlinger::configure() {
    Mutex::Autolock lock(mStateLock);
    if (configureLocked()) {
        setTransactionFlags(eDisplayTransactionNeeded);
    }
}

bool SurfaceFlinger::updateLayerSnapshotsLegacy(VsyncId vsyncId, nsecs_t frameTimeNs,
                                                bool flushTransactions,
                                                bool& outTransactionsAreEmpty) {
    ATRACE_CALL();
    frontend::Update update;
    if (flushTransactions) {
        update = flushLifecycleUpdates();
        if (mTransactionTracing) {
            mTransactionTracing->addCommittedTransactions(ftl::to_underlying(vsyncId), frameTimeNs,
                                                          update, mFrontEndDisplayInfos,
                                                          mFrontEndDisplayInfosChanged);
        }
    }

    bool needsTraversal = false;
    if (flushTransactions) {
        needsTraversal |= commitMirrorDisplays(vsyncId);
        needsTraversal |= commitCreatedLayers(vsyncId, update.layerCreatedStates);
        needsTraversal |= applyTransactions(update.transactions, vsyncId);
    }
    outTransactionsAreEmpty = !needsTraversal;
    const bool shouldCommit = (getTransactionFlags() & ~eTransactionFlushNeeded) || needsTraversal;
    if (shouldCommit) {
        commitTransactions();
    }

    bool mustComposite = latchBuffers() || shouldCommit;
    updateLayerGeometry();
    return mustComposite;
}

void SurfaceFlinger::updateLayerHistory(const frontend::LayerSnapshot& snapshot) {
    using Changes = frontend::RequestedLayerState::Changes;
    if (snapshot.path.isClone() ||
        !snapshot.changes.any(Changes::FrameRate | Changes::Buffer | Changes::Animation)) {
        return;
    }

    const auto layerProps = scheduler::LayerProps{
            .visible = snapshot.isVisible,
            .bounds = snapshot.geomLayerBounds,
            .transform = snapshot.geomLayerTransform,
            .setFrameRateVote = snapshot.frameRate,
            .frameRateSelectionPriority = snapshot.frameRateSelectionPriority,
    };

    auto it = mLegacyLayers.find(snapshot.sequence);
    LOG_ALWAYS_FATAL_IF(it == mLegacyLayers.end(), "Couldnt find layer object for %s",
                        snapshot.getDebugString().c_str());

    if (snapshot.changes.test(Changes::Animation)) {
        it->second->recordLayerHistoryAnimationTx(layerProps);
    }

    if (snapshot.changes.test(Changes::FrameRate)) {
        it->second->setFrameRateForLayerTree(snapshot.frameRate, layerProps);
    }

    if (snapshot.changes.test(Changes::Buffer)) {
        it->second->recordLayerHistoryBufferUpdate(layerProps);
    }
}

bool SurfaceFlinger::updateLayerSnapshots(VsyncId vsyncId, nsecs_t frameTimeNs,
                                          bool flushTransactions, bool& outTransactionsAreEmpty) {
    using Changes = frontend::RequestedLayerState::Changes;
    ATRACE_CALL();
    frontend::Update update;
    if (flushTransactions) {
        ATRACE_NAME("TransactionHandler:flushTransactions");
        // Locking:
        // 1. to prevent onHandleDestroyed from being called while the state lock is held,
        // we must keep a copy of the transactions (specifically the composer
        // states) around outside the scope of the lock.
        // 2. Transactions and created layers do not share a lock. To prevent applying
        // transactions with layers still in the createdLayer queue, collect the transactions
        // before committing the created layers.
        // 3. Transactions can only be flushed after adding layers, since the layer can be a newly
        // created one
        mTransactionHandler.collectTransactions();
        {
            // TODO(b/238781169) lockless queue this and keep order.
            std::scoped_lock<std::mutex> lock(mCreatedLayersLock);
            update.layerCreatedStates = std::move(mCreatedLayers);
            mCreatedLayers.clear();
            update.newLayers = std::move(mNewLayers);
            mNewLayers.clear();
            update.layerCreationArgs = std::move(mNewLayerArgs);
            mNewLayerArgs.clear();
            update.destroyedHandles = std::move(mDestroyedHandles);
            mDestroyedHandles.clear();
        }

        mLayerLifecycleManager.addLayers(std::move(update.newLayers));
        update.transactions = mTransactionHandler.flushTransactions();
        if (mTransactionTracing) {
            mTransactionTracing->addCommittedTransactions(ftl::to_underlying(vsyncId), frameTimeNs,
                                                          update, mFrontEndDisplayInfos,
                                                          mFrontEndDisplayInfosChanged);
        }
        mLayerLifecycleManager.applyTransactions(update.transactions);
        mLayerLifecycleManager.onHandlesDestroyed(update.destroyedHandles);
        for (auto& legacyLayer : update.layerCreatedStates) {
            sp<Layer> layer = legacyLayer.layer.promote();
            if (layer) {
                mLegacyLayers[layer->sequence] = layer;
            }
        }
        if (mLayerLifecycleManager.getGlobalChanges().test(Changes::Hierarchy)) {
            ATRACE_NAME("LayerHierarchyBuilder:update");
            mLayerHierarchyBuilder.update(mLayerLifecycleManager.getLayers(),
                                          mLayerLifecycleManager.getDestroyedLayers());
        }
    }

    bool mustComposite = false;
    mustComposite |= applyAndCommitDisplayTransactionStates(update.transactions);

    {
        ATRACE_NAME("LayerSnapshotBuilder:update");
        frontend::LayerSnapshotBuilder::Args
                args{.root = mLayerHierarchyBuilder.getHierarchy(),
                     .layerLifecycleManager = mLayerLifecycleManager,
                     .displays = mFrontEndDisplayInfos,
                     .displayChanges = mFrontEndDisplayInfosChanged,
                     .globalShadowSettings = mDrawingState.globalShadowSettings,
                     .supportsBlur = mSupportsBlur,
                     .forceFullDamage = mForceFullDamage,
                     .supportedLayerGenericMetadata =
                             getHwComposer().getSupportedLayerGenericMetadata(),
                     .genericLayerMetadataKeyMap = getGenericLayerMetadataKeyMap()};
        mLayerSnapshotBuilder.update(args);
    }

    if (mLayerLifecycleManager.getGlobalChanges().any(Changes::Geometry | Changes::Input |
                                                      Changes::Hierarchy | Changes::Visibility)) {
        mUpdateInputInfo = true;
    }
    if (mLayerLifecycleManager.getGlobalChanges().any(Changes::VisibleRegion | Changes::Hierarchy |
                                                      Changes::Visibility)) {
        mVisibleRegionsDirty = true;
    }
    if (mLayerLifecycleManager.getGlobalChanges().any(Changes::Hierarchy | Changes::FrameRate)) {
        // The frame rate of attached choreographers can only change as a result of a
        // FrameRate change (including when Hierarchy changes).
        mUpdateAttachedChoreographer = true;
    }
    outTransactionsAreEmpty = mLayerLifecycleManager.getGlobalChanges().get() == 0;
    mustComposite |= mLayerLifecycleManager.getGlobalChanges().get() != 0;

    bool newDataLatched = false;
    if (!mLegacyFrontEndEnabled) {
        ATRACE_NAME("DisplayCallbackAndStatsUpdates");
        applyTransactions(update.transactions, vsyncId);
        const nsecs_t latchTime = systemTime();
        bool unused = false;

        for (auto& layer : mLayerLifecycleManager.getLayers()) {
            if (layer->changes.test(frontend::RequestedLayerState::Changes::Created) &&
                layer->bgColorLayer) {
                sp<Layer> bgColorLayer = getFactory().createEffectLayer(
                        LayerCreationArgs(this, nullptr, layer->name,
                                          ISurfaceComposerClient::eFXSurfaceEffect, LayerMetadata(),
                                          std::make_optional(layer->id), true));
                mLegacyLayers[bgColorLayer->sequence] = bgColorLayer;
            }
            const bool willReleaseBufferOnLatch = layer->willReleaseBufferOnLatch();
            if (!layer->hasReadyFrame() && !willReleaseBufferOnLatch) continue;

            auto it = mLegacyLayers.find(layer->id);
            LOG_ALWAYS_FATAL_IF(it == mLegacyLayers.end(), "Couldnt find layer object for %s",
                                layer->getDebugString().c_str());
            const bool bgColorOnly =
                    !layer->externalTexture && (layer->bgColorLayerId != UNASSIGNED_LAYER_ID);
            if (willReleaseBufferOnLatch) {
                mLayersWithBuffersRemoved.emplace(it->second);
            }
            it->second->latchBufferImpl(unused, latchTime, bgColorOnly);
            mLayersWithQueuedFrames.emplace(it->second);
        }

        for (auto& snapshot : mLayerSnapshotBuilder.getSnapshots()) {
            updateLayerHistory(*snapshot);
            if (!snapshot->hasReadyFrame) continue;
            newDataLatched = true;
            if (!snapshot->isVisible) break;

            Region visibleReg;
            visibleReg.set(snapshot->transformedBoundsWithoutTransparentRegion);
            invalidateLayerStack(snapshot->outputFilter, visibleReg);
        }

        for (auto& destroyedLayer : mLayerLifecycleManager.getDestroyedLayers()) {
            mLegacyLayers.erase(destroyedLayer->id);
        }

        {
            ATRACE_NAME("LLM:commitChanges");
            mLayerLifecycleManager.commitChanges();
        }

        commitTransactions();

        // enter boot animation on first buffer latch
        if (CC_UNLIKELY(mBootStage == BootStage::BOOTLOADER && newDataLatched)) {
            ALOGI("Enter boot animation");
            mBootStage = BootStage::BOOTANIMATION;
        }
    }
    mustComposite |= (getTransactionFlags() & ~eTransactionFlushNeeded) || newDataLatched;
    return mustComposite;
}

<<<<<<< HEAD
bool SurfaceFlinger::commit(const scheduler::FrameTarget& pacesetterFrameTarget)
        FTL_FAKE_GUARD(kMainThreadContext) {
    /* QTI_BEGIN */
    // mQtiSFExtnIntf->qtiDolphinTrackVsyncSignal();
    /* QTI_END */

    // The expectedVsyncTime, which was predicted when this frame was scheduled, is normally in the
    // future relative to frameTime, but may not be for delayed frames. Adjust mExpectedPresentTime
    // accordingly, but not mScheduledPresentTime.
    // const TimePoint lastScheduledPresentTime = mScheduledPresentTime;
=======
bool SurfaceFlinger::commit(const scheduler::FrameTarget& pacesetterFrameTarget) {
>>>>>>> e1036a7d
    const VsyncId vsyncId = pacesetterFrameTarget.vsyncId();
    ATRACE_NAME(ftl::Concat(__func__, ' ', ftl::to_underlying(vsyncId)).c_str());

    /* QTI_BEGIN */
    // mQtiSFExtnIntf->qtiOnVsync(expectedVsyncTime.ns());
    /* QTI_END */

    // mScheduledPresentTime = expectedVsyncTime;

    // Calculate the expected present time once and use the cached value throughout this frame to
    // make sure all layers are seeing this same value.
    // mExpectedPresentTime = expectedVsyncTime >= frameTime ? expectedVsyncTime
    //                                                       : calculateExpectedPresentTime(frameTime);

    // ATRACE_FORMAT("%s %" PRId64 " vsyncIn %.2fms%s", __func__, ftl::to_underlying(vsyncId),
    //               ticks<std::milli, float>(mExpectedPresentTime - TimePoint::now()),
    //               mExpectedPresentTime == expectedVsyncTime ? "" : " (adjusted)");

    /* QTI_BEGIN */
    // mQtiSFExtnIntf->qtiUpdateFrameScheduler();
    // mQtiSFExtnIntf->qtiSyncToDisplayHardware();
    // TODO(rmedel): Handle locking for early wake up
    // mQtiSFExtnIntf->qtiResetEarlyWakeUp();
    /* QTI_END */

    // const Period vsyncPeriod = mScheduler->getVsyncSchedule()->period();
    // const FenceTimePtr& previousPresentFence = getPreviousPresentFence(frameTime, vsyncPeriod);

    // When backpressure propagation is enabled, we want to give a small grace period of 1ms
    // for the present fence to fire instead of just giving up on this frame to handle cases
    // where present fence is just about to get signaled.
    // const int graceTimeForPresentFenceMs = static_cast<int>(
    //         mBackpressureGpuComposition || !mCompositionCoverage.test(CompositionCoverage::Gpu));

    // Pending frames may trigger backpressure propagation.
    // const TracedOrdinal<bool> framePending = {"PrevFramePending",
    //                                           isFencePending(previousPresentFence,
    //                                                          graceTimeForPresentFenceMs)};

    // Frame missed counts for metrics tracking.
    // A frame is missed if the prior frame is still pending. If no longer pending,
    // then we still count the frame as missed if the predicted present time
    // was further in the past than when the fence actually fired.

    // Add some slop to correct for drift. This should generally be
    // smaller than a typical frame duration, but should not be so small
    // that it reports reasonable drift as a missed frame.
    // const nsecs_t frameMissedSlop = vsyncPeriod.ns() / 2;
    // const nsecs_t previousPresentTime = previousPresentFence->getSignalTime();
    // const TracedOrdinal<bool> frameMissed = {"PrevFrameMissed",
    //                                          framePending ||
    //                                                  (previousPresentTime >= 0 &&
    //                                                   (lastScheduledPresentTime.ns() <
    //                                                    previousPresentTime - frameMissedSlop))};
    // const TracedOrdinal<bool> hwcFrameMissed = {"PrevHwcFrameMissed",
    //                                             frameMissed &&
    //                                                     mCompositionCoverage.test(
    //                                                             CompositionCoverage::Hwc)};

    // const TracedOrdinal<bool> gpuFrameMissed = {"PrevGpuFrameMissed",
    //                                             frameMissed &&
    //                                                     mCompositionCoverage.test(
    //                                                             CompositionCoverage::Gpu)};

    if (pacesetterFrameTarget.didMissFrame()) {
        mTimeStats->incrementMissedFrames();
    }

    if (mTracingEnabledChanged) {
        mLayerTracingEnabled = mLayerTracing.isEnabled();
        mTracingEnabledChanged = false;
    }

    // If we are in the middle of a mode change and the fence hasn't
    // fired yet just wait for the next commit.
    if (mSetActiveModePending) {
        if (pacesetterFrameTarget.isFramePending()) {
            mScheduler->scheduleFrame();
            return false;
        }

        // We received the present fence from the HWC, so we assume it successfully updated
        // the mode, hence we update SF.
        mSetActiveModePending = false;
        {
            Mutex::Autolock lock(mStateLock);
            updateInternalStateWithChangedMode();
        }
    }

    if (pacesetterFrameTarget.isFramePending()) {
        if (mBackpressureGpuComposition || pacesetterFrameTarget.didMissHwcFrame()) {
            scheduleCommit(FrameHint::kNone);
            return false;
        }
    }

    const Period vsyncPeriod = mScheduler->getVsyncSchedule()->period();

    // Save this once per commit + composite to ensure consistency
    // TODO (b/240619471): consider removing active display check once AOD is fixed
    const auto activeDisplay = FTL_FAKE_GUARD(mStateLock, getDisplayDeviceLocked(mActiveDisplayId));
    mPowerHintSessionEnabled = mPowerAdvisor->usePowerHintSession() && activeDisplay &&
            activeDisplay->getPowerMode() == hal::PowerMode::ON;
    if (mPowerHintSessionEnabled) {
        mPowerAdvisor->setCommitStart(pacesetterFrameTarget.frameBeginTime());
        mPowerAdvisor->setExpectedPresentTime(pacesetterFrameTarget.expectedPresentTime());

        // Frame delay is how long we should have minus how long we actually have.
        const Duration idealSfWorkDuration =
                mScheduler->vsyncModulator().getVsyncConfig().sfWorkDuration;
        const Duration frameDelay =
                idealSfWorkDuration - pacesetterFrameTarget.expectedFrameDuration();

        mPowerAdvisor->setFrameDelay(frameDelay);
        mPowerAdvisor->setTotalFrameTargetWorkDuration(idealSfWorkDuration);

        const auto& display = FTL_FAKE_GUARD(mStateLock, getDefaultDisplayDeviceLocked()).get();
        const Period idealVsyncPeriod = display->getActiveMode().fps.getPeriod();
        mPowerAdvisor->updateTargetWorkDuration(idealVsyncPeriod);
    }

    if (mRefreshRateOverlaySpinner || mHdrSdrRatioOverlay) {
        Mutex::Autolock lock(mStateLock);
        if (const auto display = getDefaultDisplayDeviceLocked()) {
            display->animateOverlay();
        }
    }

    // Composite if transactions were committed, or if requested by HWC.
    bool mustComposite = mMustComposite.exchange(false);
    {
        mFrameTimeline->setSfWakeUp(ftl::to_underlying(vsyncId),
                                    pacesetterFrameTarget.frameBeginTime().ns(),
                                    Fps::fromPeriodNsecs(vsyncPeriod.ns()));

        const bool flushTransactions = clearTransactionFlags(eTransactionFlushNeeded);
        bool transactionsAreEmpty;
        if (mLegacyFrontEndEnabled) {
            mustComposite |=
                    updateLayerSnapshotsLegacy(vsyncId, pacesetterFrameTarget.frameBeginTime().ns(),
                                               flushTransactions, transactionsAreEmpty);
        }
        if (mLayerLifecycleManagerEnabled) {
            mustComposite |=
                    updateLayerSnapshots(vsyncId, pacesetterFrameTarget.frameBeginTime().ns(),
                                         flushTransactions, transactionsAreEmpty);
        }

        if (transactionFlushNeeded()) {
            setTransactionFlags(eTransactionFlushNeeded);
        }

        // This has to be called after latchBuffers because we want to include the layers that have
        // been latched in the commit callback
        if (transactionsAreEmpty) {
            // Invoke empty transaction callbacks early.
            mTransactionCallbackInvoker.sendCallbacks(false /* onCommitOnly */);
        } else {
            // Invoke OnCommit callbacks.
            mTransactionCallbackInvoker.sendCallbacks(true /* onCommitOnly */);
        }
    }

    // Layers need to get updated (in the previous line) before we can use them for
    // choosing the refresh rate.
    // Hold mStateLock as chooseRefreshRateForContent promotes wp<Layer> to sp<Layer>
    // and may eventually call to ~Layer() if it holds the last reference
    {
        bool updateAttachedChoreographer = mUpdateAttachedChoreographer;
        mUpdateAttachedChoreographer = false;

        Mutex::Autolock lock(mStateLock);
        mScheduler->chooseRefreshRateForContent(mLayerLifecycleManagerEnabled
                                                        ? &mLayerHierarchyBuilder.getHierarchy()
                                                        : nullptr,
                                                updateAttachedChoreographer);
        setActiveModeInHwcIfNeeded();
    }

    updateCursorAsync();
    if (!mustComposite) {
        updateInputFlinger(vsyncId, pacesetterFrameTarget.frameBeginTime());
    }

    if (mLayerTracingEnabled && !mLayerTracing.flagIsSet(LayerTracing::TRACE_COMPOSITION)) {
        // This will block and tracing should only be enabled for debugging.
        addToLayerTracing(mVisibleRegionsDirty, pacesetterFrameTarget.frameBeginTime(), vsyncId);
    }
    mLastCommittedVsyncId = vsyncId;

    persistDisplayBrightness(mustComposite);

    /* QTI_BEGIN */
    // mQtiSFExtnIntf->qtiSendCompositorTid();
    /* QTI_END */

    return mustComposite && CC_LIKELY(mBootStage != BootStage::BOOTLOADER);
}

CompositeResultsPerDisplay SurfaceFlinger::composite(
        PhysicalDisplayId pacesetterId, const scheduler::FrameTargeters& frameTargeters) {
    const scheduler::FrameTarget& pacesetterTarget =
            frameTargeters.get(pacesetterId)->get()->target();

    const VsyncId vsyncId = pacesetterTarget.vsyncId();
    ATRACE_NAME(ftl::Concat(__func__, ' ', ftl::to_underlying(vsyncId)).c_str());

    compositionengine::CompositionRefreshArgs refreshArgs;
    refreshArgs.powerCallback = this;
    const auto& displays = FTL_FAKE_GUARD(mStateLock, mDisplays);
    refreshArgs.outputs.reserve(displays.size());

    // Add outputs for physical displays.
    for (const auto& [id, targeter] : frameTargeters) {
        ftl::FakeGuard guard(mStateLock);

        if (const auto display = getCompositionDisplayLocked(id)) {
            refreshArgs.outputs.push_back(display);
        }
    }

    std::vector<DisplayId> displayIds;
    for (const auto& [_, display] : displays) {
        displayIds.push_back(display->getId());
        display->tracePowerMode();

        // Add outputs for virtual displays.
        if (display->isVirtual()) {
            const Fps refreshRate = display->getAdjustedRefreshRate();

            if (!refreshRate.isValid() ||
                mScheduler->isVsyncInPhase(pacesetterTarget.frameBeginTime(), refreshRate)) {
                refreshArgs.outputs.push_back(display->getCompositionDisplay());
            }
        }
    }
    mPowerAdvisor->setDisplays(displayIds);

    const bool updateTaskMetadata = mCompositionEngine->getFeatureFlags().test(
            compositionengine::Feature::kSnapshotLayerMetadata);
    if (updateTaskMetadata && (mVisibleRegionsDirty || mLayerMetadataSnapshotNeeded)) {
        updateLayerMetadataSnapshot();
        mLayerMetadataSnapshotNeeded = false;
    }

    if (DOES_CONTAIN_BORDER) {
        refreshArgs.borderInfoList.clear();
        mDrawingState.traverse([&refreshArgs](Layer* layer) {
            if (layer->isBorderEnabled()) {
                compositionengine::BorderRenderInfo info;
                info.width = layer->getBorderWidth();
                info.color = layer->getBorderColor();
                layer->traverse(LayerVector::StateSet::Drawing, [&info](Layer* ilayer) {
                    info.layerIds.push_back(ilayer->getSequence());
                });
                refreshArgs.borderInfoList.emplace_back(std::move(info));
            }
        });
    }

    refreshArgs.bufferIdsToUncache = std::move(mBufferIdsToUncache);

    refreshArgs.layersWithQueuedFrames.reserve(mLayersWithQueuedFrames.size());
    for (auto layer : mLayersWithQueuedFrames) {
        if (auto layerFE = layer->getCompositionEngineLayerFE())
            refreshArgs.layersWithQueuedFrames.push_back(layerFE);
    }

    refreshArgs.outputColorSetting = useColorManagement
            ? mDisplayColorSetting
            : compositionengine::OutputColorSetting::kUnmanaged;
    refreshArgs.forceOutputColorMode = mForceColorMode;

    refreshArgs.updatingOutputGeometryThisFrame = mVisibleRegionsDirty;
    refreshArgs.updatingGeometryThisFrame = mGeometryDirty.exchange(false) || mVisibleRegionsDirty;
    refreshArgs.internalDisplayRotationFlags = getActiveDisplayRotationFlags();

    if (CC_UNLIKELY(mDrawingState.colorMatrixChanged)) {
        refreshArgs.colorTransformMatrix = mDrawingState.colorMatrix;
        mDrawingState.colorMatrixChanged = false;
    }

    refreshArgs.devOptForceClientComposition = mDebugDisableHWC;

    if (mDebugFlashDelay != 0) {
        refreshArgs.devOptForceClientComposition = true;
        refreshArgs.devOptFlashDirtyRegionsDelay = std::chrono::milliseconds(mDebugFlashDelay);
    }

    const Period vsyncPeriod = mScheduler->getVsyncSchedule()->period();

    if (!getHwComposer().getComposer()->isSupported(
                Hwc2::Composer::OptionalFeature::ExpectedPresentTime) &&
        pacesetterTarget.wouldPresentEarly(vsyncPeriod)) {
        const auto hwcMinWorkDuration = mVsyncConfiguration->getCurrentConfigs().hwcMinWorkDuration;

        // TODO(b/255601557): Calculate and pass per-display values for each FrameTarget.
        refreshArgs.earliestPresentTime =
                pacesetterTarget.previousFrameVsyncTime(vsyncPeriod) - hwcMinWorkDuration;
    }

    refreshArgs.scheduledFrameTime = mScheduler->getScheduledFrameTime();
    refreshArgs.expectedPresentTime = pacesetterTarget.expectedPresentTime().ns();
    refreshArgs.hasTrustedPresentationListener = mNumTrustedPresentationListeners > 0;

    // Store the present time just before calling to the composition engine so we could notify
    // the scheduler.
    const auto presentTime = systemTime();

    /* QTI_BEGIN */
    mQtiSFExtnIntf->qtiSetDisplayElapseTime(refreshArgs.earliestPresentTime);
    /* QTI_END */

    constexpr bool kCursorOnly = false;
    const auto layers = moveSnapshotsToCompositionArgs(refreshArgs, kCursorOnly);
    mCompositionEngine->present(refreshArgs);
    moveSnapshotsFromCompositionArgs(refreshArgs, layers);

    for (auto [layer, layerFE] : layers) {
        CompositionResult compositionResult{layerFE->stealCompositionResult()};
        layer->onPreComposition(compositionResult.refreshStartTime);
        for (auto& [releaseFence, layerStack] : compositionResult.releaseFences) {
            Layer* clonedFrom = layer->getClonedFrom().get();
            auto owningLayer = clonedFrom ? clonedFrom : layer;
            owningLayer->onLayerDisplayed(std::move(releaseFence), layerStack);
        }
        if (compositionResult.lastClientCompositionFence) {
            layer->setWasClientComposed(compositionResult.lastClientCompositionFence);
        }
    }

    mTimeStats->recordFrameDuration(pacesetterTarget.frameBeginTime().ns(), systemTime());

    // Send a power hint after presentation is finished.
    if (mPowerHintSessionEnabled) {
        // Now that the current frame has been presented above, PowerAdvisor needs the present time
        // of the previous frame (whose fence is signaled by now) to determine how long the HWC had
        // waited on that fence to retire before presenting.
        const auto& previousPresentFence = pacesetterTarget.presentFenceForPreviousFrame();

        mPowerAdvisor->setSfPresentTiming(TimePoint::fromNs(previousPresentFence->getSignalTime()),
                                          TimePoint::now());
        mPowerAdvisor->reportActualWorkDuration();
    }

    if (mScheduler->onPostComposition(presentTime)) {
        scheduleComposite(FrameHint::kNone);
    }

    postComposition(pacesetterId, frameTargeters, presentTime);

    const bool hadGpuComposited =
            multiDisplayUnion(mCompositionCoverage).test(CompositionCoverage::Gpu);
    mCompositionCoverage.clear();

    TimeStats::ClientCompositionRecord clientCompositionRecord;

    for (const auto& [_, display] : displays) {
        const auto& state = display->getCompositionDisplay()->getState();
        CompositionCoverageFlags& flags =
                mCompositionCoverage.try_emplace(display->getId()).first->second;

        if (state.usesDeviceComposition) {
            flags |= CompositionCoverage::Hwc;
        }

        if (state.reusedClientComposition) {
            flags |= CompositionCoverage::GpuReuse;
        } else if (state.usesClientComposition) {
            flags |= CompositionCoverage::Gpu;
        }

        clientCompositionRecord.predicted |=
                (state.strategyPrediction != CompositionStrategyPredictionState::DISABLED);
        clientCompositionRecord.predictionSucceeded |=
                (state.strategyPrediction == CompositionStrategyPredictionState::SUCCESS);
    }

    const auto coverage = multiDisplayUnion(mCompositionCoverage);
    const bool hasGpuComposited = coverage.test(CompositionCoverage::Gpu);

    clientCompositionRecord.hadClientComposition = hasGpuComposited;
    clientCompositionRecord.reused = coverage.test(CompositionCoverage::GpuReuse);
    clientCompositionRecord.changed = hadGpuComposited != hasGpuComposited;

    mTimeStats->pushCompositionStrategyState(clientCompositionRecord);

    using namespace ftl::flag_operators;

    // TODO(b/160583065): Enable skip validation when SF caches all client composition layers.
    const bool hasGpuUseOrReuse =
            coverage.any(CompositionCoverage::Gpu | CompositionCoverage::GpuReuse);
    mScheduler->modulateVsync({}, &VsyncModulator::onDisplayRefresh, hasGpuUseOrReuse);

    mLayersWithQueuedFrames.clear();
    if (mLayerTracingEnabled && mLayerTracing.flagIsSet(LayerTracing::TRACE_COMPOSITION)) {
        // This will block and should only be used for debugging.
        addToLayerTracing(mVisibleRegionsDirty, pacesetterTarget.frameBeginTime(), vsyncId);
    }

    updateInputFlinger(vsyncId, pacesetterTarget.frameBeginTime());

    if (mVisibleRegionsDirty) mHdrLayerInfoChanged = true;
    mVisibleRegionsDirty = false;

    if (mCompositionEngine->needsAnotherUpdate()) {
        scheduleCommit(FrameHint::kNone);
    }

    if (mPowerHintSessionEnabled) {
        mPowerAdvisor->setCompositeEnd(TimePoint::now());
    }

    CompositeResultsPerDisplay resultsPerDisplay;

    // Filter out virtual displays.
    for (const auto& [id, coverage] : mCompositionCoverage) {
        if (const auto idOpt = PhysicalDisplayId::tryCast(id)) {
            resultsPerDisplay.try_emplace(*idOpt, CompositeResult{coverage});
        }
    }

    return resultsPerDisplay;
}

void SurfaceFlinger::updateLayerGeometry() {
    ATRACE_CALL();

    if (mVisibleRegionsDirty) {
        computeLayerBounds();
    }

    for (auto& layer : mLayersPendingRefresh) {
        Region visibleReg;
        visibleReg.set(layer->getScreenBounds());
        invalidateLayerStack(layer->getOutputFilter(), visibleReg);
    }
    mLayersPendingRefresh.clear();
}

bool SurfaceFlinger::isHdrLayer(const frontend::LayerSnapshot& snapshot) const {
    // Even though the camera layer may be using an HDR transfer function or otherwise be "HDR"
    // the device may need to avoid boosting the brightness as a result of these layers to
    // reduce power consumption during camera recording
    if (mIgnoreHdrCameraLayers) {
        if (snapshot.externalTexture &&
            (snapshot.externalTexture->getUsage() & GRALLOC_USAGE_HW_CAMERA_WRITE) != 0) {
            return false;
        }
    }
    if (isHdrDataspace(snapshot.dataspace)) {
        return true;
    }
    // If the layer is not allowed to be dimmed, treat it as HDR. WindowManager may disable
    // dimming in order to keep animations invoking SDR screenshots of HDR layers seamless.
    // Treat such tagged layers as HDR so that DisplayManagerService does not try to change
    // the screen brightness
    if (!snapshot.dimmingEnabled) {
        return true;
    }
    // RANGE_EXTENDED layers may identify themselves as being "HDR" via a desired sdr/hdr ratio
    if ((snapshot.dataspace & (int32_t)Dataspace::RANGE_MASK) ==
                (int32_t)Dataspace::RANGE_EXTENDED &&
        snapshot.desiredHdrSdrRatio > 1.01f) {
        return true;
    }
    return false;
}

ui::Rotation SurfaceFlinger::getPhysicalDisplayOrientation(DisplayId displayId,
                                                           bool isPrimary) const {
    const auto id = PhysicalDisplayId::tryCast(displayId);
    if (!id) {
        return ui::ROTATION_0;
    }
    if (!mIgnoreHwcPhysicalDisplayOrientation &&
        getHwComposer().getComposer()->isSupported(
                Hwc2::Composer::OptionalFeature::PhysicalDisplayOrientation)) {
        switch (getHwComposer().getPhysicalDisplayOrientation(*id)) {
            case Hwc2::AidlTransform::ROT_90:
                return ui::ROTATION_90;
            case Hwc2::AidlTransform::ROT_180:
                return ui::ROTATION_180;
            case Hwc2::AidlTransform::ROT_270:
                return ui::ROTATION_270;
            default:
                return ui::ROTATION_0;
        }
    }

    if (isPrimary) {
        using Values = SurfaceFlingerProperties::primary_display_orientation_values;
        switch (primary_display_orientation(Values::ORIENTATION_0)) {
            case Values::ORIENTATION_90:
                return ui::ROTATION_90;
            case Values::ORIENTATION_180:
                return ui::ROTATION_180;
            case Values::ORIENTATION_270:
                return ui::ROTATION_270;
            default:
                break;
        }
    }
    return ui::ROTATION_0;
}

void SurfaceFlinger::postComposition(PhysicalDisplayId pacesetterId,
                                     const scheduler::FrameTargeters& frameTargeters,
                                     nsecs_t presentStartTime) {
    ATRACE_CALL();
    ALOGV(__func__);

    ui::PhysicalDisplayMap<PhysicalDisplayId, std::shared_ptr<FenceTime>> presentFences;
    ui::PhysicalDisplayMap<PhysicalDisplayId, const sp<Fence>> gpuCompositionDoneFences;

    for (const auto& [id, targeter] : frameTargeters) {
        auto presentFence = getHwComposer().getPresentFence(id);

        if (id == pacesetterId) {
            mTransactionCallbackInvoker.addPresentFence(presentFence);
        }

        if (auto fenceTime = targeter->setPresentFence(std::move(presentFence));
            fenceTime->isValid()) {
            presentFences.try_emplace(id, std::move(fenceTime));
        }

        ftl::FakeGuard guard(mStateLock);
        if (const auto display = getCompositionDisplayLocked(id);
            display && display->getState().usesClientComposition) {
            gpuCompositionDoneFences
                    .try_emplace(id, display->getRenderSurface()->getClientTargetAcquireFence());
        }
    }

    const auto pacesetterDisplay = FTL_FAKE_GUARD(mStateLock, getDisplayDeviceLocked(pacesetterId));

    std::shared_ptr<FenceTime> pacesetterPresentFenceTime =
            presentFences.get(pacesetterId)
                    .transform([](const FenceTimePtr& ptr) { return ptr; })
                    .value_or(FenceTime::NO_FENCE);

    std::shared_ptr<FenceTime> pacesetterGpuCompositionDoneFenceTime =
            gpuCompositionDoneFences.get(pacesetterId)
                    .transform([](sp<Fence> fence) {
                        return std::make_shared<FenceTime>(std::move(fence));
                    })
                    .value_or(FenceTime::NO_FENCE);

    const TimePoint presentTime = TimePoint::now();

    // Set presentation information before calling Layer::releasePendingBuffer, such that jank
    // information from previous' frame classification is already available when sending jank info
    // to clients, so they get jank classification as early as possible.
    mFrameTimeline->setSfPresent(presentTime.ns(), pacesetterPresentFenceTime,
                                 pacesetterGpuCompositionDoneFenceTime);

    // We use the CompositionEngine::getLastFrameRefreshTimestamp() which might
    // be sampled a little later than when we started doing work for this frame,
    // but that should be okay since CompositorTiming has snapping logic.
    const TimePoint compositeTime =
            TimePoint::fromNs(mCompositionEngine->getLastFrameRefreshTimestamp());
    const Duration presentLatency =
            getHwComposer().hasCapability(Capability::PRESENT_FENCE_IS_NOT_RELIABLE)
            ? Duration::zero()
            : mPresentLatencyTracker.trackPendingFrame(compositeTime, pacesetterPresentFenceTime);

    const auto schedule = mScheduler->getVsyncSchedule();
    const TimePoint vsyncDeadline = schedule->vsyncDeadlineAfter(presentTime);
    const Period vsyncPeriod = schedule->period();
    const nsecs_t vsyncPhase = mVsyncConfiguration->getCurrentConfigs().late.sfOffset;

    const CompositorTiming compositorTiming(vsyncDeadline.ns(), vsyncPeriod.ns(), vsyncPhase,
                                            presentLatency.ns());

    ui::DisplayMap<ui::LayerStack, const DisplayDevice*> layerStackToDisplay;
    {
        if (!mLayersWithBuffersRemoved.empty() || mNumTrustedPresentationListeners > 0) {
            Mutex::Autolock lock(mStateLock);
            for (const auto& [token, display] : mDisplays) {
                layerStackToDisplay.emplace_or_replace(display->getLayerStack(), display.get());
            }
        }
    }

    for (auto layer : mLayersWithBuffersRemoved) {
        std::vector<ui::LayerStack> previouslyPresentedLayerStacks =
                std::move(layer->mPreviouslyPresentedLayerStacks);
        layer->mPreviouslyPresentedLayerStacks.clear();
        for (auto layerStack : previouslyPresentedLayerStacks) {
            auto optDisplay = layerStackToDisplay.get(layerStack);
            if (optDisplay && !optDisplay->get()->isVirtual()) {
                auto fence = getHwComposer().getPresentFence(optDisplay->get()->getPhysicalId());
                layer->onLayerDisplayed(ftl::yield<FenceResult>(fence).share(),
                                        ui::INVALID_LAYER_STACK);
            }
        }
        layer->releasePendingBuffer(presentTime.ns());
    }
    mLayersWithBuffersRemoved.clear();

    for (const auto& layer: mLayersWithQueuedFrames) {
        layer->onPostComposition(pacesetterDisplay.get(), pacesetterGpuCompositionDoneFenceTime,
                                 pacesetterPresentFenceTime, compositorTiming);
        layer->releasePendingBuffer(presentTime.ns());
    }

    std::vector<std::pair<std::shared_ptr<compositionengine::Display>, sp<HdrLayerInfoReporter>>>
            hdrInfoListeners;
    bool haveNewListeners = false;
    {
        Mutex::Autolock lock(mStateLock);
        if (mFpsReporter) {
            mFpsReporter->dispatchLayerFps();
        }

        if (mTunnelModeEnabledReporter) {
            mTunnelModeEnabledReporter->updateTunnelModeStatus();
        }
        hdrInfoListeners.reserve(mHdrLayerInfoListeners.size());
        for (const auto& [displayId, reporter] : mHdrLayerInfoListeners) {
            if (reporter && reporter->hasListeners()) {
                if (const auto display = getDisplayDeviceLocked(displayId)) {
                    hdrInfoListeners.emplace_back(display->getCompositionDisplay(), reporter);
                }
            }
        }
        haveNewListeners = mAddingHDRLayerInfoListener; // grab this with state lock
        mAddingHDRLayerInfoListener = false;
    }

    if (haveNewListeners || mHdrLayerInfoChanged) {
        for (auto& [compositionDisplay, listener] : hdrInfoListeners) {
            HdrLayerInfoReporter::HdrLayerInfo info;
            int32_t maxArea = 0;
            auto updateInfoFn =
                    [&](const std::shared_ptr<compositionengine::Display>& compositionDisplay,
                        const frontend::LayerSnapshot& snapshot, const sp<LayerFE>& layerFe) {
                        if (snapshot.isVisible &&
                            compositionDisplay->includesLayer(snapshot.outputFilter)) {
                            if (isHdrLayer(snapshot)) {
                                const auto* outputLayer =
                                        compositionDisplay->getOutputLayerForLayer(layerFe);
                                if (outputLayer) {
                                    const float desiredHdrSdrRatio =
                                            snapshot.desiredHdrSdrRatio <= 1.f
                                            ? std::numeric_limits<float>::infinity()
                                            : snapshot.desiredHdrSdrRatio;
                                    info.mergeDesiredRatio(desiredHdrSdrRatio);
                                    info.numberOfHdrLayers++;
                                    const auto displayFrame = outputLayer->getState().displayFrame;
                                    const int32_t area =
                                            displayFrame.width() * displayFrame.height();
                                    if (area > maxArea) {
                                        maxArea = area;
                                        info.maxW = displayFrame.width();
                                        info.maxH = displayFrame.height();
                                    }
                                }
                            }
                        }
                    };

            if (mLayerLifecycleManagerEnabled) {
                mLayerSnapshotBuilder.forEachVisibleSnapshot(
                        [&, compositionDisplay = compositionDisplay](
                                std::unique_ptr<frontend::LayerSnapshot>& snapshot) {
                            auto it = mLegacyLayers.find(snapshot->sequence);
                            LOG_ALWAYS_FATAL_IF(it == mLegacyLayers.end(),
                                                "Couldnt find layer object for %s",
                                                snapshot->getDebugString().c_str());
                            auto& legacyLayer = it->second;
                            sp<LayerFE> layerFe =
                                    legacyLayer->getCompositionEngineLayerFE(snapshot->path);

                            updateInfoFn(compositionDisplay, *snapshot, layerFe);
                        });
            } else {
                mDrawingState.traverse([&, compositionDisplay = compositionDisplay](Layer* layer) {
                    const auto layerFe = layer->getCompositionEngineLayerFE();
                    const frontend::LayerSnapshot& snapshot = *layer->getLayerSnapshot();
                    updateInfoFn(compositionDisplay, snapshot, layerFe);
                });
            }
            listener->dispatchHdrLayerInfo(info);
        }
    }

    mHdrLayerInfoChanged = false;

    mTransactionCallbackInvoker.sendCallbacks(false /* onCommitOnly */);
    mTransactionCallbackInvoker.clearCompletedTransactions();

    mTimeStats->incrementTotalFrames();
    mTimeStats->setPresentFenceGlobal(pacesetterPresentFenceTime);

    for (auto&& [id, presentFence] : presentFences) {
        ftl::FakeGuard guard(mStateLock);
        const bool isInternalDisplay =
                mPhysicalDisplays.get(id).transform(&PhysicalDisplay::isInternal).value_or(false);

        if (isInternalDisplay) {
            mScheduler->addPresentFence(id, std::move(presentFence));
        }
    }

    const bool hasPacesetterDisplay =
            pacesetterDisplay && getHwComposer().isConnected(pacesetterId);

    if (!hasSyncFramework) {
        if (hasPacesetterDisplay && pacesetterDisplay->isPoweredOn()) {
            mScheduler->enableHardwareVsync(pacesetterId);
        }
    }

<<<<<<< HEAD
    const size_t sfConnections = mScheduler->getEventThreadConnectionCount(mSfConnectionHandle);
    const size_t appConnections = mScheduler->getEventThreadConnectionCount(mAppConnectionHandle);
    mTimeStats->recordDisplayEventConnectionCount(sfConnections + appConnections);

    /* QTI_BEGIN */
    mQtiSFExtnIntf->qtiUpdateSmomoState();
    /* QTI_END */

    if (isDisplayConnected && !defaultDisplay->isPoweredOn()) {
=======
    if (hasPacesetterDisplay && !pacesetterDisplay->isPoweredOn()) {
>>>>>>> e1036a7d
        getRenderEngine().cleanupPostRender();
        return;
    }

    // Cleanup any outstanding resources due to rendering a prior frame.
    getRenderEngine().cleanupPostRender();

    {
        std::lock_guard lock(mTexturePoolMutex);
        if (mTexturePool.size() < mTexturePoolSize) {
            const size_t refillCount = mTexturePoolSize - mTexturePool.size();
            const size_t offset = mTexturePool.size();
            mTexturePool.resize(mTexturePoolSize);
            getRenderEngine().genTextures(refillCount, mTexturePool.data() + offset);
            ATRACE_INT("TexturePoolSize", mTexturePool.size());
        } else if (mTexturePool.size() > mTexturePoolSize) {
            const size_t deleteCount = mTexturePool.size() - mTexturePoolSize;
            const size_t offset = mTexturePoolSize;
            getRenderEngine().deleteTextures(deleteCount, mTexturePool.data() + offset);
            mTexturePool.resize(mTexturePoolSize);
            ATRACE_INT("TexturePoolSize", mTexturePool.size());
        }
    }

    if (mNumTrustedPresentationListeners > 0) {
        // We avoid any reverse traversal upwards so this shouldn't be too expensive
        traverseLegacyLayers([&](Layer* layer) {
            if (!layer->hasTrustedPresentationListener()) {
                return;
            }
            const frontend::LayerSnapshot* snapshot = mLayerLifecycleManagerEnabled
                    ? mLayerSnapshotBuilder.getSnapshot(layer->sequence)
                    : layer->getLayerSnapshot();
            std::optional<const DisplayDevice*> displayOpt = std::nullopt;
            if (snapshot) {
                displayOpt = layerStackToDisplay.get(snapshot->outputFilter.layerStack);
            }
            const DisplayDevice* display = displayOpt.value_or(nullptr);
            layer->updateTrustedPresentationState(display, snapshot,
                                                  nanoseconds_to_milliseconds(presentStartTime),
                                                  false);
        });
    }

    /* QTI_BEGIN */
    mQtiSFExtnIntf->qtiUpdateLayerState(mNumLayers);
    /* QTI_END */

    // Even though ATRACE_INT64 already checks if tracing is enabled, it doesn't prevent the
    // side-effect of getTotalSize(), so we check that again here
    if (ATRACE_ENABLED()) {
        // getTotalSize returns the total number of buffers that were allocated by SurfaceFlinger
        ATRACE_INT64("Total Buffer Size", GraphicBufferAllocator::get().getTotalSize());
    }

    logFrameStats(presentTime);
    /* QTI_BEGIN */
    mQtiSFExtnIntf->qtiSendInitialFps(
            defaultDisplay->refreshRateSelector().getActiveMode().fps.getValue());
    /* QTI_END */
}

FloatRect SurfaceFlinger::getMaxDisplayBounds() {
    const ui::Size maxSize = [this] {
        ftl::FakeGuard guard(mStateLock);

        // The LayerTraceGenerator tool runs without displays.
        if (mDisplays.empty()) return ui::Size{5000, 5000};

        return std::accumulate(mDisplays.begin(), mDisplays.end(), ui::kEmptySize,
                               [](ui::Size size, const auto& pair) -> ui::Size {
                                   const auto& display = pair.second;
                                   return {std::max(size.getWidth(), display->getWidth()),
                                           std::max(size.getHeight(), display->getHeight())};
                               });
    }();

    // Ignore display bounds for now since they will be computed later. Use a large Rect bound
    // to ensure it's bigger than an actual display will be.
    const float xMax = maxSize.getWidth() * 10.f;
    const float yMax = maxSize.getHeight() * 10.f;

    return {-xMax, -yMax, xMax, yMax};
}

void SurfaceFlinger::computeLayerBounds() {
    const FloatRect maxBounds = getMaxDisplayBounds();
    for (const auto& layer : mDrawingState.layersSortedByZ) {
        layer->computeBounds(maxBounds, ui::Transform(), 0.f /* shadowRadius */);
    }
}

void SurfaceFlinger::commitTransactions() {
    ATRACE_CALL();

    // Keep a copy of the drawing state (that is going to be overwritten
    // by commitTransactionsLocked) outside of mStateLock so that the side
    // effects of the State assignment don't happen with mStateLock held,
    // which can cause deadlocks.
    State drawingState(mDrawingState);

    Mutex::Autolock lock(mStateLock);
    mDebugInTransaction = systemTime();

    // Here we're guaranteed that some transaction flags are set
    // so we can call commitTransactionsLocked unconditionally.
    // We clear the flags with mStateLock held to guarantee that
    // mCurrentState won't change until the transaction is committed.
    mScheduler->modulateVsync({}, &VsyncModulator::onTransactionCommit);
    commitTransactionsLocked(clearTransactionFlags(eTransactionMask));

    mDebugInTransaction = 0;
}

std::pair<DisplayModes, DisplayModePtr> SurfaceFlinger::loadDisplayModes(
        PhysicalDisplayId displayId) const {
    std::vector<HWComposer::HWCDisplayMode> hwcModes;
    std::optional<hal::HWDisplayId> activeModeHwcId;

    int attempt = 0;
    constexpr int kMaxAttempts = 3;
    do {
        hwcModes = getHwComposer().getModes(displayId,
                                            scheduler::RefreshRateSelector::kMinSupportedFrameRate
                                                    .getPeriodNsecs());
        activeModeHwcId = getHwComposer().getActiveMode(displayId);

        const auto isActiveMode = [activeModeHwcId](const HWComposer::HWCDisplayMode& mode) {
            return mode.hwcId == activeModeHwcId;
        };

        if (std::any_of(hwcModes.begin(), hwcModes.end(), isActiveMode)) {
            break;
        }
    } while (++attempt < kMaxAttempts);

    if (attempt == kMaxAttempts) {
        const std::string activeMode =
                activeModeHwcId ? std::to_string(*activeModeHwcId) : "unknown"s;
        ALOGE("HWC failed to report an active mode that is supported: activeModeHwcId=%s, "
              "hwcModes={%s}",
              activeMode.c_str(), base::Join(hwcModes, ", ").c_str());
        return {};
    }

    const DisplayModes oldModes = mPhysicalDisplays.get(displayId)
                                          .transform([](const PhysicalDisplay& display) {
                                              return display.snapshot().displayModes();
                                          })
                                          .value_or(DisplayModes{});

    ui::DisplayModeId nextModeId = 1 +
            std::accumulate(oldModes.begin(), oldModes.end(), static_cast<ui::DisplayModeId>(-1),
                            [](ui::DisplayModeId max, const auto& pair) {
                                return std::max(max, pair.first.value());
                            });

    DisplayModes newModes;
    for (const auto& hwcMode : hwcModes) {
        const DisplayModeId id{nextModeId++};
        newModes.try_emplace(id,
                             DisplayMode::Builder(hwcMode.hwcId)
                                     .setId(id)
                                     .setPhysicalDisplayId(displayId)
                                     .setResolution({hwcMode.width, hwcMode.height})
                                     .setVsyncPeriod(hwcMode.vsyncPeriod)
                                     .setDpiX(hwcMode.dpiX)
                                     .setDpiY(hwcMode.dpiY)
                                     .setGroup(hwcMode.configGroup)
                                     .build());
    }

    const bool sameModes =
            std::equal(newModes.begin(), newModes.end(), oldModes.begin(), oldModes.end(),
                       [](const auto& lhs, const auto& rhs) {
                           return equalsExceptDisplayModeId(*lhs.second, *rhs.second);
                       });

    // Keep IDs if modes have not changed.
    const auto& modes = sameModes ? oldModes : newModes;
    const DisplayModePtr activeMode =
            std::find_if(modes.begin(), modes.end(), [activeModeHwcId](const auto& pair) {
                return pair.second->getHwcId() == activeModeHwcId;
            })->second;

    return {modes, activeMode};
}

bool SurfaceFlinger::configureLocked() {
    std::vector<HotplugEvent> events;
    {
        std::lock_guard<std::mutex> lock(mHotplugMutex);
        events = std::move(mPendingHotplugEvents);
    }

    for (const auto [hwcDisplayId, connection] : events) {
        if (auto info = getHwComposer().onHotplug(hwcDisplayId, connection)) {
            /* QTI_BEGIN */
            mQtiSFExtnIntf->qtiUpdateOnComposerHalHotplug(hwcDisplayId, connection, info);
            /* QTI_END */

            const auto displayId = info->id;
            const bool connected = connection == hal::Connection::CONNECTED;

            if (const char* const log =
                        processHotplug(displayId, hwcDisplayId, connected, std::move(*info))) {
                ALOGI("%s display %s (HAL ID %" PRIu64 ")", log, to_string(displayId).c_str(),
                      hwcDisplayId);
            }

            /* QTI_BEGIN */
            mQtiSFExtnIntf->qtiUpdateOnProcessDisplayHotplug(static_cast<uint32_t>(hwcDisplayId),
                                                             connection, displayId);
            /* QTI_END */
        }
    }

    return !events.empty();
}

const char* SurfaceFlinger::processHotplug(PhysicalDisplayId displayId,
                                           hal::HWDisplayId hwcDisplayId, bool connected,
                                           DisplayIdentificationInfo&& info) {
    const auto displayOpt = mPhysicalDisplays.get(displayId);
    if (!connected) {
        LOG_ALWAYS_FATAL_IF(!displayOpt);
        const auto& display = displayOpt->get();

        if (const ssize_t index = mCurrentState.displays.indexOfKey(display.token()); index >= 0) {
            mCurrentState.displays.removeItemsAt(index);
        }

        mPhysicalDisplays.erase(displayId);
        return "Disconnecting";
    }

    auto [displayModes, activeMode] = loadDisplayModes(displayId);
    if (!activeMode) {
        // TODO(b/241286153): Report hotplug failure to the framework.
        ALOGE("Failed to hotplug display %s", to_string(displayId).c_str());
        getHwComposer().disconnectDisplay(displayId);
        return nullptr;
    }

    ui::ColorModes colorModes = getHwComposer().getColorModes(displayId);

    if (displayOpt) {
        const auto& display = displayOpt->get();
        const auto& snapshot = display.snapshot();

        std::optional<DeviceProductInfo> deviceProductInfo;
        if (getHwComposer().updatesDeviceProductInfoOnHotplugReconnect()) {
            deviceProductInfo = std::move(info.deviceProductInfo);
        } else {
            deviceProductInfo = snapshot.deviceProductInfo();
        }

        const auto it =
                mPhysicalDisplays.try_replace(displayId, display.token(), displayId,
                                              snapshot.connectionType(), std::move(displayModes),
                                              std::move(colorModes), std::move(deviceProductInfo));

        auto& state = mCurrentState.displays.editValueFor(it->second.token());
        state.sequenceId = DisplayDeviceState{}.sequenceId; // Generate new sequenceId.
        state.physical->activeMode = std::move(activeMode);
        return "Reconnecting";
    }

    const sp<IBinder> token = sp<BBinder>::make();

    mPhysicalDisplays.try_emplace(displayId, token, displayId,
                                  getHwComposer().getDisplayConnectionType(displayId),
                                  std::move(displayModes), std::move(colorModes),
                                  std::move(info.deviceProductInfo));

    DisplayDeviceState state;
    state.physical = {.id = displayId,
                      .hwcDisplayId = hwcDisplayId,
                      .activeMode = std::move(activeMode)};
    state.isSecure = true; // All physical displays are currently considered secure.
    state.displayName = std::move(info.name);

    mCurrentState.displays.add(token, state);
    return "Connecting";
}

void SurfaceFlinger::dispatchDisplayHotplugEvent(PhysicalDisplayId displayId, bool connected) {
    mScheduler->onHotplugReceived(mAppConnectionHandle, displayId, connected);
    mScheduler->onHotplugReceived(mSfConnectionHandle, displayId, connected);
}

sp<DisplayDevice> SurfaceFlinger::setupNewDisplayDeviceInternal(
        const wp<IBinder>& displayToken,
        std::shared_ptr<compositionengine::Display> compositionDisplay,
        const DisplayDeviceState& state,
        const sp<compositionengine::DisplaySurface>& displaySurface,
        const sp<IGraphicBufferProducer>& producer,
        surfaceflingerextension::QtiDisplaySurfaceExtensionIntf* mQtiDSExtnIntf) {
    DisplayDeviceCreationArgs creationArgs(sp<SurfaceFlinger>::fromExisting(this), getHwComposer(),
                                           displayToken, compositionDisplay);
    creationArgs.sequenceId = state.sequenceId;
    creationArgs.isSecure = state.isSecure;
    creationArgs.displaySurface = displaySurface;
    creationArgs.hasWideColorGamut = false;
    creationArgs.supportedPerFrameMetadata = 0;
    creationArgs.mQtiDSExtnIntf = mQtiDSExtnIntf;

    if (const auto& physical = state.physical) {
        creationArgs.activeModeId = physical->activeMode->getId();
        const auto [kernelIdleTimerController, idleTimerTimeoutMs] =
                getKernelIdleTimerProperties(compositionDisplay->getId());

        using Config = scheduler::RefreshRateSelector::Config;
        const auto enableFrameRateOverride = sysprop::enable_frame_rate_override(true)
                ? Config::FrameRateOverride::Enabled
                : Config::FrameRateOverride::Disabled;
        Config config =
                {.enableFrameRateOverride = enableFrameRateOverride,
                 .frameRateMultipleThreshold =
                         base::GetIntProperty("debug.sf.frame_rate_multiple_threshold", 0),
                 .idleTimerTimeout = idleTimerTimeoutMs,
                 .kernelIdleTimerController = kernelIdleTimerController};

        creationArgs.refreshRateSelector =
                mPhysicalDisplays.get(physical->id)
                        .transform(&PhysicalDisplay::snapshotRef)
                        .transform([&](const display::DisplaySnapshot& snapshot) {
                            return std::make_shared<
                                    scheduler::RefreshRateSelector>(snapshot.displayModes(),
                                                                    creationArgs.activeModeId,
                                                                    config);
                        })
                        .value_or(nullptr);

        creationArgs.isPrimary = physical->id == getPrimaryDisplayIdLocked();

        if (useColorManagement) {
            mPhysicalDisplays.get(physical->id)
                    .transform(&PhysicalDisplay::snapshotRef)
                    .transform(ftl::unit_fn([&](const display::DisplaySnapshot& snapshot) {
                        for (const auto mode : snapshot.colorModes()) {
                            creationArgs.hasWideColorGamut |= ui::isWideColorMode(mode);
                            creationArgs.hwcColorModes
                                    .emplace(mode,
                                             getHwComposer().getRenderIntents(physical->id, mode));
                        }
                    }));
        }
    }

    if (const auto id = HalDisplayId::tryCast(compositionDisplay->getId())) {
        getHwComposer().getHdrCapabilities(*id, &creationArgs.hdrCapabilities);
        creationArgs.supportedPerFrameMetadata = getHwComposer().getSupportedPerFrameMetadata(*id);
    }

    auto nativeWindowSurface = getFactory().createNativeWindowSurface(producer);
    auto nativeWindow = nativeWindowSurface->getNativeWindow();
    creationArgs.nativeWindow = nativeWindow;

    // Make sure that composition can never be stalled by a virtual display
    // consumer that isn't processing buffers fast enough. We have to do this
    // here, in case the display is composed entirely by HWC.
    if (state.isVirtual()) {
        nativeWindow->setSwapInterval(nativeWindow.get(), 0);
    }

    creationArgs.physicalOrientation =
            getPhysicalDisplayOrientation(compositionDisplay->getId(), creationArgs.isPrimary);
    ALOGV("Display Orientation: %s", toCString(creationArgs.physicalOrientation));

    // virtual displays are always considered enabled
    creationArgs.initialPowerMode =
            state.isVirtual() ? std::make_optional(hal::PowerMode::ON) : std::nullopt;

    creationArgs.requestedRefreshRate = state.requestedRefreshRate;

    sp<DisplayDevice> display = getFactory().createDisplayDevice(creationArgs);

    nativeWindowSurface->preallocateBuffers();

    ui::ColorMode defaultColorMode = ui::ColorMode::NATIVE;
    Dataspace defaultDataSpace = Dataspace::UNKNOWN;
    if (display->hasWideColorGamut()) {
        defaultColorMode = ui::ColorMode::SRGB;
        defaultDataSpace = Dataspace::V0_SRGB;
    }
    display->getCompositionDisplay()->setColorProfile(
            compositionengine::Output::ColorProfile{defaultColorMode, defaultDataSpace,
                                                    RenderIntent::COLORIMETRIC});

    if (const auto& physical = state.physical) {
        mPhysicalDisplays.get(physical->id)
                .transform(&PhysicalDisplay::snapshotRef)
                .transform(ftl::unit_fn([&](const display::DisplaySnapshot& snapshot) {
                    FTL_FAKE_GUARD(kMainThreadContext,
                                   display->setActiveMode(physical->activeMode->getId(),
                                                          physical->activeMode->getFps(),
                                                          physical->activeMode->getFps()));
                }));
    }

    display->setLayerFilter(makeLayerFilterForDisplay(display->getId(), state.layerStack));
    display->setProjection(state.orientation, state.layerStackSpaceRect,
                           state.orientedDisplaySpaceRect);
    display->setDisplayName(state.displayName);
    display->setFlags(state.flags);

    return display;
}

void SurfaceFlinger::processDisplayAdded(const wp<IBinder>& displayToken,
                                         const DisplayDeviceState& state) {
    ui::Size resolution(0, 0);
    ui::PixelFormat pixelFormat = static_cast<ui::PixelFormat>(PIXEL_FORMAT_UNKNOWN);
    /* QTI_BEGIN */
    bool qtiCanAllocateHwcForVDS = false;
    /* QTI_END */

    if (state.physical) {
        resolution = state.physical->activeMode->getResolution();
        pixelFormat = static_cast<ui::PixelFormat>(PIXEL_FORMAT_RGBA_8888);
    } else if (state.surface != nullptr) {
        int status = state.surface->query(NATIVE_WINDOW_WIDTH, &resolution.width);
        ALOGE_IF(status != NO_ERROR, "Unable to query width (%d)", status);
        status = state.surface->query(NATIVE_WINDOW_HEIGHT, &resolution.height);
        ALOGE_IF(status != NO_ERROR, "Unable to query height (%d)", status);
        int format;
        status = state.surface->query(NATIVE_WINDOW_FORMAT, &format);
        ALOGE_IF(status != NO_ERROR, "Unable to query format (%d)", status);
        pixelFormat = static_cast<ui::PixelFormat>(format);
        /* QTI_BEGIN */
        qtiCanAllocateHwcForVDS = mQtiSFExtnIntf->qtiCanAllocateHwcDisplayIdForVDS(state);
        /* QTI_END */
    } else {
        // Virtual displays without a surface are dormant:
        // they have external state (layer stack, projection,
        // etc.) but no internal state (i.e. a DisplayDevice).
        return;
    }

    compositionengine::DisplayCreationArgsBuilder builder;
    if (const auto& physical = state.physical) {
        builder.setId(physical->id);
    } else {
        /* QTI_BEGIN */
        auto qtiVirtualDisplayId =
                mQtiSFExtnIntf->qtiAcquireVirtualDisplay(resolution, pixelFormat,
                                                         qtiCanAllocateHwcForVDS);
        if (!qtiVirtualDisplayId.has_value()) {
            ALOGE("%s: Failed to retrieve virtual display id, returning.", __func__);
            return;
        }
        builder.setId(*qtiVirtualDisplayId);
        /* QTI_END */
    }

    builder.setPixels(resolution);
    builder.setIsSecure(state.isSecure);
    builder.setPowerAdvisor(mPowerAdvisor.get());
    builder.setName(state.displayName);
    auto compositionDisplay = getCompositionEngine().createDisplay(builder.build());
    compositionDisplay->setLayerCachingEnabled(mLayerCachingEnabled);

    sp<compositionengine::DisplaySurface> displaySurface;
    sp<IGraphicBufferProducer> producer;
    sp<IGraphicBufferProducer> bqProducer;
    sp<IGraphicBufferConsumer> bqConsumer;
    getFactory().createBufferQueue(&bqProducer, &bqConsumer, /*consumerIsSurfaceFlinger =*/false);

    /* QTI_BEGIN */
    surfaceflingerextension::QtiDisplaySurfaceExtensionIntf* qtiDSExtnIntf = nullptr;
    /* QTI_END */

    if (state.isVirtual()) {
        const auto displayId = VirtualDisplayId::tryCast(compositionDisplay->getId());
        LOG_FATAL_IF(!displayId);
        auto surface = sp<VirtualDisplaySurface>::make(getHwComposer(), *displayId, state.surface,
                                                       bqProducer, bqConsumer, state.displayName,
                                                /* QTI_BEGIN */ state.isSecure /* QTI_END */);
        displaySurface = surface;
        producer = std::move(surface);
    } else {
        ALOGE_IF(state.surface != nullptr,
                 "adding a supported display, but rendering "
                 "surface is provided (%p), ignoring it",
                 state.surface.get());
        const auto displayId = PhysicalDisplayId::tryCast(compositionDisplay->getId());
        LOG_FATAL_IF(!displayId);
        displaySurface =
                sp<FramebufferSurface>::make(getHwComposer(), *displayId, bqConsumer,
                                             state.physical->activeMode->getResolution(),
                                             ui::Size(maxGraphicsWidth, maxGraphicsHeight));
        producer = bqProducer;
    }

    LOG_FATAL_IF(!displaySurface);
    /* QTI_BEGIN */
#ifdef QTI_DISPLAY_EXTENSION
    qtiDSExtnIntf = displaySurface->qtiGetDisplaySurfaceExtn();
#endif
    /* QTI_END */

    auto display = setupNewDisplayDeviceInternal(displayToken, std::move(compositionDisplay), state,
                                                 displaySurface, producer, qtiDSExtnIntf);

    /* QTI_BEGIN */
    mQtiSFExtnIntf->qtiSetPowerModeOverrideConfig(display);
    /* QTI_END */

    if (!display->isVirtual()) {
        /* QTI_BEGIN */
        mQtiSFExtnIntf->qtiSetPowerModeOverrideConfig(display);
        mQtiSFExtnIntf->qtiUpdateDisplaysList(display, /*addDisplay*/ true);
        mQtiSFExtnIntf->qtiTryDrawMethod(display);

        /* QTI_END */

        if (mScheduler) {
            const auto displayId = display->getPhysicalId();
            {
                // TODO(b/241285876): Annotate `processDisplayAdded` instead.
                ftl::FakeGuard guard(kMainThreadContext);

                // For hotplug reconnect, renew the registration since display modes have been
                // reloaded.
                mScheduler->registerDisplay(displayId, display->holdRefreshRateSelector());
            }

            dispatchDisplayHotplugEvent(displayId, true);
        }
    }

    if (display->isVirtual()) {
        display->adjustRefreshRate(mScheduler->getPacesetterRefreshRate());
    }

    mDisplays.try_emplace(displayToken, std::move(display));
    /* QTI_BEGIN */
    mQtiSFExtnIntf->qtiCreateSmomoInstance(state);
    /* QTI_END */
}

void SurfaceFlinger::processDisplayRemoved(const wp<IBinder>& displayToken) {
    auto display = getDisplayDeviceLocked(displayToken);
    if (display) {
        display->disconnect();

        if (display->isVirtual()) {
            releaseVirtualDisplay(display->getVirtualId());
        } else {
            dispatchDisplayHotplugEvent(display->getPhysicalId(), false);
            mScheduler->unregisterDisplay(display->getPhysicalId());
        }
        /* QTI_BEGIN */
        mQtiSFExtnIntf->qtiDestroySmomoInstance(display);
        /* QTI_END */
    }

    mDisplays.erase(displayToken);

    if (display && display->isVirtual()) {
        static_cast<void>(mScheduler->schedule([display = std::move(display)] {
            // Destroy the display without holding the mStateLock.
            // This is a temporary solution until we can manage transaction queues without
            // holding the mStateLock.
            // With blast, the IGBP that is passed to the VirtualDisplaySurface is owned by the
            // client. When the IGBP is disconnected, its buffer cache in SF will be cleared
            // via SurfaceComposerClient::doUncacheBufferTransaction. This call from the client
            // ends up running on the main thread causing a deadlock since setTransactionstate
            // will try to acquire the mStateLock. Instead we extend the lifetime of
            // DisplayDevice and destroy it in the main thread without holding the mStateLock.
            // The display will be disconnected and removed from the mDisplays list so it will
            // not be accessible.
        }));
    }
}

void SurfaceFlinger::processDisplayChanged(const wp<IBinder>& displayToken,
                                           const DisplayDeviceState& currentState,
                                           const DisplayDeviceState& drawingState) {
    const sp<IBinder> currentBinder = IInterface::asBinder(currentState.surface);
    const sp<IBinder> drawingBinder = IInterface::asBinder(drawingState.surface);

    // Recreate the DisplayDevice if the surface or sequence ID changed.
    if (currentBinder != drawingBinder || currentState.sequenceId != drawingState.sequenceId) {
        getRenderEngine().cleanFramebufferCache();

        if (const auto display = getDisplayDeviceLocked(displayToken)) {
            /* QTI_BEGIN */
            mQtiSFExtnIntf->qtiUpdateDisplaysList(display, /*addDisplay*/ false);
            /* QTI_END */

            display->disconnect();
            if (display->isVirtual()) {
                releaseVirtualDisplay(display->getVirtualId());
            }
        }

        mDisplays.erase(displayToken);

        if (const auto& physical = currentState.physical) {
            getHwComposer().allocatePhysicalDisplay(physical->hwcDisplayId, physical->id);
        }

        processDisplayAdded(displayToken, currentState);

        if (currentState.physical) {
            const auto display = getDisplayDeviceLocked(displayToken);
            setPowerModeInternal(display, hal::PowerMode::ON);

            // TODO(b/175678251) Call a listener instead.
            if (currentState.physical->hwcDisplayId == getHwComposer().getPrimaryHwcDisplayId()) {
                resetPhaseConfiguration(display->getActiveMode().fps);
            }
        }
        return;
    }

    if (const auto display = getDisplayDeviceLocked(displayToken)) {
        if (currentState.layerStack != drawingState.layerStack) {
            display->setLayerFilter(
                    makeLayerFilterForDisplay(display->getId(), currentState.layerStack));
            /* QTI_BEGIN */
            mQtiSFExtnIntf->qtiUpdateSmomoLayerStackId(currentState.physical->hwcDisplayId,
                                                       currentState.layerStack.id,
                                                       drawingState.layerStack.id);
            /* QTI_END */
        }
        if (currentState.flags != drawingState.flags) {
            display->setFlags(currentState.flags);
        }
        if ((currentState.orientation != drawingState.orientation) ||
            (currentState.layerStackSpaceRect != drawingState.layerStackSpaceRect) ||
            (currentState.orientedDisplaySpaceRect != drawingState.orientedDisplaySpaceRect)) {
            display->setProjection(currentState.orientation, currentState.layerStackSpaceRect,
                                   currentState.orientedDisplaySpaceRect);
            if (display->getId() == mActiveDisplayId) {
                mActiveDisplayTransformHint = display->getTransformHint();
                sActiveDisplayRotationFlags =
                        ui::Transform::toRotationFlags(display->getOrientation());
            }
        }
        if (currentState.width != drawingState.width ||
            currentState.height != drawingState.height) {
            display->setDisplaySize(currentState.width, currentState.height);

            if (display->getId() == mActiveDisplayId) {
                onActiveDisplaySizeChanged(*display);
            }
        }
    }
}

void SurfaceFlinger::resetPhaseConfiguration(Fps refreshRate) {
    // Cancel the pending refresh rate change, if any, before updating the phase configuration.
    mScheduler->vsyncModulator().cancelRefreshRateChange();

    mVsyncConfiguration->reset();
    updatePhaseConfiguration(refreshRate);
    mRefreshRateStats->setRefreshRate(refreshRate);

    /* QTI_BEGIN */
    mQtiSFExtnIntf->qtiUpdateVsyncConfiguration();
    /* QTI_END */
}

void SurfaceFlinger::processDisplayChangesLocked() {
    // here we take advantage of Vector's copy-on-write semantics to
    // improve performance by skipping the transaction entirely when
    // know that the lists are identical
    const KeyedVector<wp<IBinder>, DisplayDeviceState>& curr(mCurrentState.displays);
    const KeyedVector<wp<IBinder>, DisplayDeviceState>& draw(mDrawingState.displays);
    if (!curr.isIdenticalTo(draw)) {
        mVisibleRegionsDirty = true;
        mUpdateInputInfo = true;

        // find the displays that were removed
        // (ie: in drawing state but not in current state)
        // also handle displays that changed
        // (ie: displays that are in both lists)
        for (size_t i = 0; i < draw.size(); i++) {
            const wp<IBinder>& displayToken = draw.keyAt(i);
            const ssize_t j = curr.indexOfKey(displayToken);
            if (j < 0) {
                // in drawing state but not in current state
                processDisplayRemoved(displayToken);
            } else {
                // this display is in both lists. see if something changed.
                const DisplayDeviceState& currentState = curr[j];
                const DisplayDeviceState& drawingState = draw[i];
                processDisplayChanged(displayToken, currentState, drawingState);
            }
        }

        // find displays that were added
        // (ie: in current state but not in drawing state)
        for (size_t i = 0; i < curr.size(); i++) {
            const wp<IBinder>& displayToken = curr.keyAt(i);
            if (draw.indexOfKey(displayToken) < 0) {
                processDisplayAdded(displayToken, curr[i]);
            }
        }
    }

    mDrawingState.displays = mCurrentState.displays;
}

void SurfaceFlinger::commitTransactionsLocked(uint32_t transactionFlags) {
    // Commit display transactions.
    const bool displayTransactionNeeded = transactionFlags & eDisplayTransactionNeeded;
    mFrontEndDisplayInfosChanged = displayTransactionNeeded;
    if (displayTransactionNeeded && !mLayerLifecycleManagerEnabled) {
        processDisplayChangesLocked();
        mFrontEndDisplayInfos.clear();
        for (const auto& [_, display] : mDisplays) {
            mFrontEndDisplayInfos.try_emplace(display->getLayerStack(), display->getFrontEndInfo());
        }
    }
    mForceTransactionDisplayChange = displayTransactionNeeded;

    if (mSomeChildrenChanged) {
        mVisibleRegionsDirty = true;
        mSomeChildrenChanged = false;
        mUpdateInputInfo = true;
    }

    // Update transform hint.
    if (transactionFlags & (eTransformHintUpdateNeeded | eDisplayTransactionNeeded)) {
        // Layers and/or displays have changed, so update the transform hint for each layer.
        //
        // NOTE: we do this here, rather than when presenting the display so that
        // the hint is set before we acquire a buffer from the surface texture.
        //
        // NOTE: layer transactions have taken place already, so we use their
        // drawing state. However, SurfaceFlinger's own transaction has not
        // happened yet, so we must use the current state layer list
        // (soon to become the drawing state list).
        //
        sp<const DisplayDevice> hintDisplay;
        ui::LayerStack layerStack;

        mCurrentState.traverse([&](Layer* layer) REQUIRES(mStateLock) {
            // NOTE: we rely on the fact that layers are sorted by
            // layerStack first (so we don't have to traverse the list
            // of displays for every layer).
            if (const auto filter = layer->getOutputFilter(); layerStack != filter.layerStack) {
                layerStack = filter.layerStack;
                hintDisplay = nullptr;

                // Find the display that includes the layer.
                for (const auto& [token, display] : mDisplays) {
                    if (!display->getCompositionDisplay()->includesLayer(filter)) {
                        continue;
                    }

                    // Pick the primary display if another display mirrors the layer.
                    if (hintDisplay) {
                        hintDisplay = nullptr;
                        break;
                    }

                    hintDisplay = display;
                }
            }

            if (!hintDisplay) {
                // NOTE: TEMPORARY FIX ONLY. Real fix should cause layers to
                // redraw after transform hint changes. See bug 8508397.
                // could be null when this layer is using a layerStack
                // that is not visible on any display. Also can occur at
                // screen off/on times.
                // U Update: Don't provide stale hints to the clients. For
                // special cases where we want the app to draw its
                // first frame before the display is available, we rely
                // on WMS and DMS to provide the right information
                // so the client can calculate the hint.
                ALOGV("Skipping reporting transform hint update for %s", layer->getDebugName());
                layer->skipReportingTransformHint();
            } else {
                layer->updateTransformHint(hintDisplay->getTransformHint());
            }
        });
    }

    if (mLayersAdded) {
        mLayersAdded = false;
        // Layers have been added.
        mVisibleRegionsDirty = true;
        mUpdateInputInfo = true;
    }

    // some layers might have been removed, so
    // we need to update the regions they're exposing.
    if (mLayersRemoved) {
        mLayersRemoved = false;
        mVisibleRegionsDirty = true;
        mUpdateInputInfo = true;
        mDrawingState.traverseInZOrder([&](Layer* layer) {
            if (mLayersPendingRemoval.indexOf(sp<Layer>::fromExisting(layer)) >= 0) {
                // this layer is not visible anymore
                Region visibleReg;
                visibleReg.set(layer->getScreenBounds());
                invalidateLayerStack(layer->getOutputFilter(), visibleReg);
            }
        });
    }

    if (transactionFlags & eInputInfoUpdateNeeded) {
        mUpdateInputInfo = true;
    }

    doCommitTransactions();
}

void SurfaceFlinger::updateInputFlinger(VsyncId vsyncId, TimePoint frameTime) {
    if (!mInputFlinger || (!mUpdateInputInfo && mInputWindowCommands.empty())) {
        return;
    }
    ATRACE_CALL();

    std::vector<WindowInfo> windowInfos;
    std::vector<DisplayInfo> displayInfos;
    bool updateWindowInfo = false;
    if (mUpdateInputInfo) {
        mUpdateInputInfo = false;
        updateWindowInfo = true;
        buildWindowInfos(windowInfos, displayInfos);
    }

    std::unordered_set<int32_t> visibleWindowIds;
    for (WindowInfo& windowInfo : windowInfos) {
        if (!windowInfo.inputConfig.test(WindowInfo::InputConfig::NOT_VISIBLE)) {
            visibleWindowIds.insert(windowInfo.id);
        }
    }
    bool visibleWindowsChanged = false;
    if (visibleWindowIds != mVisibleWindowIds) {
        visibleWindowsChanged = true;
        mVisibleWindowIds = std::move(visibleWindowIds);
    }

    BackgroundExecutor::getInstance().sendCallbacks({[updateWindowInfo,
                                                      windowInfos = std::move(windowInfos),
                                                      displayInfos = std::move(displayInfos),
                                                      inputWindowCommands =
                                                              std::move(mInputWindowCommands),
                                                      inputFlinger = mInputFlinger, this,
                                                      visibleWindowsChanged, vsyncId, frameTime]() {
        ATRACE_NAME("BackgroundExecutor::updateInputFlinger");
        if (updateWindowInfo) {
            mWindowInfosListenerInvoker
                    ->windowInfosChanged(gui::WindowInfosUpdate{std::move(windowInfos),
                                                                std::move(displayInfos),
                                                                ftl::to_underlying(vsyncId),
                                                                frameTime.ns()},
                                         std::move(
                                                 inputWindowCommands.windowInfosReportedListeners),
                                         /* forceImmediateCall= */ visibleWindowsChanged ||
                                                 !inputWindowCommands.focusRequests.empty());
        } else {
            // If there are listeners but no changes to input windows, call the listeners
            // immediately.
            for (const auto& listener : inputWindowCommands.windowInfosReportedListeners) {
                if (IInterface::asBinder(listener)->isBinderAlive()) {
                    listener->onWindowInfosReported();
                }
            }
        }
        for (const auto& focusRequest : inputWindowCommands.focusRequests) {
            inputFlinger->setFocusedWindow(focusRequest);
        }
    }});

    mInputWindowCommands.clear();
}

void SurfaceFlinger::persistDisplayBrightness(bool needsComposite) {
    const bool supportsDisplayBrightnessCommand = getHwComposer().getComposer()->isSupported(
            Hwc2::Composer::OptionalFeature::DisplayBrightnessCommand);
    if (!supportsDisplayBrightnessCommand) {
        return;
    }

    for (const auto& [_, display] : FTL_FAKE_GUARD(mStateLock, mDisplays)) {
        if (const auto brightness = display->getStagedBrightness(); brightness) {
            if (!needsComposite) {
                const status_t error =
                        getHwComposer()
                                .setDisplayBrightness(display->getPhysicalId(), *brightness,
                                                      display->getCompositionDisplay()
                                                              ->getState()
                                                              .displayBrightnessNits,
                                                      Hwc2::Composer::DisplayBrightnessOptions{
                                                              .applyImmediately = true})
                                .get();

                ALOGE_IF(error != NO_ERROR,
                         "Error setting display brightness for display %s: %d (%s)",
                         to_string(display->getId()).c_str(), error, strerror(error));
            }
            display->persistBrightness(needsComposite);
        }
    }
}

void SurfaceFlinger::buildWindowInfos(std::vector<WindowInfo>& outWindowInfos,
                                      std::vector<DisplayInfo>& outDisplayInfos) {
    static size_t sNumWindowInfos = 0;
    outWindowInfos.reserve(sNumWindowInfos);
    sNumWindowInfos = 0;

    if (mLayerLifecycleManagerEnabled) {
        mLayerSnapshotBuilder.forEachInputSnapshot(
                [&outWindowInfos](const frontend::LayerSnapshot& snapshot) {
                    outWindowInfos.push_back(snapshot.inputInfo);
                });
    } else {
        mDrawingState.traverseInReverseZOrder([&](Layer* layer) {
            if (!layer->needsInputInfo()) return;
            const auto opt =
                    mFrontEndDisplayInfos.get(layer->getLayerStack())
                            .transform([](const frontend::DisplayInfo& info) {
                                return Layer::InputDisplayArgs{&info.transform, info.isSecure};
                            });

            outWindowInfos.push_back(layer->fillInputInfo(opt.value_or(Layer::InputDisplayArgs{})));
        });
    }

    sNumWindowInfos = outWindowInfos.size();

    outDisplayInfos.reserve(mFrontEndDisplayInfos.size());
    for (const auto& [_, info] : mFrontEndDisplayInfos) {
        outDisplayInfos.push_back(info.info);
    }
}

void SurfaceFlinger::updateCursorAsync() {
    compositionengine::CompositionRefreshArgs refreshArgs;
    for (const auto& [_, display] : FTL_FAKE_GUARD(mStateLock, mDisplays)) {
        if (HalDisplayId::tryCast(display->getId())) {
            refreshArgs.outputs.push_back(display->getCompositionDisplay());
        }
    }

    constexpr bool kCursorOnly = true;
    const auto layers = moveSnapshotsToCompositionArgs(refreshArgs, kCursorOnly);
    mCompositionEngine->updateCursorAsync(refreshArgs);
    moveSnapshotsFromCompositionArgs(refreshArgs, layers);
}

void SurfaceFlinger::requestHardwareVsync(PhysicalDisplayId displayId, bool enable) {
    getHwComposer().setVsyncEnabled(displayId, enable ? hal::Vsync::ENABLE : hal::Vsync::DISABLE);
}

void SurfaceFlinger::requestDisplayModes(std::vector<display::DisplayModeRequest> modeRequests) {
    if (mBootStage != BootStage::FINISHED) {
        ALOGV("Currently in the boot stage, skipping display mode changes");
        return;
    }

    ATRACE_CALL();

    // If this is called from the main thread mStateLock must be locked before
    // Currently the only way to call this function from the main thread is from
    // Scheduler::chooseRefreshRateForContent

    ConditionalLock lock(mStateLock, std::this_thread::get_id() != mMainThreadId);

    for (auto& request : modeRequests) {
        const auto& modePtr = request.mode.modePtr;

        const auto displayId = modePtr->getPhysicalDisplayId();
        const auto display = getDisplayDeviceLocked(displayId);

        if (!display) continue;

        const bool isInternalDisplay = mPhysicalDisplays.get(displayId)
                                               .transform(&PhysicalDisplay::isInternal)
                                               .value_or(false);

        if (isInternalDisplay && displayId != mActiveDisplayId) {
            ALOGV("%s(%s): Inactive display", __func__, to_string(displayId).c_str());
            continue;
        }

        if (display->refreshRateSelector().isModeAllowed(request.mode)) {
            /* QTI_BEGIN */
            uint32_t qtiHwcDisplayId;
            if (mQtiSFExtnIntf->qtiGetHwcDisplayId(display, &qtiHwcDisplayId)) {
                mQtiSFExtnIntf->qtiSetDisplayExtnActiveConfig(qtiHwcDisplayId,
                                                              modePtr->getId().value());
            }
            /* QTI_END */
            setDesiredActiveMode(std::move(request));
        } else {
            ALOGV("%s: Mode %d is disallowed for display %s", __func__, modePtr->getId().value(),
                  to_string(display->getId()).c_str());
        }
    }
}

void SurfaceFlinger::triggerOnFrameRateOverridesChanged() {
    PhysicalDisplayId displayId = [&]() {
        ConditionalLock lock(mStateLock, std::this_thread::get_id() != mMainThreadId);
        return getDefaultDisplayDeviceLocked()->getPhysicalId();
    }();

    mScheduler->onFrameRateOverridesChanged(mAppConnectionHandle, displayId);
}

void SurfaceFlinger::notifyCpuLoadUp() {
    mPowerAdvisor->notifyCpuLoadUp();
}

void SurfaceFlinger::onChoreographerAttached() {
    ATRACE_CALL();
    if (mLayerLifecycleManagerEnabled) {
        mUpdateAttachedChoreographer = true;
        scheduleCommit(FrameHint::kNone);
    }
}

void SurfaceFlinger::initScheduler(const sp<const DisplayDevice>& display) {
    using namespace scheduler;

    LOG_ALWAYS_FATAL_IF(mScheduler);

    const auto activeMode = display->refreshRateSelector().getActiveMode();
    const Fps activeRefreshRate = activeMode.fps;
    mRefreshRateStats =
            std::make_unique<RefreshRateStats>(*mTimeStats, activeRefreshRate, hal::PowerMode::OFF);

    mVsyncConfiguration = getFactory().createVsyncConfiguration(activeRefreshRate);

    FeatureFlags features;

    if (sysprop::use_content_detection_for_refresh_rate(false)) {
        features |= Feature::kContentDetection;
    }
    if (base::GetBoolProperty("debug.sf.show_predicted_vsync"s, false)) {
        features |= Feature::kTracePredictedVsync;
    }
    if (!base::GetBoolProperty("debug.sf.vsync_reactor_ignore_present_fences"s, false) &&
        !getHwComposer().hasCapability(Capability::PRESENT_FENCE_IS_NOT_RELIABLE)) {
        features |= Feature::kPresentFences;
    }
    if (display->refreshRateSelector().kernelIdleTimerController()) {
        features |= Feature::kKernelIdleTimer;
    }
    if (mBackpressureGpuComposition) {
        features |= Feature::kBackpressureGpuComposition;
    }

    auto modulatorPtr = sp<VsyncModulator>::make(mVsyncConfiguration->getCurrentConfigs());

    mScheduler = std::make_unique<Scheduler>(static_cast<ICompositor&>(*this),
                                             static_cast<ISchedulerCallback&>(*this), features,
                                             std::move(modulatorPtr));
    mScheduler->registerDisplay(display->getPhysicalId(), display->holdRefreshRateSelector());
    mScheduler->startTimers();

    const auto configs = mVsyncConfiguration->getCurrentConfigs();

    mAppConnectionHandle =
            mScheduler->createEventThread(Scheduler::Cycle::Render,
                                          mFrameTimeline->getTokenManager(),
                                          /* workDuration */ configs.late.appWorkDuration,
                                          /* readyDuration */ configs.late.sfWorkDuration);
    mSfConnectionHandle =
            mScheduler->createEventThread(Scheduler::Cycle::LastComposite,
                                          mFrameTimeline->getTokenManager(),
                                          /* workDuration */ activeRefreshRate.getPeriod(),
                                          /* readyDuration */ configs.late.sfWorkDuration);

    mScheduler->initVsync(mScheduler->getVsyncSchedule()->getDispatch(),
                          *mFrameTimeline->getTokenManager(), configs.late.sfWorkDuration);

    mRegionSamplingThread =
            sp<RegionSamplingThread>::make(*this,
                                           RegionSamplingThread::EnvironmentTimingTunables());
    mFpsReporter = sp<FpsReporter>::make(*mFrameTimeline, *this);
}

void SurfaceFlinger::updatePhaseConfiguration(Fps refreshRate) {
    mVsyncConfiguration->setRefreshRateFps(refreshRate);
    mScheduler->setVsyncConfigSet(mVsyncConfiguration->getCurrentConfigs(),
                                  refreshRate.getPeriod());
}

void SurfaceFlinger::doCommitTransactions() {
    ATRACE_CALL();

    if (!mLayersPendingRemoval.isEmpty()) {
        // Notify removed layers now that they can't be drawn from
        for (const auto& l : mLayersPendingRemoval) {
            // Ensure any buffers set to display on any children are released.
            if (l->isRemovedFromCurrentState()) {
                l->latchAndReleaseBuffer();
            }

            // If a layer has a parent, we allow it to out-live it's handle
            // with the idea that the parent holds a reference and will eventually
            // be cleaned up. However no one cleans up the top-level so we do so
            // here.
            if (l->isAtRoot()) {
                l->setIsAtRoot(false);
                mCurrentState.layersSortedByZ.remove(l);
            }

            // If the layer has been removed and has no parent, then it will not be reachable
            // when traversing layers on screen. Add the layer to the offscreenLayers set to
            // ensure we can copy its current to drawing state.
            if (!l->getParent()) {
                mOffscreenLayers.emplace(l.get());
            }
        }
        mLayersPendingRemoval.clear();
    }

    mDrawingState = mCurrentState;
    // clear the "changed" flags in current state
    mCurrentState.colorMatrixChanged = false;

    if (mVisibleRegionsDirty) {
        for (const auto& rootLayer : mDrawingState.layersSortedByZ) {
            rootLayer->commitChildList();
        }
    }

    commitOffscreenLayers();
    if (mLayerMirrorRoots.size() > 0) {
        std::deque<Layer*> pendingUpdates;
        pendingUpdates.insert(pendingUpdates.end(), mLayerMirrorRoots.begin(),
                              mLayerMirrorRoots.end());
        std::vector<Layer*> needsUpdating;
        for (Layer* cloneRoot : mLayerMirrorRoots) {
            pendingUpdates.pop_front();
            if (cloneRoot->isRemovedFromCurrentState()) {
                continue;
            }
            if (cloneRoot->updateMirrorInfo(pendingUpdates)) {
            } else {
                needsUpdating.push_back(cloneRoot);
            }
        }
        for (Layer* cloneRoot : needsUpdating) {
            cloneRoot->updateMirrorInfo({});
        }
    }
}

void SurfaceFlinger::commitOffscreenLayers() {
    for (Layer* offscreenLayer : mOffscreenLayers) {
        offscreenLayer->traverse(LayerVector::StateSet::Drawing, [](Layer* layer) {
            if (layer->clearTransactionFlags(eTransactionNeeded)) {
                layer->doTransaction(0);
                layer->commitChildList();
            }
        });
    }
}

void SurfaceFlinger::invalidateLayerStack(const ui::LayerFilter& layerFilter, const Region& dirty) {
    for (const auto& [token, displayDevice] : FTL_FAKE_GUARD(mStateLock, mDisplays)) {
        auto display = displayDevice->getCompositionDisplay();
        if (display->includesLayer(layerFilter)) {
            display->editState().dirtyRegion.orSelf(dirty);
        }
    }
}

bool SurfaceFlinger::latchBuffers() {
    ATRACE_CALL();

    const nsecs_t latchTime = systemTime();

    bool visibleRegions = false;
    bool frameQueued = false;
    bool newDataLatched = false;

    /* QTI_BEGIN */
    std::set<uint32_t> qtiLayerStackIds;
    uint32_t qtiLayerStackId = 0;
    bool qtiWakeUpPresentationDisplays = false;

    if (mQtiSFExtnIntf->qtiIsWakeUpPresentationDisplays()) {
        qtiWakeUpPresentationDisplays = true;
    }
    /* QTI_END */

    // Store the set of layers that need updates. This set must not change as
    // buffers are being latched, as this could result in a deadlock.
    // Example: Two producers share the same command stream and:
    // 1.) Layer 0 is latched
    // 2.) Layer 0 gets a new frame
    // 2.) Layer 1 gets a new frame
    // 3.) Layer 1 is latched.
    // Display is now waiting on Layer 1's frame, which is behind layer 0's
    // second frame. But layer 0's second frame could be waiting on display.
    mDrawingState.traverse([&](Layer* layer) {
        if (layer->clearTransactionFlags(eTransactionNeeded) || mForceTransactionDisplayChange) {
            const uint32_t flags = layer->doTransaction(0);
            if (flags & Layer::eVisibleRegion) {
                mVisibleRegionsDirty = true;
            }
        }

        if (layer->hasReadyFrame() || layer->willReleaseBufferOnLatch()) {
            frameQueued = true;
            mLayersWithQueuedFrames.emplace(sp<Layer>::fromExisting(layer));
            /* QTI_BEGIN */
            if (qtiWakeUpPresentationDisplays) {
                qtiLayerStackId = layer->getLayerStack().id;
                qtiLayerStackIds.insert(qtiLayerStackId);
            }
            /* QTI_END */
        } else {
            layer->useEmptyDamage();
            if (!layer->hasBuffer()) {
                // The last latch time is used to classify a missed frame as buffer stuffing
                // instead of a missed frame. This is used to identify scenarios where we
                // could not latch a buffer or apply a transaction due to backpressure.
                // We only update the latch time for buffer less layers here, the latch time
                // is updated for buffer layers when the buffer is latched.
                layer->updateLastLatchTime(latchTime);
            }
        }
    });
    mForceTransactionDisplayChange = false;

    /* QTI_BEGIN */
    if (qtiWakeUpPresentationDisplays && !mLayersWithQueuedFrames.empty()) {
        mQtiSFExtnIntf->qtiHandlePresentationDisplaysEarlyWakeup(qtiLayerStackIds.size(),
                                                                 qtiLayerStackId);
    }
    /* QTI_END */

    // The client can continue submitting buffers for offscreen layers, but they will not
    // be shown on screen. Therefore, we need to latch and release buffers of offscreen
    // layers to ensure dequeueBuffer doesn't block indefinitely.
    for (Layer* offscreenLayer : mOffscreenLayers) {
        offscreenLayer->traverse(LayerVector::StateSet::Drawing,
                                         [&](Layer* l) { l->latchAndReleaseBuffer(); });
    }

    if (!mLayersWithQueuedFrames.empty()) {
        // mStateLock is needed for latchBuffer as LayerRejecter::reject()
        // writes to Layer current state. See also b/119481871
        Mutex::Autolock lock(mStateLock);

        for (const auto& layer : mLayersWithQueuedFrames) {
            if (layer->willReleaseBufferOnLatch()) {
                mLayersWithBuffersRemoved.emplace(layer);
            }
            if (layer->latchBuffer(visibleRegions, latchTime)) {
                /* QTI_BEGIN */
                mQtiSFExtnIntf->qtiDolphinTrackBufferDecrement(layer->getDebugName(),
                        *layer->getPendingBufferCounter());
                /* QTI_END */
                mLayersPendingRefresh.push_back(layer);
                newDataLatched = true;
            }
            layer->useSurfaceDamage();
        }
    }

    mVisibleRegionsDirty |= visibleRegions;

    // If we will need to wake up at some time in the future to deal with a
    // queued frame that shouldn't be displayed during this vsync period, wake
    // up during the next vsync period to check again.
    if (frameQueued && (mLayersWithQueuedFrames.empty() || !newDataLatched)) {
        scheduleCommit(FrameHint::kNone);
    }

    // enter boot animation on first buffer latch
    if (CC_UNLIKELY(mBootStage == BootStage::BOOTLOADER && newDataLatched)) {
        ALOGI("Enter boot animation");
        mBootStage = BootStage::BOOTANIMATION;
    }

    if (mLayerMirrorRoots.size() > 0) {
        mDrawingState.traverse([&](Layer* layer) { layer->updateCloneBufferInfo(); });
    }

    // Only continue with the refresh if there is actually new work to do
    return !mLayersWithQueuedFrames.empty() && newDataLatched;
}

status_t SurfaceFlinger::addClientLayer(LayerCreationArgs& args, const sp<IBinder>& handle,
                                        const sp<Layer>& layer, const wp<Layer>& parent,
                                        uint32_t* outTransformHint) {
    if (mNumLayers >= MAX_LAYERS) {
        ALOGE("AddClientLayer failed, mNumLayers (%zu) >= MAX_LAYERS (%zu)", mNumLayers.load(),
              MAX_LAYERS);
        static_cast<void>(mScheduler->schedule([=] {
            ALOGE("Dumping layer keeping > 20 children alive:");
            bool leakingParentLayerFound = false;
            mDrawingState.traverse([&](Layer* layer) {
                if (leakingParentLayerFound) {
                    return;
                }
                if (layer->getChildrenCount() > 20) {
                    leakingParentLayerFound = true;
                    sp<Layer> parent = sp<Layer>::fromExisting(layer);
                    while (parent) {
                        ALOGE("Parent Layer: %s%s", parent->getName().c_str(),
                              (parent->isHandleAlive() ? "handleAlive" : ""));
                        parent = parent->getParent();
                    }
                    // Sample up to 100 layers
                    ALOGE("Dumping random sampling of child layers total(%zu): ",
                          layer->getChildrenCount());
                    int sampleSize = (layer->getChildrenCount() / 100) + 1;
                    layer->traverseChildren([&](Layer* layer) {
                        if (rand() % sampleSize == 0) {
                            ALOGE("Child Layer: %s", layer->getName().c_str());
                        }
                    });
                }
            });

            int numLayers = 0;
            mDrawingState.traverse([&](Layer* layer) { numLayers++; });

            ALOGE("Dumping random sampling of on-screen layers total(%u):", numLayers);
            mDrawingState.traverse([&](Layer* layer) {
                // Aim to dump about 200 layers to avoid totally trashing
                // logcat. On the other hand, if there really are 4096 layers
                // something has gone totally wrong its probably the most
                // useful information in logcat.
                if (rand() % 20 == 13) {
                    ALOGE("Layer: %s%s", layer->getName().c_str(),
                          (layer->isHandleAlive() ? "handleAlive" : ""));
                    std::this_thread::sleep_for(std::chrono::milliseconds(5));
                }
            });
            ALOGE("Dumping random sampling of off-screen layers total(%zu): ",
                  mOffscreenLayers.size());
            for (Layer* offscreenLayer : mOffscreenLayers) {
                if (rand() % 20 == 13) {
                    ALOGE("Offscreen-layer: %s%s", offscreenLayer->getName().c_str(),
                          (offscreenLayer->isHandleAlive() ? "handleAlive" : ""));
                    std::this_thread::sleep_for(std::chrono::milliseconds(5));
                }
            }
        }));
        return NO_MEMORY;
    }

    layer->updateTransformHint(mActiveDisplayTransformHint);
    if (outTransformHint) {
        *outTransformHint = mActiveDisplayTransformHint;
    }
    args.parentId = LayerHandle::getLayerId(args.parentHandle.promote());
    args.layerIdToMirror = LayerHandle::getLayerId(args.mirrorLayerHandle.promote());
    {
        std::scoped_lock<std::mutex> lock(mCreatedLayersLock);
        mCreatedLayers.emplace_back(layer, parent, args.addToRoot);
        mNewLayers.emplace_back(std::make_unique<frontend::RequestedLayerState>(args));
        args.mirrorLayerHandle.clear();
        args.parentHandle.clear();
        mNewLayerArgs.emplace_back(std::move(args));
    }

    setTransactionFlags(eTransactionNeeded);
    return NO_ERROR;
}

uint32_t SurfaceFlinger::getTransactionFlags() const {
    return mTransactionFlags;
}

uint32_t SurfaceFlinger::clearTransactionFlags(uint32_t mask) {
    uint32_t transactionFlags = mTransactionFlags.fetch_and(~mask);
    ATRACE_INT("mTransactionFlags", transactionFlags);
    return transactionFlags & mask;
}

void SurfaceFlinger::setTransactionFlags(uint32_t mask, TransactionSchedule schedule,
                                         const sp<IBinder>& applyToken, FrameHint frameHint) {
    mScheduler->modulateVsync({}, &VsyncModulator::setTransactionSchedule, schedule, applyToken);
    uint32_t transactionFlags = mTransactionFlags.fetch_or(mask);
    ATRACE_INT("mTransactionFlags", transactionFlags);

    if (const bool scheduled = transactionFlags & mask; !scheduled) {
        scheduleCommit(frameHint);
    } else if (frameHint == FrameHint::kActive) {
        // Even if the next frame is already scheduled, we should reset the idle timer
        // as a new activity just happened.
        mScheduler->resetIdleTimer();
    }
}

TransactionHandler::TransactionReadiness SurfaceFlinger::transactionReadyTimelineCheck(
        const TransactionHandler::TransactionFlushState& flushState) {
    const auto& transaction = *flushState.transaction;

    const TimePoint desiredPresentTime = TimePoint::fromNs(transaction.desiredPresentTime);
    const TimePoint expectedPresentTime = mScheduler->expectedPresentTimeForPacesetter();

    using TransactionReadiness = TransactionHandler::TransactionReadiness;

    // Do not present if the desiredPresentTime has not passed unless it is more than
    // one second in the future. We ignore timestamps more than 1 second in the future
    // for stability reasons.
    if (!transaction.isAutoTimestamp && desiredPresentTime >= expectedPresentTime &&
        desiredPresentTime < expectedPresentTime + 1s) {
        ATRACE_FORMAT("not current desiredPresentTime: %" PRId64 " expectedPresentTime: %" PRId64,
                      desiredPresentTime, expectedPresentTime);
        return TransactionReadiness::NotReady;
    }

    if (!mScheduler->isVsyncValid(expectedPresentTime, transaction.originUid)) {
        ATRACE_FORMAT("!isVsyncValid expectedPresentTime: %" PRId64 " uid: %d", expectedPresentTime,
                      transaction.originUid);
        return TransactionReadiness::NotReady;
    }

    // If the client didn't specify desiredPresentTime, use the vsyncId to determine the
    // expected present time of this transaction.
    if (transaction.isAutoTimestamp &&
        frameIsEarly(expectedPresentTime, VsyncId{transaction.frameTimelineInfo.vsyncId})) {
        ATRACE_FORMAT("frameIsEarly vsyncId: %" PRId64 " expectedPresentTime: %" PRId64,
                      transaction.frameTimelineInfo.vsyncId, expectedPresentTime);
        return TransactionReadiness::NotReady;
    }

    return TransactionReadiness::Ready;
}

TransactionHandler::TransactionReadiness SurfaceFlinger::transactionReadyBufferCheckLegacy(
        const TransactionHandler::TransactionFlushState& flushState) {
    using TransactionReadiness = TransactionHandler::TransactionReadiness;
    auto ready = TransactionReadiness::Ready;
    flushState.transaction->traverseStatesWithBuffersWhileTrue([&](const ResolvedComposerState&
                                                                           resolvedState) -> bool {
        sp<Layer> layer = LayerHandle::getLayer(resolvedState.state.surface);

        const auto& transaction = *flushState.transaction;
        const auto& s = resolvedState.state;
        // check for barrier frames
        if (s.bufferData->hasBarrier) {
            // The current producerId is already a newer producer than the buffer that has a
            // barrier. This means the incoming buffer is older and we can release it here. We
            // don't wait on the barrier since we know that's stale information.
            if (layer->getDrawingState().barrierProducerId > s.bufferData->producerId) {
                layer->callReleaseBufferCallback(s.bufferData->releaseBufferListener,
                                                 resolvedState.externalTexture->getBuffer(),
                                                 s.bufferData->frameNumber,
                                                 s.bufferData->acquireFence);
                // Delete the entire state at this point and not just release the buffer because
                // everything associated with the Layer in this Transaction is now out of date.
                ATRACE_FORMAT("DeleteStaleBuffer %s barrierProducerId:%d > %d",
                              layer->getDebugName(), layer->getDrawingState().barrierProducerId,
                              s.bufferData->producerId);
                return TraverseBuffersReturnValues::DELETE_AND_CONTINUE_TRAVERSAL;
            }

            if (layer->getDrawingState().barrierFrameNumber < s.bufferData->barrierFrameNumber) {
                const bool willApplyBarrierFrame =
                        flushState.bufferLayersReadyToPresent.contains(s.surface.get()) &&
                        ((flushState.bufferLayersReadyToPresent.get(s.surface.get()) >=
                          s.bufferData->barrierFrameNumber));
                if (!willApplyBarrierFrame) {
                    ATRACE_FORMAT("NotReadyBarrier %s barrierFrameNumber:%" PRId64 " > %" PRId64,
                                  layer->getDebugName(),
                                  layer->getDrawingState().barrierFrameNumber,
                                  s.bufferData->barrierFrameNumber);
                    ready = TransactionReadiness::NotReadyBarrier;
                    return TraverseBuffersReturnValues::STOP_TRAVERSAL;
                }
            }
        }

        // If backpressure is enabled and we already have a buffer to commit, keep
        // the transaction in the queue.
        const bool hasPendingBuffer =
                flushState.bufferLayersReadyToPresent.contains(s.surface.get());
        if (layer->backpressureEnabled() && hasPendingBuffer && transaction.isAutoTimestamp) {
            ATRACE_FORMAT("hasPendingBuffer %s", layer->getDebugName());
            ready = TransactionReadiness::NotReady;
            return TraverseBuffersReturnValues::STOP_TRAVERSAL;
        }

        /* QTI_BEGIN */
        TimePoint desiredPresentTime = TimePoint::fromNs(transaction.desiredPresentTime);
        if (mQtiSFExtnIntf->qtiIsFrameEarly(layer->qtiGetSmomoLayerStackId(), layer->getSequence(),
                                            desiredPresentTime.ns())) {
            ready = TransactionReadiness::NotReady;
            return false;
        }
        /* QTI_END */

        const bool acquireFenceAvailable = s.bufferData &&
                s.bufferData->flags.test(BufferData::BufferDataChange::fenceChanged) &&
                s.bufferData->acquireFence;
        const bool fenceSignaled = !acquireFenceAvailable ||
                s.bufferData->acquireFence->getStatus() != Fence::Status::Unsignaled;

        /* QTI_BEGIN */
        bool qtiLatchMediaContent = mQtiSFExtnIntf->qtiLatchMediaContent(layer);
        /* QTI_END */

        if (!fenceSignaled) {
            // check fence status
            const bool allowLatchUnsignaled = shouldLatchUnsignaled(s, transaction.states.size(),
                                                                    flushState.firstTransaction) &&
                    layer->isSimpleBufferUpdate(s);

            if (allowLatchUnsignaled /* QTI_BEGIN */ || qtiLatchMediaContent /* QTI_END */) {
                ATRACE_FORMAT("fence unsignaled try allowLatchUnsignaled %s",
                              layer->getDebugName());
                ready = TransactionReadiness::NotReadyUnsignaled;
            } else {
                ready = TransactionReadiness::NotReady;
                auto& listener = s.bufferData->releaseBufferListener;
                if (listener &&
                    (flushState.queueProcessTime - transaction.postTime) >
                            std::chrono::nanoseconds(4s).count()) {
                    mTransactionHandler
                            .onTransactionQueueStalled(transaction.id, listener,
                                                       "Buffer processing hung up due to stuck "
                                                       "fence. Indicates GPU hang");
                }
                ATRACE_FORMAT("fence unsignaled %s", layer->getDebugName());
                return TraverseBuffersReturnValues::STOP_TRAVERSAL;
            }
        }

        /* QTI_BEGIN */
        mQtiSFExtnIntf->qtiUpdateBufferData(qtiLatchMediaContent, s);
        /* QTI_END */
        return TraverseBuffersReturnValues::CONTINUE_TRAVERSAL;
    });
    return ready;
}

TransactionHandler::TransactionReadiness SurfaceFlinger::transactionReadyBufferCheck(
        const TransactionHandler::TransactionFlushState& flushState) {
    using TransactionReadiness = TransactionHandler::TransactionReadiness;
    auto ready = TransactionReadiness::Ready;
    flushState.transaction->traverseStatesWithBuffersWhileTrue([&](const ResolvedComposerState&
                                                                           resolvedState) -> bool {
        const frontend::RequestedLayerState* layer =
                mLayerLifecycleManager.getLayerFromId(resolvedState.layerId);
        const auto& transaction = *flushState.transaction;
        const auto& s = resolvedState.state;
        // check for barrier frames
        if (s.bufferData->hasBarrier) {
            // The current producerId is already a newer producer than the buffer that has a
            // barrier. This means the incoming buffer is older and we can release it here. We
            // don't wait on the barrier since we know that's stale information.
            if (layer->barrierProducerId > s.bufferData->producerId) {
                if (s.bufferData->releaseBufferListener) {
                    uint32_t currentMaxAcquiredBufferCount =
                            getMaxAcquiredBufferCountForCurrentRefreshRate(layer->ownerUid.val());
                    ATRACE_FORMAT_INSTANT("callReleaseBufferCallback %s - %" PRIu64,
                                          layer->name.c_str(), s.bufferData->frameNumber);
                    s.bufferData->releaseBufferListener
                            ->onReleaseBuffer({resolvedState.externalTexture->getBuffer()->getId(),
                                               s.bufferData->frameNumber},
                                              s.bufferData->acquireFence
                                                      ? s.bufferData->acquireFence
                                                      : Fence::NO_FENCE,
                                              currentMaxAcquiredBufferCount);
                }

                // Delete the entire state at this point and not just release the buffer because
                // everything associated with the Layer in this Transaction is now out of date.
                ATRACE_FORMAT("DeleteStaleBuffer %s barrierProducerId:%d > %d", layer->name.c_str(),
                              layer->barrierProducerId, s.bufferData->producerId);
                return TraverseBuffersReturnValues::DELETE_AND_CONTINUE_TRAVERSAL;
            }

            if (layer->barrierFrameNumber < s.bufferData->barrierFrameNumber) {
                const bool willApplyBarrierFrame =
                        flushState.bufferLayersReadyToPresent.contains(s.surface.get()) &&
                        ((flushState.bufferLayersReadyToPresent.get(s.surface.get()) >=
                          s.bufferData->barrierFrameNumber));
                if (!willApplyBarrierFrame) {
                    ATRACE_FORMAT("NotReadyBarrier %s barrierFrameNumber:%" PRId64 " > %" PRId64,
                                  layer->name.c_str(), layer->barrierFrameNumber,
                                  s.bufferData->barrierFrameNumber);
                    ready = TransactionReadiness::NotReadyBarrier;
                    return TraverseBuffersReturnValues::STOP_TRAVERSAL;
                }
            }
        }

        // If backpressure is enabled and we already have a buffer to commit, keep
        // the transaction in the queue.
        const bool hasPendingBuffer =
                flushState.bufferLayersReadyToPresent.contains(s.surface.get());
        if (layer->backpressureEnabled() && hasPendingBuffer && transaction.isAutoTimestamp) {
            ATRACE_FORMAT("hasPendingBuffer %s", layer->name.c_str());
            ready = TransactionReadiness::NotReady;
            return TraverseBuffersReturnValues::STOP_TRAVERSAL;
        }

        const bool acquireFenceAvailable = s.bufferData &&
                s.bufferData->flags.test(BufferData::BufferDataChange::fenceChanged) &&
                s.bufferData->acquireFence;
        const bool fenceSignaled = !acquireFenceAvailable ||
                s.bufferData->acquireFence->getStatus() != Fence::Status::Unsignaled;
        if (!fenceSignaled) {
            // check fence status
            const bool allowLatchUnsignaled = shouldLatchUnsignaled(s, transaction.states.size(),
                                                                    flushState.firstTransaction) &&
                    layer->isSimpleBufferUpdate(s);
            if (allowLatchUnsignaled) {
                ATRACE_FORMAT("fence unsignaled try allowLatchUnsignaled %s", layer->name.c_str());
                ready = TransactionReadiness::NotReadyUnsignaled;
            } else {
                ready = TransactionReadiness::NotReady;
                auto& listener = s.bufferData->releaseBufferListener;
                if (listener &&
                    (flushState.queueProcessTime - transaction.postTime) >
                            std::chrono::nanoseconds(4s).count()) {
                    mTransactionHandler
                            .onTransactionQueueStalled(transaction.id, listener,
                                                       "Buffer processing hung up due to stuck "
                                                       "fence. Indicates GPU hang");
                }
                ATRACE_FORMAT("fence unsignaled %s", layer->name.c_str());
                return TraverseBuffersReturnValues::STOP_TRAVERSAL;
            }
        }
        return TraverseBuffersReturnValues::CONTINUE_TRAVERSAL;
    });
    return ready;
}

void SurfaceFlinger::addTransactionReadyFilters() {
    mTransactionHandler.addTransactionReadyFilter(
            std::bind(&SurfaceFlinger::transactionReadyTimelineCheck, this, std::placeholders::_1));
    if (mLayerLifecycleManagerEnabled) {
        mTransactionHandler.addTransactionReadyFilter(
                std::bind(&SurfaceFlinger::transactionReadyBufferCheck, this,
                          std::placeholders::_1));
    } else {
        mTransactionHandler.addTransactionReadyFilter(
                std::bind(&SurfaceFlinger::transactionReadyBufferCheckLegacy, this,
                          std::placeholders::_1));
    }
}

// For tests only
bool SurfaceFlinger::flushTransactionQueues(VsyncId vsyncId) {
    mTransactionHandler.collectTransactions();
    std::vector<TransactionState> transactions = mTransactionHandler.flushTransactions();
    return applyTransactions(transactions, vsyncId);
}

bool SurfaceFlinger::applyTransactions(std::vector<TransactionState>& transactions,
                                       VsyncId vsyncId) {
    Mutex::Autolock lock(mStateLock);
    return applyTransactionsLocked(transactions, vsyncId);
}

bool SurfaceFlinger::applyTransactionsLocked(std::vector<TransactionState>& transactions,
                                             VsyncId vsyncId) {
    bool needsTraversal = false;
    // Now apply all transactions.
    for (auto& transaction : transactions) {
        needsTraversal |=
                applyTransactionState(transaction.frameTimelineInfo, transaction.states,
                                      transaction.displays, transaction.flags,
                                      transaction.inputWindowCommands,
                                      transaction.desiredPresentTime, transaction.isAutoTimestamp,
                                      std::move(transaction.uncacheBufferIds), transaction.postTime,
                                      transaction.hasListenerCallbacks,
                                      transaction.listenerCallbacks, transaction.originPid,
                                      transaction.originUid, transaction.id);
    }
    return needsTraversal;
}

bool SurfaceFlinger::transactionFlushNeeded() {
    return mTransactionHandler.hasPendingTransactions();
}

bool SurfaceFlinger::frameIsEarly(TimePoint expectedPresentTime, VsyncId vsyncId) const {
    const auto prediction =
            mFrameTimeline->getTokenManager()->getPredictionsForToken(ftl::to_underlying(vsyncId));
    if (!prediction) {
        return false;
    }

    const auto predictedPresentTime = TimePoint::fromNs(prediction->presentTime);

    if (std::chrono::abs(predictedPresentTime - expectedPresentTime) >=
        scheduler::VsyncConfig::kEarlyLatchMaxThreshold) {
        return false;
    }

    const Duration earlyLatchVsyncThreshold = mScheduler->getVsyncSchedule()->period() / 2;

    return predictedPresentTime >= expectedPresentTime &&
            predictedPresentTime - expectedPresentTime >= earlyLatchVsyncThreshold;
}

bool SurfaceFlinger::shouldLatchUnsignaled(const layer_state_t& state, size_t numStates,
                                           bool firstTransaction) const {
    if (enableLatchUnsignaledConfig == LatchUnsignaledConfig::Disabled) {
        ATRACE_FORMAT_INSTANT("%s: false (LatchUnsignaledConfig::Disabled)", __func__);
        return false;
    }

    // We only want to latch unsignaled when a single layer is updated in this
    // transaction (i.e. not a blast sync transaction).
    if (numStates != 1) {
        ATRACE_FORMAT_INSTANT("%s: false (numStates=%zu)", __func__, numStates);
        return false;
    }

    if (enableLatchUnsignaledConfig == LatchUnsignaledConfig::AutoSingleLayer) {
        if (!firstTransaction) {
            ATRACE_FORMAT_INSTANT("%s: false (LatchUnsignaledConfig::AutoSingleLayer; not first "
                                  "transaction)",
                                  __func__);
            return false;
        }

        // We don't want to latch unsignaled if are in early / client composition
        // as it leads to jank due to RenderEngine waiting for unsignaled buffer
        // or window animations being slow.
        if (mScheduler->vsyncModulator().isVsyncConfigEarly()) {
            ATRACE_FORMAT_INSTANT("%s: false (LatchUnsignaledConfig::AutoSingleLayer; "
                                  "isVsyncConfigEarly)",
                                  __func__);
            return false;
        }
    }

    return true;
}

status_t SurfaceFlinger::setTransactionState(
        const FrameTimelineInfo& frameTimelineInfo, Vector<ComposerState>& states,
        const Vector<DisplayState>& displays, uint32_t flags, const sp<IBinder>& applyToken,
        InputWindowCommands inputWindowCommands, int64_t desiredPresentTime, bool isAutoTimestamp,
        const std::vector<client_cache_t>& uncacheBuffers, bool hasListenerCallbacks,
        const std::vector<ListenerCallbacks>& listenerCallbacks, uint64_t transactionId,
        const std::vector<uint64_t>& mergedTransactionIds) {
    ATRACE_CALL();

    IPCThreadState* ipc = IPCThreadState::self();
    const int originPid = ipc->getCallingPid();
    const int originUid = ipc->getCallingUid();
    uint32_t permissions = LayerStatePermissions::getTransactionPermissions(originPid, originUid);
    for (auto composerState : states) {
        composerState.state.sanitize(permissions);
    }

    for (DisplayState display : displays) {
        display.sanitize(permissions);
    }

    if (!inputWindowCommands.empty() &&
        (permissions & layer_state_t::Permission::ACCESS_SURFACE_FLINGER) == 0) {
        ALOGE("Only privileged callers are allowed to send input commands.");
        inputWindowCommands.clear();
    }

    if (flags & (eEarlyWakeupStart | eEarlyWakeupEnd)) {
        const bool hasPermission =
                (permissions & layer_state_t::Permission::ACCESS_SURFACE_FLINGER) ||
                callingThreadHasPermission(sWakeupSurfaceFlinger);
        if (!hasPermission) {
            ALOGE("Caller needs permission android.permission.WAKEUP_SURFACE_FLINGER to use "
                  "eEarlyWakeup[Start|End] flags");
            flags &= ~(eEarlyWakeupStart | eEarlyWakeupEnd);
        }
    }

    const int64_t postTime = systemTime();

    /* QTI_BEGIN */
    mQtiSFExtnIntf->qtiCheckVirtualDisplayHint(displays);
    /* QTI_END */

    std::vector<uint64_t> uncacheBufferIds;
    uncacheBufferIds.reserve(uncacheBuffers.size());
    for (const auto& uncacheBuffer : uncacheBuffers) {
        sp<GraphicBuffer> buffer = ClientCache::getInstance().erase(uncacheBuffer);
        if (buffer != nullptr) {
            uncacheBufferIds.push_back(buffer->getId());
        }
    }

    std::vector<ResolvedComposerState> resolvedStates;
    resolvedStates.reserve(states.size());
    for (auto& state : states) {
        resolvedStates.emplace_back(std::move(state));
        auto& resolvedState = resolvedStates.back();
        if (resolvedState.state.hasBufferChanges() && resolvedState.state.hasValidBuffer() &&
            resolvedState.state.surface) {
            sp<Layer> layer = LayerHandle::getLayer(resolvedState.state.surface);
            std::string layerName = (layer) ?
                    layer->getDebugName() : std::to_string(resolvedState.state.layerId);
            resolvedState.externalTexture =
                    getExternalTextureFromBufferData(*resolvedState.state.bufferData,
                                                     layerName.c_str(), transactionId);

            /* QTI_BEGIN */
            mQtiSFExtnIntf->qtiDolphinTrackBufferIncrement(layerName.c_str());

            mQtiSFExtnIntf->qtiUpdateSmomoLayerInfo(layer, desiredPresentTime, isAutoTimestamp,
                                                    resolvedState.externalTexture,
                                                    *resolvedState.state.bufferData);
            /* QTI_END */

            mBufferCountTracker.increment(resolvedState.state.surface->localBinder());
        }
        resolvedState.layerId = LayerHandle::getLayerId(resolvedState.state.surface);
        if (resolvedState.state.what & layer_state_t::eReparent) {
            resolvedState.parentId =
                    getLayerIdFromSurfaceControl(resolvedState.state.parentSurfaceControlForChild);
        }
        if (resolvedState.state.what & layer_state_t::eRelativeLayerChanged) {
            resolvedState.relativeParentId =
                    getLayerIdFromSurfaceControl(resolvedState.state.relativeLayerSurfaceControl);
        }
        if (resolvedState.state.what & layer_state_t::eInputInfoChanged) {
            wp<IBinder>& touchableRegionCropHandle =
                    resolvedState.state.windowInfoHandle->editInfo()->touchableRegionCropHandle;
            resolvedState.touchCropId =
                    LayerHandle::getLayerId(touchableRegionCropHandle.promote());
        }
    }

    TransactionState state{frameTimelineInfo,
                           resolvedStates,
                           displays,
                           flags,
                           applyToken,
                           std::move(inputWindowCommands),
                           desiredPresentTime,
                           isAutoTimestamp,
                           std::move(uncacheBufferIds),
                           postTime,
                           hasListenerCallbacks,
                           listenerCallbacks,
                           originPid,
                           originUid,
                           transactionId,
                           mergedTransactionIds};

    if (mTransactionTracing) {
        mTransactionTracing->addQueuedTransaction(state);
    }

    const auto schedule = [](uint32_t flags) {
        if (flags & eEarlyWakeupEnd) return TransactionSchedule::EarlyEnd;
        if (flags & eEarlyWakeupStart) return TransactionSchedule::EarlyStart;
        return TransactionSchedule::Late;
    }(state.flags);

    const auto frameHint = state.isFrameActive() ? FrameHint::kActive : FrameHint::kNone;

    mTransactionHandler.queueTransaction(std::move(state));
    setTransactionFlags(eTransactionFlushNeeded, schedule, applyToken, frameHint);
    return NO_ERROR;
}

bool SurfaceFlinger::applyTransactionState(const FrameTimelineInfo& frameTimelineInfo,
                                           std::vector<ResolvedComposerState>& states,
                                           Vector<DisplayState>& displays, uint32_t flags,
                                           const InputWindowCommands& inputWindowCommands,
                                           const int64_t desiredPresentTime, bool isAutoTimestamp,
                                           const std::vector<uint64_t>& uncacheBufferIds,
                                           const int64_t postTime, bool hasListenerCallbacks,
                                           const std::vector<ListenerCallbacks>& listenerCallbacks,
                                           int originPid, int originUid, uint64_t transactionId) {
    uint32_t transactionFlags = 0;
    if (!mLayerLifecycleManagerEnabled) {
        for (DisplayState& display : displays) {
            transactionFlags |= setDisplayStateLocked(display);
        }
    }

    // start and end registration for listeners w/ no surface so they can get their callback.  Note
    // that listeners with SurfaceControls will start registration during setClientStateLocked
    // below.
    for (const auto& listener : listenerCallbacks) {
        mTransactionCallbackInvoker.addEmptyTransaction(listener);
    }

    uint32_t clientStateFlags = 0;
    for (auto& resolvedState : states) {
        if (mLegacyFrontEndEnabled) {
            clientStateFlags |=
                    setClientStateLocked(frameTimelineInfo, resolvedState, desiredPresentTime,
                                         isAutoTimestamp, postTime, transactionId);

        } else /*mLayerLifecycleManagerEnabled*/ {
            clientStateFlags |= updateLayerCallbacksAndStats(frameTimelineInfo, resolvedState,
                                                             desiredPresentTime, isAutoTimestamp,
                                                             postTime, transactionId);
        }
        if ((flags & eAnimation) && resolvedState.state.surface) {
            if (const auto layer = LayerHandle::getLayer(resolvedState.state.surface)) {
                const auto layerProps = scheduler::LayerProps{
                        .visible = layer->isVisible(),
                        .bounds = layer->getBounds(),
                        .transform = layer->getTransform(),
                        .setFrameRateVote = layer->getFrameRateForLayerTree(),
                        .frameRateSelectionPriority = layer->getFrameRateSelectionPriority(),
                };
                layer->recordLayerHistoryAnimationTx(layerProps);
            }
        }
    }

    transactionFlags |= clientStateFlags;
    transactionFlags |= addInputWindowCommands(inputWindowCommands);

    for (uint64_t uncacheBufferId : uncacheBufferIds) {
        mBufferIdsToUncache.push_back(uncacheBufferId);
    }

    // If a synchronous transaction is explicitly requested without any changes, force a transaction
    // anyway. This can be used as a flush mechanism for previous async transactions.
    // Empty animation transaction can be used to simulate back-pressure, so also force a
    // transaction for empty animation transactions.
    if (transactionFlags == 0 && (flags & eAnimation)) {
        transactionFlags = eTransactionNeeded;
    }

    bool needsTraversal = false;
    if (transactionFlags) {
        // We are on the main thread, we are about to perform a traversal. Clear the traversal bit
        // so we don't have to wake up again next frame to perform an unnecessary traversal.
        if (transactionFlags & eTraversalNeeded) {
            transactionFlags = transactionFlags & (~eTraversalNeeded);
            needsTraversal = true;
        }
        if (transactionFlags) {
            setTransactionFlags(transactionFlags);
        }
    }

    return needsTraversal;
}

bool SurfaceFlinger::applyAndCommitDisplayTransactionStates(
        std::vector<TransactionState>& transactions) {
    Mutex::Autolock lock(mStateLock);
    bool needsTraversal = false;
    uint32_t transactionFlags = 0;
    for (auto& transaction : transactions) {
        for (DisplayState& display : transaction.displays) {
            transactionFlags |= setDisplayStateLocked(display);
        }
    }

    if (transactionFlags) {
        // We are on the main thread, we are about to perform a traversal. Clear the traversal bit
        // so we don't have to wake up again next frame to perform an unnecessary traversal.
        if (transactionFlags & eTraversalNeeded) {
            transactionFlags = transactionFlags & (~eTraversalNeeded);
            needsTraversal = true;
        }
        if (transactionFlags) {
            setTransactionFlags(transactionFlags);
        }
    }

    mFrontEndDisplayInfosChanged = mTransactionFlags & eDisplayTransactionNeeded;
    if (mFrontEndDisplayInfosChanged && !mLegacyFrontEndEnabled) {
        processDisplayChangesLocked();
        mFrontEndDisplayInfos.clear();
        for (const auto& [_, display] : mDisplays) {
            mFrontEndDisplayInfos.try_emplace(display->getLayerStack(), display->getFrontEndInfo());
        }
        needsTraversal = true;
    }

    return needsTraversal;
}

uint32_t SurfaceFlinger::setDisplayStateLocked(const DisplayState& s) {
    const ssize_t index = mCurrentState.displays.indexOfKey(s.token);
    if (index < 0) return 0;

    uint32_t flags = 0;
    DisplayDeviceState& state = mCurrentState.displays.editValueAt(index);

    const uint32_t what = s.what;
    if (what & DisplayState::eSurfaceChanged) {
        if (IInterface::asBinder(state.surface) != IInterface::asBinder(s.surface)) {
            state.surface = s.surface;
            flags |= eDisplayTransactionNeeded;
        }
    }
    if (what & DisplayState::eLayerStackChanged) {
        if (state.layerStack != s.layerStack) {
            state.layerStack = s.layerStack;
            flags |= eDisplayTransactionNeeded;
        }
    }
    if (what & DisplayState::eFlagsChanged) {
        if (state.flags != s.flags) {
            state.flags = s.flags;
            flags |= eDisplayTransactionNeeded;
        }
    }
    if (what & DisplayState::eDisplayProjectionChanged) {
        if (state.orientation != s.orientation) {
            state.orientation = s.orientation;
            flags |= eDisplayTransactionNeeded;
        }
        if (state.orientedDisplaySpaceRect != s.orientedDisplaySpaceRect) {
            state.orientedDisplaySpaceRect = s.orientedDisplaySpaceRect;
            flags |= eDisplayTransactionNeeded;
        }
        if (state.layerStackSpaceRect != s.layerStackSpaceRect) {
            state.layerStackSpaceRect = s.layerStackSpaceRect;
            flags |= eDisplayTransactionNeeded;
        }
    }
    if (what & DisplayState::eDisplaySizeChanged) {
        if (state.width != s.width) {
            state.width = s.width;
            flags |= eDisplayTransactionNeeded;
        }
        if (state.height != s.height) {
            state.height = s.height;
            flags |= eDisplayTransactionNeeded;
        }
    }

    return flags;
}

bool SurfaceFlinger::callingThreadHasUnscopedSurfaceFlingerAccess(bool usePermissionCache) {
    IPCThreadState* ipc = IPCThreadState::self();
    const int pid = ipc->getCallingPid();
    const int uid = ipc->getCallingUid();
    if ((uid != AID_GRAPHICS && uid != AID_SYSTEM) &&
        (usePermissionCache ? !PermissionCache::checkPermission(sAccessSurfaceFlinger, pid, uid)
                            : !checkPermission(sAccessSurfaceFlinger, pid, uid))) {
        return false;
    }
    return true;
}

uint32_t SurfaceFlinger::setClientStateLocked(const FrameTimelineInfo& frameTimelineInfo,
                                              ResolvedComposerState& composerState,
                                              int64_t desiredPresentTime, bool isAutoTimestamp,
                                              int64_t postTime, uint64_t transactionId) {
    layer_state_t& s = composerState.state;

    std::vector<ListenerCallbacks> filteredListeners;
    for (auto& listener : s.listeners) {
        // Starts a registration but separates the callback ids according to callback type. This
        // allows the callback invoker to send on latch callbacks earlier.
        // note that startRegistration will not re-register if the listener has
        // already be registered for a prior surface control

        ListenerCallbacks onCommitCallbacks = listener.filter(CallbackId::Type::ON_COMMIT);
        if (!onCommitCallbacks.callbackIds.empty()) {
            filteredListeners.push_back(onCommitCallbacks);
        }

        ListenerCallbacks onCompleteCallbacks = listener.filter(CallbackId::Type::ON_COMPLETE);
        if (!onCompleteCallbacks.callbackIds.empty()) {
            filteredListeners.push_back(onCompleteCallbacks);
        }
    }

    const uint64_t what = s.what;
    uint32_t flags = 0;
    sp<Layer> layer = nullptr;
    if (s.surface) {
        layer = LayerHandle::getLayer(s.surface);
    } else {
        // The client may provide us a null handle. Treat it as if the layer was removed.
        ALOGW("Attempt to set client state with a null layer handle");
    }
    if (layer == nullptr) {
        for (auto& [listener, callbackIds] : s.listeners) {
            mTransactionCallbackInvoker.addCallbackHandle(sp<CallbackHandle>::make(listener,
                                                                                   callbackIds,
                                                                                   s.surface),
                                                          std::vector<JankData>());
        }
        return 0;
    }
    MUTEX_ALIAS(mStateLock, layer->mFlinger->mStateLock);

    ui::LayerStack oldLayerStack = layer->getLayerStack(LayerVector::StateSet::Current);

    // Only set by BLAST adapter layers
    if (what & layer_state_t::eProducerDisconnect) {
        layer->onDisconnect();
    }

    if (what & layer_state_t::ePositionChanged) {
        if (layer->setPosition(s.x, s.y)) {
            flags |= eTraversalNeeded;
        }
    }
    if (what & layer_state_t::eLayerChanged) {
        // NOTE: index needs to be calculated before we update the state
        const auto& p = layer->getParent();
        if (p == nullptr) {
            ssize_t idx = mCurrentState.layersSortedByZ.indexOf(layer);
            if (layer->setLayer(s.z) && idx >= 0) {
                mCurrentState.layersSortedByZ.removeAt(idx);
                mCurrentState.layersSortedByZ.add(layer);
                // we need traversal (state changed)
                // AND transaction (list changed)
                flags |= eTransactionNeeded|eTraversalNeeded;
            }
        } else {
            if (p->setChildLayer(layer, s.z)) {
                flags |= eTransactionNeeded|eTraversalNeeded;
            }
        }
    }
    if (what & layer_state_t::eRelativeLayerChanged) {
        // NOTE: index needs to be calculated before we update the state
        const auto& p = layer->getParent();
        const auto& relativeHandle = s.relativeLayerSurfaceControl ?
                s.relativeLayerSurfaceControl->getHandle() : nullptr;
        if (p == nullptr) {
            ssize_t idx = mCurrentState.layersSortedByZ.indexOf(layer);
            if (layer->setRelativeLayer(relativeHandle, s.z) &&
                idx >= 0) {
                mCurrentState.layersSortedByZ.removeAt(idx);
                mCurrentState.layersSortedByZ.add(layer);
                // we need traversal (state changed)
                // AND transaction (list changed)
                flags |= eTransactionNeeded|eTraversalNeeded;
            }
        } else {
            if (p->setChildRelativeLayer(layer, relativeHandle, s.z)) {
                flags |= eTransactionNeeded|eTraversalNeeded;
            }
        }
    }
    if (what & layer_state_t::eAlphaChanged) {
        if (layer->setAlpha(s.color.a)) flags |= eTraversalNeeded;
    }
    if (what & layer_state_t::eColorChanged) {
        if (layer->setColor(s.color.rgb)) flags |= eTraversalNeeded;
    }
    if (what & layer_state_t::eColorTransformChanged) {
        if (layer->setColorTransform(s.colorTransform)) {
            flags |= eTraversalNeeded;
        }
    }
    if (what & layer_state_t::eBackgroundColorChanged) {
        if (layer->setBackgroundColor(s.bgColor.rgb, s.bgColor.a, s.bgColorDataspace)) {
            flags |= eTraversalNeeded;
        }
    }
    if (what & layer_state_t::eMatrixChanged) {
        if (layer->setMatrix(s.matrix)) flags |= eTraversalNeeded;
    }
    if (what & layer_state_t::eTransparentRegionChanged) {
        if (layer->setTransparentRegionHint(s.transparentRegion))
            flags |= eTraversalNeeded;
    }
    if (what & layer_state_t::eFlagsChanged) {
        if (layer->setFlags(s.flags, s.mask)) flags |= eTraversalNeeded;
    }
    if (what & layer_state_t::eCornerRadiusChanged) {
        if (layer->setCornerRadius(s.cornerRadius))
            flags |= eTraversalNeeded;
    }
    if (what & layer_state_t::eBackgroundBlurRadiusChanged && mSupportsBlur) {
        if (layer->setBackgroundBlurRadius(s.backgroundBlurRadius)) flags |= eTraversalNeeded;
    }
    if (what & layer_state_t::eBlurRegionsChanged) {
        if (layer->setBlurRegions(s.blurRegions)) flags |= eTraversalNeeded;
    }
    if (what & layer_state_t::eRenderBorderChanged) {
        if (layer->enableBorder(s.borderEnabled, s.borderWidth, s.borderColor)) {
            flags |= eTraversalNeeded;
        }
    }
    if (what & layer_state_t::eLayerStackChanged) {
        ssize_t idx = mCurrentState.layersSortedByZ.indexOf(layer);
        // We only allow setting layer stacks for top level layers,
        // everything else inherits layer stack from its parent.
        if (layer->hasParent()) {
            ALOGE("Attempt to set layer stack on layer with parent (%s) is invalid",
                  layer->getDebugName());
        } else if (idx < 0) {
            ALOGE("Attempt to set layer stack on layer without parent (%s) that "
                  "that also does not appear in the top level layer list. Something"
                  " has gone wrong.",
                  layer->getDebugName());
        } else if (layer->setLayerStack(s.layerStack)) {
            mCurrentState.layersSortedByZ.removeAt(idx);
            mCurrentState.layersSortedByZ.add(layer);
            // we need traversal (state changed)
            // AND transaction (list changed)
            flags |= eTransactionNeeded | eTraversalNeeded | eTransformHintUpdateNeeded;
        }
    }
    if (what & layer_state_t::eBufferTransformChanged) {
        if (layer->setTransform(s.bufferTransform)) flags |= eTraversalNeeded;
    }
    if (what & layer_state_t::eTransformToDisplayInverseChanged) {
        if (layer->setTransformToDisplayInverse(s.transformToDisplayInverse))
            flags |= eTraversalNeeded;
    }
    if (what & layer_state_t::eCropChanged) {
        if (layer->setCrop(s.crop)) flags |= eTraversalNeeded;
    }
    if (what & layer_state_t::eDataspaceChanged) {
        if (layer->setDataspace(s.dataspace)) flags |= eTraversalNeeded;
    }
    if (what & layer_state_t::eSurfaceDamageRegionChanged) {
        if (layer->setSurfaceDamageRegion(s.surfaceDamageRegion)) flags |= eTraversalNeeded;
    }
    if (what & layer_state_t::eApiChanged) {
        if (layer->setApi(s.api)) flags |= eTraversalNeeded;
    }
    if (what & layer_state_t::eSidebandStreamChanged) {
        if (layer->setSidebandStream(s.sidebandStream)) flags |= eTraversalNeeded;
    }
    if (what & layer_state_t::eInputInfoChanged) {
        layer->setInputInfo(*s.windowInfoHandle->getInfo());
        flags |= eTraversalNeeded;
    }
    std::optional<nsecs_t> dequeueBufferTimestamp;
    if (what & layer_state_t::eMetadataChanged) {
        dequeueBufferTimestamp = s.metadata.getInt64(gui::METADATA_DEQUEUE_TIME);

        if (const int32_t gameMode = s.metadata.getInt32(gui::METADATA_GAME_MODE, -1);
            gameMode != -1) {
            // The transaction will be received on the Task layer and needs to be applied to all
            // child layers. Child layers that are added at a later point will obtain the game mode
            // info through addChild().
            layer->setGameModeForTree(static_cast<GameMode>(gameMode));
        }

        if (layer->setMetadata(s.metadata)) {
            flags |= eTraversalNeeded;
            mLayerMetadataSnapshotNeeded = true;
        }
    }
    if (what & layer_state_t::eColorSpaceAgnosticChanged) {
        if (layer->setColorSpaceAgnostic(s.colorSpaceAgnostic)) {
            flags |= eTraversalNeeded;
        }
    }
    if (what & layer_state_t::eShadowRadiusChanged) {
        if (layer->setShadowRadius(s.shadowRadius)) flags |= eTraversalNeeded;
    }
    if (what & layer_state_t::eDefaultFrameRateCompatibilityChanged) {
        const auto compatibility =
                Layer::FrameRate::convertCompatibility(s.defaultFrameRateCompatibility);

        if (layer->setDefaultFrameRateCompatibility(compatibility)) {
            flags |= eTraversalNeeded;
        }
    }
    if (what & layer_state_t::eFrameRateSelectionPriority) {
        if (layer->setFrameRateSelectionPriority(s.frameRateSelectionPriority)) {
            flags |= eTraversalNeeded;
        }
    }
    if (what & layer_state_t::eFrameRateChanged) {
        const auto compatibility =
            Layer::FrameRate::convertCompatibility(s.frameRateCompatibility);
        const auto strategy =
            Layer::FrameRate::convertChangeFrameRateStrategy(s.changeFrameRateStrategy);

        if (layer->setFrameRate(
                Layer::FrameRate(Fps::fromValue(s.frameRate), compatibility, strategy))) {
          flags |= eTraversalNeeded;
        }
    }
    if (what & layer_state_t::eFixedTransformHintChanged) {
        if (layer->setFixedTransformHint(s.fixedTransformHint)) {
            flags |= eTraversalNeeded | eTransformHintUpdateNeeded;
        }
    }
    if (what & layer_state_t::eAutoRefreshChanged) {
        layer->setAutoRefresh(s.autoRefresh);
    }
    if (what & layer_state_t::eDimmingEnabledChanged) {
        if (layer->setDimmingEnabled(s.dimmingEnabled)) flags |= eTraversalNeeded;
    }
    if (what & layer_state_t::eExtendedRangeBrightnessChanged) {
        if (layer->setExtendedRangeBrightness(s.currentHdrSdrRatio, s.desiredHdrSdrRatio)) {
            flags |= eTraversalNeeded;
        }
    }
    if (what & layer_state_t::eCachingHintChanged) {
        if (layer->setCachingHint(s.cachingHint)) {
            flags |= eTraversalNeeded;
        }
    }
    if (what & layer_state_t::eHdrMetadataChanged) {
        if (layer->setHdrMetadata(s.hdrMetadata)) flags |= eTraversalNeeded;
    }
    if (what & layer_state_t::eTrustedOverlayChanged) {
        if (layer->setTrustedOverlay(s.isTrustedOverlay)) {
            flags |= eTraversalNeeded;
        }
    }
    if (what & layer_state_t::eStretchChanged) {
        if (layer->setStretchEffect(s.stretchEffect)) {
            flags |= eTraversalNeeded;
        }
    }
    if (what & layer_state_t::eBufferCropChanged) {
        if (layer->setBufferCrop(s.bufferCrop)) {
            flags |= eTraversalNeeded;
        }
    }
    if (what & layer_state_t::eDestinationFrameChanged) {
        if (layer->setDestinationFrame(s.destinationFrame)) {
            flags |= eTraversalNeeded;
        }
    }
    if (what & layer_state_t::eDropInputModeChanged) {
        if (layer->setDropInputMode(s.dropInputMode)) {
            flags |= eTraversalNeeded;
            mUpdateInputInfo = true;
        }
    }
    // This has to happen after we reparent children because when we reparent to null we remove
    // child layers from current state and remove its relative z. If the children are reparented in
    // the same transaction, then we have to make sure we reparent the children first so we do not
    // lose its relative z order.
    if (what & layer_state_t::eReparent) {
        bool hadParent = layer->hasParent();
        auto parentHandle = (s.parentSurfaceControlForChild)
                ? s.parentSurfaceControlForChild->getHandle()
                : nullptr;
        if (layer->reparent(parentHandle)) {
            if (!hadParent) {
                layer->setIsAtRoot(false);
                mCurrentState.layersSortedByZ.remove(layer);
            }
            flags |= eTransactionNeeded | eTraversalNeeded;
        }
    }
    std::vector<sp<CallbackHandle>> callbackHandles;
    if ((what & layer_state_t::eHasListenerCallbacksChanged) && (!filteredListeners.empty())) {
        for (auto& [listener, callbackIds] : filteredListeners) {
            callbackHandles.emplace_back(
                    sp<CallbackHandle>::make(listener, callbackIds, s.surface));
        }
    }

    if (what & layer_state_t::eBufferChanged) {
        if (layer->setBuffer(composerState.externalTexture, *s.bufferData, postTime,
                             desiredPresentTime, isAutoTimestamp, dequeueBufferTimestamp,
                             frameTimelineInfo)) {
            flags |= eTraversalNeeded;
        }
    } else if (frameTimelineInfo.vsyncId != FrameTimelineInfo::INVALID_VSYNC_ID) {
        layer->setFrameTimelineVsyncForBufferlessTransaction(frameTimelineInfo, postTime);
    }

    if ((what & layer_state_t::eBufferChanged) == 0) {
        layer->setDesiredPresentTime(desiredPresentTime, isAutoTimestamp);
    }

    if (what & layer_state_t::eTrustedPresentationInfoChanged) {
        if (layer->setTrustedPresentationInfo(s.trustedPresentationThresholds,
                                              s.trustedPresentationListener)) {
            flags |= eTraversalNeeded;
        }
    }

    if (what & layer_state_t::eFlushJankData) {
        // Do nothing. Processing the transaction completed listeners currently cause the flush.
    }

    if (layer->setTransactionCompletedListeners(callbackHandles,
                                                layer->willPresentCurrentTransaction() ||
                                                        layer->willReleaseBufferOnLatch())) {
        flags |= eTraversalNeeded;
    }

    // Do not put anything that updates layer state or modifies flags after
    // setTransactionCompletedListener

    // if the layer has been parented on to a new display, update its transform hint.
    if (((flags & eTransformHintUpdateNeeded) == 0) &&
        oldLayerStack != layer->getLayerStack(LayerVector::StateSet::Current)) {
        flags |= eTransformHintUpdateNeeded;
    }

    return flags;
}

uint32_t SurfaceFlinger::updateLayerCallbacksAndStats(const FrameTimelineInfo& frameTimelineInfo,
                                                      ResolvedComposerState& composerState,
                                                      int64_t desiredPresentTime,
                                                      bool isAutoTimestamp, int64_t postTime,
                                                      uint64_t transactionId) {
    layer_state_t& s = composerState.state;

    std::vector<ListenerCallbacks> filteredListeners;
    for (auto& listener : s.listeners) {
        // Starts a registration but separates the callback ids according to callback type. This
        // allows the callback invoker to send on latch callbacks earlier.
        // note that startRegistration will not re-register if the listener has
        // already be registered for a prior surface control

        ListenerCallbacks onCommitCallbacks = listener.filter(CallbackId::Type::ON_COMMIT);
        if (!onCommitCallbacks.callbackIds.empty()) {
            filteredListeners.push_back(onCommitCallbacks);
        }

        ListenerCallbacks onCompleteCallbacks = listener.filter(CallbackId::Type::ON_COMPLETE);
        if (!onCompleteCallbacks.callbackIds.empty()) {
            filteredListeners.push_back(onCompleteCallbacks);
        }
    }

    const uint64_t what = s.what;
    uint32_t flags = 0;
    sp<Layer> layer = nullptr;
    if (s.surface) {
        layer = LayerHandle::getLayer(s.surface);
    } else {
        // The client may provide us a null handle. Treat it as if the layer was removed.
        ALOGW("Attempt to set client state with a null layer handle");
    }
    if (layer == nullptr) {
        for (auto& [listener, callbackIds] : s.listeners) {
            mTransactionCallbackInvoker.addCallbackHandle(sp<CallbackHandle>::make(listener,
                                                                                   callbackIds,
                                                                                   s.surface),
                                                          std::vector<JankData>());
        }
        return 0;
    }
    if (what & layer_state_t::eProducerDisconnect) {
        layer->onDisconnect();
    }
    std::optional<nsecs_t> dequeueBufferTimestamp;
    if (what & layer_state_t::eMetadataChanged) {
        dequeueBufferTimestamp = s.metadata.getInt64(gui::METADATA_DEQUEUE_TIME);
    }

    std::vector<sp<CallbackHandle>> callbackHandles;
    if ((what & layer_state_t::eHasListenerCallbacksChanged) && (!filteredListeners.empty())) {
        for (auto& [listener, callbackIds] : filteredListeners) {
            callbackHandles.emplace_back(
                    sp<CallbackHandle>::make(listener, callbackIds, s.surface));
        }
    }
    // TODO(b/238781169) remove after screenshot refactor, currently screenshots
    // requires to read drawing state from binder thread. So we need to fix that
    // before removing this.
    if (what & layer_state_t::eCropChanged) {
        if (layer->setCrop(s.crop)) flags |= eTraversalNeeded;
    }
    if (what & layer_state_t::eSidebandStreamChanged) {
        if (layer->setSidebandStream(s.sidebandStream)) flags |= eTraversalNeeded;
    }
    if (what & layer_state_t::eBufferChanged) {
        std::optional<ui::Transform::RotationFlags> transformHint = std::nullopt;
        frontend::LayerSnapshot* snapshot = mLayerSnapshotBuilder.getSnapshot(layer->sequence);
        if (snapshot) {
            transformHint = snapshot->transformHint;
        }
        layer->setTransformHint(transformHint);
        if (layer->setBuffer(composerState.externalTexture, *s.bufferData, postTime,
                             desiredPresentTime, isAutoTimestamp, dequeueBufferTimestamp,
                             frameTimelineInfo)) {
            flags |= eTraversalNeeded;
        }
        mLayersWithQueuedFrames.emplace(layer);
    } else if (frameTimelineInfo.vsyncId != FrameTimelineInfo::INVALID_VSYNC_ID) {
        layer->setFrameTimelineVsyncForBufferlessTransaction(frameTimelineInfo, postTime);
    }

    if ((what & layer_state_t::eBufferChanged) == 0) {
        layer->setDesiredPresentTime(desiredPresentTime, isAutoTimestamp);
    }

    if (what & layer_state_t::eTrustedPresentationInfoChanged) {
        if (layer->setTrustedPresentationInfo(s.trustedPresentationThresholds,
                                              s.trustedPresentationListener)) {
            flags |= eTraversalNeeded;
        }
    }

    const auto& requestedLayerState = mLayerLifecycleManager.getLayerFromId(layer->getSequence());
    bool willPresentCurrentTransaction = requestedLayerState &&
            (requestedLayerState->hasReadyFrame() ||
             requestedLayerState->willReleaseBufferOnLatch());
    if (layer->setTransactionCompletedListeners(callbackHandles, willPresentCurrentTransaction))
        flags |= eTraversalNeeded;

    return flags;
}

uint32_t SurfaceFlinger::addInputWindowCommands(const InputWindowCommands& inputWindowCommands) {
    bool hasChanges = mInputWindowCommands.merge(inputWindowCommands);
    return hasChanges ? eTraversalNeeded : 0;
}

status_t SurfaceFlinger::mirrorLayer(const LayerCreationArgs& args,
                                     const sp<IBinder>& mirrorFromHandle,
                                     gui::CreateSurfaceResult& outResult) {
    if (!mirrorFromHandle) {
        return NAME_NOT_FOUND;
    }

    sp<Layer> mirrorLayer;
    sp<Layer> mirrorFrom;
    LayerCreationArgs mirrorArgs = LayerCreationArgs::fromOtherArgs(args);
    {
        Mutex::Autolock _l(mStateLock);
        mirrorFrom = LayerHandle::getLayer(mirrorFromHandle);
        if (!mirrorFrom) {
            return NAME_NOT_FOUND;
        }
        mirrorArgs.flags |= ISurfaceComposerClient::eNoColorFill;
        mirrorArgs.mirrorLayerHandle = mirrorFromHandle;
        mirrorArgs.addToRoot = false;
        status_t result = createEffectLayer(mirrorArgs, &outResult.handle, &mirrorLayer);
        if (result != NO_ERROR) {
            return result;
        }

        mirrorLayer->setClonedChild(mirrorFrom->createClone(mirrorLayer->getSequence()));
    }

    outResult.layerId = mirrorLayer->sequence;
    outResult.layerName = String16(mirrorLayer->getDebugName());
    return addClientLayer(mirrorArgs, outResult.handle, mirrorLayer /* layer */,
                          nullptr /* parent */, nullptr /* outTransformHint */);
}

status_t SurfaceFlinger::mirrorDisplay(DisplayId displayId, const LayerCreationArgs& args,
                                       gui::CreateSurfaceResult& outResult) {
    IPCThreadState* ipc = IPCThreadState::self();
    const int uid = ipc->getCallingUid();
    if (uid != AID_ROOT && uid != AID_GRAPHICS && uid != AID_SYSTEM && uid != AID_SHELL) {
        ALOGE("Permission denied when trying to mirror display");
        return PERMISSION_DENIED;
    }

    ui::LayerStack layerStack;
    sp<Layer> rootMirrorLayer;
    status_t result = 0;

    {
        Mutex::Autolock lock(mStateLock);

        const auto display = getDisplayDeviceLocked(displayId);
        if (!display) {
            return NAME_NOT_FOUND;
        }

        layerStack = display->getLayerStack();
        LayerCreationArgs mirrorArgs = LayerCreationArgs::fromOtherArgs(args);
        mirrorArgs.flags |= ISurfaceComposerClient::eNoColorFill;
        mirrorArgs.addToRoot = true;
        mirrorArgs.layerStackToMirror = layerStack;
        result = createEffectLayer(mirrorArgs, &outResult.handle, &rootMirrorLayer);
        outResult.layerId = rootMirrorLayer->sequence;
        outResult.layerName = String16(rootMirrorLayer->getDebugName());
        result |= addClientLayer(mirrorArgs, outResult.handle, rootMirrorLayer /* layer */,
                                 nullptr /* parent */, nullptr /* outTransformHint */);
    }

    if (result != NO_ERROR) {
        return result;
    }

    if (mLegacyFrontEndEnabled) {
        std::scoped_lock<std::mutex> lock(mMirrorDisplayLock);
        mMirrorDisplays.emplace_back(layerStack, outResult.handle, args.client);
    }

    setTransactionFlags(eTransactionFlushNeeded);
    return NO_ERROR;
}

status_t SurfaceFlinger::createLayer(LayerCreationArgs& args, gui::CreateSurfaceResult& outResult) {
    status_t result = NO_ERROR;

    sp<Layer> layer;

    switch (args.flags & ISurfaceComposerClient::eFXSurfaceMask) {
        case ISurfaceComposerClient::eFXSurfaceBufferQueue:
        case ISurfaceComposerClient::eFXSurfaceContainer:
        case ISurfaceComposerClient::eFXSurfaceBufferState:
            args.flags |= ISurfaceComposerClient::eNoColorFill;
            FMT_FALLTHROUGH;
        case ISurfaceComposerClient::eFXSurfaceEffect: {
            result = createBufferStateLayer(args, &outResult.handle, &layer);
            std::atomic<int32_t>* pendingBufferCounter = layer->getPendingBufferCounter();
            if (pendingBufferCounter) {
                std::string counterName = layer->getPendingBufferCounterName();
                mBufferCountTracker.add(outResult.handle->localBinder(), counterName,
                                        pendingBufferCounter);
            }
        } break;
        default:
            result = BAD_VALUE;
            break;
    }

    if (result != NO_ERROR) {
        return result;
    }

    args.addToRoot = args.addToRoot && callingThreadHasUnscopedSurfaceFlingerAccess();
    // We can safely promote the parent layer in binder thread because we have a strong reference
    // to the layer's handle inside this scope.
    sp<Layer> parent = LayerHandle::getLayer(args.parentHandle.promote());
    if (args.parentHandle != nullptr && parent == nullptr) {
        ALOGE("Invalid parent handle %p", args.parentHandle.promote().get());
        args.addToRoot = false;
    }

    uint32_t outTransformHint;
    result = addClientLayer(args, outResult.handle, layer, parent, &outTransformHint);
    if (result != NO_ERROR) {
        return result;
    }

    outResult.transformHint = static_cast<int32_t>(outTransformHint);
    outResult.layerId = layer->sequence;
    outResult.layerName = String16(layer->getDebugName());
    return result;
}

status_t SurfaceFlinger::createBufferStateLayer(LayerCreationArgs& args, sp<IBinder>* handle,
                                                sp<Layer>* outLayer) {
    args.textureName = getNewTexture();
    *outLayer = getFactory().createBufferStateLayer(args);
    *handle = (*outLayer)->getHandle();
    return NO_ERROR;
}

status_t SurfaceFlinger::createEffectLayer(const LayerCreationArgs& args, sp<IBinder>* handle,
                                           sp<Layer>* outLayer) {
    *outLayer = getFactory().createEffectLayer(args);
    *handle = (*outLayer)->getHandle();
    return NO_ERROR;
}

void SurfaceFlinger::markLayerPendingRemovalLocked(const sp<Layer>& layer) {
    mLayersPendingRemoval.add(layer);
    mLayersRemoved = true;
    setTransactionFlags(eTransactionNeeded);
}

void SurfaceFlinger::onHandleDestroyed(BBinder* handle, sp<Layer>& layer, uint32_t layerId) {
    {
        std::scoped_lock<std::mutex> lock(mCreatedLayersLock);
        mDestroyedHandles.emplace_back(layerId);
    }

    Mutex::Autolock lock(mStateLock);

    /* QTI_BEGIN */
    if (!layer) {
        ALOGW("Attempted to destroy an invalid layer");
        return;
    }
    /* QTI_END */

    markLayerPendingRemovalLocked(layer);
    layer->onHandleDestroyed();
    mBufferCountTracker.remove(handle);
    layer.clear();

    setTransactionFlags(eTransactionFlushNeeded);
}

void SurfaceFlinger::initializeDisplays() {
    const auto display = FTL_FAKE_GUARD(mStateLock, getDefaultDisplayDeviceLocked());
    if (!display) return;

    const sp<IBinder> token = display->getDisplayToken().promote();
    LOG_ALWAYS_FATAL_IF(token == nullptr);

    TransactionState state;
    state.inputWindowCommands = mInputWindowCommands;
    const nsecs_t now = systemTime();
    state.desiredPresentTime = now;
    state.postTime = now;
    state.originPid = mPid;
    state.originUid = static_cast<int>(getuid());
    const uint64_t transactionId = (static_cast<uint64_t>(mPid) << 32) | mUniqueTransactionId++;
    state.id = transactionId;

    // reset screen orientation and use primary layer stack
    Vector<DisplayState> displays;
    DisplayState d;
    d.what = DisplayState::eDisplayProjectionChanged |
             DisplayState::eLayerStackChanged;
    d.token = token;
    d.layerStack = ui::DEFAULT_LAYER_STACK;
    d.orientation = ui::ROTATION_0;
    d.orientedDisplaySpaceRect.makeInvalid();
    d.layerStackSpaceRect.makeInvalid();
    d.width = 0;
    d.height = 0;
    state.displays.add(d);

    std::vector<TransactionState> transactions;
    transactions.emplace_back(state);

    if (mLegacyFrontEndEnabled) {
        applyTransactions(transactions, VsyncId{0});
    } else {
        applyAndCommitDisplayTransactionStates(transactions);
    }

    {
        ftl::FakeGuard guard(mStateLock);
        setPowerModeInternal(display, hal::PowerMode::ON);
    }
}

void SurfaceFlinger::setPowerModeInternal(const sp<DisplayDevice>& display, hal::PowerMode mode) {
    if (display->isVirtual()) {
        ALOGE("%s: Invalid operation on virtual display", __func__);
        return;
    }

    const auto displayId = display->getPhysicalId();
    ALOGD("Setting power mode %d on display %s", mode, to_string(displayId).c_str());

    const auto currentModeOpt = display->getPowerMode();
    if (currentModeOpt == mode) {
        return;
    }

    const bool isInternalDisplay = mPhysicalDisplays.get(displayId)
                                           .transform(&PhysicalDisplay::isInternal)
                                           .value_or(false);

    const auto activeDisplay = getDisplayDeviceLocked(mActiveDisplayId);

    ALOGW_IF(display != activeDisplay && isInternalDisplay && activeDisplay &&
                     activeDisplay->isPoweredOn(),
             "Trying to change power mode on inactive display without powering off active display");

    display->setPowerMode(mode);

    const auto refreshRate = display->refreshRateSelector().getActiveMode().modePtr->getFps();
    if (!currentModeOpt || *currentModeOpt == hal::PowerMode::OFF) {
        // Turn on the display

        // Activate the display (which involves a modeset to the active mode) when the inner or
        // outer display of a foldable is powered on. This condition relies on the above
        // DisplayDevice::setPowerMode. If `display` and `activeDisplay` are the same display,
        // then the `activeDisplay->isPoweredOn()` below is true, such that the display is not
        // activated every time it is powered on.
        //
        // TODO(b/255635821): Remove the concept of active display.
        if (isInternalDisplay && (!activeDisplay || !activeDisplay->isPoweredOn())) {
            onActiveDisplayChangedLocked(activeDisplay.get(), *display);
        }

        if (displayId == mActiveDisplayId) {
            // TODO(b/281692563): Merge the syscalls. For now, keep uclamp in a separate syscall and
            // set it before SCHED_FIFO due to b/190237315.
            if (setSchedAttr(true) != NO_ERROR) {
                ALOGW("Failed to set uclamp.min after powering on active display: %s",
                      strerror(errno));
            }
            if (setSchedFifo(true) != NO_ERROR) {
                ALOGW("Failed to set SCHED_FIFO after powering on active display: %s",
                      strerror(errno));
            }
        }

        getHwComposer().setPowerMode(displayId, mode);
        if (displayId == mActiveDisplayId && mode != hal::PowerMode::DOZE_SUSPEND) {
            const bool enable =
                    mScheduler->getVsyncSchedule(displayId)->getPendingHardwareVsyncState();
            requestHardwareVsync(displayId, enable);

            mScheduler->enableSyntheticVsync(false);

            constexpr bool kAllowToEnable = true;
            mScheduler->resyncToHardwareVsync(displayId, kAllowToEnable, refreshRate);
        }

        mVisibleRegionsDirty = true;
        scheduleComposite(FrameHint::kActive);
    } else if (mode == hal::PowerMode::OFF) {
        // Turn off the display

        if (displayId == mActiveDisplayId) {
            if (setSchedFifo(false) != NO_ERROR) {
                ALOGW("Failed to set SCHED_OTHER after powering off active display: %s",
                      strerror(errno));
            }
            if (setSchedAttr(false) != NO_ERROR) {
                ALOGW("Failed set uclamp.min after powering off active display: %s",
                      strerror(errno));
            }

            if (*currentModeOpt != hal::PowerMode::DOZE_SUSPEND) {
                mScheduler->disableHardwareVsync(displayId, true);
                mScheduler->enableSyntheticVsync();
            }
        }

        // Disable VSYNC before turning off the display.
        requestHardwareVsync(displayId, false);
        getHwComposer().setPowerMode(displayId, mode);

        mVisibleRegionsDirty = true;
        // from this point on, SF will stop drawing on this display
    } else if (mode == hal::PowerMode::DOZE || mode == hal::PowerMode::ON) {
        // Update display while dozing
        getHwComposer().setPowerMode(displayId, mode);
        if (displayId == mActiveDisplayId && *currentModeOpt == hal::PowerMode::DOZE_SUSPEND) {
            ALOGI("Force repainting for DOZE_SUSPEND -> DOZE or ON.");
            mVisibleRegionsDirty = true;
            scheduleRepaint();
            mScheduler->enableSyntheticVsync(false);
            mScheduler->resyncToHardwareVsync(displayId, true /* allowToEnable */, refreshRate);
        }
    } else if (mode == hal::PowerMode::DOZE_SUSPEND) {
        // Leave display going to doze
        if (displayId == mActiveDisplayId) {
            mScheduler->disableHardwareVsync(displayId, true);
            mScheduler->enableSyntheticVsync();
        }
        getHwComposer().setPowerMode(displayId, mode);
    } else {
        ALOGE("Attempting to set unknown power mode: %d\n", mode);
        getHwComposer().setPowerMode(displayId, mode);
    }

    if (displayId == mActiveDisplayId) {
        mTimeStats->setPowerMode(mode);
        mRefreshRateStats->setPowerMode(mode);
    }

    /* QTI_BEGIN */
    mQtiSFExtnIntf->qtiSetEarlyWakeUpConfig(display, mode);
    /* QTI_END */

    mScheduler->setDisplayPowerMode(displayId, mode);

    ALOGD("Finished setting power mode %d on display %s", mode, to_string(displayId).c_str());
}

void SurfaceFlinger::setPowerMode(const sp<IBinder>& displayToken, int mode) {
    auto future = mScheduler->schedule([=]() FTL_FAKE_GUARD(mStateLock) FTL_FAKE_GUARD(
                                               kMainThreadContext) {
        const auto display = getDisplayDeviceLocked(displayToken);
        if (!display) {
            ALOGE("Attempt to set power mode %d for invalid display token %p", mode,
                  displayToken.get());
        } else if (display->isVirtual()) {
            ALOGW("Attempt to set power mode %d for virtual display", mode);
        } else {
            setPowerModeInternal(display, static_cast<hal::PowerMode>(mode));
        }
    });

    future.wait();
}

status_t SurfaceFlinger::doDump(int fd, const DumpArgs& args, bool asProto) {
    std::string result;

    IPCThreadState* ipc = IPCThreadState::self();
    const int pid = ipc->getCallingPid();
    const int uid = ipc->getCallingUid();

    if ((uid != AID_SHELL) &&
            !PermissionCache::checkPermission(sDump, pid, uid)) {
        StringAppendF(&result, "Permission Denial: can't dump SurfaceFlinger from pid=%d, uid=%d\n",
                      pid, uid);
    } else {
        static const std::unordered_map<std::string, Dumper> dumpers = {
                {"--comp-displays"s, dumper(&SurfaceFlinger::dumpCompositionDisplays)},
                {"--display-id"s, dumper(&SurfaceFlinger::dumpDisplayIdentificationData)},
                {"--displays"s, dumper(&SurfaceFlinger::dumpDisplays)},
                {"--edid"s, argsDumper(&SurfaceFlinger::dumpRawDisplayIdentificationData)},
                {"--events"s, dumper(&SurfaceFlinger::dumpEvents)},
                {"--frametimeline"s, argsDumper(&SurfaceFlinger::dumpFrameTimeline)},
                {"--hwclayers"s, dumper(&SurfaceFlinger::dumpHwcLayersMinidumpLockedLegacy)},
                {"--latency"s, argsDumper(&SurfaceFlinger::dumpStatsLocked)},
                {"--latency-clear"s, argsDumper(&SurfaceFlinger::clearStatsLocked)},
                {"--list"s, dumper(&SurfaceFlinger::listLayersLocked)},
                {"--planner"s, argsDumper(&SurfaceFlinger::dumpPlannerInfo)},
                {"--scheduler"s, dumper(&SurfaceFlinger::dumpScheduler)},
                {"--timestats"s, protoDumper(&SurfaceFlinger::dumpTimeStats)},
                {"--vsync"s, dumper(&SurfaceFlinger::dumpVsync)},
                {"--wide-color"s, dumper(&SurfaceFlinger::dumpWideColorInfo)},
        };

        const auto flag = args.empty() ? ""s : std::string(String8(args[0]));

        // Traversal of drawing state must happen on the main thread.
        // Otherwise, SortedVector may have shared ownership during concurrent
        // traversals, which can result in use-after-frees.
        std::string compositionLayers;
        if (flag.size() == 0 && !asProto) {
            mScheduler
                ->schedule([&]() FTL_FAKE_GUARD(mStateLock) FTL_FAKE_GUARD(kMainThreadContext) {
                    if (!mLayerLifecycleManagerEnabled) {
                        StringAppendF(&compositionLayers, "Composition layers\n");
                        mDrawingState.traverseInZOrder([&](Layer* layer) {
                            auto* compositionState = layer->getCompositionState();
                            if (!compositionState || !compositionState->isVisible) return;
                            android::base::StringAppendF(&compositionLayers, "* Layer %p (%s)\n",
                                                         layer,
                                                         layer->getDebugName()
                                                                 ? layer->getDebugName()
                                                                 : "<unknown>");
                            compositionState->dump(compositionLayers);
                        });
                    } else {
                        std::ostringstream out;
                        out << "\nComposition list\n";
                        ui::LayerStack lastPrintedLayerStackHeader = ui::INVALID_LAYER_STACK;
                        mLayerSnapshotBuilder.forEachVisibleSnapshot(
                                [&](std::unique_ptr<frontend::LayerSnapshot>& snapshot) {
                                    if (snapshot->hasSomethingToDraw()) {
                                        if (lastPrintedLayerStackHeader !=
                                            snapshot->outputFilter.layerStack) {
                                            lastPrintedLayerStackHeader =
                                                    snapshot->outputFilter.layerStack;
                                            out << "LayerStack=" << lastPrintedLayerStackHeader.id
                                                << "\n";
                                        }
                                        out << "  " << *snapshot << "\n";
                                    }
                                });

                        out << "\nInput list\n";
                        lastPrintedLayerStackHeader = ui::INVALID_LAYER_STACK;
                        mLayerSnapshotBuilder.forEachInputSnapshot(
                                [&](const frontend::LayerSnapshot& snapshot) {
                                    if (lastPrintedLayerStackHeader !=
                                        snapshot.outputFilter.layerStack) {
                                        lastPrintedLayerStackHeader =
                                                snapshot.outputFilter.layerStack;
                                        out << "LayerStack=" << lastPrintedLayerStackHeader.id
                                            << "\n";
                                    }
                                    out << "  " << snapshot << "\n";
                                });

                        out << "\nLayer Hierarchy\n"
                            << mLayerHierarchyBuilder.getHierarchy() << "\n\n";
                        compositionLayers = out.str();
                        dumpHwcLayersMinidump(compositionLayers);
                    }
                })
                .get();
        }

        bool dumpLayers = true;
        {
            TimedLock lock(mStateLock, s2ns(1), __func__);
            if (!lock.locked()) {
                StringAppendF(&result, "Dumping without lock after timeout: %s (%d)\n",
                              strerror(-lock.status), lock.status);
                ALOGW("Dumping without lock after timeout: %s (%d)",
                              strerror(-lock.status), lock.status);
            }

            if (const auto it = dumpers.find(flag); it != dumpers.end()) {
                (it->second)(args, asProto, result);
                dumpLayers = false;
            } else if (!asProto) {
                dumpAllLocked(args, compositionLayers, result);
            }
        }

        if (dumpLayers) {
            LayersTraceFileProto traceFileProto = mLayerTracing.createTraceFileProto();
            LayersTraceProto* layersTrace = traceFileProto.add_entry();
            LayersProto layersProto = dumpProtoFromMainThread();
            layersTrace->mutable_layers()->Swap(&layersProto);
            auto displayProtos = dumpDisplayProto();
            layersTrace->mutable_displays()->Swap(&displayProtos);

            if (asProto) {
                result.append(traceFileProto.SerializeAsString());
            } else {
                // Dump info that we need to access from the main thread
                const auto layerTree = LayerProtoParser::generateLayerTree(layersTrace->layers());
                result.append(LayerProtoParser::layerTreeToString(layerTree));
                result.append("\n");
                dumpOffscreenLayers(result);
            }
        }
    }
    write(fd, result.c_str(), result.size());
    return NO_ERROR;
}

status_t SurfaceFlinger::dumpCritical(int fd, const DumpArgs&, bool asProto) {
    return doDump(fd, DumpArgs(), asProto);
}

void SurfaceFlinger::listLayersLocked(std::string& result) const {
    mCurrentState.traverseInZOrder(
            [&](Layer* layer) { StringAppendF(&result, "%s\n", layer->getDebugName()); });
}

void SurfaceFlinger::dumpStatsLocked(const DumpArgs& args, std::string& result) const {
    StringAppendF(&result, "%" PRId64 "\n", getVsyncPeriodFromHWC());
    if (args.size() < 2) return;

    const auto name = String8(args[1]);
    mCurrentState.traverseInZOrder([&](Layer* layer) {
        if (layer->getName() == name.string()) {
            layer->dumpFrameStats(result);
        }
    });
}

void SurfaceFlinger::clearStatsLocked(const DumpArgs& args, std::string&) {
    const bool clearAll = args.size() < 2;
    const auto name = clearAll ? String8() : String8(args[1]);

    mCurrentState.traverse([&](Layer* layer) {
        if (clearAll || layer->getName() == name.string()) {
            layer->clearFrameStats();
        }
    });
}

void SurfaceFlinger::dumpTimeStats(const DumpArgs& args, bool asProto, std::string& result) const {
    mTimeStats->parseArgs(asProto, args, result);
}

void SurfaceFlinger::dumpFrameTimeline(const DumpArgs& args, std::string& result) const {
    mFrameTimeline->parseArgs(args, result);
}

void SurfaceFlinger::logFrameStats(TimePoint now) {
    static TimePoint sTimestamp = now;
    if (now - sTimestamp < 30min) return;
    sTimestamp = now;

    ATRACE_CALL();
    mDrawingState.traverse([&](Layer* layer) { layer->logFrameStats(); });
}

void SurfaceFlinger::appendSfConfigString(std::string& result) const {
    result.append(" [sf");

    StringAppendF(&result, " PRESENT_TIME_OFFSET=%" PRId64, dispSyncPresentTimeOffset);
    StringAppendF(&result, " FORCE_HWC_FOR_RBG_TO_YUV=%d", useHwcForRgbToYuv);
    StringAppendF(&result, " MAX_VIRT_DISPLAY_DIM=%zu",
                  getHwComposer().getMaxVirtualDisplayDimension());
    StringAppendF(&result, " RUNNING_WITHOUT_SYNC_FRAMEWORK=%d", !hasSyncFramework);
    StringAppendF(&result, " NUM_FRAMEBUFFER_SURFACE_BUFFERS=%" PRId64,
                  maxFrameBufferAcquiredBuffers);
    result.append("]");
}

void SurfaceFlinger::dumpScheduler(std::string& result) const {
    utils::Dumper dumper{result};

    mScheduler->dump(dumper);

    // TODO(b/241285876): Move to DisplayModeController.
    dumper.dump("debugDisplayModeSetByBackdoor"sv, mDebugDisplayModeSetByBackdoor);
    dumper.eol();

    mRefreshRateStats->dump(result);
    dumper.eol();

    mVsyncConfiguration->dump(result);
    StringAppendF(&result,
                  "         present offset: %9" PRId64 " ns\t        VSYNC period: %9" PRId64
                  " ns\n\n",
                  dispSyncPresentTimeOffset, getVsyncPeriodFromHWC());
}

void SurfaceFlinger::dumpEvents(std::string& result) const {
    mScheduler->dump(mAppConnectionHandle, result);
}

void SurfaceFlinger::dumpVsync(std::string& result) const {
    mScheduler->dumpVsync(result);
}

void SurfaceFlinger::dumpPlannerInfo(const DumpArgs& args, std::string& result) const {
    for (const auto& [token, display] : mDisplays) {
        const auto compositionDisplay = display->getCompositionDisplay();
        compositionDisplay->dumpPlannerInfo(args, result);
    }
}

void SurfaceFlinger::dumpCompositionDisplays(std::string& result) const {
    for (const auto& [token, display] : mDisplays) {
        display->getCompositionDisplay()->dump(result);
        result += '\n';
    }
}

void SurfaceFlinger::dumpDisplays(std::string& result) const {
    utils::Dumper dumper{result};

    for (const auto& [id, display] : mPhysicalDisplays) {
        utils::Dumper::Section section(dumper, ftl::Concat("Display ", id.value).str());

        display.snapshot().dump(dumper);

        if (const auto device = getDisplayDeviceLocked(id)) {
            device->dump(dumper);
        }
    }

    for (const auto& [token, display] : mDisplays) {
        if (display->isVirtual()) {
            const auto displayId = display->getId();
            utils::Dumper::Section section(dumper,
                                           ftl::Concat("Virtual Display ", displayId.value).str());
            display->dump(dumper);
        }
    }
}

void SurfaceFlinger::dumpDisplayIdentificationData(std::string& result) const {
    for (const auto& [token, display] : mDisplays) {
        const auto displayId = PhysicalDisplayId::tryCast(display->getId());
        if (!displayId) {
            continue;
        }
        const auto hwcDisplayId = getHwComposer().fromPhysicalDisplayId(*displayId);
        if (!hwcDisplayId) {
            continue;
        }

        StringAppendF(&result,
                      "Display %s (HWC display %" PRIu64 "): ", to_string(*displayId).c_str(),
                      *hwcDisplayId);
        uint8_t port;
        DisplayIdentificationData data;
        if (!getHwComposer().getDisplayIdentificationData(*hwcDisplayId, &port, &data)) {
            result.append("no identification data\n");
            continue;
        }

        if (!isEdid(data)) {
            result.append("unknown identification data\n");
            continue;
        }

        const auto edid = parseEdid(data);
        if (!edid) {
            result.append("invalid EDID\n");
            continue;
        }

        StringAppendF(&result, "port=%u pnpId=%s displayName=\"", port, edid->pnpId.data());
        result.append(edid->displayName.data(), edid->displayName.length());
        result.append("\"\n");
    }
}

void SurfaceFlinger::dumpRawDisplayIdentificationData(const DumpArgs& args,
                                                      std::string& result) const {
    hal::HWDisplayId hwcDisplayId;
    uint8_t port;
    DisplayIdentificationData data;

    if (args.size() > 1 && base::ParseUint(String8(args[1]), &hwcDisplayId) &&
        getHwComposer().getDisplayIdentificationData(hwcDisplayId, &port, &data)) {
        result.append(reinterpret_cast<const char*>(data.data()), data.size());
    }
}

void SurfaceFlinger::dumpWideColorInfo(std::string& result) const {
    StringAppendF(&result, "Device supports wide color: %d\n", mSupportsWideColor);
    StringAppendF(&result, "Device uses color management: %d\n", useColorManagement);
    StringAppendF(&result, "DisplayColorSetting: %s\n",
                  decodeDisplayColorSetting(mDisplayColorSetting).c_str());

    // TODO: print out if wide-color mode is active or not

    for (const auto& [id, display] : mPhysicalDisplays) {
        StringAppendF(&result, "Display %s color modes:\n", to_string(id).c_str());
        for (const auto mode : display.snapshot().colorModes()) {
            StringAppendF(&result, "    %s (%d)\n", decodeColorMode(mode).c_str(), mode);
        }

        if (const auto display = getDisplayDeviceLocked(id)) {
            ui::ColorMode currentMode = display->getCompositionDisplay()->getState().colorMode;
            StringAppendF(&result, "    Current color mode: %s (%d)\n",
                          decodeColorMode(currentMode).c_str(), currentMode);
        }
    }
    result.append("\n");
}

LayersProto SurfaceFlinger::dumpDrawingStateProto(uint32_t traceFlags) const {
    std::unordered_set<uint64_t> stackIdsToSkip;

    // Determine if virtual layers display should be skipped
    if ((traceFlags & LayerTracing::TRACE_VIRTUAL_DISPLAYS) == 0) {
        for (const auto& [_, display] : FTL_FAKE_GUARD(mStateLock, mDisplays)) {
            if (display->isVirtual()) {
                stackIdsToSkip.insert(display->getLayerStack().id);
            }
        }
    }

    if (mLegacyFrontEndEnabled) {
        LayersProto layersProto;
        for (const sp<Layer>& layer : mDrawingState.layersSortedByZ) {
            if (stackIdsToSkip.find(layer->getLayerStack().id) != stackIdsToSkip.end()) {
                continue;
            }
            layer->writeToProto(layersProto, traceFlags);
        }
        return layersProto;
    }

    return LayerProtoFromSnapshotGenerator(mLayerSnapshotBuilder, mFrontEndDisplayInfos,
                                           mLegacyLayers, traceFlags)
            .generate(mLayerHierarchyBuilder.getHierarchy());
}

google::protobuf::RepeatedPtrField<DisplayProto> SurfaceFlinger::dumpDisplayProto() const {
    google::protobuf::RepeatedPtrField<DisplayProto> displays;
    for (const auto& [_, display] : FTL_FAKE_GUARD(mStateLock, mDisplays)) {
        DisplayProto* displayProto = displays.Add();
        displayProto->set_id(display->getId().value);
        displayProto->set_name(display->getDisplayName());
        displayProto->set_layer_stack(display->getLayerStack().id);
        LayerProtoHelper::writeSizeToProto(display->getWidth(), display->getHeight(),
                                           [&]() { return displayProto->mutable_size(); });
        LayerProtoHelper::writeToProto(display->getLayerStackSpaceRect(), [&]() {
            return displayProto->mutable_layer_stack_space_rect();
        });
        LayerProtoHelper::writeTransformToProto(display->getTransform(),
                                                displayProto->mutable_transform());
        displayProto->set_is_virtual(display->isVirtual());
    }
    return displays;
}

void SurfaceFlinger::dumpHwc(std::string& result) const {
    getHwComposer().dump(result);
}

void SurfaceFlinger::dumpOffscreenLayersProto(LayersProto& layersProto, uint32_t traceFlags) const {
    // Add a fake invisible root layer to the proto output and parent all the offscreen layers to
    // it.
    LayerProto* rootProto = layersProto.add_layers();
    const int32_t offscreenRootLayerId = INT32_MAX - 2;
    rootProto->set_id(offscreenRootLayerId);
    rootProto->set_name("Offscreen Root");
    rootProto->set_parent(-1);

    for (Layer* offscreenLayer : mOffscreenLayers) {
        // Add layer as child of the fake root
        rootProto->add_children(offscreenLayer->sequence);

        // Add layer
        LayerProto* layerProto = offscreenLayer->writeToProto(layersProto, traceFlags);
        layerProto->set_parent(offscreenRootLayerId);
    }
}

LayersProto SurfaceFlinger::dumpProtoFromMainThread(uint32_t traceFlags) {
    return mScheduler->schedule([=] { return dumpDrawingStateProto(traceFlags); }).get();
}

void SurfaceFlinger::dumpOffscreenLayers(std::string& result) {
    auto future = mScheduler->schedule([this] {
        std::string result;
        for (Layer* offscreenLayer : mOffscreenLayers) {
            offscreenLayer->traverse(LayerVector::StateSet::Drawing,
                                     [&](Layer* layer) { layer->dumpOffscreenDebugInfo(result); });
        }
        return result;
    });

    result.append("Offscreen Layers:\n");
    result.append(future.get());
}

void SurfaceFlinger::dumpHwcLayersMinidumpLockedLegacy(std::string& result) const {
    for (const auto& [token, display] : mDisplays) {
        const auto displayId = HalDisplayId::tryCast(display->getId());
        if (!displayId) {
            continue;
        }

        StringAppendF(&result, "Display %s (%s) HWC layers:\n", to_string(*displayId).c_str(),
                      displayId == mActiveDisplayId ? "active" : "inactive");
        Layer::miniDumpHeader(result);

        const DisplayDevice& ref = *display;
        mDrawingState.traverseInZOrder([&](Layer* layer) { layer->miniDumpLegacy(result, ref); });
        result.append("\n");
    }
}

void SurfaceFlinger::dumpHwcLayersMinidump(std::string& result) const {
    for (const auto& [token, display] : mDisplays) {
        const auto displayId = HalDisplayId::tryCast(display->getId());
        if (!displayId) {
            continue;
        }

        StringAppendF(&result, "Display %s (%s) HWC layers:\n", to_string(*displayId).c_str(),
                      displayId == mActiveDisplayId ? "active" : "inactive");
        Layer::miniDumpHeader(result);

        const DisplayDevice& ref = *display;
        mLayerSnapshotBuilder.forEachVisibleSnapshot([&](const frontend::LayerSnapshot& snapshot) {
            if (!snapshot.hasSomethingToDraw() ||
                ref.getLayerStack() != snapshot.outputFilter.layerStack) {
                return;
            }
            auto it = mLegacyLayers.find(snapshot.sequence);
            LOG_ALWAYS_FATAL_IF(it == mLegacyLayers.end(), "Couldnt find layer object for %s",
                                snapshot.getDebugString().c_str());
            it->second->miniDump(result, snapshot, ref);
        });
        result.append("\n");
    }
}

void SurfaceFlinger::dumpAllLocked(const DumpArgs& args, const std::string& compositionLayers,
                                   std::string& result) const {
    const bool colorize = !args.empty() && args[0] == String16("--color");
    Colorizer colorizer(colorize);

    // figure out if we're stuck somewhere
    const nsecs_t now = systemTime();
    const nsecs_t inTransaction(mDebugInTransaction);
    nsecs_t inTransactionDuration = (inTransaction) ? now-inTransaction : 0;

    /*
     * Dump library configuration.
     */

    colorizer.bold(result);
    result.append("Build configuration:");
    colorizer.reset(result);
    appendSfConfigString(result);
    result.append("\n");

    result.append("\nDisplay identification data:\n");
    dumpDisplayIdentificationData(result);

    result.append("\nWide-Color information:\n");
    dumpWideColorInfo(result);

    colorizer.bold(result);
    result.append("Sync configuration: ");
    colorizer.reset(result);
    result.append(SyncFeatures::getInstance().toString());
    result.append("\n\n");

    colorizer.bold(result);
    result.append("Scheduler:\n");
    colorizer.reset(result);
    dumpScheduler(result);
    dumpEvents(result);
    dumpVsync(result);
    result.append("\n");

    /*
     * Dump the visible layer list
     */
    colorizer.bold(result);
    StringAppendF(&result, "SurfaceFlinger New Frontend Enabled:%s\n",
                  mLayerLifecycleManagerEnabled ? "true" : "false");
    StringAppendF(&result, "Active Layers - layers with client handles (count = %zu)\n",
                  mNumLayers.load());
    colorizer.reset(result);

    result.append(compositionLayers);

    colorizer.bold(result);
    StringAppendF(&result, "Displays (%zu entries)\n", mDisplays.size());
    colorizer.reset(result);
    dumpDisplays(result);
    dumpCompositionDisplays(result);
    result.push_back('\n');

    mCompositionEngine->dump(result);

    /*
     * Dump SurfaceFlinger global state
     */

    colorizer.bold(result);
    result.append("SurfaceFlinger global state:\n");
    colorizer.reset(result);

    getRenderEngine().dump(result);

    result.append("ClientCache state:\n");
    ClientCache::getInstance().dump(result);
    DebugEGLImageTracker::getInstance()->dump(result);

    if (const auto display = getDefaultDisplayDeviceLocked()) {
        display->getCompositionDisplay()->getState().undefinedRegion.dump(result,
                                                                          "undefinedRegion");
        StringAppendF(&result, "  orientation=%s, isPoweredOn=%d\n",
                      toCString(display->getOrientation()), display->isPoweredOn());
    }
    StringAppendF(&result, "  transaction-flags         : %08x\n", mTransactionFlags.load());

    if (const auto display = getDefaultDisplayDeviceLocked()) {
        std::string fps, xDpi, yDpi;
        if (const auto activeModePtr =
                    display->refreshRateSelector().getActiveMode().modePtr.get()) {
            fps = to_string(activeModePtr->getFps());

            const auto dpi = activeModePtr->getDpi();
            xDpi = base::StringPrintf("%.2f", dpi.x);
            yDpi = base::StringPrintf("%.2f", dpi.y);
        } else {
            fps = "unknown";
            xDpi = "unknown";
            yDpi = "unknown";
        }
        StringAppendF(&result,
                      "  refresh-rate              : %s\n"
                      "  x-dpi                     : %s\n"
                      "  y-dpi                     : %s\n",
                      fps.c_str(), xDpi.c_str(), yDpi.c_str());
    }

    StringAppendF(&result, "  transaction time: %f us\n", inTransactionDuration / 1000.0);

    /*
     * Tracing state
     */
    mLayerTracing.dump(result);

    result.append("\nTransaction tracing: ");
    if (mTransactionTracing) {
        result.append("enabled\n");
        mTransactionTracing->dump(result);
    } else {
        result.append("disabled\n");
    }
    result.push_back('\n');

    if (mLegacyFrontEndEnabled) {
        dumpHwcLayersMinidumpLockedLegacy(result);
    }

    {
        DumpArgs plannerArgs;
        plannerArgs.add(); // first argument is ignored
        plannerArgs.add(String16("--layers"));
        dumpPlannerInfo(plannerArgs, result);
    }

    /*
     * Dump HWComposer state
     */
    colorizer.bold(result);
    result.append("h/w composer state:\n");
    colorizer.reset(result);
    const bool hwcDisabled = mDebugDisableHWC || mDebugFlashDelay;
    StringAppendF(&result, "  h/w composer %s\n", hwcDisabled ? "disabled" : "enabled");
    dumpHwc(result);

    /*
     * Dump gralloc state
     */
    const GraphicBufferAllocator& alloc(GraphicBufferAllocator::get());
    alloc.dump(result);

    /*
     * Dump flag/property manager state
     */
    mFlagManager.dump(result);

    result.append(mTimeStats->miniDump());
    result.append("\n");

    result.append("Window Infos:\n");
    auto windowInfosDebug = mWindowInfosListenerInvoker->getDebugInfo();
    StringAppendF(&result, "  max send vsync id: %" PRId64 "\n",
                  ftl::to_underlying(windowInfosDebug.maxSendDelayVsyncId));
    StringAppendF(&result, "  max send delay (ns): %" PRId64 " ns\n",
                  windowInfosDebug.maxSendDelayDuration);
    StringAppendF(&result, "  unsent messages: %zu\n", windowInfosDebug.pendingMessageCount);
    result.append("\n");
}

mat4 SurfaceFlinger::calculateColorMatrix(float saturation) {
    if (saturation == 1) {
        return mat4();
    }

    float3 luminance{0.213f, 0.715f, 0.072f};
    luminance *= 1.0f - saturation;
    mat4 saturationMatrix = mat4(vec4{luminance.r + saturation, luminance.r, luminance.r, 0.0f},
                                 vec4{luminance.g, luminance.g + saturation, luminance.g, 0.0f},
                                 vec4{luminance.b, luminance.b, luminance.b + saturation, 0.0f},
                                 vec4{0.0f, 0.0f, 0.0f, 1.0f});
    return saturationMatrix;
}

void SurfaceFlinger::updateColorMatrixLocked() {
    mat4 colorMatrix =
            mClientColorMatrix * calculateColorMatrix(mGlobalSaturationFactor) * mDaltonizer();

    if (mCurrentState.colorMatrix != colorMatrix) {
        mCurrentState.colorMatrix = colorMatrix;
        mCurrentState.colorMatrixChanged = true;
        setTransactionFlags(eTransactionNeeded);
    }
}

status_t SurfaceFlinger::CheckTransactCodeCredentials(uint32_t code) {
#pragma clang diagnostic push
#pragma clang diagnostic error "-Wswitch-enum"
    switch (static_cast<ISurfaceComposerTag>(code)) {
        // These methods should at minimum make sure that the client requested
        // access to SF.
        case GET_HDR_CAPABILITIES:
        case GET_AUTO_LOW_LATENCY_MODE_SUPPORT:
        case GET_GAME_CONTENT_TYPE_SUPPORT:
        case ACQUIRE_FRAME_RATE_FLEXIBILITY_TOKEN: {
            // OVERRIDE_HDR_TYPES is used by CTS tests, which acquire the necessary
            // permission dynamically. Don't use the permission cache for this check.
            bool usePermissionCache = code != OVERRIDE_HDR_TYPES;
            if (!callingThreadHasUnscopedSurfaceFlingerAccess(usePermissionCache)) {
                IPCThreadState* ipc = IPCThreadState::self();
                ALOGE("Permission Denial: can't access SurfaceFlinger pid=%d, uid=%d",
                        ipc->getCallingPid(), ipc->getCallingUid());
                return PERMISSION_DENIED;
            }
            return OK;
        }
        // The following calls are currently used by clients that do not
        // request necessary permissions. However, they do not expose any secret
        // information, so it is OK to pass them.
        case GET_ACTIVE_COLOR_MODE:
        case GET_ACTIVE_DISPLAY_MODE:
        case GET_DISPLAY_COLOR_MODES:
        case GET_DISPLAY_MODES:
        // Calling setTransactionState is safe, because you need to have been
        // granted a reference to Client* and Handle* to do anything with it.
        case SET_TRANSACTION_STATE: {
            // This is not sensitive information, so should not require permission control.
            return OK;
        }
        case BOOT_FINISHED:
        // Used by apps to hook Choreographer to SurfaceFlinger.
        case CREATE_DISPLAY_EVENT_CONNECTION:
        case CREATE_CONNECTION:
        case CREATE_DISPLAY:
        case DESTROY_DISPLAY:
        case GET_PRIMARY_PHYSICAL_DISPLAY_ID:
        case GET_PHYSICAL_DISPLAY_IDS:
        case GET_PHYSICAL_DISPLAY_TOKEN:
        case AUTHENTICATE_SURFACE:
        case SET_POWER_MODE:
        case GET_SUPPORTED_FRAME_TIMESTAMPS:
        case GET_DISPLAY_STATE:
        case GET_DISPLAY_STATS:
        case GET_STATIC_DISPLAY_INFO:
        case GET_DYNAMIC_DISPLAY_INFO:
        case GET_DISPLAY_NATIVE_PRIMARIES:
        case SET_ACTIVE_COLOR_MODE:
        case SET_BOOT_DISPLAY_MODE:
        case CLEAR_BOOT_DISPLAY_MODE:
        case GET_BOOT_DISPLAY_MODE_SUPPORT:
        case SET_AUTO_LOW_LATENCY_MODE:
        case SET_GAME_CONTENT_TYPE:
        case CAPTURE_LAYERS:
        case CAPTURE_DISPLAY:
        case CAPTURE_DISPLAY_BY_ID:
        case CLEAR_ANIMATION_FRAME_STATS:
        case GET_ANIMATION_FRAME_STATS:
        case OVERRIDE_HDR_TYPES:
        case ON_PULL_ATOM:
        case ENABLE_VSYNC_INJECTIONS:
        case INJECT_VSYNC:
        case GET_LAYER_DEBUG_INFO:
        case GET_COLOR_MANAGEMENT:
        case GET_COMPOSITION_PREFERENCE:
        case GET_DISPLAYED_CONTENT_SAMPLING_ATTRIBUTES:
        case SET_DISPLAY_CONTENT_SAMPLING_ENABLED:
        case GET_DISPLAYED_CONTENT_SAMPLE:
        case GET_PROTECTED_CONTENT_SUPPORT:
        case IS_WIDE_COLOR_DISPLAY:
        case ADD_REGION_SAMPLING_LISTENER:
        case REMOVE_REGION_SAMPLING_LISTENER:
        case ADD_FPS_LISTENER:
        case REMOVE_FPS_LISTENER:
        case ADD_TUNNEL_MODE_ENABLED_LISTENER:
        case REMOVE_TUNNEL_MODE_ENABLED_LISTENER:
        case ADD_WINDOW_INFOS_LISTENER:
        case REMOVE_WINDOW_INFOS_LISTENER:
        case SET_DESIRED_DISPLAY_MODE_SPECS:
        case GET_DESIRED_DISPLAY_MODE_SPECS:
        case GET_DISPLAY_BRIGHTNESS_SUPPORT:
        case SET_DISPLAY_BRIGHTNESS:
        case ADD_HDR_LAYER_INFO_LISTENER:
        case REMOVE_HDR_LAYER_INFO_LISTENER:
        case NOTIFY_POWER_BOOST:
        case SET_GLOBAL_SHADOW_SETTINGS:
        case GET_DISPLAY_DECORATION_SUPPORT:
        case SET_FRAME_RATE:
        case SET_OVERRIDE_FRAME_RATE:
        case SET_FRAME_TIMELINE_INFO:
        case ADD_TRANSACTION_TRACE_LISTENER:
        case GET_GPU_CONTEXT_PRIORITY:
        case GET_MAX_ACQUIRED_BUFFER_COUNT:
            LOG_FATAL("Deprecated opcode: %d, migrated to AIDL", code);
            return PERMISSION_DENIED;
    }

    // These codes are used for the IBinder protocol to either interrogate the recipient
    // side of the transaction for its canonical interface descriptor or to dump its state.
    // We let them pass by default.
    if (code == IBinder::INTERFACE_TRANSACTION || code == IBinder::DUMP_TRANSACTION ||
        code == IBinder::PING_TRANSACTION || code == IBinder::SHELL_COMMAND_TRANSACTION ||
        code == IBinder::SYSPROPS_TRANSACTION) {
        return OK;
    }
<<<<<<< HEAD
    // Numbers from 1000 to 1042 and 20000 to 20002 are currently used for backdoors. The code
    // in onTransact verifies that the user is root, and has access to use SF.
    if ((code >= 1000 && code <= 1042) /* QTI_BEGIN */ ||
        (code >= 20000 && code <= 20002) /* QTI_END */) {
=======
    // Numbers from 1000 to 1044 are currently used for backdoors. The code
    // in onTransact verifies that the user is root, and has access to use SF.
    if (code >= 1000 && code <= 1044) {
>>>>>>> e1036a7d
        ALOGV("Accessing SurfaceFlinger through backdoor code: %u", code);
        return OK;
    }
    ALOGE("Permission Denial: SurfaceFlinger did not recognize request code: %u", code);
    return PERMISSION_DENIED;
#pragma clang diagnostic pop
}

status_t SurfaceFlinger::onTransact(uint32_t code, const Parcel& data, Parcel* reply,
                                    uint32_t flags) {
    if (const status_t error = CheckTransactCodeCredentials(code); error != OK) {
        return error;
    }

    status_t err = BnSurfaceComposer::onTransact(code, data, reply, flags);
    if (err == UNKNOWN_TRANSACTION || err == PERMISSION_DENIED) {
        CHECK_INTERFACE(ISurfaceComposer, data, reply);
        IPCThreadState* ipc = IPCThreadState::self();
        const int uid = ipc->getCallingUid();
        if (CC_UNLIKELY(uid != AID_SYSTEM
                && !PermissionCache::checkCallingPermission(sHardwareTest))) {
            const int pid = ipc->getCallingPid();
            ALOGE("Permission Denial: "
                    "can't access SurfaceFlinger pid=%d, uid=%d", pid, uid);
            return PERMISSION_DENIED;
        }
        int n;
        switch (code) {
            case 1000: // Unused.
            case 1001:
                return NAME_NOT_FOUND;
            case 1002: // Toggle flashing on surface damage.
                if (const int delay = data.readInt32(); delay > 0) {
                    mDebugFlashDelay = delay;
                } else {
                    mDebugFlashDelay = mDebugFlashDelay ? 0 : 1;
                }
                scheduleRepaint();
                return NO_ERROR;
            case 1004: // Force composite ahead of next VSYNC.
            case 1006:
                scheduleComposite(FrameHint::kActive);
                return NO_ERROR;
            case 1005: { // Force commit ahead of next VSYNC.
                Mutex::Autolock lock(mStateLock);
                setTransactionFlags(eTransactionNeeded | eDisplayTransactionNeeded |
                                    eTraversalNeeded);
                return NO_ERROR;
            }
            case 1007: // Unused.
                return NAME_NOT_FOUND;
            case 1008: // Toggle forced GPU composition.
                mDebugDisableHWC = data.readInt32() != 0;
                scheduleRepaint();
                return NO_ERROR;
            case 1009: // Toggle use of transform hint.
                mDebugDisableTransformHint = data.readInt32() != 0;
                scheduleRepaint();
                return NO_ERROR;
            case 1010: // Interrogate.
                reply->writeInt32(0);
                reply->writeInt32(0);
                reply->writeInt32(mDebugFlashDelay);
                reply->writeInt32(0);
                reply->writeInt32(mDebugDisableHWC);
                return NO_ERROR;
            case 1013: // Unused.
                return NAME_NOT_FOUND;
            case 1014: {
                Mutex::Autolock _l(mStateLock);
                // daltonize
                n = data.readInt32();
                switch (n % 10) {
                    case 1:
                        mDaltonizer.setType(ColorBlindnessType::Protanomaly);
                        break;
                    case 2:
                        mDaltonizer.setType(ColorBlindnessType::Deuteranomaly);
                        break;
                    case 3:
                        mDaltonizer.setType(ColorBlindnessType::Tritanomaly);
                        break;
                    default:
                        mDaltonizer.setType(ColorBlindnessType::None);
                        break;
                }
                if (n >= 10) {
                    mDaltonizer.setMode(ColorBlindnessMode::Correction);
                } else {
                    mDaltonizer.setMode(ColorBlindnessMode::Simulation);
                }

                updateColorMatrixLocked();
                return NO_ERROR;
            }
            case 1015: {
                Mutex::Autolock _l(mStateLock);
                // apply a color matrix
                n = data.readInt32();
                if (n) {
                    // color matrix is sent as a column-major mat4 matrix
                    for (size_t i = 0 ; i < 4; i++) {
                        for (size_t j = 0; j < 4; j++) {
                            mClientColorMatrix[i][j] = data.readFloat();
                        }
                    }
                } else {
                    mClientColorMatrix = mat4();
                }

                // Check that supplied matrix's last row is {0,0,0,1} so we can avoid
                // the division by w in the fragment shader
                float4 lastRow(transpose(mClientColorMatrix)[3]);
                if (any(greaterThan(abs(lastRow - float4{0, 0, 0, 1}), float4{1e-4f}))) {
                    ALOGE("The color transform's last row must be (0, 0, 0, 1)");
                }

                updateColorMatrixLocked();
                return NO_ERROR;
            }
            case 1016: { // Unused.
                return NAME_NOT_FOUND;
            }
            case 1017: {
                n = data.readInt32();
                mForceFullDamage = n != 0;
                return NO_ERROR;
            }
            case 1018: { // Modify Choreographer's duration
                n = data.readInt32();
                mScheduler->setDuration(mAppConnectionHandle, std::chrono::nanoseconds(n), 0ns);
                return NO_ERROR;
            }
            case 1019: { // Modify SurfaceFlinger's duration
                n = data.readInt32();
                mScheduler->setDuration(mSfConnectionHandle, std::chrono::nanoseconds(n), 0ns);
                return NO_ERROR;
            }
            case 1020: { // Unused
                return NAME_NOT_FOUND;
            }
            case 1021: { // Disable HWC virtual displays
                const bool enable = data.readInt32() != 0;
                static_cast<void>(
                        mScheduler->schedule([this, enable] { enableHalVirtualDisplays(enable); }));
                return NO_ERROR;
            }
            case 1022: { // Set saturation boost
                Mutex::Autolock _l(mStateLock);
                mGlobalSaturationFactor = std::max(0.0f, std::min(data.readFloat(), 2.0f));

                updateColorMatrixLocked();
                return NO_ERROR;
            }
            case 1023: { // Set color mode.
                mDisplayColorSetting = static_cast<DisplayColorSetting>(data.readInt32());

                if (int32_t colorMode; data.readInt32(&colorMode) == NO_ERROR) {
                    mForceColorMode = static_cast<ui::ColorMode>(colorMode);
                }
                scheduleRepaint();
                return NO_ERROR;
            }
            // Deprecate, use 1030 to check whether the device is color managed.
            case 1024: {
                return NAME_NOT_FOUND;
            }
            case 1025: { // Set layer tracing
                n = data.readInt32();
                bool tracingEnabledChanged;
                if (n == 1) {
                    int64_t fixedStartingTime = data.readInt64();
                    ALOGD("LayerTracing enabled");
                    tracingEnabledChanged = mLayerTracing.enable();
                    if (tracingEnabledChanged) {
                        const TimePoint startingTime = fixedStartingTime
                                ? TimePoint::fromNs(fixedStartingTime)
                                : TimePoint::now();

                        mScheduler
                                ->schedule([this, startingTime]() FTL_FAKE_GUARD(
                                                   mStateLock) FTL_FAKE_GUARD(kMainThreadContext) {
                                    constexpr bool kVisibleRegionDirty = true;
                                    addToLayerTracing(kVisibleRegionDirty, startingTime,
                                                      mLastCommittedVsyncId);
                                })
                                .wait();
                    }
                } else if (n == 2) {
                    std::string filename = std::string(data.readCString());
                    ALOGD("LayerTracing disabled. Trace wrote to %s", filename.c_str());
                    tracingEnabledChanged = mLayerTracing.disable(filename.c_str());
                } else {
                    ALOGD("LayerTracing disabled");
                    tracingEnabledChanged = mLayerTracing.disable();
                }
                mTracingEnabledChanged = tracingEnabledChanged;
                reply->writeInt32(NO_ERROR);
                return NO_ERROR;
            }
            case 1026: { // Get layer tracing status
                reply->writeBool(mLayerTracing.isEnabled());
                return NO_ERROR;
            }
            // Is a DisplayColorSetting supported?
            case 1027: {
                const auto display = getDefaultDisplayDevice();
                if (!display) {
                    return NAME_NOT_FOUND;
                }

                DisplayColorSetting setting = static_cast<DisplayColorSetting>(data.readInt32());
                switch (setting) {
                    case DisplayColorSetting::kManaged:
                        reply->writeBool(useColorManagement);
                        break;
                    case DisplayColorSetting::kUnmanaged:
                        reply->writeBool(true);
                        break;
                    case DisplayColorSetting::kEnhanced:
                        reply->writeBool(display->hasRenderIntent(RenderIntent::ENHANCE));
                        break;
                    default: // vendor display color setting
                        reply->writeBool(
                                display->hasRenderIntent(static_cast<RenderIntent>(setting)));
                        break;
                }
                return NO_ERROR;
            }
            case 1028: { // Unused.
                return NAME_NOT_FOUND;
            }
            // Set buffer size for SF tracing (value in KB)
            case 1029: {
                n = data.readInt32();
                if (n <= 0 || n > MAX_TRACING_MEMORY) {
                    ALOGW("Invalid buffer size: %d KB", n);
                    reply->writeInt32(BAD_VALUE);
                    return BAD_VALUE;
                }

                ALOGD("Updating trace buffer to %d KB", n);
                mLayerTracing.setBufferSize(n * 1024);
                reply->writeInt32(NO_ERROR);
                return NO_ERROR;
            }
            // Is device color managed?
            case 1030: {
                reply->writeBool(useColorManagement);
                return NO_ERROR;
            }
            // Override default composition data space
            // adb shell service call SurfaceFlinger 1031 i32 1 DATASPACE_NUMBER DATASPACE_NUMBER \
            // && adb shell stop zygote && adb shell start zygote
            // to restore: adb shell service call SurfaceFlinger 1031 i32 0 && \
            // adb shell stop zygote && adb shell start zygote
            case 1031: {
                Mutex::Autolock _l(mStateLock);
                n = data.readInt32();
                if (n) {
                    n = data.readInt32();
                    if (n) {
                        Dataspace dataspace = static_cast<Dataspace>(n);
                        if (!validateCompositionDataspace(dataspace)) {
                            return BAD_VALUE;
                        }
                        mDefaultCompositionDataspace = dataspace;
                    }
                    n = data.readInt32();
                    if (n) {
                        Dataspace dataspace = static_cast<Dataspace>(n);
                        if (!validateCompositionDataspace(dataspace)) {
                            return BAD_VALUE;
                        }
                        mWideColorGamutCompositionDataspace = dataspace;
                    }
                } else {
                    // restore composition data space.
                    mDefaultCompositionDataspace = defaultCompositionDataspace;
                    mWideColorGamutCompositionDataspace = wideColorGamutCompositionDataspace;
                }
                return NO_ERROR;
            }
            // Set trace flags
            case 1033: {
                n = data.readUint32();
                ALOGD("Updating trace flags to 0x%x", n);
                mLayerTracing.setTraceFlags(n);
                reply->writeInt32(NO_ERROR);
                return NO_ERROR;
            }
            case 1034: {
                auto future = mScheduler->schedule(
                        [&]() FTL_FAKE_GUARD(mStateLock) FTL_FAKE_GUARD(kMainThreadContext) {
                            switch (n = data.readInt32()) {
                                case 0:
                                case 1:
                                    enableRefreshRateOverlay(static_cast<bool>(n));
                                    break;
                                default:
                                    reply->writeBool(isRefreshRateOverlayEnabled());
                            }
                        });

                future.wait();
                return NO_ERROR;
            }
            case 1035: {
                const int modeId = data.readInt32();

                const auto display = [&]() -> sp<IBinder> {
                    uint64_t value;
                    if (data.readUint64(&value) != NO_ERROR) {
                        return getDefaultDisplayDevice()->getDisplayToken().promote();
                    }

                    if (const auto id = DisplayId::fromValue<PhysicalDisplayId>(value)) {
                        return getPhysicalDisplayToken(*id);
                    }

                    ALOGE("Invalid physical display ID");
                    return nullptr;
                }();

                /* QTI_BEGIN */
                if (mQtiSFExtnIntf->qtiIsSupportedConfigSwitch(display, modeId) != NO_ERROR) {
                    return BAD_VALUE;
                }
                /* QTI_END */

                mDebugDisplayModeSetByBackdoor = false;
                const status_t result = setActiveModeFromBackdoor(display, DisplayModeId{modeId});
                if (result == NO_ERROR) {
                    mDebugDisplayModeSetByBackdoor = true;
                    /* QTI_BEGIN */
                    ATRACE_NAME(std::string("ModeSwitch " + std::to_string(modeId)).c_str());
                    /* QTI_END */
                }

                mDebugDisplayModeSetByBackdoor = result == NO_ERROR;
                return result;
            }
            // Turn on/off frame rate flexibility mode. When turned on it overrides the display
            // manager frame rate policy a new policy which allows switching between all refresh
            // rates.
            case 1036: {
                if (data.readInt32() > 0) { // turn on
                    return mScheduler
                            ->schedule([this]() FTL_FAKE_GUARD(kMainThreadContext) {
                                const auto display =
                                        FTL_FAKE_GUARD(mStateLock, getDefaultDisplayDeviceLocked());

                                // This is a little racy, but not in a way that hurts anything. As
                                // we grab the defaultMode from the display manager policy, we could
                                // be setting a new display manager policy, leaving us using a stale
                                // defaultMode. The defaultMode doesn't matter for the override
                                // policy though, since we set allowGroupSwitching to true, so it's
                                // not a problem.
                                scheduler::RefreshRateSelector::OverridePolicy overridePolicy;
                                overridePolicy.defaultMode = display->refreshRateSelector()
                                                                     .getDisplayManagerPolicy()
                                                                     .defaultMode;
                                overridePolicy.allowGroupSwitching = true;
                                return setDesiredDisplayModeSpecsInternal(display, overridePolicy);
                            })
                            .get();
                } else { // turn off
                    return mScheduler
                            ->schedule([this]() FTL_FAKE_GUARD(kMainThreadContext) {
                                const auto display =
                                        FTL_FAKE_GUARD(mStateLock, getDefaultDisplayDeviceLocked());
                                return setDesiredDisplayModeSpecsInternal(
                                        display,
                                        scheduler::RefreshRateSelector::NoOverridePolicy{});
                            })
                            .get();
                }
            }
            // Inject a hotplug connected event for the primary display. This will deallocate and
            // reallocate the display state including framebuffers.
            case 1037: {
                const hal::HWDisplayId hwcId =
                        (Mutex::Autolock(mStateLock), getHwComposer().getPrimaryHwcDisplayId());

                onComposerHalHotplug(hwcId, hal::Connection::CONNECTED);
                return NO_ERROR;
            }
            // Modify the max number of display frames stored within FrameTimeline
            case 1038: {
                n = data.readInt32();
                if (n < 0 || n > MAX_ALLOWED_DISPLAY_FRAMES) {
                    ALOGW("Invalid max size. Maximum allowed is %d", MAX_ALLOWED_DISPLAY_FRAMES);
                    return BAD_VALUE;
                }
                if (n == 0) {
                    // restore to default
                    mFrameTimeline->reset();
                    return NO_ERROR;
                }
                mFrameTimeline->setMaxDisplayFrames(n);
                return NO_ERROR;
            }
            case 1039: {
                PhysicalDisplayId displayId = [&]() {
                    Mutex::Autolock lock(mStateLock);
                    return getDefaultDisplayDeviceLocked()->getPhysicalId();
                }();

                auto inUid = static_cast<uid_t>(data.readInt32());
                const auto refreshRate = data.readFloat();
                mScheduler->setPreferredRefreshRateForUid(FrameRateOverride{inUid, refreshRate});
                mScheduler->onFrameRateOverridesChanged(mAppConnectionHandle, displayId);
                return NO_ERROR;
            }
            // Toggle caching feature
            // First argument is an int32 - nonzero enables caching and zero disables caching
            // Second argument is an optional uint64 - if present, then limits enabling/disabling
            // caching to a particular physical display
            case 1040: {
                auto future = mScheduler->schedule([&] {
                    n = data.readInt32();
                    std::optional<PhysicalDisplayId> inputId = std::nullopt;
                    if (uint64_t inputDisplayId; data.readUint64(&inputDisplayId) == NO_ERROR) {
                        inputId = DisplayId::fromValue<PhysicalDisplayId>(inputDisplayId);
                        if (!inputId || getPhysicalDisplayToken(*inputId)) {
                            ALOGE("No display with id: %" PRIu64, inputDisplayId);
                            return NAME_NOT_FOUND;
                        }
                    }
                    {
                        Mutex::Autolock lock(mStateLock);
                        mLayerCachingEnabled = n != 0;
                        for (const auto& [_, display] : mDisplays) {
                            if (!inputId || *inputId == display->getPhysicalId()) {
                                display->enableLayerCaching(mLayerCachingEnabled);
                            }
                        }
                    }
                    return OK;
                });

                if (const status_t error = future.get(); error != OK) {
                    return error;
                }
                scheduleRepaint();
                return NO_ERROR;
            }
            case 1041: { // Transaction tracing
                if (mTransactionTracing) {
                    if (data.readInt32()) {
                        // Transaction tracing is always running but allow the user to temporarily
                        // increase the buffer when actively debugging.
                        mTransactionTracing->setBufferSize(
                                TransactionTracing::ACTIVE_TRACING_BUFFER_SIZE);
                    } else {
                        TransactionTraceWriter::getInstance().invoke("", /* overwrite= */ true);
                        mTransactionTracing->setBufferSize(
                                TransactionTracing::CONTINUOUS_TRACING_BUFFER_SIZE);
                    }
                }
                reply->writeInt32(NO_ERROR);
                return NO_ERROR;
            }
            case 1042: { // Write layers trace or transaction trace to file
                if (mTransactionTracing) {
                    mTransactionTracing->writeToFile();
                }
                if (mLayerTracingEnabled) {
                    mLayerTracing.writeToFile();
                }
                reply->writeInt32(NO_ERROR);
                return NO_ERROR;
            }
<<<<<<< HEAD
            /* QTI_BEGIN */
            case 20000: {
                uint64_t disp = 0;
                hal::PowerMode power_mode = hal::PowerMode::ON;
                int32_t tile_h_loc = -1;
                int32_t tile_v_loc = -1;
                if (data.readUint64(&disp) != NO_ERROR) {
                    err = BAD_TYPE;
                    ALOGE("Invalid 64-bit unsigned-int display id parameter.");
                    break;
                }
                int32_t mode = 0;
                if (data.readInt32(&mode) != NO_ERROR) {
                    err = BAD_TYPE;
                    ALOGE("Invalid 32-bit signed-int power mode parameter.");
                    break;
                }
                if (data.readInt32(&tile_h_loc) != NO_ERROR) {
                    tile_h_loc = -1;
                }
                if (data.readInt32(&tile_v_loc) != NO_ERROR) {
                    tile_v_loc = 0;
                }
                return mQtiSFExtnIntf->qtiBinderSetPowerMode(disp, mode, tile_h_loc, tile_v_loc);
            }
            case 20001: {
                uint64_t disp = 0;
                int32_t level = 0;
                int32_t tile_h_loc = -1;
                int32_t tile_v_loc = -1;
                if (data.readUint64(&disp) != NO_ERROR) {
                    err = BAD_TYPE;
                    ALOGE("Invalid 64-bit unsigned-int display id parameter.");
                    break;
                }
                if (data.readInt32(&level) != NO_ERROR) {
                    err = BAD_TYPE;
                    ALOGE("Invalid 32-bit signed-int brightess parameter.");
                    break;
                }
                if (data.readInt32(&tile_h_loc) != NO_ERROR) {
                    tile_h_loc = -1;
                }
                if (data.readInt32(&tile_v_loc) != NO_ERROR) {
                    tile_v_loc = 0;
                }
                return mQtiSFExtnIntf->qtiBinderSetPanelBrightnessTiled(disp, level, tile_h_loc,
                                                                        tile_v_loc);
            }
            case 20002: {
                uint64_t disp = 0;
                int32_t pref = 0;
                if (data.readUint64(&disp) != NO_ERROR) {
                    err = BAD_TYPE;
                    ALOGE("Invalid 64-bit unsigned-int display id parameter.");
                    break;
                }
                if (data.readInt32(&pref) != NO_ERROR) {
                    err = BAD_TYPE;
                    ALOGE("Invalid 32-bit signed-int wider-mode preference parameter.");
                    break;
                }
                return mQtiSFExtnIntf->qtiBinderSetWideModePreference(disp, pref);
            }
                /* QTI_END */
=======
            // hdr sdr ratio overlay
            case 1043: {
                auto future = mScheduler->schedule(
                        [&]() FTL_FAKE_GUARD(mStateLock) FTL_FAKE_GUARD(kMainThreadContext) {
                            n = data.readInt32();
                            mHdrSdrRatioOverlay = n != 0;
                            switch (n) {
                                case 0:
                                case 1:
                                    enableHdrSdrRatioOverlay(mHdrSdrRatioOverlay);
                                    break;
                                default:
                                    reply->writeBool(isHdrSdrRatioOverlayEnabled());
                            }
                        });
                future.wait();
                return NO_ERROR;
            }

            case 1044: { // Enable/Disable mirroring from one display to another
                /*
                 * Mirror one display onto another.
                 * Ensure the source and destination displays are on.
                 * Commands:
                 * 0: Mirror one display to another
                 * 1: Disable mirroring to a previously mirrored display
                 * 2: Disable mirroring on previously mirrored displays
                 *
                 * Ex:
                 * Get the display ids:
                 * adb shell dumpsys SurfaceFlinger --display-id
                 * Mirror first display to the second:
                 * adb shell service call SurfaceFlinger 1044 i64 0 i64 4619827677550801152 i64
                 * 4619827677550801153
                 * Stop mirroring:
                 * adb shell service call SurfaceFlinger 1044 i64 1
                 */

                int64_t arg0 = data.readInt64();

                switch (arg0) {
                    case 0: {
                        // Mirror arg1 to arg2
                        int64_t arg1 = data.readInt64();
                        int64_t arg2 = data.readInt64();
                        // Enable mirroring for one display
                        const auto display1id = DisplayId::fromValue(arg1);
                        auto mirrorRoot = SurfaceComposerClient::getDefault()->mirrorDisplay(
                                display1id.value());
                        auto id2 = DisplayId::fromValue<PhysicalDisplayId>(arg2);
                        const auto token2 = getPhysicalDisplayToken(*id2);
                        ui::LayerStack layerStack;
                        {
                            Mutex::Autolock lock(mStateLock);
                            sp<DisplayDevice> display = getDisplayDeviceLocked(token2);
                            layerStack = display->getLayerStack();
                        }
                        SurfaceComposerClient::Transaction t;
                        t.setDisplayLayerStack(token2, layerStack);
                        t.setLayer(mirrorRoot, INT_MAX); // Top-most layer
                        t.setLayerStack(mirrorRoot, layerStack);
                        t.apply();

                        mMirrorMapForDebug.emplace_or_replace(arg2, mirrorRoot);
                        break;
                    }

                    case 1: {
                        // Disable mirroring for arg1
                        int64_t arg1 = data.readInt64();
                        mMirrorMapForDebug.erase(arg1);
                        break;
                    }

                    case 2: {
                        // Disable mirroring for all displays
                        mMirrorMapForDebug.clear();
                        break;
                    }

                    default:
                        return BAD_VALUE;
                }
                return NO_ERROR;
            }
>>>>>>> e1036a7d
        }
    }
    return err;
}

void SurfaceFlinger::kernelTimerChanged(bool expired) {
    static bool updateOverlay =
            property_get_bool("debug.sf.kernel_idle_timer_update_overlay", true);
    if (!updateOverlay) return;

    // Update the overlay on the main thread to avoid race conditions with
    // RefreshRateSelector::getActiveMode
    static_cast<void>(mScheduler->schedule([=] {
        const auto display = FTL_FAKE_GUARD(mStateLock, getDefaultDisplayDeviceLocked());
        if (!display) {
            ALOGW("%s: default display is null", __func__);
            return;
        }
        if (!display->isRefreshRateOverlayEnabled()) return;

        const auto desiredActiveMode = display->getDesiredActiveMode();
        const std::optional<DisplayModeId> desiredModeId = desiredActiveMode
                ? std::make_optional(desiredActiveMode->modeOpt->modePtr->getId())

                : std::nullopt;

        const bool timerExpired = mKernelIdleTimerEnabled && expired;

        if (display->onKernelTimerChanged(desiredModeId, timerExpired)) {
            mScheduler->scheduleFrame();
        }
    }));
}

std::pair<std::optional<KernelIdleTimerController>, std::chrono::milliseconds>
SurfaceFlinger::getKernelIdleTimerProperties(DisplayId displayId) {
    const bool isKernelIdleTimerHwcSupported = getHwComposer().getComposer()->isSupported(
            android::Hwc2::Composer::OptionalFeature::KernelIdleTimer);
    const auto timeout = getIdleTimerTimeout(displayId);
    if (isKernelIdleTimerHwcSupported) {
        if (const auto id = PhysicalDisplayId::tryCast(displayId);
            getHwComposer().hasDisplayIdleTimerCapability(*id)) {
            // In order to decide if we can use the HWC api for idle timer
            // we query DisplayCapability::DISPLAY_IDLE_TIMER directly on the composer
            // without relying on hasDisplayCapability.
            // hasDisplayCapability relies on DisplayCapabilities
            // which are updated after we set the PowerMode::ON.
            // DISPLAY_IDLE_TIMER is a display driver property
            // and is available before the PowerMode::ON
            return {KernelIdleTimerController::HwcApi, timeout};
        }
        return {std::nullopt, timeout};
    }
    if (getKernelIdleTimerSyspropConfig(displayId)) {
        return {KernelIdleTimerController::Sysprop, timeout};
    }

    return {std::nullopt, timeout};
}

void SurfaceFlinger::updateKernelIdleTimer(std::chrono::milliseconds timeout,
                                           KernelIdleTimerController controller,
                                           PhysicalDisplayId displayId) {
    switch (controller) {
        case KernelIdleTimerController::HwcApi: {
            getHwComposer().setIdleTimerEnabled(displayId, timeout);
            break;
        }
        case KernelIdleTimerController::Sysprop: {
            base::SetProperty(KERNEL_IDLE_TIMER_PROP, timeout > 0ms ? "true" : "false");
            break;
        }
    }
}

void SurfaceFlinger::toggleKernelIdleTimer() {
    using KernelIdleTimerAction = scheduler::RefreshRateSelector::KernelIdleTimerAction;

    const auto display = getDefaultDisplayDeviceLocked();
    if (!display) {
        ALOGW("%s: default display is null", __func__);
        return;
    }

    // If the support for kernel idle timer is disabled for the active display,
    // don't do anything.
    const std::optional<KernelIdleTimerController> kernelIdleTimerController =
            display->refreshRateSelector().kernelIdleTimerController();
    if (!kernelIdleTimerController.has_value()) {
        return;
    }

    const KernelIdleTimerAction action = display->refreshRateSelector().getIdleTimerAction();

    switch (action) {
        case KernelIdleTimerAction::TurnOff:
            if (mKernelIdleTimerEnabled) {
                ATRACE_INT("KernelIdleTimer", 0);
                std::chrono::milliseconds constexpr kTimerDisabledTimeout = 0ms;
                updateKernelIdleTimer(kTimerDisabledTimeout, kernelIdleTimerController.value(),
                                      display->getPhysicalId());
                mKernelIdleTimerEnabled = false;
            }
            break;
        case KernelIdleTimerAction::TurnOn:
            if (!mKernelIdleTimerEnabled) {
                ATRACE_INT("KernelIdleTimer", 1);
                const std::chrono::milliseconds timeout =
                        display->refreshRateSelector().getIdleTimerTimeout();
                updateKernelIdleTimer(timeout, kernelIdleTimerController.value(),
                                      display->getPhysicalId());
                mKernelIdleTimerEnabled = true;
            }
            break;
    }
}

// A simple RAII class to disconnect from an ANativeWindow* when it goes out of scope
class WindowDisconnector {
public:
    WindowDisconnector(ANativeWindow* window, int api) : mWindow(window), mApi(api) {}
    ~WindowDisconnector() {
        native_window_api_disconnect(mWindow, mApi);
    }

private:
    ANativeWindow* mWindow;
    const int mApi;
};

static bool hasCaptureBlackoutContentPermission() {
    IPCThreadState* ipc = IPCThreadState::self();
    const int pid = ipc->getCallingPid();
    const int uid = ipc->getCallingUid();
    return uid == AID_GRAPHICS || uid == AID_SYSTEM ||
            PermissionCache::checkPermission(sCaptureBlackoutContent, pid, uid);
}

static status_t validateScreenshotPermissions(const CaptureArgs& captureArgs) {
    IPCThreadState* ipc = IPCThreadState::self();
    const int pid = ipc->getCallingPid();
    const int uid = ipc->getCallingUid();
    if (uid == AID_GRAPHICS || PermissionCache::checkPermission(sReadFramebuffer, pid, uid)) {
        return OK;
    }

    // If the caller doesn't have the correct permissions but is only attempting to screenshot
    // itself, we allow it to continue.
    if (captureArgs.uid == uid) {
        return OK;
    }

    ALOGE("Permission Denial: can't take screenshot pid=%d, uid=%d", pid, uid);
    return PERMISSION_DENIED;
}

status_t SurfaceFlinger::setSchedFifo(bool enabled) {
    static constexpr int kFifoPriority = 2;
    static constexpr int kOtherPriority = 0;

    struct sched_param param = {0};
    int sched_policy;
    if (enabled) {
        sched_policy = SCHED_FIFO;
        param.sched_priority = kFifoPriority;
    } else {
        sched_policy = SCHED_OTHER;
        param.sched_priority = kOtherPriority;
    }

    if (sched_setscheduler(0, sched_policy, &param) != 0) {
        return -errno;
    }

    return NO_ERROR;
}

status_t SurfaceFlinger::setSchedAttr(bool enabled) {
    static const unsigned int kUclampMin =
            base::GetUintProperty<unsigned int>("ro.surface_flinger.uclamp.min", 0U);

    if (!kUclampMin) {
        // uclamp.min set to 0 (default), skip setting
        return NO_ERROR;
    }

    // Currently, there is no wrapper in bionic: b/183240349.
    struct sched_attr {
        uint32_t size;
        uint32_t sched_policy;
        uint64_t sched_flags;
        int32_t sched_nice;
        uint32_t sched_priority;
        uint64_t sched_runtime;
        uint64_t sched_deadline;
        uint64_t sched_period;
        uint32_t sched_util_min;
        uint32_t sched_util_max;
    };

    sched_attr attr = {};
    attr.size = sizeof(attr);

    attr.sched_flags = (SCHED_FLAG_KEEP_ALL | SCHED_FLAG_UTIL_CLAMP);
    attr.sched_util_min = enabled ? kUclampMin : 0;
    attr.sched_util_max = 1024;

    if (syscall(__NR_sched_setattr, 0, &attr, 0)) {
        return -errno;
    }

    return NO_ERROR;
}

namespace {

ui::Dataspace pickBestDataspace(ui::Dataspace requestedDataspace, const DisplayDevice* display,
                                bool capturingHdrLayers, bool hintForSeamlessTransition) {
    if (requestedDataspace != ui::Dataspace::UNKNOWN || display == nullptr) {
        return requestedDataspace;
    }

    const auto& state = display->getCompositionDisplay()->getState();

    const auto dataspaceForColorMode = ui::pickDataspaceFor(state.colorMode);

    // TODO: Enable once HDR screenshots are ready.
    if constexpr (/* DISABLES CODE */ (false)) {
        // For now since we only support 8-bit screenshots, just use HLG and
        // assume that 1.0 >= display max luminance. This isn't quite as future
        // proof as PQ is, but is good enough.
        // Consider using PQ once we support 16-bit screenshots and we're able
        // to consistently supply metadata to image encoders.
        return ui::Dataspace::BT2020_HLG;
    }

    return dataspaceForColorMode;
}

} // namespace

status_t SurfaceFlinger::captureDisplay(const DisplayCaptureArgs& args,
                                        const sp<IScreenCaptureListener>& captureListener) {
    ATRACE_CALL();

    status_t validate = validateScreenshotPermissions(args);
    if (validate != OK) {
        return validate;
    }

    if (!args.displayToken) return BAD_VALUE;

    wp<const DisplayDevice> displayWeak;
    ui::LayerStack layerStack;
    ui::Size reqSize(args.width, args.height);
    std::unordered_set<uint32_t> excludeLayerIds;
    {
        Mutex::Autolock lock(mStateLock);
        sp<DisplayDevice> display = getDisplayDeviceLocked(args.displayToken);
        if (!display) return NAME_NOT_FOUND;
        displayWeak = display;
        layerStack = display->getLayerStack();

        // set the requested width/height to the logical display layer stack rect size by default
        if (args.width == 0 || args.height == 0) {
            reqSize = display->getLayerStackSpaceRect().getSize();
        }

        for (const auto& handle : args.excludeHandles) {
            uint32_t excludeLayer = LayerHandle::getLayerId(handle);
            if (excludeLayer != UNASSIGNED_LAYER_ID) {
                excludeLayerIds.emplace(excludeLayer);
            } else {
                ALOGW("Invalid layer handle passed as excludeLayer to captureDisplay");
                return NAME_NOT_FOUND;
            }
        }
    }

    RenderAreaFuture renderAreaFuture = ftl::defer([=] {
        return DisplayRenderArea::create(displayWeak, args.sourceCrop, reqSize, args.dataspace,
                                         args.useIdentityTransform, args.hintForSeamlessTransition,
                                         args.captureSecureLayers);
    });

    GetLayerSnapshotsFunction getLayerSnapshots;
    if (mLayerLifecycleManagerEnabled) {
        getLayerSnapshots =
                getLayerSnapshotsForScreenshots(layerStack, args.uid, std::move(excludeLayerIds));
    } else {
        auto traverseLayers = [this, args, excludeLayerIds,
                               layerStack](const LayerVector::Visitor& visitor) {
            traverseLayersInLayerStack(layerStack, args.uid, std::move(excludeLayerIds), visitor);
        };
        getLayerSnapshots = RenderArea::fromTraverseLayersLambda(traverseLayers);
    }

    auto future = captureScreenCommon(std::move(renderAreaFuture), getLayerSnapshots, reqSize,
                                      args.pixelFormat, args.allowProtected, args.grayscale,
                                      captureListener);
    return fenceStatus(future.get());
}

status_t SurfaceFlinger::captureDisplay(DisplayId displayId,
                                        const sp<IScreenCaptureListener>& captureListener) {
    ui::LayerStack layerStack;
    wp<const DisplayDevice> displayWeak;
    ui::Size size;
    {
        Mutex::Autolock lock(mStateLock);

        const auto display = getDisplayDeviceLocked(displayId);
        if (!display) {
            return NAME_NOT_FOUND;
        }

        displayWeak = display;
        layerStack = display->getLayerStack();
        size = display->getLayerStackSpaceRect().getSize();
    }

    RenderAreaFuture renderAreaFuture = ftl::defer([=] {
        return DisplayRenderArea::create(displayWeak, Rect(), size, ui::Dataspace::UNKNOWN,
                                         false /* useIdentityTransform */,
                                         false /* hintForSeamlessTransition */,
                                         false /* captureSecureLayers */);
    });

    GetLayerSnapshotsFunction getLayerSnapshots;
    if (mLayerLifecycleManagerEnabled) {
        getLayerSnapshots = getLayerSnapshotsForScreenshots(layerStack, CaptureArgs::UNSET_UID,
                                                            /*snapshotFilterFn=*/nullptr);
    } else {
        auto traverseLayers = [this, layerStack](const LayerVector::Visitor& visitor) {
            traverseLayersInLayerStack(layerStack, CaptureArgs::UNSET_UID, {}, visitor);
        };
        getLayerSnapshots = RenderArea::fromTraverseLayersLambda(traverseLayers);
    }

    if (captureListener == nullptr) {
        ALOGE("capture screen must provide a capture listener callback");
        return BAD_VALUE;
    }

    constexpr bool kAllowProtected = false;
    constexpr bool kGrayscale = false;

    auto future = captureScreenCommon(std::move(renderAreaFuture), getLayerSnapshots, size,
                                      ui::PixelFormat::RGBA_8888, kAllowProtected, kGrayscale,
                                      captureListener);
    return fenceStatus(future.get());
}

status_t SurfaceFlinger::captureLayers(const LayerCaptureArgs& args,
                                       const sp<IScreenCaptureListener>& captureListener) {
    ATRACE_CALL();

    status_t validate = validateScreenshotPermissions(args);
    if (validate != OK) {
        return validate;
    }

    ui::Size reqSize;
    sp<Layer> parent;
    Rect crop(args.sourceCrop);
    std::unordered_set<uint32_t> excludeLayerIds;
    ui::Dataspace dataspace = args.dataspace;

    // Call this before holding mStateLock to avoid any deadlocking.
    bool canCaptureBlackoutContent = hasCaptureBlackoutContentPermission();

    {
        Mutex::Autolock lock(mStateLock);

        parent = LayerHandle::getLayer(args.layerHandle);
        if (parent == nullptr) {
            ALOGE("captureLayers called with an invalid or removed parent");
            return NAME_NOT_FOUND;
        }

        if (!canCaptureBlackoutContent &&
            parent->getDrawingState().flags & layer_state_t::eLayerSecure) {
            ALOGW("Attempting to capture secure layer: PERMISSION_DENIED");
            return PERMISSION_DENIED;
        }

        Rect parentSourceBounds = parent->getCroppedBufferSize(parent->getDrawingState());
        if (args.sourceCrop.width() <= 0) {
            crop.left = 0;
            crop.right = parentSourceBounds.getWidth();
        }

        if (args.sourceCrop.height() <= 0) {
            crop.top = 0;
            crop.bottom = parentSourceBounds.getHeight();
        }

        if (crop.isEmpty() || args.frameScaleX <= 0.0f || args.frameScaleY <= 0.0f) {
            // Error out if the layer has no source bounds (i.e. they are boundless) and a source
            // crop was not specified, or an invalid frame scale was provided.
            return BAD_VALUE;
        }
        reqSize = ui::Size(crop.width() * args.frameScaleX, crop.height() * args.frameScaleY);

        for (const auto& handle : args.excludeHandles) {
            uint32_t excludeLayer = LayerHandle::getLayerId(handle);
            if (excludeLayer != UNASSIGNED_LAYER_ID) {
                excludeLayerIds.emplace(excludeLayer);
            } else {
                ALOGW("Invalid layer handle passed as excludeLayer to captureLayers");
                return NAME_NOT_FOUND;
            }
        }
    } // mStateLock

    // really small crop or frameScale
    if (reqSize.width <= 0 || reqSize.height <= 0) {
        ALOGW("Failed to captureLayes: crop or scale too small");
        return BAD_VALUE;
    }

    bool childrenOnly = args.childrenOnly;
    RenderAreaFuture renderAreaFuture = ftl::defer([=]() -> std::unique_ptr<RenderArea> {
        ui::Transform layerTransform;
        Rect layerBufferSize;
        if (mLayerLifecycleManagerEnabled) {
            frontend::LayerSnapshot* snapshot =
                    mLayerSnapshotBuilder.getSnapshot(parent->getSequence());
            if (!snapshot) {
                ALOGW("Couldn't find layer snapshot for %d", parent->getSequence());
            } else {
                layerTransform = snapshot->localTransform;
                layerBufferSize = snapshot->bufferSize;
            }
        } else {
            layerTransform = parent->getTransform();
            layerBufferSize = parent->getBufferSize(parent->getDrawingState());
        }

        return std::make_unique<LayerRenderArea>(*this, parent, crop, reqSize, dataspace,
                                                 childrenOnly, args.captureSecureLayers,
                                                 layerTransform, layerBufferSize,
                                                 args.hintForSeamlessTransition);
    });
    GetLayerSnapshotsFunction getLayerSnapshots;
    if (mLayerLifecycleManagerEnabled) {
        std::optional<FloatRect> parentCrop = std::nullopt;
        if (args.childrenOnly) {
            parentCrop = crop.isEmpty() ? FloatRect(0, 0, reqSize.width, reqSize.height)
                                        : crop.toFloatRect();
        }

        getLayerSnapshots = getLayerSnapshotsForScreenshots(parent->sequence, args.uid,
                                                            std::move(excludeLayerIds),
                                                            args.childrenOnly, parentCrop);
    } else {
        auto traverseLayers = [parent, args, excludeLayerIds](const LayerVector::Visitor& visitor) {
            parent->traverseChildrenInZOrder(LayerVector::StateSet::Drawing, [&](Layer* layer) {
                if (!layer->isVisible()) {
                    return;
                } else if (args.childrenOnly && layer == parent.get()) {
                    return;
                } else if (args.uid != CaptureArgs::UNSET_UID && args.uid != layer->getOwnerUid()) {
                    return;
                }

                auto p = sp<Layer>::fromExisting(layer);
                while (p != nullptr) {
                    if (excludeLayerIds.count(p->sequence) != 0) {
                        return;
                    }
                    p = p->getParent();
                }

                visitor(layer);
            });
        };
        getLayerSnapshots = RenderArea::fromTraverseLayersLambda(traverseLayers);
    }

    if (captureListener == nullptr) {
        ALOGE("capture screen must provide a capture listener callback");
        return BAD_VALUE;
    }

    auto future = captureScreenCommon(std::move(renderAreaFuture), getLayerSnapshots, reqSize,
                                      args.pixelFormat, args.allowProtected, args.grayscale,
                                      captureListener);
    return fenceStatus(future.get());
}

ftl::SharedFuture<FenceResult> SurfaceFlinger::captureScreenCommon(
        RenderAreaFuture renderAreaFuture, GetLayerSnapshotsFunction getLayerSnapshots,
        ui::Size bufferSize, ui::PixelFormat reqPixelFormat, bool allowProtected, bool grayscale,
        const sp<IScreenCaptureListener>& captureListener) {
    ATRACE_CALL();

    if (exceedsMaxRenderTargetSize(bufferSize.getWidth(), bufferSize.getHeight())) {
        ALOGE("Attempted to capture screen with size (%" PRId32 ", %" PRId32
              ") that exceeds render target size limit.",
              bufferSize.getWidth(), bufferSize.getHeight());
        return ftl::yield<FenceResult>(base::unexpected(BAD_VALUE)).share();
    }

    // Loop over all visible layers to see whether there's any protected layer. A protected layer is
    // typically a layer with DRM contents, or have the GRALLOC_USAGE_PROTECTED set on the buffer.
    // A protected layer has no implication on whether it's secure, which is explicitly set by
    // application to avoid being screenshot or drawn via unsecure display.
    const bool supportsProtected = getRenderEngine().supportsProtectedContent();
    bool hasProtectedLayer = false;
    if (allowProtected && supportsProtected) {
        hasProtectedLayer = mScheduler
                                    ->schedule([=]() {
                                        bool protectedLayerFound = false;
                                        auto layers = getLayerSnapshots();
                                        for (auto& [layer, layerFe] : layers) {
                                            protectedLayerFound |=
                                                    (layerFe->mSnapshot->isVisible &&
                                                     layerFe->mSnapshot->hasProtectedContent &&
                       /* QTI_BEGIN */ !mQtiSFExtnIntf->qtiIsSecureCamera(layer->getBuffer()) &&
                                       !mQtiSFExtnIntf->qtiIsSecureDisplay(layer->getBuffer())
                                                                                 /* QTI_END */);
                                        }
                                        return protectedLayerFound;
                                    })
                                    .get();
    }

    /* QTI_BEGIN */
    mQtiSFExtnIntf->qtiHasProtectedLayer(&hasProtectedLayer);
    /* QTI_END */

    const uint32_t usage = GRALLOC_USAGE_HW_COMPOSER | GRALLOC_USAGE_HW_RENDER |
            GRALLOC_USAGE_HW_TEXTURE |
            (hasProtectedLayer && allowProtected && supportsProtected
                     ? GRALLOC_USAGE_PROTECTED
                     : GRALLOC_USAGE_SW_READ_OFTEN | GRALLOC_USAGE_SW_WRITE_OFTEN);
    sp<GraphicBuffer> buffer =
            getFactory().createGraphicBuffer(bufferSize.getWidth(), bufferSize.getHeight(),
                                             static_cast<android_pixel_format>(reqPixelFormat),
                                             1 /* layerCount */, usage, "screenshot");

    const status_t bufferStatus = buffer->initCheck();
    if (bufferStatus != OK) {
        // Animations may end up being really janky, but don't crash here.
        // Otherwise an irreponsible process may cause an SF crash by allocating
        // too much.
        ALOGE("%s: Buffer failed to allocate: %d", __func__, bufferStatus);
        return ftl::yield<FenceResult>(base::unexpected(bufferStatus)).share();
    }
    const std::shared_ptr<renderengine::ExternalTexture> texture = std::make_shared<
            renderengine::impl::ExternalTexture>(buffer, getRenderEngine(),
                                                 renderengine::impl::ExternalTexture::Usage::
                                                         WRITEABLE);
    return captureScreenCommon(std::move(renderAreaFuture), getLayerSnapshots, texture,
                               false /* regionSampling */, grayscale, captureListener);
}

ftl::SharedFuture<FenceResult> SurfaceFlinger::captureScreenCommon(
        RenderAreaFuture renderAreaFuture, GetLayerSnapshotsFunction getLayerSnapshots,
        const std::shared_ptr<renderengine::ExternalTexture>& buffer, bool regionSampling,
        bool grayscale, const sp<IScreenCaptureListener>& captureListener) {
    ATRACE_CALL();

    bool canCaptureBlackoutContent = hasCaptureBlackoutContentPermission();

    auto future = mScheduler->schedule(
            [=, renderAreaFuture = std::move(renderAreaFuture)]() FTL_FAKE_GUARD(
                    kMainThreadContext) mutable -> ftl::SharedFuture<FenceResult> {
                ScreenCaptureResults captureResults;
                std::shared_ptr<RenderArea> renderArea = renderAreaFuture.get();
                if (!renderArea) {
                    ALOGW("Skipping screen capture because of invalid render area.");
                    if (captureListener) {
                        captureResults.fenceResult = base::unexpected(NO_MEMORY);
                        captureListener->onScreenCaptureCompleted(captureResults);
                    }
                    return ftl::yield<FenceResult>(base::unexpected(NO_ERROR)).share();
                }

                ftl::SharedFuture<FenceResult> renderFuture;
                renderArea->render([&]() FTL_FAKE_GUARD(kMainThreadContext) {
                    renderFuture = renderScreenImpl(renderArea, getLayerSnapshots, buffer,
                                                    canCaptureBlackoutContent, regionSampling,
                                                    grayscale, captureResults);
                });

                if (captureListener) {
                    // Defer blocking on renderFuture back to the Binder thread.
                    return ftl::Future(std::move(renderFuture))
                            .then([captureListener, captureResults = std::move(captureResults)](
                                          FenceResult fenceResult) mutable -> FenceResult {
                                captureResults.fenceResult = std::move(fenceResult);
                                captureListener->onScreenCaptureCompleted(captureResults);
                                return base::unexpected(NO_ERROR);
                            })
                            .share();
                }
                return renderFuture;
            });

    // Flatten nested futures.
    auto chain = ftl::Future(std::move(future)).then([](ftl::SharedFuture<FenceResult> future) {
        return future;
    });

    return chain.share();
}

ftl::SharedFuture<FenceResult> SurfaceFlinger::renderScreenImpl(
        std::shared_ptr<const RenderArea> renderArea, GetLayerSnapshotsFunction getLayerSnapshots,
        const std::shared_ptr<renderengine::ExternalTexture>& buffer,
        bool canCaptureBlackoutContent, bool regionSampling, bool grayscale,
        ScreenCaptureResults& captureResults) {
    ATRACE_CALL();

    auto layers = getLayerSnapshots();
    for (auto& [_, layerFE] : layers) {
        frontend::LayerSnapshot* snapshot = layerFE->mSnapshot.get();
        captureResults.capturedSecureLayers |= (snapshot->isVisible && snapshot->isSecure);
        captureResults.capturedHdrLayers |= isHdrLayer(*snapshot);
        layerFE->mSnapshot->geomLayerTransform =
                renderArea->getTransform() * layerFE->mSnapshot->geomLayerTransform;
        layerFE->mSnapshot->geomInverseLayerTransform =
                layerFE->mSnapshot->geomLayerTransform.inverse();
    }

    // We allow the system server to take screenshots of secure layers for
    // use in situations like the Screen-rotation animation and place
    // the impetus on WindowManager to not persist them.
    if (captureResults.capturedSecureLayers && !canCaptureBlackoutContent) {
        ALOGW("FB is protected: PERMISSION_DENIED");
        return ftl::yield<FenceResult>(base::unexpected(PERMISSION_DENIED)).share();
    }

    auto capturedBuffer = buffer;

    auto requestedDataspace = renderArea->getReqDataSpace();
    auto parent = renderArea->getParentLayer();
    auto renderIntent = RenderIntent::TONE_MAP_COLORIMETRIC;
    auto sdrWhitePointNits = DisplayDevice::sDefaultMaxLumiance;
    auto displayBrightnessNits = DisplayDevice::sDefaultMaxLumiance;

    captureResults.capturedDataspace = requestedDataspace;

    {
        Mutex::Autolock lock(mStateLock);
        const DisplayDevice* display = nullptr;
        if (parent) {
            display = findDisplay([layerStack = parent->getLayerStack()](const auto& display) {
                          return display.getLayerStack() == layerStack;
                      }).get();
        }

        if (display == nullptr) {
            display = renderArea->getDisplayDevice().get();
        }

        if (display == nullptr) {
            display = getDefaultDisplayDeviceLocked().get();
        }

        if (display != nullptr) {
            const auto& state = display->getCompositionDisplay()->getState();
            captureResults.capturedDataspace =
                    pickBestDataspace(requestedDataspace, display, captureResults.capturedHdrLayers,
                                      renderArea->getHintForSeamlessTransition());
            sdrWhitePointNits = state.sdrWhitePointNits;
            displayBrightnessNits = state.displayBrightnessNits;
            // Only clamp the display brightness if this is not a seamless transition. Otherwise
            // for seamless transitions it's important to match the current display state as the
            // buffer will be shown under these same conditions, and we want to avoid any flickers
            if (sdrWhitePointNits > 1.0f && !renderArea->getHintForSeamlessTransition()) {
                // Restrict the amount of HDR "headroom" in the screenshot to avoid over-dimming
                // the SDR portion. 2.0 chosen by experimentation
                constexpr float kMaxScreenshotHeadroom = 2.0f;
                displayBrightnessNits =
                        std::min(sdrWhitePointNits * kMaxScreenshotHeadroom, displayBrightnessNits);
            }

            if (requestedDataspace == ui::Dataspace::UNKNOWN) {
                renderIntent = state.renderIntent;
            }
        }
    }

    captureResults.buffer = capturedBuffer->getBuffer();

    ui::LayerStack layerStack{ui::DEFAULT_LAYER_STACK};
    if (!layers.empty()) {
        const sp<LayerFE>& layerFE = layers.back().second;
        layerStack = layerFE->getCompositionState()->outputFilter.layerStack;
    }

    auto copyLayerFEs = [&layers]() {
        std::vector<sp<compositionengine::LayerFE>> layerFEs;
        layerFEs.reserve(layers.size());
        for (const auto& [_, layerFE] : layers) {
            layerFEs.push_back(layerFE);
        }
        return layerFEs;
    };

    auto present = [this, buffer = capturedBuffer, dataspace = captureResults.capturedDataspace,
                    sdrWhitePointNits, displayBrightnessNits, grayscale, layerFEs = copyLayerFEs(),
                    layerStack, regionSampling, renderArea = std::move(renderArea),
                    renderIntent]() -> FenceResult {
        std::unique_ptr<compositionengine::CompositionEngine> compositionEngine =
                mFactory.createCompositionEngine();
        compositionEngine->setRenderEngine(mRenderEngine.get());

        compositionengine::Output::ColorProfile colorProfile{.dataspace = dataspace,
                                                             .renderIntent = renderIntent};

        float targetBrightness = 1.0f;
        if (dataspace == ui::Dataspace::BT2020_HLG) {
            const float maxBrightnessNits = displayBrightnessNits / sdrWhitePointNits * 203;
            // With a low dimming ratio, don't fit the entire curve. Otherwise mixed content
            // will appear way too bright.
            if (maxBrightnessNits < 1000.f) {
                targetBrightness = 1000.f / maxBrightnessNits;
            }
        }

        std::shared_ptr<ScreenCaptureOutput> output = createScreenCaptureOutput(
                ScreenCaptureOutputArgs{.compositionEngine = *compositionEngine,
                                        .colorProfile = colorProfile,
                                        .renderArea = *renderArea,
                                        .layerStack = layerStack,
                                        .buffer = std::move(buffer),
                                        .sdrWhitePointNits = sdrWhitePointNits,
                                        .displayBrightnessNits = displayBrightnessNits,
                                        .targetBrightness = targetBrightness,
                                        .regionSampling = regionSampling,
                                        .treat170mAsSrgb = mTreat170mAsSrgb});

        const float colorSaturation = grayscale ? 0 : 1;
        compositionengine::CompositionRefreshArgs refreshArgs{
                .outputs = {output},
                .layers = std::move(layerFEs),
                .updatingOutputGeometryThisFrame = true,
                .updatingGeometryThisFrame = true,
                .colorTransformMatrix = calculateColorMatrix(colorSaturation),
        };
        compositionEngine->present(refreshArgs);

        return output->getRenderSurface()->getClientTargetAcquireFence();
    };

    // If RenderEngine is threaded, we can safely call CompositionEngine::present off the main
    // thread as the RenderEngine::drawLayers call will run on RenderEngine's thread. Otherwise,
    // we need RenderEngine to run on the main thread so we call CompositionEngine::present
    // immediately.
    //
    // TODO(b/196334700) Once we use RenderEngineThreaded everywhere we can always defer the call
    // to CompositionEngine::present.
    const bool renderEngineIsThreaded = [&]() {
        using Type = renderengine::RenderEngine::RenderEngineType;
        const auto type = mRenderEngine->getRenderEngineType();
        return type == Type::THREADED || type == Type::SKIA_GL_THREADED;
    }();
    auto presentFuture = renderEngineIsThreaded ? ftl::defer(std::move(present)).share()
                                                : ftl::yield(present()).share();

    for (auto& [layer, layerFE] : layers) {
        layer->onLayerDisplayed(ftl::Future(presentFuture)
                                        .then([layerFE = std::move(layerFE)](FenceResult) {
                                            return layerFE->stealCompositionResult()
                                                    .releaseFences.back()
                                                    .first.get();
                                        })
                                        .share(),
                                ui::INVALID_LAYER_STACK);
    }

    return presentFuture;
}

void SurfaceFlinger::traverseLegacyLayers(const LayerVector::Visitor& visitor) const {
    if (mLayerLifecycleManagerEnabled) {
        for (auto& layer : mLegacyLayers) {
            visitor(layer.second.get());
        }
    } else {
        mDrawingState.traverse(visitor);
    }
}

// ---------------------------------------------------------------------------

void SurfaceFlinger::State::traverse(const LayerVector::Visitor& visitor) const {
    layersSortedByZ.traverse(visitor);
}

void SurfaceFlinger::State::traverseInZOrder(const LayerVector::Visitor& visitor) const {
    layersSortedByZ.traverseInZOrder(stateSet, visitor);
}

void SurfaceFlinger::State::traverseInReverseZOrder(const LayerVector::Visitor& visitor) const {
    layersSortedByZ.traverseInReverseZOrder(stateSet, visitor);
}

void SurfaceFlinger::traverseLayersInLayerStack(ui::LayerStack layerStack, const int32_t uid,
                                                std::unordered_set<uint32_t> excludeLayerIds,
                                                const LayerVector::Visitor& visitor) {
    // We loop through the first level of layers without traversing,
    // as we need to determine which layers belong to the requested display.
    for (const auto& layer : mDrawingState.layersSortedByZ) {
        if (layer->getLayerStack() != layerStack) {
            continue;
        }
        // relative layers are traversed in Layer::traverseInZOrder
        layer->traverseInZOrder(LayerVector::StateSet::Drawing, [&](Layer* layer) {
            if (layer->isInternalDisplayOverlay()) {
                return;
            }
            if (!layer->isVisible()) {
                return;
            }
            if (uid != CaptureArgs::UNSET_UID && layer->getOwnerUid() != uid) {
                return;
            }

            if (!excludeLayerIds.empty()) {
                auto p = sp<Layer>::fromExisting(layer);
                while (p != nullptr) {
                    if (excludeLayerIds.count(p->sequence) != 0) {
                        return;
                    }
                    p = p->getParent();
                }
            }

            visitor(layer);
        });
    }
}

ftl::Optional<scheduler::FrameRateMode> SurfaceFlinger::getPreferredDisplayMode(
        PhysicalDisplayId displayId, DisplayModeId defaultModeId) const {
    if (const auto schedulerMode = mScheduler->getPreferredDisplayMode();
        schedulerMode.modePtr->getPhysicalDisplayId() == displayId) {
        return schedulerMode;
    }

    return mPhysicalDisplays.get(displayId)
            .transform(&PhysicalDisplay::snapshotRef)
            .and_then([&](const display::DisplaySnapshot& snapshot) {
                return snapshot.displayModes().get(defaultModeId);
            })
            .transform([](const DisplayModePtr& modePtr) {
                return scheduler::FrameRateMode{modePtr->getFps(), ftl::as_non_null(modePtr)};
            });
}

status_t SurfaceFlinger::setDesiredDisplayModeSpecsInternal(
        const sp<DisplayDevice>& display,
        const scheduler::RefreshRateSelector::PolicyVariant& policy) {
    const auto displayId = display->getPhysicalId();

    Mutex::Autolock lock(mStateLock);

    if (mDebugDisplayModeSetByBackdoor) {
        // ignore this request as mode is overridden by backdoor
        return NO_ERROR;
    }

    auto& selector = display->refreshRateSelector();
    using SetPolicyResult = scheduler::RefreshRateSelector::SetPolicyResult;

    switch (selector.setPolicy(policy)) {
        case SetPolicyResult::Invalid:
            return BAD_VALUE;
        case SetPolicyResult::Unchanged:
            return NO_ERROR;
        case SetPolicyResult::Changed:
            break;
    }

    const bool isInternalDisplay = mPhysicalDisplays.get(displayId)
                                           .transform(&PhysicalDisplay::isInternal)
                                           .value_or(false);

    if (isInternalDisplay && displayId != mActiveDisplayId) {
        // The policy will be be applied when the display becomes active.
        ALOGV("%s(%s): Inactive display", __func__, to_string(displayId).c_str());
        return NO_ERROR;
    }

    return applyRefreshRateSelectorPolicy(displayId, selector);
}

status_t SurfaceFlinger::applyRefreshRateSelectorPolicy(
        PhysicalDisplayId displayId, const scheduler::RefreshRateSelector& selector, bool force) {
    const scheduler::RefreshRateSelector::Policy currentPolicy = selector.getCurrentPolicy();
    ALOGV("Setting desired display mode specs: %s", currentPolicy.toString().c_str());

    // TODO(b/140204874): Leave the event in until we do proper testing with all apps that might
    // be depending in this callback.
    if (const auto activeMode = selector.getActiveMode(); displayId == mActiveDisplayId) {
        mScheduler->onPrimaryDisplayModeChanged(mAppConnectionHandle, activeMode);
        toggleKernelIdleTimer();
    } else {
        mScheduler->onNonPrimaryDisplayModeChanged(mAppConnectionHandle, activeMode);
    }

    auto preferredModeOpt = getPreferredDisplayMode(displayId, currentPolicy.defaultMode);
    if (!preferredModeOpt) {
        ALOGE("%s: Preferred mode is unknown", __func__);
        return NAME_NOT_FOUND;
    }

    auto preferredMode = std::move(*preferredModeOpt);
    const auto preferredModeId = preferredMode.modePtr->getId();

    ALOGV("Switching to Scheduler preferred mode %d (%s)", preferredModeId.value(),
          to_string(preferredMode.fps).c_str());

    if (!selector.isModeAllowed(preferredMode)) {
        ALOGE("%s: Preferred mode %d is disallowed", __func__, preferredModeId.value());
        return INVALID_OPERATION;
    }

<<<<<<< HEAD
    /* QTI_BEGIN */
    auto qtiHwcDisplayId = getHwComposer().fromPhysicalDisplayId(displayId);
    if (qtiHwcDisplayId) {
        mQtiSFExtnIntf->qtiSetDisplayExtnActiveConfig(*qtiHwcDisplayId,
                                                      preferredMode.modePtr->getId().value());
    }
    /* QTI_END */

    setDesiredActiveMode({std::move(preferredMode), .emitEvent = true}, force);

    /* QTI_BEGIN */
    mQtiSFExtnIntf->qtiSetRefreshRates(displayId);
    /* QTI_END */
=======
    setDesiredActiveMode({preferredMode, .emitEvent = true}, force);

    // Update the frameRateOverride list as the display render rate might have changed
    if (mScheduler->updateFrameRateOverrides(/*consideredSignals*/ {}, preferredMode.fps)) {
        triggerOnFrameRateOverridesChanged();
    }
>>>>>>> e1036a7d

    return NO_ERROR;
}

namespace {
FpsRange translate(const gui::DisplayModeSpecs::RefreshRateRanges::RefreshRateRange& aidlRange) {
    return FpsRange{Fps::fromValue(aidlRange.min), Fps::fromValue(aidlRange.max)};
}

FpsRanges translate(const gui::DisplayModeSpecs::RefreshRateRanges& aidlRanges) {
    return FpsRanges{translate(aidlRanges.physical), translate(aidlRanges.render)};
}

gui::DisplayModeSpecs::RefreshRateRanges::RefreshRateRange translate(const FpsRange& range) {
    gui::DisplayModeSpecs::RefreshRateRanges::RefreshRateRange aidlRange;
    aidlRange.min = range.min.getValue();
    aidlRange.max = range.max.getValue();
    return aidlRange;
}

gui::DisplayModeSpecs::RefreshRateRanges translate(const FpsRanges& ranges) {
    gui::DisplayModeSpecs::RefreshRateRanges aidlRanges;
    aidlRanges.physical = translate(ranges.physical);
    aidlRanges.render = translate(ranges.render);
    return aidlRanges;
}

} // namespace

status_t SurfaceFlinger::setDesiredDisplayModeSpecs(const sp<IBinder>& displayToken,
                                                    const gui::DisplayModeSpecs& specs) {
    ATRACE_CALL();

    if (!displayToken) {
        return BAD_VALUE;
    }

    auto future = mScheduler->schedule([=]() FTL_FAKE_GUARD(kMainThreadContext) -> status_t {
        const auto display = FTL_FAKE_GUARD(mStateLock, getDisplayDeviceLocked(displayToken));
        if (!display) {
            ALOGE("Attempt to set desired display modes for invalid display token %p",
                  displayToken.get());
            return NAME_NOT_FOUND;
        } else if (display->isVirtual()) {
            ALOGW("Attempt to set desired display modes for virtual display");
            return INVALID_OPERATION;
        } else {
            using Policy = scheduler::RefreshRateSelector::DisplayManagerPolicy;
            const Policy policy{DisplayModeId(specs.defaultMode), translate(specs.primaryRanges),
                                translate(specs.appRequestRanges), specs.allowGroupSwitching};

            return setDesiredDisplayModeSpecsInternal(display, policy);
        }
    });

    return future.get();
}

status_t SurfaceFlinger::getDesiredDisplayModeSpecs(const sp<IBinder>& displayToken,
                                                    gui::DisplayModeSpecs* outSpecs) {
    ATRACE_CALL();

    if (!displayToken || !outSpecs) {
        return BAD_VALUE;
    }

    Mutex::Autolock lock(mStateLock);
    const auto display = getDisplayDeviceLocked(displayToken);
    if (!display) {
        return NAME_NOT_FOUND;
    }

    if (display->isVirtual()) {
        return INVALID_OPERATION;
    }

    scheduler::RefreshRateSelector::Policy policy =
            display->refreshRateSelector().getDisplayManagerPolicy();
    outSpecs->defaultMode = policy.defaultMode.value();
    outSpecs->allowGroupSwitching = policy.allowGroupSwitching;
    outSpecs->primaryRanges = translate(policy.primaryRanges);
    outSpecs->appRequestRanges = translate(policy.appRequestRanges);
    return NO_ERROR;
}

void SurfaceFlinger::onLayerFirstRef(Layer* layer) {
    mNumLayers++;
    if (!layer->isRemovedFromCurrentState()) {
        mScheduler->registerLayer(layer);
    }
}

void SurfaceFlinger::onLayerDestroyed(Layer* layer) {
    mNumLayers--;
    removeHierarchyFromOffscreenLayers(layer);
    if (!layer->isRemovedFromCurrentState()) {
        mScheduler->deregisterLayer(layer);
    }
    if (mTransactionTracing) {
        mTransactionTracing->onLayerRemoved(layer->getSequence());
    }
    mScheduler->onLayerDestroyed(layer);
}

void SurfaceFlinger::onLayerUpdate() {
    scheduleCommit(FrameHint::kActive);
}

// WARNING: ONLY CALL THIS FROM LAYER DTOR
// Here we add children in the current state to offscreen layers and remove the
// layer itself from the offscreen layer list.  Since
// this is the dtor, it is safe to access the current state.  This keeps us
// from dangling children layers such that they are not reachable from the
// Drawing state nor the offscreen layer list
// See b/141111965
void SurfaceFlinger::removeHierarchyFromOffscreenLayers(Layer* layer) {
    for (auto& child : layer->getCurrentChildren()) {
        mOffscreenLayers.emplace(child.get());
    }
    mOffscreenLayers.erase(layer);
}

void SurfaceFlinger::removeFromOffscreenLayers(Layer* layer) {
    mOffscreenLayers.erase(layer);
}

status_t SurfaceFlinger::setGlobalShadowSettings(const half4& ambientColor, const half4& spotColor,
                                                 float lightPosY, float lightPosZ,
                                                 float lightRadius) {
    Mutex::Autolock _l(mStateLock);
    mCurrentState.globalShadowSettings.ambientColor = vec4(ambientColor);
    mCurrentState.globalShadowSettings.spotColor = vec4(spotColor);
    mCurrentState.globalShadowSettings.lightPos.y = lightPosY;
    mCurrentState.globalShadowSettings.lightPos.z = lightPosZ;
    mCurrentState.globalShadowSettings.lightRadius = lightRadius;

    // these values are overridden when calculating the shadow settings for a layer.
    mCurrentState.globalShadowSettings.lightPos.x = 0.f;
    mCurrentState.globalShadowSettings.length = 0.f;
    return NO_ERROR;
}

const std::unordered_map<std::string, uint32_t>& SurfaceFlinger::getGenericLayerMetadataKeyMap()
        const {
    // TODO(b/149500060): Remove this fixed/static mapping. Please prefer taking
    // on the work to remove the table in that bug rather than adding more to
    // it.
    static const std::unordered_map<std::string, uint32_t> genericLayerMetadataKeyMap{
            {"org.chromium.arc.V1_0.TaskId", gui::METADATA_TASK_ID},
            {"org.chromium.arc.V1_0.CursorInfo", gui::METADATA_MOUSE_CURSOR},
    };
    return genericLayerMetadataKeyMap;
}

status_t SurfaceFlinger::setOverrideFrameRate(uid_t uid, float frameRate) {
    PhysicalDisplayId displayId = [&]() {
        Mutex::Autolock lock(mStateLock);
        return getDefaultDisplayDeviceLocked()->getPhysicalId();
    }();

    mScheduler->setGameModeRefreshRateForUid(FrameRateOverride{static_cast<uid_t>(uid), frameRate});
    mScheduler->onFrameRateOverridesChanged(mAppConnectionHandle, displayId);
    return NO_ERROR;
}

void SurfaceFlinger::enableRefreshRateOverlay(bool enable) {
    bool setByHwc = getHwComposer().hasCapability(Capability::REFRESH_RATE_CHANGED_CALLBACK_DEBUG);
    for (const auto& [id, display] : mPhysicalDisplays) {
        if (display.snapshot().connectionType() == ui::DisplayConnectionType::Internal) {
            if (setByHwc) {
                const auto status =
                        getHwComposer().setRefreshRateChangedCallbackDebugEnabled(id, enable);
                if (status != NO_ERROR) {
                    ALOGE("Error updating the refresh rate changed callback debug enabled");
                    return;
                }
            }

            if (const auto device = getDisplayDeviceLocked(id)) {
                device->enableRefreshRateOverlay(enable, setByHwc, mRefreshRateOverlaySpinner,
                                                 mRefreshRateOverlayRenderRate,
                                                 mRefreshRateOverlayShowInMiddle);
            }
        }
    }
}

void SurfaceFlinger::enableHdrSdrRatioOverlay(bool enable) {
    for (const auto& [id, display] : mPhysicalDisplays) {
        if (display.snapshot().connectionType() == ui::DisplayConnectionType::Internal) {
            if (const auto device = getDisplayDeviceLocked(id)) {
                device->enableHdrSdrRatioOverlay(enable);
            }
        }
    }
}

int SurfaceFlinger::getGpuContextPriority() {
    return getRenderEngine().getContextPriority();
}

int SurfaceFlinger::calculateMaxAcquiredBufferCount(Fps refreshRate,
                                                    std::chrono::nanoseconds presentLatency) {
    auto pipelineDepth = presentLatency.count() / refreshRate.getPeriodNsecs();
    if (presentLatency.count() % refreshRate.getPeriodNsecs()) {
        pipelineDepth++;
    }
    return std::max(minAcquiredBuffers, static_cast<int64_t>(pipelineDepth - 1));
}

status_t SurfaceFlinger::getMaxAcquiredBufferCount(int* buffers) const {
    Fps maxRefreshRate = 60_Hz;

    if (!getHwComposer().isHeadless()) {
        if (const auto display = getDefaultDisplayDevice()) {
            maxRefreshRate = display->refreshRateSelector().getSupportedRefreshRateRange().max;
        }
    }

    *buffers = getMaxAcquiredBufferCountForRefreshRate(maxRefreshRate);
    return NO_ERROR;
}

uint32_t SurfaceFlinger::getMaxAcquiredBufferCountForCurrentRefreshRate(uid_t uid) const {
    Fps refreshRate = 60_Hz;

    if (const auto frameRateOverride = mScheduler->getFrameRateOverride(uid)) {
        refreshRate = *frameRateOverride;
    } else if (!getHwComposer().isHeadless()) {
        if (const auto display = FTL_FAKE_GUARD(mStateLock, getDefaultDisplayDeviceLocked())) {
            refreshRate = display->refreshRateSelector().getActiveMode().fps;
        }
    }

    return getMaxAcquiredBufferCountForRefreshRate(refreshRate);
}

int SurfaceFlinger::getMaxAcquiredBufferCountForRefreshRate(Fps refreshRate) const {
    const auto vsyncConfig = mVsyncConfiguration->getConfigsForRefreshRate(refreshRate).late;
    const auto presentLatency = vsyncConfig.appWorkDuration + vsyncConfig.sfWorkDuration;
    return calculateMaxAcquiredBufferCount(refreshRate, presentLatency);
}

void SurfaceFlinger::handleLayerCreatedLocked(const LayerCreatedState& state, VsyncId vsyncId) {
    sp<Layer> layer = state.layer.promote();
    if (!layer) {
        ALOGD("Layer was destroyed soon after creation %p", state.layer.unsafe_get());
        return;
    }
    MUTEX_ALIAS(mStateLock, layer->mFlinger->mStateLock);

    sp<Layer> parent;
    bool addToRoot = state.addToRoot;
    if (state.initialParent != nullptr) {
        parent = state.initialParent.promote();
        if (parent == nullptr) {
            ALOGD("Parent was destroyed soon after creation %p", state.initialParent.unsafe_get());
            addToRoot = false;
        }
    }

    if (parent == nullptr && addToRoot) {
        layer->setIsAtRoot(true);
        mCurrentState.layersSortedByZ.add(layer);
    } else if (parent == nullptr) {
        layer->onRemovedFromCurrentState();
    } else if (parent->isRemovedFromCurrentState()) {
        parent->addChild(layer);
        layer->onRemovedFromCurrentState();
    } else {
        parent->addChild(layer);
    }

    ui::LayerStack layerStack = layer->getLayerStack(LayerVector::StateSet::Current);
    sp<const DisplayDevice> hintDisplay;
    // Find the display that includes the layer.
    for (const auto& [token, display] : mDisplays) {
        if (display->getLayerStack() == layerStack) {
            hintDisplay = display;
            break;
        }
    }

    if (hintDisplay) {
        layer->updateTransformHint(hintDisplay->getTransformHint());
    }
}

void SurfaceFlinger::sample() {
    if (!mLumaSampling || !mRegionSamplingThread) {
        return;
    }

    mRegionSamplingThread->onCompositionComplete(mScheduler->getScheduledFrameTime());
}

void SurfaceFlinger::onActiveDisplaySizeChanged(const DisplayDevice& activeDisplay) {
    mScheduler->onActiveDisplayAreaChanged(activeDisplay.getWidth() * activeDisplay.getHeight());
    getRenderEngine().onActiveDisplaySizeChanged(activeDisplay.getSize());
}

void SurfaceFlinger::onActiveDisplayChangedLocked(const DisplayDevice* inactiveDisplayPtr,
                                                  const DisplayDevice& activeDisplay) {
    ATRACE_CALL();

    // For the first display activated during boot, there is no need to force setDesiredActiveMode,
    // because DM is about to send its policy via setDesiredDisplayModeSpecs.
    bool forceApplyPolicy = false;

    if (inactiveDisplayPtr) {
        inactiveDisplayPtr->getCompositionDisplay()->setLayerCachingTexturePoolEnabled(false);
        forceApplyPolicy = true;
    }

    mActiveDisplayId = activeDisplay.getPhysicalId();
    activeDisplay.getCompositionDisplay()->setLayerCachingTexturePoolEnabled(true);

    resetPhaseConfiguration(activeDisplay.getActiveMode().fps);

    mScheduler->setModeChangePending(false);
    mScheduler->setPacesetterDisplay(mActiveDisplayId);

    onActiveDisplaySizeChanged(activeDisplay);
    mActiveDisplayTransformHint = activeDisplay.getTransformHint();
    sActiveDisplayRotationFlags = ui::Transform::toRotationFlags(activeDisplay.getOrientation());

    // The policy of the new active/pacesetter display may have changed while it was inactive. In
    // that case, its preferred mode has not been propagated to HWC (via setDesiredActiveMode). In
    // either case, the Scheduler's cachedModeChangedParams must be initialized to the newly active
    // mode, and the kernel idle timer of the newly active display must be toggled.
    applyRefreshRateSelectorPolicy(mActiveDisplayId, activeDisplay.refreshRateSelector(),
                                   forceApplyPolicy);
}

status_t SurfaceFlinger::addWindowInfosListener(const sp<IWindowInfosListener>& windowInfosListener,
                                                gui::WindowInfosListenerInfo* outInfo) {
    mWindowInfosListenerInvoker->addWindowInfosListener(windowInfosListener, outInfo);
    setTransactionFlags(eInputInfoUpdateNeeded);
    return NO_ERROR;
}

status_t SurfaceFlinger::removeWindowInfosListener(
        const sp<IWindowInfosListener>& windowInfosListener) const {
    mWindowInfosListenerInvoker->removeWindowInfosListener(windowInfosListener);
    return NO_ERROR;
}

std::shared_ptr<renderengine::ExternalTexture> SurfaceFlinger::getExternalTextureFromBufferData(
        BufferData& bufferData, const char* layerName, uint64_t transactionId) {
    if (bufferData.buffer &&
        exceedsMaxRenderTargetSize(bufferData.buffer->getWidth(), bufferData.buffer->getHeight())) {
        std::string errorMessage =
                base::StringPrintf("Attempted to create an ExternalTexture with size (%u, %u) for "
                                   "layer %s that exceeds render target size limit of %u.",
                                   bufferData.buffer->getWidth(), bufferData.buffer->getHeight(),
                                   layerName, static_cast<uint32_t>(mMaxRenderTargetSize));
        ALOGD("%s", errorMessage.c_str());
        if (bufferData.releaseBufferListener) {
            bufferData.releaseBufferListener->onTransactionQueueStalled(
                    String8(errorMessage.c_str()));
        }
        return nullptr;
    }

    bool cachedBufferChanged =
            bufferData.flags.test(BufferData::BufferDataChange::cachedBufferChanged);
    if (cachedBufferChanged && bufferData.buffer) {
        auto result = ClientCache::getInstance().add(bufferData.cachedBuffer, bufferData.buffer);
        if (result.ok()) {
            return result.value();
        }

        if (result.error() == ClientCache::AddError::CacheFull) {
            ALOGE("Attempted to create an ExternalTexture for layer %s but CacheFull", layerName);

            if (bufferData.releaseBufferListener) {
                bufferData.releaseBufferListener->onTransactionQueueStalled(
                        String8("Buffer processing hung due to full buffer cache"));
            }
        }

        return nullptr;
    }

    if (cachedBufferChanged) {
        return ClientCache::getInstance().get(bufferData.cachedBuffer);
    }

    if (bufferData.buffer) {
        return std::make_shared<
                renderengine::impl::ExternalTexture>(bufferData.buffer, getRenderEngine(),
                                                     renderengine::impl::ExternalTexture::Usage::
                                                             READABLE);
    }

    return nullptr;
}

bool SurfaceFlinger::commitMirrorDisplays(VsyncId vsyncId) {
    std::vector<MirrorDisplayState> mirrorDisplays;
    {
        std::scoped_lock<std::mutex> lock(mMirrorDisplayLock);
        mirrorDisplays = std::move(mMirrorDisplays);
        mMirrorDisplays.clear();
        if (mirrorDisplays.size() == 0) {
            return false;
        }
    }

    sp<IBinder> unused;
    for (const auto& mirrorDisplay : mirrorDisplays) {
        // Set mirror layer's default layer stack to -1 so it doesn't end up rendered on a display
        // accidentally.
        sp<Layer> rootMirrorLayer = LayerHandle::getLayer(mirrorDisplay.rootHandle);
        rootMirrorLayer->setLayerStack(ui::LayerStack::fromValue(-1));
        for (const auto& layer : mDrawingState.layersSortedByZ) {
            if (layer->getLayerStack() != mirrorDisplay.layerStack ||
                layer->isInternalDisplayOverlay()) {
                continue;
            }

            LayerCreationArgs mirrorArgs(this, mirrorDisplay.client, "MirrorLayerParent",
                                         ISurfaceComposerClient::eNoColorFill,
                                         gui::LayerMetadata());
            sp<Layer> childMirror;
            {
                Mutex::Autolock lock(mStateLock);
                createEffectLayer(mirrorArgs, &unused, &childMirror);
                MUTEX_ALIAS(mStateLock, childMirror->mFlinger->mStateLock);
                childMirror->setClonedChild(layer->createClone(childMirror->getSequence()));
                childMirror->reparent(mirrorDisplay.rootHandle);
            }
            // lock on mStateLock needs to be released before binder handle gets destroyed
            unused.clear();
        }
    }
    return true;
}

bool SurfaceFlinger::commitCreatedLayers(VsyncId vsyncId,
                                         std::vector<LayerCreatedState>& createdLayers) {
    if (createdLayers.size() == 0) {
        return false;
    }

    Mutex::Autolock _l(mStateLock);
    for (const auto& createdLayer : createdLayers) {
        handleLayerCreatedLocked(createdLayer, vsyncId);
    }
    mLayersAdded = true;
    return mLayersAdded;
}

void SurfaceFlinger::updateLayerMetadataSnapshot() {
    LayerMetadata parentMetadata;
    for (const auto& layer : mDrawingState.layersSortedByZ) {
        layer->updateMetadataSnapshot(parentMetadata);
    }

    std::unordered_set<Layer*> visited;
    mDrawingState.traverse([&visited](Layer* layer) {
        if (visited.find(layer) != visited.end()) {
            return;
        }

        // If the layer isRelativeOf, then either it's relative metadata will be set
        // recursively when updateRelativeMetadataSnapshot is called on its relative parent or
        // it's relative parent has been deleted. Clear the layer's relativeLayerMetadata to ensure
        // that layers with deleted relative parents don't hold stale relativeLayerMetadata.
        if (layer->getDrawingState().isRelativeOf) {
            layer->editLayerSnapshot()->relativeLayerMetadata = {};
            return;
        }

        layer->updateRelativeMetadataSnapshot({}, visited);
    });
}

void SurfaceFlinger::moveSnapshotsFromCompositionArgs(
        compositionengine::CompositionRefreshArgs& refreshArgs,
        const std::vector<std::pair<Layer*, LayerFE*>>& layers) {
    if (mLayerLifecycleManagerEnabled) {
        std::vector<std::unique_ptr<frontend::LayerSnapshot>>& snapshots =
                mLayerSnapshotBuilder.getSnapshots();
        for (auto [_, layerFE] : layers) {
            auto i = layerFE->mSnapshot->globalZ;
            snapshots[i] = std::move(layerFE->mSnapshot);
        }
    }
    if (mLegacyFrontEndEnabled && !mLayerLifecycleManagerEnabled) {
        for (auto [layer, layerFE] : layers) {
            layer->updateLayerSnapshot(std::move(layerFE->mSnapshot));
        }
    }
}

std::vector<std::pair<Layer*, LayerFE*>> SurfaceFlinger::moveSnapshotsToCompositionArgs(
        compositionengine::CompositionRefreshArgs& refreshArgs, bool cursorOnly) {
    std::vector<std::pair<Layer*, LayerFE*>> layers;
    if (mLayerLifecycleManagerEnabled) {
        nsecs_t currentTime = systemTime();
        mLayerSnapshotBuilder.forEachVisibleSnapshot(
                [&](std::unique_ptr<frontend::LayerSnapshot>& snapshot) {
                    if (cursorOnly &&
                        snapshot->compositionType !=
                                aidl::android::hardware::graphics::composer3::Composition::CURSOR) {
                        return;
                    }

                    if (!snapshot->hasSomethingToDraw()) {
                        return;
                    }

                    auto it = mLegacyLayers.find(snapshot->sequence);
                    LOG_ALWAYS_FATAL_IF(it == mLegacyLayers.end(),
                                        "Couldnt find layer object for %s",
                                        snapshot->getDebugString().c_str());
                    auto& legacyLayer = it->second;
                    sp<LayerFE> layerFE = legacyLayer->getCompositionEngineLayerFE(snapshot->path);
                    snapshot->fps = getLayerFramerate(currentTime, snapshot->sequence);
                    layerFE->mSnapshot = std::move(snapshot);
                    refreshArgs.layers.push_back(layerFE);
                    layers.emplace_back(legacyLayer.get(), layerFE.get());
                });
    }
    if (mLegacyFrontEndEnabled && !mLayerLifecycleManagerEnabled) {
        auto moveSnapshots = [&layers, &refreshArgs, cursorOnly](Layer* layer) {
            if (const auto& layerFE = layer->getCompositionEngineLayerFE()) {
                if (cursorOnly &&
                    layer->getLayerSnapshot()->compositionType !=
                            aidl::android::hardware::graphics::composer3::Composition::CURSOR)
                    return;
                layer->updateSnapshot(refreshArgs.updatingGeometryThisFrame);
                layerFE->mSnapshot = layer->stealLayerSnapshot();
                refreshArgs.layers.push_back(layerFE);
                layers.emplace_back(layer, layerFE.get());
            }
        };

        if (cursorOnly || !mVisibleRegionsDirty) {
            // for hot path avoid traversals by walking though the previous composition list
            for (sp<Layer> layer : mPreviouslyComposedLayers) {
                moveSnapshots(layer.get());
            }
        } else {
            mPreviouslyComposedLayers.clear();
            mDrawingState.traverseInZOrder(
                    [&moveSnapshots](Layer* layer) { moveSnapshots(layer); });
            mPreviouslyComposedLayers.reserve(layers.size());
            for (auto [layer, _] : layers) {
                mPreviouslyComposedLayers.push_back(sp<Layer>::fromExisting(layer));
            }
        }
    }

    return layers;
}

std::function<std::vector<std::pair<Layer*, sp<LayerFE>>>()>
SurfaceFlinger::getLayerSnapshotsForScreenshots(
        std::optional<ui::LayerStack> layerStack, uint32_t uid,
        std::function<bool(const frontend::LayerSnapshot&, bool& outStopTraversal)>
                snapshotFilterFn) {
    return [&, layerStack, uid]() {
        std::vector<std::pair<Layer*, sp<LayerFE>>> layers;
        bool stopTraversal = false;
        mLayerSnapshotBuilder.forEachVisibleSnapshot(
                [&](std::unique_ptr<frontend::LayerSnapshot>& snapshot) {
                    if (stopTraversal) {
                        return;
                    }
                    if (layerStack && snapshot->outputFilter.layerStack != *layerStack) {
                        return;
                    }
                    if (uid != CaptureArgs::UNSET_UID && snapshot->uid != gui::Uid(uid)) {
                        return;
                    }
                    if (!snapshot->hasSomethingToDraw()) {
                        return;
                    }
                    if (snapshotFilterFn && !snapshotFilterFn(*snapshot, stopTraversal)) {
                        return;
                    }

                    auto it = mLegacyLayers.find(snapshot->sequence);
                    LOG_ALWAYS_FATAL_IF(it == mLegacyLayers.end(),
                                        "Couldnt find layer object for %s",
                                        snapshot->getDebugString().c_str());
                    Layer* legacyLayer = (it == mLegacyLayers.end()) ? nullptr : it->second.get();
                    sp<LayerFE> layerFE = getFactory().createLayerFE(snapshot->name);
                    layerFE->mSnapshot = std::make_unique<frontend::LayerSnapshot>(*snapshot);
                    layers.emplace_back(legacyLayer, std::move(layerFE));
                });

        return layers;
    };
}

std::function<std::vector<std::pair<Layer*, sp<LayerFE>>>()>
SurfaceFlinger::getLayerSnapshotsForScreenshots(std::optional<ui::LayerStack> layerStack,
                                                uint32_t uid,
                                                std::unordered_set<uint32_t> excludeLayerIds) {
    return [&, layerStack, uid, excludeLayerIds = std::move(excludeLayerIds)]() {
        if (excludeLayerIds.empty()) {
            auto getLayerSnapshotsFn =
                    getLayerSnapshotsForScreenshots(layerStack, uid, /*snapshotFilterFn=*/nullptr);
            std::vector<std::pair<Layer*, sp<LayerFE>>> layers = getLayerSnapshotsFn();
            return layers;
        }

        frontend::LayerSnapshotBuilder::Args
                args{.root = mLayerHierarchyBuilder.getHierarchy(),
                     .layerLifecycleManager = mLayerLifecycleManager,
                     .forceUpdate = frontend::LayerSnapshotBuilder::ForceUpdateFlags::HIERARCHY,
                     .displays = mFrontEndDisplayInfos,
                     .displayChanges = true,
                     .globalShadowSettings = mDrawingState.globalShadowSettings,
                     .supportsBlur = mSupportsBlur,
                     .forceFullDamage = mForceFullDamage,
                     .excludeLayerIds = std::move(excludeLayerIds),
                     .supportedLayerGenericMetadata =
                             getHwComposer().getSupportedLayerGenericMetadata(),
                     .genericLayerMetadataKeyMap = getGenericLayerMetadataKeyMap()};
        mLayerSnapshotBuilder.update(args);

        auto getLayerSnapshotsFn =
                getLayerSnapshotsForScreenshots(layerStack, uid, /*snapshotFilterFn=*/nullptr);
        std::vector<std::pair<Layer*, sp<LayerFE>>> layers = getLayerSnapshotsFn();

        args.excludeLayerIds.clear();
        mLayerSnapshotBuilder.update(args);

        return layers;
    };
}

std::function<std::vector<std::pair<Layer*, sp<LayerFE>>>()>
SurfaceFlinger::getLayerSnapshotsForScreenshots(uint32_t rootLayerId, uint32_t uid,
                                                std::unordered_set<uint32_t> excludeLayerIds,
                                                bool childrenOnly,
                                                const std::optional<FloatRect>& parentCrop) {
    return [&, rootLayerId, uid, excludeLayerIds = std::move(excludeLayerIds), childrenOnly,
            parentCrop]() {
        auto root = mLayerHierarchyBuilder.getPartialHierarchy(rootLayerId, childrenOnly);
        frontend::LayerSnapshotBuilder::Args
                args{.root = root,
                     .layerLifecycleManager = mLayerLifecycleManager,
                     .forceUpdate = frontend::LayerSnapshotBuilder::ForceUpdateFlags::HIERARCHY,
                     .displays = mFrontEndDisplayInfos,
                     .displayChanges = true,
                     .globalShadowSettings = mDrawingState.globalShadowSettings,
                     .supportsBlur = mSupportsBlur,
                     .forceFullDamage = mForceFullDamage,
                     .parentCrop = parentCrop,
                     .excludeLayerIds = std::move(excludeLayerIds),
                     .supportedLayerGenericMetadata =
                             getHwComposer().getSupportedLayerGenericMetadata(),
                     .genericLayerMetadataKeyMap = getGenericLayerMetadataKeyMap()};
        mLayerSnapshotBuilder.update(args);

        auto getLayerSnapshotsFn =
                getLayerSnapshotsForScreenshots({}, uid, /*snapshotFilterFn=*/nullptr);
        std::vector<std::pair<Layer*, sp<LayerFE>>> layers = getLayerSnapshotsFn();
        args.root = mLayerHierarchyBuilder.getHierarchy();
        args.parentCrop.reset();
        args.excludeLayerIds.clear();
        mLayerSnapshotBuilder.update(args);
        return layers;
    };
}

frontend::Update SurfaceFlinger::flushLifecycleUpdates() {
    frontend::Update update;
    ATRACE_NAME("TransactionHandler:flushTransactions");
    // Locking:
    // 1. to prevent onHandleDestroyed from being called while the state lock is held,
    // we must keep a copy of the transactions (specifically the composer
    // states) around outside the scope of the lock.
    // 2. Transactions and created layers do not share a lock. To prevent applying
    // transactions with layers still in the createdLayer queue, flush the transactions
    // before committing the created layers.
    mTransactionHandler.collectTransactions();
    update.transactions = mTransactionHandler.flushTransactions();
    {
        // TODO(b/238781169) lockless queue this and keep order.
        std::scoped_lock<std::mutex> lock(mCreatedLayersLock);
        update.layerCreatedStates = std::move(mCreatedLayers);
        mCreatedLayers.clear();
        update.newLayers = std::move(mNewLayers);
        mNewLayers.clear();
        update.layerCreationArgs = std::move(mNewLayerArgs);
        mNewLayerArgs.clear();
        update.destroyedHandles = std::move(mDestroyedHandles);
        mDestroyedHandles.clear();
    }
    return update;
}

void SurfaceFlinger::addToLayerTracing(bool visibleRegionDirty, TimePoint time, VsyncId vsyncId) {
    const uint32_t tracingFlags = mLayerTracing.getFlags();
    LayersProto layers(dumpDrawingStateProto(tracingFlags));
    if (tracingFlags & LayerTracing::TRACE_EXTRA) {
        dumpOffscreenLayersProto(layers);
    }
    std::string hwcDump;
    if (tracingFlags & LayerTracing::TRACE_HWC) {
        dumpHwc(hwcDump);
    }
    auto displays = dumpDisplayProto();
    mLayerTracing.notify(visibleRegionDirty, time.ns(), ftl::to_underlying(vsyncId), &layers,
                         std::move(hwcDump), &displays);
}

// gui::ISurfaceComposer

binder::Status SurfaceComposerAIDL::bootFinished() {
    status_t status = checkAccessPermission();
    if (status != OK) {
        return binderStatusFromStatusT(status);
    }
    mFlinger->bootFinished();
    return binder::Status::ok();
}

binder::Status SurfaceComposerAIDL::createDisplayEventConnection(
        VsyncSource vsyncSource, EventRegistration eventRegistration,
        const sp<IBinder>& layerHandle, sp<IDisplayEventConnection>* outConnection) {
    sp<IDisplayEventConnection> conn =
            mFlinger->createDisplayEventConnection(vsyncSource, eventRegistration, layerHandle);
    if (conn == nullptr) {
        *outConnection = nullptr;
        return binderStatusFromStatusT(BAD_VALUE);
    } else {
        *outConnection = conn;
        return binder::Status::ok();
    }
}

binder::Status SurfaceComposerAIDL::createConnection(sp<gui::ISurfaceComposerClient>* outClient) {
    const sp<Client> client = sp<Client>::make(mFlinger);
    if (client->initCheck() == NO_ERROR) {
        *outClient = client;
        return binder::Status::ok();
    } else {
        *outClient = nullptr;
        return binderStatusFromStatusT(BAD_VALUE);
    }
}

binder::Status SurfaceComposerAIDL::createDisplay(const std::string& displayName, bool secure,
                                                  float requestedRefreshRate,
                                                  sp<IBinder>* outDisplay) {
    status_t status = checkAccessPermission();
    if (status != OK) {
        return binderStatusFromStatusT(status);
    }
    String8 displayName8 = String8::format("%s", displayName.c_str());
    *outDisplay = mFlinger->createDisplay(displayName8, secure, requestedRefreshRate);
    return binder::Status::ok();
}

binder::Status SurfaceComposerAIDL::destroyDisplay(const sp<IBinder>& display) {
    status_t status = checkAccessPermission();
    if (status != OK) {
        return binderStatusFromStatusT(status);
    }
    mFlinger->destroyDisplay(display);
    return binder::Status::ok();
}

binder::Status SurfaceComposerAIDL::getPhysicalDisplayIds(std::vector<int64_t>* outDisplayIds) {
    std::vector<PhysicalDisplayId> physicalDisplayIds = mFlinger->getPhysicalDisplayIds();
    std::vector<int64_t> displayIds;
    displayIds.reserve(physicalDisplayIds.size());
    for (auto item : physicalDisplayIds) {
        displayIds.push_back(static_cast<int64_t>(item.value));
    }
    *outDisplayIds = displayIds;
    return binder::Status::ok();
}

binder::Status SurfaceComposerAIDL::getPhysicalDisplayToken(int64_t displayId,
                                                            sp<IBinder>* outDisplay) {
    status_t status = checkAccessPermission();
    if (status != OK) {
        return binderStatusFromStatusT(status);
    }
    const auto id = DisplayId::fromValue<PhysicalDisplayId>(static_cast<uint64_t>(displayId));
    *outDisplay = mFlinger->getPhysicalDisplayToken(*id);
    return binder::Status::ok();
}

binder::Status SurfaceComposerAIDL::setPowerMode(const sp<IBinder>& display, int mode) {
    status_t status = checkAccessPermission();
    if (status != OK) {
        return binderStatusFromStatusT(status);
    }
    /* QTI_BEGIN */
    mFlinger->mQtiSFExtnIntf->qtiSetPowerMode(display, mode);
    /* QTI_END */
    return binder::Status::ok();
}

binder::Status SurfaceComposerAIDL::getSupportedFrameTimestamps(
        std::vector<FrameEvent>* outSupported) {
    status_t status;
    if (!outSupported) {
        status = UNEXPECTED_NULL;
    } else {
        outSupported->clear();
        status = mFlinger->getSupportedFrameTimestamps(outSupported);
    }
    return binderStatusFromStatusT(status);
}

binder::Status SurfaceComposerAIDL::getDisplayStats(const sp<IBinder>& display,
                                                    gui::DisplayStatInfo* outStatInfo) {
    DisplayStatInfo statInfo;
    status_t status = mFlinger->getDisplayStats(display, &statInfo);
    if (status == NO_ERROR) {
        outStatInfo->vsyncTime = static_cast<long>(statInfo.vsyncTime);
        outStatInfo->vsyncPeriod = static_cast<long>(statInfo.vsyncPeriod);
    }
    return binderStatusFromStatusT(status);
}

binder::Status SurfaceComposerAIDL::getDisplayState(const sp<IBinder>& display,
                                                    gui::DisplayState* outState) {
    ui::DisplayState state;
    status_t status = mFlinger->getDisplayState(display, &state);
    if (status == NO_ERROR) {
        outState->layerStack = state.layerStack.id;
        outState->orientation = static_cast<gui::Rotation>(state.orientation);
        outState->layerStackSpaceRect.width = state.layerStackSpaceRect.width;
        outState->layerStackSpaceRect.height = state.layerStackSpaceRect.height;
    }
    return binderStatusFromStatusT(status);
}

binder::Status SurfaceComposerAIDL::getStaticDisplayInfo(int64_t displayId,
                                                         gui::StaticDisplayInfo* outInfo) {
    using Tag = gui::DeviceProductInfo::ManufactureOrModelDate::Tag;
    ui::StaticDisplayInfo info;

    status_t status = mFlinger->getStaticDisplayInfo(displayId, &info);
    if (status == NO_ERROR) {
        // convert ui::StaticDisplayInfo to gui::StaticDisplayInfo
        outInfo->connectionType = static_cast<gui::DisplayConnectionType>(info.connectionType);
        outInfo->density = info.density;
        outInfo->secure = info.secure;
        outInfo->installOrientation = static_cast<gui::Rotation>(info.installOrientation);

        gui::DeviceProductInfo dinfo;
        std::optional<DeviceProductInfo> dpi = info.deviceProductInfo;
        dinfo.name = std::move(dpi->name);
        dinfo.manufacturerPnpId =
                std::vector<uint8_t>(dpi->manufacturerPnpId.begin(), dpi->manufacturerPnpId.end());
        dinfo.productId = dpi->productId;
        dinfo.relativeAddress =
                std::vector<uint8_t>(dpi->relativeAddress.begin(), dpi->relativeAddress.end());
        if (const auto* model =
                    std::get_if<DeviceProductInfo::ModelYear>(&dpi->manufactureOrModelDate)) {
            gui::DeviceProductInfo::ModelYear modelYear;
            modelYear.year = model->year;
            dinfo.manufactureOrModelDate.set<Tag::modelYear>(modelYear);
        } else if (const auto* manufacture = std::get_if<DeviceProductInfo::ManufactureYear>(
                           &dpi->manufactureOrModelDate)) {
            gui::DeviceProductInfo::ManufactureYear date;
            date.modelYear.year = manufacture->year;
            dinfo.manufactureOrModelDate.set<Tag::manufactureYear>(date);
        } else if (const auto* manufacture = std::get_if<DeviceProductInfo::ManufactureWeekAndYear>(
                           &dpi->manufactureOrModelDate)) {
            gui::DeviceProductInfo::ManufactureWeekAndYear date;
            date.manufactureYear.modelYear.year = manufacture->year;
            date.week = manufacture->week;
            dinfo.manufactureOrModelDate.set<Tag::manufactureWeekAndYear>(date);
        }

        outInfo->deviceProductInfo = dinfo;
    }
    return binderStatusFromStatusT(status);
}

void SurfaceComposerAIDL::getDynamicDisplayInfoInternal(ui::DynamicDisplayInfo& info,
                                                        gui::DynamicDisplayInfo*& outInfo) {
    // convert ui::DynamicDisplayInfo to gui::DynamicDisplayInfo
    outInfo->supportedDisplayModes.clear();
    outInfo->supportedDisplayModes.reserve(info.supportedDisplayModes.size());
    for (const auto& mode : info.supportedDisplayModes) {
        gui::DisplayMode outMode;
        outMode.id = mode.id;
        outMode.resolution.width = mode.resolution.width;
        outMode.resolution.height = mode.resolution.height;
        outMode.xDpi = mode.xDpi;
        outMode.yDpi = mode.yDpi;
        outMode.refreshRate = mode.refreshRate;
        outMode.appVsyncOffset = mode.appVsyncOffset;
        outMode.sfVsyncOffset = mode.sfVsyncOffset;
        outMode.presentationDeadline = mode.presentationDeadline;
        outMode.group = mode.group;
        std::transform(mode.supportedHdrTypes.begin(), mode.supportedHdrTypes.end(),
                       std::back_inserter(outMode.supportedHdrTypes),
                       [](const ui::Hdr& value) { return static_cast<int32_t>(value); });
        outInfo->supportedDisplayModes.push_back(outMode);
    }

    outInfo->activeDisplayModeId = info.activeDisplayModeId;
    outInfo->renderFrameRate = info.renderFrameRate;

    outInfo->supportedColorModes.clear();
    outInfo->supportedColorModes.reserve(info.supportedColorModes.size());
    for (const auto& cmode : info.supportedColorModes) {
        outInfo->supportedColorModes.push_back(static_cast<int32_t>(cmode));
    }

    outInfo->activeColorMode = static_cast<int32_t>(info.activeColorMode);

    gui::HdrCapabilities& hdrCapabilities = outInfo->hdrCapabilities;
    hdrCapabilities.supportedHdrTypes.clear();
    hdrCapabilities.supportedHdrTypes.reserve(info.hdrCapabilities.getSupportedHdrTypes().size());
    for (const auto& hdr : info.hdrCapabilities.getSupportedHdrTypes()) {
        hdrCapabilities.supportedHdrTypes.push_back(static_cast<int32_t>(hdr));
    }
    hdrCapabilities.maxLuminance = info.hdrCapabilities.getDesiredMaxLuminance();
    hdrCapabilities.maxAverageLuminance = info.hdrCapabilities.getDesiredMaxAverageLuminance();
    hdrCapabilities.minLuminance = info.hdrCapabilities.getDesiredMinLuminance();

    outInfo->autoLowLatencyModeSupported = info.autoLowLatencyModeSupported;
    outInfo->gameContentTypeSupported = info.gameContentTypeSupported;
    outInfo->preferredBootDisplayMode = info.preferredBootDisplayMode;
}

binder::Status SurfaceComposerAIDL::getDynamicDisplayInfoFromToken(
        const sp<IBinder>& display, gui::DynamicDisplayInfo* outInfo) {
    ui::DynamicDisplayInfo info;
    status_t status = mFlinger->getDynamicDisplayInfoFromToken(display, &info);
    if (status == NO_ERROR) {
        getDynamicDisplayInfoInternal(info, outInfo);
    }
    return binderStatusFromStatusT(status);
}

binder::Status SurfaceComposerAIDL::getDynamicDisplayInfoFromId(int64_t displayId,
                                                                gui::DynamicDisplayInfo* outInfo) {
    ui::DynamicDisplayInfo info;
    status_t status = mFlinger->getDynamicDisplayInfoFromId(displayId, &info);
    if (status == NO_ERROR) {
        getDynamicDisplayInfoInternal(info, outInfo);
    }
    return binderStatusFromStatusT(status);
}

binder::Status SurfaceComposerAIDL::getDisplayNativePrimaries(const sp<IBinder>& display,
                                                              gui::DisplayPrimaries* outPrimaries) {
    ui::DisplayPrimaries primaries;
    status_t status = mFlinger->getDisplayNativePrimaries(display, primaries);
    if (status == NO_ERROR) {
        outPrimaries->red.X = primaries.red.X;
        outPrimaries->red.Y = primaries.red.Y;
        outPrimaries->red.Z = primaries.red.Z;

        outPrimaries->green.X = primaries.green.X;
        outPrimaries->green.Y = primaries.green.Y;
        outPrimaries->green.Z = primaries.green.Z;

        outPrimaries->blue.X = primaries.blue.X;
        outPrimaries->blue.Y = primaries.blue.Y;
        outPrimaries->blue.Z = primaries.blue.Z;

        outPrimaries->white.X = primaries.white.X;
        outPrimaries->white.Y = primaries.white.Y;
        outPrimaries->white.Z = primaries.white.Z;
    }
    return binderStatusFromStatusT(status);
}

binder::Status SurfaceComposerAIDL::setActiveColorMode(const sp<IBinder>& display, int colorMode) {
    status_t status = checkAccessPermission();
    if (status == OK) {
        status = mFlinger->setActiveColorMode(display, static_cast<ui::ColorMode>(colorMode));
    }
    return binderStatusFromStatusT(status);
}

binder::Status SurfaceComposerAIDL::setBootDisplayMode(const sp<IBinder>& display,
                                                       int displayModeId) {
    status_t status = checkAccessPermission();
    if (status == OK) {
        status = mFlinger->setBootDisplayMode(display, DisplayModeId{displayModeId});
    }
    return binderStatusFromStatusT(status);
}

binder::Status SurfaceComposerAIDL::clearBootDisplayMode(const sp<IBinder>& display) {
    status_t status = checkAccessPermission();
    if (status == OK) {
        status = mFlinger->clearBootDisplayMode(display);
    }
    return binderStatusFromStatusT(status);
}

binder::Status SurfaceComposerAIDL::getOverlaySupport(gui::OverlayProperties* outProperties) {
    status_t status = checkAccessPermission();
    if (status == OK) {
        status = mFlinger->getOverlaySupport(outProperties);
    }
    return binderStatusFromStatusT(status);
}

binder::Status SurfaceComposerAIDL::getBootDisplayModeSupport(bool* outMode) {
    status_t status = checkAccessPermission();
    if (status == OK) {
        status = mFlinger->getBootDisplayModeSupport(outMode);
    }
    return binderStatusFromStatusT(status);
}

binder::Status SurfaceComposerAIDL::getHdrConversionCapabilities(
        std::vector<gui::HdrConversionCapability>* hdrConversionCapabilities) {
    status_t status = checkAccessPermission();
    if (status == OK) {
        status = mFlinger->getHdrConversionCapabilities(hdrConversionCapabilities);
    }
    return binderStatusFromStatusT(status);
}

binder::Status SurfaceComposerAIDL::setHdrConversionStrategy(
        const gui::HdrConversionStrategy& hdrConversionStrategy,
        int32_t* outPreferredHdrOutputType) {
    status_t status = checkAccessPermission();
    if (status == OK) {
        status = mFlinger->setHdrConversionStrategy(hdrConversionStrategy,
                                                    outPreferredHdrOutputType);
    }
    return binderStatusFromStatusT(status);
}

binder::Status SurfaceComposerAIDL::getHdrOutputConversionSupport(bool* outMode) {
    status_t status = checkAccessPermission();
    if (status == OK) {
        status = mFlinger->getHdrOutputConversionSupport(outMode);
    }
    return binderStatusFromStatusT(status);
}

binder::Status SurfaceComposerAIDL::setAutoLowLatencyMode(const sp<IBinder>& display, bool on) {
    status_t status = checkAccessPermission();
    if (status != OK) {
        return binderStatusFromStatusT(status);
    }
    mFlinger->setAutoLowLatencyMode(display, on);
    return binder::Status::ok();
}

binder::Status SurfaceComposerAIDL::setGameContentType(const sp<IBinder>& display, bool on) {
    status_t status = checkAccessPermission();
    if (status != OK) {
        return binderStatusFromStatusT(status);
    }
    mFlinger->setGameContentType(display, on);
    return binder::Status::ok();
}

binder::Status SurfaceComposerAIDL::captureDisplay(
        const DisplayCaptureArgs& args, const sp<IScreenCaptureListener>& captureListener) {
    status_t status = mFlinger->captureDisplay(args, captureListener);
    return binderStatusFromStatusT(status);
}

binder::Status SurfaceComposerAIDL::captureDisplayById(
        int64_t displayId, const sp<IScreenCaptureListener>& captureListener) {
    status_t status;
    IPCThreadState* ipc = IPCThreadState::self();
    const int uid = ipc->getCallingUid();
    if (uid == AID_ROOT || uid == AID_GRAPHICS || uid == AID_SYSTEM || uid == AID_SHELL) {
        std::optional<DisplayId> id = DisplayId::fromValue(static_cast<uint64_t>(displayId));
        status = mFlinger->captureDisplay(*id, captureListener);
    } else {
        status = PERMISSION_DENIED;
    }
    return binderStatusFromStatusT(status);
}

binder::Status SurfaceComposerAIDL::captureLayers(
        const LayerCaptureArgs& args, const sp<IScreenCaptureListener>& captureListener) {
    status_t status = mFlinger->captureLayers(args, captureListener);
    return binderStatusFromStatusT(status);
}

binder::Status SurfaceComposerAIDL::overrideHdrTypes(const sp<IBinder>& display,
                                                     const std::vector<int32_t>& hdrTypes) {
    // overrideHdrTypes is used by CTS tests, which acquire the necessary
    // permission dynamically. Don't use the permission cache for this check.
    status_t status = checkAccessPermission(false);
    if (status != OK) {
        return binderStatusFromStatusT(status);
    }

    std::vector<ui::Hdr> hdrTypesVector;
    for (int32_t i : hdrTypes) {
        hdrTypesVector.push_back(static_cast<ui::Hdr>(i));
    }
    status = mFlinger->overrideHdrTypes(display, hdrTypesVector);
    return binderStatusFromStatusT(status);
}

binder::Status SurfaceComposerAIDL::onPullAtom(int32_t atomId, gui::PullAtomData* outPullData) {
    status_t status;
    const int uid = IPCThreadState::self()->getCallingUid();
    if (uid != AID_SYSTEM) {
        status = PERMISSION_DENIED;
    } else {
        status = mFlinger->onPullAtom(atomId, &outPullData->data, &outPullData->success);
    }
    return binderStatusFromStatusT(status);
}

binder::Status SurfaceComposerAIDL::getLayerDebugInfo(std::vector<gui::LayerDebugInfo>* outLayers) {
    if (!outLayers) {
        return binderStatusFromStatusT(UNEXPECTED_NULL);
    }

    IPCThreadState* ipc = IPCThreadState::self();
    const int pid = ipc->getCallingPid();
    const int uid = ipc->getCallingUid();
    if ((uid != AID_SHELL) && !PermissionCache::checkPermission(sDump, pid, uid)) {
        ALOGE("Layer debug info permission denied for pid=%d, uid=%d", pid, uid);
        return binderStatusFromStatusT(PERMISSION_DENIED);
    }
    status_t status = mFlinger->getLayerDebugInfo(outLayers);
    return binderStatusFromStatusT(status);
}

binder::Status SurfaceComposerAIDL::getColorManagement(bool* outGetColorManagement) {
    status_t status = mFlinger->getColorManagement(outGetColorManagement);
    return binderStatusFromStatusT(status);
}

binder::Status SurfaceComposerAIDL::getCompositionPreference(gui::CompositionPreference* outPref) {
    ui::Dataspace dataspace;
    ui::PixelFormat pixelFormat;
    ui::Dataspace wideColorGamutDataspace;
    ui::PixelFormat wideColorGamutPixelFormat;
    status_t status =
            mFlinger->getCompositionPreference(&dataspace, &pixelFormat, &wideColorGamutDataspace,
                                               &wideColorGamutPixelFormat);
    if (status == NO_ERROR) {
        outPref->defaultDataspace = static_cast<int32_t>(dataspace);
        outPref->defaultPixelFormat = static_cast<int32_t>(pixelFormat);
        outPref->wideColorGamutDataspace = static_cast<int32_t>(wideColorGamutDataspace);
        outPref->wideColorGamutPixelFormat = static_cast<int32_t>(wideColorGamutPixelFormat);
    }
    return binderStatusFromStatusT(status);
}

binder::Status SurfaceComposerAIDL::getDisplayedContentSamplingAttributes(
        const sp<IBinder>& display, gui::ContentSamplingAttributes* outAttrs) {
    status_t status = checkAccessPermission();
    if (status != OK) {
        return binderStatusFromStatusT(status);
    }

    ui::PixelFormat format;
    ui::Dataspace dataspace;
    uint8_t componentMask;
    status = mFlinger->getDisplayedContentSamplingAttributes(display, &format, &dataspace,
                                                             &componentMask);
    if (status == NO_ERROR) {
        outAttrs->format = static_cast<int32_t>(format);
        outAttrs->dataspace = static_cast<int32_t>(dataspace);
        outAttrs->componentMask = static_cast<int8_t>(componentMask);
    }
    return binderStatusFromStatusT(status);
}

binder::Status SurfaceComposerAIDL::setDisplayContentSamplingEnabled(const sp<IBinder>& display,
                                                                     bool enable,
                                                                     int8_t componentMask,
                                                                     int64_t maxFrames) {
    status_t status = checkAccessPermission();
    if (status == OK) {
        status = mFlinger->setDisplayContentSamplingEnabled(display, enable,
                                                            static_cast<uint8_t>(componentMask),
                                                            static_cast<uint64_t>(maxFrames));
    }
    return binderStatusFromStatusT(status);
}

binder::Status SurfaceComposerAIDL::getDisplayedContentSample(const sp<IBinder>& display,
                                                              int64_t maxFrames, int64_t timestamp,
                                                              gui::DisplayedFrameStats* outStats) {
    if (!outStats) {
        return binderStatusFromStatusT(BAD_VALUE);
    }

    status_t status = checkAccessPermission();
    if (status != OK) {
        return binderStatusFromStatusT(status);
    }

    DisplayedFrameStats stats;
    status = mFlinger->getDisplayedContentSample(display, static_cast<uint64_t>(maxFrames),
                                                 static_cast<uint64_t>(timestamp), &stats);
    if (status == NO_ERROR) {
        // convert from ui::DisplayedFrameStats to gui::DisplayedFrameStats
        outStats->numFrames = static_cast<int64_t>(stats.numFrames);
        outStats->component_0_sample.reserve(stats.component_0_sample.size());
        for (const auto& s : stats.component_0_sample) {
            outStats->component_0_sample.push_back(static_cast<int64_t>(s));
        }
        outStats->component_1_sample.reserve(stats.component_1_sample.size());
        for (const auto& s : stats.component_1_sample) {
            outStats->component_1_sample.push_back(static_cast<int64_t>(s));
        }
        outStats->component_2_sample.reserve(stats.component_2_sample.size());
        for (const auto& s : stats.component_2_sample) {
            outStats->component_2_sample.push_back(static_cast<int64_t>(s));
        }
        outStats->component_3_sample.reserve(stats.component_3_sample.size());
        for (const auto& s : stats.component_3_sample) {
            outStats->component_3_sample.push_back(static_cast<int64_t>(s));
        }
    }
    return binderStatusFromStatusT(status);
}

binder::Status SurfaceComposerAIDL::getProtectedContentSupport(bool* outSupported) {
    status_t status = mFlinger->getProtectedContentSupport(outSupported);
    return binderStatusFromStatusT(status);
}

binder::Status SurfaceComposerAIDL::isWideColorDisplay(const sp<IBinder>& token,
                                                       bool* outIsWideColorDisplay) {
    status_t status = mFlinger->isWideColorDisplay(token, outIsWideColorDisplay);
    return binderStatusFromStatusT(status);
}

binder::Status SurfaceComposerAIDL::addRegionSamplingListener(
        const gui::ARect& samplingArea, const sp<IBinder>& stopLayerHandle,
        const sp<gui::IRegionSamplingListener>& listener) {
    status_t status = checkReadFrameBufferPermission();
    if (status != OK) {
        return binderStatusFromStatusT(status);
    }
    android::Rect rect;
    rect.left = samplingArea.left;
    rect.top = samplingArea.top;
    rect.right = samplingArea.right;
    rect.bottom = samplingArea.bottom;
    status = mFlinger->addRegionSamplingListener(rect, stopLayerHandle, listener);
    return binderStatusFromStatusT(status);
}

binder::Status SurfaceComposerAIDL::removeRegionSamplingListener(
        const sp<gui::IRegionSamplingListener>& listener) {
    status_t status = checkReadFrameBufferPermission();
    if (status == OK) {
        status = mFlinger->removeRegionSamplingListener(listener);
    }
    return binderStatusFromStatusT(status);
}

binder::Status SurfaceComposerAIDL::addFpsListener(int32_t taskId,
                                                   const sp<gui::IFpsListener>& listener) {
    status_t status = checkReadFrameBufferPermission();
    if (status == OK) {
        status = mFlinger->addFpsListener(taskId, listener);
    }
    return binderStatusFromStatusT(status);
}

binder::Status SurfaceComposerAIDL::removeFpsListener(const sp<gui::IFpsListener>& listener) {
    status_t status = checkReadFrameBufferPermission();
    if (status == OK) {
        status = mFlinger->removeFpsListener(listener);
    }
    return binderStatusFromStatusT(status);
}

binder::Status SurfaceComposerAIDL::addTunnelModeEnabledListener(
        const sp<gui::ITunnelModeEnabledListener>& listener) {
    status_t status = checkAccessPermission();
    if (status == OK) {
        status = mFlinger->addTunnelModeEnabledListener(listener);
    }
    return binderStatusFromStatusT(status);
}

binder::Status SurfaceComposerAIDL::removeTunnelModeEnabledListener(
        const sp<gui::ITunnelModeEnabledListener>& listener) {
    status_t status = checkAccessPermission();
    if (status == OK) {
        status = mFlinger->removeTunnelModeEnabledListener(listener);
    }
    return binderStatusFromStatusT(status);
}

binder::Status SurfaceComposerAIDL::setDesiredDisplayModeSpecs(const sp<IBinder>& displayToken,
                                                               const gui::DisplayModeSpecs& specs) {
    status_t status = checkAccessPermission();
    if (status == OK) {
        status = mFlinger->setDesiredDisplayModeSpecs(displayToken, specs);
    }
    return binderStatusFromStatusT(status);
}

binder::Status SurfaceComposerAIDL::getDesiredDisplayModeSpecs(const sp<IBinder>& displayToken,
                                                               gui::DisplayModeSpecs* outSpecs) {
    if (!outSpecs) {
        return binderStatusFromStatusT(BAD_VALUE);
    }

    status_t status = checkAccessPermission();
    if (status != OK) {
        return binderStatusFromStatusT(status);
    }

    status = mFlinger->getDesiredDisplayModeSpecs(displayToken, outSpecs);
    return binderStatusFromStatusT(status);
}

binder::Status SurfaceComposerAIDL::getDisplayBrightnessSupport(const sp<IBinder>& displayToken,
                                                                bool* outSupport) {
    status_t status = mFlinger->getDisplayBrightnessSupport(displayToken, outSupport);
    return binderStatusFromStatusT(status);
}

binder::Status SurfaceComposerAIDL::setDisplayBrightness(const sp<IBinder>& displayToken,
                                                         const gui::DisplayBrightness& brightness) {
    status_t status = checkControlDisplayBrightnessPermission();
    if (status == OK) {
        status = mFlinger->setDisplayBrightness(displayToken, brightness);
    }
    return binderStatusFromStatusT(status);
}

binder::Status SurfaceComposerAIDL::addHdrLayerInfoListener(
        const sp<IBinder>& displayToken, const sp<gui::IHdrLayerInfoListener>& listener) {
    status_t status = checkControlDisplayBrightnessPermission();
    if (status == OK) {
        status = mFlinger->addHdrLayerInfoListener(displayToken, listener);
    }
    return binderStatusFromStatusT(status);
}

binder::Status SurfaceComposerAIDL::removeHdrLayerInfoListener(
        const sp<IBinder>& displayToken, const sp<gui::IHdrLayerInfoListener>& listener) {
    status_t status = checkControlDisplayBrightnessPermission();
    if (status == OK) {
        status = mFlinger->removeHdrLayerInfoListener(displayToken, listener);
    }
    return binderStatusFromStatusT(status);
}

binder::Status SurfaceComposerAIDL::notifyPowerBoost(int boostId) {
    status_t status = checkAccessPermission();
    if (status == OK) {
        status = mFlinger->notifyPowerBoost(boostId);
    }
    return binderStatusFromStatusT(status);
}

binder::Status SurfaceComposerAIDL::setGlobalShadowSettings(const gui::Color& ambientColor,
                                                            const gui::Color& spotColor,
                                                            float lightPosY, float lightPosZ,
                                                            float lightRadius) {
    status_t status = checkAccessPermission();
    if (status != OK) {
        return binderStatusFromStatusT(status);
    }

    half4 ambientColorHalf = {ambientColor.r, ambientColor.g, ambientColor.b, ambientColor.a};
    half4 spotColorHalf = {spotColor.r, spotColor.g, spotColor.b, spotColor.a};
    status = mFlinger->setGlobalShadowSettings(ambientColorHalf, spotColorHalf, lightPosY,
                                               lightPosZ, lightRadius);
    return binderStatusFromStatusT(status);
}

binder::Status SurfaceComposerAIDL::getDisplayDecorationSupport(
        const sp<IBinder>& displayToken, std::optional<gui::DisplayDecorationSupport>* outSupport) {
    std::optional<aidl::android::hardware::graphics::common::DisplayDecorationSupport> support;
    status_t status = mFlinger->getDisplayDecorationSupport(displayToken, &support);
    if (status != NO_ERROR) {
        ALOGE("getDisplayDecorationSupport failed with error %d", status);
        return binderStatusFromStatusT(status);
    }

    if (!support || !support.has_value()) {
        outSupport->reset();
    } else {
        outSupport->emplace();
        outSupport->value().format = static_cast<int32_t>(support->format);
        outSupport->value().alphaInterpretation =
                static_cast<int32_t>(support->alphaInterpretation);
    }

    return binder::Status::ok();
}

binder::Status SurfaceComposerAIDL::setOverrideFrameRate(int32_t uid, float frameRate) {
    status_t status;
    const int c_uid = IPCThreadState::self()->getCallingUid();
    if (c_uid == AID_ROOT || c_uid == AID_SYSTEM) {
        status = mFlinger->setOverrideFrameRate(uid, frameRate);
    } else {
        ALOGE("setOverrideFrameRate() permission denied for uid: %d", c_uid);
        status = PERMISSION_DENIED;
    }
    return binderStatusFromStatusT(status);
}

binder::Status SurfaceComposerAIDL::getGpuContextPriority(int32_t* outPriority) {
    *outPriority = mFlinger->getGpuContextPriority();
    return binder::Status::ok();
}

binder::Status SurfaceComposerAIDL::getMaxAcquiredBufferCount(int32_t* buffers) {
    status_t status = mFlinger->getMaxAcquiredBufferCount(buffers);
    return binderStatusFromStatusT(status);
}

binder::Status SurfaceComposerAIDL::addWindowInfosListener(
        const sp<gui::IWindowInfosListener>& windowInfosListener,
        gui::WindowInfosListenerInfo* outInfo) {
    status_t status;
    const int pid = IPCThreadState::self()->getCallingPid();
    const int uid = IPCThreadState::self()->getCallingUid();
    // TODO(b/270566761) update permissions check so that only system_server and shell can add
    // WindowInfosListeners
    if (uid == AID_SYSTEM || uid == AID_GRAPHICS ||
        checkPermission(sAccessSurfaceFlinger, pid, uid)) {
        status = mFlinger->addWindowInfosListener(windowInfosListener, outInfo);
    } else {
        status = PERMISSION_DENIED;
    }
    return binderStatusFromStatusT(status);
}

binder::Status SurfaceComposerAIDL::removeWindowInfosListener(
        const sp<gui::IWindowInfosListener>& windowInfosListener) {
    status_t status;
    const int pid = IPCThreadState::self()->getCallingPid();
    const int uid = IPCThreadState::self()->getCallingUid();
    if (uid == AID_SYSTEM || uid == AID_GRAPHICS ||
        checkPermission(sAccessSurfaceFlinger, pid, uid)) {
        status = mFlinger->removeWindowInfosListener(windowInfosListener);
    } else {
        status = PERMISSION_DENIED;
    }
    return binderStatusFromStatusT(status);
}

status_t SurfaceComposerAIDL::checkAccessPermission(bool usePermissionCache) {
    if (!mFlinger->callingThreadHasUnscopedSurfaceFlingerAccess(usePermissionCache)) {
        IPCThreadState* ipc = IPCThreadState::self();
        ALOGE("Permission Denial: can't access SurfaceFlinger pid=%d, uid=%d", ipc->getCallingPid(),
              ipc->getCallingUid());
        return PERMISSION_DENIED;
    }
    return OK;
}

status_t SurfaceComposerAIDL::checkControlDisplayBrightnessPermission() {
    IPCThreadState* ipc = IPCThreadState::self();
    const int pid = ipc->getCallingPid();
    const int uid = ipc->getCallingUid();
    if ((uid != AID_GRAPHICS) && (uid != AID_SYSTEM) &&
        !PermissionCache::checkPermission(sControlDisplayBrightness, pid, uid)) {
        ALOGE("Permission Denial: can't control brightness pid=%d, uid=%d", pid, uid);
        return PERMISSION_DENIED;
    }
    return OK;
}

status_t SurfaceComposerAIDL::checkReadFrameBufferPermission() {
    IPCThreadState* ipc = IPCThreadState::self();
    const int pid = ipc->getCallingPid();
    const int uid = ipc->getCallingUid();
    if ((uid != AID_GRAPHICS) && !PermissionCache::checkPermission(sReadFramebuffer, pid, uid)) {
        ALOGE("Permission Denial: can't read framebuffer pid=%d, uid=%d", pid, uid);
        return PERMISSION_DENIED;
    }
    return OK;
}

void SurfaceFlinger::forceFutureUpdate(int delayInMs) {
    static_cast<void>(mScheduler->scheduleDelayed([&]() { scheduleRepaint(); }, ms2ns(delayInMs)));
}

const DisplayDevice* SurfaceFlinger::getDisplayFromLayerStack(ui::LayerStack layerStack) {
    for (const auto& [_, display] : mDisplays) {
        if (display->getLayerStack() == layerStack) {
            return display.get();
        }
    }
    return nullptr;
}

} // namespace android

#if defined(__gl_h_)
#error "don't include gl/gl.h in this file"
#endif

#if defined(__gl2_h_)
#error "don't include gl2/gl2.h in this file"
#endif

// TODO(b/129481165): remove the #pragma below and fix conversion issues
#pragma clang diagnostic pop // ignored "-Wconversion -Wextra"<|MERGE_RESOLUTION|>--- conflicted
+++ resolved
@@ -2440,9 +2440,7 @@
     return mustComposite;
 }
 
-<<<<<<< HEAD
-bool SurfaceFlinger::commit(const scheduler::FrameTarget& pacesetterFrameTarget)
-        FTL_FAKE_GUARD(kMainThreadContext) {
+bool SurfaceFlinger::commit(const scheduler::FrameTarget& pacesetterFrameTarget) {
     /* QTI_BEGIN */
     // mQtiSFExtnIntf->qtiDolphinTrackVsyncSignal();
     /* QTI_END */
@@ -2451,9 +2449,6 @@
     // future relative to frameTime, but may not be for delayed frames. Adjust mExpectedPresentTime
     // accordingly, but not mScheduledPresentTime.
     // const TimePoint lastScheduledPresentTime = mScheduledPresentTime;
-=======
-bool SurfaceFlinger::commit(const scheduler::FrameTarget& pacesetterFrameTarget) {
->>>>>>> e1036a7d
     const VsyncId vsyncId = pacesetterFrameTarget.vsyncId();
     ATRACE_NAME(ftl::Concat(__func__, ' ', ftl::to_underlying(vsyncId)).c_str());
 
@@ -3170,19 +3165,10 @@
         }
     }
 
-<<<<<<< HEAD
-    const size_t sfConnections = mScheduler->getEventThreadConnectionCount(mSfConnectionHandle);
-    const size_t appConnections = mScheduler->getEventThreadConnectionCount(mAppConnectionHandle);
-    mTimeStats->recordDisplayEventConnectionCount(sfConnections + appConnections);
-
     /* QTI_BEGIN */
     mQtiSFExtnIntf->qtiUpdateSmomoState();
     /* QTI_END */
-
-    if (isDisplayConnected && !defaultDisplay->isPoweredOn()) {
-=======
     if (hasPacesetterDisplay && !pacesetterDisplay->isPoweredOn()) {
->>>>>>> e1036a7d
         getRenderEngine().cleanupPostRender();
         return;
     }
@@ -3241,7 +3227,7 @@
     logFrameStats(presentTime);
     /* QTI_BEGIN */
     mQtiSFExtnIntf->qtiSendInitialFps(
-            defaultDisplay->refreshRateSelector().getActiveMode().fps.getValue());
+            pacesetterDisplay->refreshRateSelector().getActiveMode().fps.getValue());
     /* QTI_END */
 }
 
@@ -6818,16 +6804,10 @@
         code == IBinder::SYSPROPS_TRANSACTION) {
         return OK;
     }
-<<<<<<< HEAD
-    // Numbers from 1000 to 1042 and 20000 to 20002 are currently used for backdoors. The code
+    // Numbers from 1000 to 1044 and 20000 to 20002 are currently used for backdoors. The code
     // in onTransact verifies that the user is root, and has access to use SF.
-    if ((code >= 1000 && code <= 1042) /* QTI_BEGIN */ ||
+    if ((code >= 1000 && code <= 1044) /* QTI_BEGIN */ ||
         (code >= 20000 && code <= 20002) /* QTI_END */) {
-=======
-    // Numbers from 1000 to 1044 are currently used for backdoors. The code
-    // in onTransact verifies that the user is root, and has access to use SF.
-    if (code >= 1000 && code <= 1044) {
->>>>>>> e1036a7d
         ALOGV("Accessing SurfaceFlinger through backdoor code: %u", code);
         return OK;
     }
@@ -7301,7 +7281,24 @@
                 reply->writeInt32(NO_ERROR);
                 return NO_ERROR;
             }
-<<<<<<< HEAD
+            // hdr sdr ratio overlay
+            case 1043: {
+                auto future = mScheduler->schedule(
+                        [&]() FTL_FAKE_GUARD(mStateLock) FTL_FAKE_GUARD(kMainThreadContext) {
+                            n = data.readInt32();
+                            mHdrSdrRatioOverlay = n != 0;
+                            switch (n) {
+                                case 0:
+                                case 1:
+                                    enableHdrSdrRatioOverlay(mHdrSdrRatioOverlay);
+                                    break;
+                                default:
+                                    reply->writeBool(isHdrSdrRatioOverlayEnabled());
+                            }
+                        });
+                future.wait();
+                return NO_ERROR;
+            }
             /* QTI_BEGIN */
             case 20000: {
                 uint64_t disp = 0;
@@ -7367,25 +7364,6 @@
                 return mQtiSFExtnIntf->qtiBinderSetWideModePreference(disp, pref);
             }
                 /* QTI_END */
-=======
-            // hdr sdr ratio overlay
-            case 1043: {
-                auto future = mScheduler->schedule(
-                        [&]() FTL_FAKE_GUARD(mStateLock) FTL_FAKE_GUARD(kMainThreadContext) {
-                            n = data.readInt32();
-                            mHdrSdrRatioOverlay = n != 0;
-                            switch (n) {
-                                case 0:
-                                case 1:
-                                    enableHdrSdrRatioOverlay(mHdrSdrRatioOverlay);
-                                    break;
-                                default:
-                                    reply->writeBool(isHdrSdrRatioOverlayEnabled());
-                            }
-                        });
-                future.wait();
-                return NO_ERROR;
-            }
 
             case 1044: { // Enable/Disable mirroring from one display to another
                 /*
@@ -7453,7 +7431,6 @@
                 }
                 return NO_ERROR;
             }
->>>>>>> e1036a7d
         }
     }
     return err;
@@ -8377,7 +8354,6 @@
         return INVALID_OPERATION;
     }
 
-<<<<<<< HEAD
     /* QTI_BEGIN */
     auto qtiHwcDisplayId = getHwComposer().fromPhysicalDisplayId(displayId);
     if (qtiHwcDisplayId) {
@@ -8386,19 +8362,16 @@
     }
     /* QTI_END */
 
-    setDesiredActiveMode({std::move(preferredMode), .emitEvent = true}, force);
+    setDesiredActiveMode({preferredMode, .emitEvent = true}, force);
 
     /* QTI_BEGIN */
     mQtiSFExtnIntf->qtiSetRefreshRates(displayId);
     /* QTI_END */
-=======
-    setDesiredActiveMode({preferredMode, .emitEvent = true}, force);
 
     // Update the frameRateOverride list as the display render rate might have changed
     if (mScheduler->updateFrameRateOverrides(/*consideredSignals*/ {}, preferredMode.fps)) {
         triggerOnFrameRateOverridesChanged();
     }
->>>>>>> e1036a7d
 
     return NO_ERROR;
 }
