/*
 * Copyright (C) 2007 The Android Open Source Project
 *
 * Licensed under the Apache License, Version 2.0 (the "License");
 * you may not use this file except in compliance with the License.
 * You may obtain a copy of the License at
 *
 *      http://www.apache.org/licenses/LICENSE-2.0
 *
 * Unless required by applicable law or agreed to in writing, software
 * distributed under the License is distributed on an "AS IS" BASIS,
 * WITHOUT WARRANTIES OR CONDITIONS OF ANY KIND, either express or implied.
 * See the License for the specific language governing permissions and
 * limitations under the License.
 */

/* Changes from Qualcomm Innovation Center are provided under the following license:
 *
 * Copyright (c) 2023 Qualcomm Innovation Center, Inc. All rights reserved.
 * SPDX-License-Identifier: BSD-3-Clause-Clear
 */

// TODO(b/129481165): remove the #pragma below and fix conversion issues
#pragma clang diagnostic push
#pragma clang diagnostic ignored "-Wconversion"
#pragma clang diagnostic ignored "-Wextra"

//#define LOG_NDEBUG 0
#define ATRACE_TAG ATRACE_TAG_GRAPHICS

#include "SurfaceFlinger.h"

#include <aidl/android/hardware/power/Boost.h>
#include <android-base/parseint.h>
#include <android-base/properties.h>
#include <android-base/stringprintf.h>
#include <android-base/strings.h>
#include <android/configuration.h>
#include <android/gui/IDisplayEventConnection.h>
#include <android/gui/StaticDisplayInfo.h>
#include <android/hardware/configstore/1.0/ISurfaceFlingerConfigs.h>
#include <android/hardware/configstore/1.1/ISurfaceFlingerConfigs.h>
#include <android/hardware/configstore/1.1/types.h>
#include <android/native_window.h>
#include <android/os/IInputFlinger.h>
#include <binder/IPCThreadState.h>
#include <binder/IServiceManager.h>
#include <binder/PermissionCache.h>
#include <compositionengine/CompositionEngine.h>
#include <compositionengine/CompositionRefreshArgs.h>
#include <compositionengine/Display.h>
#include <compositionengine/DisplayColorProfile.h>
#include <compositionengine/DisplayColorProfileCreationArgs.h>
#include <compositionengine/DisplayCreationArgs.h>
#include <compositionengine/LayerFECompositionState.h>
#include <compositionengine/OutputLayer.h>
#include <compositionengine/RenderSurface.h>
#include <compositionengine/impl/DisplayColorProfile.h>
#include <compositionengine/impl/OutputCompositionState.h>
#include <compositionengine/impl/OutputLayerCompositionState.h>
#include <configstore/Utils.h>
#include <cutils/compiler.h>
#include <cutils/properties.h>
#include <ftl/algorithm.h>
#include <ftl/concat.h>
#include <ftl/fake_guard.h>
#include <ftl/future.h>
#include <ftl/unit.h>
#include <gui/AidlStatusUtil.h>
#include <gui/BufferQueue.h>
#include <gui/DebugEGLImageTracker.h>
#include <gui/IProducerListener.h>
#include <gui/LayerDebugInfo.h>
#include <gui/LayerMetadata.h>
#include <gui/LayerState.h>
#include <gui/Surface.h>
#include <gui/SurfaceComposerClient.h>
#include <gui/TraceUtils.h>
#include <hidl/ServiceManagement.h>
#include <layerproto/LayerProtoParser.h>
#include <log/log.h>
#include <private/android_filesystem_config.h>
#include <private/gui/SyncFeatures.h>
#include <processgroup/processgroup.h>
#include <renderengine/RenderEngine.h>
#include <renderengine/impl/ExternalTexture.h>
#include <scheduler/FrameTargeter.h>
#include <sys/types.h>
#include <ui/ColorSpace.h>
#include <ui/DebugUtils.h>
#include <ui/DisplayId.h>
#include <ui/DisplayMode.h>
#include <ui/DisplayStatInfo.h>
#include <ui/DisplayState.h>
#include <ui/DynamicDisplayInfo.h>
#include <ui/GraphicBufferAllocator.h>
#include <ui/HdrRenderTypeUtils.h>
#include <ui/LayerStack.h>
#include <ui/PixelFormat.h>
#include <ui/StaticDisplayInfo.h>
#include <unistd.h>
#include <utils/StopWatch.h>
#include <utils/String16.h>
#include <utils/String8.h>
#include <utils/Timers.h>
#include <utils/misc.h>
#include <algorithm>
#include <cerrno>
#include <cinttypes>
#include <cmath>
#include <cstdint>
#include <filesystem>
#include <functional>
#include <memory>
#include <mutex>
#include <optional>
#include <string>
#include <type_traits>
#include <unordered_map>
#include <vector>

#include <common/FlagManager.h>
#include <gui/LayerStatePermissions.h>
#include <gui/SchedulingPolicy.h>
#include <ui/DisplayIdentification.h>
#include "BackgroundExecutor.h"
#include "Client.h"
#include "ClientCache.h"
#include "Colorizer.h"
#include "DisplayDevice.h"
#include "DisplayHardware/ComposerHal.h"
#include "DisplayHardware/FramebufferSurface.h"
#include "DisplayHardware/HWComposer.h"
#include "DisplayHardware/Hal.h"
#include "DisplayHardware/PowerAdvisor.h"
#include "DisplayHardware/VirtualDisplaySurface.h"
#include "DisplayRenderArea.h"
#include "Effects/Daltonizer.h"
#include "FpsReporter.h"
#include "FrameTimeline/FrameTimeline.h"
#include "FrameTracer/FrameTracer.h"
#include "FrontEnd/LayerCreationArgs.h"
#include "FrontEnd/LayerHandle.h"
#include "FrontEnd/LayerLifecycleManager.h"
#include "FrontEnd/LayerLog.h"
#include "FrontEnd/LayerSnapshot.h"
#include "HdrLayerInfoReporter.h"
#include "Layer.h"
#include "LayerProtoHelper.h"
#include "LayerRenderArea.h"
#include "LayerVector.h"
#include "MutexUtils.h"
#include "NativeWindowSurface.h"
/* QTI_BEGIN */
#include "QtiExtension/QtiSurfaceFlingerExtensionIntf.h"
#include "QtiExtension/QtiSurfaceFlingerExtensionFactory.h"
#include "QtiExtension/QtiExtensionContext.h"
/* QTI_END */
#include "RegionSamplingThread.h"
#include "Scheduler/EventThread.h"
#include "Scheduler/LayerHistory.h"
#include "Scheduler/Scheduler.h"
#include "Scheduler/VsyncConfiguration.h"
#include "Scheduler/VsyncModulator.h"
#include "ScreenCaptureOutput.h"
#include "StartPropertySetThread.h"
#include "SurfaceFlingerProperties.h"
#include "TimeStats/TimeStats.h"
#include "TunnelModeEnabledReporter.h"
#include "Utils/Dumper.h"
#include "WindowInfosListenerInvoker.h"

#include <aidl/android/hardware/graphics/common/DisplayDecorationSupport.h>
#include <aidl/android/hardware/graphics/composer3/DisplayCapability.h>
#include <aidl/android/hardware/graphics/composer3/RenderIntent.h>

#undef NO_THREAD_SAFETY_ANALYSIS
#define NO_THREAD_SAFETY_ANALYSIS \
    _Pragma("GCC error \"Prefer <ftl/fake_guard.h> or MutexUtils.h helpers.\"")

// To enable layer borders in the system, change the below flag to true.
#undef DOES_CONTAIN_BORDER
#define DOES_CONTAIN_BORDER false

namespace android {
using namespace std::chrono_literals;
using namespace std::string_literals;
using namespace std::string_view_literals;

using namespace hardware::configstore;
using namespace hardware::configstore::V1_0;
using namespace sysprop;
using ftl::Flags;
using namespace ftl::flag_operators;

using aidl::android::hardware::graphics::common::DisplayDecorationSupport;
using aidl::android::hardware::graphics::composer3::Capability;
using aidl::android::hardware::graphics::composer3::DisplayCapability;
using CompositionStrategyPredictionState = android::compositionengine::impl::
        OutputCompositionState::CompositionStrategyPredictionState;

using base::StringAppendF;
using display::PhysicalDisplay;
using display::PhysicalDisplays;
using frontend::TransactionHandler;
using gui::DisplayInfo;
using gui::GameMode;
using gui::IDisplayEventConnection;
using gui::IWindowInfosListener;
using gui::LayerMetadata;
using gui::WindowInfo;
using gui::aidl_utils::binderStatusFromStatusT;
using scheduler::VsyncModulator;
using ui::Dataspace;
using ui::DisplayPrimaries;
using ui::RenderIntent;

using KernelIdleTimerController = scheduler::RefreshRateSelector::KernelIdleTimerController;

namespace hal = android::hardware::graphics::composer::hal;

namespace {

static constexpr int FOUR_K_WIDTH = 3840;
static constexpr int FOUR_K_HEIGHT = 2160;

// TODO(b/141333600): Consolidate with DisplayMode::Builder::getDefaultDensity.
constexpr float FALLBACK_DENSITY = ACONFIGURATION_DENSITY_TV;

float getDensityFromProperty(const char* property, bool required) {
    char value[PROPERTY_VALUE_MAX];
    const float density = property_get(property, value, nullptr) > 0 ? std::atof(value) : 0.f;
    if (!density && required) {
        ALOGE("%s must be defined as a build property", property);
        return FALLBACK_DENSITY;
    }
    return density;
}

// Currently we only support V0_SRGB and DISPLAY_P3 as composition preference.
bool validateCompositionDataspace(Dataspace dataspace) {
    return dataspace == Dataspace::V0_SRGB || dataspace == Dataspace::DISPLAY_P3;
}

std::chrono::milliseconds getIdleTimerTimeout(DisplayId displayId) {
    const auto displayIdleTimerMsKey = [displayId] {
        std::stringstream ss;
        ss << "debug.sf.set_idle_timer_ms_" << displayId.value;
        return ss.str();
    }();

    const int32_t displayIdleTimerMs = base::GetIntProperty(displayIdleTimerMsKey, 0);
    if (displayIdleTimerMs > 0) {
        return std::chrono::milliseconds(displayIdleTimerMs);
    }

    const int32_t setIdleTimerMs = base::GetIntProperty("debug.sf.set_idle_timer_ms", 0);
    const int32_t millis = setIdleTimerMs ? setIdleTimerMs : sysprop::set_idle_timer_ms(0);
    return std::chrono::milliseconds(millis);
}

bool getKernelIdleTimerSyspropConfig(DisplayId displayId) {
    const auto displaySupportKernelIdleTimerKey = [displayId] {
        std::stringstream ss;
        ss << "debug.sf.support_kernel_idle_timer_" << displayId.value;
        return ss.str();
    }();

    const auto displaySupportKernelIdleTimer =
            base::GetBoolProperty(displaySupportKernelIdleTimerKey, false);
    return displaySupportKernelIdleTimer || sysprop::support_kernel_idle_timer(false);
}

bool isAbove4k30(const ui::DisplayMode& outMode) {
    using fps_approx_ops::operator>;
    Fps refreshRate = Fps::fromValue(outMode.peakRefreshRate);
    return outMode.resolution.getWidth() >= FOUR_K_WIDTH &&
            outMode.resolution.getHeight() >= FOUR_K_HEIGHT && refreshRate > 30_Hz;
}

void excludeDolbyVisionIf4k30Present(const std::vector<ui::Hdr>& displayHdrTypes,
                                     ui::DisplayMode& outMode) {
    if (isAbove4k30(outMode) &&
        std::any_of(displayHdrTypes.begin(), displayHdrTypes.end(),
                    [](ui::Hdr type) { return type == ui::Hdr::DOLBY_VISION_4K30; })) {
        for (ui::Hdr type : displayHdrTypes) {
            if (type != ui::Hdr::DOLBY_VISION_4K30 && type != ui::Hdr::DOLBY_VISION) {
                outMode.supportedHdrTypes.push_back(type);
            }
        }
    } else {
        for (ui::Hdr type : displayHdrTypes) {
            if (type != ui::Hdr::DOLBY_VISION_4K30) {
                outMode.supportedHdrTypes.push_back(type);
            }
        }
    }
}

HdrCapabilities filterOut4k30(const HdrCapabilities& displayHdrCapabilities) {
    std::vector<ui::Hdr> hdrTypes;
    for (ui::Hdr type : displayHdrCapabilities.getSupportedHdrTypes()) {
        if (type != ui::Hdr::DOLBY_VISION_4K30) {
            hdrTypes.push_back(type);
        }
    }
    return {hdrTypes, displayHdrCapabilities.getDesiredMaxLuminance(),
            displayHdrCapabilities.getDesiredMaxAverageLuminance(),
            displayHdrCapabilities.getDesiredMinLuminance()};
}

uint32_t getLayerIdFromSurfaceControl(sp<SurfaceControl> surfaceControl) {
    if (!surfaceControl) {
        return UNASSIGNED_LAYER_ID;
    }
    return LayerHandle::getLayerId(surfaceControl->getHandle());
}

/**
 * Returns true if the file at path exists and is newer than duration.
 */
bool fileNewerThan(const std::string& path, std::chrono::minutes duration) {
    using Clock = std::filesystem::file_time_type::clock;
    std::error_code error;
    std::filesystem::file_time_type updateTime = std::filesystem::last_write_time(path, error);
    if (error) {
        return false;
    }
    return duration > (Clock::now() - updateTime);
}

bool isFrameIntervalOnCadence(TimePoint expectedPresentTime, TimePoint lastExpectedPresentTimestamp,
                              Fps lastFrameInterval, Period timeout, Duration threshold) {
    if (lastFrameInterval.getPeriodNsecs() == 0) {
        return false;
    }

    const auto expectedPresentTimeDeltaNs =
            expectedPresentTime.ns() - lastExpectedPresentTimestamp.ns();

    if (expectedPresentTimeDeltaNs > timeout.ns()) {
        return false;
    }

    const auto expectedPresentPeriods = static_cast<nsecs_t>(
            std::round(static_cast<float>(expectedPresentTimeDeltaNs) /
                       static_cast<float>(lastFrameInterval.getPeriodNsecs())));
    const auto calculatedPeriodsOutNs = lastFrameInterval.getPeriodNsecs() * expectedPresentPeriods;
    const auto calculatedExpectedPresentTimeNs =
            lastExpectedPresentTimestamp.ns() + calculatedPeriodsOutNs;
    const auto presentTimeDelta =
            std::abs(expectedPresentTime.ns() - calculatedExpectedPresentTimeNs);
    return presentTimeDelta < threshold.ns();
}

bool isExpectedPresentWithinTimeout(TimePoint expectedPresentTime,
                                    TimePoint lastExpectedPresentTimestamp,
                                    std::optional<Period> timeoutOpt, Duration threshold) {
    if (!timeoutOpt) {
        // Always within timeout if timeoutOpt is absent and don't send hint
        // for the timeout
        return true;
    }

    if (timeoutOpt->ns() == 0) {
        // Always outside timeout if timeoutOpt is 0 and always send
        // the hint for the timeout.
        return false;
    }

    if (expectedPresentTime.ns() < lastExpectedPresentTimestamp.ns() + timeoutOpt->ns()) {
        return true;
    }

    // Check if within the threshold as it can be just outside the timeout
    return std::abs(expectedPresentTime.ns() -
                    (lastExpectedPresentTimestamp.ns() + timeoutOpt->ns())) < threshold.ns();
}
}  // namespace anonymous

// ---------------------------------------------------------------------------

const String16 sHardwareTest("android.permission.HARDWARE_TEST");
const String16 sAccessSurfaceFlinger("android.permission.ACCESS_SURFACE_FLINGER");
const String16 sRotateSurfaceFlinger("android.permission.ROTATE_SURFACE_FLINGER");
const String16 sReadFramebuffer("android.permission.READ_FRAME_BUFFER");
const String16 sControlDisplayBrightness("android.permission.CONTROL_DISPLAY_BRIGHTNESS");
const String16 sDump("android.permission.DUMP");
const String16 sCaptureBlackoutContent("android.permission.CAPTURE_BLACKOUT_CONTENT");
const String16 sInternalSystemWindow("android.permission.INTERNAL_SYSTEM_WINDOW");
const String16 sWakeupSurfaceFlinger("android.permission.WAKEUP_SURFACE_FLINGER");

const char* KERNEL_IDLE_TIMER_PROP = "graphics.display.kernel_idle_timer.enabled";

// ---------------------------------------------------------------------------
int64_t SurfaceFlinger::dispSyncPresentTimeOffset;
bool SurfaceFlinger::useHwcForRgbToYuv;
bool SurfaceFlinger::hasSyncFramework;
int64_t SurfaceFlinger::maxFrameBufferAcquiredBuffers;
int64_t SurfaceFlinger::minAcquiredBuffers = 1;
uint32_t SurfaceFlinger::maxGraphicsWidth;
uint32_t SurfaceFlinger::maxGraphicsHeight;
bool SurfaceFlinger::useContextPriority;
Dataspace SurfaceFlinger::defaultCompositionDataspace = Dataspace::V0_SRGB;
ui::PixelFormat SurfaceFlinger::defaultCompositionPixelFormat = ui::PixelFormat::RGBA_8888;
Dataspace SurfaceFlinger::wideColorGamutCompositionDataspace = Dataspace::V0_SRGB;
ui::PixelFormat SurfaceFlinger::wideColorGamutCompositionPixelFormat = ui::PixelFormat::RGBA_8888;
LatchUnsignaledConfig SurfaceFlinger::enableLatchUnsignaledConfig;

std::string decodeDisplayColorSetting(DisplayColorSetting displayColorSetting) {
    switch(displayColorSetting) {
        case DisplayColorSetting::kManaged:
            return std::string("Managed");
        case DisplayColorSetting::kUnmanaged:
            return std::string("Unmanaged");
        case DisplayColorSetting::kEnhanced:
            return std::string("Enhanced");
        default:
            return std::string("Unknown ") +
                std::to_string(static_cast<int>(displayColorSetting));
    }
}

bool callingThreadHasPermission(const String16& permission) {
    IPCThreadState* ipc = IPCThreadState::self();
    const int pid = ipc->getCallingPid();
    const int uid = ipc->getCallingUid();
    return uid == AID_GRAPHICS || uid == AID_SYSTEM ||
            PermissionCache::checkPermission(permission, pid, uid);
}

ui::Transform::RotationFlags SurfaceFlinger::sActiveDisplayRotationFlags = ui::Transform::ROT_0;

SurfaceFlinger::SurfaceFlinger(Factory& factory, SkipInitializationTag)
      : mFactory(factory),
        mPid(getpid()),
        mTimeStats(std::make_shared<impl::TimeStats>()),
        mFrameTracer(mFactory.createFrameTracer()),
        mFrameTimeline(mFactory.createFrameTimeline(mTimeStats, mPid)),
        mCompositionEngine(mFactory.createCompositionEngine()),
        mHwcServiceName(base::GetProperty("debug.sf.hwc_service_name"s, "default"s)),
        mTunnelModeEnabledReporter(sp<TunnelModeEnabledReporter>::make()),
        mEmulatedDisplayDensity(getDensityFromProperty("qemu.sf.lcd_density", false)),
        mInternalDisplayDensity(
                getDensityFromProperty("ro.sf.lcd_density", !mEmulatedDisplayDensity)),
        mPowerAdvisor(std::make_unique<Hwc2::impl::PowerAdvisor>(*this)),
        mWindowInfosListenerInvoker(sp<WindowInfosListenerInvoker>::make()) {
    ALOGI("Using HWComposer service: %s", mHwcServiceName.c_str());
}

SurfaceFlinger::SurfaceFlinger(Factory& factory) : SurfaceFlinger(factory, SkipInitialization) {
    ATRACE_CALL();
    ALOGI("SurfaceFlinger is starting");

    hasSyncFramework = running_without_sync_framework(true);

    dispSyncPresentTimeOffset = present_time_offset_from_vsync_ns(0);

    useHwcForRgbToYuv = force_hwc_copy_for_virtual_displays(false);

    maxFrameBufferAcquiredBuffers = max_frame_buffer_acquired_buffers(2);
    minAcquiredBuffers =
            SurfaceFlingerProperties::min_acquired_buffers().value_or(minAcquiredBuffers);

    maxGraphicsWidth = std::max(max_graphics_width(0), 0);
    maxGraphicsHeight = std::max(max_graphics_height(0), 0);

    mSupportsWideColor = has_wide_color_display(false);
    mDefaultCompositionDataspace =
            static_cast<ui::Dataspace>(default_composition_dataspace(Dataspace::V0_SRGB));
    mWideColorGamutCompositionDataspace = static_cast<ui::Dataspace>(wcg_composition_dataspace(
            mSupportsWideColor ? Dataspace::DISPLAY_P3 : Dataspace::V0_SRGB));
    defaultCompositionDataspace = mDefaultCompositionDataspace;
    wideColorGamutCompositionDataspace = mWideColorGamutCompositionDataspace;
    defaultCompositionPixelFormat = static_cast<ui::PixelFormat>(
            default_composition_pixel_format(ui::PixelFormat::RGBA_8888));
    wideColorGamutCompositionPixelFormat =
            static_cast<ui::PixelFormat>(wcg_composition_pixel_format(ui::PixelFormat::RGBA_8888));

    mLayerCachingEnabled = [] {
        const bool enable =
                android::sysprop::SurfaceFlingerProperties::enable_layer_caching().value_or(false);
        return base::GetBoolProperty(std::string("debug.sf.enable_layer_caching"), enable);
    }();

    useContextPriority = use_context_priority(true);

    mInternalDisplayPrimaries = sysprop::getDisplayNativePrimaries();

    // debugging stuff...
    char value[PROPERTY_VALUE_MAX];

    property_get("ro.build.type", value, "user");
    mIsUserBuild = strcmp(value, "user") == 0;

    mDebugFlashDelay = base::GetUintProperty("debug.sf.showupdates"s, 0u);

    mBackpressureGpuComposition = base::GetBoolProperty("debug.sf.enable_gl_backpressure"s, true);
    ALOGI_IF(mBackpressureGpuComposition, "Enabling backpressure for GPU composition");

    property_get("ro.surface_flinger.supports_background_blur", value, "0");
    bool supportsBlurs = atoi(value);
    mSupportsBlur = supportsBlurs;
    ALOGI_IF(!mSupportsBlur, "Disabling blur effects, they are not supported.");

    const size_t defaultListSize = MAX_LAYERS;
    auto listSize = property_get_int32("debug.sf.max_igbp_list_size", int32_t(defaultListSize));
    mMaxGraphicBufferProducerListSize = (listSize > 0) ? size_t(listSize) : defaultListSize;
    mGraphicBufferProducerListSizeLogThreshold =
            std::max(static_cast<int>(0.95 *
                                      static_cast<double>(mMaxGraphicBufferProducerListSize)),
                     1);

    property_get("debug.sf.luma_sampling", value, "1");
    mLumaSampling = atoi(value);

    property_get("debug.sf.disable_client_composition_cache", value, "0");
    mDisableClientCompositionCache = atoi(value);

    property_get("debug.sf.predict_hwc_composition_strategy", value, "1");
    mPredictCompositionStrategy = atoi(value);

    property_get("debug.sf.treat_170m_as_sRGB", value, "0");
    mTreat170mAsSrgb = atoi(value);

    property_get("debug.sf.dim_in_gamma_in_enhanced_screenshots", value, 0);
    mDimInGammaSpaceForEnhancedScreenshots = atoi(value);

    mIgnoreHwcPhysicalDisplayOrientation =
            base::GetBoolProperty("debug.sf.ignore_hwc_physical_display_orientation"s, false);

    // We should be reading 'persist.sys.sf.color_saturation' here
    // but since /data may be encrypted, we need to wait until after vold
    // comes online to attempt to read the property. The property is
    // instead read after the boot animation

    if (base::GetBoolProperty("debug.sf.treble_testing_override"s, false)) {
        // Without the override SurfaceFlinger cannot connect to HIDL
        // services that are not listed in the manifests.  Considered
        // deriving the setting from the set service name, but it
        // would be brittle if the name that's not 'default' is used
        // for production purposes later on.
        ALOGI("Enabling Treble testing override");
        android::hardware::details::setTrebleTestingOverride(true);
    }

    // TODO (b/270966065) Update the HWC based refresh rate overlay to support spinner
    mRefreshRateOverlaySpinner = property_get_bool("debug.sf.show_refresh_rate_overlay_spinner", 0);
    mRefreshRateOverlayRenderRate =
            property_get_bool("debug.sf.show_refresh_rate_overlay_render_rate", 0);
    mRefreshRateOverlayShowInMiddle =
            property_get_bool("debug.sf.show_refresh_rate_overlay_in_middle", 0);

    if (!mIsUserBuild && base::GetBoolProperty("debug.sf.enable_transaction_tracing"s, true)) {
        mTransactionTracing.emplace();
        mLayerTracing.setTransactionTracing(*mTransactionTracing);
    }

    /* QTI_BEGIN */
    mQtiSFExtnIntf = surfaceflingerextension::qtiCreateSurfaceFlingerExtension(this);
    surfaceflingerextension::QtiExtensionContext::instance().setQtiSurfaceFlingerExtn(mQtiSFExtnIntf);
    mQtiSFExtnIntf->qtiInit(this);
    ALOGI("Created SF Extension %p", mQtiSFExtnIntf);
    /* QTI_END */

    mIgnoreHdrCameraLayers = ignore_hdr_camera_layers(false);

    mLayerLifecycleManagerEnabled =
            base::GetBoolProperty("persist.debug.sf.enable_layer_lifecycle_manager"s, true);
    mLegacyFrontEndEnabled = !mLayerLifecycleManagerEnabled ||
            base::GetBoolProperty("persist.debug.sf.enable_legacy_frontend"s, false);

    // These are set by the HWC implementation to indicate that they will use the workarounds.
    mIsHotplugErrViaNegVsync =
            base::GetBoolProperty("debug.sf.hwc_hotplug_error_via_neg_vsync"s, false);

    mIsHdcpViaNegVsync = base::GetBoolProperty("debug.sf.hwc_hdcp_via_neg_vsync"s, false);
}

LatchUnsignaledConfig SurfaceFlinger::getLatchUnsignaledConfig() {
    if (base::GetBoolProperty("debug.sf.auto_latch_unsignaled"s, true)) {
        return LatchUnsignaledConfig::AutoSingleLayer;
    }

    return LatchUnsignaledConfig::Disabled;
}

SurfaceFlinger::~SurfaceFlinger() = default;

void SurfaceFlinger::binderDied(const wp<IBinder>&) {
    // the window manager died on us. prepare its eulogy.
    mBootFinished = false;

    static_cast<void>(mScheduler->schedule([this]() FTL_FAKE_GUARD(kMainThreadContext) {
        // Sever the link to inputflinger since it's gone as well.
        mInputFlinger.clear();

        initializeDisplays();
    }));

    startBootAnim();
}

void SurfaceFlinger::run() {
    mScheduler->run();
}

sp<IBinder> SurfaceFlinger::createDisplay(const String8& displayName, bool secure,
                                          float requestedRefreshRate) {
    // onTransact already checks for some permissions, but adding an additional check here.
    // This is to ensure that only system and graphics can request to create a secure
    // display. Secure displays can show secure content so we add an additional restriction on it.
    const int uid = IPCThreadState::self()->getCallingUid();
    if (secure && uid != AID_GRAPHICS && uid != AID_SYSTEM) {
        ALOGE("Only privileged processes can create a secure display");
        return nullptr;
    }

    class DisplayToken : public BBinder {
        sp<SurfaceFlinger> flinger;
        virtual ~DisplayToken() {
             // no more references, this display must be terminated
             Mutex::Autolock _l(flinger->mStateLock);
             flinger->mCurrentState.displays.removeItem(wp<IBinder>::fromExisting(this));
             flinger->setTransactionFlags(eDisplayTransactionNeeded);
         }
     public:
        explicit DisplayToken(const sp<SurfaceFlinger>& flinger)
            : flinger(flinger) {
        }
    };

    sp<BBinder> token = sp<DisplayToken>::make(sp<SurfaceFlinger>::fromExisting(this));

    Mutex::Autolock _l(mStateLock);
    // Display ID is assigned when virtual display is allocated by HWC.
    DisplayDeviceState state;
    state.isSecure = secure;
    // Set display as protected when marked as secure to ensure no behavior change
    // TODO (b/314820005): separate as a different arg when creating the display.
    state.isProtected = secure;
    state.displayName = displayName;
    state.requestedRefreshRate = Fps::fromValue(requestedRefreshRate);
    mCurrentState.displays.add(token, state);
    return token;
}

void SurfaceFlinger::destroyDisplay(const sp<IBinder>& displayToken) {
    Mutex::Autolock lock(mStateLock);

    const ssize_t index = mCurrentState.displays.indexOfKey(displayToken);
    if (index < 0) {
        ALOGE("%s: Invalid display token %p", __func__, displayToken.get());
        return;
    }

    const DisplayDeviceState& state = mCurrentState.displays.valueAt(index);
    if (state.physical) {
        ALOGE("%s: Invalid operation on physical display", __func__);
        return;
    }
    mCurrentState.displays.removeItemsAt(index);
    setTransactionFlags(eDisplayTransactionNeeded);
}

void SurfaceFlinger::enableHalVirtualDisplays(bool enable) {
    auto& generator = mVirtualDisplayIdGenerators.hal;
    if (!generator && enable) {
        ALOGI("Enabling HAL virtual displays");
        generator.emplace(getHwComposer().getMaxVirtualDisplayCount());
    } else if (generator && !enable) {
        ALOGW_IF(generator->inUse(), "Disabling HAL virtual displays while in use");
        generator.reset();
    }
}

VirtualDisplayId SurfaceFlinger::acquireVirtualDisplay(ui::Size resolution,
                                                       ui::PixelFormat format) {
    if (auto& generator = mVirtualDisplayIdGenerators.hal) {
        if (const auto id = generator->generateId()) {
            if (getHwComposer().allocateVirtualDisplay(*id, resolution, &format)) {
                return *id;
            }

            generator->releaseId(*id);
        } else {
            ALOGW("%s: Exhausted HAL virtual displays", __func__);
        }

        ALOGW("%s: Falling back to GPU virtual display", __func__);
    }

    const auto id = mVirtualDisplayIdGenerators.gpu.generateId();
    LOG_ALWAYS_FATAL_IF(!id, "Failed to generate ID for GPU virtual display");
    return *id;
}

void SurfaceFlinger::releaseVirtualDisplay(VirtualDisplayId displayId) {
    if (const auto id = HalVirtualDisplayId::tryCast(displayId)) {
        if (auto& generator = mVirtualDisplayIdGenerators.hal) {
            generator->releaseId(*id);
        }
        return;
    }

    const auto id = GpuVirtualDisplayId::tryCast(displayId);
    LOG_ALWAYS_FATAL_IF(!id);
    mVirtualDisplayIdGenerators.gpu.releaseId(*id);
}

std::vector<PhysicalDisplayId> SurfaceFlinger::getPhysicalDisplayIdsLocked() const {
    std::vector<PhysicalDisplayId> displayIds;
    displayIds.reserve(mPhysicalDisplays.size());

    const auto defaultDisplayId = getDefaultDisplayDeviceLocked()->getPhysicalId();
    displayIds.push_back(defaultDisplayId);

    for (const auto& [id, display] : mPhysicalDisplays) {
        if (id != defaultDisplayId) {
            displayIds.push_back(id);
        }
    }

    return displayIds;
}

std::optional<PhysicalDisplayId> SurfaceFlinger::getPhysicalDisplayIdLocked(
        const sp<display::DisplayToken>& displayToken) const {
    return ftl::find_if(mPhysicalDisplays, PhysicalDisplay::hasToken(displayToken))
            .transform(&ftl::to_key<PhysicalDisplays>);
}

sp<IBinder> SurfaceFlinger::getPhysicalDisplayToken(PhysicalDisplayId displayId) const {
    Mutex::Autolock lock(mStateLock);
    return getPhysicalDisplayTokenLocked(displayId);
}

HWComposer& SurfaceFlinger::getHwComposer() const {
    return mCompositionEngine->getHwComposer();
}

renderengine::RenderEngine& SurfaceFlinger::getRenderEngine() const {
    return *mRenderEngine;
}

compositionengine::CompositionEngine& SurfaceFlinger::getCompositionEngine() const {
    return *mCompositionEngine.get();
}

void SurfaceFlinger::bootFinished() {
    if (mBootFinished == true) {
        ALOGE("Extra call to bootFinished");
        return;
    }
    mBootFinished = true;
    FlagManager::getMutableInstance().markBootCompleted();
    if (mStartPropertySetThread->join() != NO_ERROR) {
        ALOGE("Join StartPropertySetThread failed!");
    }

    if (mRenderEnginePrimeCacheFuture.valid()) {
        mRenderEnginePrimeCacheFuture.get();
    }
    const nsecs_t now = systemTime();
    const nsecs_t duration = now - mBootTime;
    ALOGI("Boot is finished (%ld ms)", long(ns2ms(duration)) );

    mFrameTracer->initialize();
    mFrameTimeline->onBootFinished();
    getRenderEngine().setEnableTracing(FlagManager::getInstance().use_skia_tracing());

    // wait patiently for the window manager death
    const String16 name("window");
    mWindowManager = defaultServiceManager()->waitForService(name);
    if (mWindowManager != 0) {
        mWindowManager->linkToDeath(sp<IBinder::DeathRecipient>::fromExisting(this));
    }

    // stop boot animation
    // formerly we would just kill the process, but we now ask it to exit so it
    // can choose where to stop the animation.
    property_set("service.bootanim.exit", "1");

    const int LOGTAG_SF_STOP_BOOTANIM = 60110;
    LOG_EVENT_LONG(LOGTAG_SF_STOP_BOOTANIM,
                   ns2ms(systemTime(SYSTEM_TIME_MONOTONIC)));

    sp<IBinder> input(defaultServiceManager()->waitForService(String16("inputflinger")));

    static_cast<void>(mScheduler->schedule([=, this]() FTL_FAKE_GUARD(kMainThreadContext) {
        if (input == nullptr) {
            ALOGE("Failed to link to input service");
        } else {
            mInputFlinger = interface_cast<os::IInputFlinger>(input);
        }

        readPersistentProperties();
        const bool hintSessionEnabled = FlagManager::getInstance().use_adpf_cpu_hint();
        mPowerAdvisor->enablePowerHintSession(hintSessionEnabled);
        const bool hintSessionUsed = mPowerAdvisor->usePowerHintSession();
        // Ordering is important here, as onBootFinished signals to PowerAdvisor that concurrency
        // is safe because its variables are initialized.
        mPowerAdvisor->onBootFinished();
        ALOGD("Power hint is %s",
              hintSessionUsed ? "supported" : (hintSessionEnabled ? "unsupported" : "disabled"));
        if (hintSessionUsed) {
            std::optional<pid_t> renderEngineTid = getRenderEngine().getRenderEngineTid();
            std::vector<int32_t> tidList;
            tidList.emplace_back(gettid());
            if (renderEngineTid.has_value()) {
                tidList.emplace_back(*renderEngineTid);
            }
            if (!mPowerAdvisor->startPowerHintSession(std::move(tidList))) {
                ALOGW("Cannot start power hint session");
            }
        }

        mBootStage = BootStage::FINISHED;

        if (base::GetBoolProperty("sf.debug.show_refresh_rate_overlay"s, false)) {
            ftl::FakeGuard guard(mStateLock);
            enableRefreshRateOverlay(true);
        }
    }));
}

static std::optional<renderengine::RenderEngine::RenderEngineType>
chooseRenderEngineTypeViaSysProp() {
    char prop[PROPERTY_VALUE_MAX];
    property_get(PROPERTY_DEBUG_RENDERENGINE_BACKEND, prop, "skiaglthreaded");

    if (strcmp(prop, "skiagl") == 0) {
        return renderengine::RenderEngine::RenderEngineType::SKIA_GL;
    } else if (strcmp(prop, "skiaglthreaded") == 0) {
        return renderengine::RenderEngine::RenderEngineType::SKIA_GL_THREADED;
    } else if (strcmp(prop, "skiavk") == 0) {
        return renderengine::RenderEngine::RenderEngineType::SKIA_VK;
    } else if (strcmp(prop, "skiavkthreaded") == 0) {
        return renderengine::RenderEngine::RenderEngineType::SKIA_VK_THREADED;
    } else {
        ALOGE("Unrecognized RenderEngineType %s; ignoring!", prop);
        return {};
    }
}

// Do not call property_set on main thread which will be blocked by init
// Use StartPropertySetThread instead.
void SurfaceFlinger::init() FTL_FAKE_GUARD(kMainThreadContext) {
    ATRACE_CALL();
    ALOGI(  "SurfaceFlinger's main thread ready to run. "
            "Initializing graphics H/W...");
    addTransactionReadyFilters();
    Mutex::Autolock lock(mStateLock);

    // Get a RenderEngine for the given display / config (can't fail)
    // TODO(b/77156734): We need to stop casting and use HAL types when possible.
    // Sending maxFrameBufferAcquiredBuffers as the cache size is tightly tuned to single-display.
    auto builder = renderengine::RenderEngineCreationArgs::Builder()
                           .setPixelFormat(static_cast<int32_t>(defaultCompositionPixelFormat))
                           .setImageCacheSize(maxFrameBufferAcquiredBuffers)
                           .setEnableProtectedContext(enable_protected_contents(false))
                           .setPrecacheToneMapperShaderOnly(false)
                           .setSupportsBackgroundBlur(mSupportsBlur)
                           .setContextPriority(
                                   useContextPriority
                                           ? renderengine::RenderEngine::ContextPriority::REALTIME
                                           : renderengine::RenderEngine::ContextPriority::MEDIUM);
    if (auto type = chooseRenderEngineTypeViaSysProp()) {
        builder.setRenderEngineType(type.value());
    }
    mRenderEngine = renderengine::RenderEngine::create(builder.build());
    mCompositionEngine->setRenderEngine(mRenderEngine.get());
    mMaxRenderTargetSize =
            std::min(getRenderEngine().getMaxTextureSize(), getRenderEngine().getMaxViewportDims());

    // Set SF main policy after initializing RenderEngine which has its own policy.
    if (!SetTaskProfiles(0, {"SFMainPolicy"})) {
        ALOGW("Failed to set main task profile");
    }

    mCompositionEngine->setTimeStats(mTimeStats);
    mCompositionEngine->setHwComposer(getFactory().createHWComposer(mHwcServiceName));
    mCompositionEngine->getHwComposer().setCallback(*this);
    ClientCache::getInstance().setRenderEngine(&getRenderEngine());

    enableLatchUnsignaledConfig = getLatchUnsignaledConfig();

    if (base::GetBoolProperty("debug.sf.enable_hwc_vds"s, false)) {
        enableHalVirtualDisplays(true);
    }

    // Process hotplug for displays connected at boot.
    LOG_ALWAYS_FATAL_IF(!configureLocked(),
                        "Initial display configuration failed: HWC did not hotplug");

    // Commit primary display.
    sp<const DisplayDevice> display;
    if (const auto indexOpt = mCurrentState.getDisplayIndex(getPrimaryDisplayIdLocked())) {
        const auto& displays = mCurrentState.displays;

        const auto& token = displays.keyAt(*indexOpt);
        const auto& state = displays.valueAt(*indexOpt);

        processDisplayAdded(token, state);
        mDrawingState.displays.add(token, state);

        display = getDefaultDisplayDeviceLocked();
    }

    LOG_ALWAYS_FATAL_IF(!display, "Failed to configure the primary display");
    LOG_ALWAYS_FATAL_IF(!getHwComposer().isConnected(display->getPhysicalId()),
                        "Primary display is disconnected");

    // TODO(b/241285876): The Scheduler needlessly depends on creating the CompositionEngine part of
    // the DisplayDevice, hence the above commit of the primary display. Remove that special case by
    // initializing the Scheduler after configureLocked, once decoupled from DisplayDevice.
    initScheduler(display);
    dispatchDisplayHotplugEvent(display->getPhysicalId(), true);

    mLayerTracing.setTakeLayersSnapshotProtoFunction([&](uint32_t traceFlags) {
        auto snapshot = perfetto::protos::LayersSnapshotProto{};
        mScheduler
                ->schedule([&]() FTL_FAKE_GUARD(mStateLock) FTL_FAKE_GUARD(kMainThreadContext) {
                    snapshot = takeLayersSnapshotProto(traceFlags, TimePoint::now(),
                                                       mLastCommittedVsyncId, true);
                })
                .wait();
        return snapshot;
    });

    // Commit secondary display(s).
    processDisplayChangesLocked();

    // initialize our drawing state
    mDrawingState = mCurrentState;

    onActiveDisplayChangedLocked(nullptr, *display);

    static_cast<void>(mScheduler->schedule(
            [this]() FTL_FAKE_GUARD(kMainThreadContext) { initializeDisplays(); }));

    mPowerAdvisor->init();

    if (base::GetBoolProperty("service.sf.prime_shader_cache"s, true)) {
        if (setSchedFifo(false) != NO_ERROR) {
            ALOGW("Can't set SCHED_OTHER for primeCache");
        }

        bool shouldPrimeUltraHDR =
                base::GetBoolProperty("ro.surface_flinger.prime_shader_cache.ultrahdr"s, false);
        mRenderEnginePrimeCacheFuture = getRenderEngine().primeCache(shouldPrimeUltraHDR);

        if (setSchedFifo(true) != NO_ERROR) {
            ALOGW("Can't set SCHED_FIFO after primeCache");
        }
    }

    // Inform native graphics APIs whether the present timestamp is supported:

    const bool presentFenceReliable =
            !getHwComposer().hasCapability(Capability::PRESENT_FENCE_IS_NOT_RELIABLE);
    mStartPropertySetThread = getFactory().createStartPropertySetThread(presentFenceReliable);

    if (mStartPropertySetThread->Start() != NO_ERROR) {
        ALOGE("Run StartPropertySetThread failed!");
    }

    initTransactionTraceWriter();
    /* QTI_BEGIN */
    mQtiSFExtnIntf =
            mQtiSFExtnIntf->qtiPostInit(static_cast<android::impl::HWComposer&>(
                                                mCompositionEngine->getHwComposer()),
                                        static_cast<Hwc2::impl::PowerAdvisor*>(mPowerAdvisor.get()),
                                        mVsyncConfiguration.get(), getHwComposer().getComposer());
   surfaceflingerextension::QtiExtensionContext::instance().setCompositionEngine(
            &getCompositionEngine());
    mQtiSFExtnIntf->qtiStartUnifiedDraw();
    /* QTI_END */

    ALOGV("Done initializing");
}

void SurfaceFlinger::initTransactionTraceWriter() {
    if (!mTransactionTracing) {
        return;
    }
    TransactionTraceWriter::getInstance().setWriterFunction(
            [&](const std::string& filename, bool overwrite) {
                auto writeFn = [&]() {
                    if (!overwrite && fileNewerThan(filename, std::chrono::minutes{10})) {
                        ALOGD("TransactionTraceWriter: file=%s already exists", filename.c_str());
                        return;
                    }
                    mTransactionTracing->flush();
                    mTransactionTracing->writeToFile(filename);
                };
                if (std::this_thread::get_id() == mMainThreadId) {
                    writeFn();
                } else {
                    mScheduler->schedule(writeFn).get();
                }
            });
}

void SurfaceFlinger::readPersistentProperties() {
    Mutex::Autolock _l(mStateLock);

    char value[PROPERTY_VALUE_MAX];

    property_get("persist.sys.sf.color_saturation", value, "1.0");
    mGlobalSaturationFactor = atof(value);
    updateColorMatrixLocked();
    ALOGV("Saturation is set to %.2f", mGlobalSaturationFactor);

    property_get("persist.sys.sf.native_mode", value, "0");
    mDisplayColorSetting = static_cast<DisplayColorSetting>(atoi(value));

    mForceColorMode =
            static_cast<ui::ColorMode>(base::GetIntProperty("persist.sys.sf.color_mode"s, 0));
}

void SurfaceFlinger::startBootAnim() {
    // Start boot animation service by setting a property mailbox
    // if property setting thread is already running, Start() will be just a NOP
    mStartPropertySetThread->Start();
    // Wait until property was set
    if (mStartPropertySetThread->join() != NO_ERROR) {
        ALOGE("Join StartPropertySetThread failed!");
    }
}

// ----------------------------------------------------------------------------

status_t SurfaceFlinger::getSupportedFrameTimestamps(
        std::vector<FrameEvent>* outSupported) const {
    *outSupported = {
        FrameEvent::REQUESTED_PRESENT,
        FrameEvent::ACQUIRE,
        FrameEvent::LATCH,
        FrameEvent::FIRST_REFRESH_START,
        FrameEvent::LAST_REFRESH_START,
        FrameEvent::GPU_COMPOSITION_DONE,
        FrameEvent::DEQUEUE_READY,
        FrameEvent::RELEASE,
    };

    ConditionalLock lock(mStateLock, std::this_thread::get_id() != mMainThreadId);

    if (!getHwComposer().hasCapability(Capability::PRESENT_FENCE_IS_NOT_RELIABLE)) {
        outSupported->push_back(FrameEvent::DISPLAY_PRESENT);
    }
    return NO_ERROR;
}

status_t SurfaceFlinger::getDisplayState(const sp<IBinder>& displayToken, ui::DisplayState* state) {
    if (!displayToken || !state) {
        return BAD_VALUE;
    }

    Mutex::Autolock lock(mStateLock);

    const auto display = getDisplayDeviceLocked(displayToken);
    if (!display) {
        return NAME_NOT_FOUND;
    }

    state->layerStack = display->getLayerStack();
    state->orientation = display->getOrientation();

    const Rect layerStackRect = display->getLayerStackSpaceRect();
    state->layerStackSpaceRect =
            layerStackRect.isValid() ? layerStackRect.getSize() : display->getSize();

    return NO_ERROR;
}

status_t SurfaceFlinger::getStaticDisplayInfo(int64_t displayId, ui::StaticDisplayInfo* info) {
    if (!info) {
        return BAD_VALUE;
    }

    Mutex::Autolock lock(mStateLock);
    const auto id = DisplayId::fromValue<PhysicalDisplayId>(static_cast<uint64_t>(displayId));
    const auto displayOpt = mPhysicalDisplays.get(*id).and_then(getDisplayDeviceAndSnapshot());

    if (!displayOpt) {
        return NAME_NOT_FOUND;
    }

    const auto& [display, snapshotRef] = *displayOpt;
    const auto& snapshot = snapshotRef.get();

    info->connectionType = snapshot.connectionType();
    info->deviceProductInfo = snapshot.deviceProductInfo();

    if (mEmulatedDisplayDensity) {
        info->density = mEmulatedDisplayDensity;
    } else {
        info->density = info->connectionType == ui::DisplayConnectionType::Internal
                ? mInternalDisplayDensity
                : FALLBACK_DENSITY;
    }
    info->density /= ACONFIGURATION_DENSITY_MEDIUM;

    info->secure = display->isSecure();
    info->installOrientation = display->getPhysicalOrientation();

    return NO_ERROR;
}

void SurfaceFlinger::getDynamicDisplayInfoInternal(ui::DynamicDisplayInfo*& info,
                                                   const sp<DisplayDevice>& display,
                                                   const display::DisplaySnapshot& snapshot) {
    const auto& displayModes = snapshot.displayModes();
    info->supportedDisplayModes.clear();
    info->supportedDisplayModes.reserve(displayModes.size());

    for (const auto& [id, mode] : displayModes) {
        ui::DisplayMode outMode;
        outMode.id = static_cast<int32_t>(id.value());

        auto [width, height] = mode->getResolution();
        auto [xDpi, yDpi] = mode->getDpi();

        if (const auto physicalOrientation = display->getPhysicalOrientation();
            physicalOrientation == ui::ROTATION_90 || physicalOrientation == ui::ROTATION_270) {
            std::swap(width, height);
            std::swap(xDpi, yDpi);
        }

        outMode.resolution = ui::Size(width, height);

        outMode.xDpi = xDpi;
        outMode.yDpi = yDpi;

        const auto peakFps = mode->getPeakFps();
        outMode.peakRefreshRate = peakFps.getValue();
        outMode.vsyncRate = mode->getVsyncRate().getValue();

        const auto vsyncConfigSet = mVsyncConfiguration->getConfigsForRefreshRate(
                Fps::fromValue(outMode.peakRefreshRate));
        outMode.appVsyncOffset = vsyncConfigSet.late.appOffset;
        outMode.sfVsyncOffset = vsyncConfigSet.late.sfOffset;
        outMode.group = mode->getGroup();

        // This is how far in advance a buffer must be queued for
        // presentation at a given time.  If you want a buffer to appear
        // on the screen at time N, you must submit the buffer before
        // (N - presentationDeadline).
        //
        // Normally it's one full refresh period (to give SF a chance to
        // latch the buffer), but this can be reduced by configuring a
        // VsyncController offset.  Any additional delays introduced by the hardware
        // composer or panel must be accounted for here.
        //
        // We add an additional 1ms to allow for processing time and
        // differences between the ideal and actual refresh rate.
        outMode.presentationDeadline = peakFps.getPeriodNsecs() - outMode.sfVsyncOffset + 1000000;
        excludeDolbyVisionIf4k30Present(display->getHdrCapabilities().getSupportedHdrTypes(),
                                        outMode);
        info->supportedDisplayModes.push_back(outMode);
    }

    info->supportedColorModes = snapshot.filterColorModes(mSupportsWideColor);

    const PhysicalDisplayId displayId = snapshot.displayId();

    const auto mode = display->refreshRateSelector().getActiveMode();
    info->activeDisplayModeId = mode.modePtr->getId().value();
    info->renderFrameRate = mode.fps.getValue();
    info->activeColorMode = display->getCompositionDisplay()->getState().colorMode;
    info->hdrCapabilities = filterOut4k30(display->getHdrCapabilities());

    info->autoLowLatencyModeSupported =
            getHwComposer().hasDisplayCapability(displayId,
                                                 DisplayCapability::AUTO_LOW_LATENCY_MODE);
    info->gameContentTypeSupported =
            getHwComposer().supportsContentType(displayId, hal::ContentType::GAME);

    info->preferredBootDisplayMode = static_cast<ui::DisplayModeId>(-1);

    if (getHwComposer().hasCapability(Capability::BOOT_DISPLAY_CONFIG)) {
        if (const auto hwcId = getHwComposer().getPreferredBootDisplayMode(displayId)) {
            if (const auto modeId = snapshot.translateModeId(*hwcId)) {
                info->preferredBootDisplayMode = modeId->value();
            }
        }
    }
}

status_t SurfaceFlinger::getDynamicDisplayInfoFromId(int64_t physicalDisplayId,
                                                     ui::DynamicDisplayInfo* info) {
    if (!info) {
        return BAD_VALUE;
    }

    Mutex::Autolock lock(mStateLock);

    const auto id_ =
            DisplayId::fromValue<PhysicalDisplayId>(static_cast<uint64_t>(physicalDisplayId));
    const auto displayOpt = mPhysicalDisplays.get(*id_).and_then(getDisplayDeviceAndSnapshot());

    if (!displayOpt) {
        return NAME_NOT_FOUND;
    }

    const auto& [display, snapshotRef] = *displayOpt;
    getDynamicDisplayInfoInternal(info, display, snapshotRef.get());
    return NO_ERROR;
}

status_t SurfaceFlinger::getDynamicDisplayInfoFromToken(const sp<IBinder>& displayToken,
                                                        ui::DynamicDisplayInfo* info) {
    if (!displayToken || !info) {
        return BAD_VALUE;
    }

    Mutex::Autolock lock(mStateLock);

    const auto displayOpt = ftl::find_if(mPhysicalDisplays, PhysicalDisplay::hasToken(displayToken))
                                    .transform(&ftl::to_mapped_ref<PhysicalDisplays>)
                                    .and_then(getDisplayDeviceAndSnapshot());

    if (!displayOpt) {
        return NAME_NOT_FOUND;
    }

    const auto& [display, snapshotRef] = *displayOpt;
    getDynamicDisplayInfoInternal(info, display, snapshotRef.get());
    return NO_ERROR;
}

status_t SurfaceFlinger::getDisplayStats(const sp<IBinder>& displayToken,
                                         DisplayStatInfo* outStats) {
    if (!outStats) {
        return BAD_VALUE;
    }

    std::optional<PhysicalDisplayId> displayIdOpt;
    {
        Mutex::Autolock lock(mStateLock);
        if (displayToken) {
            displayIdOpt = getPhysicalDisplayIdLocked(displayToken);
            if (!displayIdOpt) {
                ALOGW("%s: Invalid physical display token %p", __func__, displayToken.get());
                return NAME_NOT_FOUND;
            }
        } else {
            // TODO (b/277364366): Clients should be updated to pass in the display they
            // want, rather than us picking an arbitrary one (the active display, in this
            // case).
            displayIdOpt = mActiveDisplayId;
        }
    }

    const auto schedule = mScheduler->getVsyncSchedule(displayIdOpt);
    if (!schedule) {
        ALOGE("%s: Missing VSYNC schedule for display %s!", __func__,
              to_string(*displayIdOpt).c_str());
        return NAME_NOT_FOUND;
    }
    outStats->vsyncTime = schedule->vsyncDeadlineAfter(TimePoint::now()).ns();
    outStats->vsyncPeriod = schedule->period().ns();
    return NO_ERROR;
}

void SurfaceFlinger::setDesiredMode(display::DisplayModeRequest&& request, bool force) {
    const auto displayId = request.mode.modePtr->getPhysicalDisplayId();
    ATRACE_NAME(ftl::Concat(__func__, ' ', displayId.value).c_str());

    const auto display = getDisplayDeviceLocked(displayId);
    if (!display) {
        ALOGW("%s: display is no longer valid", __func__);
        return;
    }

<<<<<<< HEAD
    /* QTI_BEGIN */
    if (mQtiSFExtnIntf->qtiIsFpsDeferNeeded(desiredMode.mode.fps.getValue())) {
        return;
    }
    /* QTI_END */

    const bool emitEvent = desiredMode.emitEvent;
=======
    const auto mode = request.mode;
    const bool emitEvent = request.emitEvent;
>>>>>>> fda81778

    switch (display->setDesiredMode(std::move(request), force)) {
        case DisplayDevice::DesiredModeAction::InitiateDisplayModeSwitch:
            // DisplayDevice::setDesiredMode updated the render rate, so inform Scheduler.
            mScheduler->setRenderRate(displayId,
                                      display->refreshRateSelector().getActiveMode().fps);

            // Schedule a new frame to initiate the display mode switch.
            scheduleComposite(FrameHint::kNone);

            // Start receiving vsync samples now, so that we can detect a period
            // switch.
            mScheduler->resyncToHardwareVsync(displayId, true /* allowToEnable */,
                                              mode.modePtr.get());

            // As we called to set period, we will call to onRefreshRateChangeCompleted once
            // VsyncController model is locked.
            mScheduler->modulateVsync(displayId, &VsyncModulator::onRefreshRateChangeInitiated);

            if (displayId == mActiveDisplayId) {
                updatePhaseConfiguration(mode.fps);
            }

            mScheduler->setModeChangePending(true);
            break;
        case DisplayDevice::DesiredModeAction::InitiateRenderRateSwitch:
            mScheduler->setRenderRate(displayId, mode.fps);

            if (displayId == mActiveDisplayId) {
                updatePhaseConfiguration(mode.fps);
                mRefreshRateStats->setRefreshRate(mode.fps);
            }

            if (emitEvent) {
                dispatchDisplayModeChangeEvent(displayId, mode);
            }
            break;
        case DisplayDevice::DesiredModeAction::None:
            break;
    }

    /* QTI_BEGIN */
    mQtiSFExtnIntf->qtiSetContentFps(desiredMode.mode.fps.getValue());
    mQtiSFExtnIntf->qtiDolphinSetVsyncPeriod(desiredMode.mode.fps.getPeriodNsecs());
    /* QTI_END */
}

status_t SurfaceFlinger::setActiveModeFromBackdoor(const sp<display::DisplayToken>& displayToken,
                                                   DisplayModeId modeId, Fps minFps, Fps maxFps) {
    ATRACE_CALL();

    if (!displayToken) {
        return BAD_VALUE;
    }

    const char* const whence = __func__;
    auto future = mScheduler->schedule([=, this]() FTL_FAKE_GUARD(kMainThreadContext) -> status_t {
        const auto displayOpt =
                FTL_FAKE_GUARD(mStateLock,
                               ftl::find_if(mPhysicalDisplays,
                                            PhysicalDisplay::hasToken(displayToken))
                                       .transform(&ftl::to_mapped_ref<PhysicalDisplays>)
                                       .and_then(getDisplayDeviceAndSnapshot()));
        if (!displayOpt) {
            ALOGE("%s: Invalid physical display token %p", whence, displayToken.get());
            return NAME_NOT_FOUND;
        }

        const auto& [display, snapshotRef] = *displayOpt;
        const auto& snapshot = snapshotRef.get();

        const auto fpsOpt = snapshot.displayModes().get(modeId).transform(
                [](const DisplayModePtr& mode) { return mode->getPeakFps(); });

        if (!fpsOpt) {
            ALOGE("%s: Invalid mode %d for display %s", whence, modeId.value(),
                  to_string(snapshot.displayId()).c_str());
            return BAD_VALUE;
        }

        const Fps fps = *fpsOpt;
        const FpsRange physical = {fps, fps};
        const FpsRange render = {minFps.isValid() ? minFps : fps, maxFps.isValid() ? maxFps : fps};
        const FpsRanges ranges = {physical, render};

        // Keep the old switching type.
        const bool allowGroupSwitching =
                display->refreshRateSelector().getCurrentPolicy().allowGroupSwitching;

        const scheduler::RefreshRateSelector::DisplayManagerPolicy policy{modeId, ranges, ranges,
                                                                          allowGroupSwitching};

        return setDesiredDisplayModeSpecsInternal(display, policy);
    });

    return future.get();
}

void SurfaceFlinger::finalizeDisplayModeChange(DisplayDevice& display) {
    const auto displayId = display.getPhysicalId();
    ATRACE_NAME(ftl::Concat(__func__, ' ', displayId.value).c_str());

    const auto pendingModeOpt = display.getPendingMode();
    if (!pendingModeOpt) {
        // There is no pending mode change. This can happen if the active
        // display changed and the mode change happened on a different display.
        return;
    }

    const auto& activeMode = pendingModeOpt->mode;

    if (display.getActiveMode().modePtr->getResolution() != activeMode.modePtr->getResolution()) {
        auto& state = mCurrentState.displays.editValueFor(display.getDisplayToken());
        // We need to generate new sequenceId in order to recreate the display (and this
        // way the framebuffer).
        state.sequenceId = DisplayDeviceState{}.sequenceId;
        state.physical->activeMode = activeMode.modePtr.get();
        processDisplayChangesLocked();

        // processDisplayChangesLocked will update all necessary components so we're done here.
        return;
    }

    display.finalizeModeChange(activeMode.modePtr->getId(), activeMode.modePtr->getVsyncRate(),
                               activeMode.fps);

    if (displayId == mActiveDisplayId) {
        mRefreshRateStats->setRefreshRate(activeMode.fps);
        updatePhaseConfiguration(activeMode.fps);
    }

    if (pendingModeOpt->emitEvent) {
        dispatchDisplayModeChangeEvent(displayId, activeMode);
    }
}

void SurfaceFlinger::dropModeRequest(const sp<DisplayDevice>& display) {
    display->clearDesiredMode();
    if (display->getPhysicalId() == mActiveDisplayId) {
        // TODO(b/255635711): Check for pending mode changes on other displays.
        mScheduler->setModeChangePending(false);
    }
}

void SurfaceFlinger::applyActiveMode(const sp<DisplayDevice>& display) {
    const auto activeModeOpt = display->getDesiredMode();
    auto activeModePtr = activeModeOpt->mode.modePtr;
    const auto displayId = activeModePtr->getPhysicalDisplayId();
    const auto renderFps = activeModeOpt->mode.fps;

    dropModeRequest(display);

    constexpr bool kAllowToEnable = true;
    mScheduler->resyncToHardwareVsync(displayId, kAllowToEnable, std::move(activeModePtr).take());
    mScheduler->setRenderRate(displayId, renderFps);

    if (displayId == mActiveDisplayId) {
        updatePhaseConfiguration(renderFps);
    }
}

void SurfaceFlinger::initiateDisplayModeChanges() {
    ATRACE_CALL();

    std::optional<PhysicalDisplayId> displayToUpdateImmediately;

    for (const auto& [id, physical] : mPhysicalDisplays) {
        const auto display = getDisplayDeviceLocked(id);
        if (!display) continue;

        auto desiredModeOpt = display->getDesiredMode();
        if (!desiredModeOpt) {
            continue;
        }

        if (!shouldApplyRefreshRateSelectorPolicy(*display)) {
            dropModeRequest(display);
            continue;
        }

        const auto desiredModeId = desiredModeOpt->mode.modePtr->getId();
        const auto displayModePtrOpt = physical.snapshot().displayModes().get(desiredModeId);

        if (!displayModePtrOpt) {
            ALOGW("Desired display mode is no longer supported. Mode ID = %d",
                  desiredModeId.value());
            dropModeRequest(display);
            continue;
        }

        ALOGV("%s changing active mode to %d(%s) for display %s", __func__, desiredModeId.value(),
              to_string(displayModePtrOpt->get()->getVsyncRate()).c_str(),
              to_string(display->getId()).c_str());

        if (display->getActiveMode() == desiredModeOpt->mode) {
            applyActiveMode(display);
            continue;
        }

        // Desired active mode was set, it is different than the mode currently in use, however
        // allowed modes might have changed by the time we process the refresh.
        // Make sure the desired mode is still allowed
        if (!display->refreshRateSelector().isModeAllowed(desiredModeOpt->mode)) {
            dropModeRequest(display);
            continue;
        }

        // TODO(b/142753666) use constrains
        hal::VsyncPeriodChangeConstraints constraints;
        constraints.desiredTimeNanos = systemTime();
        constraints.seamlessRequired = false;
        hal::VsyncPeriodChangeTimeline outTimeline;

        if (!display->initiateModeChange(std::move(*desiredModeOpt), constraints, outTimeline)) {
            continue;
        }

        display->refreshRateSelector().onModeChangeInitiated();
        mScheduler->onNewVsyncPeriodChangeTimeline(outTimeline);

        if (outTimeline.refreshRequired) {
            scheduleComposite(FrameHint::kNone);
        } else {
            // TODO(b/255635711): Remove `displayToUpdateImmediately` to `finalizeDisplayModeChange`
            // for all displays. This was only needed when the loop iterated over `mDisplays` rather
            // than `mPhysicalDisplays`.
            displayToUpdateImmediately = display->getPhysicalId();
        }
    }

    if (displayToUpdateImmediately) {
        const auto display = getDisplayDeviceLocked(*displayToUpdateImmediately);
        finalizeDisplayModeChange(*display);

        const auto desiredModeOpt = display->getDesiredMode();
        if (desiredModeOpt && display->getActiveMode() == desiredModeOpt->mode) {
            applyActiveMode(display);
        }
    }
}

void SurfaceFlinger::disableExpensiveRendering() {
    const char* const whence = __func__;
    auto future = mScheduler->schedule([=, this]() FTL_FAKE_GUARD(mStateLock) {
        ATRACE_NAME(whence);
        if (mPowerAdvisor->isUsingExpensiveRendering()) {
            for (const auto& [_, display] : mDisplays) {
                constexpr bool kDisable = false;
                mPowerAdvisor->setExpensiveRenderingExpected(display->getId(), kDisable);
            }
        }
    });

    future.wait();
}

status_t SurfaceFlinger::getDisplayNativePrimaries(const sp<IBinder>& displayToken,
                                                   ui::DisplayPrimaries& primaries) {
    if (!displayToken) {
        return BAD_VALUE;
    }

    Mutex::Autolock lock(mStateLock);

    const auto display = ftl::find_if(mPhysicalDisplays, PhysicalDisplay::hasToken(displayToken))
                                 .transform(&ftl::to_mapped_ref<PhysicalDisplays>);
    if (!display) {
        return NAME_NOT_FOUND;
    }

    if (!display.transform(&PhysicalDisplay::isInternal).value()) {
        return INVALID_OPERATION;
    }

    // TODO(b/229846990): For now, assume that all internal displays have the same primaries.
    primaries = mInternalDisplayPrimaries;
    return NO_ERROR;
}

status_t SurfaceFlinger::setActiveColorMode(const sp<IBinder>& displayToken, ui::ColorMode mode) {
    if (!displayToken) {
        return BAD_VALUE;
    }

    const char* const whence = __func__;
    auto future = mScheduler->schedule([=, this]() FTL_FAKE_GUARD(mStateLock) -> status_t {
        const auto displayOpt =
                ftl::find_if(mPhysicalDisplays, PhysicalDisplay::hasToken(displayToken))
                        .transform(&ftl::to_mapped_ref<PhysicalDisplays>)
                        .and_then(getDisplayDeviceAndSnapshot());

        if (!displayOpt) {
            ALOGE("%s: Invalid physical display token %p", whence, displayToken.get());
            return NAME_NOT_FOUND;
        }

        const auto& [display, snapshotRef] = *displayOpt;
        const auto& snapshot = snapshotRef.get();

        const auto modes = snapshot.filterColorModes(mSupportsWideColor);
        const bool exists = std::find(modes.begin(), modes.end(), mode) != modes.end();

        if (mode < ui::ColorMode::NATIVE || !exists) {
            ALOGE("%s: Invalid color mode %s (%d) for display %s", whence,
                  decodeColorMode(mode).c_str(), mode, to_string(snapshot.displayId()).c_str());
            return BAD_VALUE;
        }

        display->getCompositionDisplay()->setColorProfile(
                {mode, Dataspace::UNKNOWN, RenderIntent::COLORIMETRIC});

        return NO_ERROR;
    });

    // TODO(b/195698395): Propagate error.
    future.wait();
    return NO_ERROR;
}

status_t SurfaceFlinger::getBootDisplayModeSupport(bool* outSupport) const {
    auto future = mScheduler->schedule(
            [this] { return getHwComposer().hasCapability(Capability::BOOT_DISPLAY_CONFIG); });

    *outSupport = future.get();
    return NO_ERROR;
}

status_t SurfaceFlinger::getOverlaySupport(gui::OverlayProperties* outProperties) const {
    const auto& aidlProperties = getHwComposer().getOverlaySupport();
    // convert aidl OverlayProperties to gui::OverlayProperties
    outProperties->combinations.reserve(aidlProperties.combinations.size());
    for (const auto& combination : aidlProperties.combinations) {
        std::vector<int32_t> pixelFormats;
        pixelFormats.reserve(combination.pixelFormats.size());
        std::transform(combination.pixelFormats.cbegin(), combination.pixelFormats.cend(),
                       std::back_inserter(pixelFormats),
                       [](const auto& val) { return static_cast<int32_t>(val); });
        std::vector<int32_t> standards;
        standards.reserve(combination.standards.size());
        std::transform(combination.standards.cbegin(), combination.standards.cend(),
                       std::back_inserter(standards),
                       [](const auto& val) { return static_cast<int32_t>(val); });
        std::vector<int32_t> transfers;
        transfers.reserve(combination.transfers.size());
        std::transform(combination.transfers.cbegin(), combination.transfers.cend(),
                       std::back_inserter(transfers),
                       [](const auto& val) { return static_cast<int32_t>(val); });
        std::vector<int32_t> ranges;
        ranges.reserve(combination.ranges.size());
        std::transform(combination.ranges.cbegin(), combination.ranges.cend(),
                       std::back_inserter(ranges),
                       [](const auto& val) { return static_cast<int32_t>(val); });
        gui::OverlayProperties::SupportedBufferCombinations outCombination;
        outCombination.pixelFormats = std::move(pixelFormats);
        outCombination.standards = std::move(standards);
        outCombination.transfers = std::move(transfers);
        outCombination.ranges = std::move(ranges);
        outProperties->combinations.emplace_back(outCombination);
    }
    outProperties->supportMixedColorSpaces = aidlProperties.supportMixedColorSpaces;
    return NO_ERROR;
}

status_t SurfaceFlinger::setBootDisplayMode(const sp<display::DisplayToken>& displayToken,
                                            DisplayModeId modeId) {
    const char* const whence = __func__;
    auto future = mScheduler->schedule([=, this]() FTL_FAKE_GUARD(mStateLock) -> status_t {
        const auto snapshotOpt =
                ftl::find_if(mPhysicalDisplays, PhysicalDisplay::hasToken(displayToken))
                        .transform(&ftl::to_mapped_ref<PhysicalDisplays>)
                        .transform(&PhysicalDisplay::snapshotRef);

        if (!snapshotOpt) {
            ALOGE("%s: Invalid physical display token %p", whence, displayToken.get());
            return NAME_NOT_FOUND;
        }

        const auto& snapshot = snapshotOpt->get();
        const auto hwcIdOpt = snapshot.displayModes().get(modeId).transform(
                [](const DisplayModePtr& mode) { return mode->getHwcId(); });

        if (!hwcIdOpt) {
            ALOGE("%s: Invalid mode %d for display %s", whence, modeId.value(),
                  to_string(snapshot.displayId()).c_str());
            return BAD_VALUE;
        }

        return getHwComposer().setBootDisplayMode(snapshot.displayId(), *hwcIdOpt);
    });
    return future.get();
}

status_t SurfaceFlinger::clearBootDisplayMode(const sp<IBinder>& displayToken) {
    const char* const whence = __func__;
    auto future = mScheduler->schedule([=, this]() FTL_FAKE_GUARD(mStateLock) -> status_t {
        if (const auto displayId = getPhysicalDisplayIdLocked(displayToken)) {
            return getHwComposer().clearBootDisplayMode(*displayId);
        } else {
            ALOGE("%s: Invalid display token %p", whence, displayToken.get());
            return BAD_VALUE;
        }
    });
    return future.get();
}

status_t SurfaceFlinger::getHdrConversionCapabilities(
        std::vector<gui::HdrConversionCapability>* hdrConversionCapabilities) const {
    bool hdrOutputConversionSupport;
    getHdrOutputConversionSupport(&hdrOutputConversionSupport);
    if (hdrOutputConversionSupport == false) {
        ALOGE("hdrOutputConversion is not supported by this device.");
        return INVALID_OPERATION;
    }
    const auto aidlConversionCapability = getHwComposer().getHdrConversionCapabilities();
    for (auto capability : aidlConversionCapability) {
        gui::HdrConversionCapability tempCapability;
        tempCapability.sourceType = static_cast<int>(capability.sourceType);
        tempCapability.outputType = static_cast<int>(capability.outputType);
        tempCapability.addsLatency = capability.addsLatency;
        hdrConversionCapabilities->push_back(tempCapability);
    }
    return NO_ERROR;
}

status_t SurfaceFlinger::setHdrConversionStrategy(
        const gui::HdrConversionStrategy& hdrConversionStrategy,
        int32_t* outPreferredHdrOutputType) {
    bool hdrOutputConversionSupport;
    getHdrOutputConversionSupport(&hdrOutputConversionSupport);
    if (hdrOutputConversionSupport == false) {
        ALOGE("hdrOutputConversion is not supported by this device.");
        return INVALID_OPERATION;
    }
    auto future = mScheduler->schedule([=, this]() FTL_FAKE_GUARD(mStateLock) mutable -> status_t {
        using AidlHdrConversionStrategy =
                aidl::android::hardware::graphics::common::HdrConversionStrategy;
        using GuiHdrConversionStrategyTag = gui::HdrConversionStrategy::Tag;
        AidlHdrConversionStrategy aidlConversionStrategy;
        status_t status;
        aidl::android::hardware::graphics::common::Hdr aidlPreferredHdrOutputType;
        switch (hdrConversionStrategy.getTag()) {
            case GuiHdrConversionStrategyTag::passthrough: {
                aidlConversionStrategy.set<AidlHdrConversionStrategy::Tag::passthrough>(
                        hdrConversionStrategy.get<GuiHdrConversionStrategyTag::passthrough>());
                status = getHwComposer().setHdrConversionStrategy(aidlConversionStrategy,
                                                                  &aidlPreferredHdrOutputType);
                *outPreferredHdrOutputType = static_cast<int32_t>(aidlPreferredHdrOutputType);
                return status;
            }
            case GuiHdrConversionStrategyTag::autoAllowedHdrTypes: {
                auto autoHdrTypes =
                        hdrConversionStrategy
                                .get<GuiHdrConversionStrategyTag::autoAllowedHdrTypes>();
                std::vector<aidl::android::hardware::graphics::common::Hdr> aidlAutoHdrTypes;
                for (auto type : autoHdrTypes) {
                    aidlAutoHdrTypes.push_back(
                            static_cast<aidl::android::hardware::graphics::common::Hdr>(type));
                }
                aidlConversionStrategy.set<AidlHdrConversionStrategy::Tag::autoAllowedHdrTypes>(
                        aidlAutoHdrTypes);
                status = getHwComposer().setHdrConversionStrategy(aidlConversionStrategy,
                                                                  &aidlPreferredHdrOutputType);
                *outPreferredHdrOutputType = static_cast<int32_t>(aidlPreferredHdrOutputType);
                return status;
            }
            case GuiHdrConversionStrategyTag::forceHdrConversion: {
                auto forceHdrConversion =
                        hdrConversionStrategy
                                .get<GuiHdrConversionStrategyTag::forceHdrConversion>();
                aidlConversionStrategy.set<AidlHdrConversionStrategy::Tag::forceHdrConversion>(
                        static_cast<aidl::android::hardware::graphics::common::Hdr>(
                                forceHdrConversion));
                status = getHwComposer().setHdrConversionStrategy(aidlConversionStrategy,
                                                                  &aidlPreferredHdrOutputType);
                *outPreferredHdrOutputType = static_cast<int32_t>(aidlPreferredHdrOutputType);
                return status;
            }
        }
    });
    return future.get();
}

status_t SurfaceFlinger::getHdrOutputConversionSupport(bool* outSupport) const {
    auto future = mScheduler->schedule([this] {
        return getHwComposer().hasCapability(Capability::HDR_OUTPUT_CONVERSION_CONFIG);
    });

    *outSupport = future.get();
    return NO_ERROR;
}

void SurfaceFlinger::setAutoLowLatencyMode(const sp<IBinder>& displayToken, bool on) {
    const char* const whence = __func__;
    static_cast<void>(mScheduler->schedule([=, this]() FTL_FAKE_GUARD(mStateLock) {
        if (const auto displayId = getPhysicalDisplayIdLocked(displayToken)) {
            getHwComposer().setAutoLowLatencyMode(*displayId, on);
        } else {
            ALOGE("%s: Invalid display token %p", whence, displayToken.get());
        }
    }));
}

void SurfaceFlinger::setGameContentType(const sp<IBinder>& displayToken, bool on) {
    const char* const whence = __func__;
    static_cast<void>(mScheduler->schedule([=, this]() FTL_FAKE_GUARD(mStateLock) {
        if (const auto displayId = getPhysicalDisplayIdLocked(displayToken)) {
            const auto type = on ? hal::ContentType::GAME : hal::ContentType::NONE;
            getHwComposer().setContentType(*displayId, type);
        } else {
            ALOGE("%s: Invalid display token %p", whence, displayToken.get());
        }
    }));
}

status_t SurfaceFlinger::overrideHdrTypes(const sp<IBinder>& displayToken,
                                          const std::vector<ui::Hdr>& hdrTypes) {
    Mutex::Autolock lock(mStateLock);

    auto display = getDisplayDeviceLocked(displayToken);
    if (!display) {
        ALOGE("%s: Invalid display token %p", __func__, displayToken.get());
        return NAME_NOT_FOUND;
    }

    display->overrideHdrTypes(hdrTypes);
    dispatchDisplayHotplugEvent(display->getPhysicalId(), true /* connected */);
    return NO_ERROR;
}

status_t SurfaceFlinger::onPullAtom(const int32_t atomId, std::vector<uint8_t>* pulledData,
                                    bool* success) {
    *success = mTimeStats->onPullAtom(atomId, pulledData);
    return NO_ERROR;
}

status_t SurfaceFlinger::getDisplayedContentSamplingAttributes(const sp<IBinder>& displayToken,
                                                               ui::PixelFormat* outFormat,
                                                               ui::Dataspace* outDataspace,
                                                               uint8_t* outComponentMask) const {
    if (!outFormat || !outDataspace || !outComponentMask) {
        return BAD_VALUE;
    }

    Mutex::Autolock lock(mStateLock);

    const auto displayId = getPhysicalDisplayIdLocked(displayToken);
    if (!displayId) {
        return NAME_NOT_FOUND;
    }

    return getHwComposer().getDisplayedContentSamplingAttributes(*displayId, outFormat,
                                                                 outDataspace, outComponentMask);
}

status_t SurfaceFlinger::setDisplayContentSamplingEnabled(const sp<IBinder>& displayToken,
                                                          bool enable, uint8_t componentMask,
                                                          uint64_t maxFrames) {
    const char* const whence = __func__;
    auto future = mScheduler->schedule([=, this]() FTL_FAKE_GUARD(mStateLock) -> status_t {
        if (const auto displayId = getPhysicalDisplayIdLocked(displayToken)) {
            return getHwComposer().setDisplayContentSamplingEnabled(*displayId, enable,
                                                                    componentMask, maxFrames);
        } else {
            ALOGE("%s: Invalid display token %p", whence, displayToken.get());
            return NAME_NOT_FOUND;
        }
    });

    return future.get();
}

status_t SurfaceFlinger::getDisplayedContentSample(const sp<IBinder>& displayToken,
                                                   uint64_t maxFrames, uint64_t timestamp,
                                                   DisplayedFrameStats* outStats) const {
    Mutex::Autolock lock(mStateLock);

    const auto displayId = getPhysicalDisplayIdLocked(displayToken);
    if (!displayId) {
        return NAME_NOT_FOUND;
    }

    return getHwComposer().getDisplayedContentSample(*displayId, maxFrames, timestamp, outStats);
}

status_t SurfaceFlinger::getProtectedContentSupport(bool* outSupported) const {
    if (!outSupported) {
        return BAD_VALUE;
    }
    *outSupported = getRenderEngine().supportsProtectedContent();
    return NO_ERROR;
}

status_t SurfaceFlinger::isWideColorDisplay(const sp<IBinder>& displayToken,
                                            bool* outIsWideColorDisplay) const {
    if (!displayToken || !outIsWideColorDisplay) {
        return BAD_VALUE;
    }

    Mutex::Autolock lock(mStateLock);
    const auto display = getDisplayDeviceLocked(displayToken);
    if (!display) {
        return NAME_NOT_FOUND;
    }

    *outIsWideColorDisplay =
            display->isPrimary() ? mSupportsWideColor : display->hasWideColorGamut();
    return NO_ERROR;
}

status_t SurfaceFlinger::getLayerDebugInfo(std::vector<gui::LayerDebugInfo>* outLayers) {
    outLayers->clear();
    auto future = mScheduler->schedule([=, this] {
        const auto display = FTL_FAKE_GUARD(mStateLock, getDefaultDisplayDeviceLocked());
        mDrawingState.traverseInZOrder([&](Layer* layer) {
            outLayers->push_back(layer->getLayerDebugInfo(display.get()));
        });
    });

    future.wait();
    return NO_ERROR;
}

status_t SurfaceFlinger::getCompositionPreference(
        Dataspace* outDataspace, ui::PixelFormat* outPixelFormat,
        Dataspace* outWideColorGamutDataspace,
        ui::PixelFormat* outWideColorGamutPixelFormat) const {
    *outDataspace = mDefaultCompositionDataspace;
    *outPixelFormat = defaultCompositionPixelFormat;
    *outWideColorGamutDataspace = mWideColorGamutCompositionDataspace;
    *outWideColorGamutPixelFormat = wideColorGamutCompositionPixelFormat;
    return NO_ERROR;
}

status_t SurfaceFlinger::addRegionSamplingListener(const Rect& samplingArea,
                                                   const sp<IBinder>& stopLayerHandle,
                                                   const sp<IRegionSamplingListener>& listener) {
    if (!listener || samplingArea == Rect::INVALID_RECT || samplingArea.isEmpty()) {
        return BAD_VALUE;
    }

    // LayerHandle::getLayer promotes the layer object in a binder thread but we will not destroy
    // the layer here since the caller has a strong ref to the layer's handle.
    const sp<Layer> stopLayer = LayerHandle::getLayer(stopLayerHandle);
    mRegionSamplingThread->addListener(samplingArea,
                                       stopLayer ? stopLayer->getSequence() : UNASSIGNED_LAYER_ID,
                                       listener);
    return NO_ERROR;
}

status_t SurfaceFlinger::removeRegionSamplingListener(const sp<IRegionSamplingListener>& listener) {
    if (!listener) {
        return BAD_VALUE;
    }
    mRegionSamplingThread->removeListener(listener);
    return NO_ERROR;
}

status_t SurfaceFlinger::addFpsListener(int32_t taskId, const sp<gui::IFpsListener>& listener) {
    if (!listener) {
        return BAD_VALUE;
    }

    mFpsReporter->addListener(listener, taskId);
    return NO_ERROR;
}

status_t SurfaceFlinger::removeFpsListener(const sp<gui::IFpsListener>& listener) {
    if (!listener) {
        return BAD_VALUE;
    }
    mFpsReporter->removeListener(listener);
    return NO_ERROR;
}

status_t SurfaceFlinger::addTunnelModeEnabledListener(
        const sp<gui::ITunnelModeEnabledListener>& listener) {
    if (!listener) {
        return BAD_VALUE;
    }

    mTunnelModeEnabledReporter->addListener(listener);
    return NO_ERROR;
}

status_t SurfaceFlinger::removeTunnelModeEnabledListener(
        const sp<gui::ITunnelModeEnabledListener>& listener) {
    if (!listener) {
        return BAD_VALUE;
    }

    mTunnelModeEnabledReporter->removeListener(listener);
    return NO_ERROR;
}

status_t SurfaceFlinger::getDisplayBrightnessSupport(const sp<IBinder>& displayToken,
                                                     bool* outSupport) const {
    if (!displayToken || !outSupport) {
        return BAD_VALUE;
    }

    Mutex::Autolock lock(mStateLock);

    const auto displayId = getPhysicalDisplayIdLocked(displayToken);
    if (!displayId) {
        return NAME_NOT_FOUND;
    }
    *outSupport = getHwComposer().hasDisplayCapability(*displayId, DisplayCapability::BRIGHTNESS);
    return NO_ERROR;
}

status_t SurfaceFlinger::setDisplayBrightness(const sp<IBinder>& displayToken,
                                              const gui::DisplayBrightness& brightness) {
    if (!displayToken) {
        return BAD_VALUE;
    }

    const char* const whence = __func__;
    return ftl::Future(mScheduler->schedule([=, this]() FTL_FAKE_GUARD(mStateLock) {
               if (const auto display = getDisplayDeviceLocked(displayToken)) {
                   const bool supportsDisplayBrightnessCommand =
                           getHwComposer().getComposer()->isSupported(
                                   Hwc2::Composer::OptionalFeature::DisplayBrightnessCommand);
                   // If we support applying display brightness as a command, then we also support
                   // dimming SDR layers.
                   if (supportsDisplayBrightnessCommand) {
                       auto compositionDisplay = display->getCompositionDisplay();
                       float currentDimmingRatio =
                               compositionDisplay->editState().sdrWhitePointNits /
                               compositionDisplay->editState().displayBrightnessNits;
                       static constexpr float kDimmingThreshold = 0.02f;
                       if (brightness.sdrWhitePointNits == 0.f ||
                           abs(brightness.sdrWhitePointNits - brightness.displayBrightnessNits) /
                                           brightness.sdrWhitePointNits >=
                                   kDimmingThreshold) {
                           // to optimize, skip brightness setter if the brightness difference ratio
                           // is lower than threshold
                           compositionDisplay
                                   ->setDisplayBrightness(brightness.sdrWhitePointNits,
                                                          brightness.displayBrightnessNits);
                       } else {
                           compositionDisplay->setDisplayBrightness(brightness.sdrWhitePointNits,
                                                                    brightness.sdrWhitePointNits);
                       }

                       FTL_FAKE_GUARD(kMainThreadContext,
                                      display->stageBrightness(brightness.displayBrightness));
                       float currentHdrSdrRatio =
                               compositionDisplay->editState().displayBrightnessNits /
                               compositionDisplay->editState().sdrWhitePointNits;
                       FTL_FAKE_GUARD(kMainThreadContext,
                                      display->updateHdrSdrRatioOverlayRatio(currentHdrSdrRatio));

                       if (brightness.sdrWhitePointNits / brightness.displayBrightnessNits !=
                           currentDimmingRatio) {
                           scheduleComposite(FrameHint::kNone);
                       } else {
                           scheduleCommit(FrameHint::kNone);
                       }
                       return ftl::yield<status_t>(OK);
                   } else {
                       return getHwComposer()
                               .setDisplayBrightness(display->getPhysicalId(),
                                                     brightness.displayBrightness,
                                                     brightness.displayBrightnessNits,
                                                     Hwc2::Composer::DisplayBrightnessOptions{
                                                             .applyImmediately = true});
                   }

               } else {
                   ALOGE("%s: Invalid display token %p", whence, displayToken.get());
                   return ftl::yield<status_t>(NAME_NOT_FOUND);
               }
           }))
            .then([](ftl::Future<status_t> task) { return task; })
            .get();
}

status_t SurfaceFlinger::addHdrLayerInfoListener(const sp<IBinder>& displayToken,
                                                 const sp<gui::IHdrLayerInfoListener>& listener) {
    if (!displayToken) {
        return BAD_VALUE;
    }

    Mutex::Autolock lock(mStateLock);

    const auto display = getDisplayDeviceLocked(displayToken);
    if (!display) {
        return NAME_NOT_FOUND;
    }
    const auto displayId = display->getId();
    sp<HdrLayerInfoReporter>& hdrInfoReporter = mHdrLayerInfoListeners[displayId];
    if (!hdrInfoReporter) {
        hdrInfoReporter = sp<HdrLayerInfoReporter>::make();
    }
    hdrInfoReporter->addListener(listener);


    mAddingHDRLayerInfoListener = true;
    return OK;
}

status_t SurfaceFlinger::removeHdrLayerInfoListener(
        const sp<IBinder>& displayToken, const sp<gui::IHdrLayerInfoListener>& listener) {
    if (!displayToken) {
        return BAD_VALUE;
    }

    Mutex::Autolock lock(mStateLock);

    const auto display = getDisplayDeviceLocked(displayToken);
    if (!display) {
        return NAME_NOT_FOUND;
    }
    const auto displayId = display->getId();
    sp<HdrLayerInfoReporter>& hdrInfoReporter = mHdrLayerInfoListeners[displayId];
    if (hdrInfoReporter) {
        hdrInfoReporter->removeListener(listener);
    }
    return OK;
}

status_t SurfaceFlinger::notifyPowerBoost(int32_t boostId) {
    using aidl::android::hardware::power::Boost;
    Boost powerBoost = static_cast<Boost>(boostId);

    if (powerBoost == Boost::INTERACTION) {
        mScheduler->onTouchHint();
    }

    return NO_ERROR;
}

status_t SurfaceFlinger::getDisplayDecorationSupport(
        const sp<IBinder>& displayToken,
        std::optional<DisplayDecorationSupport>* outSupport) const {
    if (!displayToken || !outSupport) {
        return BAD_VALUE;
    }

    Mutex::Autolock lock(mStateLock);

    const auto displayId = getPhysicalDisplayIdLocked(displayToken);
    if (!displayId) {
        return NAME_NOT_FOUND;
    }
    getHwComposer().getDisplayDecorationSupport(*displayId, outSupport);
    return NO_ERROR;
}

// ----------------------------------------------------------------------------

sp<IDisplayEventConnection> SurfaceFlinger::createDisplayEventConnection(
        gui::ISurfaceComposer::VsyncSource vsyncSource, EventRegistrationFlags eventRegistration,
        const sp<IBinder>& layerHandle) {
    const auto& handle =
            vsyncSource == gui::ISurfaceComposer::VsyncSource::eVsyncSourceSurfaceFlinger
            ? mSfConnectionHandle
            : mAppConnectionHandle;

    return mScheduler->createDisplayEventConnection(handle, eventRegistration, layerHandle);
}

void SurfaceFlinger::scheduleCommit(FrameHint hint) {
    if (hint == FrameHint::kActive) {
        mScheduler->resetIdleTimer();
    }
    /* QTI_BEGIN */
    mQtiSFExtnIntf->qtiNotifyDisplayUpdateImminent();
    /* QTI_END */
    mScheduler->scheduleFrame();
}

void SurfaceFlinger::scheduleComposite(FrameHint hint) {
    mMustComposite = true;
    scheduleCommit(hint);
}

void SurfaceFlinger::scheduleRepaint() {
    mGeometryDirty = true;
    scheduleComposite(FrameHint::kActive);
}

void SurfaceFlinger::scheduleSample() {
    static_cast<void>(mScheduler->schedule([this] { sample(); }));
}

nsecs_t SurfaceFlinger::getVsyncPeriodFromHWC() const {
    if (const auto display = getDefaultDisplayDeviceLocked()) {
        return display->getVsyncPeriodFromHWC();
    }

    return 0;
}

void SurfaceFlinger::onComposerHalVsync(hal::HWDisplayId hwcDisplayId, int64_t timestamp,
                                        std::optional<hal::VsyncPeriodNanos> vsyncPeriod) {
    if (FlagManager::getInstance().connected_display() && timestamp < 0 &&
        vsyncPeriod.has_value()) {
        // use ~0 instead of -1 as AidlComposerHal.cpp passes the param as unsigned int32
        if (mIsHotplugErrViaNegVsync && vsyncPeriod.value() == ~0) {
            const int32_t hotplugErrorCode = static_cast<int32_t>(-timestamp);
            ALOGD("SurfaceFlinger got hotplugErrorCode=%d for display %" PRIu64, hotplugErrorCode,
                  hwcDisplayId);
            mScheduler->onHotplugConnectionError(mAppConnectionHandle, hotplugErrorCode);
            return;
        }

        if (mIsHdcpViaNegVsync && vsyncPeriod.value() == ~1) {
            const int32_t value = static_cast<int32_t>(-timestamp);
            // one byte is good enough to encode android.hardware.drm.HdcpLevel
            const int32_t maxLevel = (value >> 8) & 0xFF;
            const int32_t connectedLevel = value & 0xFF;
            ALOGD("SurfaceFlinger got HDCP level changed: connected=%d, max=%d for "
                  "display=%" PRIu64,
                  connectedLevel, maxLevel, hwcDisplayId);
            updateHdcpLevels(hwcDisplayId, connectedLevel, maxLevel);
            return;
        }
    }

    ATRACE_NAME(vsyncPeriod
                        ? ftl::Concat(__func__, ' ', hwcDisplayId, ' ', *vsyncPeriod, "ns").c_str()
                        : ftl::Concat(__func__, ' ', hwcDisplayId).c_str());

    Mutex::Autolock lock(mStateLock);
    if (const auto displayIdOpt = getHwComposer().onVsync(hwcDisplayId, timestamp)) {
        if (mScheduler->addResyncSample(*displayIdOpt, timestamp, vsyncPeriod)) {
            // period flushed
            mScheduler->modulateVsync(displayIdOpt, &VsyncModulator::onRefreshRateChangeCompleted);
        }
    }
}

void SurfaceFlinger::onComposerHalHotplugEvent(hal::HWDisplayId hwcDisplayId,
                                               DisplayHotplugEvent event) {
    if (event == DisplayHotplugEvent::CONNECTED || event == DisplayHotplugEvent::DISCONNECTED) {
        hal::Connection connection = (event == DisplayHotplugEvent::CONNECTED)
                ? hal::Connection::CONNECTED
                : hal::Connection::DISCONNECTED;
        {
            std::lock_guard<std::mutex> lock(mHotplugMutex);
            mPendingHotplugEvents.push_back(HotplugEvent{hwcDisplayId, connection});
        }

        if (mScheduler) {
            mScheduler->scheduleConfigure();
        }

        return;
    }

    if (FlagManager::getInstance().hotplug2()) {
        ALOGD("SurfaceFlinger got hotplug event=%d", static_cast<int32_t>(event));
        // TODO(b/311403559): use enum type instead of int
        mScheduler->onHotplugConnectionError(mAppConnectionHandle, static_cast<int32_t>(event));
    }
}

void SurfaceFlinger::onComposerHalVsyncPeriodTimingChanged(
        hal::HWDisplayId, const hal::VsyncPeriodChangeTimeline& timeline) {
    Mutex::Autolock lock(mStateLock);
    mScheduler->onNewVsyncPeriodChangeTimeline(timeline);

    if (timeline.refreshRequired) {
        scheduleComposite(FrameHint::kNone);
    }
}

void SurfaceFlinger::onComposerHalSeamlessPossible(hal::HWDisplayId) {
    // TODO(b/142753666): use constraints when calling to setActiveModeWithConstraints and
    // use this callback to know when to retry in case of SEAMLESS_NOT_POSSIBLE.
}

void SurfaceFlinger::onComposerHalRefresh(hal::HWDisplayId) {
    Mutex::Autolock lock(mStateLock);
    scheduleComposite(FrameHint::kNone);
}

void SurfaceFlinger::onComposerHalVsyncIdle(hal::HWDisplayId) {
    ATRACE_CALL();
    mScheduler->forceNextResync();
}

void SurfaceFlinger::onRefreshRateChangedDebug(const RefreshRateChangedDebugData& data) {
    ATRACE_CALL();
    if (const auto displayId = getHwComposer().toPhysicalDisplayId(data.display); displayId) {
        const char* const whence = __func__;
        static_cast<void>(mScheduler->schedule([=, this]() FTL_FAKE_GUARD(mStateLock) {
            const Fps fps = Fps::fromPeriodNsecs(getHwComposer().getComposer()->isVrrSupported()
                                                         ? data.refreshPeriodNanos
                                                         : data.vsyncPeriodNanos);
            ATRACE_FORMAT("%s Fps %d", whence, fps.getIntValue());
            const auto display = getDisplayDeviceLocked(*displayId);
            FTL_FAKE_GUARD(kMainThreadContext,
                           display->updateRefreshRateOverlayRate(fps, display->getActiveMode().fps,
                                                                 /* setByHwc */ true));
        }));
    }
}

void SurfaceFlinger::configure() {
    Mutex::Autolock lock(mStateLock);
    if (configureLocked()) {
        setTransactionFlags(eDisplayTransactionNeeded);
    }
}

bool SurfaceFlinger::updateLayerSnapshotsLegacy(VsyncId vsyncId, nsecs_t frameTimeNs,
                                                bool flushTransactions,
                                                bool& outTransactionsAreEmpty) {
    ATRACE_CALL();
    frontend::Update update;
    if (flushTransactions) {
        update = flushLifecycleUpdates();
        if (mTransactionTracing) {
            mTransactionTracing->addCommittedTransactions(ftl::to_underlying(vsyncId), frameTimeNs,
                                                          update, mFrontEndDisplayInfos,
                                                          mFrontEndDisplayInfosChanged);
        }
    }

    bool needsTraversal = false;
    if (flushTransactions) {
        needsTraversal |= commitMirrorDisplays(vsyncId);
        needsTraversal |= commitCreatedLayers(vsyncId, update.layerCreatedStates);
        needsTraversal |= applyTransactions(update.transactions, vsyncId);
    }
    outTransactionsAreEmpty = !needsTraversal;
    const bool shouldCommit = (getTransactionFlags() & ~eTransactionFlushNeeded) || needsTraversal;
    if (shouldCommit) {
        commitTransactions();
    }

    bool mustComposite = latchBuffers() || shouldCommit;
    updateLayerGeometry();
    return mustComposite;
}

void SurfaceFlinger::updateLayerHistory(nsecs_t now) {
    for (const auto& snapshot : mLayerSnapshotBuilder.getSnapshots()) {
        using Changes = frontend::RequestedLayerState::Changes;
        if (snapshot->path.isClone()) {
            continue;
        }

        const bool updateSmallDirty = FlagManager::getInstance().enable_small_area_detection() &&
                ((snapshot->clientChanges & layer_state_t::eSurfaceDamageRegionChanged) ||
                 snapshot->changes.any(Changes::Geometry));

        const bool hasChanges =
                snapshot->changes.any(Changes::FrameRate | Changes::Buffer | Changes::Animation |
                                      Changes::Geometry | Changes::Visibility) ||
                (snapshot->clientChanges & layer_state_t::eDefaultFrameRateCompatibilityChanged) !=
                        0;

        if (!updateSmallDirty && !hasChanges) {
            continue;
        }

        auto it = mLegacyLayers.find(snapshot->sequence);
        LLOG_ALWAYS_FATAL_WITH_TRACE_IF(it == mLegacyLayers.end(),
                                        "Couldn't find layer object for %s",
                                        snapshot->getDebugString().c_str());

        if (updateSmallDirty) {
            // Update small dirty flag while surface damage region or geometry changed
            it->second->setIsSmallDirty(snapshot.get());
        }

        if (!hasChanges) {
            continue;
        }

        const auto layerProps = scheduler::LayerProps{
                .visible = snapshot->isVisible,
                .bounds = snapshot->geomLayerBounds,
                .transform = snapshot->geomLayerTransform,
                .setFrameRateVote = snapshot->frameRate,
                .frameRateSelectionPriority = snapshot->frameRateSelectionPriority,
                .isSmallDirty = snapshot->isSmallDirty,
                .isFrontBuffered = snapshot->isFrontBuffered(),
        };

        if (snapshot->changes.any(Changes::Geometry | Changes::Visibility)) {
            mScheduler->setLayerProperties(snapshot->sequence, layerProps);
        }

        if (snapshot->clientChanges & layer_state_t::eDefaultFrameRateCompatibilityChanged) {
            mScheduler->setDefaultFrameRateCompatibility(snapshot->sequence,
                                                         snapshot->defaultFrameRateCompatibility);
        }

        if (snapshot->changes.test(Changes::Animation)) {
            it->second->recordLayerHistoryAnimationTx(layerProps, now);
        }

        if (snapshot->changes.test(Changes::FrameRate)) {
            it->second->setFrameRateForLayerTree(snapshot->frameRate, layerProps, now);
        }

        if (snapshot->changes.test(Changes::Buffer)) {
            it->second->recordLayerHistoryBufferUpdate(layerProps, now);
        }
    }
}

bool SurfaceFlinger::updateLayerSnapshots(VsyncId vsyncId, nsecs_t frameTimeNs,
                                          bool flushTransactions, bool& outTransactionsAreEmpty) {
    using Changes = frontend::RequestedLayerState::Changes;
    ATRACE_CALL();
    frontend::Update update;
    if (flushTransactions) {
        ATRACE_NAME("TransactionHandler:flushTransactions");
        // Locking:
        // 1. to prevent onHandleDestroyed from being called while the state lock is held,
        // we must keep a copy of the transactions (specifically the composer
        // states) around outside the scope of the lock.
        // 2. Transactions and created layers do not share a lock. To prevent applying
        // transactions with layers still in the createdLayer queue, collect the transactions
        // before committing the created layers.
        // 3. Transactions can only be flushed after adding layers, since the layer can be a newly
        // created one
        mTransactionHandler.collectTransactions();
        {
            // TODO(b/238781169) lockless queue this and keep order.
            std::scoped_lock<std::mutex> lock(mCreatedLayersLock);
            update.layerCreatedStates = std::move(mCreatedLayers);
            mCreatedLayers.clear();
            update.newLayers = std::move(mNewLayers);
            mNewLayers.clear();
            update.layerCreationArgs = std::move(mNewLayerArgs);
            mNewLayerArgs.clear();
            update.destroyedHandles = std::move(mDestroyedHandles);
            mDestroyedHandles.clear();
        }

        mLayerLifecycleManager.addLayers(std::move(update.newLayers));
        update.transactions = mTransactionHandler.flushTransactions();
        if (mTransactionTracing) {
            mTransactionTracing->addCommittedTransactions(ftl::to_underlying(vsyncId), frameTimeNs,
                                                          update, mFrontEndDisplayInfos,
                                                          mFrontEndDisplayInfosChanged);
        }
        mLayerLifecycleManager.applyTransactions(update.transactions);
        mLayerLifecycleManager.onHandlesDestroyed(update.destroyedHandles);
        for (auto& legacyLayer : update.layerCreatedStates) {
            sp<Layer> layer = legacyLayer.layer.promote();
            if (layer) {
                mLegacyLayers[layer->sequence] = layer;
            }
        }
        mLayerHierarchyBuilder.update(mLayerLifecycleManager);
    }

    bool mustComposite = false;
    mustComposite |= applyAndCommitDisplayTransactionStates(update.transactions);

    {
        ATRACE_NAME("LayerSnapshotBuilder:update");
        frontend::LayerSnapshotBuilder::Args
                args{.root = mLayerHierarchyBuilder.getHierarchy(),
                     .layerLifecycleManager = mLayerLifecycleManager,
                     .displays = mFrontEndDisplayInfos,
                     .displayChanges = mFrontEndDisplayInfosChanged,
                     .globalShadowSettings = mDrawingState.globalShadowSettings,
                     .supportsBlur = mSupportsBlur,
                     .forceFullDamage = mForceFullDamage,
                     .supportedLayerGenericMetadata =
                             getHwComposer().getSupportedLayerGenericMetadata(),
                     .genericLayerMetadataKeyMap = getGenericLayerMetadataKeyMap(),
                     .skipRoundCornersWhenProtected =
                             !getRenderEngine().supportsProtectedContent()};
        mLayerSnapshotBuilder.update(args);
    }

    if (mLayerLifecycleManager.getGlobalChanges().any(Changes::Geometry | Changes::Input |
                                                      Changes::Hierarchy | Changes::Visibility)) {
        mUpdateInputInfo = true;
    }
    if (mLayerLifecycleManager.getGlobalChanges().any(Changes::VisibleRegion | Changes::Hierarchy |
                                                      Changes::Visibility | Changes::Geometry)) {
        mVisibleRegionsDirty = true;
    }
    if (mLayerLifecycleManager.getGlobalChanges().any(Changes::Hierarchy | Changes::FrameRate)) {
        // The frame rate of attached choreographers can only change as a result of a
        // FrameRate change (including when Hierarchy changes).
        mUpdateAttachedChoreographer = true;
    }
    outTransactionsAreEmpty = mLayerLifecycleManager.getGlobalChanges().get() == 0;
    mustComposite |= mLayerLifecycleManager.getGlobalChanges().get() != 0;

    bool newDataLatched = false;
    if (!mLegacyFrontEndEnabled) {
        ATRACE_NAME("DisplayCallbackAndStatsUpdates");
        mustComposite |= applyTransactions(update.transactions, vsyncId);
        traverseLegacyLayers([&](Layer* layer) { layer->commitTransaction(); });
        const nsecs_t latchTime = systemTime();
        bool unused = false;

        for (auto& layer : mLayerLifecycleManager.getLayers()) {
            if (layer->changes.test(frontend::RequestedLayerState::Changes::Created) &&
                layer->bgColorLayer) {
                sp<Layer> bgColorLayer = getFactory().createEffectLayer(
                        LayerCreationArgs(this, nullptr, layer->name,
                                          ISurfaceComposerClient::eFXSurfaceEffect, LayerMetadata(),
                                          std::make_optional(layer->id), true));
                mLegacyLayers[bgColorLayer->sequence] = bgColorLayer;
            }
            const bool willReleaseBufferOnLatch = layer->willReleaseBufferOnLatch();

            auto it = mLegacyLayers.find(layer->id);
            LLOG_ALWAYS_FATAL_WITH_TRACE_IF(it == mLegacyLayers.end(),
                                            "Couldnt find layer object for %s",
                                            layer->getDebugString().c_str());
            if (!layer->hasReadyFrame() && !willReleaseBufferOnLatch) {
                if (!it->second->hasBuffer()) {
                    // The last latch time is used to classify a missed frame as buffer stuffing
                    // instead of a missed frame. This is used to identify scenarios where we
                    // could not latch a buffer or apply a transaction due to backpressure.
                    // We only update the latch time for buffer less layers here, the latch time
                    // is updated for buffer layers when the buffer is latched.
                    it->second->updateLastLatchTime(latchTime);
                }
                continue;
            }

            const bool bgColorOnly =
                    !layer->externalTexture && (layer->bgColorLayerId != UNASSIGNED_LAYER_ID);
            if (willReleaseBufferOnLatch) {
                mLayersWithBuffersRemoved.emplace(it->second);
            }
            it->second->latchBufferImpl(unused, latchTime, bgColorOnly);
            newDataLatched = true;

            mLayersWithQueuedFrames.emplace(it->second);
            mLayersIdsWithQueuedFrames.emplace(it->second->sequence);
        }

        updateLayerHistory(latchTime);
        mLayerSnapshotBuilder.forEachVisibleSnapshot([&](const frontend::LayerSnapshot& snapshot) {
            if (mLayersIdsWithQueuedFrames.find(snapshot.path.id) ==
                mLayersIdsWithQueuedFrames.end())
                return;
            Region visibleReg;
            visibleReg.set(snapshot.transformedBoundsWithoutTransparentRegion);
            invalidateLayerStack(snapshot.outputFilter, visibleReg);
        });

        for (auto& destroyedLayer : mLayerLifecycleManager.getDestroyedLayers()) {
            mLegacyLayers.erase(destroyedLayer->id);
        }

        {
            ATRACE_NAME("LLM:commitChanges");
            mLayerLifecycleManager.commitChanges();
        }

        // enter boot animation on first buffer latch
        if (CC_UNLIKELY(mBootStage == BootStage::BOOTLOADER && newDataLatched)) {
            ALOGI("Enter boot animation");
            mBootStage = BootStage::BOOTANIMATION;
        }
    }
    mustComposite |= (getTransactionFlags() & ~eTransactionFlushNeeded) || newDataLatched;
    if (mustComposite && !mLegacyFrontEndEnabled) {
        commitTransactions();
    }

    return mustComposite;
}

bool SurfaceFlinger::commit(PhysicalDisplayId pacesetterId,
                            const scheduler::FrameTargets& frameTargets) {
    /* QTI_BEGIN */
    mQtiSFExtnIntf->qtiDolphinTrackVsyncSignal();
    /* QTI_END */

    // The expectedVsyncTime, which was predicted when this frame was scheduled, is normally in the
    // future relative to frameTime, but may not be for delayed frames. Adjust mExpectedPresentTime
    // accordingly, but not mScheduledPresentTime.
    // const TimePoint lastScheduledPresentTime = mScheduledPresentTime;
    const scheduler::FrameTarget& pacesetterFrameTarget = *frameTargets.get(pacesetterId)->get();

    const VsyncId vsyncId = pacesetterFrameTarget.vsyncId();
    ATRACE_NAME(ftl::Concat(__func__, ' ', ftl::to_underlying(vsyncId)).c_str());

    /* QTI_BEGIN */
    //mQtiSFExtnIntf->qtiOnVsync(expectedVsyncTime.ns());
    /* QTI_END */

    // mScheduledPresentTime = expectedVsyncTime;

    // Calculate the expected present time once and use the cached value throughout this frame to
    // make sure all layers are seeing this same value.
    // mExpectedPresentTime = expectedVsyncTime >= frameTime ? expectedVsyncTime
    //                                                       : calculateExpectedPresentTime(frameTime);

    // ATRACE_FORMAT("%s %" PRId64 " vsyncIn %.2fms%s", __func__, ftl::to_underlying(vsyncId),
    //               ticks<std::milli, float>(mExpectedPresentTime - TimePoint::now()),
    //               mExpectedPresentTime == expectedVsyncTime ? "" : " (adjusted)");

    /* QTI_BEGIN */
    mQtiSFExtnIntf->qtiUpdateFrameScheduler();
    mQtiSFExtnIntf->qtiSyncToDisplayHardware();
    // TODO(rmedel): Handle locking for early wake up
    mQtiSFExtnIntf->qtiResetEarlyWakeUp();
    /* QTI_END */

    // const Period vsyncPeriod = mScheduler->getVsyncSchedule()->period();
    // const FenceTimePtr& previousPresentFence = getPreviousPresentFence(frameTime, vsyncPeriod);

    // When backpressure propagation is enabled, we want to give a small grace period of 1ms
    // for the present fence to fire instead of just giving up on this frame to handle cases
    // where present fence is just about to get signaled.
    // const int graceTimeForPresentFenceMs = static_cast<int>(
    //         mBackpressureGpuComposition || !mCompositionCoverage.test(CompositionCoverage::Gpu));

    // Pending frames may trigger backpressure propagation.
    // const TracedOrdinal<bool> framePending = {"PrevFramePending",
    //                                           isFencePending(previousPresentFence,
    //                                                          graceTimeForPresentFenceMs)};

    // Frame missed counts for metrics tracking.
    // A frame is missed if the prior frame is still pending. If no longer pending,
    // then we still count the frame as missed if the predicted present time
    // was further in the past than when the fence actually fired.

    // Add some slop to correct for drift. This should generally be
    // smaller than a typical frame duration, but should not be so small
    // that it reports reasonable drift as a missed frame.
    // const nsecs_t frameMissedSlop = vsyncPeriod.ns() / 2;
    // const nsecs_t previousPresentTime = previousPresentFence->getSignalTime();
    // const TracedOrdinal<bool> frameMissed = {"PrevFrameMissed",
    //                                          framePending ||
    //                                                  (previousPresentTime >= 0 &&
    //                                                   (lastScheduledPresentTime.ns() <
    //                                                    previousPresentTime - frameMissedSlop))};
    // const TracedOrdinal<bool> hwcFrameMissed = {"PrevHwcFrameMissed",
    //                                             frameMissed &&
    //                                                     mCompositionCoverage.test(
    //                                                             CompositionCoverage::Hwc)};

    // const TracedOrdinal<bool> gpuFrameMissed = {"PrevGpuFrameMissed",
    //                                             frameMissed &&
    //                                                     mCompositionCoverage.test(
    //                                                             CompositionCoverage::Gpu)};

    if (pacesetterFrameTarget.didMissFrame()) {
        mTimeStats->incrementMissedFrames();
    }

    // If a mode set is pending and the fence hasn't fired yet, wait for the next commit.
    if (std::any_of(frameTargets.begin(), frameTargets.end(),
                    [this](const auto& pair) FTL_FAKE_GUARD(mStateLock)
                            FTL_FAKE_GUARD(kMainThreadContext) {
                                if (!pair.second->isFramePending()) return false;

                                if (const auto display = getDisplayDeviceLocked(pair.first)) {
                                    return display->isModeSetPending();
                                }

                                return false;
                            })) {
        mScheduler->scheduleFrame();
        return false;
    }

    {
        Mutex::Autolock lock(mStateLock);

        for (const auto [id, target] : frameTargets) {
            // TODO(b/241285876): This is `nullptr` when the DisplayDevice is about to be removed in
            // this commit, since the PhysicalDisplay has already been removed. Rather than checking
            // for `nullptr` below, change Scheduler::onFrameSignal to filter out the FrameTarget of
            // the removed display.
            const auto display = getDisplayDeviceLocked(id);

            if (display && display->isModeSetPending()) {
                finalizeDisplayModeChange(*display);
            }
        }
    }

    if (pacesetterFrameTarget.isFramePending()) {
        if (mBackpressureGpuComposition || pacesetterFrameTarget.didMissHwcFrame()) {
            if (FlagManager::getInstance().vrr_config()) {
                mScheduler->getVsyncSchedule()->getTracker().onFrameMissed(
                        pacesetterFrameTarget.expectedPresentTime());
            }
            scheduleCommit(FrameHint::kNone);
            return false;
        }
    }

    const Period vsyncPeriod = mScheduler->getVsyncSchedule()->period();

    // Save this once per commit + composite to ensure consistency
    // TODO (b/240619471): consider removing active display check once AOD is fixed
    const auto activeDisplay = FTL_FAKE_GUARD(mStateLock, getDisplayDeviceLocked(mActiveDisplayId));
    mPowerHintSessionEnabled = mPowerAdvisor->usePowerHintSession() && activeDisplay &&
            activeDisplay->getPowerMode() == hal::PowerMode::ON;
    if (mPowerHintSessionEnabled) {
        mPowerAdvisor->setCommitStart(pacesetterFrameTarget.frameBeginTime());
        mPowerAdvisor->setExpectedPresentTime(pacesetterFrameTarget.expectedPresentTime());

        // Frame delay is how long we should have minus how long we actually have.
        const Duration idealSfWorkDuration =
                mScheduler->vsyncModulator().getVsyncConfig().sfWorkDuration;
        const Duration frameDelay =
                idealSfWorkDuration - pacesetterFrameTarget.expectedFrameDuration();

        mPowerAdvisor->setFrameDelay(frameDelay);
        mPowerAdvisor->setTotalFrameTargetWorkDuration(idealSfWorkDuration);

        const auto& display = FTL_FAKE_GUARD(mStateLock, getDefaultDisplayDeviceLocked()).get();
        const Period idealVsyncPeriod = display->getActiveMode().fps.getPeriod();
        mPowerAdvisor->updateTargetWorkDuration(idealVsyncPeriod);
    }

    if (mRefreshRateOverlaySpinner || mHdrSdrRatioOverlay) {
        Mutex::Autolock lock(mStateLock);
        if (const auto display = getDefaultDisplayDeviceLocked()) {
            display->animateOverlay();
        }
    }

    // Composite if transactions were committed, or if requested by HWC.
    bool mustComposite = mMustComposite.exchange(false);
    {
        mFrameTimeline->setSfWakeUp(ftl::to_underlying(vsyncId),
                                    pacesetterFrameTarget.frameBeginTime().ns(),
                                    Fps::fromPeriodNsecs(vsyncPeriod.ns()),
                                    mScheduler->getPacesetterRefreshRate());

        const bool flushTransactions = clearTransactionFlags(eTransactionFlushNeeded);
        bool transactionsAreEmpty;
        if (mLegacyFrontEndEnabled) {
            mustComposite |=
                    updateLayerSnapshotsLegacy(vsyncId, pacesetterFrameTarget.frameBeginTime().ns(),
                                               flushTransactions, transactionsAreEmpty);
        }
        if (mLayerLifecycleManagerEnabled) {
            mustComposite |=
                    updateLayerSnapshots(vsyncId, pacesetterFrameTarget.frameBeginTime().ns(),
                                         flushTransactions, transactionsAreEmpty);
        }

        if (transactionFlushNeeded()) {
            setTransactionFlags(eTransactionFlushNeeded);
        }

        // This has to be called after latchBuffers because we want to include the layers that have
        // been latched in the commit callback
        if (transactionsAreEmpty) {
            // Invoke empty transaction callbacks early.
            mTransactionCallbackInvoker.sendCallbacks(false /* onCommitOnly */);
        } else {
            // Invoke OnCommit callbacks.
            mTransactionCallbackInvoker.sendCallbacks(true /* onCommitOnly */);
        }
    }

    // Layers need to get updated (in the previous line) before we can use them for
    // choosing the refresh rate.
    // Hold mStateLock as chooseRefreshRateForContent promotes wp<Layer> to sp<Layer>
    // and may eventually call to ~Layer() if it holds the last reference
    {
        bool updateAttachedChoreographer = mUpdateAttachedChoreographer;
        mUpdateAttachedChoreographer = false;

        Mutex::Autolock lock(mStateLock);
        mScheduler->chooseRefreshRateForContent(mLayerLifecycleManagerEnabled
                                                        ? &mLayerHierarchyBuilder.getHierarchy()
                                                        : nullptr,
                                                updateAttachedChoreographer);
        initiateDisplayModeChanges();
    }

    updateCursorAsync();
    if (!mustComposite) {
        updateInputFlinger(vsyncId, pacesetterFrameTarget.frameBeginTime());
    }
    doActiveLayersTracingIfNeeded(false, mVisibleRegionsDirty,
                                  pacesetterFrameTarget.frameBeginTime(), vsyncId);

    mLastCommittedVsyncId = vsyncId;

    persistDisplayBrightness(mustComposite);

    /* QTI_BEGIN */
    mQtiSFExtnIntf->qtiSendCompositorTid();
    /* QTI_END */

    return mustComposite && CC_LIKELY(mBootStage != BootStage::BOOTLOADER);
}

CompositeResultsPerDisplay SurfaceFlinger::composite(
        PhysicalDisplayId pacesetterId, const scheduler::FrameTargeters& frameTargeters) {
    const scheduler::FrameTarget& pacesetterTarget =
            frameTargeters.get(pacesetterId)->get()->target();

    const VsyncId vsyncId = pacesetterTarget.vsyncId();
    ATRACE_NAME(ftl::Concat(__func__, ' ', ftl::to_underlying(vsyncId)).c_str());

    compositionengine::CompositionRefreshArgs refreshArgs;
    refreshArgs.powerCallback = this;
    const auto& displays = FTL_FAKE_GUARD(mStateLock, mDisplays);
    refreshArgs.outputs.reserve(displays.size());

    // Add outputs for physical displays.
    for (const auto& [id, targeter] : frameTargeters) {
        ftl::FakeGuard guard(mStateLock);

        if (const auto display = getCompositionDisplayLocked(id)) {
            refreshArgs.outputs.push_back(display);
        }
    }

    std::vector<DisplayId> displayIds;
    for (const auto& [_, display] : displays) {
        displayIds.push_back(display->getId());
        display->tracePowerMode();

        // Add outputs for virtual displays.
        if (display->isVirtual()) {
            const Fps refreshRate = display->getAdjustedRefreshRate();

            if (!refreshRate.isValid() ||
                mScheduler->isVsyncInPhase(pacesetterTarget.frameBeginTime(), refreshRate)) {
                refreshArgs.outputs.push_back(display->getCompositionDisplay());
            }
        }
    }
    mPowerAdvisor->setDisplays(displayIds);

    const bool updateTaskMetadata = mCompositionEngine->getFeatureFlags().test(
            compositionengine::Feature::kSnapshotLayerMetadata);
    if (updateTaskMetadata && (mVisibleRegionsDirty || mLayerMetadataSnapshotNeeded)) {
        updateLayerMetadataSnapshot();
        mLayerMetadataSnapshotNeeded = false;
    }

    if (DOES_CONTAIN_BORDER) {
        refreshArgs.borderInfoList.clear();
        mDrawingState.traverse([&refreshArgs](Layer* layer) {
            if (layer->isBorderEnabled()) {
                compositionengine::BorderRenderInfo info;
                info.width = layer->getBorderWidth();
                info.color = layer->getBorderColor();
                layer->traverse(LayerVector::StateSet::Drawing, [&info](Layer* ilayer) {
                    info.layerIds.push_back(ilayer->getSequence());
                });
                refreshArgs.borderInfoList.emplace_back(std::move(info));
            }
        });
    }

    refreshArgs.bufferIdsToUncache = std::move(mBufferIdsToUncache);

    refreshArgs.layersWithQueuedFrames.reserve(mLayersWithQueuedFrames.size());
    for (auto layer : mLayersWithQueuedFrames) {
        if (auto layerFE = layer->getCompositionEngineLayerFE())
            refreshArgs.layersWithQueuedFrames.push_back(layerFE);
    }

    refreshArgs.outputColorSetting = mDisplayColorSetting;
    refreshArgs.forceOutputColorMode = mForceColorMode;

    refreshArgs.updatingOutputGeometryThisFrame = mVisibleRegionsDirty;
    refreshArgs.updatingGeometryThisFrame = mGeometryDirty.exchange(false) || mVisibleRegionsDirty;
    refreshArgs.internalDisplayRotationFlags = getActiveDisplayRotationFlags();

    if (CC_UNLIKELY(mDrawingState.colorMatrixChanged)) {
        refreshArgs.colorTransformMatrix = mDrawingState.colorMatrix;
        mDrawingState.colorMatrixChanged = false;
    }

    refreshArgs.devOptForceClientComposition = mDebugDisableHWC;

    if (mDebugFlashDelay != 0) {
        refreshArgs.devOptForceClientComposition = true;
        refreshArgs.devOptFlashDirtyRegionsDelay = std::chrono::milliseconds(mDebugFlashDelay);
    }

    const Period minFramePeriod = mScheduler->getVsyncSchedule()->minFramePeriod();

    if (!getHwComposer().getComposer()->isSupported(
                Hwc2::Composer::OptionalFeature::ExpectedPresentTime) &&
        pacesetterTarget.wouldPresentEarly(minFramePeriod)) {
        const auto hwcMinWorkDuration = mVsyncConfiguration->getCurrentConfigs().hwcMinWorkDuration;

        // TODO(b/255601557): Calculate and pass per-display values for each FrameTarget.
        refreshArgs.earliestPresentTime =
                pacesetterTarget.previousFrameVsyncTime(minFramePeriod) - hwcMinWorkDuration;
    }

    const TimePoint expectedPresentTime = pacesetterTarget.expectedPresentTime();
    // TODO(b/255601557) Update frameInterval per display
    refreshArgs.frameInterval = mScheduler->getNextFrameInterval(pacesetterId, expectedPresentTime);
    refreshArgs.scheduledFrameTime = mScheduler->getScheduledFrameTime();
    refreshArgs.expectedPresentTime = expectedPresentTime.ns();
    refreshArgs.hasTrustedPresentationListener = mNumTrustedPresentationListeners > 0;
    {
        auto& notifyExpectedPresentData = mNotifyExpectedPresentMap[pacesetterId];
        auto lastExpectedPresentTimestamp = TimePoint::fromNs(
                notifyExpectedPresentData.lastExpectedPresentTimestamp.load().ns());
        if (expectedPresentTime > lastExpectedPresentTimestamp) {
            // If the values are not same, then hint is sent with newer value.
            // And because composition always follows the notifyExpectedPresentIfRequired, we can
            // skip updating the lastExpectedPresentTimestamp in this case.
            notifyExpectedPresentData.lastExpectedPresentTimestamp
                    .compare_exchange_weak(lastExpectedPresentTimestamp, expectedPresentTime);
        }
    }
    // Store the present time just before calling to the composition engine so we could notify
    // the scheduler.
    const auto presentTime = systemTime();

    /* QTI_BEGIN */
    mQtiSFExtnIntf->qtiSetDisplayElapseTime(refreshArgs.earliestPresentTime);
    /* QTI_END */

    constexpr bool kCursorOnly = false;
    const auto layers = moveSnapshotsToCompositionArgs(refreshArgs, kCursorOnly);

    if (mLayerLifecycleManagerEnabled && !mVisibleRegionsDirty) {
        for (const auto& [token, display] : FTL_FAKE_GUARD(mStateLock, mDisplays)) {
            auto compositionDisplay = display->getCompositionDisplay();
            if (!compositionDisplay->getState().isEnabled) continue;
            for (auto outputLayer : compositionDisplay->getOutputLayersOrderedByZ()) {
                if (outputLayer->getLayerFE().getCompositionState() == nullptr) {
                    // This is unexpected but instead of crashing, capture traces to disk
                    // and recover gracefully by forcing CE to rebuild layer stack.
                    ALOGE("Output layer %s for display %s %" PRIu64 " has a null "
                          "snapshot. Forcing mVisibleRegionsDirty",
                          outputLayer->getLayerFE().getDebugName(),
                          compositionDisplay->getName().c_str(), compositionDisplay->getId().value);

                    TransactionTraceWriter::getInstance().invoke(__func__, /* overwrite= */ false);
                    mVisibleRegionsDirty = true;
                    refreshArgs.updatingOutputGeometryThisFrame = mVisibleRegionsDirty;
                    refreshArgs.updatingGeometryThisFrame = mVisibleRegionsDirty;
                }
            }
        }
    }

    mCompositionEngine->present(refreshArgs);
    moveSnapshotsFromCompositionArgs(refreshArgs, layers);

    for (auto [layer, layerFE] : layers) {
        CompositionResult compositionResult{layerFE->stealCompositionResult()};
        layer->onPreComposition(compositionResult.refreshStartTime);
        for (auto& [releaseFence, layerStack] : compositionResult.releaseFences) {
            Layer* clonedFrom = layer->getClonedFrom().get();
            auto owningLayer = clonedFrom ? clonedFrom : layer;
            owningLayer->onLayerDisplayed(std::move(releaseFence), layerStack);
        }
        if (compositionResult.lastClientCompositionFence) {
            layer->setWasClientComposed(compositionResult.lastClientCompositionFence);
        }
    }

    mTimeStats->recordFrameDuration(pacesetterTarget.frameBeginTime().ns(), systemTime());

    // Send a power hint after presentation is finished.
    if (mPowerHintSessionEnabled) {
        // Now that the current frame has been presented above, PowerAdvisor needs the present time
        // of the previous frame (whose fence is signaled by now) to determine how long the HWC had
        // waited on that fence to retire before presenting.
        const auto& previousPresentFence = pacesetterTarget.presentFenceForPreviousFrame();

        mPowerAdvisor->setSfPresentTiming(TimePoint::fromNs(previousPresentFence->getSignalTime()),
                                          TimePoint::now());
        mPowerAdvisor->reportActualWorkDuration();
    }

    if (mScheduler->onCompositionPresented(presentTime)) {
        scheduleComposite(FrameHint::kNone);
    }

    onCompositionPresented(pacesetterId, frameTargeters, presentTime);

    const bool hadGpuComposited =
            multiDisplayUnion(mCompositionCoverage).test(CompositionCoverage::Gpu);
    mCompositionCoverage.clear();

    TimeStats::ClientCompositionRecord clientCompositionRecord;

    for (const auto& [_, display] : displays) {
        const auto& state = display->getCompositionDisplay()->getState();
        CompositionCoverageFlags& flags =
                mCompositionCoverage.try_emplace(display->getId()).first->second;

        if (state.usesDeviceComposition) {
            flags |= CompositionCoverage::Hwc;
        }

        if (state.reusedClientComposition) {
            flags |= CompositionCoverage::GpuReuse;
        } else if (state.usesClientComposition) {
            flags |= CompositionCoverage::Gpu;
        }

        clientCompositionRecord.predicted |=
                (state.strategyPrediction != CompositionStrategyPredictionState::DISABLED);
        clientCompositionRecord.predictionSucceeded |=
                (state.strategyPrediction == CompositionStrategyPredictionState::SUCCESS);
    }

    const auto coverage = multiDisplayUnion(mCompositionCoverage);
    const bool hasGpuComposited = coverage.test(CompositionCoverage::Gpu);

    clientCompositionRecord.hadClientComposition = hasGpuComposited;
    clientCompositionRecord.reused = coverage.test(CompositionCoverage::GpuReuse);
    clientCompositionRecord.changed = hadGpuComposited != hasGpuComposited;

    mTimeStats->pushCompositionStrategyState(clientCompositionRecord);

    using namespace ftl::flag_operators;

    // TODO(b/160583065): Enable skip validation when SF caches all client composition layers.
    const bool hasGpuUseOrReuse =
            coverage.any(CompositionCoverage::Gpu | CompositionCoverage::GpuReuse);
    mScheduler->modulateVsync({}, &VsyncModulator::onDisplayRefresh, hasGpuUseOrReuse);

    mLayersWithQueuedFrames.clear();
    mLayersIdsWithQueuedFrames.clear();
    doActiveLayersTracingIfNeeded(true, mVisibleRegionsDirty, pacesetterTarget.frameBeginTime(),
                                  vsyncId);

    updateInputFlinger(vsyncId, pacesetterTarget.frameBeginTime());

    if (mVisibleRegionsDirty) mHdrLayerInfoChanged = true;
    mVisibleRegionsDirty = false;

    if (mCompositionEngine->needsAnotherUpdate()) {
        scheduleCommit(FrameHint::kNone);
    }

    if (mPowerHintSessionEnabled) {
        mPowerAdvisor->setCompositeEnd(TimePoint::now());
    }

    CompositeResultsPerDisplay resultsPerDisplay;

    // Filter out virtual displays.
    for (const auto& [id, coverage] : mCompositionCoverage) {
        if (const auto idOpt = PhysicalDisplayId::tryCast(id)) {
            resultsPerDisplay.try_emplace(*idOpt, CompositeResult{coverage});
        }
    }

    return resultsPerDisplay;
}

void SurfaceFlinger::updateLayerGeometry() {
    ATRACE_CALL();

    if (mVisibleRegionsDirty) {
        computeLayerBounds();
    }

    for (auto& layer : mLayersPendingRefresh) {
        Region visibleReg;
        visibleReg.set(layer->getScreenBounds());
        invalidateLayerStack(layer->getOutputFilter(), visibleReg);
    }
    mLayersPendingRefresh.clear();
}

bool SurfaceFlinger::isHdrLayer(const frontend::LayerSnapshot& snapshot) const {
    // Even though the camera layer may be using an HDR transfer function or otherwise be "HDR"
    // the device may need to avoid boosting the brightness as a result of these layers to
    // reduce power consumption during camera recording
    if (mIgnoreHdrCameraLayers) {
        if (snapshot.externalTexture &&
            (snapshot.externalTexture->getUsage() & GRALLOC_USAGE_HW_CAMERA_WRITE) != 0) {
            return false;
        }
    }
    // RANGE_EXTENDED layer may identify themselves as being "HDR"
    // via a desired hdr/sdr ratio
    auto pixelFormat = snapshot.buffer
            ? std::make_optional(static_cast<ui::PixelFormat>(snapshot.buffer->getPixelFormat()))
            : std::nullopt;

    if (getHdrRenderType(snapshot.dataspace, pixelFormat, snapshot.desiredHdrSdrRatio) !=
        HdrRenderType::SDR) {
        return true;
    }
    // If the layer is not allowed to be dimmed, treat it as HDR. WindowManager may disable
    // dimming in order to keep animations invoking SDR screenshots of HDR layers seamless.
    // Treat such tagged layers as HDR so that DisplayManagerService does not try to change
    // the screen brightness
    if (!snapshot.dimmingEnabled) {
        return true;
    }
    return false;
}

ui::Rotation SurfaceFlinger::getPhysicalDisplayOrientation(DisplayId displayId,
                                                           bool isPrimary) const {
    const auto id = PhysicalDisplayId::tryCast(displayId);
    if (!id) {
        return ui::ROTATION_0;
    }
    if (!mIgnoreHwcPhysicalDisplayOrientation &&
        getHwComposer().getComposer()->isSupported(
                Hwc2::Composer::OptionalFeature::PhysicalDisplayOrientation)) {
        switch (getHwComposer().getPhysicalDisplayOrientation(*id)) {
            case Hwc2::AidlTransform::ROT_90:
                return ui::ROTATION_90;
            case Hwc2::AidlTransform::ROT_180:
                return ui::ROTATION_180;
            case Hwc2::AidlTransform::ROT_270:
                return ui::ROTATION_270;
            default:
                return ui::ROTATION_0;
        }
    }

    if (isPrimary) {
        using Values = SurfaceFlingerProperties::primary_display_orientation_values;
        switch (primary_display_orientation(Values::ORIENTATION_0)) {
            case Values::ORIENTATION_90:
                return ui::ROTATION_90;
            case Values::ORIENTATION_180:
                return ui::ROTATION_180;
            case Values::ORIENTATION_270:
                return ui::ROTATION_270;
            default:
                break;
        }
    }
    return ui::ROTATION_0;
}

void SurfaceFlinger::onCompositionPresented(PhysicalDisplayId pacesetterId,
                                            const scheduler::FrameTargeters& frameTargeters,
                                            nsecs_t presentStartTime) {
    ATRACE_CALL();

    ui::PhysicalDisplayMap<PhysicalDisplayId, std::shared_ptr<FenceTime>> presentFences;
    ui::PhysicalDisplayMap<PhysicalDisplayId, const sp<Fence>> gpuCompositionDoneFences;

    for (const auto& [id, targeter] : frameTargeters) {
        auto presentFence = getHwComposer().getPresentFence(id);

        if (id == pacesetterId) {
            mTransactionCallbackInvoker.addPresentFence(presentFence);
        }

        if (auto fenceTime = targeter->setPresentFence(std::move(presentFence));
            fenceTime->isValid()) {
            presentFences.try_emplace(id, std::move(fenceTime));
        }

        ftl::FakeGuard guard(mStateLock);
        if (const auto display = getCompositionDisplayLocked(id);
            display && display->getState().usesClientComposition) {
            gpuCompositionDoneFences
                    .try_emplace(id, display->getRenderSurface()->getClientTargetAcquireFence());
        }
    }

    const auto pacesetterDisplay = FTL_FAKE_GUARD(mStateLock, getDisplayDeviceLocked(pacesetterId));

    std::shared_ptr<FenceTime> pacesetterPresentFenceTime =
            presentFences.get(pacesetterId)
                    .transform([](const FenceTimePtr& ptr) { return ptr; })
                    .value_or(FenceTime::NO_FENCE);

    std::shared_ptr<FenceTime> pacesetterGpuCompositionDoneFenceTime =
            gpuCompositionDoneFences.get(pacesetterId)
                    .transform([](sp<Fence> fence) {
                        return std::make_shared<FenceTime>(std::move(fence));
                    })
                    .value_or(FenceTime::NO_FENCE);

    const TimePoint presentTime = TimePoint::now();

    // Set presentation information before calling Layer::releasePendingBuffer, such that jank
    // information from previous' frame classification is already available when sending jank info
    // to clients, so they get jank classification as early as possible.
    mFrameTimeline->setSfPresent(presentTime.ns(), pacesetterPresentFenceTime,
                                 pacesetterGpuCompositionDoneFenceTime);

    // We use the CompositionEngine::getLastFrameRefreshTimestamp() which might
    // be sampled a little later than when we started doing work for this frame,
    // but that should be okay since CompositorTiming has snapping logic.
    const TimePoint compositeTime =
            TimePoint::fromNs(mCompositionEngine->getLastFrameRefreshTimestamp());
    const Duration presentLatency =
            getHwComposer().hasCapability(Capability::PRESENT_FENCE_IS_NOT_RELIABLE)
            ? Duration::zero()
            : mPresentLatencyTracker.trackPendingFrame(compositeTime, pacesetterPresentFenceTime);

    const auto schedule = mScheduler->getVsyncSchedule();
    const TimePoint vsyncDeadline = schedule->vsyncDeadlineAfter(presentTime);
    const Period vsyncPeriod = schedule->period();
    const nsecs_t vsyncPhase = mVsyncConfiguration->getCurrentConfigs().late.sfOffset;

    const CompositorTiming compositorTiming(vsyncDeadline.ns(), vsyncPeriod.ns(), vsyncPhase,
                                            presentLatency.ns());

    ui::DisplayMap<ui::LayerStack, const DisplayDevice*> layerStackToDisplay;
    {
        if (!mLayersWithBuffersRemoved.empty() || mNumTrustedPresentationListeners > 0) {
            Mutex::Autolock lock(mStateLock);
            for (const auto& [token, display] : mDisplays) {
                layerStackToDisplay.emplace_or_replace(display->getLayerStack(), display.get());
            }
        }
    }

    for (auto layer : mLayersWithBuffersRemoved) {
        std::vector<ui::LayerStack> previouslyPresentedLayerStacks =
                std::move(layer->mPreviouslyPresentedLayerStacks);
        layer->mPreviouslyPresentedLayerStacks.clear();
        for (auto layerStack : previouslyPresentedLayerStacks) {
            auto optDisplay = layerStackToDisplay.get(layerStack);
            if (optDisplay && !optDisplay->get()->isVirtual()) {
                auto fence = getHwComposer().getPresentFence(optDisplay->get()->getPhysicalId());
                layer->onLayerDisplayed(ftl::yield<FenceResult>(fence).share(),
                                        ui::INVALID_LAYER_STACK);
            }
        }
        layer->releasePendingBuffer(presentTime.ns());
    }
    mLayersWithBuffersRemoved.clear();

    for (const auto& layer: mLayersWithQueuedFrames) {
        layer->onCompositionPresented(pacesetterDisplay.get(),
                                      pacesetterGpuCompositionDoneFenceTime,
                                      pacesetterPresentFenceTime, compositorTiming);
        layer->releasePendingBuffer(presentTime.ns());
    }

    std::vector<std::pair<std::shared_ptr<compositionengine::Display>, sp<HdrLayerInfoReporter>>>
            hdrInfoListeners;
    bool haveNewListeners = false;
    {
        Mutex::Autolock lock(mStateLock);
        if (mFpsReporter) {
            mFpsReporter->dispatchLayerFps();
        }

        if (mTunnelModeEnabledReporter) {
            mTunnelModeEnabledReporter->updateTunnelModeStatus();
        }
        hdrInfoListeners.reserve(mHdrLayerInfoListeners.size());
        for (const auto& [displayId, reporter] : mHdrLayerInfoListeners) {
            if (reporter && reporter->hasListeners()) {
                if (const auto display = getDisplayDeviceLocked(displayId)) {
                    hdrInfoListeners.emplace_back(display->getCompositionDisplay(), reporter);
                }
            }
        }
        haveNewListeners = mAddingHDRLayerInfoListener; // grab this with state lock
        mAddingHDRLayerInfoListener = false;
    }

    if (haveNewListeners || mHdrLayerInfoChanged) {
        for (auto& [compositionDisplay, listener] : hdrInfoListeners) {
            HdrLayerInfoReporter::HdrLayerInfo info;
            int32_t maxArea = 0;
            auto updateInfoFn =
                    [&](const std::shared_ptr<compositionengine::Display>& compositionDisplay,
                        const frontend::LayerSnapshot& snapshot, const sp<LayerFE>& layerFe) {
                        if (snapshot.isVisible &&
                            compositionDisplay->includesLayer(snapshot.outputFilter)) {
                            if (isHdrLayer(snapshot)) {
                                const auto* outputLayer =
                                        compositionDisplay->getOutputLayerForLayer(layerFe);
                                if (outputLayer) {
                                    const float desiredHdrSdrRatio =
                                            snapshot.desiredHdrSdrRatio <= 1.f
                                            ? std::numeric_limits<float>::infinity()
                                            : snapshot.desiredHdrSdrRatio;
                                    info.mergeDesiredRatio(desiredHdrSdrRatio);
                                    info.numberOfHdrLayers++;
                                    const auto displayFrame = outputLayer->getState().displayFrame;
                                    const int32_t area =
                                            displayFrame.width() * displayFrame.height();
                                    if (area > maxArea) {
                                        maxArea = area;
                                        info.maxW = displayFrame.width();
                                        info.maxH = displayFrame.height();
                                    }
                                }
                            }
                        }
                    };

            if (mLayerLifecycleManagerEnabled) {
                mLayerSnapshotBuilder.forEachVisibleSnapshot(
                        [&, compositionDisplay = compositionDisplay](
                                std::unique_ptr<frontend::LayerSnapshot>& snapshot) {
                            auto it = mLegacyLayers.find(snapshot->sequence);
                            LLOG_ALWAYS_FATAL_WITH_TRACE_IF(it == mLegacyLayers.end(),
                                                            "Couldnt find layer object for %s",
                                                            snapshot->getDebugString().c_str());
                            auto& legacyLayer = it->second;
                            sp<LayerFE> layerFe =
                                    legacyLayer->getCompositionEngineLayerFE(snapshot->path);

                            updateInfoFn(compositionDisplay, *snapshot, layerFe);
                        });
            } else {
                mDrawingState.traverse([&, compositionDisplay = compositionDisplay](Layer* layer) {
                    const auto layerFe = layer->getCompositionEngineLayerFE();
                    const frontend::LayerSnapshot& snapshot = *layer->getLayerSnapshot();
                    updateInfoFn(compositionDisplay, snapshot, layerFe);
                });
            }
            listener->dispatchHdrLayerInfo(info);
        }
    }

    mHdrLayerInfoChanged = false;

    mTransactionCallbackInvoker.sendCallbacks(false /* onCommitOnly */);
    mTransactionCallbackInvoker.clearCompletedTransactions();

    mTimeStats->incrementTotalFrames();
    mTimeStats->setPresentFenceGlobal(pacesetterPresentFenceTime);

    for (auto&& [id, presentFence] : presentFences) {
        ftl::FakeGuard guard(mStateLock);
        const bool isInternalDisplay =
                mPhysicalDisplays.get(id).transform(&PhysicalDisplay::isInternal).value_or(false);

        if (isInternalDisplay) {
            mScheduler->addPresentFence(id, std::move(presentFence));
        }
    }

    const bool hasPacesetterDisplay =
            pacesetterDisplay && getHwComposer().isConnected(pacesetterId);

    if (!hasSyncFramework) {
        if (hasPacesetterDisplay && pacesetterDisplay->isPoweredOn()) {
            mScheduler->enableHardwareVsync(pacesetterId);
        }
    }

    /* QTI_BEGIN */
    mQtiSFExtnIntf->qtiUpdateSmomoState();
    /* QTI_END */
    if (hasPacesetterDisplay && !pacesetterDisplay->isPoweredOn()) {
        getRenderEngine().cleanupPostRender();
        return;
    }

    // Cleanup any outstanding resources due to rendering a prior frame.
    getRenderEngine().cleanupPostRender();

    if (mNumTrustedPresentationListeners > 0) {
        // We avoid any reverse traversal upwards so this shouldn't be too expensive
        traverseLegacyLayers([&](Layer* layer) {
            if (!layer->hasTrustedPresentationListener()) {
                return;
            }
            const frontend::LayerSnapshot* snapshot = mLayerLifecycleManagerEnabled
                    ? mLayerSnapshotBuilder.getSnapshot(layer->sequence)
                    : layer->getLayerSnapshot();
            std::optional<const DisplayDevice*> displayOpt = std::nullopt;
            if (snapshot) {
                displayOpt = layerStackToDisplay.get(snapshot->outputFilter.layerStack);
            }
            const DisplayDevice* display = displayOpt.value_or(nullptr);
            layer->updateTrustedPresentationState(display, snapshot,
                                                  nanoseconds_to_milliseconds(presentStartTime),
                                                  false);
        });
    }

    /* QTI_BEGIN */
    mQtiSFExtnIntf->qtiUpdateLayerState(mNumLayers);
    /* QTI_END */

    // Even though ATRACE_INT64 already checks if tracing is enabled, it doesn't prevent the
    // side-effect of getTotalSize(), so we check that again here
    if (ATRACE_ENABLED()) {
        // getTotalSize returns the total number of buffers that were allocated by SurfaceFlinger
        ATRACE_INT64("Total Buffer Size", GraphicBufferAllocator::get().getTotalSize());
    }

    logFrameStats(presentTime);
    /* QTI_BEGIN */
    mQtiSFExtnIntf->qtiSendInitialFps(
            pacesetterDisplay->refreshRateSelector().getActiveMode().fps.getValue());
    /* QTI_END */
}

FloatRect SurfaceFlinger::getMaxDisplayBounds() {
    const ui::Size maxSize = [this] {
        ftl::FakeGuard guard(mStateLock);

        // The LayerTraceGenerator tool runs without displays.
        if (mDisplays.empty()) return ui::Size{5000, 5000};

        return std::accumulate(mDisplays.begin(), mDisplays.end(), ui::kEmptySize,
                               [](ui::Size size, const auto& pair) -> ui::Size {
                                   const auto& display = pair.second;
                                   return {std::max(size.getWidth(), display->getWidth()),
                                           std::max(size.getHeight(), display->getHeight())};
                               });
    }();

    // Ignore display bounds for now since they will be computed later. Use a large Rect bound
    // to ensure it's bigger than an actual display will be.
    const float xMax = maxSize.getWidth() * 10.f;
    const float yMax = maxSize.getHeight() * 10.f;

    return {-xMax, -yMax, xMax, yMax};
}

void SurfaceFlinger::computeLayerBounds() {
    const FloatRect maxBounds = getMaxDisplayBounds();
    for (const auto& layer : mDrawingState.layersSortedByZ) {
        layer->computeBounds(maxBounds, ui::Transform(), 0.f /* shadowRadius */);
    }
}

void SurfaceFlinger::commitTransactions() {
    ATRACE_CALL();

    // Keep a copy of the drawing state (that is going to be overwritten
    // by commitTransactionsLocked) outside of mStateLock so that the side
    // effects of the State assignment don't happen with mStateLock held,
    // which can cause deadlocks.
    State drawingState(mDrawingState);

    Mutex::Autolock lock(mStateLock);
    mDebugInTransaction = systemTime();

    // Here we're guaranteed that some transaction flags are set
    // so we can call commitTransactionsLocked unconditionally.
    // We clear the flags with mStateLock held to guarantee that
    // mCurrentState won't change until the transaction is committed.
    mScheduler->modulateVsync({}, &VsyncModulator::onTransactionCommit);
    commitTransactionsLocked(clearTransactionFlags(eTransactionMask));

    mDebugInTransaction = 0;
}

std::pair<DisplayModes, DisplayModePtr> SurfaceFlinger::loadDisplayModes(
        PhysicalDisplayId displayId) const {
    std::vector<HWComposer::HWCDisplayMode> hwcModes;
    std::optional<hal::HWDisplayId> activeModeHwcId;

    int attempt = 0;
    constexpr int kMaxAttempts = 3;
    do {
        hwcModes = getHwComposer().getModes(displayId,
                                            scheduler::RefreshRateSelector::kMinSupportedFrameRate
                                                    .getPeriodNsecs());
        activeModeHwcId = getHwComposer().getActiveMode(displayId);

        const auto isActiveMode = [activeModeHwcId](const HWComposer::HWCDisplayMode& mode) {
            return mode.hwcId == activeModeHwcId;
        };

        if (std::any_of(hwcModes.begin(), hwcModes.end(), isActiveMode)) {
            break;
        }
    } while (++attempt < kMaxAttempts);

    if (attempt == kMaxAttempts) {
        const std::string activeMode =
                activeModeHwcId ? std::to_string(*activeModeHwcId) : "unknown"s;
        ALOGE("HWC failed to report an active mode that is supported: activeModeHwcId=%s, "
              "hwcModes={%s}",
              activeMode.c_str(), base::Join(hwcModes, ", ").c_str());
        return {};
    }

    const DisplayModes oldModes = mPhysicalDisplays.get(displayId)
                                          .transform([](const PhysicalDisplay& display) {
                                              return display.snapshot().displayModes();
                                          })
                                          .value_or(DisplayModes{});

    ui::DisplayModeId nextModeId = 1 +
            std::accumulate(oldModes.begin(), oldModes.end(), static_cast<ui::DisplayModeId>(-1),
                            [](ui::DisplayModeId max, const auto& pair) {
                                return std::max(max, pair.first.value());
                            });

    DisplayModes newModes;
    for (const auto& hwcMode : hwcModes) {
        const DisplayModeId id{nextModeId++};
        newModes.try_emplace(id,
                             DisplayMode::Builder(hwcMode.hwcId)
                                     .setId(id)
                                     .setPhysicalDisplayId(displayId)
                                     .setResolution({hwcMode.width, hwcMode.height})
                                     .setVsyncPeriod(hwcMode.vsyncPeriod)
                                     .setVrrConfig(hwcMode.vrrConfig)
                                     .setDpiX(hwcMode.dpiX)
                                     .setDpiY(hwcMode.dpiY)
                                     .setGroup(hwcMode.configGroup)
                                     .build());
    }

    const bool sameModes =
            std::equal(newModes.begin(), newModes.end(), oldModes.begin(), oldModes.end(),
                       [](const auto& lhs, const auto& rhs) {
                           return equalsExceptDisplayModeId(*lhs.second, *rhs.second);
                       });

    // Keep IDs if modes have not changed.
    const auto& modes = sameModes ? oldModes : newModes;
    const DisplayModePtr activeMode =
            std::find_if(modes.begin(), modes.end(), [activeModeHwcId](const auto& pair) {
                return pair.second->getHwcId() == activeModeHwcId;
            })->second;

    return {modes, activeMode};
}

bool SurfaceFlinger::configureLocked() {
    std::vector<HotplugEvent> events;
    {
        std::lock_guard<std::mutex> lock(mHotplugMutex);
        events = std::move(mPendingHotplugEvents);
    }

    for (const auto [hwcDisplayId, connection] : events) {
        if (auto info = getHwComposer().onHotplug(hwcDisplayId, connection)) {
            /* QTI_BEGIN */
            mQtiSFExtnIntf->qtiUpdateOnComposerHalHotplug(hwcDisplayId, connection, info);
            /* QTI_END */

            const auto displayId = info->id;
            const bool connected = connection == hal::Connection::CONNECTED;

            if (const char* const log =
                        processHotplug(displayId, hwcDisplayId, connected, std::move(*info))) {
                ALOGI("%s display %s (HAL ID %" PRIu64 ")", log, to_string(displayId).c_str(),
                      hwcDisplayId);
            }

            /* QTI_BEGIN */
            mQtiSFExtnIntf->qtiUpdateOnProcessDisplayHotplug(static_cast<uint32_t>(hwcDisplayId),
                                                             connection, displayId);
            /* QTI_END */
        }
    }

    return !events.empty();
}

const char* SurfaceFlinger::processHotplug(PhysicalDisplayId displayId,
                                           hal::HWDisplayId hwcDisplayId, bool connected,
                                           DisplayIdentificationInfo&& info) {
    const auto displayOpt = mPhysicalDisplays.get(displayId);
    if (!connected) {
        LOG_ALWAYS_FATAL_IF(!displayOpt);
        const auto& display = displayOpt->get();

        if (const ssize_t index = mCurrentState.displays.indexOfKey(display.token()); index >= 0) {
            mCurrentState.displays.removeItemsAt(index);
        }

        mPhysicalDisplays.erase(displayId);
        return "Disconnecting";
    }

    auto [displayModes, activeMode] = loadDisplayModes(displayId);
    if (!activeMode) {
        // TODO(b/241286153): Report hotplug failure to the framework.
        ALOGE("Failed to hotplug display %s", to_string(displayId).c_str());
        getHwComposer().disconnectDisplay(displayId);
        return nullptr;
    }

    ui::ColorModes colorModes = getHwComposer().getColorModes(displayId);

    if (displayOpt) {
        const auto& display = displayOpt->get();
        const auto& snapshot = display.snapshot();

        std::optional<DeviceProductInfo> deviceProductInfo;
        if (getHwComposer().updatesDeviceProductInfoOnHotplugReconnect()) {
            deviceProductInfo = std::move(info.deviceProductInfo);
        } else {
            deviceProductInfo = snapshot.deviceProductInfo();
        }

        const auto it =
                mPhysicalDisplays.try_replace(displayId, display.token(), displayId,
                                              snapshot.connectionType(), std::move(displayModes),
                                              std::move(colorModes), std::move(deviceProductInfo));

        auto& state = mCurrentState.displays.editValueFor(it->second.token());
        state.sequenceId = DisplayDeviceState{}.sequenceId; // Generate new sequenceId.
        state.physical->activeMode = std::move(activeMode);
        return "Reconnecting";
    }

    const sp<IBinder> token = sp<BBinder>::make();
    const ui::DisplayConnectionType connectionType =
            getHwComposer().getDisplayConnectionType(displayId);

    mPhysicalDisplays.try_emplace(displayId, token, displayId, connectionType,
                                  std::move(displayModes), std::move(colorModes),
                                  std::move(info.deviceProductInfo));

    DisplayDeviceState state;
    state.physical = {.id = displayId,
                      .hwcDisplayId = hwcDisplayId,
                      .activeMode = std::move(activeMode)};
    state.isSecure = connectionType == ui::DisplayConnectionType::Internal;
    state.isProtected = true;
    state.displayName = std::move(info.name);

    mCurrentState.displays.add(token, state);
    return "Connecting";
}

void SurfaceFlinger::dispatchDisplayHotplugEvent(PhysicalDisplayId displayId, bool connected) {
    mScheduler->onHotplugReceived(mAppConnectionHandle, displayId, connected);
    mScheduler->onHotplugReceived(mSfConnectionHandle, displayId, connected);
}

void SurfaceFlinger::dispatchDisplayModeChangeEvent(PhysicalDisplayId displayId,
                                                    const scheduler::FrameRateMode& mode) {
    // TODO(b/255635821): Merge code paths and move to Scheduler.
    const auto onDisplayModeChanged = displayId == mActiveDisplayId
            ? &scheduler::Scheduler::onPrimaryDisplayModeChanged
            : &scheduler::Scheduler::onNonPrimaryDisplayModeChanged;

    ((*mScheduler).*onDisplayModeChanged)(mAppConnectionHandle, mode);
}

sp<DisplayDevice> SurfaceFlinger::setupNewDisplayDeviceInternal(
        const wp<IBinder>& displayToken,
        std::shared_ptr<compositionengine::Display> compositionDisplay,
        const DisplayDeviceState& state,
        const sp<compositionengine::DisplaySurface>& displaySurface,
        const sp<IGraphicBufferProducer>& producer,
        surfaceflingerextension::QtiDisplaySurfaceExtensionIntf* mQtiDSExtnIntf) {
    DisplayDeviceCreationArgs creationArgs(sp<SurfaceFlinger>::fromExisting(this), getHwComposer(),
                                           displayToken, compositionDisplay);
    creationArgs.sequenceId = state.sequenceId;
    creationArgs.isSecure = state.isSecure;
    creationArgs.isProtected = state.isProtected;
    creationArgs.displaySurface = displaySurface;
    creationArgs.hasWideColorGamut = false;
    creationArgs.supportedPerFrameMetadata = 0;
    creationArgs.mQtiDSExtnIntf = mQtiDSExtnIntf;

    if (const auto& physical = state.physical) {
        creationArgs.activeModeId = physical->activeMode->getId();
        const auto [kernelIdleTimerController, idleTimerTimeoutMs] =
                getKernelIdleTimerProperties(compositionDisplay->getId());

        using Config = scheduler::RefreshRateSelector::Config;
        const auto enableFrameRateOverride = sysprop::enable_frame_rate_override(true)
                ? Config::FrameRateOverride::Enabled
                : Config::FrameRateOverride::Disabled;
        Config config =
                {.enableFrameRateOverride = enableFrameRateOverride,
                 .frameRateMultipleThreshold =
                         base::GetIntProperty("debug.sf.frame_rate_multiple_threshold", 0),
                 .idleTimerTimeout = idleTimerTimeoutMs,
                 .kernelIdleTimerController = kernelIdleTimerController};

        creationArgs.refreshRateSelector =
                mPhysicalDisplays.get(physical->id)
                        .transform(&PhysicalDisplay::snapshotRef)
                        .transform([&](const display::DisplaySnapshot& snapshot) {
                            return std::make_shared<
                                    scheduler::RefreshRateSelector>(snapshot.displayModes(),
                                                                    creationArgs.activeModeId,
                                                                    config);
                        })
                        .value_or(nullptr);

        creationArgs.isPrimary = physical->id == getPrimaryDisplayIdLocked();

        mPhysicalDisplays.get(physical->id)
                .transform(&PhysicalDisplay::snapshotRef)
                .transform(ftl::unit_fn([&](const display::DisplaySnapshot& snapshot) {
                    for (const auto mode : snapshot.colorModes()) {
                        creationArgs.hasWideColorGamut |= ui::isWideColorMode(mode);
                        creationArgs.hwcColorModes
                                .emplace(mode,
                                         getHwComposer().getRenderIntents(physical->id, mode));
                    }
                }));
    }

    if (const auto id = HalDisplayId::tryCast(compositionDisplay->getId())) {
        getHwComposer().getHdrCapabilities(*id, &creationArgs.hdrCapabilities);
        creationArgs.supportedPerFrameMetadata = getHwComposer().getSupportedPerFrameMetadata(*id);
    }

    auto nativeWindowSurface = getFactory().createNativeWindowSurface(producer);
    auto nativeWindow = nativeWindowSurface->getNativeWindow();
    creationArgs.nativeWindow = nativeWindow;

    // Make sure that composition can never be stalled by a virtual display
    // consumer that isn't processing buffers fast enough. We have to do this
    // here, in case the display is composed entirely by HWC.
    if (state.isVirtual()) {
        nativeWindow->setSwapInterval(nativeWindow.get(), 0);
    }

    creationArgs.physicalOrientation =
            getPhysicalDisplayOrientation(compositionDisplay->getId(), creationArgs.isPrimary);
    ALOGV("Display Orientation: %s", toCString(creationArgs.physicalOrientation));

    // virtual displays are always considered enabled
    creationArgs.initialPowerMode =
            state.isVirtual() ? std::make_optional(hal::PowerMode::ON) : std::nullopt;

    creationArgs.requestedRefreshRate = state.requestedRefreshRate;

    sp<DisplayDevice> display = getFactory().createDisplayDevice(creationArgs);

    nativeWindowSurface->preallocateBuffers();

    ui::ColorMode defaultColorMode = ui::ColorMode::NATIVE;
    Dataspace defaultDataSpace = Dataspace::UNKNOWN;
    if (display->hasWideColorGamut()) {
        defaultColorMode = ui::ColorMode::SRGB;
        defaultDataSpace = Dataspace::V0_SRGB;
    }
    display->getCompositionDisplay()->setColorProfile(
            compositionengine::Output::ColorProfile{defaultColorMode, defaultDataSpace,
                                                    RenderIntent::COLORIMETRIC});

    if (const auto& physical = state.physical) {
        const auto& mode = *physical->activeMode;
        display->setActiveMode(mode.getId(), mode.getVsyncRate(), mode.getVsyncRate());
    }

    display->setLayerFilter(makeLayerFilterForDisplay(display->getId(), state.layerStack));
    display->setProjection(state.orientation, state.layerStackSpaceRect,
                           state.orientedDisplaySpaceRect);
    display->setDisplayName(state.displayName);
    display->setFlags(state.flags);

    return display;
}

void SurfaceFlinger::processDisplayAdded(const wp<IBinder>& displayToken,
                                         const DisplayDeviceState& state) {
    ui::Size resolution(0, 0);
    ui::PixelFormat pixelFormat = static_cast<ui::PixelFormat>(PIXEL_FORMAT_UNKNOWN);
    /* QTI_BEGIN */
    bool qtiCanAllocateHwcForVDS = false;
    /* QTI_END */

    if (state.physical) {
        resolution = state.physical->activeMode->getResolution();
        pixelFormat = static_cast<ui::PixelFormat>(PIXEL_FORMAT_RGBA_8888);
    } else if (state.surface != nullptr) {
        int status = state.surface->query(NATIVE_WINDOW_WIDTH, &resolution.width);
        ALOGE_IF(status != NO_ERROR, "Unable to query width (%d)", status);
        status = state.surface->query(NATIVE_WINDOW_HEIGHT, &resolution.height);
        ALOGE_IF(status != NO_ERROR, "Unable to query height (%d)", status);
        int format;
        status = state.surface->query(NATIVE_WINDOW_FORMAT, &format);
        ALOGE_IF(status != NO_ERROR, "Unable to query format (%d)", status);
        pixelFormat = static_cast<ui::PixelFormat>(format);
        /* QTI_BEGIN */
        qtiCanAllocateHwcForVDS = mQtiSFExtnIntf->qtiCanAllocateHwcDisplayIdForVDS(state);
        /* QTI_END */
    } else {
        // Virtual displays without a surface are dormant:
        // they have external state (layer stack, projection,
        // etc.) but no internal state (i.e. a DisplayDevice).
        return;
    }

    compositionengine::DisplayCreationArgsBuilder builder;
    if (const auto& physical = state.physical) {
        builder.setId(physical->id);
    } else {
        /* QTI_BEGIN */
        auto qtiVirtualDisplayId =
                mQtiSFExtnIntf->qtiAcquireVirtualDisplay(resolution, pixelFormat,
                                                         qtiCanAllocateHwcForVDS);
        if (!qtiVirtualDisplayId.has_value()) {
            ALOGE("%s: Failed to retrieve virtual display id, returning.", __func__);
            return;
        }
        builder.setId(*qtiVirtualDisplayId);
        /* QTI_END */
    }

    builder.setPixels(resolution);
    builder.setIsSecure(state.isSecure);
    builder.setIsProtected(state.isProtected);
    builder.setPowerAdvisor(mPowerAdvisor.get());
    builder.setName(state.displayName);
    auto compositionDisplay = getCompositionEngine().createDisplay(builder.build());
    compositionDisplay->setLayerCachingEnabled(mLayerCachingEnabled);

    sp<compositionengine::DisplaySurface> displaySurface;
    sp<IGraphicBufferProducer> producer;
    sp<IGraphicBufferProducer> bqProducer;
    sp<IGraphicBufferConsumer> bqConsumer;
    getFactory().createBufferQueue(&bqProducer, &bqConsumer, /*consumerIsSurfaceFlinger =*/false);

    /* QTI_BEGIN */
    surfaceflingerextension::QtiDisplaySurfaceExtensionIntf* qtiDSExtnIntf = nullptr;
    /* QTI_END */

    if (state.isVirtual()) {
        const auto displayId = VirtualDisplayId::tryCast(compositionDisplay->getId());
        LOG_FATAL_IF(!displayId);
        auto surface = sp<VirtualDisplaySurface>::make(getHwComposer(), *displayId, state.surface,
                                                       bqProducer, bqConsumer, state.displayName,
                                                /* QTI_BEGIN */ state.isSecure /* QTI_END */);
        displaySurface = surface;
        producer = std::move(surface);
    } else {
        ALOGE_IF(state.surface != nullptr,
                 "adding a supported display, but rendering "
                 "surface is provided (%p), ignoring it",
                 state.surface.get());
        const auto displayId = PhysicalDisplayId::tryCast(compositionDisplay->getId());
        LOG_FATAL_IF(!displayId);
        displaySurface =
                sp<FramebufferSurface>::make(getHwComposer(), *displayId, bqConsumer,
                                             state.physical->activeMode->getResolution(),
                                             ui::Size(maxGraphicsWidth, maxGraphicsHeight));
        producer = bqProducer;
    }

    LOG_FATAL_IF(!displaySurface);
    /* QTI_BEGIN */
#ifdef QTI_DISPLAY_EXTENSION
    qtiDSExtnIntf = displaySurface->qtiGetDisplaySurfaceExtn();
#endif
    /* QTI_END */

    auto display = setupNewDisplayDeviceInternal(displayToken, std::move(compositionDisplay), state,
                                                 displaySurface, producer, qtiDSExtnIntf);

    /* QTI_BEGIN */
    mQtiSFExtnIntf->qtiSetPowerModeOverrideConfig(display);
    /* QTI_END */

    if (!display->isVirtual()) {
        /* QTI_BEGIN */
        mQtiSFExtnIntf->qtiSetPowerModeOverrideConfig(display);
        mQtiSFExtnIntf->qtiUpdateDisplaysList(display, /*addDisplay*/ true);
        mQtiSFExtnIntf->qtiTryDrawMethod(display);

        /* QTI_END */

        if (mScheduler) {
            const auto displayId = display->getPhysicalId();
            {
                // TODO(b/241285876): Annotate `processDisplayAdded` instead.
                ftl::FakeGuard guard(kMainThreadContext);

                // For hotplug reconnect, renew the registration since display modes have been
                // reloaded.
                mScheduler->registerDisplay(displayId, display->holdRefreshRateSelector());
            }

            dispatchDisplayHotplugEvent(displayId, true);
        }
    }

    if (display->isVirtual()) {
        display->adjustRefreshRate(mScheduler->getPacesetterRefreshRate());
    }

    mDisplays.try_emplace(displayToken, std::move(display));
    /* QTI_BEGIN */
    mQtiSFExtnIntf->qtiCreateSmomoInstance(state);
    /* QTI_END */
}

void SurfaceFlinger::processDisplayRemoved(const wp<IBinder>& displayToken) {
    auto display = getDisplayDeviceLocked(displayToken);
    if (display) {
        display->disconnect();

        if (display->isVirtual()) {
            releaseVirtualDisplay(display->getVirtualId());
        } else {
            dispatchDisplayHotplugEvent(display->getPhysicalId(), false);
            mScheduler->unregisterDisplay(display->getPhysicalId());
        }
        /* QTI_BEGIN */
        mQtiSFExtnIntf->qtiDestroySmomoInstance(display);
        /* QTI_END */
    }

    mDisplays.erase(displayToken);

    if (display && display->isVirtual()) {
        static_cast<void>(mScheduler->schedule([display = std::move(display)] {
            // Destroy the display without holding the mStateLock.
            // This is a temporary solution until we can manage transaction queues without
            // holding the mStateLock.
            // With blast, the IGBP that is passed to the VirtualDisplaySurface is owned by the
            // client. When the IGBP is disconnected, its buffer cache in SF will be cleared
            // via SurfaceComposerClient::doUncacheBufferTransaction. This call from the client
            // ends up running on the main thread causing a deadlock since setTransactionstate
            // will try to acquire the mStateLock. Instead we extend the lifetime of
            // DisplayDevice and destroy it in the main thread without holding the mStateLock.
            // The display will be disconnected and removed from the mDisplays list so it will
            // not be accessible.
        }));
    }
}

void SurfaceFlinger::processDisplayChanged(const wp<IBinder>& displayToken,
                                           const DisplayDeviceState& currentState,
                                           const DisplayDeviceState& drawingState) {
    const sp<IBinder> currentBinder = IInterface::asBinder(currentState.surface);
    const sp<IBinder> drawingBinder = IInterface::asBinder(drawingState.surface);

    // Recreate the DisplayDevice if the surface or sequence ID changed.
    if (currentBinder != drawingBinder || currentState.sequenceId != drawingState.sequenceId) {
        if (const auto display = getDisplayDeviceLocked(displayToken)) {
            /* QTI_BEGIN */
            mQtiSFExtnIntf->qtiUpdateDisplaysList(display, /*addDisplay*/ false);
            /* QTI_END */

            display->disconnect();
            if (display->isVirtual()) {
                releaseVirtualDisplay(display->getVirtualId());
            }
        }

        mDisplays.erase(displayToken);

        if (const auto& physical = currentState.physical) {
            getHwComposer().allocatePhysicalDisplay(physical->hwcDisplayId, physical->id);
        }

        processDisplayAdded(displayToken, currentState);

        if (currentState.physical) {
            const auto display = getDisplayDeviceLocked(displayToken);
            setPowerModeInternal(display, hal::PowerMode::ON);

            // TODO(b/175678251) Call a listener instead.
            if (currentState.physical->hwcDisplayId == getHwComposer().getPrimaryHwcDisplayId()) {
                resetPhaseConfiguration(display->getActiveMode().fps);
            }
        }
        return;
    }

    if (const auto display = getDisplayDeviceLocked(displayToken)) {
        if (currentState.layerStack != drawingState.layerStack) {
            display->setLayerFilter(
                    makeLayerFilterForDisplay(display->getId(), currentState.layerStack));
            /* QTI_BEGIN */
            mQtiSFExtnIntf->qtiUpdateSmomoLayerStackId(currentState.physical->hwcDisplayId,
                                                       currentState.layerStack.id,
                                                       drawingState.layerStack.id);
            /* QTI_END */
        }
        if (currentState.flags != drawingState.flags) {
            display->setFlags(currentState.flags);
        }
        if ((currentState.orientation != drawingState.orientation) ||
            (currentState.layerStackSpaceRect != drawingState.layerStackSpaceRect) ||
            (currentState.orientedDisplaySpaceRect != drawingState.orientedDisplaySpaceRect)) {
            display->setProjection(currentState.orientation, currentState.layerStackSpaceRect,
                                   currentState.orientedDisplaySpaceRect);
            if (display->getId() == mActiveDisplayId) {
                mActiveDisplayTransformHint = display->getTransformHint();
                sActiveDisplayRotationFlags =
                        ui::Transform::toRotationFlags(display->getOrientation());
            }
        }
        if (currentState.width != drawingState.width ||
            currentState.height != drawingState.height) {
            display->setDisplaySize(currentState.width, currentState.height);

            if (display->getId() == mActiveDisplayId) {
                onActiveDisplaySizeChanged(*display);
            }
        }
    }
}

void SurfaceFlinger::resetPhaseConfiguration(Fps refreshRate) {
    // Cancel the pending refresh rate change, if any, before updating the phase configuration.
    mScheduler->vsyncModulator().cancelRefreshRateChange();

    mVsyncConfiguration->reset();
    updatePhaseConfiguration(refreshRate);
    mRefreshRateStats->setRefreshRate(refreshRate);

    /* QTI_BEGIN */
    mQtiSFExtnIntf->qtiUpdateVsyncConfiguration();
    /* QTI_END */
}

void SurfaceFlinger::processDisplayChangesLocked() {
    // here we take advantage of Vector's copy-on-write semantics to
    // improve performance by skipping the transaction entirely when
    // know that the lists are identical
    const KeyedVector<wp<IBinder>, DisplayDeviceState>& curr(mCurrentState.displays);
    const KeyedVector<wp<IBinder>, DisplayDeviceState>& draw(mDrawingState.displays);
    if (!curr.isIdenticalTo(draw)) {
        mVisibleRegionsDirty = true;
        mUpdateInputInfo = true;

        // find the displays that were removed
        // (ie: in drawing state but not in current state)
        // also handle displays that changed
        // (ie: displays that are in both lists)
        for (size_t i = 0; i < draw.size(); i++) {
            const wp<IBinder>& displayToken = draw.keyAt(i);
            const ssize_t j = curr.indexOfKey(displayToken);
            if (j < 0) {
                // in drawing state but not in current state
                processDisplayRemoved(displayToken);
            } else {
                // this display is in both lists. see if something changed.
                const DisplayDeviceState& currentState = curr[j];
                const DisplayDeviceState& drawingState = draw[i];
                processDisplayChanged(displayToken, currentState, drawingState);
            }
        }

        // find displays that were added
        // (ie: in current state but not in drawing state)
        for (size_t i = 0; i < curr.size(); i++) {
            const wp<IBinder>& displayToken = curr.keyAt(i);
            if (draw.indexOfKey(displayToken) < 0) {
                processDisplayAdded(displayToken, curr[i]);
            }
        }
    }

    mDrawingState.displays = mCurrentState.displays;
}

void SurfaceFlinger::commitTransactionsLocked(uint32_t transactionFlags) {
    // Commit display transactions.
    const bool displayTransactionNeeded = transactionFlags & eDisplayTransactionNeeded;
    mFrontEndDisplayInfosChanged = displayTransactionNeeded;
    if (displayTransactionNeeded && !mLayerLifecycleManagerEnabled) {
        processDisplayChangesLocked();
        mFrontEndDisplayInfos.clear();
        for (const auto& [_, display] : mDisplays) {
            mFrontEndDisplayInfos.try_emplace(display->getLayerStack(), display->getFrontEndInfo());
        }
    }
    mForceTransactionDisplayChange = displayTransactionNeeded;

    if (mSomeChildrenChanged) {
        mVisibleRegionsDirty = true;
        mSomeChildrenChanged = false;
        mUpdateInputInfo = true;
    }

    // Update transform hint.
    if (transactionFlags & (eTransformHintUpdateNeeded | eDisplayTransactionNeeded)) {
        // Layers and/or displays have changed, so update the transform hint for each layer.
        //
        // NOTE: we do this here, rather than when presenting the display so that
        // the hint is set before we acquire a buffer from the surface texture.
        //
        // NOTE: layer transactions have taken place already, so we use their
        // drawing state. However, SurfaceFlinger's own transaction has not
        // happened yet, so we must use the current state layer list
        // (soon to become the drawing state list).
        //
        sp<const DisplayDevice> hintDisplay;
        ui::LayerStack layerStack;

        mCurrentState.traverse([&](Layer* layer) REQUIRES(mStateLock) {
            // NOTE: we rely on the fact that layers are sorted by
            // layerStack first (so we don't have to traverse the list
            // of displays for every layer).
            if (const auto filter = layer->getOutputFilter(); layerStack != filter.layerStack) {
                layerStack = filter.layerStack;
                hintDisplay = nullptr;

                // Find the display that includes the layer.
                for (const auto& [token, display] : mDisplays) {
                    if (!display->getCompositionDisplay()->includesLayer(filter)) {
                        continue;
                    }

                    // Pick the primary display if another display mirrors the layer.
                    if (hintDisplay) {
                        hintDisplay = nullptr;
                        break;
                    }

                    hintDisplay = display;
                }
            }

            if (!hintDisplay) {
                // NOTE: TEMPORARY FIX ONLY. Real fix should cause layers to
                // redraw after transform hint changes. See bug 8508397.
                // could be null when this layer is using a layerStack
                // that is not visible on any display. Also can occur at
                // screen off/on times.
                // U Update: Don't provide stale hints to the clients. For
                // special cases where we want the app to draw its
                // first frame before the display is available, we rely
                // on WMS and DMS to provide the right information
                // so the client can calculate the hint.
                layer->skipReportingTransformHint();
            } else {
                layer->updateTransformHint(hintDisplay->getTransformHint());
            }
        });
    }

    if (mLayersAdded) {
        mLayersAdded = false;
        // Layers have been added.
        mVisibleRegionsDirty = true;
        mUpdateInputInfo = true;
    }

    // some layers might have been removed, so
    // we need to update the regions they're exposing.
    if (mLayersRemoved) {
        mLayersRemoved = false;
        mVisibleRegionsDirty = true;
        mUpdateInputInfo = true;
        mDrawingState.traverseInZOrder([&](Layer* layer) {
            if (mLayersPendingRemoval.indexOf(sp<Layer>::fromExisting(layer)) >= 0) {
                // this layer is not visible anymore
                Region visibleReg;
                visibleReg.set(layer->getScreenBounds());
                invalidateLayerStack(layer->getOutputFilter(), visibleReg);
            }
        });
    }

    if (transactionFlags & eInputInfoUpdateNeeded) {
        mUpdateInputInfo = true;
    }

    doCommitTransactions();
}

void SurfaceFlinger::updateInputFlinger(VsyncId vsyncId, TimePoint frameTime) {
    if (!mInputFlinger || (!mUpdateInputInfo && mInputWindowCommands.empty())) {
        return;
    }
    ATRACE_CALL();

    std::vector<WindowInfo> windowInfos;
    std::vector<DisplayInfo> displayInfos;
    bool updateWindowInfo = false;
    if (mUpdateInputInfo) {
        mUpdateInputInfo = false;
        updateWindowInfo = true;
        buildWindowInfos(windowInfos, displayInfos);
    }

    std::unordered_set<int32_t> visibleWindowIds;
    for (WindowInfo& windowInfo : windowInfos) {
        if (!windowInfo.inputConfig.test(WindowInfo::InputConfig::NOT_VISIBLE)) {
            visibleWindowIds.insert(windowInfo.id);
        }
    }
    bool visibleWindowsChanged = false;
    if (visibleWindowIds != mVisibleWindowIds) {
        visibleWindowsChanged = true;
        mVisibleWindowIds = std::move(visibleWindowIds);
    }

    BackgroundExecutor::getInstance().sendCallbacks({[updateWindowInfo,
                                                      windowInfos = std::move(windowInfos),
                                                      displayInfos = std::move(displayInfos),
                                                      inputWindowCommands =
                                                              std::move(mInputWindowCommands),
                                                      inputFlinger = mInputFlinger, this,
                                                      visibleWindowsChanged, vsyncId, frameTime]() {
        ATRACE_NAME("BackgroundExecutor::updateInputFlinger");
        if (updateWindowInfo) {
            mWindowInfosListenerInvoker
                    ->windowInfosChanged(gui::WindowInfosUpdate{std::move(windowInfos),
                                                                std::move(displayInfos),
                                                                ftl::to_underlying(vsyncId),
                                                                frameTime.ns()},
                                         std::move(
                                                 inputWindowCommands.windowInfosReportedListeners),
                                         /* forceImmediateCall= */ visibleWindowsChanged ||
                                                 !inputWindowCommands.focusRequests.empty());
        } else {
            // If there are listeners but no changes to input windows, call the listeners
            // immediately.
            for (const auto& listener : inputWindowCommands.windowInfosReportedListeners) {
                if (IInterface::asBinder(listener)->isBinderAlive()) {
                    listener->onWindowInfosReported();
                }
            }
        }
        for (const auto& focusRequest : inputWindowCommands.focusRequests) {
            inputFlinger->setFocusedWindow(focusRequest);
        }
    }});

    mInputWindowCommands.clear();
}

void SurfaceFlinger::persistDisplayBrightness(bool needsComposite) {
    const bool supportsDisplayBrightnessCommand = getHwComposer().getComposer()->isSupported(
            Hwc2::Composer::OptionalFeature::DisplayBrightnessCommand);
    if (!supportsDisplayBrightnessCommand) {
        return;
    }

    for (const auto& [_, display] : FTL_FAKE_GUARD(mStateLock, mDisplays)) {
        if (const auto brightness = display->getStagedBrightness(); brightness) {
            if (!needsComposite) {
                const status_t error =
                        getHwComposer()
                                .setDisplayBrightness(display->getPhysicalId(), *brightness,
                                                      display->getCompositionDisplay()
                                                              ->getState()
                                                              .displayBrightnessNits,
                                                      Hwc2::Composer::DisplayBrightnessOptions{
                                                              .applyImmediately = true})
                                .get();

                ALOGE_IF(error != NO_ERROR,
                         "Error setting display brightness for display %s: %d (%s)",
                         to_string(display->getId()).c_str(), error, strerror(error));
            }
            display->persistBrightness(needsComposite);
        }
    }
}

void SurfaceFlinger::buildWindowInfos(std::vector<WindowInfo>& outWindowInfos,
                                      std::vector<DisplayInfo>& outDisplayInfos) {
    static size_t sNumWindowInfos = 0;
    outWindowInfos.reserve(sNumWindowInfos);
    sNumWindowInfos = 0;

    if (mLayerLifecycleManagerEnabled) {
        mLayerSnapshotBuilder.forEachInputSnapshot(
                [&outWindowInfos](const frontend::LayerSnapshot& snapshot) {
                    outWindowInfos.push_back(snapshot.inputInfo);
                });
    } else {
        mDrawingState.traverseInReverseZOrder([&](Layer* layer) {
            if (!layer->needsInputInfo()) return;
            const auto opt =
                    mFrontEndDisplayInfos.get(layer->getLayerStack())
                            .transform([](const frontend::DisplayInfo& info) {
                                return Layer::InputDisplayArgs{&info.transform, info.isSecure};
                            });

            outWindowInfos.push_back(layer->fillInputInfo(opt.value_or(Layer::InputDisplayArgs{})));
        });
    }

    sNumWindowInfos = outWindowInfos.size();

    outDisplayInfos.reserve(mFrontEndDisplayInfos.size());
    for (const auto& [_, info] : mFrontEndDisplayInfos) {
        outDisplayInfos.push_back(info.info);
    }
}

void SurfaceFlinger::updateCursorAsync() {
    compositionengine::CompositionRefreshArgs refreshArgs;
    for (const auto& [_, display] : FTL_FAKE_GUARD(mStateLock, mDisplays)) {
        if (HalDisplayId::tryCast(display->getId())) {
            refreshArgs.outputs.push_back(display->getCompositionDisplay());
        }
    }

    constexpr bool kCursorOnly = true;
    const auto layers = moveSnapshotsToCompositionArgs(refreshArgs, kCursorOnly);
    mCompositionEngine->updateCursorAsync(refreshArgs);
    moveSnapshotsFromCompositionArgs(refreshArgs, layers);
}

void SurfaceFlinger::requestHardwareVsync(PhysicalDisplayId displayId, bool enable) {
    getHwComposer().setVsyncEnabled(displayId, enable ? hal::Vsync::ENABLE : hal::Vsync::DISABLE);
}

void SurfaceFlinger::requestDisplayModes(std::vector<display::DisplayModeRequest> modeRequests) {
    if (mBootStage != BootStage::FINISHED) {
        ALOGV("Currently in the boot stage, skipping display mode changes");
        return;
    }

    ATRACE_CALL();

    // If this is called from the main thread mStateLock must be locked before
    // Currently the only way to call this function from the main thread is from
    // Scheduler::chooseRefreshRateForContent

    ConditionalLock lock(mStateLock, std::this_thread::get_id() != mMainThreadId);

    for (auto& request : modeRequests) {
        const auto& modePtr = request.mode.modePtr;

        const auto displayId = modePtr->getPhysicalDisplayId();
        const auto display = getDisplayDeviceLocked(displayId);

        if (!display) continue;

        if (ftl::FakeGuard guard(kMainThreadContext);
            !shouldApplyRefreshRateSelectorPolicy(*display)) {
            ALOGV("%s(%s): Skipped applying policy", __func__, to_string(displayId).c_str());
            continue;
        }

        if (display->refreshRateSelector().isModeAllowed(request.mode)) {
            /* QTI_BEGIN */
            uint32_t qtiHwcDisplayId;
            if (mQtiSFExtnIntf->qtiGetHwcDisplayId(display, &qtiHwcDisplayId)) {
                mQtiSFExtnIntf->qtiSetDisplayExtnActiveConfig(qtiHwcDisplayId,
                                                              modePtr->getId().value());
            }
            /* QTI_END */
            setDesiredMode(std::move(request));
        } else {
            ALOGV("%s: Mode %d is disallowed for display %s", __func__, modePtr->getId().value(),
                  to_string(displayId).c_str());
        }
    }
}

void SurfaceFlinger::triggerOnFrameRateOverridesChanged() {
    PhysicalDisplayId displayId = [&]() {
        ConditionalLock lock(mStateLock, std::this_thread::get_id() != mMainThreadId);
        return getDefaultDisplayDeviceLocked()->getPhysicalId();
    }();

    mScheduler->onFrameRateOverridesChanged(mAppConnectionHandle, displayId);
}

void SurfaceFlinger::notifyCpuLoadUp() {
    mPowerAdvisor->notifyCpuLoadUp();
}

void SurfaceFlinger::onChoreographerAttached() {
    ATRACE_CALL();
    if (mLayerLifecycleManagerEnabled) {
        mUpdateAttachedChoreographer = true;
        scheduleCommit(FrameHint::kNone);
    }
}

void SurfaceFlinger::onVsyncGenerated(TimePoint expectedPresentTime,
                                      ftl::NonNull<DisplayModePtr> modePtr, Fps renderRate) {
    const auto vsyncPeriod = modePtr->getVsyncRate().getPeriod();
    const auto timeoutOpt = [&]() -> std::optional<Period> {
        const auto vrrConfig = modePtr->getVrrConfig();
        if (!vrrConfig) return std::nullopt;

        const auto notifyExpectedPresentConfig =
                modePtr->getVrrConfig()->notifyExpectedPresentConfig;
        if (!notifyExpectedPresentConfig) return std::nullopt;
        return Period::fromNs(notifyExpectedPresentConfig->timeoutNs);
    }();

    notifyExpectedPresentIfRequired(modePtr->getPhysicalDisplayId(), vsyncPeriod,
                                    expectedPresentTime, renderRate, timeoutOpt);
}

void SurfaceFlinger::notifyExpectedPresentIfRequired(PhysicalDisplayId displayId,
                                                     Period vsyncPeriod,
                                                     TimePoint expectedPresentTime,
                                                     Fps frameInterval,
                                                     std::optional<Period> timeoutOpt) {
    {
        auto& data = mNotifyExpectedPresentMap[displayId];
        const auto lastExpectedPresentTimestamp = data.lastExpectedPresentTimestamp.load();
        const auto lastFrameInterval = data.lastFrameInterval;
        data.lastFrameInterval = frameInterval;
        const auto threshold = Duration::fromNs(vsyncPeriod.ns() / 2);

        const constexpr nsecs_t kOneSecondNs =
                std::chrono::duration_cast<std::chrono::nanoseconds>(1s).count();
        const auto timeout = Period::fromNs(timeoutOpt && timeoutOpt->ns() > 0 ? timeoutOpt->ns()
                                                                               : kOneSecondNs);
        const bool frameIntervalIsOnCadence =
                isFrameIntervalOnCadence(expectedPresentTime, lastExpectedPresentTimestamp,
                                         lastFrameInterval, timeout, threshold);

        const bool expectedPresentWithinTimeout =
                isExpectedPresentWithinTimeout(expectedPresentTime, lastExpectedPresentTimestamp,
                                               timeoutOpt, threshold);

        using fps_approx_ops::operator!=;
        if (frameIntervalIsOnCadence && frameInterval != lastFrameInterval) {
            data.lastExpectedPresentTimestamp = expectedPresentTime;
        }

        if (expectedPresentWithinTimeout && frameIntervalIsOnCadence) {
            return;
        }
        data.lastExpectedPresentTimestamp = expectedPresentTime;
    }

    const char* const whence = __func__;
    static_cast<void>(mScheduler->schedule([=, this]() FTL_FAKE_GUARD(kMainThreadContext) {
        const auto status = getHwComposer().notifyExpectedPresent(displayId, expectedPresentTime,
                                                                  frameInterval);
        if (status != NO_ERROR) {
            ALOGE("%s failed to notifyExpectedPresentHint for display %" PRId64, whence,
                  displayId.value);
        }
    }));
}

void SurfaceFlinger::initScheduler(const sp<const DisplayDevice>& display) {
    using namespace scheduler;

    LOG_ALWAYS_FATAL_IF(mScheduler);

    const auto activeMode = display->refreshRateSelector().getActiveMode();
    const Fps activeRefreshRate = activeMode.fps;
    mRefreshRateStats =
            std::make_unique<RefreshRateStats>(*mTimeStats, activeRefreshRate, hal::PowerMode::OFF);

    mVsyncConfiguration = getFactory().createVsyncConfiguration(activeRefreshRate);

    FeatureFlags features;

    const auto defaultContentDetectionValue =
            FlagManager::getInstance().enable_fro_dependent_features() &&
            sysprop::enable_frame_rate_override(true);
    if (sysprop::use_content_detection_for_refresh_rate(defaultContentDetectionValue)) {
        features |= Feature::kContentDetection;
        if (FlagManager::getInstance().enable_small_area_detection()) {
            features |= Feature::kSmallDirtyContentDetection;
        }
    }
    if (base::GetBoolProperty("debug.sf.show_predicted_vsync"s, false)) {
        features |= Feature::kTracePredictedVsync;
    }
    if (!base::GetBoolProperty("debug.sf.vsync_reactor_ignore_present_fences"s, false) &&
        !getHwComposer().hasCapability(Capability::PRESENT_FENCE_IS_NOT_RELIABLE)) {
        features |= Feature::kPresentFences;
    }
    if (display->refreshRateSelector().kernelIdleTimerController()) {
        features |= Feature::kKernelIdleTimer;
    }
    if (mBackpressureGpuComposition) {
        features |= Feature::kBackpressureGpuComposition;
    }

    auto modulatorPtr = sp<VsyncModulator>::make(mVsyncConfiguration->getCurrentConfigs());

    mScheduler = std::make_unique<Scheduler>(static_cast<ICompositor&>(*this),
                                             static_cast<ISchedulerCallback&>(*this), features,
                                             std::move(modulatorPtr),
                                             static_cast<IVsyncTrackerCallback&>(*this));
    mScheduler->registerDisplay(display->getPhysicalId(), display->holdRefreshRateSelector());
    if (FlagManager::getInstance().vrr_config()) {
        mScheduler->setRenderRate(display->getPhysicalId(), activeMode.fps);
    }
    mScheduler->startTimers();

    const auto configs = mVsyncConfiguration->getCurrentConfigs();

    mAppConnectionHandle =
            mScheduler->createEventThread(Scheduler::Cycle::Render,
                                          mFrameTimeline->getTokenManager(),
                                          /* workDuration */ configs.late.appWorkDuration,
                                          /* readyDuration */ configs.late.sfWorkDuration);
    mSfConnectionHandle =
            mScheduler->createEventThread(Scheduler::Cycle::LastComposite,
                                          mFrameTimeline->getTokenManager(),
                                          /* workDuration */ activeRefreshRate.getPeriod(),
                                          /* readyDuration */ configs.late.sfWorkDuration);

    mScheduler->initVsync(mScheduler->getVsyncSchedule()->getDispatch(),
                          *mFrameTimeline->getTokenManager(), configs.late.sfWorkDuration);

    mRegionSamplingThread =
            sp<RegionSamplingThread>::make(*this,
                                           RegionSamplingThread::EnvironmentTimingTunables());
    mFpsReporter = sp<FpsReporter>::make(*mFrameTimeline, *this);
}

void SurfaceFlinger::updatePhaseConfiguration(Fps refreshRate) {
    mVsyncConfiguration->setRefreshRateFps(refreshRate);
    mScheduler->setVsyncConfigSet(mVsyncConfiguration->getCurrentConfigs(),
                                  refreshRate.getPeriod());
}

void SurfaceFlinger::doCommitTransactions() {
    ATRACE_CALL();

    if (!mLayersPendingRemoval.isEmpty()) {
        // Notify removed layers now that they can't be drawn from
        for (const auto& l : mLayersPendingRemoval) {
            // Ensure any buffers set to display on any children are released.
            if (l->isRemovedFromCurrentState()) {
                l->latchAndReleaseBuffer();
            }

            // If a layer has a parent, we allow it to out-live it's handle
            // with the idea that the parent holds a reference and will eventually
            // be cleaned up. However no one cleans up the top-level so we do so
            // here.
            if (l->isAtRoot()) {
                l->setIsAtRoot(false);
                mCurrentState.layersSortedByZ.remove(l);
            }

            // If the layer has been removed and has no parent, then it will not be reachable
            // when traversing layers on screen. Add the layer to the offscreenLayers set to
            // ensure we can copy its current to drawing state.
            if (!l->getParent()) {
                mOffscreenLayers.emplace(l.get());
            }
        }
        mLayersPendingRemoval.clear();
    }

    mDrawingState = mCurrentState;
    // clear the "changed" flags in current state
    mCurrentState.colorMatrixChanged = false;

    if (mVisibleRegionsDirty) {
        for (const auto& rootLayer : mDrawingState.layersSortedByZ) {
            rootLayer->commitChildList();
        }
    }

    commitOffscreenLayers();
    if (mLayerMirrorRoots.size() > 0) {
        std::deque<Layer*> pendingUpdates;
        pendingUpdates.insert(pendingUpdates.end(), mLayerMirrorRoots.begin(),
                              mLayerMirrorRoots.end());
        std::vector<Layer*> needsUpdating;
        for (Layer* cloneRoot : mLayerMirrorRoots) {
            pendingUpdates.pop_front();
            if (cloneRoot->isRemovedFromCurrentState()) {
                continue;
            }
            if (cloneRoot->updateMirrorInfo(pendingUpdates)) {
            } else {
                needsUpdating.push_back(cloneRoot);
            }
        }
        for (Layer* cloneRoot : needsUpdating) {
            cloneRoot->updateMirrorInfo({});
        }
    }
}

void SurfaceFlinger::commitOffscreenLayers() {
    for (Layer* offscreenLayer : mOffscreenLayers) {
        offscreenLayer->traverse(LayerVector::StateSet::Drawing, [](Layer* layer) {
            if (layer->clearTransactionFlags(eTransactionNeeded)) {
                layer->doTransaction(0);
                layer->commitChildList();
            }
        });
    }
}

void SurfaceFlinger::invalidateLayerStack(const ui::LayerFilter& layerFilter, const Region& dirty) {
    for (const auto& [token, displayDevice] : FTL_FAKE_GUARD(mStateLock, mDisplays)) {
        auto display = displayDevice->getCompositionDisplay();
        if (display->includesLayer(layerFilter)) {
            display->editState().dirtyRegion.orSelf(dirty);
        }
    }
}

bool SurfaceFlinger::latchBuffers() {
    ATRACE_CALL();

    const nsecs_t latchTime = systemTime();

    bool visibleRegions = false;
    bool frameQueued = false;
    bool newDataLatched = false;

    /* QTI_BEGIN */
    std::set<uint32_t> qtiLayerStackIds;
    uint32_t qtiLayerStackId = 0;
    bool qtiWakeUpPresentationDisplays = false;

    if (mQtiSFExtnIntf->qtiIsWakeUpPresentationDisplays()) {
        qtiWakeUpPresentationDisplays = true;
    }
    /* QTI_END */

    // Store the set of layers that need updates. This set must not change as
    // buffers are being latched, as this could result in a deadlock.
    // Example: Two producers share the same command stream and:
    // 1.) Layer 0 is latched
    // 2.) Layer 0 gets a new frame
    // 2.) Layer 1 gets a new frame
    // 3.) Layer 1 is latched.
    // Display is now waiting on Layer 1's frame, which is behind layer 0's
    // second frame. But layer 0's second frame could be waiting on display.
    mDrawingState.traverse([&](Layer* layer) {
        if (layer->clearTransactionFlags(eTransactionNeeded) || mForceTransactionDisplayChange) {
            const uint32_t flags = layer->doTransaction(0);
            if (flags & Layer::eVisibleRegion) {
                mVisibleRegionsDirty = true;
            }
        }

        if (layer->hasReadyFrame() || layer->willReleaseBufferOnLatch()) {
            frameQueued = true;
            mLayersWithQueuedFrames.emplace(sp<Layer>::fromExisting(layer));
            /* QTI_BEGIN */
            if (qtiWakeUpPresentationDisplays) {
                qtiLayerStackId = layer->getLayerStack().id;
                qtiLayerStackIds.insert(qtiLayerStackId);
            }
            /* QTI_END */
        } else {
            layer->useEmptyDamage();
            if (!layer->hasBuffer()) {
                // The last latch time is used to classify a missed frame as buffer stuffing
                // instead of a missed frame. This is used to identify scenarios where we
                // could not latch a buffer or apply a transaction due to backpressure.
                // We only update the latch time for buffer less layers here, the latch time
                // is updated for buffer layers when the buffer is latched.
                layer->updateLastLatchTime(latchTime);
            }
        }
    });
    mForceTransactionDisplayChange = false;

    /* QTI_BEGIN */
    if (qtiWakeUpPresentationDisplays && !mLayersWithQueuedFrames.empty()) {
        mQtiSFExtnIntf->qtiHandlePresentationDisplaysEarlyWakeup(qtiLayerStackIds.size(),
                                                                 qtiLayerStackId);
    }
    /* QTI_END */

    // The client can continue submitting buffers for offscreen layers, but they will not
    // be shown on screen. Therefore, we need to latch and release buffers of offscreen
    // layers to ensure dequeueBuffer doesn't block indefinitely.
    for (Layer* offscreenLayer : mOffscreenLayers) {
        offscreenLayer->traverse(LayerVector::StateSet::Drawing,
                                         [&](Layer* l) { l->latchAndReleaseBuffer(); });
    }

    if (!mLayersWithQueuedFrames.empty()) {
        // mStateLock is needed for latchBuffer as LayerRejecter::reject()
        // writes to Layer current state. See also b/119481871
        Mutex::Autolock lock(mStateLock);

        for (const auto& layer : mLayersWithQueuedFrames) {
            if (layer->willReleaseBufferOnLatch()) {
                mLayersWithBuffersRemoved.emplace(layer);
            }
            if (layer->latchBuffer(visibleRegions, latchTime)) {
                /* QTI_BEGIN */
                mQtiSFExtnIntf->qtiDolphinTrackBufferDecrement(layer->getDebugName(),
                        *layer->getPendingBufferCounter());
                /* QTI_END */
                mLayersPendingRefresh.push_back(layer);
                newDataLatched = true;
            }
            layer->useSurfaceDamage();
        }
    }

    mVisibleRegionsDirty |= visibleRegions;

    // If we will need to wake up at some time in the future to deal with a
    // queued frame that shouldn't be displayed during this vsync period, wake
    // up during the next vsync period to check again.
    if (frameQueued && (mLayersWithQueuedFrames.empty() || !newDataLatched)) {
        scheduleCommit(FrameHint::kNone);
    }

    // enter boot animation on first buffer latch
    if (CC_UNLIKELY(mBootStage == BootStage::BOOTLOADER && newDataLatched)) {
        ALOGI("Enter boot animation");
        mBootStage = BootStage::BOOTANIMATION;
    }

    if (mLayerMirrorRoots.size() > 0) {
        mDrawingState.traverse([&](Layer* layer) { layer->updateCloneBufferInfo(); });
    }

    // Only continue with the refresh if there is actually new work to do
    return !mLayersWithQueuedFrames.empty() && newDataLatched;
}

status_t SurfaceFlinger::addClientLayer(LayerCreationArgs& args, const sp<IBinder>& handle,
                                        const sp<Layer>& layer, const wp<Layer>& parent,
                                        uint32_t* outTransformHint) {
    if (mNumLayers >= MAX_LAYERS) {
        ALOGE("AddClientLayer failed, mNumLayers (%zu) >= MAX_LAYERS (%zu)", mNumLayers.load(),
              MAX_LAYERS);
        static_cast<void>(mScheduler->schedule([=, this] {
            ALOGE("Dumping layer keeping > 20 children alive:");
            bool leakingParentLayerFound = false;
            mDrawingState.traverse([&](Layer* layer) {
                if (leakingParentLayerFound) {
                    return;
                }
                if (layer->getChildrenCount() > 20) {
                    leakingParentLayerFound = true;
                    sp<Layer> parent = sp<Layer>::fromExisting(layer);
                    while (parent) {
                        ALOGE("Parent Layer: %s%s", parent->getName().c_str(),
                              (parent->isHandleAlive() ? "handleAlive" : ""));
                        parent = parent->getParent();
                    }
                    // Sample up to 100 layers
                    ALOGE("Dumping random sampling of child layers total(%zu): ",
                          layer->getChildrenCount());
                    int sampleSize = (layer->getChildrenCount() / 100) + 1;
                    layer->traverseChildren([&](Layer* layer) {
                        if (rand() % sampleSize == 0) {
                            ALOGE("Child Layer: %s%s", layer->getName().c_str(),
                                  (layer->isHandleAlive() ? "handleAlive" : ""));
                        }
                    });
                }
            });

            int numLayers = 0;
            mDrawingState.traverse([&](Layer* layer) { numLayers++; });

            ALOGE("Dumping random sampling of on-screen layers total(%u):", numLayers);
            mDrawingState.traverse([&](Layer* layer) {
                // Aim to dump about 200 layers to avoid totally trashing
                // logcat. On the other hand, if there really are 4096 layers
                // something has gone totally wrong its probably the most
                // useful information in logcat.
                if (rand() % 20 == 13) {
                    ALOGE("Layer: %s%s", layer->getName().c_str(),
                          (layer->isHandleAlive() ? "handleAlive" : ""));
                    std::this_thread::sleep_for(std::chrono::milliseconds(5));
                }
            });
            ALOGE("Dumping random sampling of off-screen layers total(%zu): ",
                  mOffscreenLayers.size());
            for (Layer* offscreenLayer : mOffscreenLayers) {
                if (rand() % 20 == 13) {
                    ALOGE("Offscreen-layer: %s%s", offscreenLayer->getName().c_str(),
                          (offscreenLayer->isHandleAlive() ? "handleAlive" : ""));
                    std::this_thread::sleep_for(std::chrono::milliseconds(5));
                }
            }
        }));
        return NO_MEMORY;
    }

    layer->updateTransformHint(mActiveDisplayTransformHint);
    if (outTransformHint) {
        *outTransformHint = mActiveDisplayTransformHint;
    }
    args.parentId = LayerHandle::getLayerId(args.parentHandle.promote());
    args.layerIdToMirror = LayerHandle::getLayerId(args.mirrorLayerHandle.promote());
    {
        std::scoped_lock<std::mutex> lock(mCreatedLayersLock);
        mCreatedLayers.emplace_back(layer, parent, args.addToRoot);
        mNewLayers.emplace_back(std::make_unique<frontend::RequestedLayerState>(args));
        args.mirrorLayerHandle.clear();
        args.parentHandle.clear();
        mNewLayerArgs.emplace_back(std::move(args));
    }

    setTransactionFlags(eTransactionNeeded);
    return NO_ERROR;
}

uint32_t SurfaceFlinger::getTransactionFlags() const {
    return mTransactionFlags;
}

uint32_t SurfaceFlinger::clearTransactionFlags(uint32_t mask) {
    uint32_t transactionFlags = mTransactionFlags.fetch_and(~mask);
    ATRACE_INT("mTransactionFlags", transactionFlags);
    return transactionFlags & mask;
}

void SurfaceFlinger::setTransactionFlags(uint32_t mask, TransactionSchedule schedule,
                                         const sp<IBinder>& applyToken, FrameHint frameHint) {
    mScheduler->modulateVsync({}, &VsyncModulator::setTransactionSchedule, schedule, applyToken);
    uint32_t transactionFlags = mTransactionFlags.fetch_or(mask);
    ATRACE_INT("mTransactionFlags", transactionFlags);

    if (const bool scheduled = transactionFlags & mask; !scheduled) {
        scheduleCommit(frameHint);
    } else if (frameHint == FrameHint::kActive) {
        // Even if the next frame is already scheduled, we should reset the idle timer
        // as a new activity just happened.
        mScheduler->resetIdleTimer();
    }
}

TransactionHandler::TransactionReadiness SurfaceFlinger::transactionReadyTimelineCheck(
        const TransactionHandler::TransactionFlushState& flushState) {
    const auto& transaction = *flushState.transaction;

    const TimePoint desiredPresentTime = TimePoint::fromNs(transaction.desiredPresentTime);
    const TimePoint expectedPresentTime = mScheduler->expectedPresentTimeForPacesetter();

    using TransactionReadiness = TransactionHandler::TransactionReadiness;

    // Do not present if the desiredPresentTime has not passed unless it is more than
    // one second in the future. We ignore timestamps more than 1 second in the future
    // for stability reasons.
    if (!transaction.isAutoTimestamp && desiredPresentTime >= expectedPresentTime &&
        desiredPresentTime < expectedPresentTime + 1s) {
        ATRACE_FORMAT("not current desiredPresentTime: %" PRId64 " expectedPresentTime: %" PRId64,
                      desiredPresentTime, expectedPresentTime);
        return TransactionReadiness::NotReady;
    }

    if (!mScheduler->isVsyncValid(expectedPresentTime, transaction.originUid)) {
        ATRACE_FORMAT("!isVsyncValid expectedPresentTime: %" PRId64 " uid: %d", expectedPresentTime,
                      transaction.originUid);
        return TransactionReadiness::NotReady;
    }

    // If the client didn't specify desiredPresentTime, use the vsyncId to determine the
    // expected present time of this transaction.
    if (transaction.isAutoTimestamp &&
        frameIsEarly(expectedPresentTime, VsyncId{transaction.frameTimelineInfo.vsyncId})) {
        ATRACE_FORMAT("frameIsEarly vsyncId: %" PRId64 " expectedPresentTime: %" PRId64,
                      transaction.frameTimelineInfo.vsyncId, expectedPresentTime);
        return TransactionReadiness::NotReady;
    }

    return TransactionReadiness::Ready;
}

TransactionHandler::TransactionReadiness SurfaceFlinger::transactionReadyBufferCheckLegacy(
        const TransactionHandler::TransactionFlushState& flushState) {
    using TransactionReadiness = TransactionHandler::TransactionReadiness;
    auto ready = TransactionReadiness::Ready;
    flushState.transaction->traverseStatesWithBuffersWhileTrue([&](const ResolvedComposerState&
                                                                           resolvedState) -> bool {
        sp<Layer> layer = LayerHandle::getLayer(resolvedState.state.surface);

        const auto& transaction = *flushState.transaction;
        const auto& s = resolvedState.state;
        // check for barrier frames
        if (s.bufferData->hasBarrier) {
            // The current producerId is already a newer producer than the buffer that has a
            // barrier. This means the incoming buffer is older and we can release it here. We
            // don't wait on the barrier since we know that's stale information.
            if (layer->getDrawingState().barrierProducerId > s.bufferData->producerId) {
                layer->callReleaseBufferCallback(s.bufferData->releaseBufferListener,
                                                 resolvedState.externalTexture->getBuffer(),
                                                 s.bufferData->frameNumber,
                                                 s.bufferData->acquireFence);
                // Delete the entire state at this point and not just release the buffer because
                // everything associated with the Layer in this Transaction is now out of date.
                ATRACE_FORMAT("DeleteStaleBuffer %s barrierProducerId:%d > %d",
                              layer->getDebugName(), layer->getDrawingState().barrierProducerId,
                              s.bufferData->producerId);
                return TraverseBuffersReturnValues::DELETE_AND_CONTINUE_TRAVERSAL;
            }

            if (layer->getDrawingState().barrierFrameNumber < s.bufferData->barrierFrameNumber) {
                const bool willApplyBarrierFrame =
                        flushState.bufferLayersReadyToPresent.contains(s.surface.get()) &&
                        ((flushState.bufferLayersReadyToPresent.get(s.surface.get()) >=
                          s.bufferData->barrierFrameNumber));
                if (!willApplyBarrierFrame) {
                    ATRACE_FORMAT("NotReadyBarrier %s barrierFrameNumber:%" PRId64 " > %" PRId64,
                                  layer->getDebugName(),
                                  layer->getDrawingState().barrierFrameNumber,
                                  s.bufferData->barrierFrameNumber);
                    ready = TransactionReadiness::NotReadyBarrier;
                    return TraverseBuffersReturnValues::STOP_TRAVERSAL;
                }
            }
        }

        // If backpressure is enabled and we already have a buffer to commit, keep
        // the transaction in the queue.
        const bool hasPendingBuffer =
                flushState.bufferLayersReadyToPresent.contains(s.surface.get());
        if (layer->backpressureEnabled() && hasPendingBuffer && transaction.isAutoTimestamp) {
            ATRACE_FORMAT("hasPendingBuffer %s", layer->getDebugName());
            ready = TransactionReadiness::NotReady;
            return TraverseBuffersReturnValues::STOP_TRAVERSAL;
        }

        /* QTI_BEGIN */
        TimePoint desiredPresentTime = TimePoint::fromNs(transaction.desiredPresentTime);
        if (mQtiSFExtnIntf->qtiIsFrameEarly(layer->qtiGetSmomoLayerStackId(), layer->getSequence(),
                                            desiredPresentTime.ns())) {
            ready = TransactionReadiness::NotReady;
            return false;
        }
        /* QTI_END */

        const bool acquireFenceAvailable = s.bufferData &&
                s.bufferData->flags.test(BufferData::BufferDataChange::fenceChanged) &&
                s.bufferData->acquireFence;
        const bool fenceSignaled = !acquireFenceAvailable ||
                s.bufferData->acquireFence->getStatus() != Fence::Status::Unsignaled;

        /* QTI_BEGIN */
        bool qtiLatchMediaContent = mQtiSFExtnIntf->qtiLatchMediaContent(layer);
        /* QTI_END */

        if (!fenceSignaled) {
            // check fence status
            const bool allowLatchUnsignaled = shouldLatchUnsignaled(s, transaction.states.size(),
                                                                    flushState.firstTransaction) &&
                    layer->isSimpleBufferUpdate(s);

            if (allowLatchUnsignaled /* QTI_BEGIN */ || qtiLatchMediaContent /* QTI_END */) {
                ATRACE_FORMAT("fence unsignaled try allowLatchUnsignaled %s",
                              layer->getDebugName());
                ready = TransactionReadiness::NotReadyUnsignaled;
            } else {
                ready = TransactionReadiness::NotReady;
                auto& listener = s.bufferData->releaseBufferListener;
                if (listener &&
                    (flushState.queueProcessTime - transaction.postTime) >
                            std::chrono::nanoseconds(4s).count()) {
                    mTransactionHandler
                            .onTransactionQueueStalled(transaction.id,
                                                       {.pid = layer->getOwnerPid(),
                                                        .layerId = static_cast<uint32_t>(
                                                                layer->getSequence()),
                                                        .layerName = layer->getDebugName(),
                                                        .bufferId = s.bufferData->getId(),
                                                        .frameNumber = s.bufferData->frameNumber});
                }
                ATRACE_FORMAT("fence unsignaled %s", layer->getDebugName());
                return TraverseBuffersReturnValues::STOP_TRAVERSAL;
            }
        }

        /* QTI_BEGIN */
        mQtiSFExtnIntf->qtiUpdateBufferData(qtiLatchMediaContent, s);
        /* QTI_END */
        return TraverseBuffersReturnValues::CONTINUE_TRAVERSAL;
    });
    return ready;
}

TransactionHandler::TransactionReadiness SurfaceFlinger::transactionReadyBufferCheck(
        const TransactionHandler::TransactionFlushState& flushState) {
    using TransactionReadiness = TransactionHandler::TransactionReadiness;
    auto ready = TransactionReadiness::Ready;
    flushState.transaction->traverseStatesWithBuffersWhileTrue([&](const ResolvedComposerState&
                                                                           resolvedState) -> bool {
        const frontend::RequestedLayerState* layer =
                mLayerLifecycleManager.getLayerFromId(resolvedState.layerId);
        const auto& transaction = *flushState.transaction;
        const auto& s = resolvedState.state;
        // check for barrier frames
        if (s.bufferData->hasBarrier) {
            // The current producerId is already a newer producer than the buffer that has a
            // barrier. This means the incoming buffer is older and we can release it here. We
            // don't wait on the barrier since we know that's stale information.
            if (layer->barrierProducerId > s.bufferData->producerId) {
                if (s.bufferData->releaseBufferListener) {
                    uint32_t currentMaxAcquiredBufferCount =
                            getMaxAcquiredBufferCountForCurrentRefreshRate(layer->ownerUid.val());
                    ATRACE_FORMAT_INSTANT("callReleaseBufferCallback %s - %" PRIu64,
                                          layer->name.c_str(), s.bufferData->frameNumber);
                    s.bufferData->releaseBufferListener
                            ->onReleaseBuffer({resolvedState.externalTexture->getBuffer()->getId(),
                                               s.bufferData->frameNumber},
                                              s.bufferData->acquireFence
                                                      ? s.bufferData->acquireFence
                                                      : Fence::NO_FENCE,
                                              currentMaxAcquiredBufferCount);
                }

                // Delete the entire state at this point and not just release the buffer because
                // everything associated with the Layer in this Transaction is now out of date.
                ATRACE_FORMAT("DeleteStaleBuffer %s barrierProducerId:%d > %d", layer->name.c_str(),
                              layer->barrierProducerId, s.bufferData->producerId);
                return TraverseBuffersReturnValues::DELETE_AND_CONTINUE_TRAVERSAL;
            }

            if (layer->barrierFrameNumber < s.bufferData->barrierFrameNumber) {
                const bool willApplyBarrierFrame =
                        flushState.bufferLayersReadyToPresent.contains(s.surface.get()) &&
                        ((flushState.bufferLayersReadyToPresent.get(s.surface.get()) >=
                          s.bufferData->barrierFrameNumber));
                if (!willApplyBarrierFrame) {
                    ATRACE_FORMAT("NotReadyBarrier %s barrierFrameNumber:%" PRId64 " > %" PRId64,
                                  layer->name.c_str(), layer->barrierFrameNumber,
                                  s.bufferData->barrierFrameNumber);
                    ready = TransactionReadiness::NotReadyBarrier;
                    return TraverseBuffersReturnValues::STOP_TRAVERSAL;
                }
            }
        }

        // If backpressure is enabled and we already have a buffer to commit, keep
        // the transaction in the queue.
        const bool hasPendingBuffer =
                flushState.bufferLayersReadyToPresent.contains(s.surface.get());
        if (layer->backpressureEnabled() && hasPendingBuffer && transaction.isAutoTimestamp) {
            ATRACE_FORMAT("hasPendingBuffer %s", layer->name.c_str());
            ready = TransactionReadiness::NotReady;
            return TraverseBuffersReturnValues::STOP_TRAVERSAL;
        }

        const bool acquireFenceAvailable = s.bufferData &&
                s.bufferData->flags.test(BufferData::BufferDataChange::fenceChanged) &&
                s.bufferData->acquireFence;
        const bool fenceSignaled = !acquireFenceAvailable ||
                s.bufferData->acquireFence->getStatus() != Fence::Status::Unsignaled;
        if (!fenceSignaled) {
            // check fence status
            const bool allowLatchUnsignaled = shouldLatchUnsignaled(s, transaction.states.size(),
                                                                    flushState.firstTransaction) &&
                    layer->isSimpleBufferUpdate(s);
            if (allowLatchUnsignaled) {
                ATRACE_FORMAT("fence unsignaled try allowLatchUnsignaled %s", layer->name.c_str());
                ready = TransactionReadiness::NotReadyUnsignaled;
            } else {
                ready = TransactionReadiness::NotReady;
                auto& listener = s.bufferData->releaseBufferListener;
                if (listener &&
                    (flushState.queueProcessTime - transaction.postTime) >
                            std::chrono::nanoseconds(4s).count()) {
                    mTransactionHandler
                            .onTransactionQueueStalled(transaction.id,
                                                       {.pid = layer->ownerPid.val(),
                                                        .layerId = layer->id,
                                                        .layerName = layer->name,
                                                        .bufferId = s.bufferData->getId(),
                                                        .frameNumber = s.bufferData->frameNumber});
                }
                ATRACE_FORMAT("fence unsignaled %s", layer->name.c_str());
                return TraverseBuffersReturnValues::STOP_TRAVERSAL;
            }
        }
        return TraverseBuffersReturnValues::CONTINUE_TRAVERSAL;
    });
    return ready;
}

void SurfaceFlinger::addTransactionReadyFilters() {
    mTransactionHandler.addTransactionReadyFilter(
            std::bind(&SurfaceFlinger::transactionReadyTimelineCheck, this, std::placeholders::_1));
    if (mLayerLifecycleManagerEnabled) {
        mTransactionHandler.addTransactionReadyFilter(
                std::bind(&SurfaceFlinger::transactionReadyBufferCheck, this,
                          std::placeholders::_1));
    } else {
        mTransactionHandler.addTransactionReadyFilter(
                std::bind(&SurfaceFlinger::transactionReadyBufferCheckLegacy, this,
                          std::placeholders::_1));
    }
}

// For tests only
bool SurfaceFlinger::flushTransactionQueues(VsyncId vsyncId) {
    mTransactionHandler.collectTransactions();
    std::vector<TransactionState> transactions = mTransactionHandler.flushTransactions();
    return applyTransactions(transactions, vsyncId);
}

bool SurfaceFlinger::applyTransactions(std::vector<TransactionState>& transactions,
                                       VsyncId vsyncId) {
    Mutex::Autolock lock(mStateLock);
    return applyTransactionsLocked(transactions, vsyncId);
}

bool SurfaceFlinger::applyTransactionsLocked(std::vector<TransactionState>& transactions,
                                             VsyncId vsyncId) {
    bool needsTraversal = false;
    // Now apply all transactions.
    for (auto& transaction : transactions) {
        needsTraversal |=
                applyTransactionState(transaction.frameTimelineInfo, transaction.states,
                                      transaction.displays, transaction.flags,
                                      transaction.inputWindowCommands,
                                      transaction.desiredPresentTime, transaction.isAutoTimestamp,
                                      std::move(transaction.uncacheBufferIds), transaction.postTime,
                                      transaction.hasListenerCallbacks,
                                      transaction.listenerCallbacks, transaction.originPid,
                                      transaction.originUid, transaction.id);
    }
    return needsTraversal;
}

bool SurfaceFlinger::transactionFlushNeeded() {
    return mTransactionHandler.hasPendingTransactions();
}

bool SurfaceFlinger::frameIsEarly(TimePoint expectedPresentTime, VsyncId vsyncId) const {
    const auto prediction =
            mFrameTimeline->getTokenManager()->getPredictionsForToken(ftl::to_underlying(vsyncId));
    if (!prediction) {
        return false;
    }

    const auto predictedPresentTime = TimePoint::fromNs(prediction->presentTime);

    if (std::chrono::abs(predictedPresentTime - expectedPresentTime) >=
        scheduler::VsyncConfig::kEarlyLatchMaxThreshold) {
        return false;
    }

    const Duration earlyLatchVsyncThreshold = mScheduler->getVsyncSchedule()->minFramePeriod() / 2;

    return predictedPresentTime >= expectedPresentTime &&
            predictedPresentTime - expectedPresentTime >= earlyLatchVsyncThreshold;
}

bool SurfaceFlinger::shouldLatchUnsignaled(const layer_state_t& state, size_t numStates,
                                           bool firstTransaction) const {
    if (enableLatchUnsignaledConfig == LatchUnsignaledConfig::Disabled) {
        ATRACE_FORMAT_INSTANT("%s: false (LatchUnsignaledConfig::Disabled)", __func__);
        return false;
    }

    // We only want to latch unsignaled when a single layer is updated in this
    // transaction (i.e. not a blast sync transaction).
    if (numStates != 1) {
        ATRACE_FORMAT_INSTANT("%s: false (numStates=%zu)", __func__, numStates);
        return false;
    }

    if (enableLatchUnsignaledConfig == LatchUnsignaledConfig::AutoSingleLayer) {
        if (!firstTransaction) {
            ATRACE_FORMAT_INSTANT("%s: false (LatchUnsignaledConfig::AutoSingleLayer; not first "
                                  "transaction)",
                                  __func__);
            return false;
        }

        // We don't want to latch unsignaled if are in early / client composition
        // as it leads to jank due to RenderEngine waiting for unsignaled buffer
        // or window animations being slow.
        if (mScheduler->vsyncModulator().isVsyncConfigEarly()) {
            ATRACE_FORMAT_INSTANT("%s: false (LatchUnsignaledConfig::AutoSingleLayer; "
                                  "isVsyncConfigEarly)",
                                  __func__);
            return false;
        }
    }

    return true;
}

status_t SurfaceFlinger::setTransactionState(
        const FrameTimelineInfo& frameTimelineInfo, Vector<ComposerState>& states,
        const Vector<DisplayState>& displays, uint32_t flags, const sp<IBinder>& applyToken,
        InputWindowCommands inputWindowCommands, int64_t desiredPresentTime, bool isAutoTimestamp,
        const std::vector<client_cache_t>& uncacheBuffers, bool hasListenerCallbacks,
        const std::vector<ListenerCallbacks>& listenerCallbacks, uint64_t transactionId,
        const std::vector<uint64_t>& mergedTransactionIds) {
    ATRACE_CALL();

    IPCThreadState* ipc = IPCThreadState::self();
    const int originPid = ipc->getCallingPid();
    const int originUid = ipc->getCallingUid();
    uint32_t permissions = LayerStatePermissions::getTransactionPermissions(originPid, originUid);
    for (auto composerState : states) {
        composerState.state.sanitize(permissions);
    }

    for (DisplayState display : displays) {
        display.sanitize(permissions);
    }

    if (!inputWindowCommands.empty() &&
        (permissions & layer_state_t::Permission::ACCESS_SURFACE_FLINGER) == 0) {
        ALOGE("Only privileged callers are allowed to send input commands.");
        inputWindowCommands.clear();
    }

    if (flags & (eEarlyWakeupStart | eEarlyWakeupEnd)) {
        const bool hasPermission =
                (permissions & layer_state_t::Permission::ACCESS_SURFACE_FLINGER) ||
                callingThreadHasPermission(sWakeupSurfaceFlinger);
        if (!hasPermission) {
            ALOGE("Caller needs permission android.permission.WAKEUP_SURFACE_FLINGER to use "
                  "eEarlyWakeup[Start|End] flags");
            flags &= ~(eEarlyWakeupStart | eEarlyWakeupEnd);
        }
    }

    const int64_t postTime = systemTime();

    /* QTI_BEGIN */
    mQtiSFExtnIntf->qtiCheckVirtualDisplayHint(displays);
    /* QTI_END */

    std::vector<uint64_t> uncacheBufferIds;
    uncacheBufferIds.reserve(uncacheBuffers.size());
    for (const auto& uncacheBuffer : uncacheBuffers) {
        sp<GraphicBuffer> buffer = ClientCache::getInstance().erase(uncacheBuffer);
        if (buffer != nullptr) {
            uncacheBufferIds.push_back(buffer->getId());
        }
    }

    std::vector<ResolvedComposerState> resolvedStates;
    resolvedStates.reserve(states.size());
    for (auto& state : states) {
        resolvedStates.emplace_back(std::move(state));
        auto& resolvedState = resolvedStates.back();
        if (resolvedState.state.hasBufferChanges() && resolvedState.state.hasValidBuffer() &&
            resolvedState.state.surface) {
            sp<Layer> layer = LayerHandle::getLayer(resolvedState.state.surface);
            std::string layerName = (layer) ?
                    layer->getDebugName() : std::to_string(resolvedState.state.layerId);
            resolvedState.externalTexture =
                    getExternalTextureFromBufferData(*resolvedState.state.bufferData,
                                                     layerName.c_str(), transactionId);
            if (resolvedState.externalTexture) {
                resolvedState.state.bufferData->buffer = resolvedState.externalTexture->getBuffer();
            }

            /* QTI_BEGIN */
            mQtiSFExtnIntf->qtiDolphinTrackBufferIncrement(layerName.c_str());

            mQtiSFExtnIntf->qtiUpdateSmomoLayerInfo(layer, desiredPresentTime, isAutoTimestamp,
                                                    resolvedState.externalTexture,
                                                    *resolvedState.state.bufferData);
            /* QTI_END */

            mBufferCountTracker.increment(resolvedState.state.surface->localBinder());
        }
        resolvedState.layerId = LayerHandle::getLayerId(resolvedState.state.surface);
        if (resolvedState.state.what & layer_state_t::eReparent) {
            resolvedState.parentId =
                    getLayerIdFromSurfaceControl(resolvedState.state.parentSurfaceControlForChild);
        }
        if (resolvedState.state.what & layer_state_t::eRelativeLayerChanged) {
            resolvedState.relativeParentId =
                    getLayerIdFromSurfaceControl(resolvedState.state.relativeLayerSurfaceControl);
        }
        if (resolvedState.state.what & layer_state_t::eInputInfoChanged) {
            wp<IBinder>& touchableRegionCropHandle =
                    resolvedState.state.windowInfoHandle->editInfo()->touchableRegionCropHandle;
            resolvedState.touchCropId =
                    LayerHandle::getLayerId(touchableRegionCropHandle.promote());
        }
    }

    TransactionState state{frameTimelineInfo,
                           resolvedStates,
                           displays,
                           flags,
                           applyToken,
                           std::move(inputWindowCommands),
                           desiredPresentTime,
                           isAutoTimestamp,
                           std::move(uncacheBufferIds),
                           postTime,
                           hasListenerCallbacks,
                           listenerCallbacks,
                           originPid,
                           originUid,
                           transactionId,
                           mergedTransactionIds};

    if (mTransactionTracing) {
        mTransactionTracing->addQueuedTransaction(state);
    }

    const auto schedule = [](uint32_t flags) {
        if (flags & eEarlyWakeupEnd) return TransactionSchedule::EarlyEnd;
        if (flags & eEarlyWakeupStart) return TransactionSchedule::EarlyStart;
        return TransactionSchedule::Late;
    }(state.flags);

    const auto frameHint = state.isFrameActive() ? FrameHint::kActive : FrameHint::kNone;

    mTransactionHandler.queueTransaction(std::move(state));
    setTransactionFlags(eTransactionFlushNeeded, schedule, applyToken, frameHint);
    return NO_ERROR;
}

bool SurfaceFlinger::applyTransactionState(const FrameTimelineInfo& frameTimelineInfo,
                                           std::vector<ResolvedComposerState>& states,
                                           Vector<DisplayState>& displays, uint32_t flags,
                                           const InputWindowCommands& inputWindowCommands,
                                           const int64_t desiredPresentTime, bool isAutoTimestamp,
                                           const std::vector<uint64_t>& uncacheBufferIds,
                                           const int64_t postTime, bool hasListenerCallbacks,
                                           const std::vector<ListenerCallbacks>& listenerCallbacks,
                                           int originPid, int originUid, uint64_t transactionId) {
    uint32_t transactionFlags = 0;
    if (!mLayerLifecycleManagerEnabled) {
        for (DisplayState& display : displays) {
            transactionFlags |= setDisplayStateLocked(display);
        }
    }

    // start and end registration for listeners w/ no surface so they can get their callback.  Note
    // that listeners with SurfaceControls will start registration during setClientStateLocked
    // below.
    for (const auto& listener : listenerCallbacks) {
        mTransactionCallbackInvoker.addEmptyTransaction(listener);
    }
    nsecs_t now = systemTime();
    uint32_t clientStateFlags = 0;
    for (auto& resolvedState : states) {
        if (mLegacyFrontEndEnabled) {
            clientStateFlags |=
                    setClientStateLocked(frameTimelineInfo, resolvedState, desiredPresentTime,
                                         isAutoTimestamp, postTime, transactionId);

        } else /*mLayerLifecycleManagerEnabled*/ {
            clientStateFlags |= updateLayerCallbacksAndStats(frameTimelineInfo, resolvedState,
                                                             desiredPresentTime, isAutoTimestamp,
                                                             postTime, transactionId);
        }
        if ((flags & eAnimation) && resolvedState.state.surface) {
            if (const auto layer = LayerHandle::getLayer(resolvedState.state.surface)) {
                const auto layerProps = scheduler::LayerProps{
                        .visible = layer->isVisible(),
                        .bounds = layer->getBounds(),
                        .transform = layer->getTransform(),
                        .setFrameRateVote = layer->getFrameRateForLayerTree(),
                        .frameRateSelectionPriority = layer->getFrameRateSelectionPriority(),
                        .isFrontBuffered = layer->isFrontBuffered(),
                };
                layer->recordLayerHistoryAnimationTx(layerProps, now);
            }
        }
    }

    transactionFlags |= clientStateFlags;
    transactionFlags |= addInputWindowCommands(inputWindowCommands);

    for (uint64_t uncacheBufferId : uncacheBufferIds) {
        mBufferIdsToUncache.push_back(uncacheBufferId);
    }

    // If a synchronous transaction is explicitly requested without any changes, force a transaction
    // anyway. This can be used as a flush mechanism for previous async transactions.
    // Empty animation transaction can be used to simulate back-pressure, so also force a
    // transaction for empty animation transactions.
    if (transactionFlags == 0 && (flags & eAnimation)) {
        transactionFlags = eTransactionNeeded;
    }

    bool needsTraversal = false;
    if (transactionFlags) {
        // We are on the main thread, we are about to perform a traversal. Clear the traversal bit
        // so we don't have to wake up again next frame to perform an unnecessary traversal.
        if (transactionFlags & eTraversalNeeded) {
            transactionFlags = transactionFlags & (~eTraversalNeeded);
            needsTraversal = true;
        }
        if (transactionFlags) {
            setTransactionFlags(transactionFlags);
        }
    }

    return needsTraversal;
}

bool SurfaceFlinger::applyAndCommitDisplayTransactionStates(
        std::vector<TransactionState>& transactions) {
    Mutex::Autolock lock(mStateLock);
    bool needsTraversal = false;
    uint32_t transactionFlags = 0;
    for (auto& transaction : transactions) {
        for (DisplayState& display : transaction.displays) {
            transactionFlags |= setDisplayStateLocked(display);
        }
    }

    if (transactionFlags) {
        // We are on the main thread, we are about to perform a traversal. Clear the traversal bit
        // so we don't have to wake up again next frame to perform an unnecessary traversal.
        if (transactionFlags & eTraversalNeeded) {
            transactionFlags = transactionFlags & (~eTraversalNeeded);
            needsTraversal = true;
        }
        if (transactionFlags) {
            setTransactionFlags(transactionFlags);
        }
    }

    mFrontEndDisplayInfosChanged = mTransactionFlags & eDisplayTransactionNeeded;
    if (mFrontEndDisplayInfosChanged && !mLegacyFrontEndEnabled) {
        processDisplayChangesLocked();
        mFrontEndDisplayInfos.clear();
        for (const auto& [_, display] : mDisplays) {
            mFrontEndDisplayInfos.try_emplace(display->getLayerStack(), display->getFrontEndInfo());
        }
        needsTraversal = true;
    }

    return needsTraversal;
}

uint32_t SurfaceFlinger::setDisplayStateLocked(const DisplayState& s) {
    const ssize_t index = mCurrentState.displays.indexOfKey(s.token);
    if (index < 0) return 0;

    uint32_t flags = 0;
    DisplayDeviceState& state = mCurrentState.displays.editValueAt(index);

    const uint32_t what = s.what;
    if (what & DisplayState::eSurfaceChanged) {
        if (IInterface::asBinder(state.surface) != IInterface::asBinder(s.surface)) {
            state.surface = s.surface;
            flags |= eDisplayTransactionNeeded;
        }
    }
    if (what & DisplayState::eLayerStackChanged) {
        if (state.layerStack != s.layerStack) {
            state.layerStack = s.layerStack;
            flags |= eDisplayTransactionNeeded;
        }
    }
    if (what & DisplayState::eFlagsChanged) {
        if (state.flags != s.flags) {
            state.flags = s.flags;
            flags |= eDisplayTransactionNeeded;
        }
    }
    if (what & DisplayState::eDisplayProjectionChanged) {
        if (state.orientation != s.orientation) {
            state.orientation = s.orientation;
            flags |= eDisplayTransactionNeeded;
        }
        if (state.orientedDisplaySpaceRect != s.orientedDisplaySpaceRect) {
            state.orientedDisplaySpaceRect = s.orientedDisplaySpaceRect;
            flags |= eDisplayTransactionNeeded;
        }
        if (state.layerStackSpaceRect != s.layerStackSpaceRect) {
            state.layerStackSpaceRect = s.layerStackSpaceRect;
            flags |= eDisplayTransactionNeeded;
        }
    }
    if (what & DisplayState::eDisplaySizeChanged) {
        if (state.width != s.width) {
            state.width = s.width;
            flags |= eDisplayTransactionNeeded;
        }
        if (state.height != s.height) {
            state.height = s.height;
            flags |= eDisplayTransactionNeeded;
        }
    }

    return flags;
}

bool SurfaceFlinger::callingThreadHasUnscopedSurfaceFlingerAccess(bool usePermissionCache) {
    IPCThreadState* ipc = IPCThreadState::self();
    const int pid = ipc->getCallingPid();
    const int uid = ipc->getCallingUid();
    if ((uid != AID_GRAPHICS && uid != AID_SYSTEM) &&
        (usePermissionCache ? !PermissionCache::checkPermission(sAccessSurfaceFlinger, pid, uid)
                            : !checkPermission(sAccessSurfaceFlinger, pid, uid))) {
        return false;
    }
    return true;
}

uint32_t SurfaceFlinger::setClientStateLocked(const FrameTimelineInfo& frameTimelineInfo,
                                              ResolvedComposerState& composerState,
                                              int64_t desiredPresentTime, bool isAutoTimestamp,
                                              int64_t postTime, uint64_t transactionId) {
    layer_state_t& s = composerState.state;

    std::vector<ListenerCallbacks> filteredListeners;
    for (auto& listener : s.listeners) {
        // Starts a registration but separates the callback ids according to callback type. This
        // allows the callback invoker to send on latch callbacks earlier.
        // note that startRegistration will not re-register if the listener has
        // already be registered for a prior surface control

        ListenerCallbacks onCommitCallbacks = listener.filter(CallbackId::Type::ON_COMMIT);
        if (!onCommitCallbacks.callbackIds.empty()) {
            filteredListeners.push_back(onCommitCallbacks);
        }

        ListenerCallbacks onCompleteCallbacks = listener.filter(CallbackId::Type::ON_COMPLETE);
        if (!onCompleteCallbacks.callbackIds.empty()) {
            filteredListeners.push_back(onCompleteCallbacks);
        }
    }

    const uint64_t what = s.what;
    uint32_t flags = 0;
    sp<Layer> layer = nullptr;
    if (s.surface) {
        layer = LayerHandle::getLayer(s.surface);
    } else {
        // The client may provide us a null handle. Treat it as if the layer was removed.
        ALOGW("Attempt to set client state with a null layer handle");
    }
    if (layer == nullptr) {
        for (auto& [listener, callbackIds] : s.listeners) {
            mTransactionCallbackInvoker.addCallbackHandle(sp<CallbackHandle>::make(listener,
                                                                                   callbackIds,
                                                                                   s.surface),
                                                          std::vector<JankData>());
        }
        return 0;
    }
    MUTEX_ALIAS(mStateLock, layer->mFlinger->mStateLock);

    ui::LayerStack oldLayerStack = layer->getLayerStack(LayerVector::StateSet::Current);

    // Only set by BLAST adapter layers
    if (what & layer_state_t::eProducerDisconnect) {
        layer->onDisconnect();
    }

    if (what & layer_state_t::ePositionChanged) {
        if (layer->setPosition(s.x, s.y)) {
            flags |= eTraversalNeeded;
        }
    }
    if (what & layer_state_t::eLayerChanged) {
        // NOTE: index needs to be calculated before we update the state
        const auto& p = layer->getParent();
        if (p == nullptr) {
            ssize_t idx = mCurrentState.layersSortedByZ.indexOf(layer);
            if (layer->setLayer(s.z) && idx >= 0) {
                mCurrentState.layersSortedByZ.removeAt(idx);
                mCurrentState.layersSortedByZ.add(layer);
                // we need traversal (state changed)
                // AND transaction (list changed)
                flags |= eTransactionNeeded|eTraversalNeeded;
            }
        } else {
            if (p->setChildLayer(layer, s.z)) {
                flags |= eTransactionNeeded|eTraversalNeeded;
            }
        }
    }
    if (what & layer_state_t::eRelativeLayerChanged) {
        // NOTE: index needs to be calculated before we update the state
        const auto& p = layer->getParent();
        const auto& relativeHandle = s.relativeLayerSurfaceControl ?
                s.relativeLayerSurfaceControl->getHandle() : nullptr;
        if (p == nullptr) {
            ssize_t idx = mCurrentState.layersSortedByZ.indexOf(layer);
            if (layer->setRelativeLayer(relativeHandle, s.z) &&
                idx >= 0) {
                mCurrentState.layersSortedByZ.removeAt(idx);
                mCurrentState.layersSortedByZ.add(layer);
                // we need traversal (state changed)
                // AND transaction (list changed)
                flags |= eTransactionNeeded|eTraversalNeeded;
            }
        } else {
            if (p->setChildRelativeLayer(layer, relativeHandle, s.z)) {
                flags |= eTransactionNeeded|eTraversalNeeded;
            }
        }
    }
    if (what & layer_state_t::eAlphaChanged) {
        if (layer->setAlpha(s.color.a)) flags |= eTraversalNeeded;
    }
    if (what & layer_state_t::eColorChanged) {
        if (layer->setColor(s.color.rgb)) flags |= eTraversalNeeded;
    }
    if (what & layer_state_t::eColorTransformChanged) {
        if (layer->setColorTransform(s.colorTransform)) {
            flags |= eTraversalNeeded;
        }
    }
    if (what & layer_state_t::eBackgroundColorChanged) {
        if (layer->setBackgroundColor(s.bgColor.rgb, s.bgColor.a, s.bgColorDataspace)) {
            flags |= eTraversalNeeded;
        }
    }
    if (what & layer_state_t::eMatrixChanged) {
        if (layer->setMatrix(s.matrix)) flags |= eTraversalNeeded;
    }
    if (what & layer_state_t::eTransparentRegionChanged) {
        if (layer->setTransparentRegionHint(s.transparentRegion))
            flags |= eTraversalNeeded;
    }
    if (what & layer_state_t::eFlagsChanged) {
        if (layer->setFlags(s.flags, s.mask)) flags |= eTraversalNeeded;
    }
    if (what & layer_state_t::eCornerRadiusChanged) {
        if (layer->setCornerRadius(s.cornerRadius))
            flags |= eTraversalNeeded;
    }
    if (what & layer_state_t::eBackgroundBlurRadiusChanged && mSupportsBlur) {
        if (layer->setBackgroundBlurRadius(s.backgroundBlurRadius)) flags |= eTraversalNeeded;
    }
    if (what & layer_state_t::eBlurRegionsChanged) {
        if (layer->setBlurRegions(s.blurRegions)) flags |= eTraversalNeeded;
    }
    if (what & layer_state_t::eRenderBorderChanged) {
        if (layer->enableBorder(s.borderEnabled, s.borderWidth, s.borderColor)) {
            flags |= eTraversalNeeded;
        }
    }
    if (what & layer_state_t::eLayerStackChanged) {
        ssize_t idx = mCurrentState.layersSortedByZ.indexOf(layer);
        // We only allow setting layer stacks for top level layers,
        // everything else inherits layer stack from its parent.
        if (layer->hasParent()) {
            ALOGE("Attempt to set layer stack on layer with parent (%s) is invalid",
                  layer->getDebugName());
        } else if (idx < 0) {
            ALOGE("Attempt to set layer stack on layer without parent (%s) that "
                  "that also does not appear in the top level layer list. Something"
                  " has gone wrong.",
                  layer->getDebugName());
        } else if (layer->setLayerStack(s.layerStack)) {
            mCurrentState.layersSortedByZ.removeAt(idx);
            mCurrentState.layersSortedByZ.add(layer);
            // we need traversal (state changed)
            // AND transaction (list changed)
            flags |= eTransactionNeeded | eTraversalNeeded | eTransformHintUpdateNeeded;
        }
    }
    if (what & layer_state_t::eBufferTransformChanged) {
        if (layer->setTransform(s.bufferTransform)) flags |= eTraversalNeeded;
    }
    if (what & layer_state_t::eTransformToDisplayInverseChanged) {
        if (layer->setTransformToDisplayInverse(s.transformToDisplayInverse))
            flags |= eTraversalNeeded;
    }
    if (what & layer_state_t::eCropChanged) {
        if (layer->setCrop(s.crop)) flags |= eTraversalNeeded;
    }
    if (what & layer_state_t::eDataspaceChanged) {
        if (layer->setDataspace(s.dataspace)) flags |= eTraversalNeeded;
    }
    if (what & layer_state_t::eSurfaceDamageRegionChanged) {
        if (layer->setSurfaceDamageRegion(s.surfaceDamageRegion)) flags |= eTraversalNeeded;
    }
    if (what & layer_state_t::eApiChanged) {
        if (layer->setApi(s.api)) flags |= eTraversalNeeded;
    }
    if (what & layer_state_t::eSidebandStreamChanged) {
        if (layer->setSidebandStream(s.sidebandStream, frameTimelineInfo, postTime))
            flags |= eTraversalNeeded;
    }
    if (what & layer_state_t::eInputInfoChanged) {
        layer->setInputInfo(*s.windowInfoHandle->getInfo());
        flags |= eTraversalNeeded;
    }
    std::optional<nsecs_t> dequeueBufferTimestamp;
    if (what & layer_state_t::eMetadataChanged) {
        dequeueBufferTimestamp = s.metadata.getInt64(gui::METADATA_DEQUEUE_TIME);

        if (const int32_t gameMode = s.metadata.getInt32(gui::METADATA_GAME_MODE, -1);
            gameMode != -1) {
            // The transaction will be received on the Task layer and needs to be applied to all
            // child layers. Child layers that are added at a later point will obtain the game mode
            // info through addChild().
            layer->setGameModeForTree(static_cast<GameMode>(gameMode));
        }

        if (layer->setMetadata(s.metadata)) {
            flags |= eTraversalNeeded;
            mLayerMetadataSnapshotNeeded = true;
        }
    }
    if (what & layer_state_t::eColorSpaceAgnosticChanged) {
        if (layer->setColorSpaceAgnostic(s.colorSpaceAgnostic)) {
            flags |= eTraversalNeeded;
        }
    }
    if (what & layer_state_t::eShadowRadiusChanged) {
        if (layer->setShadowRadius(s.shadowRadius)) flags |= eTraversalNeeded;
    }
    if (what & layer_state_t::eDefaultFrameRateCompatibilityChanged) {
        const auto compatibility =
                Layer::FrameRate::convertCompatibility(s.defaultFrameRateCompatibility);

        if (layer->setDefaultFrameRateCompatibility(compatibility)) {
            flags |= eTraversalNeeded;
        }
    }
    if (what & layer_state_t::eFrameRateSelectionPriority) {
        if (layer->setFrameRateSelectionPriority(s.frameRateSelectionPriority)) {
            flags |= eTraversalNeeded;
        }
    }
    if (what & layer_state_t::eFrameRateChanged) {
        const auto compatibility =
            Layer::FrameRate::convertCompatibility(s.frameRateCompatibility);
        const auto strategy =
            Layer::FrameRate::convertChangeFrameRateStrategy(s.changeFrameRateStrategy);

        if (layer->setFrameRate(Layer::FrameRate::FrameRateVote(Fps::fromValue(s.frameRate),
                                                                compatibility, strategy))) {
            flags |= eTraversalNeeded;
        }
    }
    if (what & layer_state_t::eFrameRateCategoryChanged) {
        const FrameRateCategory category = Layer::FrameRate::convertCategory(s.frameRateCategory);
        if (layer->setFrameRateCategory(category, s.frameRateCategorySmoothSwitchOnly)) {
            flags |= eTraversalNeeded;
        }
    }
    if (what & layer_state_t::eFrameRateSelectionStrategyChanged) {
        const scheduler::LayerInfo::FrameRateSelectionStrategy strategy =
                scheduler::LayerInfo::convertFrameRateSelectionStrategy(
                        s.frameRateSelectionStrategy);
        if (layer->setFrameRateSelectionStrategy(strategy)) {
            flags |= eTraversalNeeded;
        }
    }
    if (what & layer_state_t::eFixedTransformHintChanged) {
        if (layer->setFixedTransformHint(s.fixedTransformHint)) {
            flags |= eTraversalNeeded | eTransformHintUpdateNeeded;
        }
    }
    if (what & layer_state_t::eAutoRefreshChanged) {
        layer->setAutoRefresh(s.autoRefresh);
    }
    if (what & layer_state_t::eDimmingEnabledChanged) {
        if (layer->setDimmingEnabled(s.dimmingEnabled)) flags |= eTraversalNeeded;
    }
    if (what & layer_state_t::eExtendedRangeBrightnessChanged) {
        if (layer->setExtendedRangeBrightness(s.currentHdrSdrRatio, s.desiredHdrSdrRatio)) {
            flags |= eTraversalNeeded;
        }
    }
    if (what & layer_state_t::eCachingHintChanged) {
        if (layer->setCachingHint(s.cachingHint)) {
            flags |= eTraversalNeeded;
        }
    }
    if (what & layer_state_t::eHdrMetadataChanged) {
        if (layer->setHdrMetadata(s.hdrMetadata)) flags |= eTraversalNeeded;
    }
    if (what & layer_state_t::eTrustedOverlayChanged) {
        if (layer->setTrustedOverlay(s.isTrustedOverlay)) {
            flags |= eTraversalNeeded;
        }
    }
    if (what & layer_state_t::eStretchChanged) {
        if (layer->setStretchEffect(s.stretchEffect)) {
            flags |= eTraversalNeeded;
        }
    }
    if (what & layer_state_t::eBufferCropChanged) {
        if (layer->setBufferCrop(s.bufferCrop)) {
            flags |= eTraversalNeeded;
        }
    }
    if (what & layer_state_t::eDestinationFrameChanged) {
        if (layer->setDestinationFrame(s.destinationFrame)) {
            flags |= eTraversalNeeded;
        }
    }
    if (what & layer_state_t::eDropInputModeChanged) {
        if (layer->setDropInputMode(s.dropInputMode)) {
            flags |= eTraversalNeeded;
            mUpdateInputInfo = true;
        }
    }
    // This has to happen after we reparent children because when we reparent to null we remove
    // child layers from current state and remove its relative z. If the children are reparented in
    // the same transaction, then we have to make sure we reparent the children first so we do not
    // lose its relative z order.
    if (what & layer_state_t::eReparent) {
        bool hadParent = layer->hasParent();
        auto parentHandle = (s.parentSurfaceControlForChild)
                ? s.parentSurfaceControlForChild->getHandle()
                : nullptr;
        if (layer->reparent(parentHandle)) {
            if (!hadParent) {
                layer->setIsAtRoot(false);
                mCurrentState.layersSortedByZ.remove(layer);
            }
            flags |= eTransactionNeeded | eTraversalNeeded;
        }
    }
    std::vector<sp<CallbackHandle>> callbackHandles;
    if ((what & layer_state_t::eHasListenerCallbacksChanged) && (!filteredListeners.empty())) {
        for (auto& [listener, callbackIds] : filteredListeners) {
            callbackHandles.emplace_back(
                    sp<CallbackHandle>::make(listener, callbackIds, s.surface));
        }
    }

    if (what & layer_state_t::eBufferChanged) {
        if (layer->setBuffer(composerState.externalTexture, *s.bufferData, postTime,
                             desiredPresentTime, isAutoTimestamp, dequeueBufferTimestamp,
                             frameTimelineInfo)) {
            flags |= eTraversalNeeded;
        }
    } else if (frameTimelineInfo.vsyncId != FrameTimelineInfo::INVALID_VSYNC_ID) {
        layer->setFrameTimelineVsyncForBufferlessTransaction(frameTimelineInfo, postTime);
    }

    if ((what & layer_state_t::eBufferChanged) == 0) {
        layer->setDesiredPresentTime(desiredPresentTime, isAutoTimestamp);
    }

    if (what & layer_state_t::eTrustedPresentationInfoChanged) {
        if (layer->setTrustedPresentationInfo(s.trustedPresentationThresholds,
                                              s.trustedPresentationListener)) {
            flags |= eTraversalNeeded;
        }
    }

    if (what & layer_state_t::eFlushJankData) {
        // Do nothing. Processing the transaction completed listeners currently cause the flush.
    }

    if (layer->setTransactionCompletedListeners(callbackHandles,
                                                layer->willPresentCurrentTransaction() ||
                                                        layer->willReleaseBufferOnLatch())) {
        flags |= eTraversalNeeded;
    }

    // Do not put anything that updates layer state or modifies flags after
    // setTransactionCompletedListener

    // if the layer has been parented on to a new display, update its transform hint.
    if (((flags & eTransformHintUpdateNeeded) == 0) &&
        oldLayerStack != layer->getLayerStack(LayerVector::StateSet::Current)) {
        flags |= eTransformHintUpdateNeeded;
    }

    return flags;
}

uint32_t SurfaceFlinger::updateLayerCallbacksAndStats(const FrameTimelineInfo& frameTimelineInfo,
                                                      ResolvedComposerState& composerState,
                                                      int64_t desiredPresentTime,
                                                      bool isAutoTimestamp, int64_t postTime,
                                                      uint64_t transactionId) {
    layer_state_t& s = composerState.state;

    std::vector<ListenerCallbacks> filteredListeners;
    for (auto& listener : s.listeners) {
        // Starts a registration but separates the callback ids according to callback type. This
        // allows the callback invoker to send on latch callbacks earlier.
        // note that startRegistration will not re-register if the listener has
        // already be registered for a prior surface control

        ListenerCallbacks onCommitCallbacks = listener.filter(CallbackId::Type::ON_COMMIT);
        if (!onCommitCallbacks.callbackIds.empty()) {
            filteredListeners.push_back(onCommitCallbacks);
        }

        ListenerCallbacks onCompleteCallbacks = listener.filter(CallbackId::Type::ON_COMPLETE);
        if (!onCompleteCallbacks.callbackIds.empty()) {
            filteredListeners.push_back(onCompleteCallbacks);
        }
    }

    const uint64_t what = s.what;
    uint32_t flags = 0;
    sp<Layer> layer = nullptr;
    if (s.surface) {
        layer = LayerHandle::getLayer(s.surface);
    } else {
        // The client may provide us a null handle. Treat it as if the layer was removed.
        ALOGW("Attempt to set client state with a null layer handle");
    }
    if (layer == nullptr) {
        for (auto& [listener, callbackIds] : s.listeners) {
            mTransactionCallbackInvoker.addCallbackHandle(sp<CallbackHandle>::make(listener,
                                                                                   callbackIds,
                                                                                   s.surface),
                                                          std::vector<JankData>());
        }
        return 0;
    }
    if (what & layer_state_t::eProducerDisconnect) {
        layer->onDisconnect();
    }
    std::optional<nsecs_t> dequeueBufferTimestamp;
    if (what & layer_state_t::eMetadataChanged) {
        dequeueBufferTimestamp = s.metadata.getInt64(gui::METADATA_DEQUEUE_TIME);
    }

    std::vector<sp<CallbackHandle>> callbackHandles;
    if ((what & layer_state_t::eHasListenerCallbacksChanged) && (!filteredListeners.empty())) {
        for (auto& [listener, callbackIds] : filteredListeners) {
            callbackHandles.emplace_back(
                    sp<CallbackHandle>::make(listener, callbackIds, s.surface));
        }
    }
    // TODO(b/238781169) remove after screenshot refactor, currently screenshots
    // requires to read drawing state from binder thread. So we need to fix that
    // before removing this.
    if (what & layer_state_t::eBufferTransformChanged) {
        if (layer->setTransform(s.bufferTransform)) flags |= eTraversalNeeded;
    }
    if (what & layer_state_t::eTransformToDisplayInverseChanged) {
        if (layer->setTransformToDisplayInverse(s.transformToDisplayInverse))
            flags |= eTraversalNeeded;
    }
    if (what & layer_state_t::eCropChanged) {
        if (layer->setCrop(s.crop)) flags |= eTraversalNeeded;
    }
    if (what & layer_state_t::eSidebandStreamChanged) {
        if (layer->setSidebandStream(s.sidebandStream, frameTimelineInfo, postTime))
            flags |= eTraversalNeeded;
    }
    if (what & layer_state_t::eDataspaceChanged) {
        if (layer->setDataspace(s.dataspace)) flags |= eTraversalNeeded;
    }
    if (what & layer_state_t::eExtendedRangeBrightnessChanged) {
        if (layer->setExtendedRangeBrightness(s.currentHdrSdrRatio, s.desiredHdrSdrRatio)) {
            flags |= eTraversalNeeded;
        }
    }
    if (what & layer_state_t::eBufferChanged) {
        std::optional<ui::Transform::RotationFlags> transformHint = std::nullopt;
        frontend::LayerSnapshot* snapshot = mLayerSnapshotBuilder.getSnapshot(layer->sequence);
        if (snapshot) {
            transformHint = snapshot->transformHint;
        }
        layer->setTransformHint(transformHint);
        if (layer->setBuffer(composerState.externalTexture, *s.bufferData, postTime,
                             desiredPresentTime, isAutoTimestamp, dequeueBufferTimestamp,
                             frameTimelineInfo)) {
            flags |= eTraversalNeeded;
        }
        mLayersWithQueuedFrames.emplace(layer);
    } else if (frameTimelineInfo.vsyncId != FrameTimelineInfo::INVALID_VSYNC_ID) {
        layer->setFrameTimelineVsyncForBufferlessTransaction(frameTimelineInfo, postTime);
    }

    if ((what & layer_state_t::eBufferChanged) == 0) {
        layer->setDesiredPresentTime(desiredPresentTime, isAutoTimestamp);
    }

    if (what & layer_state_t::eTrustedPresentationInfoChanged) {
        if (layer->setTrustedPresentationInfo(s.trustedPresentationThresholds,
                                              s.trustedPresentationListener)) {
            flags |= eTraversalNeeded;
        }
    }

    const auto& requestedLayerState = mLayerLifecycleManager.getLayerFromId(layer->getSequence());
    bool willPresentCurrentTransaction = requestedLayerState &&
            (requestedLayerState->hasReadyFrame() ||
             requestedLayerState->willReleaseBufferOnLatch());
    if (layer->setTransactionCompletedListeners(callbackHandles, willPresentCurrentTransaction))
        flags |= eTraversalNeeded;

    return flags;
}

uint32_t SurfaceFlinger::addInputWindowCommands(const InputWindowCommands& inputWindowCommands) {
    bool hasChanges = mInputWindowCommands.merge(inputWindowCommands);
    return hasChanges ? eTraversalNeeded : 0;
}

status_t SurfaceFlinger::mirrorLayer(const LayerCreationArgs& args,
                                     const sp<IBinder>& mirrorFromHandle,
                                     gui::CreateSurfaceResult& outResult) {
    if (!mirrorFromHandle) {
        return NAME_NOT_FOUND;
    }

    sp<Layer> mirrorLayer;
    sp<Layer> mirrorFrom;
    LayerCreationArgs mirrorArgs = LayerCreationArgs::fromOtherArgs(args);
    {
        Mutex::Autolock _l(mStateLock);
        mirrorFrom = LayerHandle::getLayer(mirrorFromHandle);
        if (!mirrorFrom) {
            return NAME_NOT_FOUND;
        }
        mirrorArgs.flags |= ISurfaceComposerClient::eNoColorFill;
        mirrorArgs.mirrorLayerHandle = mirrorFromHandle;
        mirrorArgs.addToRoot = false;
        status_t result = createEffectLayer(mirrorArgs, &outResult.handle, &mirrorLayer);
        if (result != NO_ERROR) {
            return result;
        }

        mirrorLayer->setClonedChild(mirrorFrom->createClone(mirrorLayer->getSequence()));
    }

    outResult.layerId = mirrorLayer->sequence;
    outResult.layerName = String16(mirrorLayer->getDebugName());
    return addClientLayer(mirrorArgs, outResult.handle, mirrorLayer /* layer */,
                          nullptr /* parent */, nullptr /* outTransformHint */);
}

status_t SurfaceFlinger::mirrorDisplay(DisplayId displayId, const LayerCreationArgs& args,
                                       gui::CreateSurfaceResult& outResult) {
    IPCThreadState* ipc = IPCThreadState::self();
    const int uid = ipc->getCallingUid();
    if (uid != AID_ROOT && uid != AID_GRAPHICS && uid != AID_SYSTEM && uid != AID_SHELL) {
        ALOGE("Permission denied when trying to mirror display");
        return PERMISSION_DENIED;
    }

    ui::LayerStack layerStack;
    sp<Layer> rootMirrorLayer;
    status_t result = 0;

    {
        Mutex::Autolock lock(mStateLock);

        const auto display = getDisplayDeviceLocked(displayId);
        if (!display) {
            return NAME_NOT_FOUND;
        }

        layerStack = display->getLayerStack();
        LayerCreationArgs mirrorArgs = LayerCreationArgs::fromOtherArgs(args);
        mirrorArgs.flags |= ISurfaceComposerClient::eNoColorFill;
        mirrorArgs.addToRoot = true;
        mirrorArgs.layerStackToMirror = layerStack;
        result = createEffectLayer(mirrorArgs, &outResult.handle, &rootMirrorLayer);
        outResult.layerId = rootMirrorLayer->sequence;
        outResult.layerName = String16(rootMirrorLayer->getDebugName());
        result |= addClientLayer(mirrorArgs, outResult.handle, rootMirrorLayer /* layer */,
                                 nullptr /* parent */, nullptr /* outTransformHint */);
    }

    if (result != NO_ERROR) {
        return result;
    }

    if (mLegacyFrontEndEnabled) {
        std::scoped_lock<std::mutex> lock(mMirrorDisplayLock);
        mMirrorDisplays.emplace_back(layerStack, outResult.handle, args.client);
    }

    setTransactionFlags(eTransactionFlushNeeded);
    return NO_ERROR;
}

status_t SurfaceFlinger::createLayer(LayerCreationArgs& args, gui::CreateSurfaceResult& outResult) {
    status_t result = NO_ERROR;

    sp<Layer> layer;

    switch (args.flags & ISurfaceComposerClient::eFXSurfaceMask) {
        case ISurfaceComposerClient::eFXSurfaceBufferQueue:
        case ISurfaceComposerClient::eFXSurfaceContainer:
        case ISurfaceComposerClient::eFXSurfaceBufferState:
            args.flags |= ISurfaceComposerClient::eNoColorFill;
            FMT_FALLTHROUGH;
        case ISurfaceComposerClient::eFXSurfaceEffect: {
            result = createBufferStateLayer(args, &outResult.handle, &layer);
            std::atomic<int32_t>* pendingBufferCounter = layer->getPendingBufferCounter();
            if (pendingBufferCounter) {
                std::string counterName = layer->getPendingBufferCounterName();
                mBufferCountTracker.add(outResult.handle->localBinder(), counterName,
                                        pendingBufferCounter);
            }
        } break;
        default:
            result = BAD_VALUE;
            break;
    }

    if (result != NO_ERROR) {
        return result;
    }

    args.addToRoot = args.addToRoot && callingThreadHasUnscopedSurfaceFlingerAccess();
    // We can safely promote the parent layer in binder thread because we have a strong reference
    // to the layer's handle inside this scope.
    sp<Layer> parent = LayerHandle::getLayer(args.parentHandle.promote());
    if (args.parentHandle != nullptr && parent == nullptr) {
        ALOGE("Invalid parent handle %p", args.parentHandle.promote().get());
        args.addToRoot = false;
    }

    uint32_t outTransformHint;
    result = addClientLayer(args, outResult.handle, layer, parent, &outTransformHint);
    if (result != NO_ERROR) {
        return result;
    }

    outResult.transformHint = static_cast<int32_t>(outTransformHint);
    outResult.layerId = layer->sequence;
    outResult.layerName = String16(layer->getDebugName());
    return result;
}

status_t SurfaceFlinger::createBufferStateLayer(LayerCreationArgs& args, sp<IBinder>* handle,
                                                sp<Layer>* outLayer) {
    *outLayer = getFactory().createBufferStateLayer(args);
    *handle = (*outLayer)->getHandle();
    return NO_ERROR;
}

status_t SurfaceFlinger::createEffectLayer(const LayerCreationArgs& args, sp<IBinder>* handle,
                                           sp<Layer>* outLayer) {
    *outLayer = getFactory().createEffectLayer(args);
    *handle = (*outLayer)->getHandle();
    return NO_ERROR;
}

void SurfaceFlinger::markLayerPendingRemovalLocked(const sp<Layer>& layer) {
    mLayersPendingRemoval.add(layer);
    mLayersRemoved = true;
    setTransactionFlags(eTransactionNeeded);
}

void SurfaceFlinger::onHandleDestroyed(BBinder* handle, sp<Layer>& layer, uint32_t layerId) {
    {
        std::scoped_lock<std::mutex> lock(mCreatedLayersLock);
        mDestroyedHandles.emplace_back(layerId, layer->getDebugName());
    }

    mTransactionHandler.onLayerDestroyed(layerId);

    Mutex::Autolock lock(mStateLock);

    /* QTI_BEGIN */
    if (!layer) {
        ALOGW("Attempted to destroy an invalid layer");
        return;
    }
    /* QTI_END */

    markLayerPendingRemovalLocked(layer);
    layer->onHandleDestroyed();
    mBufferCountTracker.remove(handle);
    layer.clear();

    setTransactionFlags(eTransactionFlushNeeded);
}

void SurfaceFlinger::initializeDisplays() {
    const auto display = FTL_FAKE_GUARD(mStateLock, getDefaultDisplayDeviceLocked());
    if (!display) return;

    const sp<IBinder> token = display->getDisplayToken().promote();
    LOG_ALWAYS_FATAL_IF(token == nullptr);

    TransactionState state;
    state.inputWindowCommands = mInputWindowCommands;
    const nsecs_t now = systemTime();
    state.desiredPresentTime = now;
    state.postTime = now;
    state.originPid = mPid;
    state.originUid = static_cast<int>(getuid());
    const uint64_t transactionId = (static_cast<uint64_t>(mPid) << 32) | mUniqueTransactionId++;
    state.id = transactionId;

    // reset screen orientation and use primary layer stack
    DisplayState d;
    d.what = DisplayState::eDisplayProjectionChanged |
             DisplayState::eLayerStackChanged;
    d.token = token;
    d.layerStack = ui::DEFAULT_LAYER_STACK;
    d.orientation = ui::ROTATION_0;
    d.orientedDisplaySpaceRect.makeInvalid();
    d.layerStackSpaceRect.makeInvalid();
    d.width = 0;
    d.height = 0;
    state.displays.add(d);

    std::vector<TransactionState> transactions;
    transactions.emplace_back(state);

    if (mLegacyFrontEndEnabled) {
        applyTransactions(transactions, VsyncId{0});
    } else {
        applyAndCommitDisplayTransactionStates(transactions);
    }

    {
        ftl::FakeGuard guard(mStateLock);
        setPowerModeInternal(display, hal::PowerMode::ON);
    }
}

void SurfaceFlinger::setPowerModeInternal(const sp<DisplayDevice>& display, hal::PowerMode mode) {
    if (display->isVirtual()) {
        ALOGE("%s: Invalid operation on virtual display", __func__);
        return;
    }

    const auto displayId = display->getPhysicalId();
    ALOGD("Setting power mode %d on display %s", mode, to_string(displayId).c_str());

    const auto currentModeOpt = display->getPowerMode();
    if (currentModeOpt == mode) {
        return;
    }

    const bool isInternalDisplay = mPhysicalDisplays.get(displayId)
                                           .transform(&PhysicalDisplay::isInternal)
                                           .value_or(false);

    const auto activeDisplay = getDisplayDeviceLocked(mActiveDisplayId);

    ALOGW_IF(display != activeDisplay && isInternalDisplay && activeDisplay &&
                     activeDisplay->isPoweredOn(),
             "Trying to change power mode on inactive display without powering off active display");

    display->setPowerMode(mode);

    const auto activeMode = display->refreshRateSelector().getActiveMode().modePtr;
    if (!currentModeOpt || *currentModeOpt == hal::PowerMode::OFF) {
        // Turn on the display

        // Activate the display (which involves a modeset to the active mode) when the inner or
        // outer display of a foldable is powered on. This condition relies on the above
        // DisplayDevice::setPowerMode. If `display` and `activeDisplay` are the same display,
        // then the `activeDisplay->isPoweredOn()` below is true, such that the display is not
        // activated every time it is powered on.
        //
        // TODO(b/255635821): Remove the concept of active display.
        if (isInternalDisplay && (!activeDisplay || !activeDisplay->isPoweredOn())) {
            onActiveDisplayChangedLocked(activeDisplay.get(), *display);
        }

        if (displayId == mActiveDisplayId) {
            // TODO(b/281692563): Merge the syscalls. For now, keep uclamp in a separate syscall and
            // set it before SCHED_FIFO due to b/190237315.
            if (setSchedAttr(true) != NO_ERROR) {
                ALOGW("Failed to set uclamp.min after powering on active display: %s",
                      strerror(errno));
            }
            if (setSchedFifo(true) != NO_ERROR) {
                ALOGW("Failed to set SCHED_FIFO after powering on active display: %s",
                      strerror(errno));
            }
        }

        getHwComposer().setPowerMode(displayId, mode);
        if (mode != hal::PowerMode::DOZE_SUSPEND &&
            (displayId == mActiveDisplayId || FlagManager::getInstance().multithreaded_present())) {
            const bool enable =
                    mScheduler->getVsyncSchedule(displayId)->getPendingHardwareVsyncState();
            requestHardwareVsync(displayId, enable);

            if (displayId == mActiveDisplayId) {
                mScheduler->enableSyntheticVsync(false);
            }

            constexpr bool kAllowToEnable = true;
            mScheduler->resyncToHardwareVsync(displayId, kAllowToEnable, activeMode.get());
        }

        mVisibleRegionsDirty = true;
        scheduleComposite(FrameHint::kActive);
    } else if (mode == hal::PowerMode::OFF) {
        const bool currentModeNotDozeSuspend = (*currentModeOpt != hal::PowerMode::DOZE_SUSPEND);
        // Turn off the display
        if (displayId == mActiveDisplayId) {
            if (const auto display = getActivatableDisplay()) {
                onActiveDisplayChangedLocked(activeDisplay.get(), *display);
            } else {
                if (setSchedFifo(false) != NO_ERROR) {
                    ALOGW("Failed to set SCHED_OTHER after powering off active display: %s",
                          strerror(errno));
                }
                if (setSchedAttr(false) != NO_ERROR) {
                    ALOGW("Failed set uclamp.min after powering off active display: %s",
                          strerror(errno));
                }

                if (currentModeNotDozeSuspend) {
                    if (!FlagManager::getInstance().multithreaded_present()) {
                        mScheduler->disableHardwareVsync(displayId, true);
                    }
                    mScheduler->enableSyntheticVsync();
                }
            }
        }
        if (currentModeNotDozeSuspend && FlagManager::getInstance().multithreaded_present()) {
            constexpr bool kDisallow = true;
            mScheduler->disableHardwareVsync(displayId, kDisallow);
        }

        // We must disable VSYNC *before* turning off the display. The call to
        // disableHardwareVsync, above, schedules a task to turn it off after
        // this method returns. But by that point, the display is OFF, so the
        // call just updates the pending state, without actually disabling
        // VSYNC.
        requestHardwareVsync(displayId, false);
        getHwComposer().setPowerMode(displayId, mode);

        mVisibleRegionsDirty = true;
        // from this point on, SF will stop drawing on this display
    } else if (mode == hal::PowerMode::DOZE || mode == hal::PowerMode::ON) {
        // Update display while dozing
        getHwComposer().setPowerMode(displayId, mode);
        if (*currentModeOpt == hal::PowerMode::DOZE_SUSPEND &&
            (displayId == mActiveDisplayId || FlagManager::getInstance().multithreaded_present())) {
            if (displayId == mActiveDisplayId) {
                ALOGI("Force repainting for DOZE_SUSPEND -> DOZE or ON.");
                mVisibleRegionsDirty = true;
                scheduleRepaint();
                mScheduler->enableSyntheticVsync(false);
            }
            constexpr bool kAllowToEnable = true;
            mScheduler->resyncToHardwareVsync(displayId, kAllowToEnable, activeMode.get());
        }
    } else if (mode == hal::PowerMode::DOZE_SUSPEND) {
        // Leave display going to doze
        if (displayId == mActiveDisplayId || FlagManager::getInstance().multithreaded_present()) {
            constexpr bool kDisallow = true;
            mScheduler->disableHardwareVsync(displayId, kDisallow);
        }
        if (displayId == mActiveDisplayId) {
            mScheduler->enableSyntheticVsync();
        }
        getHwComposer().setPowerMode(displayId, mode);
    } else {
        ALOGE("Attempting to set unknown power mode: %d\n", mode);
        getHwComposer().setPowerMode(displayId, mode);
    }

    if (displayId == mActiveDisplayId) {
        mTimeStats->setPowerMode(mode);
        mRefreshRateStats->setPowerMode(mode);
    }

    /* QTI_BEGIN */
    mQtiSFExtnIntf->qtiSetEarlyWakeUpConfig(display, mode);
    /* QTI_END */

    mScheduler->setDisplayPowerMode(displayId, mode);

    ALOGD("Finished setting power mode %d on display %s", mode, to_string(displayId).c_str());
}

void SurfaceFlinger::setPowerMode(const sp<IBinder>& displayToken, int mode) {
    auto future = mScheduler->schedule([=, this]() FTL_FAKE_GUARD(mStateLock) FTL_FAKE_GUARD(
                                               kMainThreadContext) {
        const auto display = getDisplayDeviceLocked(displayToken);
        if (!display) {
            ALOGE("Attempt to set power mode %d for invalid display token %p", mode,
                  displayToken.get());
        } else if (display->isVirtual()) {
            ALOGW("Attempt to set power mode %d for virtual display", mode);
        } else {
            setPowerModeInternal(display, static_cast<hal::PowerMode>(mode));
        }
    });

    future.wait();
}

status_t SurfaceFlinger::doDump(int fd, const DumpArgs& args, bool asProto) {
    std::string result;

    IPCThreadState* ipc = IPCThreadState::self();
    const int pid = ipc->getCallingPid();
    const int uid = ipc->getCallingUid();

    if ((uid != AID_SHELL) &&
            !PermissionCache::checkPermission(sDump, pid, uid)) {
        StringAppendF(&result, "Permission Denial: can't dump SurfaceFlinger from pid=%d, uid=%d\n",
                      pid, uid);
        write(fd, result.c_str(), result.size());
        return NO_ERROR;
    }

    if (asProto && args.empty()) {
        perfetto::protos::LayersTraceFileProto traceFileProto =
                mLayerTracing.createTraceFileProto();
        perfetto::protos::LayersSnapshotProto* layersTrace = traceFileProto.add_entry();
        perfetto::protos::LayersProto layersProto = dumpProtoFromMainThread();
        layersTrace->mutable_layers()->Swap(&layersProto);
        auto displayProtos = dumpDisplayProto();
        layersTrace->mutable_displays()->Swap(&displayProtos);
        result.append(traceFileProto.SerializeAsString());
        write(fd, result.c_str(), result.size());
        return NO_ERROR;
    }

    static const std::unordered_map<std::string, Dumper> dumpers = {
            {"--comp-displays"s, dumper(&SurfaceFlinger::dumpCompositionDisplays)},
            {"--display-id"s, dumper(&SurfaceFlinger::dumpDisplayIdentificationData)},
            {"--displays"s, dumper(&SurfaceFlinger::dumpDisplays)},
            {"--edid"s, argsDumper(&SurfaceFlinger::dumpRawDisplayIdentificationData)},
            {"--events"s, dumper(&SurfaceFlinger::dumpEvents)},
            {"--frametimeline"s, argsDumper(&SurfaceFlinger::dumpFrameTimeline)},
            {"--frontend"s, mainThreadDumper(&SurfaceFlinger::dumpFrontEnd)},
            {"--hdrinfo"s, dumper(&SurfaceFlinger::dumpHdrInfo)},
            {"--hwclayers"s, mainThreadDumper(&SurfaceFlinger::dumpHwcLayersMinidump)},
            {"--latency"s, argsDumper(&SurfaceFlinger::dumpStatsLocked)},
            {"--latency-clear"s, argsDumper(&SurfaceFlinger::clearStatsLocked)},
            {"--list"s, dumper(&SurfaceFlinger::listLayersLocked)},
            {"--planner"s, argsDumper(&SurfaceFlinger::dumpPlannerInfo)},
            {"--scheduler"s, dumper(&SurfaceFlinger::dumpScheduler)},
            {"--timestats"s, protoDumper(&SurfaceFlinger::dumpTimeStats)},
            {"--vsync"s, dumper(&SurfaceFlinger::dumpVsync)},
            {"--wide-color"s, dumper(&SurfaceFlinger::dumpWideColorInfo)},
    };

    const auto flag = args.empty() ? ""s : std::string(String8(args[0]));
    if (const auto it = dumpers.find(flag); it != dumpers.end()) {
        (it->second)(args, asProto, result);
        write(fd, result.c_str(), result.size());
        return NO_ERROR;
    }

    // Traversal of drawing state must happen on the main thread.
    // Otherwise, SortedVector may have shared ownership during concurrent
    // traversals, which can result in use-after-frees.
    std::string compositionLayers;
    mScheduler
            ->schedule([&]() FTL_FAKE_GUARD(mStateLock) FTL_FAKE_GUARD(kMainThreadContext) {
                dumpVisibleFrontEnd(compositionLayers);
            })
            .get();
    dumpAll(args, compositionLayers, result);
    write(fd, result.c_str(), result.size());
    return NO_ERROR;
}

status_t SurfaceFlinger::dumpCritical(int fd, const DumpArgs&, bool asProto) {
    return doDump(fd, DumpArgs(), asProto);
}

void SurfaceFlinger::listLayersLocked(std::string& result) const {
    mCurrentState.traverseInZOrder(
            [&](Layer* layer) { StringAppendF(&result, "%s\n", layer->getDebugName()); });
}

void SurfaceFlinger::dumpStatsLocked(const DumpArgs& args, std::string& result) const {
    StringAppendF(&result, "%" PRId64 "\n", getVsyncPeriodFromHWC());
    if (args.size() < 2) return;

    const auto name = String8(args[1]);
    mCurrentState.traverseInZOrder([&](Layer* layer) {
        if (layer->getName() == name.c_str()) {
            layer->dumpFrameStats(result);
        }
    });
}

void SurfaceFlinger::clearStatsLocked(const DumpArgs& args, std::string&) {
    const bool clearAll = args.size() < 2;
    const auto name = clearAll ? String8() : String8(args[1]);

    mCurrentState.traverse([&](Layer* layer) {
        if (clearAll || layer->getName() == name.c_str()) {
            layer->clearFrameStats();
        }
    });
}

void SurfaceFlinger::dumpTimeStats(const DumpArgs& args, bool asProto, std::string& result) const {
    mTimeStats->parseArgs(asProto, args, result);
}

void SurfaceFlinger::dumpFrameTimeline(const DumpArgs& args, std::string& result) const {
    mFrameTimeline->parseArgs(args, result);
}

void SurfaceFlinger::logFrameStats(TimePoint now) {
    static TimePoint sTimestamp = now;
    if (now - sTimestamp < 30min) return;
    sTimestamp = now;

    ATRACE_CALL();
    mDrawingState.traverse([&](Layer* layer) { layer->logFrameStats(); });
}

void SurfaceFlinger::appendSfConfigString(std::string& result) const {
    result.append(" [sf");

    StringAppendF(&result, " PRESENT_TIME_OFFSET=%" PRId64, dispSyncPresentTimeOffset);
    StringAppendF(&result, " FORCE_HWC_FOR_RBG_TO_YUV=%d", useHwcForRgbToYuv);
    StringAppendF(&result, " MAX_VIRT_DISPLAY_DIM=%zu",
                  getHwComposer().getMaxVirtualDisplayDimension());
    StringAppendF(&result, " RUNNING_WITHOUT_SYNC_FRAMEWORK=%d", !hasSyncFramework);
    StringAppendF(&result, " NUM_FRAMEBUFFER_SURFACE_BUFFERS=%" PRId64,
                  maxFrameBufferAcquiredBuffers);
    result.append("]");
}

void SurfaceFlinger::dumpScheduler(std::string& result) const {
    utils::Dumper dumper{result};

    mScheduler->dump(dumper);

    // TODO(b/241285876): Move to DisplayModeController.
    dumper.dump("debugDisplayModeSetByBackdoor"sv, mDebugDisplayModeSetByBackdoor);
    dumper.eol();

    mRefreshRateStats->dump(result);
    dumper.eol();

    mVsyncConfiguration->dump(result);
    StringAppendF(&result,
                  "         present offset: %9" PRId64 " ns\t        VSYNC period: %9" PRId64
                  " ns\n\n",
                  dispSyncPresentTimeOffset, getVsyncPeriodFromHWC());
}

void SurfaceFlinger::dumpEvents(std::string& result) const {
    mScheduler->dump(mAppConnectionHandle, result);
}

void SurfaceFlinger::dumpVsync(std::string& result) const {
    mScheduler->dumpVsync(result);
}

void SurfaceFlinger::dumpPlannerInfo(const DumpArgs& args, std::string& result) const {
    for (const auto& [token, display] : mDisplays) {
        const auto compositionDisplay = display->getCompositionDisplay();
        compositionDisplay->dumpPlannerInfo(args, result);
    }
}

void SurfaceFlinger::dumpCompositionDisplays(std::string& result) const {
    for (const auto& [token, display] : mDisplays) {
        display->getCompositionDisplay()->dump(result);
        result += '\n';
    }
}

void SurfaceFlinger::dumpDisplays(std::string& result) const {
    utils::Dumper dumper{result};

    for (const auto& [id, display] : mPhysicalDisplays) {
        utils::Dumper::Section section(dumper, ftl::Concat("Display ", id.value).str());

        display.snapshot().dump(dumper);

        if (const auto device = getDisplayDeviceLocked(id)) {
            device->dump(dumper);
        }
    }

    for (const auto& [token, display] : mDisplays) {
        if (display->isVirtual()) {
            const auto displayId = display->getId();
            utils::Dumper::Section section(dumper,
                                           ftl::Concat("Virtual Display ", displayId.value).str());
            display->dump(dumper);
        }
    }
}

void SurfaceFlinger::dumpDisplayIdentificationData(std::string& result) const {
    for (const auto& [token, display] : mDisplays) {
        const auto displayId = PhysicalDisplayId::tryCast(display->getId());
        if (!displayId) {
            continue;
        }
        const auto hwcDisplayId = getHwComposer().fromPhysicalDisplayId(*displayId);
        if (!hwcDisplayId) {
            continue;
        }

        StringAppendF(&result,
                      "Display %s (HWC display %" PRIu64 "): ", to_string(*displayId).c_str(),
                      *hwcDisplayId);
        uint8_t port;
        DisplayIdentificationData data;
        if (!getHwComposer().getDisplayIdentificationData(*hwcDisplayId, &port, &data)) {
            result.append("no identification data\n");
            continue;
        }

        if (!isEdid(data)) {
            result.append("unknown identification data\n");
            continue;
        }

        const auto edid = parseEdid(data);
        if (!edid) {
            result.append("invalid EDID\n");
            continue;
        }

        StringAppendF(&result, "port=%u pnpId=%s displayName=\"", port, edid->pnpId.data());
        result.append(edid->displayName.data(), edid->displayName.length());
        result.append("\"\n");
    }
}

void SurfaceFlinger::dumpRawDisplayIdentificationData(const DumpArgs& args,
                                                      std::string& result) const {
    hal::HWDisplayId hwcDisplayId;
    uint8_t port;
    DisplayIdentificationData data;

    if (args.size() > 1 && base::ParseUint(String8(args[1]), &hwcDisplayId) &&
        getHwComposer().getDisplayIdentificationData(hwcDisplayId, &port, &data)) {
        result.append(reinterpret_cast<const char*>(data.data()), data.size());
    }
}

void SurfaceFlinger::dumpWideColorInfo(std::string& result) const {
    StringAppendF(&result, "Device supports wide color: %d\n", mSupportsWideColor);
    StringAppendF(&result, "DisplayColorSetting: %s\n",
                  decodeDisplayColorSetting(mDisplayColorSetting).c_str());

    // TODO: print out if wide-color mode is active or not

    for (const auto& [id, display] : mPhysicalDisplays) {
        StringAppendF(&result, "Display %s color modes:\n", to_string(id).c_str());
        for (const auto mode : display.snapshot().colorModes()) {
            StringAppendF(&result, "    %s (%d)\n", decodeColorMode(mode).c_str(), mode);
        }

        if (const auto display = getDisplayDeviceLocked(id)) {
            ui::ColorMode currentMode = display->getCompositionDisplay()->getState().colorMode;
            StringAppendF(&result, "    Current color mode: %s (%d)\n",
                          decodeColorMode(currentMode).c_str(), currentMode);
        }
    }
    result.append("\n");
}

void SurfaceFlinger::dumpHdrInfo(std::string& result) const {
    for (const auto& [displayId, listener] : mHdrLayerInfoListeners) {
        StringAppendF(&result, "HDR events for display %" PRIu64 "\n", displayId.value);
        listener->dump(result);
        result.append("\n");
    }
}

void SurfaceFlinger::dumpFrontEnd(std::string& result) {
    std::ostringstream out;
    out << "\nComposition list\n";
    ui::LayerStack lastPrintedLayerStackHeader = ui::INVALID_LAYER_STACK;
    for (const auto& snapshot : mLayerSnapshotBuilder.getSnapshots()) {
        if (lastPrintedLayerStackHeader != snapshot->outputFilter.layerStack) {
            lastPrintedLayerStackHeader = snapshot->outputFilter.layerStack;
            out << "LayerStack=" << lastPrintedLayerStackHeader.id << "\n";
        }
        out << "  " << *snapshot << "\n";
    }

    out << "\nInput list\n";
    lastPrintedLayerStackHeader = ui::INVALID_LAYER_STACK;
    mLayerSnapshotBuilder.forEachInputSnapshot([&](const frontend::LayerSnapshot& snapshot) {
        if (lastPrintedLayerStackHeader != snapshot.outputFilter.layerStack) {
            lastPrintedLayerStackHeader = snapshot.outputFilter.layerStack;
            out << "LayerStack=" << lastPrintedLayerStackHeader.id << "\n";
        }
        out << "  " << snapshot << "\n";
    });

    out << "\nLayer Hierarchy\n"
        << mLayerHierarchyBuilder.getHierarchy().dump() << "\nOffscreen Hierarchy\n"
        << mLayerHierarchyBuilder.getOffscreenHierarchy().dump() << "\n\n";
    result.append(out.str());
}

void SurfaceFlinger::dumpVisibleFrontEnd(std::string& result) {
    if (!mLayerLifecycleManagerEnabled) {
        StringAppendF(&result, "Composition layers\n");
        mDrawingState.traverseInZOrder([&](Layer* layer) {
            auto* compositionState = layer->getCompositionState();
            if (!compositionState || !compositionState->isVisible) return;
            android::base::StringAppendF(&result, "* Layer %p (%s)\n", layer,
                                         layer->getDebugName() ? layer->getDebugName()
                                                               : "<unknown>");
            compositionState->dump(result);
        });

        StringAppendF(&result, "Offscreen Layers\n");
        for (Layer* offscreenLayer : mOffscreenLayers) {
            offscreenLayer->traverse(LayerVector::StateSet::Drawing,
                                     [&](Layer* layer) { layer->dumpOffscreenDebugInfo(result); });
        }
    } else {
        std::ostringstream out;
        out << "\nComposition list\n";
        ui::LayerStack lastPrintedLayerStackHeader = ui::INVALID_LAYER_STACK;
        mLayerSnapshotBuilder.forEachVisibleSnapshot(
                [&](std::unique_ptr<frontend::LayerSnapshot>& snapshot) {
                    if (snapshot->hasSomethingToDraw()) {
                        if (lastPrintedLayerStackHeader != snapshot->outputFilter.layerStack) {
                            lastPrintedLayerStackHeader = snapshot->outputFilter.layerStack;
                            out << "LayerStack=" << lastPrintedLayerStackHeader.id << "\n";
                        }
                        out << "  " << *snapshot << "\n";
                    }
                });

        out << "\nInput list\n";
        lastPrintedLayerStackHeader = ui::INVALID_LAYER_STACK;
        mLayerSnapshotBuilder.forEachInputSnapshot([&](const frontend::LayerSnapshot& snapshot) {
            if (lastPrintedLayerStackHeader != snapshot.outputFilter.layerStack) {
                lastPrintedLayerStackHeader = snapshot.outputFilter.layerStack;
                out << "LayerStack=" << lastPrintedLayerStackHeader.id << "\n";
            }
            out << "  " << snapshot << "\n";
        });

        out << "\nLayer Hierarchy\n"
            << mLayerHierarchyBuilder.getHierarchy() << "\nOffscreen Hierarchy\n"
            << mLayerHierarchyBuilder.getOffscreenHierarchy() << "\n\n";
        result = out.str();
        dumpHwcLayersMinidump(result);
    }
}

perfetto::protos::LayersProto SurfaceFlinger::dumpDrawingStateProto(uint32_t traceFlags) const {
    std::unordered_set<uint64_t> stackIdsToSkip;

    // Determine if virtual layers display should be skipped
    if ((traceFlags & LayerTracing::TRACE_VIRTUAL_DISPLAYS) == 0) {
        for (const auto& [_, display] : FTL_FAKE_GUARD(mStateLock, mDisplays)) {
            if (display->isVirtual()) {
                stackIdsToSkip.insert(display->getLayerStack().id);
            }
        }
    }

    if (mLegacyFrontEndEnabled) {
        perfetto::protos::LayersProto layersProto;
        for (const sp<Layer>& layer : mDrawingState.layersSortedByZ) {
            if (stackIdsToSkip.find(layer->getLayerStack().id) != stackIdsToSkip.end()) {
                continue;
            }
            layer->writeToProto(layersProto, traceFlags);
        }
        return layersProto;
    }

    return LayerProtoFromSnapshotGenerator(mLayerSnapshotBuilder, mFrontEndDisplayInfos,
                                           mLegacyLayers, traceFlags)
            .generate(mLayerHierarchyBuilder.getHierarchy());
}

google::protobuf::RepeatedPtrField<perfetto::protos::DisplayProto>
SurfaceFlinger::dumpDisplayProto() const {
    google::protobuf::RepeatedPtrField<perfetto::protos::DisplayProto> displays;
    for (const auto& [_, display] : FTL_FAKE_GUARD(mStateLock, mDisplays)) {
        perfetto::protos::DisplayProto* displayProto = displays.Add();
        displayProto->set_id(display->getId().value);
        displayProto->set_name(display->getDisplayName());
        displayProto->set_layer_stack(display->getLayerStack().id);

        if (!display->isVirtual()) {
            const auto dpi = display->refreshRateSelector().getActiveMode().modePtr->getDpi();
            displayProto->set_dpi_x(dpi.x);
            displayProto->set_dpi_y(dpi.y);
        }

        LayerProtoHelper::writeSizeToProto(display->getWidth(), display->getHeight(),
                                           [&]() { return displayProto->mutable_size(); });
        LayerProtoHelper::writeToProto(display->getLayerStackSpaceRect(), [&]() {
            return displayProto->mutable_layer_stack_space_rect();
        });
        LayerProtoHelper::writeTransformToProto(display->getTransform(),
                                                displayProto->mutable_transform());
        displayProto->set_is_virtual(display->isVirtual());
    }
    return displays;
}

void SurfaceFlinger::dumpHwc(std::string& result) const {
    getHwComposer().dump(result);
}

void SurfaceFlinger::dumpOffscreenLayersProto(perfetto::protos::LayersProto& layersProto,
                                              uint32_t traceFlags) const {
    // Add a fake invisible root layer to the proto output and parent all the offscreen layers to
    // it.
    perfetto::protos::LayerProto* rootProto = layersProto.add_layers();
    const int32_t offscreenRootLayerId = INT32_MAX - 2;
    rootProto->set_id(offscreenRootLayerId);
    rootProto->set_name("Offscreen Root");
    rootProto->set_parent(-1);

    for (Layer* offscreenLayer : mOffscreenLayers) {
        // Add layer as child of the fake root
        rootProto->add_children(offscreenLayer->sequence);

        // Add layer
        auto* layerProto = offscreenLayer->writeToProto(layersProto, traceFlags);
        layerProto->set_parent(offscreenRootLayerId);
    }
}

perfetto::protos::LayersProto SurfaceFlinger::dumpProtoFromMainThread(uint32_t traceFlags) {
    return mScheduler->schedule([=, this] { return dumpDrawingStateProto(traceFlags); }).get();
}

void SurfaceFlinger::dumpOffscreenLayers(std::string& result) {
    auto future = mScheduler->schedule([this] {
        std::string result;
        for (Layer* offscreenLayer : mOffscreenLayers) {
            offscreenLayer->traverse(LayerVector::StateSet::Drawing,
                                     [&](Layer* layer) { layer->dumpOffscreenDebugInfo(result); });
        }
        return result;
    });

    result.append("Offscreen Layers:\n");
    result.append(future.get());
}

void SurfaceFlinger::dumpHwcLayersMinidumpLockedLegacy(std::string& result) const {
    for (const auto& [token, display] : FTL_FAKE_GUARD(mStateLock, mDisplays)) {
        const auto displayId = HalDisplayId::tryCast(display->getId());
        if (!displayId) {
            continue;
        }

        StringAppendF(&result, "Display %s (%s) HWC layers:\n", to_string(*displayId).c_str(),
                      displayId == mActiveDisplayId ? "active" : "inactive");
        Layer::miniDumpHeader(result);

        const DisplayDevice& ref = *display;
        mDrawingState.traverseInZOrder([&](Layer* layer) { layer->miniDumpLegacy(result, ref); });
        result.append("\n");
    }
}

void SurfaceFlinger::dumpHwcLayersMinidump(std::string& result) const {
    if (!mLayerLifecycleManagerEnabled) {
        return dumpHwcLayersMinidumpLockedLegacy(result);
    }
    for (const auto& [token, display] : FTL_FAKE_GUARD(mStateLock, mDisplays)) {
        const auto displayId = HalDisplayId::tryCast(display->getId());
        if (!displayId) {
            continue;
        }

        StringAppendF(&result, "Display %s (%s) HWC layers:\n", to_string(*displayId).c_str(),
                      displayId == mActiveDisplayId ? "active" : "inactive");
        Layer::miniDumpHeader(result);

        const DisplayDevice& ref = *display;
        mLayerSnapshotBuilder.forEachVisibleSnapshot([&](const frontend::LayerSnapshot& snapshot) {
            if (!snapshot.hasSomethingToDraw() ||
                ref.getLayerStack() != snapshot.outputFilter.layerStack) {
                return;
            }
            auto it = mLegacyLayers.find(snapshot.sequence);
            LLOG_ALWAYS_FATAL_WITH_TRACE_IF(it == mLegacyLayers.end(),
                                            "Couldnt find layer object for %s",
                                            snapshot.getDebugString().c_str());
            it->second->miniDump(result, snapshot, ref);
        });
        result.append("\n");
    }
}

void SurfaceFlinger::dumpAll(const DumpArgs& args, const std::string& compositionLayers,
                             std::string& result) const {
    TimedLock lock(mStateLock, s2ns(1), __func__);
    if (!lock.locked()) {
        StringAppendF(&result, "Dumping without lock after timeout: %s (%d)\n",
                      strerror(-lock.status), lock.status);
    }

    const bool colorize = !args.empty() && args[0] == String16("--color");
    Colorizer colorizer(colorize);

    // figure out if we're stuck somewhere
    const nsecs_t now = systemTime();
    const nsecs_t inTransaction(mDebugInTransaction);
    nsecs_t inTransactionDuration = (inTransaction) ? now-inTransaction : 0;

    /*
     * Dump library configuration.
     */

    colorizer.bold(result);
    result.append("Build configuration:");
    colorizer.reset(result);
    appendSfConfigString(result);
    result.append("\n");

    result.append("\nDisplay identification data:\n");
    dumpDisplayIdentificationData(result);

    result.append("\nWide-Color information:\n");
    dumpWideColorInfo(result);

    dumpHdrInfo(result);

    colorizer.bold(result);
    result.append("Sync configuration: ");
    colorizer.reset(result);
    result.append(SyncFeatures::getInstance().toString());
    result.append("\n\n");

    colorizer.bold(result);
    result.append("Scheduler:\n");
    colorizer.reset(result);
    dumpScheduler(result);
    dumpEvents(result);
    dumpVsync(result);
    result.append("\n");

    /*
     * Dump the visible layer list
     */
    colorizer.bold(result);
    StringAppendF(&result, "SurfaceFlinger New Frontend Enabled:%s\n",
                  mLayerLifecycleManagerEnabled ? "true" : "false");
    StringAppendF(&result, "Active Layers - layers with client handles (count = %zu)\n",
                  mNumLayers.load());
    colorizer.reset(result);

    result.append(compositionLayers);

    colorizer.bold(result);
    StringAppendF(&result, "Displays (%zu entries)\n", mDisplays.size());
    colorizer.reset(result);
    dumpDisplays(result);
    dumpCompositionDisplays(result);
    result.push_back('\n');

    mCompositionEngine->dump(result);

    /*
     * Dump SurfaceFlinger global state
     */

    colorizer.bold(result);
    result.append("SurfaceFlinger global state:\n");
    colorizer.reset(result);

    getRenderEngine().dump(result);

    result.append("ClientCache state:\n");
    ClientCache::getInstance().dump(result);
    DebugEGLImageTracker::getInstance()->dump(result);

    if (const auto display = getDefaultDisplayDeviceLocked()) {
        display->getCompositionDisplay()->getState().undefinedRegion.dump(result,
                                                                          "undefinedRegion");
        StringAppendF(&result, "  orientation=%s, isPoweredOn=%d\n",
                      toCString(display->getOrientation()), display->isPoweredOn());
    }
    StringAppendF(&result, "  transaction-flags         : %08x\n", mTransactionFlags.load());

    if (const auto display = getDefaultDisplayDeviceLocked()) {
        std::string fps, xDpi, yDpi;
        if (const auto activeModePtr =
                    display->refreshRateSelector().getActiveMode().modePtr.get()) {
            fps = to_string(activeModePtr->getVsyncRate());

            const auto dpi = activeModePtr->getDpi();
            xDpi = base::StringPrintf("%.2f", dpi.x);
            yDpi = base::StringPrintf("%.2f", dpi.y);
        } else {
            fps = "unknown";
            xDpi = "unknown";
            yDpi = "unknown";
        }
        StringAppendF(&result,
                      "  refresh-rate              : %s\n"
                      "  x-dpi                     : %s\n"
                      "  y-dpi                     : %s\n",
                      fps.c_str(), xDpi.c_str(), yDpi.c_str());
    }

    StringAppendF(&result, "  transaction time: %f us\n", inTransactionDuration / 1000.0);

    result.append("\nTransaction tracing: ");
    if (mTransactionTracing) {
        result.append("enabled\n");
        mTransactionTracing->dump(result);
    } else {
        result.append("disabled\n");
    }
    result.push_back('\n');

    if (mLegacyFrontEndEnabled) {
        dumpHwcLayersMinidumpLockedLegacy(result);
    }

    {
        DumpArgs plannerArgs;
        plannerArgs.add(); // first argument is ignored
        plannerArgs.add(String16("--layers"));
        dumpPlannerInfo(plannerArgs, result);
    }

    /*
     * Dump HWComposer state
     */
    colorizer.bold(result);
    result.append("h/w composer state:\n");
    colorizer.reset(result);
    const bool hwcDisabled = mDebugDisableHWC || mDebugFlashDelay;
    StringAppendF(&result, "  h/w composer %s\n", hwcDisabled ? "disabled" : "enabled");
    dumpHwc(result);

    /*
     * Dump gralloc state
     */
    const GraphicBufferAllocator& alloc(GraphicBufferAllocator::get());
    alloc.dump(result);

    /*
     * Dump flag/property manager state
     */
    FlagManager::getInstance().dump(result);

    result.append(mTimeStats->miniDump());
    result.append("\n");

    result.append("Window Infos:\n");
    auto windowInfosDebug = mWindowInfosListenerInvoker->getDebugInfo();
    StringAppendF(&result, "  max send vsync id: %" PRId64 "\n",
                  ftl::to_underlying(windowInfosDebug.maxSendDelayVsyncId));
    StringAppendF(&result, "  max send delay (ns): %" PRId64 " ns\n",
                  windowInfosDebug.maxSendDelayDuration);
    StringAppendF(&result, "  unsent messages: %zu\n", windowInfosDebug.pendingMessageCount);
    result.append("\n");
}

mat4 SurfaceFlinger::calculateColorMatrix(float saturation) {
    if (saturation == 1) {
        return mat4();
    }

    float3 luminance{0.213f, 0.715f, 0.072f};
    luminance *= 1.0f - saturation;
    mat4 saturationMatrix = mat4(vec4{luminance.r + saturation, luminance.r, luminance.r, 0.0f},
                                 vec4{luminance.g, luminance.g + saturation, luminance.g, 0.0f},
                                 vec4{luminance.b, luminance.b, luminance.b + saturation, 0.0f},
                                 vec4{0.0f, 0.0f, 0.0f, 1.0f});
    return saturationMatrix;
}

void SurfaceFlinger::updateColorMatrixLocked() {
    mat4 colorMatrix =
            mClientColorMatrix * calculateColorMatrix(mGlobalSaturationFactor) * mDaltonizer();

    if (mCurrentState.colorMatrix != colorMatrix) {
        mCurrentState.colorMatrix = colorMatrix;
        mCurrentState.colorMatrixChanged = true;
        setTransactionFlags(eTransactionNeeded);
    }
}

status_t SurfaceFlinger::CheckTransactCodeCredentials(uint32_t code) {
#pragma clang diagnostic push
#pragma clang diagnostic error "-Wswitch-enum"
    switch (static_cast<ISurfaceComposerTag>(code)) {
        // These methods should at minimum make sure that the client requested
        // access to SF.
        case GET_HDR_CAPABILITIES:
        case GET_AUTO_LOW_LATENCY_MODE_SUPPORT:
        case GET_GAME_CONTENT_TYPE_SUPPORT:
        case ACQUIRE_FRAME_RATE_FLEXIBILITY_TOKEN: {
            // OVERRIDE_HDR_TYPES is used by CTS tests, which acquire the necessary
            // permission dynamically. Don't use the permission cache for this check.
            bool usePermissionCache = code != OVERRIDE_HDR_TYPES;
            if (!callingThreadHasUnscopedSurfaceFlingerAccess(usePermissionCache)) {
                IPCThreadState* ipc = IPCThreadState::self();
                ALOGE("Permission Denial: can't access SurfaceFlinger pid=%d, uid=%d",
                        ipc->getCallingPid(), ipc->getCallingUid());
                return PERMISSION_DENIED;
            }
            return OK;
        }
        // The following calls are currently used by clients that do not
        // request necessary permissions. However, they do not expose any secret
        // information, so it is OK to pass them.
        case GET_ACTIVE_COLOR_MODE:
        case GET_ACTIVE_DISPLAY_MODE:
        case GET_DISPLAY_COLOR_MODES:
        case GET_DISPLAY_MODES:
        case GET_SCHEDULING_POLICY:
        // Calling setTransactionState is safe, because you need to have been
        // granted a reference to Client* and Handle* to do anything with it.
        case SET_TRANSACTION_STATE: {
            // This is not sensitive information, so should not require permission control.
            return OK;
        }
        case BOOT_FINISHED:
        // Used by apps to hook Choreographer to SurfaceFlinger.
        case CREATE_DISPLAY_EVENT_CONNECTION:
        case CREATE_CONNECTION:
        case CREATE_DISPLAY:
        case DESTROY_DISPLAY:
        case GET_PRIMARY_PHYSICAL_DISPLAY_ID:
        case GET_PHYSICAL_DISPLAY_IDS:
        case GET_PHYSICAL_DISPLAY_TOKEN:
        case AUTHENTICATE_SURFACE:
        case SET_POWER_MODE:
        case GET_SUPPORTED_FRAME_TIMESTAMPS:
        case GET_DISPLAY_STATE:
        case GET_DISPLAY_STATS:
        case GET_STATIC_DISPLAY_INFO:
        case GET_DYNAMIC_DISPLAY_INFO:
        case GET_DISPLAY_NATIVE_PRIMARIES:
        case SET_ACTIVE_COLOR_MODE:
        case SET_BOOT_DISPLAY_MODE:
        case CLEAR_BOOT_DISPLAY_MODE:
        case GET_BOOT_DISPLAY_MODE_SUPPORT:
        case SET_AUTO_LOW_LATENCY_MODE:
        case SET_GAME_CONTENT_TYPE:
        case CAPTURE_LAYERS:
        case CAPTURE_DISPLAY:
        case CAPTURE_DISPLAY_BY_ID:
        case CLEAR_ANIMATION_FRAME_STATS:
        case GET_ANIMATION_FRAME_STATS:
        case OVERRIDE_HDR_TYPES:
        case ON_PULL_ATOM:
        case ENABLE_VSYNC_INJECTIONS:
        case INJECT_VSYNC:
        case GET_LAYER_DEBUG_INFO:
        case GET_COLOR_MANAGEMENT:
        case GET_COMPOSITION_PREFERENCE:
        case GET_DISPLAYED_CONTENT_SAMPLING_ATTRIBUTES:
        case SET_DISPLAY_CONTENT_SAMPLING_ENABLED:
        case GET_DISPLAYED_CONTENT_SAMPLE:
        case GET_PROTECTED_CONTENT_SUPPORT:
        case IS_WIDE_COLOR_DISPLAY:
        case ADD_REGION_SAMPLING_LISTENER:
        case REMOVE_REGION_SAMPLING_LISTENER:
        case ADD_FPS_LISTENER:
        case REMOVE_FPS_LISTENER:
        case ADD_TUNNEL_MODE_ENABLED_LISTENER:
        case REMOVE_TUNNEL_MODE_ENABLED_LISTENER:
        case ADD_WINDOW_INFOS_LISTENER:
        case REMOVE_WINDOW_INFOS_LISTENER:
        case SET_DESIRED_DISPLAY_MODE_SPECS:
        case GET_DESIRED_DISPLAY_MODE_SPECS:
        case GET_DISPLAY_BRIGHTNESS_SUPPORT:
        case SET_DISPLAY_BRIGHTNESS:
        case ADD_HDR_LAYER_INFO_LISTENER:
        case REMOVE_HDR_LAYER_INFO_LISTENER:
        case NOTIFY_POWER_BOOST:
        case SET_GLOBAL_SHADOW_SETTINGS:
        case GET_DISPLAY_DECORATION_SUPPORT:
        case SET_FRAME_RATE:
        case SET_OVERRIDE_FRAME_RATE:
        case SET_FRAME_TIMELINE_INFO:
        case ADD_TRANSACTION_TRACE_LISTENER:
        case GET_GPU_CONTEXT_PRIORITY:
        case GET_MAX_ACQUIRED_BUFFER_COUNT:
            LOG_FATAL("Deprecated opcode: %d, migrated to AIDL", code);
            return PERMISSION_DENIED;
    }

    // These codes are used for the IBinder protocol to either interrogate the recipient
    // side of the transaction for its canonical interface descriptor or to dump its state.
    // We let them pass by default.
    if (code == IBinder::INTERFACE_TRANSACTION || code == IBinder::DUMP_TRANSACTION ||
        code == IBinder::PING_TRANSACTION || code == IBinder::SHELL_COMMAND_TRANSACTION ||
        code == IBinder::SYSPROPS_TRANSACTION) {
        return OK;
    }
    // Numbers from 1000 to 1045 and 20000 to 20002 are currently used for backdoors. The code
    // in onTransact verifies that the user is root, and has access to use SF.
    if ((code >= 1000 && code <= 1045) /* QTI_BEGIN */ ||
        (code >= 20000 && code <= 20002) /* QTI_END */) {
        ALOGV("Accessing SurfaceFlinger through backdoor code: %u", code);
        return OK;
    }
    ALOGE("Permission Denial: SurfaceFlinger did not recognize request code: %u", code);
    return PERMISSION_DENIED;
#pragma clang diagnostic pop
}

status_t SurfaceFlinger::onTransact(uint32_t code, const Parcel& data, Parcel* reply,
                                    uint32_t flags) {
    if (const status_t error = CheckTransactCodeCredentials(code); error != OK) {
        return error;
    }

    status_t err = BnSurfaceComposer::onTransact(code, data, reply, flags);
    if (err == UNKNOWN_TRANSACTION || err == PERMISSION_DENIED) {
        CHECK_INTERFACE(ISurfaceComposer, data, reply);
        IPCThreadState* ipc = IPCThreadState::self();
        const int uid = ipc->getCallingUid();
        if (CC_UNLIKELY(uid != AID_SYSTEM
                && !PermissionCache::checkCallingPermission(sHardwareTest))) {
            const int pid = ipc->getCallingPid();
            ALOGE("Permission Denial: "
                    "can't access SurfaceFlinger pid=%d, uid=%d", pid, uid);
            return PERMISSION_DENIED;
        }
        int n;
        switch (code) {
            case 1000: // Unused.
            case 1001:
                return NAME_NOT_FOUND;
            case 1002: // Toggle flashing on surface damage.
                sfdo_setDebugFlash(data.readInt32());
                return NO_ERROR;
            case 1004: // Force composite ahead of next VSYNC.
            case 1006:
                sfdo_scheduleComposite();
                return NO_ERROR;
            case 1005: { // Force commit ahead of next VSYNC.
                sfdo_scheduleCommit();
                return NO_ERROR;
            }
            case 1007: // Unused.
                return NAME_NOT_FOUND;
            case 1008: // Toggle forced GPU composition.
                sfdo_forceClientComposition(data.readInt32() != 0);
                return NO_ERROR;
            case 1009: // Toggle use of transform hint.
                mDebugDisableTransformHint = data.readInt32() != 0;
                scheduleRepaint();
                return NO_ERROR;
            case 1010: // Interrogate.
                reply->writeInt32(0);
                reply->writeInt32(0);
                reply->writeInt32(mDebugFlashDelay);
                reply->writeInt32(0);
                reply->writeInt32(mDebugDisableHWC);
                return NO_ERROR;
            case 1013: // Unused.
                return NAME_NOT_FOUND;
            case 1014: {
                Mutex::Autolock _l(mStateLock);
                // daltonize
                n = data.readInt32();
                switch (n % 10) {
                    case 1:
                        mDaltonizer.setType(ColorBlindnessType::Protanomaly);
                        break;
                    case 2:
                        mDaltonizer.setType(ColorBlindnessType::Deuteranomaly);
                        break;
                    case 3:
                        mDaltonizer.setType(ColorBlindnessType::Tritanomaly);
                        break;
                    default:
                        mDaltonizer.setType(ColorBlindnessType::None);
                        break;
                }
                if (n >= 10) {
                    mDaltonizer.setMode(ColorBlindnessMode::Correction);
                } else {
                    mDaltonizer.setMode(ColorBlindnessMode::Simulation);
                }

                updateColorMatrixLocked();
                return NO_ERROR;
            }
            case 1015: {
                Mutex::Autolock _l(mStateLock);
                // apply a color matrix
                n = data.readInt32();
                if (n) {
                    // color matrix is sent as a column-major mat4 matrix
                    for (size_t i = 0 ; i < 4; i++) {
                        for (size_t j = 0; j < 4; j++) {
                            mClientColorMatrix[i][j] = data.readFloat();
                        }
                    }
                } else {
                    mClientColorMatrix = mat4();
                }

                // Check that supplied matrix's last row is {0,0,0,1} so we can avoid
                // the division by w in the fragment shader
                float4 lastRow(transpose(mClientColorMatrix)[3]);
                if (any(greaterThan(abs(lastRow - float4{0, 0, 0, 1}), float4{1e-4f}))) {
                    ALOGE("The color transform's last row must be (0, 0, 0, 1)");
                }

                updateColorMatrixLocked();
                return NO_ERROR;
            }
            case 1016: { // Unused.
                return NAME_NOT_FOUND;
            }
            case 1017: {
                n = data.readInt32();
                mForceFullDamage = n != 0;
                return NO_ERROR;
            }
            case 1018: { // Modify Choreographer's duration
                n = data.readInt32();
                mScheduler->setDuration(mAppConnectionHandle, std::chrono::nanoseconds(n), 0ns);
                return NO_ERROR;
            }
            case 1019: { // Modify SurfaceFlinger's duration
                n = data.readInt32();
                mScheduler->setDuration(mSfConnectionHandle, std::chrono::nanoseconds(n), 0ns);
                return NO_ERROR;
            }
            case 1020: { // Unused
                return NAME_NOT_FOUND;
            }
            case 1021: { // Disable HWC virtual displays
                const bool enable = data.readInt32() != 0;
                static_cast<void>(
                        mScheduler->schedule([this, enable] { enableHalVirtualDisplays(enable); }));
                return NO_ERROR;
            }
            case 1022: { // Set saturation boost
                Mutex::Autolock _l(mStateLock);
                mGlobalSaturationFactor = std::max(0.0f, std::min(data.readFloat(), 2.0f));

                updateColorMatrixLocked();
                return NO_ERROR;
            }
            case 1023: { // Set color mode.
                mDisplayColorSetting = static_cast<DisplayColorSetting>(data.readInt32());

                if (int32_t colorMode; data.readInt32(&colorMode) == NO_ERROR) {
                    mForceColorMode = static_cast<ui::ColorMode>(colorMode);
                }
                scheduleRepaint();
                return NO_ERROR;
            }
            // Deprecate, use 1030 to check whether the device is color managed.
            case 1024: {
                return NAME_NOT_FOUND;
            }
            // Deprecated, use perfetto to start/stop the layer tracing
            case 1025: {
                return NAME_NOT_FOUND;
            }
            // Deprecated, execute "adb shell perfetto --query" to see the ongoing tracing sessions
            case 1026: {
                return NAME_NOT_FOUND;
            }
            // Is a DisplayColorSetting supported?
            case 1027: {
                const auto display = getDefaultDisplayDevice();
                if (!display) {
                    return NAME_NOT_FOUND;
                }

                DisplayColorSetting setting = static_cast<DisplayColorSetting>(data.readInt32());
                switch (setting) {
                    case DisplayColorSetting::kManaged:
                    case DisplayColorSetting::kUnmanaged:
                        reply->writeBool(true);
                        break;
                    case DisplayColorSetting::kEnhanced:
                        reply->writeBool(display->hasRenderIntent(RenderIntent::ENHANCE));
                        break;
                    default: // vendor display color setting
                        reply->writeBool(
                                display->hasRenderIntent(static_cast<RenderIntent>(setting)));
                        break;
                }
                return NO_ERROR;
            }
            case 1028: { // Unused.
                return NAME_NOT_FOUND;
            }
            // Deprecated, use perfetto to set the active layer tracing buffer size
            case 1029: {
                return NAME_NOT_FOUND;
            }
            // Is device color managed?
            case 1030: {
                // ColorDisplayManager stil calls this
                reply->writeBool(true);
                return NO_ERROR;
            }
            // Override default composition data space
            // adb shell service call SurfaceFlinger 1031 i32 1 DATASPACE_NUMBER DATASPACE_NUMBER \
            // && adb shell stop zygote && adb shell start zygote
            // to restore: adb shell service call SurfaceFlinger 1031 i32 0 && \
            // adb shell stop zygote && adb shell start zygote
            case 1031: {
                Mutex::Autolock _l(mStateLock);
                n = data.readInt32();
                if (n) {
                    n = data.readInt32();
                    if (n) {
                        Dataspace dataspace = static_cast<Dataspace>(n);
                        if (!validateCompositionDataspace(dataspace)) {
                            return BAD_VALUE;
                        }
                        mDefaultCompositionDataspace = dataspace;
                    }
                    n = data.readInt32();
                    if (n) {
                        Dataspace dataspace = static_cast<Dataspace>(n);
                        if (!validateCompositionDataspace(dataspace)) {
                            return BAD_VALUE;
                        }
                        mWideColorGamutCompositionDataspace = dataspace;
                    }
                } else {
                    // restore composition data space.
                    mDefaultCompositionDataspace = defaultCompositionDataspace;
                    mWideColorGamutCompositionDataspace = wideColorGamutCompositionDataspace;
                }
                return NO_ERROR;
            }
            // Deprecated, use perfetto to set layer trace flags
            case 1033: {
                return NAME_NOT_FOUND;
            }
            case 1034: {
                n = data.readInt32();
                if (n == 0 || n == 1) {
                    sfdo_enableRefreshRateOverlay(static_cast<bool>(n));
                } else {
                    Mutex::Autolock lock(mStateLock);
                    reply->writeBool(isRefreshRateOverlayEnabled());
                }
                return NO_ERROR;
            }
            case 1035: {
                // Parameters:
                // - (required) i32 mode id.
                // - (optional) i64 display id. Using default display if not provided.
                // - (optional) f min render rate. Using mode's fps is not provided.
                // - (optional) f max render rate. Using mode's fps is not provided.

                const int modeId = data.readInt32();

                const auto display = [&]() -> sp<IBinder> {
                    uint64_t value;
                    if (data.readUint64(&value) != NO_ERROR) {
                        return getDefaultDisplayDevice()->getDisplayToken().promote();
                    }

                    if (const auto id = DisplayId::fromValue<PhysicalDisplayId>(value)) {
                        return getPhysicalDisplayToken(*id);
                    }

                    ALOGE("Invalid physical display ID");
                    return nullptr;
                }();

                /* QTI_BEGIN */
                if (mQtiSFExtnIntf->qtiIsSupportedConfigSwitch(display, modeId) != NO_ERROR) {
                    return BAD_VALUE;
                }
                /* QTI_END */

                const auto getFps = [&] {
                    float value;
                    if (data.readFloat(&value) == NO_ERROR) {
                        return Fps::fromValue(value);
                    }

                    return Fps();
                };

                const auto minFps = getFps();
                const auto maxFps = getFps();

                mDebugDisplayModeSetByBackdoor = false;
                const status_t result =
                        setActiveModeFromBackdoor(display, DisplayModeId{modeId}, minFps, maxFps);
                if (result == NO_ERROR) {
                    mDebugDisplayModeSetByBackdoor = true;
                    /* QTI_BEGIN */
                    ATRACE_NAME(std::string("ModeSwitch " + std::to_string(modeId)).c_str());
                    /* QTI_END */
                }

                mDebugDisplayModeSetByBackdoor = result == NO_ERROR;
                return result;
            }
            // Turn on/off frame rate flexibility mode. When turned on it overrides the display
            // manager frame rate policy a new policy which allows switching between all refresh
            // rates.
            case 1036: {
                if (data.readInt32() > 0) { // turn on
                    return mScheduler
                            ->schedule([this]() FTL_FAKE_GUARD(kMainThreadContext) {
                                const auto display =
                                        FTL_FAKE_GUARD(mStateLock, getDefaultDisplayDeviceLocked());

                                // This is a little racy, but not in a way that hurts anything. As
                                // we grab the defaultMode from the display manager policy, we could
                                // be setting a new display manager policy, leaving us using a stale
                                // defaultMode. The defaultMode doesn't matter for the override
                                // policy though, since we set allowGroupSwitching to true, so it's
                                // not a problem.
                                scheduler::RefreshRateSelector::OverridePolicy overridePolicy;
                                overridePolicy.defaultMode = display->refreshRateSelector()
                                                                     .getDisplayManagerPolicy()
                                                                     .defaultMode;
                                overridePolicy.allowGroupSwitching = true;
                                return setDesiredDisplayModeSpecsInternal(display, overridePolicy);
                            })
                            .get();
                } else { // turn off
                    return mScheduler
                            ->schedule([this]() FTL_FAKE_GUARD(kMainThreadContext) {
                                const auto display =
                                        FTL_FAKE_GUARD(mStateLock, getDefaultDisplayDeviceLocked());
                                return setDesiredDisplayModeSpecsInternal(
                                        display,
                                        scheduler::RefreshRateSelector::NoOverridePolicy{});
                            })
                            .get();
                }
            }
            // Inject a hotplug connected event for the primary display. This will deallocate and
            // reallocate the display state including framebuffers.
            case 1037: {
                const hal::HWDisplayId hwcId =
                        (Mutex::Autolock(mStateLock), getHwComposer().getPrimaryHwcDisplayId());

                onComposerHalHotplugEvent(hwcId, DisplayHotplugEvent::CONNECTED);
                return NO_ERROR;
            }
            // Modify the max number of display frames stored within FrameTimeline
            case 1038: {
                n = data.readInt32();
                if (n < 0 || n > MAX_ALLOWED_DISPLAY_FRAMES) {
                    ALOGW("Invalid max size. Maximum allowed is %d", MAX_ALLOWED_DISPLAY_FRAMES);
                    return BAD_VALUE;
                }
                if (n == 0) {
                    // restore to default
                    mFrameTimeline->reset();
                    return NO_ERROR;
                }
                mFrameTimeline->setMaxDisplayFrames(n);
                return NO_ERROR;
            }
            case 1039: {
                PhysicalDisplayId displayId = [&]() {
                    Mutex::Autolock lock(mStateLock);
                    return getDefaultDisplayDeviceLocked()->getPhysicalId();
                }();

                auto inUid = static_cast<uid_t>(data.readInt32());
                const auto refreshRate = data.readFloat();
                mScheduler->setPreferredRefreshRateForUid(FrameRateOverride{inUid, refreshRate});
                mScheduler->onFrameRateOverridesChanged(mAppConnectionHandle, displayId);
                return NO_ERROR;
            }
            // Toggle caching feature
            // First argument is an int32 - nonzero enables caching and zero disables caching
            // Second argument is an optional uint64 - if present, then limits enabling/disabling
            // caching to a particular physical display
            case 1040: {
                auto future = mScheduler->schedule([&] {
                    n = data.readInt32();
                    std::optional<PhysicalDisplayId> inputId = std::nullopt;
                    if (uint64_t inputDisplayId; data.readUint64(&inputDisplayId) == NO_ERROR) {
                        inputId = DisplayId::fromValue<PhysicalDisplayId>(inputDisplayId);
                        if (!inputId || getPhysicalDisplayToken(*inputId)) {
                            ALOGE("No display with id: %" PRIu64, inputDisplayId);
                            return NAME_NOT_FOUND;
                        }
                    }
                    {
                        Mutex::Autolock lock(mStateLock);
                        mLayerCachingEnabled = n != 0;
                        for (const auto& [_, display] : mDisplays) {
                            if (!inputId || *inputId == display->getPhysicalId()) {
                                display->enableLayerCaching(mLayerCachingEnabled);
                            }
                        }
                    }
                    return OK;
                });

                if (const status_t error = future.get(); error != OK) {
                    return error;
                }
                scheduleRepaint();
                return NO_ERROR;
            }
            case 1041: { // Transaction tracing
                if (mTransactionTracing) {
                    int arg = data.readInt32();
                    if (arg == -1) {
                        mScheduler->schedule([&]() { mTransactionTracing.reset(); }).get();
                    } else if (arg > 0) {
                        // Transaction tracing is always running but allow the user to temporarily
                        // increase the buffer when actively debugging.
                        mTransactionTracing->setBufferSize(
                                TransactionTracing::LEGACY_ACTIVE_TRACING_BUFFER_SIZE);
                    } else {
                        TransactionTraceWriter::getInstance().invoke("", /* overwrite= */ true);
                        mTransactionTracing->setBufferSize(
                                TransactionTracing::CONTINUOUS_TRACING_BUFFER_SIZE);
                    }
                }
                reply->writeInt32(NO_ERROR);
                return NO_ERROR;
            }
            case 1042: { // Write transaction trace to file
                if (mTransactionTracing) {
                    mTransactionTracing->writeToFile();
                }
                reply->writeInt32(NO_ERROR);
                return NO_ERROR;
            }
            // hdr sdr ratio overlay
            case 1043: {
                auto future = mScheduler->schedule(
                        [&]() FTL_FAKE_GUARD(mStateLock) FTL_FAKE_GUARD(kMainThreadContext) {
                            n = data.readInt32();
                            mHdrSdrRatioOverlay = n != 0;
                            switch (n) {
                                case 0:
                                case 1:
                                    enableHdrSdrRatioOverlay(mHdrSdrRatioOverlay);
                                    break;
                                default:
                                    reply->writeBool(isHdrSdrRatioOverlayEnabled());
                            }
                        });
                future.wait();
                return NO_ERROR;
            }
            /* QTI_BEGIN */
            case 20000: {
                uint64_t disp = 0;
                hal::PowerMode power_mode = hal::PowerMode::ON;
                int32_t tile_h_loc = -1;
                int32_t tile_v_loc = -1;
                if (data.readUint64(&disp) != NO_ERROR) {
                    err = BAD_TYPE;
                    ALOGE("Invalid 64-bit unsigned-int display id parameter.");
                    break;
                }
                int32_t mode = 0;
                if (data.readInt32(&mode) != NO_ERROR) {
                    err = BAD_TYPE;
                    ALOGE("Invalid 32-bit signed-int power mode parameter.");
                    break;
                }
                if (data.readInt32(&tile_h_loc) != NO_ERROR) {
                    tile_h_loc = -1;
                }
                if (data.readInt32(&tile_v_loc) != NO_ERROR) {
                    tile_v_loc = 0;
                }
                return mQtiSFExtnIntf->qtiBinderSetPowerMode(disp, mode, tile_h_loc, tile_v_loc);
            }
            case 20001: {
                uint64_t disp = 0;
                int32_t level = 0;
                int32_t tile_h_loc = -1;
                int32_t tile_v_loc = -1;
                if (data.readUint64(&disp) != NO_ERROR) {
                    err = BAD_TYPE;
                    ALOGE("Invalid 64-bit unsigned-int display id parameter.");
                    break;
                }
                if (data.readInt32(&level) != NO_ERROR) {
                    err = BAD_TYPE;
                    ALOGE("Invalid 32-bit signed-int brightess parameter.");
                    break;
                }
                if (data.readInt32(&tile_h_loc) != NO_ERROR) {
                    tile_h_loc = -1;
                }
                if (data.readInt32(&tile_v_loc) != NO_ERROR) {
                    tile_v_loc = 0;
                }
                return mQtiSFExtnIntf->qtiBinderSetPanelBrightnessTiled(disp, level, tile_h_loc,
                                                                        tile_v_loc);
            }
            case 20002: {
                uint64_t disp = 0;
                int32_t pref = 0;
                if (data.readUint64(&disp) != NO_ERROR) {
                    err = BAD_TYPE;
                    ALOGE("Invalid 64-bit unsigned-int display id parameter.");
                    break;
                }
                if (data.readInt32(&pref) != NO_ERROR) {
                    err = BAD_TYPE;
                    ALOGE("Invalid 32-bit signed-int wider-mode preference parameter.");
                    break;
                }
                return mQtiSFExtnIntf->qtiBinderSetWideModePreference(disp, pref);
            }
                /* QTI_END */

            case 1044: { // Enable/Disable mirroring from one display to another
                /*
                 * Mirror one display onto another.
                 * Ensure the source and destination displays are on.
                 * Commands:
                 * 0: Mirror one display to another
                 * 1: Disable mirroring to a previously mirrored display
                 * 2: Disable mirroring on previously mirrored displays
                 *
                 * Ex:
                 * Get the display ids:
                 * adb shell dumpsys SurfaceFlinger --display-id
                 * Mirror first display to the second:
                 * adb shell service call SurfaceFlinger 1044 i64 0 i64 4619827677550801152 i64
                 * 4619827677550801153
                 * Stop mirroring:
                 * adb shell service call SurfaceFlinger 1044 i64 1
                 */

                int64_t arg0 = data.readInt64();

                switch (arg0) {
                    case 0: {
                        // Mirror arg1 to arg2
                        int64_t arg1 = data.readInt64();
                        int64_t arg2 = data.readInt64();
                        // Enable mirroring for one display
                        const auto display1id = DisplayId::fromValue(arg1);
                        auto mirrorRoot = SurfaceComposerClient::getDefault()->mirrorDisplay(
                                display1id.value());
                        auto id2 = DisplayId::fromValue<PhysicalDisplayId>(arg2);
                        const auto token2 = getPhysicalDisplayToken(*id2);
                        ui::LayerStack layerStack;
                        {
                            Mutex::Autolock lock(mStateLock);
                            sp<DisplayDevice> display = getDisplayDeviceLocked(token2);
                            layerStack = display->getLayerStack();
                        }
                        SurfaceComposerClient::Transaction t;
                        t.setDisplayLayerStack(token2, layerStack);
                        t.setLayer(mirrorRoot, INT_MAX); // Top-most layer
                        t.setLayerStack(mirrorRoot, layerStack);
                        t.apply();

                        mMirrorMapForDebug.emplace_or_replace(arg2, mirrorRoot);
                        break;
                    }

                    case 1: {
                        // Disable mirroring for arg1
                        int64_t arg1 = data.readInt64();
                        mMirrorMapForDebug.erase(arg1);
                        break;
                    }

                    case 2: {
                        // Disable mirroring for all displays
                        mMirrorMapForDebug.clear();
                        break;
                    }

                    default:
                        return BAD_VALUE;
                }
                return NO_ERROR;
            }
            // Inject jank
            // First argument is a float that describes the fraction of frame duration to jank by.
            // Second argument is a delay in ms for triggering the jank. This is useful for working
            // with tools that steal the adb connection. This argument is optional.
            case 1045: {
                if (FlagManager::getInstance().vrr_config()) {
                    float jankAmount = data.readFloat();
                    int32_t jankDelayMs = 0;
                    if (data.readInt32(&jankDelayMs) != NO_ERROR) {
                        jankDelayMs = 0;
                    }

                    const auto jankDelayDuration = Duration(std::chrono::milliseconds(jankDelayMs));

                    const bool jankAmountValid = jankAmount > 0.0 && jankAmount < 100.0;

                    if (!jankAmountValid) {
                        ALOGD("Ignoring invalid jank amount: %f", jankAmount);
                        reply->writeInt32(BAD_VALUE);
                        return BAD_VALUE;
                    }

                    (void)mScheduler->scheduleDelayed(
                            [&, jankAmount]() FTL_FAKE_GUARD(kMainThreadContext) {
                                mScheduler->injectPacesetterDelay(jankAmount);
                                scheduleComposite(FrameHint::kActive);
                            },
                            jankDelayDuration.ns());
                    reply->writeInt32(NO_ERROR);
                    return NO_ERROR;
                }
                return err;
            }
        }
    }
    return err;
}

void SurfaceFlinger::kernelTimerChanged(bool expired) {
    static bool updateOverlay =
            property_get_bool("debug.sf.kernel_idle_timer_update_overlay", true);
    if (!updateOverlay) return;

    // Update the overlay on the main thread to avoid race conditions with
    // RefreshRateSelector::getActiveMode
    static_cast<void>(mScheduler->schedule([=, this] {
        const auto display = FTL_FAKE_GUARD(mStateLock, getDefaultDisplayDeviceLocked());
        if (!display) {
            ALOGW("%s: default display is null", __func__);
            return;
        }
        if (!display->isRefreshRateOverlayEnabled()) return;

        const auto desiredModeIdOpt =
                display->getDesiredMode().transform([](const display::DisplayModeRequest& request) {
                    return request.mode.modePtr->getId();
                });

        const bool timerExpired = mKernelIdleTimerEnabled && expired;

        if (display->onKernelTimerChanged(desiredModeIdOpt, timerExpired)) {
            mScheduler->scheduleFrame();
        }
    }));
}

std::pair<std::optional<KernelIdleTimerController>, std::chrono::milliseconds>
SurfaceFlinger::getKernelIdleTimerProperties(DisplayId displayId) {
    const bool isKernelIdleTimerHwcSupported = getHwComposer().getComposer()->isSupported(
            android::Hwc2::Composer::OptionalFeature::KernelIdleTimer);
    const auto timeout = getIdleTimerTimeout(displayId);
    if (isKernelIdleTimerHwcSupported) {
        if (const auto id = PhysicalDisplayId::tryCast(displayId);
            getHwComposer().hasDisplayIdleTimerCapability(*id)) {
            // In order to decide if we can use the HWC api for idle timer
            // we query DisplayCapability::DISPLAY_IDLE_TIMER directly on the composer
            // without relying on hasDisplayCapability.
            // hasDisplayCapability relies on DisplayCapabilities
            // which are updated after we set the PowerMode::ON.
            // DISPLAY_IDLE_TIMER is a display driver property
            // and is available before the PowerMode::ON
            return {KernelIdleTimerController::HwcApi, timeout};
        }
        return {std::nullopt, timeout};
    }
    if (getKernelIdleTimerSyspropConfig(displayId)) {
        return {KernelIdleTimerController::Sysprop, timeout};
    }

    return {std::nullopt, timeout};
}

void SurfaceFlinger::updateKernelIdleTimer(std::chrono::milliseconds timeout,
                                           KernelIdleTimerController controller,
                                           PhysicalDisplayId displayId) {
    switch (controller) {
        case KernelIdleTimerController::HwcApi: {
            getHwComposer().setIdleTimerEnabled(displayId, timeout);
            break;
        }
        case KernelIdleTimerController::Sysprop: {
            base::SetProperty(KERNEL_IDLE_TIMER_PROP, timeout > 0ms ? "true" : "false");
            break;
        }
    }
}

void SurfaceFlinger::toggleKernelIdleTimer() {
    using KernelIdleTimerAction = scheduler::RefreshRateSelector::KernelIdleTimerAction;

    const auto display = getDefaultDisplayDeviceLocked();
    if (!display) {
        ALOGW("%s: default display is null", __func__);
        return;
    }

    // If the support for kernel idle timer is disabled for the active display,
    // don't do anything.
    const std::optional<KernelIdleTimerController> kernelIdleTimerController =
            display->refreshRateSelector().kernelIdleTimerController();
    if (!kernelIdleTimerController.has_value()) {
        return;
    }

    const KernelIdleTimerAction action = display->refreshRateSelector().getIdleTimerAction();

    switch (action) {
        case KernelIdleTimerAction::TurnOff:
            if (mKernelIdleTimerEnabled) {
                ATRACE_INT("KernelIdleTimer", 0);
                std::chrono::milliseconds constexpr kTimerDisabledTimeout = 0ms;
                updateKernelIdleTimer(kTimerDisabledTimeout, kernelIdleTimerController.value(),
                                      display->getPhysicalId());
                mKernelIdleTimerEnabled = false;
            }
            break;
        case KernelIdleTimerAction::TurnOn:
            if (!mKernelIdleTimerEnabled) {
                ATRACE_INT("KernelIdleTimer", 1);
                const std::chrono::milliseconds timeout =
                        display->refreshRateSelector().getIdleTimerTimeout();
                updateKernelIdleTimer(timeout, kernelIdleTimerController.value(),
                                      display->getPhysicalId());
                mKernelIdleTimerEnabled = true;
            }
            break;
    }
}

// A simple RAII class to disconnect from an ANativeWindow* when it goes out of scope
class WindowDisconnector {
public:
    WindowDisconnector(ANativeWindow* window, int api) : mWindow(window), mApi(api) {}
    ~WindowDisconnector() {
        native_window_api_disconnect(mWindow, mApi);
    }

private:
    ANativeWindow* mWindow;
    const int mApi;
};

static bool hasCaptureBlackoutContentPermission() {
    IPCThreadState* ipc = IPCThreadState::self();
    const int pid = ipc->getCallingPid();
    const int uid = ipc->getCallingUid();
    return uid == AID_GRAPHICS || uid == AID_SYSTEM ||
            PermissionCache::checkPermission(sCaptureBlackoutContent, pid, uid);
}

static status_t validateScreenshotPermissions(const CaptureArgs& captureArgs) {
    IPCThreadState* ipc = IPCThreadState::self();
    const int pid = ipc->getCallingPid();
    const int uid = ipc->getCallingUid();
    if (uid == AID_GRAPHICS || PermissionCache::checkPermission(sReadFramebuffer, pid, uid)) {
        return OK;
    }

    // If the caller doesn't have the correct permissions but is only attempting to screenshot
    // itself, we allow it to continue.
    if (captureArgs.uid == uid) {
        return OK;
    }

    ALOGE("Permission Denial: can't take screenshot pid=%d, uid=%d", pid, uid);
    return PERMISSION_DENIED;
}

status_t SurfaceFlinger::setSchedFifo(bool enabled) {
    static constexpr int kFifoPriority = 2;
    static constexpr int kOtherPriority = 0;

    struct sched_param param = {0};
    int sched_policy;
    if (enabled) {
        sched_policy = SCHED_FIFO;
        param.sched_priority = kFifoPriority;
    } else {
        sched_policy = SCHED_OTHER;
        param.sched_priority = kOtherPriority;
    }

    if (sched_setscheduler(0, sched_policy, &param) != 0) {
        return -errno;
    }

    return NO_ERROR;
}

status_t SurfaceFlinger::setSchedAttr(bool enabled) {
    static const unsigned int kUclampMin =
            base::GetUintProperty<unsigned int>("ro.surface_flinger.uclamp.min", 0U);

    if (!kUclampMin) {
        // uclamp.min set to 0 (default), skip setting
        return NO_ERROR;
    }

    // Currently, there is no wrapper in bionic: b/183240349.
    struct sched_attr {
        uint32_t size;
        uint32_t sched_policy;
        uint64_t sched_flags;
        int32_t sched_nice;
        uint32_t sched_priority;
        uint64_t sched_runtime;
        uint64_t sched_deadline;
        uint64_t sched_period;
        uint32_t sched_util_min;
        uint32_t sched_util_max;
    };

    sched_attr attr = {};
    attr.size = sizeof(attr);

    attr.sched_flags = (SCHED_FLAG_KEEP_ALL | SCHED_FLAG_UTIL_CLAMP);
    attr.sched_util_min = enabled ? kUclampMin : 0;
    attr.sched_util_max = 1024;

    if (syscall(__NR_sched_setattr, 0, &attr, 0)) {
        return -errno;
    }

    return NO_ERROR;
}

namespace {

ui::Dataspace pickBestDataspace(ui::Dataspace requestedDataspace, const DisplayDevice* display,
                                bool capturingHdrLayers, bool hintForSeamlessTransition) {
    if (requestedDataspace != ui::Dataspace::UNKNOWN || display == nullptr) {
        return requestedDataspace;
    }

    const auto& state = display->getCompositionDisplay()->getState();

    const auto dataspaceForColorMode = ui::pickDataspaceFor(state.colorMode);

    // TODO: Enable once HDR screenshots are ready.
    if constexpr (/* DISABLES CODE */ (false)) {
        // For now since we only support 8-bit screenshots, just use HLG and
        // assume that 1.0 >= display max luminance. This isn't quite as future
        // proof as PQ is, but is good enough.
        // Consider using PQ once we support 16-bit screenshots and we're able
        // to consistently supply metadata to image encoders.
        return ui::Dataspace::BT2020_HLG;
    }

    return dataspaceForColorMode;
}

} // namespace

static void invokeScreenCaptureError(const status_t status,
                                     const sp<IScreenCaptureListener>& captureListener) {
    ScreenCaptureResults captureResults;
    captureResults.fenceResult = base::unexpected(status);
    captureListener->onScreenCaptureCompleted(captureResults);
}

void SurfaceFlinger::captureDisplay(const DisplayCaptureArgs& args,
                                    const sp<IScreenCaptureListener>& captureListener) {
    ATRACE_CALL();

    status_t validate = validateScreenshotPermissions(args);
    if (validate != OK) {
        invokeScreenCaptureError(validate, captureListener);
        return;
    }

    if (!args.displayToken) {
        invokeScreenCaptureError(BAD_VALUE, captureListener);
        return;
    }

    if (args.captureSecureLayers && !hasCaptureBlackoutContentPermission()) {
        ALOGE("Attempting to capture secure layers without CAPTURE_BLACKOUT_CONTENT");
        invokeScreenCaptureError(PERMISSION_DENIED, captureListener);
        return;
    }

    wp<const DisplayDevice> displayWeak;
    ui::LayerStack layerStack;
    ui::Size reqSize(args.width, args.height);
    std::unordered_set<uint32_t> excludeLayerIds;
    {
        Mutex::Autolock lock(mStateLock);
        sp<DisplayDevice> display = getDisplayDeviceLocked(args.displayToken);
        if (!display) {
            invokeScreenCaptureError(NAME_NOT_FOUND, captureListener);
            return;
        }
        displayWeak = display;
        layerStack = display->getLayerStack();

        // set the requested width/height to the logical display layer stack rect size by default
        if (args.width == 0 || args.height == 0) {
            reqSize = display->getLayerStackSpaceRect().getSize();
        }

        for (const auto& handle : args.excludeHandles) {
            uint32_t excludeLayer = LayerHandle::getLayerId(handle);
            if (excludeLayer != UNASSIGNED_LAYER_ID) {
                excludeLayerIds.emplace(excludeLayer);
            } else {
                ALOGW("Invalid layer handle passed as excludeLayer to captureDisplay");
                invokeScreenCaptureError(NAME_NOT_FOUND, captureListener);
                return;
            }
        }
    }

    RenderAreaFuture renderAreaFuture = ftl::defer([=] {
        return DisplayRenderArea::create(displayWeak, args.sourceCrop, reqSize, args.dataspace,
                                         args.hintForSeamlessTransition, args.captureSecureLayers);
    });

    GetLayerSnapshotsFunction getLayerSnapshots;
    if (mLayerLifecycleManagerEnabled) {
        getLayerSnapshots =
                getLayerSnapshotsForScreenshots(layerStack, args.uid, std::move(excludeLayerIds));
    } else {
        auto traverseLayers = [this, args, excludeLayerIds,
                               layerStack](const LayerVector::Visitor& visitor) {
            traverseLayersInLayerStack(layerStack, args.uid, std::move(excludeLayerIds), visitor);
        };
        getLayerSnapshots = RenderArea::fromTraverseLayersLambda(traverseLayers);
    }

    captureScreenCommon(std::move(renderAreaFuture), getLayerSnapshots, reqSize, args.pixelFormat,
                        args.allowProtected, args.grayscale, captureListener);
}

void SurfaceFlinger::captureDisplay(DisplayId displayId, const CaptureArgs& args,
                                    const sp<IScreenCaptureListener>& captureListener) {
    ui::LayerStack layerStack;
    wp<const DisplayDevice> displayWeak;
    ui::Size size;
    {
        Mutex::Autolock lock(mStateLock);

        const auto display = getDisplayDeviceLocked(displayId);
        if (!display) {
            invokeScreenCaptureError(NAME_NOT_FOUND, captureListener);
            return;
        }

        displayWeak = display;
        layerStack = display->getLayerStack();
        size = display->getLayerStackSpaceRect().getSize();
    }

    size.width *= args.frameScaleX;
    size.height *= args.frameScaleY;

    // We could query a real value for this but it'll be a long, long time until we support
    // displays that need upwards of 1GB per buffer so...
    constexpr auto kMaxTextureSize = 16384;
    if (size.width <= 0 || size.height <= 0 || size.width >= kMaxTextureSize ||
        size.height >= kMaxTextureSize) {
        ALOGE("capture display resolved to invalid size %d x %d", size.width, size.height);
        invokeScreenCaptureError(BAD_VALUE, captureListener);
        return;
    }

    RenderAreaFuture renderAreaFuture = ftl::defer([=] {
        return DisplayRenderArea::create(displayWeak, Rect(), size, args.dataspace,
                                         args.hintForSeamlessTransition,
                                         false /* captureSecureLayers */);
    });

    GetLayerSnapshotsFunction getLayerSnapshots;
    if (mLayerLifecycleManagerEnabled) {
        getLayerSnapshots = getLayerSnapshotsForScreenshots(layerStack, CaptureArgs::UNSET_UID,
                                                            /*snapshotFilterFn=*/nullptr);
    } else {
        auto traverseLayers = [this, layerStack](const LayerVector::Visitor& visitor) {
            traverseLayersInLayerStack(layerStack, CaptureArgs::UNSET_UID, {}, visitor);
        };
        getLayerSnapshots = RenderArea::fromTraverseLayersLambda(traverseLayers);
    }

    if (captureListener == nullptr) {
        ALOGE("capture screen must provide a capture listener callback");
        invokeScreenCaptureError(BAD_VALUE, captureListener);
        return;
    }

    constexpr bool kAllowProtected = false;
    constexpr bool kGrayscale = false;

    captureScreenCommon(std::move(renderAreaFuture), getLayerSnapshots, size, args.pixelFormat,
                        kAllowProtected, kGrayscale, captureListener);
}

void SurfaceFlinger::captureLayers(const LayerCaptureArgs& args,
                                   const sp<IScreenCaptureListener>& captureListener) {
    ATRACE_CALL();

    status_t validate = validateScreenshotPermissions(args);
    if (validate != OK) {
        invokeScreenCaptureError(validate, captureListener);
        return;
    }

    ui::Size reqSize;
    sp<Layer> parent;
    Rect crop(args.sourceCrop);
    std::unordered_set<uint32_t> excludeLayerIds;
    ui::Dataspace dataspace = args.dataspace;

    if (args.captureSecureLayers && !hasCaptureBlackoutContentPermission()) {
        ALOGE("Attempting to capture secure layers without CAPTURE_BLACKOUT_CONTENT");
        invokeScreenCaptureError(PERMISSION_DENIED, captureListener);
        return;
    }

    {
        Mutex::Autolock lock(mStateLock);

        parent = LayerHandle::getLayer(args.layerHandle);
        if (parent == nullptr) {
            ALOGE("captureLayers called with an invalid or removed parent");
            invokeScreenCaptureError(NAME_NOT_FOUND, captureListener);
            return;
        }

        Rect parentSourceBounds = parent->getCroppedBufferSize(parent->getDrawingState());
        if (args.sourceCrop.width() <= 0) {
            crop.left = 0;
            crop.right = parentSourceBounds.getWidth();
        }

        if (args.sourceCrop.height() <= 0) {
            crop.top = 0;
            crop.bottom = parentSourceBounds.getHeight();
        }

        if (crop.isEmpty() || args.frameScaleX <= 0.0f || args.frameScaleY <= 0.0f) {
            // Error out if the layer has no source bounds (i.e. they are boundless) and a source
            // crop was not specified, or an invalid frame scale was provided.
            invokeScreenCaptureError(BAD_VALUE, captureListener);
            return;
        }
        reqSize = ui::Size(crop.width() * args.frameScaleX, crop.height() * args.frameScaleY);

        for (const auto& handle : args.excludeHandles) {
            uint32_t excludeLayer = LayerHandle::getLayerId(handle);
            if (excludeLayer != UNASSIGNED_LAYER_ID) {
                excludeLayerIds.emplace(excludeLayer);
            } else {
                ALOGW("Invalid layer handle passed as excludeLayer to captureLayers");
                invokeScreenCaptureError(NAME_NOT_FOUND, captureListener);
                return;
            }
        }
    } // mStateLock

    // really small crop or frameScale
    if (reqSize.width <= 0 || reqSize.height <= 0) {
        ALOGW("Failed to captureLayes: crop or scale too small");
        invokeScreenCaptureError(BAD_VALUE, captureListener);
        return;
    }

    bool childrenOnly = args.childrenOnly;
    RenderAreaFuture renderAreaFuture = ftl::defer([=, this]() -> std::unique_ptr<RenderArea> {
        ui::Transform layerTransform;
        Rect layerBufferSize;
        if (mLayerLifecycleManagerEnabled) {
            frontend::LayerSnapshot* snapshot =
                    mLayerSnapshotBuilder.getSnapshot(parent->getSequence());
            if (!snapshot) {
                ALOGW("Couldn't find layer snapshot for %d", parent->getSequence());
            } else {
                layerTransform = snapshot->localTransform;
                layerBufferSize = snapshot->bufferSize;
            }
        } else {
            layerTransform = parent->getTransform();
            layerBufferSize = parent->getBufferSize(parent->getDrawingState());
        }

        return std::make_unique<LayerRenderArea>(*this, parent, crop, reqSize, dataspace,
                                                 childrenOnly, args.captureSecureLayers,
                                                 layerTransform, layerBufferSize,
                                                 args.hintForSeamlessTransition);
    });
    GetLayerSnapshotsFunction getLayerSnapshots;
    if (mLayerLifecycleManagerEnabled) {
        std::optional<FloatRect> parentCrop = std::nullopt;
        if (args.childrenOnly) {
            parentCrop = crop.isEmpty() ? FloatRect(0, 0, reqSize.width, reqSize.height)
                                        : crop.toFloatRect();
        }

        getLayerSnapshots = getLayerSnapshotsForScreenshots(parent->sequence, args.uid,
                                                            std::move(excludeLayerIds),
                                                            args.childrenOnly, parentCrop);
    } else {
        auto traverseLayers = [parent, args, excludeLayerIds](const LayerVector::Visitor& visitor) {
            parent->traverseChildrenInZOrder(LayerVector::StateSet::Drawing, [&](Layer* layer) {
                if (!layer->isVisible()) {
                    return;
                } else if (args.childrenOnly && layer == parent.get()) {
                    return;
                } else if (args.uid != CaptureArgs::UNSET_UID && args.uid != layer->getOwnerUid()) {
                    return;
                }

                auto p = sp<Layer>::fromExisting(layer);
                while (p != nullptr) {
                    if (excludeLayerIds.count(p->sequence) != 0) {
                        return;
                    }
                    p = p->getParent();
                }

                visitor(layer);
            });
        };
        getLayerSnapshots = RenderArea::fromTraverseLayersLambda(traverseLayers);
    }

    if (captureListener == nullptr) {
        ALOGE("capture screen must provide a capture listener callback");
        invokeScreenCaptureError(BAD_VALUE, captureListener);
        return;
    }

    captureScreenCommon(std::move(renderAreaFuture), getLayerSnapshots, reqSize, args.pixelFormat,
                        args.allowProtected, args.grayscale, captureListener);
}

void SurfaceFlinger::captureScreenCommon(RenderAreaFuture renderAreaFuture,
                                         GetLayerSnapshotsFunction getLayerSnapshots,
                                         ui::Size bufferSize, ui::PixelFormat reqPixelFormat,
                                         bool allowProtected, bool grayscale,
                                         const sp<IScreenCaptureListener>& captureListener) {
    ATRACE_CALL();

    if (exceedsMaxRenderTargetSize(bufferSize.getWidth(), bufferSize.getHeight())) {
        ALOGE("Attempted to capture screen with size (%" PRId32 ", %" PRId32
              ") that exceeds render target size limit.",
              bufferSize.getWidth(), bufferSize.getHeight());
        invokeScreenCaptureError(BAD_VALUE, captureListener);
        return;
    }

    // Loop over all visible layers to see whether there's any protected layer. A protected layer is
    // typically a layer with DRM contents, or have the GRALLOC_USAGE_PROTECTED set on the buffer.
    // A protected layer has no implication on whether it's secure, which is explicitly set by
    // application to avoid being screenshot or drawn via unsecure display.
    const bool supportsProtected = getRenderEngine().supportsProtectedContent();
    bool hasProtectedLayer = false;
    if (allowProtected && supportsProtected) {
        hasProtectedLayer = mScheduler
                                    ->schedule([=]() {
                                        bool protectedLayerFound = false;
                                        auto layers = getLayerSnapshots();
                                        for (auto& [layer, layerFe] : layers) {
                                            protectedLayerFound |=
                                                    (layerFe->mSnapshot->isVisible &&
                                                     layerFe->mSnapshot->hasProtectedContent &&
                       /* QTI_BEGIN */ !mQtiSFExtnIntf->qtiIsSecureCamera(layer->getBuffer()) &&
                                       !mQtiSFExtnIntf->qtiIsSecureDisplay(layer->getBuffer())
                                                                                 /* QTI_END */);
                                        }
                                        return protectedLayerFound;
                                    })
                                    .get();
    }

    /* QTI_BEGIN */
    mQtiSFExtnIntf->qtiHasProtectedLayer(&hasProtectedLayer);
    /* QTI_END */

    const bool isProtected = hasProtectedLayer && allowProtected && supportsProtected;
    const uint32_t usage = GRALLOC_USAGE_HW_COMPOSER | GRALLOC_USAGE_HW_RENDER |
            GRALLOC_USAGE_HW_TEXTURE |
            (isProtected ? GRALLOC_USAGE_PROTECTED
                         : GRALLOC_USAGE_SW_READ_OFTEN | GRALLOC_USAGE_SW_WRITE_OFTEN);
    sp<GraphicBuffer> buffer =
            getFactory().createGraphicBuffer(bufferSize.getWidth(), bufferSize.getHeight(),
                                             static_cast<android_pixel_format>(reqPixelFormat),
                                             1 /* layerCount */, usage, "screenshot");

    const status_t bufferStatus = buffer->initCheck();
    if (bufferStatus != OK) {
        // Animations may end up being really janky, but don't crash here.
        // Otherwise an irreponsible process may cause an SF crash by allocating
        // too much.
        ALOGE("%s: Buffer failed to allocate: %d", __func__, bufferStatus);
        invokeScreenCaptureError(bufferStatus, captureListener);
        return;
    }
    const std::shared_ptr<renderengine::ExternalTexture> texture = std::make_shared<
            renderengine::impl::ExternalTexture>(buffer, getRenderEngine(),
                                                 renderengine::impl::ExternalTexture::Usage::
                                                         WRITEABLE);
    auto fence = captureScreenCommon(std::move(renderAreaFuture), getLayerSnapshots, texture,
                                     false /* regionSampling */, grayscale, isProtected,
                                     captureListener);
    fence.get();
}

ftl::SharedFuture<FenceResult> SurfaceFlinger::captureScreenCommon(
        RenderAreaFuture renderAreaFuture, GetLayerSnapshotsFunction getLayerSnapshots,
        const std::shared_ptr<renderengine::ExternalTexture>& buffer, bool regionSampling,
        bool grayscale, bool isProtected, const sp<IScreenCaptureListener>& captureListener) {
    ATRACE_CALL();

    auto future = mScheduler->schedule(
            [=, this, renderAreaFuture = std::move(renderAreaFuture)]() FTL_FAKE_GUARD(
                    kMainThreadContext) mutable -> ftl::SharedFuture<FenceResult> {
                ScreenCaptureResults captureResults;
                std::shared_ptr<RenderArea> renderArea = renderAreaFuture.get();
                if (!renderArea) {
                    ALOGW("Skipping screen capture because of invalid render area.");
                    if (captureListener) {
                        captureResults.fenceResult = base::unexpected(NO_MEMORY);
                        captureListener->onScreenCaptureCompleted(captureResults);
                    }
                    return ftl::yield<FenceResult>(base::unexpected(NO_ERROR)).share();
                }

                ftl::SharedFuture<FenceResult> renderFuture;
                renderArea->render([&]() FTL_FAKE_GUARD(kMainThreadContext) {
                    renderFuture =
                            renderScreenImpl(renderArea, getLayerSnapshots, buffer, regionSampling,
                                             grayscale, isProtected, captureResults);
                });

                if (captureListener) {
                    // Defer blocking on renderFuture back to the Binder thread.
                    return ftl::Future(std::move(renderFuture))
                            .then([captureListener, captureResults = std::move(captureResults)](
                                          FenceResult fenceResult) mutable -> FenceResult {
                                captureResults.fenceResult = std::move(fenceResult);
                                captureListener->onScreenCaptureCompleted(captureResults);
                                return base::unexpected(NO_ERROR);
                            })
                            .share();
                }
                return renderFuture;
            });

    // Flatten nested futures.
    auto chain = ftl::Future(std::move(future)).then([](ftl::SharedFuture<FenceResult> future) {
        return future;
    });

    return chain.share();
}

ftl::SharedFuture<FenceResult> SurfaceFlinger::renderScreenImpl(
        std::shared_ptr<const RenderArea> renderArea, GetLayerSnapshotsFunction getLayerSnapshots,
        const std::shared_ptr<renderengine::ExternalTexture>& buffer, bool regionSampling,
        bool grayscale, bool isProtected, ScreenCaptureResults& captureResults) {
    ATRACE_CALL();

    auto layers = getLayerSnapshots();

    for (auto& [_, layerFE] : layers) {
        frontend::LayerSnapshot* snapshot = layerFE->mSnapshot.get();
        captureResults.capturedSecureLayers |= (snapshot->isVisible && snapshot->isSecure);
        captureResults.capturedHdrLayers |= isHdrLayer(*snapshot);
        layerFE->mSnapshot->geomLayerTransform =
                renderArea->getTransform() * layerFE->mSnapshot->geomLayerTransform;
        layerFE->mSnapshot->geomInverseLayerTransform =
                layerFE->mSnapshot->geomLayerTransform.inverse();
    }

    auto capturedBuffer = buffer;

    auto requestedDataspace = renderArea->getReqDataSpace();
    auto parent = renderArea->getParentLayer();
    auto renderIntent = RenderIntent::TONE_MAP_COLORIMETRIC;
    auto sdrWhitePointNits = DisplayDevice::sDefaultMaxLumiance;
    auto displayBrightnessNits = DisplayDevice::sDefaultMaxLumiance;

    captureResults.capturedDataspace = requestedDataspace;

    {
        Mutex::Autolock lock(mStateLock);
        const DisplayDevice* display = nullptr;
        if (parent) {
            display = findDisplay([layerStack = parent->getLayerStack()](const auto& display) {
                          return display.getLayerStack() == layerStack;
                      }).get();
        }

        if (display == nullptr) {
            display = renderArea->getDisplayDevice().get();
        }

        if (display == nullptr) {
            display = getDefaultDisplayDeviceLocked().get();
        }

        if (display != nullptr) {
            const auto& state = display->getCompositionDisplay()->getState();
            captureResults.capturedDataspace =
                    pickBestDataspace(requestedDataspace, display, captureResults.capturedHdrLayers,
                                      renderArea->getHintForSeamlessTransition());
            sdrWhitePointNits = state.sdrWhitePointNits;

             // TODO(b/298219334): Clean this up once we verify this doesn't break anything
             static constexpr bool kScreenshotsDontDim = true;

            if (kScreenshotsDontDim && !captureResults.capturedHdrLayers) {
                displayBrightnessNits = sdrWhitePointNits;
            } else {
                displayBrightnessNits = state.displayBrightnessNits;
                // Only clamp the display brightness if this is not a seamless transition. Otherwise
                // for seamless transitions it's important to match the current display state as the
                // buffer will be shown under these same conditions, and we want to avoid any
                // flickers
                if (sdrWhitePointNits > 1.0f && !renderArea->getHintForSeamlessTransition()) {
                    // Restrict the amount of HDR "headroom" in the screenshot to avoid over-dimming
                    // the SDR portion. 2.0 chosen by experimentation
                    constexpr float kMaxScreenshotHeadroom = 2.0f;
                    displayBrightnessNits = std::min(sdrWhitePointNits * kMaxScreenshotHeadroom,
                                                     displayBrightnessNits);
                }
            }

            // Screenshots leaving the device should be colorimetric
            if (requestedDataspace == ui::Dataspace::UNKNOWN &&
                renderArea->getHintForSeamlessTransition()) {
                renderIntent = state.renderIntent;
            }
        }
    }

    captureResults.buffer = capturedBuffer->getBuffer();

    ui::LayerStack layerStack{ui::DEFAULT_LAYER_STACK};
    if (!layers.empty()) {
        const sp<LayerFE>& layerFE = layers.back().second;
        layerStack = layerFE->getCompositionState()->outputFilter.layerStack;
    }

    auto copyLayerFEs = [&layers]() {
        std::vector<sp<compositionengine::LayerFE>> layerFEs;
        layerFEs.reserve(layers.size());
        for (const auto& [_, layerFE] : layers) {
            layerFEs.push_back(layerFE);
        }
        return layerFEs;
    };

    auto present = [this, buffer = capturedBuffer, dataspace = captureResults.capturedDataspace,
                    sdrWhitePointNits, displayBrightnessNits, grayscale, isProtected,
                    layerFEs = copyLayerFEs(), layerStack, regionSampling,
                    renderArea = std::move(renderArea), renderIntent]() -> FenceResult {
        std::unique_ptr<compositionengine::CompositionEngine> compositionEngine =
                mFactory.createCompositionEngine();
        compositionEngine->setRenderEngine(mRenderEngine.get());

        compositionengine::Output::ColorProfile colorProfile{.dataspace = dataspace,
                                                             .renderIntent = renderIntent};

        float targetBrightness = 1.0f;
        if (dataspace == ui::Dataspace::BT2020_HLG) {
            const float maxBrightnessNits = displayBrightnessNits / sdrWhitePointNits * 203;
            // With a low dimming ratio, don't fit the entire curve. Otherwise mixed content
            // will appear way too bright.
            if (maxBrightnessNits < 1000.f) {
                targetBrightness = 1000.f / maxBrightnessNits;
            }
        }

        // Screenshots leaving the device must not dim in gamma space.
        const bool dimInGammaSpaceForEnhancedScreenshots = mDimInGammaSpaceForEnhancedScreenshots &&
                renderArea->getHintForSeamlessTransition();

        std::shared_ptr<ScreenCaptureOutput> output = createScreenCaptureOutput(
                ScreenCaptureOutputArgs{.compositionEngine = *compositionEngine,
                                        .colorProfile = colorProfile,
                                        .renderArea = *renderArea,
                                        .layerStack = layerStack,
                                        .buffer = std::move(buffer),
                                        .sdrWhitePointNits = sdrWhitePointNits,
                                        .displayBrightnessNits = displayBrightnessNits,
                                        .targetBrightness = targetBrightness,
                                        .regionSampling = regionSampling,
                                        .treat170mAsSrgb = mTreat170mAsSrgb,
                                        .dimInGammaSpaceForEnhancedScreenshots =
                                                dimInGammaSpaceForEnhancedScreenshots,
                                        .isProtected = isProtected});

        const float colorSaturation = grayscale ? 0 : 1;
        compositionengine::CompositionRefreshArgs refreshArgs{
                .outputs = {output},
                .layers = std::move(layerFEs),
                .updatingOutputGeometryThisFrame = true,
                .updatingGeometryThisFrame = true,
                .colorTransformMatrix = calculateColorMatrix(colorSaturation),
        };
        compositionEngine->present(refreshArgs);

        return output->getRenderSurface()->getClientTargetAcquireFence();
    };

    // If RenderEngine is threaded, we can safely call CompositionEngine::present off the main
    // thread as the RenderEngine::drawLayers call will run on RenderEngine's thread. Otherwise,
    // we need RenderEngine to run on the main thread so we call CompositionEngine::present
    // immediately.
    //
    // TODO(b/196334700) Once we use RenderEngineThreaded everywhere we can always defer the call
    // to CompositionEngine::present.
    const bool renderEngineIsThreaded = [&]() {
        using Type = renderengine::RenderEngine::RenderEngineType;
        const auto type = mRenderEngine->getRenderEngineType();
        return type == Type::SKIA_GL_THREADED;
    }();
    auto presentFuture = renderEngineIsThreaded ? ftl::defer(std::move(present)).share()
                                                : ftl::yield(present()).share();

    for (auto& [layer, layerFE] : layers) {
        layer->onLayerDisplayed(ftl::Future(presentFuture)
                                        .then([layerFE = std::move(layerFE)](FenceResult) {
                                            return layerFE->stealCompositionResult()
                                                    .releaseFences.back()
                                                    .first.get();
                                        })
                                        .share(),
                                ui::INVALID_LAYER_STACK);
    }

    return presentFuture;
}

void SurfaceFlinger::traverseLegacyLayers(const LayerVector::Visitor& visitor) const {
    if (mLayerLifecycleManagerEnabled) {
        for (auto& layer : mLegacyLayers) {
            visitor(layer.second.get());
        }
    } else {
        mDrawingState.traverse(visitor);
    }
}

// ---------------------------------------------------------------------------

void SurfaceFlinger::State::traverse(const LayerVector::Visitor& visitor) const {
    layersSortedByZ.traverse(visitor);
}

void SurfaceFlinger::State::traverseInZOrder(const LayerVector::Visitor& visitor) const {
    layersSortedByZ.traverseInZOrder(stateSet, visitor);
}

void SurfaceFlinger::State::traverseInReverseZOrder(const LayerVector::Visitor& visitor) const {
    layersSortedByZ.traverseInReverseZOrder(stateSet, visitor);
}

void SurfaceFlinger::traverseLayersInLayerStack(ui::LayerStack layerStack, const int32_t uid,
                                                std::unordered_set<uint32_t> excludeLayerIds,
                                                const LayerVector::Visitor& visitor) {
    // We loop through the first level of layers without traversing,
    // as we need to determine which layers belong to the requested display.
    for (const auto& layer : mDrawingState.layersSortedByZ) {
        if (layer->getLayerStack() != layerStack) {
            continue;
        }
        // relative layers are traversed in Layer::traverseInZOrder
        layer->traverseInZOrder(LayerVector::StateSet::Drawing, [&](Layer* layer) {
            if (layer->isInternalDisplayOverlay()) {
                return;
            }
            if (!layer->isVisible()) {
                return;
            }
            if (uid != CaptureArgs::UNSET_UID && layer->getOwnerUid() != uid) {
                return;
            }

            if (!excludeLayerIds.empty()) {
                auto p = sp<Layer>::fromExisting(layer);
                while (p != nullptr) {
                    if (excludeLayerIds.count(p->sequence) != 0) {
                        return;
                    }
                    p = p->getParent();
                }
            }

            visitor(layer);
        });
    }
}

ftl::Optional<scheduler::FrameRateMode> SurfaceFlinger::getPreferredDisplayMode(
        PhysicalDisplayId displayId, DisplayModeId defaultModeId) const {
    if (const auto schedulerMode = mScheduler->getPreferredDisplayMode();
        schedulerMode.modePtr->getPhysicalDisplayId() == displayId) {
        return schedulerMode;
    }

    return mPhysicalDisplays.get(displayId)
            .transform(&PhysicalDisplay::snapshotRef)
            .and_then([&](const display::DisplaySnapshot& snapshot) {
                return snapshot.displayModes().get(defaultModeId);
            })
            .transform([](const DisplayModePtr& modePtr) {
                return scheduler::FrameRateMode{modePtr->getPeakFps(), ftl::as_non_null(modePtr)};
            });
}

status_t SurfaceFlinger::setDesiredDisplayModeSpecsInternal(
        const sp<DisplayDevice>& display,
        const scheduler::RefreshRateSelector::PolicyVariant& policy) {
    const auto displayId = display->getPhysicalId();
    ATRACE_NAME(ftl::Concat(__func__, ' ', displayId.value).c_str());

    Mutex::Autolock lock(mStateLock);

    if (mDebugDisplayModeSetByBackdoor) {
        // ignore this request as mode is overridden by backdoor
        return NO_ERROR;
    }

    auto& selector = display->refreshRateSelector();
    using SetPolicyResult = scheduler::RefreshRateSelector::SetPolicyResult;

    switch (selector.setPolicy(policy)) {
        case SetPolicyResult::Invalid:
            return BAD_VALUE;
        case SetPolicyResult::Unchanged:
            return NO_ERROR;
        case SetPolicyResult::Changed:
            break;
    }

    if (!shouldApplyRefreshRateSelectorPolicy(*display)) {
        ALOGV("%s(%s): Skipped applying policy", __func__, to_string(displayId).c_str());
        return NO_ERROR;
    }

    return applyRefreshRateSelectorPolicy(displayId, selector);
}

bool SurfaceFlinger::shouldApplyRefreshRateSelectorPolicy(const DisplayDevice& display) const {
    if (display.isPoweredOn() || mPhysicalDisplays.size() == 1) return true;

    LOG_ALWAYS_FATAL_IF(display.isVirtual());
    const auto displayId = display.getPhysicalId();

    // The display is powered off, and this is a multi-display device. If the display is the
    // inactive internal display of a dual-display foldable, then the policy will be applied
    // when it becomes active upon powering on.
    //
    // TODO(b/255635711): Remove this function (i.e. returning `false` as a special case) once
    // concurrent mode setting across multiple (potentially powered off) displays is supported.
    //
    return displayId == mActiveDisplayId ||
            !mPhysicalDisplays.get(displayId)
                     .transform(&PhysicalDisplay::isInternal)
                     .value_or(false);
}

status_t SurfaceFlinger::applyRefreshRateSelectorPolicy(
        PhysicalDisplayId displayId, const scheduler::RefreshRateSelector& selector, bool force) {
    const scheduler::RefreshRateSelector::Policy currentPolicy = selector.getCurrentPolicy();
    ALOGV("Setting desired display mode specs: %s", currentPolicy.toString().c_str());

    // TODO(b/140204874): Leave the event in until we do proper testing with all apps that might
    // be depending in this callback.
    if (const auto activeMode = selector.getActiveMode(); displayId == mActiveDisplayId) {
        mScheduler->onPrimaryDisplayModeChanged(mAppConnectionHandle, activeMode);
        toggleKernelIdleTimer();
    } else {
        mScheduler->onNonPrimaryDisplayModeChanged(mAppConnectionHandle, activeMode);
    }

    auto preferredModeOpt = getPreferredDisplayMode(displayId, currentPolicy.defaultMode);
    if (!preferredModeOpt) {
        ALOGE("%s: Preferred mode is unknown", __func__);
        return NAME_NOT_FOUND;
    }

    auto preferredMode = std::move(*preferredModeOpt);
    const auto preferredModeId = preferredMode.modePtr->getId();

    const Fps preferredFps = preferredMode.fps;
    ALOGV("Switching to Scheduler preferred mode %d (%s)", preferredModeId.value(),
          to_string(preferredFps).c_str());

    if (!selector.isModeAllowed(preferredMode)) {
        ALOGE("%s: Preferred mode %d is disallowed", __func__, preferredModeId.value());
        return INVALID_OPERATION;
    }

    /* QTI_BEGIN */
    auto qtiHwcDisplayId = getHwComposer().fromPhysicalDisplayId(displayId);
    if (qtiHwcDisplayId) {
        mQtiSFExtnIntf->qtiSetDisplayExtnActiveConfig(*qtiHwcDisplayId,
                                                      preferredMode.modePtr->getId().value());
    }
    /* QTI_END */
    
    setDesiredMode({std::move(preferredMode), .emitEvent = true}, force);

    /* QTI_BEGIN */
    mQtiSFExtnIntf->qtiSetRefreshRates(displayId);
    /* QTI_END */

    // Update the frameRateOverride list as the display render rate might have changed
    if (mScheduler->updateFrameRateOverrides(scheduler::GlobalSignals{}, preferredFps)) {
        triggerOnFrameRateOverridesChanged();
    }

    return NO_ERROR;
}

namespace {
FpsRange translate(const gui::DisplayModeSpecs::RefreshRateRanges::RefreshRateRange& aidlRange) {
    return FpsRange{Fps::fromValue(aidlRange.min), Fps::fromValue(aidlRange.max)};
}

FpsRanges translate(const gui::DisplayModeSpecs::RefreshRateRanges& aidlRanges) {
    return FpsRanges{translate(aidlRanges.physical), translate(aidlRanges.render)};
}

gui::DisplayModeSpecs::RefreshRateRanges::RefreshRateRange translate(const FpsRange& range) {
    gui::DisplayModeSpecs::RefreshRateRanges::RefreshRateRange aidlRange;
    aidlRange.min = range.min.getValue();
    aidlRange.max = range.max.getValue();
    return aidlRange;
}

gui::DisplayModeSpecs::RefreshRateRanges translate(const FpsRanges& ranges) {
    gui::DisplayModeSpecs::RefreshRateRanges aidlRanges;
    aidlRanges.physical = translate(ranges.physical);
    aidlRanges.render = translate(ranges.render);
    return aidlRanges;
}

} // namespace

status_t SurfaceFlinger::setDesiredDisplayModeSpecs(const sp<IBinder>& displayToken,
                                                    const gui::DisplayModeSpecs& specs) {
    ATRACE_CALL();

    if (!displayToken) {
        return BAD_VALUE;
    }

    auto future = mScheduler->schedule([=, this]() FTL_FAKE_GUARD(kMainThreadContext) -> status_t {
        const auto display = FTL_FAKE_GUARD(mStateLock, getDisplayDeviceLocked(displayToken));
        if (!display) {
            ALOGE("Attempt to set desired display modes for invalid display token %p",
                  displayToken.get());
            return NAME_NOT_FOUND;
        } else if (display->isVirtual()) {
            ALOGW("Attempt to set desired display modes for virtual display");
            return INVALID_OPERATION;
        } else {
            using Policy = scheduler::RefreshRateSelector::DisplayManagerPolicy;
            const Policy policy{DisplayModeId(specs.defaultMode), translate(specs.primaryRanges),
                                translate(specs.appRequestRanges), specs.allowGroupSwitching};

            return setDesiredDisplayModeSpecsInternal(display, policy);
        }
    });

    return future.get();
}

status_t SurfaceFlinger::getDesiredDisplayModeSpecs(const sp<IBinder>& displayToken,
                                                    gui::DisplayModeSpecs* outSpecs) {
    ATRACE_CALL();

    if (!displayToken || !outSpecs) {
        return BAD_VALUE;
    }

    Mutex::Autolock lock(mStateLock);
    const auto display = getDisplayDeviceLocked(displayToken);
    if (!display) {
        return NAME_NOT_FOUND;
    }

    if (display->isVirtual()) {
        return INVALID_OPERATION;
    }

    scheduler::RefreshRateSelector::Policy policy =
            display->refreshRateSelector().getDisplayManagerPolicy();
    outSpecs->defaultMode = policy.defaultMode.value();
    outSpecs->allowGroupSwitching = policy.allowGroupSwitching;
    outSpecs->primaryRanges = translate(policy.primaryRanges);
    outSpecs->appRequestRanges = translate(policy.appRequestRanges);
    return NO_ERROR;
}

void SurfaceFlinger::onLayerFirstRef(Layer* layer) {
    mNumLayers++;
    if (!layer->isRemovedFromCurrentState()) {
        mScheduler->registerLayer(layer);
    }
}

void SurfaceFlinger::onLayerDestroyed(Layer* layer) {
    mNumLayers--;
    removeHierarchyFromOffscreenLayers(layer);
    if (!layer->isRemovedFromCurrentState()) {
        mScheduler->deregisterLayer(layer);
    }
    if (mTransactionTracing) {
        mTransactionTracing->onLayerRemoved(layer->getSequence());
    }
    mScheduler->onLayerDestroyed(layer);
}

void SurfaceFlinger::onLayerUpdate() {
    scheduleCommit(FrameHint::kActive);
}

// WARNING: ONLY CALL THIS FROM LAYER DTOR
// Here we add children in the current state to offscreen layers and remove the
// layer itself from the offscreen layer list.  Since
// this is the dtor, it is safe to access the current state.  This keeps us
// from dangling children layers such that they are not reachable from the
// Drawing state nor the offscreen layer list
// See b/141111965
void SurfaceFlinger::removeHierarchyFromOffscreenLayers(Layer* layer) {
    for (auto& child : layer->getCurrentChildren()) {
        mOffscreenLayers.emplace(child.get());
    }
    mOffscreenLayers.erase(layer);
}

void SurfaceFlinger::removeFromOffscreenLayers(Layer* layer) {
    mOffscreenLayers.erase(layer);
}

status_t SurfaceFlinger::setGlobalShadowSettings(const half4& ambientColor, const half4& spotColor,
                                                 float lightPosY, float lightPosZ,
                                                 float lightRadius) {
    Mutex::Autolock _l(mStateLock);
    mCurrentState.globalShadowSettings.ambientColor = vec4(ambientColor);
    mCurrentState.globalShadowSettings.spotColor = vec4(spotColor);
    mCurrentState.globalShadowSettings.lightPos.y = lightPosY;
    mCurrentState.globalShadowSettings.lightPos.z = lightPosZ;
    mCurrentState.globalShadowSettings.lightRadius = lightRadius;

    // these values are overridden when calculating the shadow settings for a layer.
    mCurrentState.globalShadowSettings.lightPos.x = 0.f;
    mCurrentState.globalShadowSettings.length = 0.f;
    return NO_ERROR;
}

const std::unordered_map<std::string, uint32_t>& SurfaceFlinger::getGenericLayerMetadataKeyMap()
        const {
    // TODO(b/149500060): Remove this fixed/static mapping. Please prefer taking
    // on the work to remove the table in that bug rather than adding more to
    // it.
    static const std::unordered_map<std::string, uint32_t> genericLayerMetadataKeyMap{
            {"org.chromium.arc.V1_0.TaskId", gui::METADATA_TASK_ID},
            {"org.chromium.arc.V1_0.CursorInfo", gui::METADATA_MOUSE_CURSOR},
    };
    return genericLayerMetadataKeyMap;
}

status_t SurfaceFlinger::setGameModeFrameRateOverride(uid_t uid, float frameRate) {
    PhysicalDisplayId displayId = [&]() {
        Mutex::Autolock lock(mStateLock);
        return getDefaultDisplayDeviceLocked()->getPhysicalId();
    }();

    mScheduler->setGameModeFrameRateForUid(FrameRateOverride{static_cast<uid_t>(uid), frameRate});
    mScheduler->onFrameRateOverridesChanged(mAppConnectionHandle, displayId);
    return NO_ERROR;
}

status_t SurfaceFlinger::setGameDefaultFrameRateOverride(uid_t uid, float frameRate) {
    if (FlagManager::getInstance().game_default_frame_rate()) {
        mScheduler->setGameDefaultFrameRateForUid(
                FrameRateOverride{static_cast<uid_t>(uid), frameRate});
    }
    return NO_ERROR;
}

status_t SurfaceFlinger::updateSmallAreaDetection(
        std::vector<std::pair<int32_t, float>>& appIdThresholdMappings) {
    mScheduler->updateSmallAreaDetection(appIdThresholdMappings);
    return NO_ERROR;
}

status_t SurfaceFlinger::setSmallAreaDetectionThreshold(int32_t appId, float threshold) {
    mScheduler->setSmallAreaDetectionThreshold(appId, threshold);
    return NO_ERROR;
}

void SurfaceFlinger::enableRefreshRateOverlay(bool enable) {
    bool setByHwc = getHwComposer().hasCapability(Capability::REFRESH_RATE_CHANGED_CALLBACK_DEBUG);
    for (const auto& [id, display] : mPhysicalDisplays) {
        if (display.snapshot().connectionType() == ui::DisplayConnectionType::Internal ||
            FlagManager::getInstance().refresh_rate_overlay_on_external_display()) {
            if (const auto device = getDisplayDeviceLocked(id)) {
                const auto enableOverlay = [&](const bool setByHwc) FTL_FAKE_GUARD(
                                                   kMainThreadContext) {
                    device->enableRefreshRateOverlay(enable, setByHwc, mRefreshRateOverlaySpinner,
                                                     mRefreshRateOverlayRenderRate,
                                                     mRefreshRateOverlayShowInMiddle);
                };
                enableOverlay(setByHwc);
                if (setByHwc) {
                    const auto status =
                            getHwComposer().setRefreshRateChangedCallbackDebugEnabled(id, enable);
                    if (status != NO_ERROR) {
                        ALOGE("Error updating the refresh rate changed callback debug enabled");
                        enableOverlay(/*setByHwc*/ false);
                    }
                }
            }
        }
    }
}

void SurfaceFlinger::enableHdrSdrRatioOverlay(bool enable) {
    for (const auto& [id, display] : mPhysicalDisplays) {
        if (display.snapshot().connectionType() == ui::DisplayConnectionType::Internal) {
            if (const auto device = getDisplayDeviceLocked(id)) {
                device->enableHdrSdrRatioOverlay(enable);
            }
        }
    }
}

int SurfaceFlinger::getGpuContextPriority() {
    return getRenderEngine().getContextPriority();
}

int SurfaceFlinger::calculateMaxAcquiredBufferCount(Fps refreshRate,
                                                    std::chrono::nanoseconds presentLatency) {
    auto pipelineDepth = presentLatency.count() / refreshRate.getPeriodNsecs();
    if (presentLatency.count() % refreshRate.getPeriodNsecs()) {
        pipelineDepth++;
    }
    return std::max(minAcquiredBuffers, static_cast<int64_t>(pipelineDepth - 1));
}

status_t SurfaceFlinger::getMaxAcquiredBufferCount(int* buffers) const {
    Fps maxRefreshRate = 60_Hz;

    if (!getHwComposer().isHeadless()) {
        if (const auto display = getDefaultDisplayDevice()) {
            maxRefreshRate = display->refreshRateSelector().getSupportedRefreshRateRange().max;
        }
    }

    *buffers = getMaxAcquiredBufferCountForRefreshRate(maxRefreshRate);
    return NO_ERROR;
}

uint32_t SurfaceFlinger::getMaxAcquiredBufferCountForCurrentRefreshRate(uid_t uid) const {
    Fps refreshRate = 60_Hz;

    if (const auto frameRateOverride = mScheduler->getFrameRateOverride(uid)) {
        refreshRate = *frameRateOverride;
    } else if (!getHwComposer().isHeadless()) {
        if (const auto display = FTL_FAKE_GUARD(mStateLock, getDefaultDisplayDeviceLocked())) {
            refreshRate = display->refreshRateSelector().getActiveMode().fps;
        }
    }

    return getMaxAcquiredBufferCountForRefreshRate(refreshRate);
}

int SurfaceFlinger::getMaxAcquiredBufferCountForRefreshRate(Fps refreshRate) const {
    const auto vsyncConfig = mVsyncConfiguration->getConfigsForRefreshRate(refreshRate).late;
    const auto presentLatency = vsyncConfig.appWorkDuration + vsyncConfig.sfWorkDuration;
    return calculateMaxAcquiredBufferCount(refreshRate, presentLatency);
}

void SurfaceFlinger::handleLayerCreatedLocked(const LayerCreatedState& state, VsyncId vsyncId) {
    sp<Layer> layer = state.layer.promote();
    if (!layer) {
        ALOGD("Layer was destroyed soon after creation %p", state.layer.unsafe_get());
        return;
    }
    MUTEX_ALIAS(mStateLock, layer->mFlinger->mStateLock);

    sp<Layer> parent;
    bool addToRoot = state.addToRoot;
    if (state.initialParent != nullptr) {
        parent = state.initialParent.promote();
        if (parent == nullptr) {
            ALOGD("Parent was destroyed soon after creation %p", state.initialParent.unsafe_get());
            addToRoot = false;
        }
    }

    if (parent == nullptr && addToRoot) {
        layer->setIsAtRoot(true);
        mCurrentState.layersSortedByZ.add(layer);
    } else if (parent == nullptr) {
        layer->onRemovedFromCurrentState();
    } else if (parent->isRemovedFromCurrentState()) {
        parent->addChild(layer);
        layer->onRemovedFromCurrentState();
    } else {
        parent->addChild(layer);
    }

    ui::LayerStack layerStack = layer->getLayerStack(LayerVector::StateSet::Current);
    sp<const DisplayDevice> hintDisplay;
    // Find the display that includes the layer.
    for (const auto& [token, display] : mDisplays) {
        if (display->getLayerStack() == layerStack) {
            hintDisplay = display;
            break;
        }
    }

    if (hintDisplay) {
        layer->updateTransformHint(hintDisplay->getTransformHint());
    }
}

void SurfaceFlinger::sample() {
    if (!mLumaSampling || !mRegionSamplingThread) {
        return;
    }

    mRegionSamplingThread->onCompositionComplete(mScheduler->getScheduledFrameTime());
}

void SurfaceFlinger::onActiveDisplaySizeChanged(const DisplayDevice& activeDisplay) {
    mScheduler->onActiveDisplayAreaChanged(activeDisplay.getWidth() * activeDisplay.getHeight());
    getRenderEngine().onActiveDisplaySizeChanged(activeDisplay.getSize());
}

sp<DisplayDevice> SurfaceFlinger::getActivatableDisplay() const {
    if (mPhysicalDisplays.size() == 1) return nullptr;

    // TODO(b/255635821): Choose the pacesetter display, considering both internal and external
    // displays. For now, pick the other internal display, assuming a dual-display foldable.
    return findDisplay([this](const DisplayDevice& display) REQUIRES(mStateLock) {
        const auto idOpt = PhysicalDisplayId::tryCast(display.getId());
        return idOpt && *idOpt != mActiveDisplayId && display.isPoweredOn() &&
                mPhysicalDisplays.get(*idOpt)
                        .transform(&PhysicalDisplay::isInternal)
                        .value_or(false);
    });
}

void SurfaceFlinger::onActiveDisplayChangedLocked(const DisplayDevice* inactiveDisplayPtr,
                                                  const DisplayDevice& activeDisplay) {
    ATRACE_CALL();

    // For the first display activated during boot, there is no need to force setDesiredMode,
    // because DM is about to send its policy via setDesiredDisplayModeSpecs.
    bool forceApplyPolicy = false;

    if (inactiveDisplayPtr) {
        inactiveDisplayPtr->getCompositionDisplay()->setLayerCachingTexturePoolEnabled(false);
        forceApplyPolicy = true;
    }

    mActiveDisplayId = activeDisplay.getPhysicalId();
    activeDisplay.getCompositionDisplay()->setLayerCachingTexturePoolEnabled(true);

    resetPhaseConfiguration(activeDisplay.getActiveMode().fps);

    // TODO(b/255635711): Check for pending mode changes on other displays.
    mScheduler->setModeChangePending(false);

    mScheduler->setPacesetterDisplay(mActiveDisplayId);

    onActiveDisplaySizeChanged(activeDisplay);
    mActiveDisplayTransformHint = activeDisplay.getTransformHint();
    sActiveDisplayRotationFlags = ui::Transform::toRotationFlags(activeDisplay.getOrientation());

    // The policy of the new active/pacesetter display may have changed while it was inactive. In
    // that case, its preferred mode has not been propagated to HWC (via setDesiredMode). In either
    // case, the Scheduler's cachedModeChangedParams must be initialized to the newly active mode,
    // and the kernel idle timer of the newly active display must be toggled.
    applyRefreshRateSelectorPolicy(mActiveDisplayId, activeDisplay.refreshRateSelector(),
                                   forceApplyPolicy);
}

status_t SurfaceFlinger::addWindowInfosListener(const sp<IWindowInfosListener>& windowInfosListener,
                                                gui::WindowInfosListenerInfo* outInfo) {
    mWindowInfosListenerInvoker->addWindowInfosListener(windowInfosListener, outInfo);
    setTransactionFlags(eInputInfoUpdateNeeded);
    return NO_ERROR;
}

status_t SurfaceFlinger::removeWindowInfosListener(
        const sp<IWindowInfosListener>& windowInfosListener) const {
    mWindowInfosListenerInvoker->removeWindowInfosListener(windowInfosListener);
    return NO_ERROR;
}

status_t SurfaceFlinger::getStalledTransactionInfo(
        int pid, std::optional<TransactionHandler::StalledTransactionInfo>& result) {
    result = mTransactionHandler.getStalledTransactionInfo(pid);
    return NO_ERROR;
}

void SurfaceFlinger::updateHdcpLevels(hal::HWDisplayId hwcDisplayId, int32_t connectedLevel,
                                      int32_t maxLevel) {
    if (!FlagManager::getInstance().connected_display()) {
        return;
    }

    Mutex::Autolock lock(mStateLock);

    const auto idOpt = getHwComposer().toPhysicalDisplayId(hwcDisplayId);
    if (!idOpt) {
        ALOGE("No display found for HDCP level changed event: connected=%d, max=%d for "
              "display=%" PRIu64,
              connectedLevel, maxLevel, hwcDisplayId);
        return;
    }

    const bool isInternalDisplay =
            mPhysicalDisplays.get(*idOpt).transform(&PhysicalDisplay::isInternal).value_or(false);
    if (isInternalDisplay) {
        ALOGW("Unexpected HDCP level changed for internal display: connected=%d, max=%d for "
              "display=%" PRIu64,
              connectedLevel, maxLevel, hwcDisplayId);
        return;
    }

    static_cast<void>(mScheduler->schedule([this, displayId = *idOpt, connectedLevel, maxLevel]() {
        if (const auto display = FTL_FAKE_GUARD(mStateLock, getDisplayDeviceLocked(displayId))) {
            Mutex::Autolock lock(mStateLock);
            display->setSecure(connectedLevel >= 2 /* HDCP_V1 */);
        }
        mScheduler->onHdcpLevelsChanged(mAppConnectionHandle, displayId, connectedLevel, maxLevel);
    }));
}

std::shared_ptr<renderengine::ExternalTexture> SurfaceFlinger::getExternalTextureFromBufferData(
        BufferData& bufferData, const char* layerName, uint64_t transactionId) {
    if (bufferData.buffer &&
        exceedsMaxRenderTargetSize(bufferData.buffer->getWidth(), bufferData.buffer->getHeight())) {
        std::string errorMessage =
                base::StringPrintf("Attempted to create an ExternalTexture with size (%u, %u) for "
                                   "layer %s that exceeds render target size limit of %u.",
                                   bufferData.buffer->getWidth(), bufferData.buffer->getHeight(),
                                   layerName, static_cast<uint32_t>(mMaxRenderTargetSize));
        ALOGD("%s", errorMessage.c_str());
        if (bufferData.releaseBufferListener) {
            bufferData.releaseBufferListener->onTransactionQueueStalled(
                    String8(errorMessage.c_str()));
        }
        return nullptr;
    }

    bool cachedBufferChanged =
            bufferData.flags.test(BufferData::BufferDataChange::cachedBufferChanged);
    if (cachedBufferChanged && bufferData.buffer) {
        auto result = ClientCache::getInstance().add(bufferData.cachedBuffer, bufferData.buffer);
        if (result.ok()) {
            return result.value();
        }

        if (result.error() == ClientCache::AddError::CacheFull) {
            ALOGE("Attempted to create an ExternalTexture for layer %s but CacheFull", layerName);

            if (bufferData.releaseBufferListener) {
                bufferData.releaseBufferListener->onTransactionQueueStalled(
                        String8("Buffer processing hung due to full buffer cache"));
            }
        }

        return nullptr;
    }

    if (cachedBufferChanged) {
        return ClientCache::getInstance().get(bufferData.cachedBuffer);
    }

    if (bufferData.buffer) {
        return std::make_shared<
                renderengine::impl::ExternalTexture>(bufferData.buffer, getRenderEngine(),
                                                     renderengine::impl::ExternalTexture::Usage::
                                                             READABLE);
    }

    return nullptr;
}

bool SurfaceFlinger::commitMirrorDisplays(VsyncId vsyncId) {
    std::vector<MirrorDisplayState> mirrorDisplays;
    {
        std::scoped_lock<std::mutex> lock(mMirrorDisplayLock);
        mirrorDisplays = std::move(mMirrorDisplays);
        mMirrorDisplays.clear();
        if (mirrorDisplays.size() == 0) {
            return false;
        }
    }

    sp<IBinder> unused;
    for (const auto& mirrorDisplay : mirrorDisplays) {
        // Set mirror layer's default layer stack to -1 so it doesn't end up rendered on a display
        // accidentally.
        sp<Layer> rootMirrorLayer = LayerHandle::getLayer(mirrorDisplay.rootHandle);
        ssize_t idx = mCurrentState.layersSortedByZ.indexOf(rootMirrorLayer);
        bool ret = rootMirrorLayer->setLayerStack(ui::LayerStack::fromValue(-1));
        if (idx >= 0 && ret) {
            mCurrentState.layersSortedByZ.removeAt(idx);
            mCurrentState.layersSortedByZ.add(rootMirrorLayer);
        }

        for (const auto& layer : mDrawingState.layersSortedByZ) {
            if (layer->getLayerStack() != mirrorDisplay.layerStack ||
                layer->isInternalDisplayOverlay()) {
                continue;
            }

            LayerCreationArgs mirrorArgs(this, mirrorDisplay.client, "MirrorLayerParent",
                                         ISurfaceComposerClient::eNoColorFill,
                                         gui::LayerMetadata());
            sp<Layer> childMirror;
            {
                Mutex::Autolock lock(mStateLock);
                createEffectLayer(mirrorArgs, &unused, &childMirror);
                MUTEX_ALIAS(mStateLock, childMirror->mFlinger->mStateLock);
                childMirror->setClonedChild(layer->createClone(childMirror->getSequence()));
                childMirror->reparent(mirrorDisplay.rootHandle);
            }
            // lock on mStateLock needs to be released before binder handle gets destroyed
            unused.clear();
        }
    }
    return true;
}

bool SurfaceFlinger::commitCreatedLayers(VsyncId vsyncId,
                                         std::vector<LayerCreatedState>& createdLayers) {
    if (createdLayers.size() == 0) {
        return false;
    }

    Mutex::Autolock _l(mStateLock);
    for (const auto& createdLayer : createdLayers) {
        handleLayerCreatedLocked(createdLayer, vsyncId);
    }
    mLayersAdded = true;
    return mLayersAdded;
}

void SurfaceFlinger::updateLayerMetadataSnapshot() {
    LayerMetadata parentMetadata;
    for (const auto& layer : mDrawingState.layersSortedByZ) {
        layer->updateMetadataSnapshot(parentMetadata);
    }

    std::unordered_set<Layer*> visited;
    mDrawingState.traverse([&visited](Layer* layer) {
        if (visited.find(layer) != visited.end()) {
            return;
        }

        // If the layer isRelativeOf, then either it's relative metadata will be set
        // recursively when updateRelativeMetadataSnapshot is called on its relative parent or
        // it's relative parent has been deleted. Clear the layer's relativeLayerMetadata to ensure
        // that layers with deleted relative parents don't hold stale relativeLayerMetadata.
        if (layer->getDrawingState().isRelativeOf) {
            layer->editLayerSnapshot()->relativeLayerMetadata = {};
            return;
        }

        layer->updateRelativeMetadataSnapshot({}, visited);
    });
}

void SurfaceFlinger::moveSnapshotsFromCompositionArgs(
        compositionengine::CompositionRefreshArgs& refreshArgs,
        const std::vector<std::pair<Layer*, LayerFE*>>& layers) {
    if (mLayerLifecycleManagerEnabled) {
        std::vector<std::unique_ptr<frontend::LayerSnapshot>>& snapshots =
                mLayerSnapshotBuilder.getSnapshots();
        for (auto [_, layerFE] : layers) {
            auto i = layerFE->mSnapshot->globalZ;
            snapshots[i] = std::move(layerFE->mSnapshot);
        }
    }
    if (mLegacyFrontEndEnabled && !mLayerLifecycleManagerEnabled) {
        for (auto [layer, layerFE] : layers) {
            layer->updateLayerSnapshot(std::move(layerFE->mSnapshot));
        }
    }
}

std::vector<std::pair<Layer*, LayerFE*>> SurfaceFlinger::moveSnapshotsToCompositionArgs(
        compositionengine::CompositionRefreshArgs& refreshArgs, bool cursorOnly) {
    std::vector<std::pair<Layer*, LayerFE*>> layers;
    if (mLayerLifecycleManagerEnabled) {
        nsecs_t currentTime = systemTime();
        mLayerSnapshotBuilder.forEachVisibleSnapshot(
                [&](std::unique_ptr<frontend::LayerSnapshot>& snapshot) {
                    if (cursorOnly &&
                        snapshot->compositionType !=
                                aidl::android::hardware::graphics::composer3::Composition::CURSOR) {
                        return;
                    }

                    if (!snapshot->hasSomethingToDraw()) {
                        return;
                    }

                    auto it = mLegacyLayers.find(snapshot->sequence);
                    LLOG_ALWAYS_FATAL_WITH_TRACE_IF(it == mLegacyLayers.end(),
                                                    "Couldnt find layer object for %s",
                                                    snapshot->getDebugString().c_str());
                    auto& legacyLayer = it->second;
                    sp<LayerFE> layerFE = legacyLayer->getCompositionEngineLayerFE(snapshot->path);
                    snapshot->fps = getLayerFramerate(currentTime, snapshot->sequence);
                    layerFE->mSnapshot = std::move(snapshot);
                    refreshArgs.layers.push_back(layerFE);
                    layers.emplace_back(legacyLayer.get(), layerFE.get());
                });
    }
    if (mLegacyFrontEndEnabled && !mLayerLifecycleManagerEnabled) {
        auto moveSnapshots = [&layers, &refreshArgs, cursorOnly](Layer* layer) {
            if (const auto& layerFE = layer->getCompositionEngineLayerFE()) {
                if (cursorOnly &&
                    layer->getLayerSnapshot()->compositionType !=
                            aidl::android::hardware::graphics::composer3::Composition::CURSOR)
                    return;
                layer->updateSnapshot(refreshArgs.updatingGeometryThisFrame);
                layerFE->mSnapshot = layer->stealLayerSnapshot();
                refreshArgs.layers.push_back(layerFE);
                layers.emplace_back(layer, layerFE.get());
            }
        };

        if (cursorOnly || !mVisibleRegionsDirty) {
            // for hot path avoid traversals by walking though the previous composition list
            for (sp<Layer> layer : mPreviouslyComposedLayers) {
                moveSnapshots(layer.get());
            }
        } else {
            mPreviouslyComposedLayers.clear();
            mDrawingState.traverseInZOrder(
                    [&moveSnapshots](Layer* layer) { moveSnapshots(layer); });
            mPreviouslyComposedLayers.reserve(layers.size());
            for (auto [layer, _] : layers) {
                mPreviouslyComposedLayers.push_back(sp<Layer>::fromExisting(layer));
            }
        }
    }

    return layers;
}

std::function<std::vector<std::pair<Layer*, sp<LayerFE>>>()>
SurfaceFlinger::getLayerSnapshotsForScreenshots(
        std::optional<ui::LayerStack> layerStack, uint32_t uid,
        std::function<bool(const frontend::LayerSnapshot&, bool& outStopTraversal)>
                snapshotFilterFn) {
    return [&, layerStack, uid]() {
        std::vector<std::pair<Layer*, sp<LayerFE>>> layers;
        bool stopTraversal = false;
        mLayerSnapshotBuilder.forEachVisibleSnapshot(
                [&](std::unique_ptr<frontend::LayerSnapshot>& snapshot) {
                    if (stopTraversal) {
                        return;
                    }
                    if (layerStack && snapshot->outputFilter.layerStack != *layerStack) {
                        return;
                    }
                    if (uid != CaptureArgs::UNSET_UID && snapshot->uid != gui::Uid(uid)) {
                        return;
                    }
                    if (!snapshot->hasSomethingToDraw()) {
                        return;
                    }
                    if (snapshotFilterFn && !snapshotFilterFn(*snapshot, stopTraversal)) {
                        return;
                    }

                    auto it = mLegacyLayers.find(snapshot->sequence);
                    LLOG_ALWAYS_FATAL_WITH_TRACE_IF(it == mLegacyLayers.end(),
                                                    "Couldnt find layer object for %s",
                                                    snapshot->getDebugString().c_str());
                    Layer* legacyLayer = (it == mLegacyLayers.end()) ? nullptr : it->second.get();
                    sp<LayerFE> layerFE = getFactory().createLayerFE(snapshot->name);
                    layerFE->mSnapshot = std::make_unique<frontend::LayerSnapshot>(*snapshot);
                    layers.emplace_back(legacyLayer, std::move(layerFE));
                });

        return layers;
    };
}

std::function<std::vector<std::pair<Layer*, sp<LayerFE>>>()>
SurfaceFlinger::getLayerSnapshotsForScreenshots(std::optional<ui::LayerStack> layerStack,
                                                uint32_t uid,
                                                std::unordered_set<uint32_t> excludeLayerIds) {
    return [&, layerStack, uid, excludeLayerIds = std::move(excludeLayerIds)]() {
        if (excludeLayerIds.empty()) {
            auto getLayerSnapshotsFn =
                    getLayerSnapshotsForScreenshots(layerStack, uid, /*snapshotFilterFn=*/nullptr);
            std::vector<std::pair<Layer*, sp<LayerFE>>> layers = getLayerSnapshotsFn();
            return layers;
        }

        frontend::LayerSnapshotBuilder::Args
                args{.root = mLayerHierarchyBuilder.getHierarchy(),
                     .layerLifecycleManager = mLayerLifecycleManager,
                     .forceUpdate = frontend::LayerSnapshotBuilder::ForceUpdateFlags::HIERARCHY,
                     .displays = mFrontEndDisplayInfos,
                     .displayChanges = true,
                     .globalShadowSettings = mDrawingState.globalShadowSettings,
                     .supportsBlur = mSupportsBlur,
                     .forceFullDamage = mForceFullDamage,
                     .excludeLayerIds = std::move(excludeLayerIds),
                     .supportedLayerGenericMetadata =
                             getHwComposer().getSupportedLayerGenericMetadata(),
                     .genericLayerMetadataKeyMap = getGenericLayerMetadataKeyMap(),
                     .skipRoundCornersWhenProtected =
                             !getRenderEngine().supportsProtectedContent()};
        mLayerSnapshotBuilder.update(args);

        auto getLayerSnapshotsFn =
                getLayerSnapshotsForScreenshots(layerStack, uid, /*snapshotFilterFn=*/nullptr);
        std::vector<std::pair<Layer*, sp<LayerFE>>> layers = getLayerSnapshotsFn();

        args.excludeLayerIds.clear();
        mLayerSnapshotBuilder.update(args);

        return layers;
    };
}

std::function<std::vector<std::pair<Layer*, sp<LayerFE>>>()>
SurfaceFlinger::getLayerSnapshotsForScreenshots(uint32_t rootLayerId, uint32_t uid,
                                                std::unordered_set<uint32_t> excludeLayerIds,
                                                bool childrenOnly,
                                                const std::optional<FloatRect>& parentCrop) {
    return [&, rootLayerId, uid, excludeLayerIds = std::move(excludeLayerIds), childrenOnly,
            parentCrop]() {
        auto root = mLayerHierarchyBuilder.getPartialHierarchy(rootLayerId, childrenOnly);
        frontend::LayerSnapshotBuilder::Args
                args{.root = root,
                     .layerLifecycleManager = mLayerLifecycleManager,
                     .forceUpdate = frontend::LayerSnapshotBuilder::ForceUpdateFlags::HIERARCHY,
                     .displays = mFrontEndDisplayInfos,
                     .displayChanges = true,
                     .globalShadowSettings = mDrawingState.globalShadowSettings,
                     .supportsBlur = mSupportsBlur,
                     .forceFullDamage = mForceFullDamage,
                     .parentCrop = parentCrop,
                     .excludeLayerIds = std::move(excludeLayerIds),
                     .supportedLayerGenericMetadata =
                             getHwComposer().getSupportedLayerGenericMetadata(),
                     .genericLayerMetadataKeyMap = getGenericLayerMetadataKeyMap(),
                     .skipRoundCornersWhenProtected =
                             !getRenderEngine().supportsProtectedContent()};
        // The layer may not exist if it was just created and a screenshot was requested immediately
        // after. In this case, the hierarchy will be empty so we will not render any layers.
        args.rootSnapshot.isSecure = mLayerLifecycleManager.getLayerFromId(rootLayerId) &&
                mLayerLifecycleManager.isLayerSecure(rootLayerId);
        mLayerSnapshotBuilder.update(args);

        auto getLayerSnapshotsFn =
                getLayerSnapshotsForScreenshots({}, uid, /*snapshotFilterFn=*/nullptr);
        std::vector<std::pair<Layer*, sp<LayerFE>>> layers = getLayerSnapshotsFn();
        args.root = mLayerHierarchyBuilder.getHierarchy();
        args.parentCrop.reset();
        args.excludeLayerIds.clear();
        mLayerSnapshotBuilder.update(args);
        return layers;
    };
}

frontend::Update SurfaceFlinger::flushLifecycleUpdates() {
    frontend::Update update;
    ATRACE_NAME("TransactionHandler:flushTransactions");
    // Locking:
    // 1. to prevent onHandleDestroyed from being called while the state lock is held,
    // we must keep a copy of the transactions (specifically the composer
    // states) around outside the scope of the lock.
    // 2. Transactions and created layers do not share a lock. To prevent applying
    // transactions with layers still in the createdLayer queue, flush the transactions
    // before committing the created layers.
    mTransactionHandler.collectTransactions();
    update.transactions = mTransactionHandler.flushTransactions();
    {
        // TODO(b/238781169) lockless queue this and keep order.
        std::scoped_lock<std::mutex> lock(mCreatedLayersLock);
        update.layerCreatedStates = std::move(mCreatedLayers);
        mCreatedLayers.clear();
        update.newLayers = std::move(mNewLayers);
        mNewLayers.clear();
        update.layerCreationArgs = std::move(mNewLayerArgs);
        mNewLayerArgs.clear();
        update.destroyedHandles = std::move(mDestroyedHandles);
        mDestroyedHandles.clear();
    }
    return update;
}

void SurfaceFlinger::doActiveLayersTracingIfNeeded(bool isCompositionComputed,
                                                   bool visibleRegionDirty, TimePoint time,
                                                   VsyncId vsyncId) {
    if (!mLayerTracing.isActiveTracingStarted()) {
        return;
    }
    if (isCompositionComputed !=
        mLayerTracing.isActiveTracingFlagSet(LayerTracing::Flag::TRACE_COMPOSITION)) {
        return;
    }
    if (!visibleRegionDirty &&
        !mLayerTracing.isActiveTracingFlagSet(LayerTracing::Flag::TRACE_BUFFERS)) {
        return;
    }
    auto snapshot = takeLayersSnapshotProto(mLayerTracing.getActiveTracingFlags(), time, vsyncId,
                                            visibleRegionDirty);
    mLayerTracing.addProtoSnapshotToOstream(std::move(snapshot), LayerTracing::Mode::MODE_ACTIVE);
}

perfetto::protos::LayersSnapshotProto SurfaceFlinger::takeLayersSnapshotProto(
        uint32_t traceFlags, TimePoint time, VsyncId vsyncId, bool visibleRegionDirty) {
    ATRACE_CALL();
    perfetto::protos::LayersSnapshotProto snapshot;
    snapshot.set_elapsed_realtime_nanos(time.ns());
    snapshot.set_vsync_id(ftl::to_underlying(vsyncId));
    snapshot.set_where(visibleRegionDirty ? "visibleRegionsDirty" : "bufferLatched");
    snapshot.set_excludes_composition_state((traceFlags & LayerTracing::Flag::TRACE_COMPOSITION) ==
                                            0);

    auto layers = dumpDrawingStateProto(traceFlags);
    if (traceFlags & LayerTracing::Flag::TRACE_EXTRA) {
        dumpOffscreenLayersProto(layers);
    }
    *snapshot.mutable_layers() = std::move(layers);

    if (traceFlags & LayerTracing::Flag::TRACE_HWC) {
        std::string hwcDump;
        dumpHwc(hwcDump);
        snapshot.set_hwc_blob(std::move(hwcDump));
    }

    *snapshot.mutable_displays() = dumpDisplayProto();

    return snapshot;
}

// sfdo functions

void SurfaceFlinger::sfdo_enableRefreshRateOverlay(bool active) {
    auto future = mScheduler->schedule(
            [&]() FTL_FAKE_GUARD(mStateLock)
                    FTL_FAKE_GUARD(kMainThreadContext) { enableRefreshRateOverlay(active); });
    future.wait();
}

void SurfaceFlinger::sfdo_setDebugFlash(int delay) {
    if (delay > 0) {
        mDebugFlashDelay = delay;
    } else {
        mDebugFlashDelay = mDebugFlashDelay ? 0 : 1;
    }
    scheduleRepaint();
}

void SurfaceFlinger::sfdo_scheduleComposite() {
    scheduleComposite(SurfaceFlinger::FrameHint::kActive);
}

void SurfaceFlinger::sfdo_scheduleCommit() {
    Mutex::Autolock lock(mStateLock);
    setTransactionFlags(eTransactionNeeded | eDisplayTransactionNeeded | eTraversalNeeded);
}

void SurfaceFlinger::sfdo_forceClientComposition(bool enabled) {
    mDebugDisableHWC = enabled;
    scheduleRepaint();
}

// gui::ISurfaceComposer

binder::Status SurfaceComposerAIDL::bootFinished() {
    status_t status = checkAccessPermission();
    if (status != OK) {
        return binderStatusFromStatusT(status);
    }
    mFlinger->bootFinished();
    return binder::Status::ok();
}

binder::Status SurfaceComposerAIDL::createDisplayEventConnection(
        VsyncSource vsyncSource, EventRegistration eventRegistration,
        const sp<IBinder>& layerHandle, sp<IDisplayEventConnection>* outConnection) {
    sp<IDisplayEventConnection> conn =
            mFlinger->createDisplayEventConnection(vsyncSource, eventRegistration, layerHandle);
    if (conn == nullptr) {
        *outConnection = nullptr;
        return binderStatusFromStatusT(BAD_VALUE);
    } else {
        *outConnection = conn;
        return binder::Status::ok();
    }
}

binder::Status SurfaceComposerAIDL::createConnection(sp<gui::ISurfaceComposerClient>* outClient) {
    const sp<Client> client = sp<Client>::make(mFlinger);
    if (client->initCheck() == NO_ERROR) {
        *outClient = client;
        if (FlagManager::getInstance().misc1()) {
            const int policy = SCHED_FIFO;
            client->setMinSchedulerPolicy(policy, sched_get_priority_min(policy));
        }
        return binder::Status::ok();
    } else {
        *outClient = nullptr;
        return binderStatusFromStatusT(BAD_VALUE);
    }
}

binder::Status SurfaceComposerAIDL::createDisplay(const std::string& displayName, bool secure,
                                                  float requestedRefreshRate,
                                                  sp<IBinder>* outDisplay) {
    status_t status = checkAccessPermission();
    if (status != OK) {
        return binderStatusFromStatusT(status);
    }
    String8 displayName8 = String8::format("%s", displayName.c_str());
    *outDisplay = mFlinger->createDisplay(displayName8, secure, requestedRefreshRate);
    return binder::Status::ok();
}

binder::Status SurfaceComposerAIDL::destroyDisplay(const sp<IBinder>& display) {
    status_t status = checkAccessPermission();
    if (status != OK) {
        return binderStatusFromStatusT(status);
    }
    mFlinger->destroyDisplay(display);
    return binder::Status::ok();
}

binder::Status SurfaceComposerAIDL::getPhysicalDisplayIds(std::vector<int64_t>* outDisplayIds) {
    std::vector<PhysicalDisplayId> physicalDisplayIds = mFlinger->getPhysicalDisplayIds();
    std::vector<int64_t> displayIds;
    displayIds.reserve(physicalDisplayIds.size());
    for (auto item : physicalDisplayIds) {
        displayIds.push_back(static_cast<int64_t>(item.value));
    }
    *outDisplayIds = displayIds;
    return binder::Status::ok();
}

binder::Status SurfaceComposerAIDL::getPhysicalDisplayToken(int64_t displayId,
                                                            sp<IBinder>* outDisplay) {
    status_t status = checkAccessPermission();
    if (status != OK) {
        return binderStatusFromStatusT(status);
    }
    const auto id = DisplayId::fromValue<PhysicalDisplayId>(static_cast<uint64_t>(displayId));
    *outDisplay = mFlinger->getPhysicalDisplayToken(*id);
    return binder::Status::ok();
}

binder::Status SurfaceComposerAIDL::setPowerMode(const sp<IBinder>& display, int mode) {
    status_t status = checkAccessPermission();
    if (status != OK) {
        return binderStatusFromStatusT(status);
    }
    /* QTI_BEGIN */
    mFlinger->mQtiSFExtnIntf->qtiSetPowerMode(display, mode);
    /* QTI_END */
    return binder::Status::ok();
}

binder::Status SurfaceComposerAIDL::getSupportedFrameTimestamps(
        std::vector<FrameEvent>* outSupported) {
    status_t status;
    if (!outSupported) {
        status = UNEXPECTED_NULL;
    } else {
        outSupported->clear();
        status = mFlinger->getSupportedFrameTimestamps(outSupported);
    }
    return binderStatusFromStatusT(status);
}

binder::Status SurfaceComposerAIDL::getDisplayStats(const sp<IBinder>& display,
                                                    gui::DisplayStatInfo* outStatInfo) {
    DisplayStatInfo statInfo;
    status_t status = mFlinger->getDisplayStats(display, &statInfo);
    if (status == NO_ERROR) {
        outStatInfo->vsyncTime = static_cast<long>(statInfo.vsyncTime);
        outStatInfo->vsyncPeriod = static_cast<long>(statInfo.vsyncPeriod);
    }
    return binderStatusFromStatusT(status);
}

binder::Status SurfaceComposerAIDL::getDisplayState(const sp<IBinder>& display,
                                                    gui::DisplayState* outState) {
    ui::DisplayState state;
    status_t status = mFlinger->getDisplayState(display, &state);
    if (status == NO_ERROR) {
        outState->layerStack = state.layerStack.id;
        outState->orientation = static_cast<gui::Rotation>(state.orientation);
        outState->layerStackSpaceRect.width = state.layerStackSpaceRect.width;
        outState->layerStackSpaceRect.height = state.layerStackSpaceRect.height;
    }
    return binderStatusFromStatusT(status);
}

binder::Status SurfaceComposerAIDL::getStaticDisplayInfo(int64_t displayId,
                                                         gui::StaticDisplayInfo* outInfo) {
    using Tag = gui::DeviceProductInfo::ManufactureOrModelDate::Tag;
    ui::StaticDisplayInfo info;

    status_t status = mFlinger->getStaticDisplayInfo(displayId, &info);
    if (status == NO_ERROR) {
        // convert ui::StaticDisplayInfo to gui::StaticDisplayInfo
        outInfo->connectionType = static_cast<gui::DisplayConnectionType>(info.connectionType);
        outInfo->density = info.density;
        outInfo->secure = info.secure;
        outInfo->installOrientation = static_cast<gui::Rotation>(info.installOrientation);

        if (const std::optional<DeviceProductInfo> dpi = info.deviceProductInfo) {
            gui::DeviceProductInfo dinfo;
            dinfo.name = std::move(dpi->name);
            dinfo.manufacturerPnpId = std::vector<uint8_t>(dpi->manufacturerPnpId.begin(),
                                                           dpi->manufacturerPnpId.end());
            dinfo.productId = dpi->productId;
            dinfo.relativeAddress =
                    std::vector<uint8_t>(dpi->relativeAddress.begin(), dpi->relativeAddress.end());
            if (const auto* model =
                        std::get_if<DeviceProductInfo::ModelYear>(&dpi->manufactureOrModelDate)) {
                gui::DeviceProductInfo::ModelYear modelYear;
                modelYear.year = model->year;
                dinfo.manufactureOrModelDate.set<Tag::modelYear>(modelYear);
            } else if (const auto* manufacture = std::get_if<DeviceProductInfo::ManufactureYear>(
                               &dpi->manufactureOrModelDate)) {
                gui::DeviceProductInfo::ManufactureYear date;
                date.modelYear.year = manufacture->year;
                dinfo.manufactureOrModelDate.set<Tag::manufactureYear>(date);
            } else if (const auto* manufacture =
                               std::get_if<DeviceProductInfo::ManufactureWeekAndYear>(
                                       &dpi->manufactureOrModelDate)) {
                gui::DeviceProductInfo::ManufactureWeekAndYear date;
                date.manufactureYear.modelYear.year = manufacture->year;
                date.week = manufacture->week;
                dinfo.manufactureOrModelDate.set<Tag::manufactureWeekAndYear>(date);
            }

            outInfo->deviceProductInfo = dinfo;
        }
    }
    return binderStatusFromStatusT(status);
}

void SurfaceComposerAIDL::getDynamicDisplayInfoInternal(ui::DynamicDisplayInfo& info,
                                                        gui::DynamicDisplayInfo*& outInfo) {
    // convert ui::DynamicDisplayInfo to gui::DynamicDisplayInfo
    outInfo->supportedDisplayModes.clear();
    outInfo->supportedDisplayModes.reserve(info.supportedDisplayModes.size());
    for (const auto& mode : info.supportedDisplayModes) {
        gui::DisplayMode outMode;
        outMode.id = mode.id;
        outMode.resolution.width = mode.resolution.width;
        outMode.resolution.height = mode.resolution.height;
        outMode.xDpi = mode.xDpi;
        outMode.yDpi = mode.yDpi;
        outMode.peakRefreshRate = mode.peakRefreshRate;
        outMode.vsyncRate = mode.vsyncRate;
        outMode.appVsyncOffset = mode.appVsyncOffset;
        outMode.sfVsyncOffset = mode.sfVsyncOffset;
        outMode.presentationDeadline = mode.presentationDeadline;
        outMode.group = mode.group;
        std::transform(mode.supportedHdrTypes.begin(), mode.supportedHdrTypes.end(),
                       std::back_inserter(outMode.supportedHdrTypes),
                       [](const ui::Hdr& value) { return static_cast<int32_t>(value); });
        outInfo->supportedDisplayModes.push_back(outMode);
    }

    outInfo->activeDisplayModeId = info.activeDisplayModeId;
    outInfo->renderFrameRate = info.renderFrameRate;

    outInfo->supportedColorModes.clear();
    outInfo->supportedColorModes.reserve(info.supportedColorModes.size());
    for (const auto& cmode : info.supportedColorModes) {
        outInfo->supportedColorModes.push_back(static_cast<int32_t>(cmode));
    }

    outInfo->activeColorMode = static_cast<int32_t>(info.activeColorMode);

    gui::HdrCapabilities& hdrCapabilities = outInfo->hdrCapabilities;
    hdrCapabilities.supportedHdrTypes.clear();
    hdrCapabilities.supportedHdrTypes.reserve(info.hdrCapabilities.getSupportedHdrTypes().size());
    for (const auto& hdr : info.hdrCapabilities.getSupportedHdrTypes()) {
        hdrCapabilities.supportedHdrTypes.push_back(static_cast<int32_t>(hdr));
    }
    hdrCapabilities.maxLuminance = info.hdrCapabilities.getDesiredMaxLuminance();
    hdrCapabilities.maxAverageLuminance = info.hdrCapabilities.getDesiredMaxAverageLuminance();
    hdrCapabilities.minLuminance = info.hdrCapabilities.getDesiredMinLuminance();

    outInfo->autoLowLatencyModeSupported = info.autoLowLatencyModeSupported;
    outInfo->gameContentTypeSupported = info.gameContentTypeSupported;
    outInfo->preferredBootDisplayMode = info.preferredBootDisplayMode;
}

binder::Status SurfaceComposerAIDL::getDynamicDisplayInfoFromToken(
        const sp<IBinder>& display, gui::DynamicDisplayInfo* outInfo) {
    ui::DynamicDisplayInfo info;
    status_t status = mFlinger->getDynamicDisplayInfoFromToken(display, &info);
    if (status == NO_ERROR) {
        getDynamicDisplayInfoInternal(info, outInfo);
    }
    return binderStatusFromStatusT(status);
}

binder::Status SurfaceComposerAIDL::getDynamicDisplayInfoFromId(int64_t displayId,
                                                                gui::DynamicDisplayInfo* outInfo) {
    ui::DynamicDisplayInfo info;
    status_t status = mFlinger->getDynamicDisplayInfoFromId(displayId, &info);
    if (status == NO_ERROR) {
        getDynamicDisplayInfoInternal(info, outInfo);
    }
    return binderStatusFromStatusT(status);
}

binder::Status SurfaceComposerAIDL::getDisplayNativePrimaries(const sp<IBinder>& display,
                                                              gui::DisplayPrimaries* outPrimaries) {
    ui::DisplayPrimaries primaries;
    status_t status = mFlinger->getDisplayNativePrimaries(display, primaries);
    if (status == NO_ERROR) {
        outPrimaries->red.X = primaries.red.X;
        outPrimaries->red.Y = primaries.red.Y;
        outPrimaries->red.Z = primaries.red.Z;

        outPrimaries->green.X = primaries.green.X;
        outPrimaries->green.Y = primaries.green.Y;
        outPrimaries->green.Z = primaries.green.Z;

        outPrimaries->blue.X = primaries.blue.X;
        outPrimaries->blue.Y = primaries.blue.Y;
        outPrimaries->blue.Z = primaries.blue.Z;

        outPrimaries->white.X = primaries.white.X;
        outPrimaries->white.Y = primaries.white.Y;
        outPrimaries->white.Z = primaries.white.Z;
    }
    return binderStatusFromStatusT(status);
}

binder::Status SurfaceComposerAIDL::setActiveColorMode(const sp<IBinder>& display, int colorMode) {
    status_t status = checkAccessPermission();
    if (status == OK) {
        status = mFlinger->setActiveColorMode(display, static_cast<ui::ColorMode>(colorMode));
    }
    return binderStatusFromStatusT(status);
}

binder::Status SurfaceComposerAIDL::setBootDisplayMode(const sp<IBinder>& display,
                                                       int displayModeId) {
    status_t status = checkAccessPermission();
    if (status == OK) {
        status = mFlinger->setBootDisplayMode(display, DisplayModeId{displayModeId});
    }
    return binderStatusFromStatusT(status);
}

binder::Status SurfaceComposerAIDL::clearBootDisplayMode(const sp<IBinder>& display) {
    status_t status = checkAccessPermission();
    if (status == OK) {
        status = mFlinger->clearBootDisplayMode(display);
    }
    return binderStatusFromStatusT(status);
}

binder::Status SurfaceComposerAIDL::getOverlaySupport(gui::OverlayProperties* outProperties) {
    status_t status = checkAccessPermission();
    if (status == OK) {
        status = mFlinger->getOverlaySupport(outProperties);
    }
    return binderStatusFromStatusT(status);
}

binder::Status SurfaceComposerAIDL::getBootDisplayModeSupport(bool* outMode) {
    status_t status = checkAccessPermission();
    if (status == OK) {
        status = mFlinger->getBootDisplayModeSupport(outMode);
    }
    return binderStatusFromStatusT(status);
}

binder::Status SurfaceComposerAIDL::getHdrConversionCapabilities(
        std::vector<gui::HdrConversionCapability>* hdrConversionCapabilities) {
    status_t status = checkAccessPermission();
    if (status == OK) {
        status = mFlinger->getHdrConversionCapabilities(hdrConversionCapabilities);
    }
    return binderStatusFromStatusT(status);
}

binder::Status SurfaceComposerAIDL::setHdrConversionStrategy(
        const gui::HdrConversionStrategy& hdrConversionStrategy,
        int32_t* outPreferredHdrOutputType) {
    status_t status = checkAccessPermission();
    if (status == OK) {
        status = mFlinger->setHdrConversionStrategy(hdrConversionStrategy,
                                                    outPreferredHdrOutputType);
    }
    return binderStatusFromStatusT(status);
}

binder::Status SurfaceComposerAIDL::getHdrOutputConversionSupport(bool* outMode) {
    status_t status = checkAccessPermission();
    if (status == OK) {
        status = mFlinger->getHdrOutputConversionSupport(outMode);
    }
    return binderStatusFromStatusT(status);
}

binder::Status SurfaceComposerAIDL::setAutoLowLatencyMode(const sp<IBinder>& display, bool on) {
    status_t status = checkAccessPermission();
    if (status != OK) {
        return binderStatusFromStatusT(status);
    }
    mFlinger->setAutoLowLatencyMode(display, on);
    return binder::Status::ok();
}

binder::Status SurfaceComposerAIDL::setGameContentType(const sp<IBinder>& display, bool on) {
    status_t status = checkAccessPermission();
    if (status != OK) {
        return binderStatusFromStatusT(status);
    }
    mFlinger->setGameContentType(display, on);
    return binder::Status::ok();
}

binder::Status SurfaceComposerAIDL::captureDisplay(
        const DisplayCaptureArgs& args, const sp<IScreenCaptureListener>& captureListener) {
    mFlinger->captureDisplay(args, captureListener);
    return binderStatusFromStatusT(NO_ERROR);
}

binder::Status SurfaceComposerAIDL::captureDisplayById(
        int64_t displayId, const CaptureArgs& args,
        const sp<IScreenCaptureListener>& captureListener) {
    // status_t status;
    IPCThreadState* ipc = IPCThreadState::self();
    const int uid = ipc->getCallingUid();
    if (uid == AID_ROOT || uid == AID_GRAPHICS || uid == AID_SYSTEM || uid == AID_SHELL) {
        std::optional<DisplayId> id = DisplayId::fromValue(static_cast<uint64_t>(displayId));
        mFlinger->captureDisplay(*id, args, captureListener);
    } else {
        invokeScreenCaptureError(PERMISSION_DENIED, captureListener);
    }
    return binderStatusFromStatusT(NO_ERROR);
}

binder::Status SurfaceComposerAIDL::captureLayers(
        const LayerCaptureArgs& args, const sp<IScreenCaptureListener>& captureListener) {
    mFlinger->captureLayers(args, captureListener);
    return binderStatusFromStatusT(NO_ERROR);
}

binder::Status SurfaceComposerAIDL::overrideHdrTypes(const sp<IBinder>& display,
                                                     const std::vector<int32_t>& hdrTypes) {
    // overrideHdrTypes is used by CTS tests, which acquire the necessary
    // permission dynamically. Don't use the permission cache for this check.
    status_t status = checkAccessPermission(false);
    if (status != OK) {
        return binderStatusFromStatusT(status);
    }

    std::vector<ui::Hdr> hdrTypesVector;
    for (int32_t i : hdrTypes) {
        hdrTypesVector.push_back(static_cast<ui::Hdr>(i));
    }
    status = mFlinger->overrideHdrTypes(display, hdrTypesVector);
    return binderStatusFromStatusT(status);
}

binder::Status SurfaceComposerAIDL::onPullAtom(int32_t atomId, gui::PullAtomData* outPullData) {
    status_t status;
    const int uid = IPCThreadState::self()->getCallingUid();
    if (uid != AID_SYSTEM) {
        status = PERMISSION_DENIED;
    } else {
        status = mFlinger->onPullAtom(atomId, &outPullData->data, &outPullData->success);
    }
    return binderStatusFromStatusT(status);
}

binder::Status SurfaceComposerAIDL::getLayerDebugInfo(std::vector<gui::LayerDebugInfo>* outLayers) {
    if (!outLayers) {
        return binderStatusFromStatusT(UNEXPECTED_NULL);
    }

    IPCThreadState* ipc = IPCThreadState::self();
    const int pid = ipc->getCallingPid();
    const int uid = ipc->getCallingUid();
    if ((uid != AID_SHELL) && !PermissionCache::checkPermission(sDump, pid, uid)) {
        ALOGE("Layer debug info permission denied for pid=%d, uid=%d", pid, uid);
        return binderStatusFromStatusT(PERMISSION_DENIED);
    }
    status_t status = mFlinger->getLayerDebugInfo(outLayers);
    return binderStatusFromStatusT(status);
}

binder::Status SurfaceComposerAIDL::getCompositionPreference(gui::CompositionPreference* outPref) {
    ui::Dataspace dataspace;
    ui::PixelFormat pixelFormat;
    ui::Dataspace wideColorGamutDataspace;
    ui::PixelFormat wideColorGamutPixelFormat;
    status_t status =
            mFlinger->getCompositionPreference(&dataspace, &pixelFormat, &wideColorGamutDataspace,
                                               &wideColorGamutPixelFormat);
    if (status == NO_ERROR) {
        outPref->defaultDataspace = static_cast<int32_t>(dataspace);
        outPref->defaultPixelFormat = static_cast<int32_t>(pixelFormat);
        outPref->wideColorGamutDataspace = static_cast<int32_t>(wideColorGamutDataspace);
        outPref->wideColorGamutPixelFormat = static_cast<int32_t>(wideColorGamutPixelFormat);
    }
    return binderStatusFromStatusT(status);
}

binder::Status SurfaceComposerAIDL::getDisplayedContentSamplingAttributes(
        const sp<IBinder>& display, gui::ContentSamplingAttributes* outAttrs) {
    status_t status = checkAccessPermission();
    if (status != OK) {
        return binderStatusFromStatusT(status);
    }

    ui::PixelFormat format;
    ui::Dataspace dataspace;
    uint8_t componentMask;
    status = mFlinger->getDisplayedContentSamplingAttributes(display, &format, &dataspace,
                                                             &componentMask);
    if (status == NO_ERROR) {
        outAttrs->format = static_cast<int32_t>(format);
        outAttrs->dataspace = static_cast<int32_t>(dataspace);
        outAttrs->componentMask = static_cast<int8_t>(componentMask);
    }
    return binderStatusFromStatusT(status);
}

binder::Status SurfaceComposerAIDL::setDisplayContentSamplingEnabled(const sp<IBinder>& display,
                                                                     bool enable,
                                                                     int8_t componentMask,
                                                                     int64_t maxFrames) {
    status_t status = checkAccessPermission();
    if (status == OK) {
        status = mFlinger->setDisplayContentSamplingEnabled(display, enable,
                                                            static_cast<uint8_t>(componentMask),
                                                            static_cast<uint64_t>(maxFrames));
    }
    return binderStatusFromStatusT(status);
}

binder::Status SurfaceComposerAIDL::getDisplayedContentSample(const sp<IBinder>& display,
                                                              int64_t maxFrames, int64_t timestamp,
                                                              gui::DisplayedFrameStats* outStats) {
    if (!outStats) {
        return binderStatusFromStatusT(BAD_VALUE);
    }

    status_t status = checkAccessPermission();
    if (status != OK) {
        return binderStatusFromStatusT(status);
    }

    DisplayedFrameStats stats;
    status = mFlinger->getDisplayedContentSample(display, static_cast<uint64_t>(maxFrames),
                                                 static_cast<uint64_t>(timestamp), &stats);
    if (status == NO_ERROR) {
        // convert from ui::DisplayedFrameStats to gui::DisplayedFrameStats
        outStats->numFrames = static_cast<int64_t>(stats.numFrames);
        outStats->component_0_sample.reserve(stats.component_0_sample.size());
        for (const auto& s : stats.component_0_sample) {
            outStats->component_0_sample.push_back(static_cast<int64_t>(s));
        }
        outStats->component_1_sample.reserve(stats.component_1_sample.size());
        for (const auto& s : stats.component_1_sample) {
            outStats->component_1_sample.push_back(static_cast<int64_t>(s));
        }
        outStats->component_2_sample.reserve(stats.component_2_sample.size());
        for (const auto& s : stats.component_2_sample) {
            outStats->component_2_sample.push_back(static_cast<int64_t>(s));
        }
        outStats->component_3_sample.reserve(stats.component_3_sample.size());
        for (const auto& s : stats.component_3_sample) {
            outStats->component_3_sample.push_back(static_cast<int64_t>(s));
        }
    }
    return binderStatusFromStatusT(status);
}

binder::Status SurfaceComposerAIDL::getProtectedContentSupport(bool* outSupported) {
    status_t status = mFlinger->getProtectedContentSupport(outSupported);
    return binderStatusFromStatusT(status);
}

binder::Status SurfaceComposerAIDL::isWideColorDisplay(const sp<IBinder>& token,
                                                       bool* outIsWideColorDisplay) {
    status_t status = mFlinger->isWideColorDisplay(token, outIsWideColorDisplay);
    return binderStatusFromStatusT(status);
}

binder::Status SurfaceComposerAIDL::addRegionSamplingListener(
        const gui::ARect& samplingArea, const sp<IBinder>& stopLayerHandle,
        const sp<gui::IRegionSamplingListener>& listener) {
    status_t status = checkReadFrameBufferPermission();
    if (status != OK) {
        return binderStatusFromStatusT(status);
    }
    android::Rect rect;
    rect.left = samplingArea.left;
    rect.top = samplingArea.top;
    rect.right = samplingArea.right;
    rect.bottom = samplingArea.bottom;
    status = mFlinger->addRegionSamplingListener(rect, stopLayerHandle, listener);
    return binderStatusFromStatusT(status);
}

binder::Status SurfaceComposerAIDL::removeRegionSamplingListener(
        const sp<gui::IRegionSamplingListener>& listener) {
    status_t status = checkReadFrameBufferPermission();
    if (status == OK) {
        status = mFlinger->removeRegionSamplingListener(listener);
    }
    return binderStatusFromStatusT(status);
}

binder::Status SurfaceComposerAIDL::addFpsListener(int32_t taskId,
                                                   const sp<gui::IFpsListener>& listener) {
    status_t status = checkReadFrameBufferPermission();
    if (status == OK) {
        status = mFlinger->addFpsListener(taskId, listener);
    }
    return binderStatusFromStatusT(status);
}

binder::Status SurfaceComposerAIDL::removeFpsListener(const sp<gui::IFpsListener>& listener) {
    status_t status = checkReadFrameBufferPermission();
    if (status == OK) {
        status = mFlinger->removeFpsListener(listener);
    }
    return binderStatusFromStatusT(status);
}

binder::Status SurfaceComposerAIDL::addTunnelModeEnabledListener(
        const sp<gui::ITunnelModeEnabledListener>& listener) {
    status_t status = checkAccessPermission();
    if (status == OK) {
        status = mFlinger->addTunnelModeEnabledListener(listener);
    }
    return binderStatusFromStatusT(status);
}

binder::Status SurfaceComposerAIDL::removeTunnelModeEnabledListener(
        const sp<gui::ITunnelModeEnabledListener>& listener) {
    status_t status = checkAccessPermission();
    if (status == OK) {
        status = mFlinger->removeTunnelModeEnabledListener(listener);
    }
    return binderStatusFromStatusT(status);
}

binder::Status SurfaceComposerAIDL::setDesiredDisplayModeSpecs(const sp<IBinder>& displayToken,
                                                               const gui::DisplayModeSpecs& specs) {
    status_t status = checkAccessPermission();
    if (status == OK) {
        status = mFlinger->setDesiredDisplayModeSpecs(displayToken, specs);
    }
    return binderStatusFromStatusT(status);
}

binder::Status SurfaceComposerAIDL::getDesiredDisplayModeSpecs(const sp<IBinder>& displayToken,
                                                               gui::DisplayModeSpecs* outSpecs) {
    if (!outSpecs) {
        return binderStatusFromStatusT(BAD_VALUE);
    }

    status_t status = checkAccessPermission();
    if (status != OK) {
        return binderStatusFromStatusT(status);
    }

    status = mFlinger->getDesiredDisplayModeSpecs(displayToken, outSpecs);
    return binderStatusFromStatusT(status);
}

binder::Status SurfaceComposerAIDL::getDisplayBrightnessSupport(const sp<IBinder>& displayToken,
                                                                bool* outSupport) {
    status_t status = mFlinger->getDisplayBrightnessSupport(displayToken, outSupport);
    return binderStatusFromStatusT(status);
}

binder::Status SurfaceComposerAIDL::setDisplayBrightness(const sp<IBinder>& displayToken,
                                                         const gui::DisplayBrightness& brightness) {
    status_t status = checkControlDisplayBrightnessPermission();
    if (status == OK) {
        status = mFlinger->setDisplayBrightness(displayToken, brightness);
    }
    return binderStatusFromStatusT(status);
}

binder::Status SurfaceComposerAIDL::addHdrLayerInfoListener(
        const sp<IBinder>& displayToken, const sp<gui::IHdrLayerInfoListener>& listener) {
    status_t status = checkControlDisplayBrightnessPermission();
    if (status == OK) {
        status = mFlinger->addHdrLayerInfoListener(displayToken, listener);
    }
    return binderStatusFromStatusT(status);
}

binder::Status SurfaceComposerAIDL::removeHdrLayerInfoListener(
        const sp<IBinder>& displayToken, const sp<gui::IHdrLayerInfoListener>& listener) {
    status_t status = checkControlDisplayBrightnessPermission();
    if (status == OK) {
        status = mFlinger->removeHdrLayerInfoListener(displayToken, listener);
    }
    return binderStatusFromStatusT(status);
}

binder::Status SurfaceComposerAIDL::notifyPowerBoost(int boostId) {
    status_t status = checkAccessPermission();
    if (status == OK) {
        status = mFlinger->notifyPowerBoost(boostId);
    }
    return binderStatusFromStatusT(status);
}

binder::Status SurfaceComposerAIDL::setGlobalShadowSettings(const gui::Color& ambientColor,
                                                            const gui::Color& spotColor,
                                                            float lightPosY, float lightPosZ,
                                                            float lightRadius) {
    status_t status = checkAccessPermission();
    if (status != OK) {
        return binderStatusFromStatusT(status);
    }

    half4 ambientColorHalf = {ambientColor.r, ambientColor.g, ambientColor.b, ambientColor.a};
    half4 spotColorHalf = {spotColor.r, spotColor.g, spotColor.b, spotColor.a};
    status = mFlinger->setGlobalShadowSettings(ambientColorHalf, spotColorHalf, lightPosY,
                                               lightPosZ, lightRadius);
    return binderStatusFromStatusT(status);
}

binder::Status SurfaceComposerAIDL::getDisplayDecorationSupport(
        const sp<IBinder>& displayToken, std::optional<gui::DisplayDecorationSupport>* outSupport) {
    std::optional<aidl::android::hardware::graphics::common::DisplayDecorationSupport> support;
    status_t status = mFlinger->getDisplayDecorationSupport(displayToken, &support);
    if (status != NO_ERROR) {
        ALOGE("getDisplayDecorationSupport failed with error %d", status);
        return binderStatusFromStatusT(status);
    }

    if (!support || !support.has_value()) {
        outSupport->reset();
    } else {
        outSupport->emplace();
        outSupport->value().format = static_cast<int32_t>(support->format);
        outSupport->value().alphaInterpretation =
                static_cast<int32_t>(support->alphaInterpretation);
    }

    return binder::Status::ok();
}

binder::Status SurfaceComposerAIDL::setGameModeFrameRateOverride(int32_t uid, float frameRate) {
    status_t status;
    const int c_uid = IPCThreadState::self()->getCallingUid();
    if (c_uid == AID_ROOT || c_uid == AID_SYSTEM) {
        status = mFlinger->setGameModeFrameRateOverride(uid, frameRate);
    } else {
        ALOGE("setGameModeFrameRateOverride() permission denied for uid: %d", c_uid);
        status = PERMISSION_DENIED;
    }
    return binderStatusFromStatusT(status);
}

binder::Status SurfaceComposerAIDL::setGameDefaultFrameRateOverride(int32_t uid, float frameRate) {
    status_t status;
    const int c_uid = IPCThreadState::self()->getCallingUid();
    if (c_uid == AID_ROOT || c_uid == AID_SYSTEM) {
        status = mFlinger->setGameDefaultFrameRateOverride(uid, frameRate);
    } else {
        ALOGE("setGameDefaultFrameRateOverride() permission denied for uid: %d", c_uid);
        status = PERMISSION_DENIED;
    }
    return binderStatusFromStatusT(status);
}

binder::Status SurfaceComposerAIDL::enableRefreshRateOverlay(bool active) {
    mFlinger->sfdo_enableRefreshRateOverlay(active);
    return binder::Status::ok();
}

binder::Status SurfaceComposerAIDL::setDebugFlash(int delay) {
    mFlinger->sfdo_setDebugFlash(delay);
    return binder::Status::ok();
}

binder::Status SurfaceComposerAIDL::scheduleComposite() {
    mFlinger->sfdo_scheduleComposite();
    return binder::Status::ok();
}

binder::Status SurfaceComposerAIDL::scheduleCommit() {
    mFlinger->sfdo_scheduleCommit();
    return binder::Status::ok();
}

binder::Status SurfaceComposerAIDL::forceClientComposition(bool enabled) {
    mFlinger->sfdo_forceClientComposition(enabled);
    return binder::Status::ok();
}

binder::Status SurfaceComposerAIDL::updateSmallAreaDetection(const std::vector<int32_t>& appIds,
                                                             const std::vector<float>& thresholds) {
    status_t status;
    const int c_uid = IPCThreadState::self()->getCallingUid();
    if (c_uid == AID_ROOT || c_uid == AID_SYSTEM) {
        if (appIds.size() != thresholds.size()) return binderStatusFromStatusT(BAD_VALUE);

        std::vector<std::pair<int32_t, float>> mappings;
        const size_t size = appIds.size();
        mappings.reserve(size);
        for (int i = 0; i < size; i++) {
            auto row = std::make_pair(appIds[i], thresholds[i]);
            mappings.push_back(row);
        }
        status = mFlinger->updateSmallAreaDetection(mappings);
    } else {
        ALOGE("updateSmallAreaDetection() permission denied for uid: %d", c_uid);
        status = PERMISSION_DENIED;
    }
    return binderStatusFromStatusT(status);
}

binder::Status SurfaceComposerAIDL::setSmallAreaDetectionThreshold(int32_t appId, float threshold) {
    status_t status;
    const int c_uid = IPCThreadState::self()->getCallingUid();
    if (c_uid == AID_ROOT || c_uid == AID_SYSTEM) {
        status = mFlinger->setSmallAreaDetectionThreshold(appId, threshold);
    } else {
        ALOGE("setSmallAreaDetectionThreshold() permission denied for uid: %d", c_uid);
        status = PERMISSION_DENIED;
    }
    return binderStatusFromStatusT(status);
}

binder::Status SurfaceComposerAIDL::getGpuContextPriority(int32_t* outPriority) {
    *outPriority = mFlinger->getGpuContextPriority();
    return binder::Status::ok();
}

binder::Status SurfaceComposerAIDL::getMaxAcquiredBufferCount(int32_t* buffers) {
    status_t status = mFlinger->getMaxAcquiredBufferCount(buffers);
    return binderStatusFromStatusT(status);
}

binder::Status SurfaceComposerAIDL::addWindowInfosListener(
        const sp<gui::IWindowInfosListener>& windowInfosListener,
        gui::WindowInfosListenerInfo* outInfo) {
    status_t status;
    const int pid = IPCThreadState::self()->getCallingPid();
    const int uid = IPCThreadState::self()->getCallingUid();
    // TODO(b/270566761) update permissions check so that only system_server and shell can add
    // WindowInfosListeners
    if (uid == AID_SYSTEM || uid == AID_GRAPHICS ||
        checkPermission(sAccessSurfaceFlinger, pid, uid)) {
        status = mFlinger->addWindowInfosListener(windowInfosListener, outInfo);
    } else {
        status = PERMISSION_DENIED;
    }
    return binderStatusFromStatusT(status);
}

binder::Status SurfaceComposerAIDL::removeWindowInfosListener(
        const sp<gui::IWindowInfosListener>& windowInfosListener) {
    status_t status;
    const int pid = IPCThreadState::self()->getCallingPid();
    const int uid = IPCThreadState::self()->getCallingUid();
    if (uid == AID_SYSTEM || uid == AID_GRAPHICS ||
        checkPermission(sAccessSurfaceFlinger, pid, uid)) {
        status = mFlinger->removeWindowInfosListener(windowInfosListener);
    } else {
        status = PERMISSION_DENIED;
    }
    return binderStatusFromStatusT(status);
}

binder::Status SurfaceComposerAIDL::getStalledTransactionInfo(
        int pid, std::optional<gui::StalledTransactionInfo>* outInfo) {
    const int callingPid = IPCThreadState::self()->getCallingPid();
    const int callingUid = IPCThreadState::self()->getCallingUid();
    if (!checkPermission(sAccessSurfaceFlinger, callingPid, callingUid)) {
        return binderStatusFromStatusT(PERMISSION_DENIED);
    }

    std::optional<TransactionHandler::StalledTransactionInfo> stalledTransactionInfo;
    status_t status = mFlinger->getStalledTransactionInfo(pid, stalledTransactionInfo);
    if (stalledTransactionInfo) {
        gui::StalledTransactionInfo result;
        result.layerName = String16{stalledTransactionInfo->layerName.c_str()},
        result.bufferId = stalledTransactionInfo->bufferId,
        result.frameNumber = stalledTransactionInfo->frameNumber,
        outInfo->emplace(std::move(result));
    } else {
        outInfo->reset();
    }
    return binderStatusFromStatusT(status);
}

binder::Status SurfaceComposerAIDL::getSchedulingPolicy(gui::SchedulingPolicy* outPolicy) {
    return gui::getSchedulingPolicy(outPolicy);
}

status_t SurfaceComposerAIDL::checkAccessPermission(bool usePermissionCache) {
    if (!mFlinger->callingThreadHasUnscopedSurfaceFlingerAccess(usePermissionCache)) {
        IPCThreadState* ipc = IPCThreadState::self();
        ALOGE("Permission Denial: can't access SurfaceFlinger pid=%d, uid=%d", ipc->getCallingPid(),
              ipc->getCallingUid());
        return PERMISSION_DENIED;
    }
    return OK;
}

status_t SurfaceComposerAIDL::checkControlDisplayBrightnessPermission() {
    IPCThreadState* ipc = IPCThreadState::self();
    const int pid = ipc->getCallingPid();
    const int uid = ipc->getCallingUid();
    if ((uid != AID_GRAPHICS) && (uid != AID_SYSTEM) &&
        !PermissionCache::checkPermission(sControlDisplayBrightness, pid, uid)) {
        ALOGE("Permission Denial: can't control brightness pid=%d, uid=%d", pid, uid);
        return PERMISSION_DENIED;
    }
    return OK;
}

status_t SurfaceComposerAIDL::checkReadFrameBufferPermission() {
    IPCThreadState* ipc = IPCThreadState::self();
    const int pid = ipc->getCallingPid();
    const int uid = ipc->getCallingUid();
    if ((uid != AID_GRAPHICS) && !PermissionCache::checkPermission(sReadFramebuffer, pid, uid)) {
        ALOGE("Permission Denial: can't read framebuffer pid=%d, uid=%d", pid, uid);
        return PERMISSION_DENIED;
    }
    return OK;
}

void SurfaceFlinger::forceFutureUpdate(int delayInMs) {
    static_cast<void>(mScheduler->scheduleDelayed([&]() { scheduleRepaint(); }, ms2ns(delayInMs)));
}

const DisplayDevice* SurfaceFlinger::getDisplayFromLayerStack(ui::LayerStack layerStack) {
    for (const auto& [_, display] : mDisplays) {
        if (display->getLayerStack() == layerStack) {
            return display.get();
        }
    }
    return nullptr;
}

} // namespace android

#if defined(__gl_h_)
#error "don't include gl/gl.h in this file"
#endif

#if defined(__gl2_h_)
#error "don't include gl2/gl2.h in this file"
#endif

// TODO(b/129481165): remove the #pragma below and fix conversion issues
#pragma clang diagnostic pop // ignored "-Wconversion -Wextra"<|MERGE_RESOLUTION|>--- conflicted
+++ resolved
@@ -1274,18 +1274,14 @@
         return;
     }
 
-<<<<<<< HEAD
     /* QTI_BEGIN */
-    if (mQtiSFExtnIntf->qtiIsFpsDeferNeeded(desiredMode.mode.fps.getValue())) {
+    if (mQtiSFExtnIntf->qtiIsFpsDeferNeeded(request.mode.fps.getValue())) {
         return;
     }
     /* QTI_END */
 
-    const bool emitEvent = desiredMode.emitEvent;
-=======
     const auto mode = request.mode;
     const bool emitEvent = request.emitEvent;
->>>>>>> fda81778
 
     switch (display->setDesiredMode(std::move(request), force)) {
         case DisplayDevice::DesiredModeAction::InitiateDisplayModeSwitch:
@@ -1328,8 +1324,8 @@
     }
 
     /* QTI_BEGIN */
-    mQtiSFExtnIntf->qtiSetContentFps(desiredMode.mode.fps.getValue());
-    mQtiSFExtnIntf->qtiDolphinSetVsyncPeriod(desiredMode.mode.fps.getPeriodNsecs());
+    mQtiSFExtnIntf->qtiSetContentFps(request.mode.fps.getValue());
+    mQtiSFExtnIntf->qtiDolphinSetVsyncPeriod(request.mode.fps.getPeriodNsecs());
     /* QTI_END */
 }
 
