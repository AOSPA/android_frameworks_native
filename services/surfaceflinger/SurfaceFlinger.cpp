--- conflicted
+++ resolved
@@ -4661,7 +4661,23 @@
                 reply->writeBool(mTracing.isEnabled());
                 return NO_ERROR;
             }
-<<<<<<< HEAD
+            // Is a DisplayColorSetting supported?
+            case 1027: {
+                int32_t value = data.readInt32();
+                switch (value) {
+                    case 0:
+                        reply->writeBool(hasWideColorDisplay);
+                        return NO_ERROR;
+                    case 1:
+                        reply->writeBool(true);
+                        return NO_ERROR;
+                    case 2:
+                        reply->writeBool(mBuiltinDisplaySupportsEnhance);
+                        return NO_ERROR;
+                    default:
+                        return BAD_VALUE;
+                }
+            }
             case 10000: { // Get frame stats of specific layer
                 Layer* rightLayer = nullptr;
                 bool isSurfaceView = false;
@@ -4687,24 +4703,6 @@
                     reply->write(frameStats.actualPresentTimesNano.array(), 8*arraySize);
                 }
                 return NO_ERROR;
-=======
-            // Is a DisplayColorSetting supported?
-            case 1027: {
-                int32_t value = data.readInt32();
-                switch (value) {
-                    case 0:
-                        reply->writeBool(hasWideColorDisplay);
-                        return NO_ERROR;
-                    case 1:
-                        reply->writeBool(true);
-                        return NO_ERROR;
-                    case 2:
-                        reply->writeBool(mBuiltinDisplaySupportsEnhance);
-                        return NO_ERROR;
-                    default:
-                        return BAD_VALUE;
-                }
->>>>>>> 79ca7086
             }
         }
     }
@@ -4819,20 +4817,8 @@
             }
         }
 
-<<<<<<< HEAD
-        Rect getSourceCrop() const override {
-            if (mCrop.isEmpty()) {
-                return getBounds();
-            } else {
-                return mCrop;
-            }
-        }
-        bool getWideColorSupport() const override { return false; }
-        ColorMode getActiveColorMode() const override { return ColorMode::NATIVE; }
         std::string getType() const override { return "LayerRenderArea"; }
 
-=======
->>>>>>> 79ca7086
     private:
         const sp<Layer> mLayer;
         const Rect mCrop;
