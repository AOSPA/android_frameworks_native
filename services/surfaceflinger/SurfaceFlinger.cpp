--- conflicted
+++ resolved
@@ -348,8 +348,8 @@
 ui::PixelFormat SurfaceFlinger::wideColorGamutCompositionPixelFormat = ui::PixelFormat::RGBA_8888;
 bool SurfaceFlinger::useFrameRateApi;
 bool SurfaceFlinger::enableSdrDimming;
-<<<<<<< HEAD
 bool SurfaceFlinger::sDirectStreaming;
+bool SurfaceFlinger::enableLatchUnsignaled;
 
 #ifdef AIDL_DISPLAY_CONFIG_ENABLED
 std::shared_ptr<IDisplayConfig> displayConfigIntf = nullptr;
@@ -359,9 +359,6 @@
 ::DisplayConfig::ClientInterface *mDisplayConfigIntf = nullptr;
 DisplayConfigCallbackHandler *mDisplayConfigCallbackhandler = nullptr;
 #endif
-=======
-bool SurfaceFlinger::enableLatchUnsignaled;
->>>>>>> b1889c5f
 
 std::string decodeDisplayColorSetting(DisplayColorSetting displayColorSetting) {
     switch(displayColorSetting) {
@@ -689,7 +686,6 @@
     // Debug property overrides ro. property
     enableSdrDimming = property_get_bool("debug.sf.enable_sdr_dimming", enable_sdr_dimming(false));
 
-<<<<<<< HEAD
 #ifdef AIDL_DISPLAY_CONFIG_ENABLED
     ndk::SpAIBinder binder(
          AServiceManager_checkService("vendor.qti.hardware.display.config.IDisplayConfig/default"));
@@ -703,9 +699,8 @@
         }
     }
 #endif
-=======
+
     enableLatchUnsignaled = base::GetBoolProperty("debug.sf.latch_unsignaled"s, false);
->>>>>>> b1889c5f
 }
 
 SurfaceFlinger::~SurfaceFlinger() {
@@ -4358,11 +4353,7 @@
     for (const ComposerState& state : states) {
         const layer_state_t& s = state.state;
         const bool acquireFenceChanged = (s.what & layer_state_t::eAcquireFenceChanged);
-<<<<<<< HEAD
-        if (!BufferLayer::latchUnsignaledBuffers() &&  acquireFenceChanged && s.acquireFence &&
-=======
-        if (acquireFenceChanged && s.acquireFence && !enableLatchUnsignaled &&
->>>>>>> b1889c5f
+        if (BufferLayer::latchUnsignaledBuffers() && acquireFenceChanged && s.acquireFence && !enableLatchUnsignaled &&
             s.acquireFence->getStatus() == Fence::Status::Unsignaled) {
             ATRACE_NAME("fence unsignaled");
             return false;
