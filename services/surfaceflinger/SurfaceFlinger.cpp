/*
 * Copyright (C) 2007 The Android Open Source Project
 *
 * Licensed under the Apache License, Version 2.0 (the "License");
 * you may not use this file except in compliance with the License.
 * You may obtain a copy of the License at
 *
 *      http://www.apache.org/licenses/LICENSE-2.0
 *
 * Unless required by applicable law or agreed to in writing, software
 * distributed under the License is distributed on an "AS IS" BASIS,
 * WITHOUT WARRANTIES OR CONDITIONS OF ANY KIND, either express or implied.
 * See the License for the specific language governing permissions and
 * limitations under the License.
 */

/* Changes from Qualcomm Innovation Center are provided under the following license:
 *
 * Copyright (c) 2023-2024 Qualcomm Innovation Center, Inc. All rights reserved.
 * SPDX-License-Identifier: BSD-3-Clause-Clear
 */

// TODO(b/129481165): remove the #pragma below and fix conversion issues
#pragma clang diagnostic push
#pragma clang diagnostic ignored "-Wconversion"
#pragma clang diagnostic ignored "-Wextra"

//#define LOG_NDEBUG 0
#define ATRACE_TAG ATRACE_TAG_GRAPHICS

#include "SurfaceFlinger.h"

#include <aidl/android/hardware/power/Boost.h>
#include <android-base/parseint.h>
#include <android-base/properties.h>
#include <android-base/stringprintf.h>
#include <android-base/strings.h>
#include <android/configuration.h>
#include <android/gui/IDisplayEventConnection.h>
#include <android/gui/StaticDisplayInfo.h>
#include <android/hardware/configstore/1.0/ISurfaceFlingerConfigs.h>
#include <android/hardware/configstore/1.1/ISurfaceFlingerConfigs.h>
#include <android/hardware/configstore/1.1/types.h>
#include <android/native_window.h>
#include <android/os/IInputFlinger.h>
#include <binder/IPCThreadState.h>
#include <binder/IServiceManager.h>
#include <binder/PermissionCache.h>
#include <common/FlagManager.h>
#include <compositionengine/CompositionEngine.h>
#include <compositionengine/CompositionRefreshArgs.h>
#include <compositionengine/Display.h>
#include <compositionengine/DisplayColorProfile.h>
#include <compositionengine/DisplayColorProfileCreationArgs.h>
#include <compositionengine/DisplayCreationArgs.h>
#include <compositionengine/LayerFECompositionState.h>
#include <compositionengine/OutputLayer.h>
#include <compositionengine/RenderSurface.h>
#include <compositionengine/impl/DisplayColorProfile.h>
#include <compositionengine/impl/OutputCompositionState.h>
#include <compositionengine/impl/OutputLayerCompositionState.h>
#include <configstore/Utils.h>
#include <cutils/compiler.h>
#include <cutils/properties.h>
#include <fmt/format.h>
#include <ftl/algorithm.h>
#include <ftl/concat.h>
#include <ftl/fake_guard.h>
#include <ftl/future.h>
#include <ftl/unit.h>
#include <gui/AidlStatusUtil.h>
#include <gui/BufferQueue.h>
#include <gui/DebugEGLImageTracker.h>
#include <gui/IProducerListener.h>
#include <gui/LayerMetadata.h>
#include <gui/LayerState.h>
#include <gui/Surface.h>
#include <gui/SurfaceComposerClient.h>
#include <gui/TraceUtils.h>
#include <hidl/ServiceManagement.h>
#include <layerproto/LayerProtoParser.h>
#include <linux/sched/types.h>
#include <log/log.h>
#include <private/android_filesystem_config.h>
#include <private/gui/SyncFeatures.h>
#include <processgroup/processgroup.h>
#include <renderengine/RenderEngine.h>
#include <renderengine/impl/ExternalTexture.h>
#include <scheduler/FrameTargeter.h>
#include <sys/types.h>
#include <ui/ColorSpace.h>
#include <ui/DebugUtils.h>
#include <ui/DisplayId.h>
#include <ui/DisplayMode.h>
#include <ui/DisplayStatInfo.h>
#include <ui/DisplayState.h>
#include <ui/DynamicDisplayInfo.h>
#include <ui/GraphicBufferAllocator.h>
#include <ui/HdrRenderTypeUtils.h>
#include <ui/LayerStack.h>
#include <ui/PixelFormat.h>
#include <ui/StaticDisplayInfo.h>
#include <unistd.h>
#include <utils/StopWatch.h>
#include <utils/String16.h>
#include <utils/String8.h>
#include <utils/Timers.h>
#include <utils/misc.h>
#include <algorithm>
#include <cerrno>
#include <cinttypes>
#include <cmath>
#include <cstdint>
#include <filesystem>
#include <functional>
#include <memory>
#include <mutex>
#include <optional>
#include <string>
#include <type_traits>
#include <unordered_map>
#include <vector>

#include <common/FlagManager.h>
#include <gui/LayerStatePermissions.h>
#include <gui/SchedulingPolicy.h>
#include <gui/SyncScreenCaptureListener.h>
#include <ui/DisplayIdentification.h>
#include "BackgroundExecutor.h"
#include "Client.h"
#include "ClientCache.h"
#include "Colorizer.h"
#include "DisplayDevice.h"
#include "DisplayHardware/ComposerHal.h"
#include "DisplayHardware/FramebufferSurface.h"
#include "DisplayHardware/HWComposer.h"
#include "DisplayHardware/Hal.h"
#include "DisplayHardware/PowerAdvisor.h"
#include "DisplayHardware/VirtualDisplaySurface.h"
#include "DisplayRenderArea.h"
#include "Effects/Daltonizer.h"
#include "FpsReporter.h"
#include "FrameTimeline/FrameTimeline.h"
#include "FrameTracer/FrameTracer.h"
#include "FrontEnd/LayerCreationArgs.h"
#include "FrontEnd/LayerHandle.h"
#include "FrontEnd/LayerLifecycleManager.h"
#include "FrontEnd/LayerLog.h"
#include "FrontEnd/LayerSnapshot.h"
#include "HdrLayerInfoReporter.h"
#include "Layer.h"
#include "LayerProtoHelper.h"
#include "LayerRenderArea.h"
#include "LayerVector.h"
#include "MutexUtils.h"
#include "NativeWindowSurface.h"
/* QTI_BEGIN */
#include "QtiExtension/QtiSurfaceFlingerExtensionIntf.h"
#include "QtiExtension/QtiSurfaceFlingerExtensionFactory.h"
#include "QtiExtension/QtiExtensionContext.h"
/* QTI_END */
#include "RegionSamplingThread.h"
#include "RenderAreaBuilder.h"
#include "Scheduler/EventThread.h"
#include "Scheduler/LayerHistory.h"
#include "Scheduler/Scheduler.h"
#include "Scheduler/VsyncConfiguration.h"
#include "Scheduler/VsyncModulator.h"
#include "ScreenCaptureOutput.h"
#include "SurfaceFlingerProperties.h"
#include "TimeStats/TimeStats.h"
#include "TunnelModeEnabledReporter.h"
#include "Utils/Dumper.h"
#include "WindowInfosListenerInvoker.h"

#include <aidl/android/hardware/graphics/common/DisplayDecorationSupport.h>
#include <aidl/android/hardware/graphics/composer3/DisplayCapability.h>
#include <aidl/android/hardware/graphics/composer3/RenderIntent.h>

#undef NO_THREAD_SAFETY_ANALYSIS
#define NO_THREAD_SAFETY_ANALYSIS \
    _Pragma("GCC error \"Prefer <ftl/fake_guard.h> or MutexUtils.h helpers.\"")

namespace android {
using namespace std::chrono_literals;
using namespace std::string_literals;
using namespace std::string_view_literals;

using namespace hardware::configstore;
using namespace hardware::configstore::V1_0;
using namespace sysprop;
using ftl::Flags;
using namespace ftl::flag_operators;

using aidl::android::hardware::graphics::common::DisplayDecorationSupport;
using aidl::android::hardware::graphics::composer3::Capability;
using aidl::android::hardware::graphics::composer3::DisplayCapability;
using CompositionStrategyPredictionState = android::compositionengine::impl::
        OutputCompositionState::CompositionStrategyPredictionState;

using base::StringAppendF;
using display::PhysicalDisplay;
using display::PhysicalDisplays;
using frontend::TransactionHandler;
using gui::DisplayInfo;
using gui::GameMode;
using gui::IDisplayEventConnection;
using gui::IWindowInfosListener;
using gui::LayerMetadata;
using gui::WindowInfo;
using gui::aidl_utils::binderStatusFromStatusT;
using scheduler::VsyncModulator;
using ui::Dataspace;
using ui::DisplayPrimaries;
using ui::RenderIntent;

using KernelIdleTimerController = scheduler::RefreshRateSelector::KernelIdleTimerController;

namespace hal = android::hardware::graphics::composer::hal;

namespace {

static constexpr int FOUR_K_WIDTH = 3840;
static constexpr int FOUR_K_HEIGHT = 2160;

// TODO(b/141333600): Consolidate with DisplayMode::Builder::getDefaultDensity.
constexpr float FALLBACK_DENSITY = ACONFIGURATION_DENSITY_TV;

float getDensityFromProperty(const char* property, bool required) {
    char value[PROPERTY_VALUE_MAX];
    const float density = property_get(property, value, nullptr) > 0 ? std::atof(value) : 0.f;
    if (!density && required) {
        ALOGE("%s must be defined as a build property", property);
        return FALLBACK_DENSITY;
    }
    return density;
}

// Currently we only support V0_SRGB and DISPLAY_P3 as composition preference.
bool validateCompositionDataspace(Dataspace dataspace) {
    return dataspace == Dataspace::V0_SRGB || dataspace == Dataspace::DISPLAY_P3;
}

std::chrono::milliseconds getIdleTimerTimeout(PhysicalDisplayId displayId) {
    if (const int32_t displayIdleTimerMs =
                base::GetIntProperty("debug.sf.set_idle_timer_ms_"s +
                                             std::to_string(displayId.value),
                                     0);
        displayIdleTimerMs > 0) {
        return std::chrono::milliseconds(displayIdleTimerMs);
    }

    const int32_t setIdleTimerMs = base::GetIntProperty("debug.sf.set_idle_timer_ms"s, 0);
    const int32_t millis = setIdleTimerMs ? setIdleTimerMs : sysprop::set_idle_timer_ms(0);
    return std::chrono::milliseconds(millis);
}

bool getKernelIdleTimerSyspropConfig(PhysicalDisplayId displayId) {
    const bool displaySupportKernelIdleTimer =
            base::GetBoolProperty("debug.sf.support_kernel_idle_timer_"s +
                                          std::to_string(displayId.value),
                                  false);

    return displaySupportKernelIdleTimer || sysprop::support_kernel_idle_timer(false);
}

bool isAbove4k30(const ui::DisplayMode& outMode) {
    using fps_approx_ops::operator>;
    Fps refreshRate = Fps::fromValue(outMode.peakRefreshRate);
    return outMode.resolution.getWidth() >= FOUR_K_WIDTH &&
            outMode.resolution.getHeight() >= FOUR_K_HEIGHT && refreshRate > 30_Hz;
}

void excludeDolbyVisionIf4k30Present(const std::vector<ui::Hdr>& displayHdrTypes,
                                     ui::DisplayMode& outMode) {
    if (isAbove4k30(outMode) &&
        std::any_of(displayHdrTypes.begin(), displayHdrTypes.end(),
                    [](ui::Hdr type) { return type == ui::Hdr::DOLBY_VISION_4K30; })) {
        for (ui::Hdr type : displayHdrTypes) {
            if (type != ui::Hdr::DOLBY_VISION_4K30 && type != ui::Hdr::DOLBY_VISION) {
                outMode.supportedHdrTypes.push_back(type);
            }
        }
    } else {
        for (ui::Hdr type : displayHdrTypes) {
            if (type != ui::Hdr::DOLBY_VISION_4K30) {
                outMode.supportedHdrTypes.push_back(type);
            }
        }
    }
}

HdrCapabilities filterOut4k30(const HdrCapabilities& displayHdrCapabilities) {
    std::vector<ui::Hdr> hdrTypes;
    for (ui::Hdr type : displayHdrCapabilities.getSupportedHdrTypes()) {
        if (type != ui::Hdr::DOLBY_VISION_4K30) {
            hdrTypes.push_back(type);
        }
    }
    return {hdrTypes, displayHdrCapabilities.getDesiredMaxLuminance(),
            displayHdrCapabilities.getDesiredMaxAverageLuminance(),
            displayHdrCapabilities.getDesiredMinLuminance()};
}

uint32_t getLayerIdFromSurfaceControl(sp<SurfaceControl> surfaceControl) {
    if (!surfaceControl) {
        return UNASSIGNED_LAYER_ID;
    }
    return LayerHandle::getLayerId(surfaceControl->getHandle());
}

/**
 * Returns true if the file at path exists and is newer than duration.
 */
bool fileNewerThan(const std::string& path, std::chrono::minutes duration) {
    using Clock = std::filesystem::file_time_type::clock;
    std::error_code error;
    std::filesystem::file_time_type updateTime = std::filesystem::last_write_time(path, error);
    if (error) {
        return false;
    }
    return duration > (Clock::now() - updateTime);
}

bool isFrameIntervalOnCadence(TimePoint expectedPresentTime, TimePoint lastExpectedPresentTimestamp,
                              Fps lastFrameInterval, Period timeout, Duration threshold) {
    if (lastFrameInterval.getPeriodNsecs() == 0) {
        return false;
    }

    const auto expectedPresentTimeDeltaNs =
            expectedPresentTime.ns() - lastExpectedPresentTimestamp.ns();

    if (expectedPresentTimeDeltaNs > timeout.ns()) {
        return false;
    }

    const auto expectedPresentPeriods = static_cast<nsecs_t>(
            std::round(static_cast<float>(expectedPresentTimeDeltaNs) /
                       static_cast<float>(lastFrameInterval.getPeriodNsecs())));
    const auto calculatedPeriodsOutNs = lastFrameInterval.getPeriodNsecs() * expectedPresentPeriods;
    const auto calculatedExpectedPresentTimeNs =
            lastExpectedPresentTimestamp.ns() + calculatedPeriodsOutNs;
    const auto presentTimeDelta =
            std::abs(expectedPresentTime.ns() - calculatedExpectedPresentTimeNs);
    return presentTimeDelta < threshold.ns();
}

bool isExpectedPresentWithinTimeout(TimePoint expectedPresentTime,
                                    TimePoint lastExpectedPresentTimestamp,
                                    std::optional<Period> timeoutOpt, Duration threshold) {
    if (!timeoutOpt) {
        // Always within timeout if timeoutOpt is absent and don't send hint
        // for the timeout
        return true;
    }

    if (timeoutOpt->ns() == 0) {
        // Always outside timeout if timeoutOpt is 0 and always send
        // the hint for the timeout.
        return false;
    }

    if (expectedPresentTime.ns() < lastExpectedPresentTimestamp.ns() + timeoutOpt->ns()) {
        return true;
    }

    // Check if within the threshold as it can be just outside the timeout
    return std::abs(expectedPresentTime.ns() -
                    (lastExpectedPresentTimestamp.ns() + timeoutOpt->ns())) < threshold.ns();
}
}  // namespace anonymous

// ---------------------------------------------------------------------------

const String16 sHardwareTest("android.permission.HARDWARE_TEST");
const String16 sAccessSurfaceFlinger("android.permission.ACCESS_SURFACE_FLINGER");
const String16 sRotateSurfaceFlinger("android.permission.ROTATE_SURFACE_FLINGER");
const String16 sReadFramebuffer("android.permission.READ_FRAME_BUFFER");
const String16 sControlDisplayBrightness("android.permission.CONTROL_DISPLAY_BRIGHTNESS");
const String16 sDump("android.permission.DUMP");
const String16 sCaptureBlackoutContent("android.permission.CAPTURE_BLACKOUT_CONTENT");
const String16 sInternalSystemWindow("android.permission.INTERNAL_SYSTEM_WINDOW");
const String16 sWakeupSurfaceFlinger("android.permission.WAKEUP_SURFACE_FLINGER");

const char* KERNEL_IDLE_TIMER_PROP = "graphics.display.kernel_idle_timer.enabled";

// ---------------------------------------------------------------------------
int64_t SurfaceFlinger::dispSyncPresentTimeOffset;
bool SurfaceFlinger::useHwcForRgbToYuv;
bool SurfaceFlinger::hasSyncFramework;
int64_t SurfaceFlinger::maxFrameBufferAcquiredBuffers;
int64_t SurfaceFlinger::minAcquiredBuffers = 1;
uint32_t SurfaceFlinger::maxGraphicsWidth;
uint32_t SurfaceFlinger::maxGraphicsHeight;
bool SurfaceFlinger::useContextPriority;
Dataspace SurfaceFlinger::defaultCompositionDataspace = Dataspace::V0_SRGB;
ui::PixelFormat SurfaceFlinger::defaultCompositionPixelFormat = ui::PixelFormat::RGBA_8888;
Dataspace SurfaceFlinger::wideColorGamutCompositionDataspace = Dataspace::V0_SRGB;
ui::PixelFormat SurfaceFlinger::wideColorGamutCompositionPixelFormat = ui::PixelFormat::RGBA_8888;
LatchUnsignaledConfig SurfaceFlinger::enableLatchUnsignaledConfig;

std::string decodeDisplayColorSetting(DisplayColorSetting displayColorSetting) {
    switch(displayColorSetting) {
        case DisplayColorSetting::kManaged:
            return std::string("Managed");
        case DisplayColorSetting::kUnmanaged:
            return std::string("Unmanaged");
        case DisplayColorSetting::kEnhanced:
            return std::string("Enhanced");
        default:
            return std::string("Unknown ") +
                std::to_string(static_cast<int>(displayColorSetting));
    }
}

bool callingThreadHasPermission(const String16& permission) {
    IPCThreadState* ipc = IPCThreadState::self();
    const int pid = ipc->getCallingPid();
    const int uid = ipc->getCallingUid();
    return uid == AID_GRAPHICS || uid == AID_SYSTEM ||
            PermissionCache::checkPermission(permission, pid, uid);
}

ui::Transform::RotationFlags SurfaceFlinger::sActiveDisplayRotationFlags = ui::Transform::ROT_0;

SurfaceFlinger::SurfaceFlinger(Factory& factory, SkipInitializationTag)
      : mFactory(factory),
        mPid(getpid()),
        mTimeStats(std::make_shared<impl::TimeStats>()),
        mFrameTracer(mFactory.createFrameTracer()),
        mFrameTimeline(mFactory.createFrameTimeline(mTimeStats, mPid)),
        mCompositionEngine(mFactory.createCompositionEngine()),
        mHwcServiceName(base::GetProperty("debug.sf.hwc_service_name"s, "default"s)),
        mTunnelModeEnabledReporter(sp<TunnelModeEnabledReporter>::make()),
        mEmulatedDisplayDensity(getDensityFromProperty("qemu.sf.lcd_density", false)),
        mInternalDisplayDensity(
                getDensityFromProperty("ro.sf.lcd_density", !mEmulatedDisplayDensity)),
        mPowerAdvisor(std::make_unique<Hwc2::impl::PowerAdvisor>(*this)),
        mWindowInfosListenerInvoker(sp<WindowInfosListenerInvoker>::make()),
        mSkipPowerOnForQuiescent(base::GetBoolProperty("ro.boot.quiescent"s, false)) {
    ALOGI("Using HWComposer service: %s", mHwcServiceName.c_str());
}

SurfaceFlinger::SurfaceFlinger(Factory& factory) : SurfaceFlinger(factory, SkipInitialization) {
    ATRACE_CALL();
    ALOGI("SurfaceFlinger is starting");

    hasSyncFramework = running_without_sync_framework(true);

    dispSyncPresentTimeOffset = present_time_offset_from_vsync_ns(0);

    useHwcForRgbToYuv = force_hwc_copy_for_virtual_displays(false);

    maxFrameBufferAcquiredBuffers = max_frame_buffer_acquired_buffers(2);
    minAcquiredBuffers =
            SurfaceFlingerProperties::min_acquired_buffers().value_or(minAcquiredBuffers);

    maxGraphicsWidth = std::max(max_graphics_width(0), 0);
    maxGraphicsHeight = std::max(max_graphics_height(0), 0);

    mSupportsWideColor = has_wide_color_display(false);
    mDefaultCompositionDataspace =
            static_cast<ui::Dataspace>(default_composition_dataspace(Dataspace::V0_SRGB));
    mWideColorGamutCompositionDataspace = static_cast<ui::Dataspace>(wcg_composition_dataspace(
            mSupportsWideColor ? Dataspace::DISPLAY_P3 : Dataspace::V0_SRGB));
    defaultCompositionDataspace = mDefaultCompositionDataspace;
    wideColorGamutCompositionDataspace = mWideColorGamutCompositionDataspace;
    defaultCompositionPixelFormat = static_cast<ui::PixelFormat>(
            default_composition_pixel_format(ui::PixelFormat::RGBA_8888));
    wideColorGamutCompositionPixelFormat =
            static_cast<ui::PixelFormat>(wcg_composition_pixel_format(ui::PixelFormat::RGBA_8888));

    mLayerCachingEnabled =
            base::GetBoolProperty("debug.sf.enable_layer_caching"s,
                                  sysprop::SurfaceFlingerProperties::enable_layer_caching()
                                          .value_or(false));

    useContextPriority = use_context_priority(true);

    mInternalDisplayPrimaries = sysprop::getDisplayNativePrimaries();

    // debugging stuff...
    char value[PROPERTY_VALUE_MAX];

    property_get("ro.build.type", value, "user");
    mIsUserBuild = strcmp(value, "user") == 0;

    mDebugFlashDelay = base::GetUintProperty("debug.sf.showupdates"s, 0u);

    mBackpressureGpuComposition = base::GetBoolProperty("debug.sf.enable_gl_backpressure"s, true);
    ALOGI_IF(mBackpressureGpuComposition, "Enabling backpressure for GPU composition");

    property_get("ro.surface_flinger.supports_background_blur", value, "0");
    bool supportsBlurs = atoi(value);
    mSupportsBlur = supportsBlurs;
    ALOGI_IF(!mSupportsBlur, "Disabling blur effects, they are not supported.");

    property_get("debug.sf.luma_sampling", value, "1");
    mLumaSampling = atoi(value);

    property_get("debug.sf.disable_client_composition_cache", value, "0");
    mDisableClientCompositionCache = atoi(value);

    property_get("debug.sf.predict_hwc_composition_strategy", value, "1");
    mPredictCompositionStrategy = atoi(value);

    property_get("debug.sf.treat_170m_as_sRGB", value, "0");
    mTreat170mAsSrgb = atoi(value);

    property_get("debug.sf.dim_in_gamma_in_enhanced_screenshots", value, 0);
    mDimInGammaSpaceForEnhancedScreenshots = atoi(value);

    mIgnoreHwcPhysicalDisplayOrientation =
            base::GetBoolProperty("debug.sf.ignore_hwc_physical_display_orientation"s, false);

    // We should be reading 'persist.sys.sf.color_saturation' here
    // but since /data may be encrypted, we need to wait until after vold
    // comes online to attempt to read the property. The property is
    // instead read after the boot animation

    if (base::GetBoolProperty("debug.sf.treble_testing_override"s, false)) {
        // Without the override SurfaceFlinger cannot connect to HIDL
        // services that are not listed in the manifests.  Considered
        // deriving the setting from the set service name, but it
        // would be brittle if the name that's not 'default' is used
        // for production purposes later on.
        ALOGI("Enabling Treble testing override");
        android::hardware::details::setTrebleTestingOverride(true);
    }

    // TODO (b/270966065) Update the HWC based refresh rate overlay to support spinner
    mRefreshRateOverlaySpinner = property_get_bool("debug.sf.show_refresh_rate_overlay_spinner", 0);
    mRefreshRateOverlayRenderRate =
            property_get_bool("debug.sf.show_refresh_rate_overlay_render_rate", 0);
    mRefreshRateOverlayShowInMiddle =
            property_get_bool("debug.sf.show_refresh_rate_overlay_in_middle", 0);

    if (!mIsUserBuild && base::GetBoolProperty("debug.sf.enable_transaction_tracing"s, true)) {
        mTransactionTracing.emplace();
        mLayerTracing.setTransactionTracing(*mTransactionTracing);
    }

    /* QTI_BEGIN */
    mQtiSFExtnIntf = surfaceflingerextension::qtiCreateSurfaceFlingerExtension(this);
    surfaceflingerextension::QtiExtensionContext::instance().setQtiSurfaceFlingerExtn(mQtiSFExtnIntf);
    mQtiSFExtnIntf->qtiInit(this);
    ALOGI("Created SF Extension %p", mQtiSFExtnIntf);
    /* QTI_END */

    mIgnoreHdrCameraLayers = ignore_hdr_camera_layers(false);

    mLayerLifecycleManagerEnabled =
            base::GetBoolProperty("persist.debug.sf.enable_layer_lifecycle_manager"s, true);

    // These are set by the HWC implementation to indicate that they will use the workarounds.
    mIsHotplugErrViaNegVsync =
            base::GetBoolProperty("debug.sf.hwc_hotplug_error_via_neg_vsync"s, false);

    mIsHdcpViaNegVsync = base::GetBoolProperty("debug.sf.hwc_hdcp_via_neg_vsync"s, false);
}

LatchUnsignaledConfig SurfaceFlinger::getLatchUnsignaledConfig() {
    if (base::GetBoolProperty("debug.sf.auto_latch_unsignaled"s, true)) {
        return LatchUnsignaledConfig::AutoSingleLayer;
    }

    return LatchUnsignaledConfig::Disabled;
}

SurfaceFlinger::~SurfaceFlinger() = default;

void SurfaceFlinger::binderDied(const wp<IBinder>&) {
    // the window manager died on us. prepare its eulogy.
    mBootFinished = false;

    static_cast<void>(mScheduler->schedule([this]() FTL_FAKE_GUARD(kMainThreadContext) {
        // Sever the link to inputflinger since it's gone as well.
        mInputFlinger.clear();

        initializeDisplays();
    }));

    mInitBootPropsFuture.callOnce([this] {
        return std::async(std::launch::async, &SurfaceFlinger::initBootProperties, this);
    });

    mInitBootPropsFuture.wait();
}

void SurfaceFlinger::run() {
    mScheduler->run();
}

sp<IBinder> SurfaceFlinger::createVirtualDisplay(const std::string& displayName, bool isSecure,
                                                 const std::string& uniqueId,
                                                 float requestedRefreshRate) {
    // SurfaceComposerAIDL checks for some permissions, but adding an additional check here.
    // This is to ensure that only root, system, and graphics can request to create a secure
    // display. Secure displays can show secure content so we add an additional restriction on it.
    const uid_t uid = IPCThreadState::self()->getCallingUid();
    if (isSecure && uid != AID_ROOT && uid != AID_GRAPHICS && uid != AID_SYSTEM) {
        ALOGE("Only privileged processes can create a secure display");
        return nullptr;
    }

    class DisplayToken : public BBinder {
        sp<SurfaceFlinger> flinger;
        virtual ~DisplayToken() {
             // no more references, this display must be terminated
             Mutex::Autolock _l(flinger->mStateLock);
             flinger->mCurrentState.displays.removeItem(wp<IBinder>::fromExisting(this));
             flinger->setTransactionFlags(eDisplayTransactionNeeded);
         }
     public:
        explicit DisplayToken(const sp<SurfaceFlinger>& flinger)
            : flinger(flinger) {
        }
    };

    sp<BBinder> token = sp<DisplayToken>::make(sp<SurfaceFlinger>::fromExisting(this));

    Mutex::Autolock _l(mStateLock);
    // Display ID is assigned when virtual display is allocated by HWC.
    DisplayDeviceState state;
    state.isSecure = isSecure;
    // Set display as protected when marked as secure to ensure no behavior change
    // TODO (b/314820005): separate as a different arg when creating the display.
    state.isProtected = isSecure;
    state.displayName = displayName;
    state.uniqueId = uniqueId;
    state.requestedRefreshRate = Fps::fromValue(requestedRefreshRate);
    mCurrentState.displays.add(token, state);
    return token;
}

status_t SurfaceFlinger::destroyVirtualDisplay(const sp<IBinder>& displayToken) {
    Mutex::Autolock lock(mStateLock);

    const ssize_t index = mCurrentState.displays.indexOfKey(displayToken);
    if (index < 0) {
        ALOGE("%s: Invalid display token %p", __func__, displayToken.get());
        return NAME_NOT_FOUND;
    }

    const DisplayDeviceState& state = mCurrentState.displays.valueAt(index);
    if (state.physical) {
        ALOGE("%s: Invalid operation on physical display", __func__);
        return INVALID_OPERATION;
    }
    mCurrentState.displays.removeItemsAt(index);
    setTransactionFlags(eDisplayTransactionNeeded);
    return NO_ERROR;
}

void SurfaceFlinger::enableHalVirtualDisplays(bool enable) {
    auto& generator = mVirtualDisplayIdGenerators.hal;
    if (!generator && enable) {
        ALOGI("Enabling HAL virtual displays");
        generator.emplace(getHwComposer().getMaxVirtualDisplayCount());
    } else if (generator && !enable) {
        ALOGW_IF(generator->inUse(), "Disabling HAL virtual displays while in use");
        generator.reset();
    }
}

VirtualDisplayId SurfaceFlinger::acquireVirtualDisplay(ui::Size resolution,
                                                       ui::PixelFormat format) {
    if (auto& generator = mVirtualDisplayIdGenerators.hal) {
        if (const auto id = generator->generateId()) {
            if (getHwComposer().allocateVirtualDisplay(*id, resolution, &format)) {
                return *id;
            }

            generator->releaseId(*id);
        } else {
            ALOGW("%s: Exhausted HAL virtual displays", __func__);
        }

        ALOGW("%s: Falling back to GPU virtual display", __func__);
    }

    const auto id = mVirtualDisplayIdGenerators.gpu.generateId();
    LOG_ALWAYS_FATAL_IF(!id, "Failed to generate ID for GPU virtual display");
    return *id;
}

void SurfaceFlinger::releaseVirtualDisplay(VirtualDisplayId displayId) {
    if (const auto id = HalVirtualDisplayId::tryCast(displayId)) {
        if (auto& generator = mVirtualDisplayIdGenerators.hal) {
            generator->releaseId(*id);
        }
        return;
    }

    const auto id = GpuVirtualDisplayId::tryCast(displayId);
    LOG_ALWAYS_FATAL_IF(!id);
    mVirtualDisplayIdGenerators.gpu.releaseId(*id);
}

std::vector<PhysicalDisplayId> SurfaceFlinger::getPhysicalDisplayIdsLocked() const {
    std::vector<PhysicalDisplayId> displayIds;
    displayIds.reserve(mPhysicalDisplays.size());

    const auto defaultDisplayId = getDefaultDisplayDeviceLocked()->getPhysicalId();
    displayIds.push_back(defaultDisplayId);

    for (const auto& [id, display] : mPhysicalDisplays) {
        if (id != defaultDisplayId) {
            displayIds.push_back(id);
        }
    }

    return displayIds;
}

std::optional<PhysicalDisplayId> SurfaceFlinger::getPhysicalDisplayIdLocked(
        const sp<display::DisplayToken>& displayToken) const {
    return ftl::find_if(mPhysicalDisplays, PhysicalDisplay::hasToken(displayToken))
            .transform(&ftl::to_key<PhysicalDisplays>);
}

sp<IBinder> SurfaceFlinger::getPhysicalDisplayToken(PhysicalDisplayId displayId) const {
    Mutex::Autolock lock(mStateLock);
    return getPhysicalDisplayTokenLocked(displayId);
}

HWComposer& SurfaceFlinger::getHwComposer() const {
    return mCompositionEngine->getHwComposer();
}

renderengine::RenderEngine& SurfaceFlinger::getRenderEngine() const {
    return *mRenderEngine;
}

compositionengine::CompositionEngine& SurfaceFlinger::getCompositionEngine() const {
    return *mCompositionEngine.get();
}

void SurfaceFlinger::bootFinished() {
    if (mBootFinished == true) {
        ALOGE("Extra call to bootFinished");
        return;
    }
    mBootFinished = true;
    FlagManager::getMutableInstance().markBootCompleted();

    mInitBootPropsFuture.wait();
    mRenderEnginePrimeCacheFuture.wait();

    const nsecs_t now = systemTime();
    const nsecs_t duration = now - mBootTime;
    ALOGI("Boot is finished (%ld ms)", long(ns2ms(duration)) );

    mFrameTracer->initialize();
    mFrameTimeline->onBootFinished();
    getRenderEngine().setEnableTracing(FlagManager::getInstance().use_skia_tracing());

    // wait patiently for the window manager death
    const String16 name("window");
    mWindowManager = defaultServiceManager()->waitForService(name);
    if (mWindowManager != 0) {
        mWindowManager->linkToDeath(sp<IBinder::DeathRecipient>::fromExisting(this));
    }

    // stop boot animation
    // formerly we would just kill the process, but we now ask it to exit so it
    // can choose where to stop the animation.
    property_set("service.bootanim.exit", "1");

    const int LOGTAG_SF_STOP_BOOTANIM = 60110;
    LOG_EVENT_LONG(LOGTAG_SF_STOP_BOOTANIM,
                   ns2ms(systemTime(SYSTEM_TIME_MONOTONIC)));

    sp<IBinder> input(defaultServiceManager()->waitForService(String16("inputflinger")));

    static_cast<void>(mScheduler->schedule([=, this]() FTL_FAKE_GUARD(kMainThreadContext) {
        if (input == nullptr) {
            ALOGE("Failed to link to input service");
        } else {
            mInputFlinger = interface_cast<os::IInputFlinger>(input);
        }

        readPersistentProperties();
        const bool hintSessionEnabled = FlagManager::getInstance().use_adpf_cpu_hint();
        mPowerAdvisor->enablePowerHintSession(hintSessionEnabled);
        const bool hintSessionUsed = mPowerAdvisor->usePowerHintSession();
        // Ordering is important here, as onBootFinished signals to PowerAdvisor that concurrency
        // is safe because its variables are initialized.
        mPowerAdvisor->onBootFinished();
        ALOGD("Power hint is %s",
              hintSessionUsed ? "supported" : (hintSessionEnabled ? "unsupported" : "disabled"));
        if (hintSessionUsed) {
            std::optional<pid_t> renderEngineTid = getRenderEngine().getRenderEngineTid();
            std::vector<int32_t> tidList;
            tidList.emplace_back(gettid());
            if (renderEngineTid.has_value()) {
                tidList.emplace_back(*renderEngineTid);
            }
            if (!mPowerAdvisor->startPowerHintSession(std::move(tidList))) {
                ALOGW("Cannot start power hint session");
            }
        }

        mBootStage = BootStage::FINISHED;

        if (base::GetBoolProperty("sf.debug.show_refresh_rate_overlay"s, false)) {
            ftl::FakeGuard guard(mStateLock);
            enableRefreshRateOverlay(true);
        }
        /* QTI_BEGIN */
        mQtiSFExtnIntf->qtiFbScalingOnBoot();
        /* QTI_END */
    }));
}

void chooseRenderEngineType(renderengine::RenderEngineCreationArgs::Builder& builder) {
    char prop[PROPERTY_VALUE_MAX];
    property_get(PROPERTY_DEBUG_RENDERENGINE_BACKEND, prop, "");

    // TODO: b/293371537 - Once GraphiteVk is deemed relatively stable, log a warning that
    // PROPERTY_DEBUG_RENDERENGINE_BACKEND is deprecated
    if (strcmp(prop, "skiagl") == 0) {
        builder.setThreaded(renderengine::RenderEngine::Threaded::NO)
                .setGraphicsApi(renderengine::RenderEngine::GraphicsApi::GL);
    } else if (strcmp(prop, "skiaglthreaded") == 0) {
        builder.setThreaded(renderengine::RenderEngine::Threaded::YES)
                .setGraphicsApi(renderengine::RenderEngine::GraphicsApi::GL);
    } else if (strcmp(prop, "skiavk") == 0) {
        builder.setThreaded(renderengine::RenderEngine::Threaded::NO)
                .setGraphicsApi(renderengine::RenderEngine::GraphicsApi::VK);
    } else if (strcmp(prop, "skiavkthreaded") == 0) {
        builder.setThreaded(renderengine::RenderEngine::Threaded::YES)
                .setGraphicsApi(renderengine::RenderEngine::GraphicsApi::VK);
    } else {
        const auto kVulkan = renderengine::RenderEngine::GraphicsApi::VK;
        const bool useGraphite = FlagManager::getInstance().graphite_renderengine() &&
                renderengine::RenderEngine::canSupport(kVulkan);
        const bool useVulkan = useGraphite ||
                (FlagManager::getInstance().vulkan_renderengine() &&
                 renderengine::RenderEngine::canSupport(kVulkan));

        builder.setSkiaBackend(useGraphite ? renderengine::RenderEngine::SkiaBackend::GRAPHITE
                                           : renderengine::RenderEngine::SkiaBackend::GANESH);
        builder.setGraphicsApi(useVulkan ? kVulkan : renderengine::RenderEngine::GraphicsApi::GL);
    }
}

/**
 * Choose a suggested blurring algorithm if supportsBlur is true. By default Kawase will be
 * suggested as it's faster than a full Gaussian blur and looks close enough.
 */
renderengine::RenderEngine::BlurAlgorithm chooseBlurAlgorithm(bool supportsBlur) {
    if (!supportsBlur) {
        return renderengine::RenderEngine::BlurAlgorithm::NONE;
    }

    auto const algorithm = base::GetProperty(PROPERTY_DEBUG_RENDERENGINE_BLUR_ALGORITHM, "");
    if (algorithm == "gaussian") {
        return renderengine::RenderEngine::BlurAlgorithm::GAUSSIAN;
    } else {
        return renderengine::RenderEngine::BlurAlgorithm::KAWASE;
    }
}

void SurfaceFlinger::init() FTL_FAKE_GUARD(kMainThreadContext) {
    ATRACE_CALL();
    ALOGI(  "SurfaceFlinger's main thread ready to run. "
            "Initializing graphics H/W...");
    addTransactionReadyFilters();
    Mutex::Autolock lock(mStateLock);

    // Get a RenderEngine for the given display / config (can't fail)
    // TODO(b/77156734): We need to stop casting and use HAL types when possible.
    // Sending maxFrameBufferAcquiredBuffers as the cache size is tightly tuned to single-display.
    auto builder = renderengine::RenderEngineCreationArgs::Builder()
                           .setPixelFormat(static_cast<int32_t>(defaultCompositionPixelFormat))
                           .setImageCacheSize(maxFrameBufferAcquiredBuffers)
                           .setEnableProtectedContext(enable_protected_contents(false))
                           .setPrecacheToneMapperShaderOnly(false)
                           .setBlurAlgorithm(chooseBlurAlgorithm(mSupportsBlur))
                           .setContextPriority(
                                   useContextPriority
                                           ? renderengine::RenderEngine::ContextPriority::REALTIME
                                           : renderengine::RenderEngine::ContextPriority::MEDIUM);
    chooseRenderEngineType(builder);
    mRenderEngine = renderengine::RenderEngine::create(builder.build());
    mCompositionEngine->setRenderEngine(mRenderEngine.get());
    mMaxRenderTargetSize =
            std::min(getRenderEngine().getMaxTextureSize(), getRenderEngine().getMaxViewportDims());

    // Set SF main policy after initializing RenderEngine which has its own policy.
    if (!SetTaskProfiles(0, {"SFMainPolicy"})) {
        ALOGW("Failed to set main task profile");
    }

    mCompositionEngine->setTimeStats(mTimeStats);
    mCompositionEngine->setHwComposer(getFactory().createHWComposer(mHwcServiceName));
    mCompositionEngine->getHwComposer().setCallback(*this);
    ClientCache::getInstance().setRenderEngine(&getRenderEngine());

    mHasReliablePresentFences =
            !getHwComposer().hasCapability(Capability::PRESENT_FENCE_IS_NOT_RELIABLE);

    enableLatchUnsignaledConfig = getLatchUnsignaledConfig();

    // Process hotplug for displays connected at boot.
    LOG_ALWAYS_FATAL_IF(!configureLocked(),
                        "Initial display configuration failed: HWC did not hotplug");

    // Commit primary display.
    sp<const DisplayDevice> display;
    if (const auto indexOpt = mCurrentState.getDisplayIndex(getPrimaryDisplayIdLocked())) {
        const auto& displays = mCurrentState.displays;

        const auto& token = displays.keyAt(*indexOpt);
        const auto& state = displays.valueAt(*indexOpt);

        processDisplayAdded(token, state);
        mDrawingState.displays.add(token, state);

        display = getDefaultDisplayDeviceLocked();
    }

    LOG_ALWAYS_FATAL_IF(!display, "Failed to configure the primary display");
    LOG_ALWAYS_FATAL_IF(!getHwComposer().isConnected(display->getPhysicalId()),
                        "Primary display is disconnected");

    // TODO(b/241285876): The Scheduler needlessly depends on creating the CompositionEngine part of
    // the DisplayDevice, hence the above commit of the primary display. Remove that special case by
    // initializing the Scheduler after configureLocked, once decoupled from DisplayDevice.
    initScheduler(display);

    mLayerTracing.setTakeLayersSnapshotProtoFunction([&](uint32_t traceFlags) {
        auto snapshot = perfetto::protos::LayersSnapshotProto{};
        mScheduler
                ->schedule([&]() FTL_FAKE_GUARD(mStateLock) FTL_FAKE_GUARD(kMainThreadContext) {
                    snapshot = takeLayersSnapshotProto(traceFlags, TimePoint::now(),
                                                       mLastCommittedVsyncId, true);
                })
                .wait();
        return snapshot;
    });

    // Commit secondary display(s).
    processDisplayChangesLocked();

    // initialize our drawing state
    mDrawingState = mCurrentState;

    onActiveDisplayChangedLocked(nullptr, *display);

    static_cast<void>(mScheduler->schedule(
            [this]() FTL_FAKE_GUARD(kMainThreadContext) { initializeDisplays(); }));

    mPowerAdvisor->init();

    if (base::GetBoolProperty("service.sf.prime_shader_cache"s, true)) {
        if (setSchedFifo(false) != NO_ERROR) {
            ALOGW("Can't set SCHED_OTHER for primeCache");
        }

        mRenderEnginePrimeCacheFuture.callOnce([this] {
            renderengine::PrimeCacheConfig config;
            config.cacheHolePunchLayer =
                    base::GetBoolProperty("debug.sf.prime_shader_cache.hole_punch"s, true);
            config.cacheSolidLayers =
                    base::GetBoolProperty("debug.sf.prime_shader_cache.solid_layers"s, true);
            config.cacheSolidDimmedLayers =
                    base::GetBoolProperty("debug.sf.prime_shader_cache.solid_dimmed_layers"s, true);
            config.cacheImageLayers =
                    base::GetBoolProperty("debug.sf.prime_shader_cache.image_layers"s, true);
            config.cacheImageDimmedLayers =
                    base::GetBoolProperty("debug.sf.prime_shader_cache.image_dimmed_layers"s, true);
            config.cacheClippedLayers =
                    base::GetBoolProperty("debug.sf.prime_shader_cache.clipped_layers"s, true);
            config.cacheShadowLayers =
                    base::GetBoolProperty("debug.sf.prime_shader_cache.shadow_layers"s, true);
            config.cachePIPImageLayers =
                    base::GetBoolProperty("debug.sf.prime_shader_cache.pip_image_layers"s, true);
            config.cacheTransparentImageDimmedLayers = base::
                    GetBoolProperty("debug.sf.prime_shader_cache.transparent_image_dimmed_layers"s,
                                    true);
            config.cacheClippedDimmedImageLayers = base::
                    GetBoolProperty("debug.sf.prime_shader_cache.clipped_dimmed_image_layers"s,
                                    true);
            // ro.surface_flinger.prime_chader_cache.ultrahdr exists as a previous ro property
            // which we maintain for backwards compatibility.
            config.cacheUltraHDR =
                    base::GetBoolProperty("ro.surface_flinger.prime_shader_cache.ultrahdr"s, false);
            return getRenderEngine().primeCache(config);
        });

        if (setSchedFifo(true) != NO_ERROR) {
            ALOGW("Can't set SCHED_FIFO after primeCache");
        }
    }

    // Avoid blocking the main thread on `init` to set properties.
    mInitBootPropsFuture.callOnce([this] {
        return std::async(std::launch::async, &SurfaceFlinger::initBootProperties, this);
    });

    initTransactionTraceWriter();
    /* QTI_BEGIN */
    mQtiSFExtnIntf =
            mQtiSFExtnIntf->qtiPostInit(static_cast<android::impl::HWComposer&>(
                                                mCompositionEngine->getHwComposer()),
                                        static_cast<Hwc2::impl::PowerAdvisor*>(mPowerAdvisor.get()),
                                        mScheduler->getVsyncConfiguration_ptr(), getHwComposer().getComposer());
   surfaceflingerextension::QtiExtensionContext::instance().setCompositionEngine(
            &getCompositionEngine());

    if (base::GetBoolProperty("debug.sf.enable_hwc_vds"s, false)) {
        enableHalVirtualDisplays(true);
    }

    mQtiSFExtnIntf->qtiStartUnifiedDraw();
    /* QTI_END */

    ALOGV("Done initializing");
}

// During boot, offload `initBootProperties` to another thread. `property_set` depends on
// `property_service`, which may be delayed by slow operations like `mount_all --late` in
// the `init` process. See b/34499826 and b/63844978.
void SurfaceFlinger::initBootProperties() {
    property_set("service.sf.present_timestamp", mHasReliablePresentFences ? "1" : "0");

    if (base::GetBoolProperty("debug.sf.boot_animation"s, true)) {
        // Reset and (if needed) start BootAnimation.
        property_set("service.bootanim.exit", "0");
        property_set("service.bootanim.progress", "0");
        property_set("ctl.start", "bootanim");
    }
}

void SurfaceFlinger::initTransactionTraceWriter() {
    if (!mTransactionTracing) {
        return;
    }
    TransactionTraceWriter::getInstance().setWriterFunction(
            [&](const std::string& filename, bool overwrite) {
                auto writeFn = [&]() {
                    if (!overwrite && fileNewerThan(filename, std::chrono::minutes{10})) {
                        ALOGD("TransactionTraceWriter: file=%s already exists", filename.c_str());
                        return;
                    }
                    ALOGD("TransactionTraceWriter: writing file=%s", filename.c_str());
                    mTransactionTracing->writeToFile(filename);
                    mTransactionTracing->flush();
                };
                if (std::this_thread::get_id() == mMainThreadId) {
                    writeFn();
                } else {
                    mScheduler->schedule(writeFn).get();
                }
            });
}

void SurfaceFlinger::readPersistentProperties() {
    Mutex::Autolock _l(mStateLock);

    char value[PROPERTY_VALUE_MAX];

    property_get("persist.sys.sf.color_saturation", value, "1.0");
    mGlobalSaturationFactor = atof(value);
    updateColorMatrixLocked();
    ALOGV("Saturation is set to %.2f", mGlobalSaturationFactor);

    property_get("persist.sys.sf.native_mode", value, "0");
    mDisplayColorSetting = static_cast<DisplayColorSetting>(atoi(value));

    mForceColorMode =
            static_cast<ui::ColorMode>(base::GetIntProperty("persist.sys.sf.color_mode"s, 0));
}

status_t SurfaceFlinger::getSupportedFrameTimestamps(
        std::vector<FrameEvent>* outSupported) const {
    *outSupported = {
        FrameEvent::REQUESTED_PRESENT,
        FrameEvent::ACQUIRE,
        FrameEvent::LATCH,
        FrameEvent::FIRST_REFRESH_START,
        FrameEvent::LAST_REFRESH_START,
        FrameEvent::GPU_COMPOSITION_DONE,
        FrameEvent::DEQUEUE_READY,
        FrameEvent::RELEASE,
    };

    if (mHasReliablePresentFences) {
        outSupported->push_back(FrameEvent::DISPLAY_PRESENT);
    }
    return NO_ERROR;
}

status_t SurfaceFlinger::getDisplayState(const sp<IBinder>& displayToken, ui::DisplayState* state) {
    if (!displayToken || !state) {
        return BAD_VALUE;
    }

    Mutex::Autolock lock(mStateLock);

    const auto display = getDisplayDeviceLocked(displayToken);
    if (!display) {
        return NAME_NOT_FOUND;
    }

    state->layerStack = display->getLayerStack();
    state->orientation = display->getOrientation();

    const Rect layerStackRect = display->getLayerStackSpaceRect();
    state->layerStackSpaceRect =
            layerStackRect.isValid() ? layerStackRect.getSize() : display->getSize();

    return NO_ERROR;
}

status_t SurfaceFlinger::getStaticDisplayInfo(int64_t displayId, ui::StaticDisplayInfo* info) {
    if (!info) {
        return BAD_VALUE;
    }

    Mutex::Autolock lock(mStateLock);
    const auto id = DisplayId::fromValue<PhysicalDisplayId>(static_cast<uint64_t>(displayId));
    const auto displayOpt = mPhysicalDisplays.get(*id).and_then(getDisplayDeviceAndSnapshot());

    if (!displayOpt) {
        return NAME_NOT_FOUND;
    }

    const auto& [display, snapshotRef] = *displayOpt;
    const auto& snapshot = snapshotRef.get();

    info->connectionType = snapshot.connectionType();
    info->deviceProductInfo = snapshot.deviceProductInfo();

    if (mEmulatedDisplayDensity) {
        info->density = mEmulatedDisplayDensity;
    } else {
        info->density = info->connectionType == ui::DisplayConnectionType::Internal
                ? mInternalDisplayDensity
                : FALLBACK_DENSITY;
    }
    info->density /= ACONFIGURATION_DENSITY_MEDIUM;

    info->secure = display->isSecure();
    info->installOrientation = display->getPhysicalOrientation();

    return NO_ERROR;
}

void SurfaceFlinger::getDynamicDisplayInfoInternal(ui::DynamicDisplayInfo*& info,
                                                   const sp<DisplayDevice>& display,
                                                   const display::DisplaySnapshot& snapshot) {
    const auto& displayModes = snapshot.displayModes();
    info->supportedDisplayModes.clear();
    info->supportedDisplayModes.reserve(displayModes.size());

    for (const auto& [id, mode] : displayModes) {
        ui::DisplayMode outMode;
        outMode.id = ftl::to_underlying(id);

        auto [width, height] = mode->getResolution();
        auto [xDpi, yDpi] = mode->getDpi();

        if (const auto physicalOrientation = display->getPhysicalOrientation();
            physicalOrientation == ui::ROTATION_90 || physicalOrientation == ui::ROTATION_270) {
            std::swap(width, height);
            std::swap(xDpi, yDpi);
        }

        outMode.resolution = ui::Size(width, height);

        outMode.xDpi = xDpi;
        outMode.yDpi = yDpi;

        const auto peakFps = mode->getPeakFps();
        outMode.peakRefreshRate = peakFps.getValue();
        outMode.vsyncRate = mode->getVsyncRate().getValue();

        const auto vsyncConfigSet = mScheduler->getVsyncConfiguration().getConfigsForRefreshRate(
                Fps::fromValue(outMode.peakRefreshRate));
        outMode.appVsyncOffset = vsyncConfigSet.late.appOffset;
        outMode.sfVsyncOffset = vsyncConfigSet.late.sfOffset;
        outMode.group = mode->getGroup();

        // This is how far in advance a buffer must be queued for
        // presentation at a given time.  If you want a buffer to appear
        // on the screen at time N, you must submit the buffer before
        // (N - presentationDeadline).
        //
        // Normally it's one full refresh period (to give SF a chance to
        // latch the buffer), but this can be reduced by configuring a
        // VsyncController offset.  Any additional delays introduced by the hardware
        // composer or panel must be accounted for here.
        //
        // We add an additional 1ms to allow for processing time and
        // differences between the ideal and actual refresh rate.
        outMode.presentationDeadline = peakFps.getPeriodNsecs() - outMode.sfVsyncOffset + 1000000;
        excludeDolbyVisionIf4k30Present(display->getHdrCapabilities().getSupportedHdrTypes(),
                                        outMode);
        info->supportedDisplayModes.push_back(outMode);
    }

    info->supportedColorModes = snapshot.filterColorModes(mSupportsWideColor);

    const PhysicalDisplayId displayId = snapshot.displayId();

    const auto mode = display->refreshRateSelector().getActiveMode();
    info->activeDisplayModeId = ftl::to_underlying(mode.modePtr->getId());
    info->renderFrameRate = mode.fps.getValue();
    info->activeColorMode = display->getCompositionDisplay()->getState().colorMode;
    info->hdrCapabilities = filterOut4k30(display->getHdrCapabilities());

    info->autoLowLatencyModeSupported =
            getHwComposer().hasDisplayCapability(displayId,
                                                 DisplayCapability::AUTO_LOW_LATENCY_MODE);
    info->gameContentTypeSupported =
            getHwComposer().supportsContentType(displayId, hal::ContentType::GAME);

    info->preferredBootDisplayMode = static_cast<ui::DisplayModeId>(-1);

    if (getHwComposer().hasCapability(Capability::BOOT_DISPLAY_CONFIG)) {
        if (const auto hwcId = getHwComposer().getPreferredBootDisplayMode(displayId)) {
            if (const auto modeId = snapshot.translateModeId(*hwcId)) {
                info->preferredBootDisplayMode = ftl::to_underlying(*modeId);
            }
        }
    }
}

status_t SurfaceFlinger::getDynamicDisplayInfoFromId(int64_t physicalDisplayId,
                                                     ui::DynamicDisplayInfo* info) {
    if (!info) {
        return BAD_VALUE;
    }

    Mutex::Autolock lock(mStateLock);

    const auto id_ =
            DisplayId::fromValue<PhysicalDisplayId>(static_cast<uint64_t>(physicalDisplayId));
    const auto displayOpt = mPhysicalDisplays.get(*id_).and_then(getDisplayDeviceAndSnapshot());

    if (!displayOpt) {
        return NAME_NOT_FOUND;
    }

    const auto& [display, snapshotRef] = *displayOpt;
    getDynamicDisplayInfoInternal(info, display, snapshotRef.get());
    return NO_ERROR;
}

status_t SurfaceFlinger::getDynamicDisplayInfoFromToken(const sp<IBinder>& displayToken,
                                                        ui::DynamicDisplayInfo* info) {
    if (!displayToken || !info) {
        return BAD_VALUE;
    }

    Mutex::Autolock lock(mStateLock);

    const auto displayOpt = ftl::find_if(mPhysicalDisplays, PhysicalDisplay::hasToken(displayToken))
                                    .transform(&ftl::to_mapped_ref<PhysicalDisplays>)
                                    .and_then(getDisplayDeviceAndSnapshot());

    if (!displayOpt) {
        return NAME_NOT_FOUND;
    }

    const auto& [display, snapshotRef] = *displayOpt;
    getDynamicDisplayInfoInternal(info, display, snapshotRef.get());
    return NO_ERROR;
}

status_t SurfaceFlinger::getDisplayStats(const sp<IBinder>& displayToken,
                                         DisplayStatInfo* outStats) {
    if (!outStats) {
        return BAD_VALUE;
    }

    std::optional<PhysicalDisplayId> displayIdOpt;
    {
        Mutex::Autolock lock(mStateLock);
        if (displayToken) {
            displayIdOpt = getPhysicalDisplayIdLocked(displayToken);
            if (!displayIdOpt) {
                ALOGW("%s: Invalid physical display token %p", __func__, displayToken.get());
                return NAME_NOT_FOUND;
            }
        } else {
            // TODO (b/277364366): Clients should be updated to pass in the display they
            // want, rather than us picking an arbitrary one (the active display, in this
            // case).
            displayIdOpt = mActiveDisplayId;
        }
    }

    const auto schedule = mScheduler->getVsyncSchedule(displayIdOpt);
    if (!schedule) {
        ALOGE("%s: Missing VSYNC schedule for display %s!", __func__,
              to_string(*displayIdOpt).c_str());
        return NAME_NOT_FOUND;
    }
    outStats->vsyncTime = schedule->vsyncDeadlineAfter(TimePoint::now()).ns();
    outStats->vsyncPeriod = schedule->period().ns();
    return NO_ERROR;
}

void SurfaceFlinger::setDesiredMode(display::DisplayModeRequest&& desiredMode) {
    const auto mode = desiredMode.mode;
    const auto displayId = mode.modePtr->getPhysicalDisplayId();

    ATRACE_NAME(ftl::Concat(__func__, ' ', displayId.value).c_str());

    const auto display = getDisplayDeviceLocked(displayId);
    if (!display) {
        ALOGW("%s: display is no longer valid", __func__);
        return;
    }

    /* QTI_BEGIN */
    if (getHwComposer().getDisplayConnectionType(displayId) ==
        ui::DisplayConnectionType::External) {
        ALOGW("%s: Attempted to set desired mode for external display %" PRIu64, __func__,
              displayId.value);
        return;
    }
    /* QTI_END */

    const bool emitEvent = desiredMode.emitEvent;

    /* QTI_BEGIN */
    if (mQtiSFExtnIntf->qtiIsFpsDeferNeeded(mode.fps.getValue())) {
        return;
    }
    /* QTI_END */
    switch (display->setDesiredMode(std::move(desiredMode))) {
        case DisplayDevice::DesiredModeAction::InitiateDisplayModeSwitch:
            // DisplayDevice::setDesiredMode updated the render rate, so inform Scheduler.
            mScheduler->setRenderRate(displayId, display->refreshRateSelector().getActiveMode().fps,
                                      /*applyImmediately*/ true);

            // Schedule a new frame to initiate the display mode switch.
            scheduleComposite(FrameHint::kNone);

            // Start receiving vsync samples now, so that we can detect a period
            // switch.
            mScheduler->resyncToHardwareVsync(displayId, true /* allowToEnable */,
                                              mode.modePtr.get());

            // As we called to set period, we will call to onRefreshRateChangeCompleted once
            // VsyncController model is locked.
            mScheduler->modulateVsync(displayId, &VsyncModulator::onRefreshRateChangeInitiated);

            if (displayId == mActiveDisplayId) {
                mScheduler->updatePhaseConfiguration(mode.fps);
            }

            mScheduler->setModeChangePending(true);
            break;
        case DisplayDevice::DesiredModeAction::InitiateRenderRateSwitch:
            mScheduler->setRenderRate(displayId, mode.fps, /*applyImmediately*/ false);

            if (displayId == mActiveDisplayId) {
                mScheduler->updatePhaseConfiguration(mode.fps);
            }

            if (emitEvent) {
                dispatchDisplayModeChangeEvent(displayId, mode);
            }
            break;
        case DisplayDevice::DesiredModeAction::None:
            break;
    }

    /* QTI_BEGIN */
    mQtiSFExtnIntf->qtiSetContentFps(mode.fps.getValue());
    mQtiSFExtnIntf->qtiDolphinSetVsyncPeriod(mode.fps.getPeriodNsecs());
    /* QTI_END */
}

status_t SurfaceFlinger::setActiveModeFromBackdoor(const sp<display::DisplayToken>& displayToken,
                                                   DisplayModeId modeId, Fps minFps, Fps maxFps) {
    ATRACE_CALL();

    if (!displayToken) {
        return BAD_VALUE;
    }

    const char* const whence = __func__;
    auto future = mScheduler->schedule([=, this]() FTL_FAKE_GUARD(kMainThreadContext) -> status_t {
        const auto displayOpt =
                FTL_FAKE_GUARD(mStateLock,
                               ftl::find_if(mPhysicalDisplays,
                                            PhysicalDisplay::hasToken(displayToken))
                                       .transform(&ftl::to_mapped_ref<PhysicalDisplays>)
                                       .and_then(getDisplayDeviceAndSnapshot()));
        if (!displayOpt) {
            ALOGE("%s: Invalid physical display token %p", whence, displayToken.get());
            return NAME_NOT_FOUND;
        }

        const auto& [display, snapshotRef] = *displayOpt;
        const auto& snapshot = snapshotRef.get();

        const auto fpsOpt = snapshot.displayModes().get(modeId).transform(
                [](const DisplayModePtr& mode) { return mode->getPeakFps(); });

        if (!fpsOpt) {
            ALOGE("%s: Invalid mode %d for display %s", whence, ftl::to_underlying(modeId),
                  to_string(snapshot.displayId()).c_str());
            return BAD_VALUE;
        }

        const Fps fps = *fpsOpt;
        const FpsRange physical = {fps, fps};
        const FpsRange render = {minFps.isValid() ? minFps : fps, maxFps.isValid() ? maxFps : fps};
        const FpsRanges ranges = {physical, render};

        // Keep the old switching type.
        const bool allowGroupSwitching =
                display->refreshRateSelector().getCurrentPolicy().allowGroupSwitching;

        const scheduler::RefreshRateSelector::DisplayManagerPolicy policy{modeId, ranges, ranges,
                                                                          allowGroupSwitching};

        return setDesiredDisplayModeSpecsInternal(display, policy);
    });

    return future.get();
}

void SurfaceFlinger::finalizeDisplayModeChange(DisplayDevice& display) {
    const auto displayId = display.getPhysicalId();
    ATRACE_NAME(ftl::Concat(__func__, ' ', displayId.value).c_str());

    const auto pendingModeOpt = display.getPendingMode();
    if (!pendingModeOpt) {
        // There is no pending mode change. This can happen if the active
        // display changed and the mode change happened on a different display.
        return;
    }

    const auto& activeMode = pendingModeOpt->mode;

    if (display.getActiveMode().modePtr->getResolution() != activeMode.modePtr->getResolution()) {
        auto& state = mCurrentState.displays.editValueFor(display.getDisplayToken());
        // We need to generate new sequenceId in order to recreate the display (and this
        // way the framebuffer).
        state.sequenceId = DisplayDeviceState{}.sequenceId;
        state.physical->activeMode = activeMode.modePtr.get();
        processDisplayChangesLocked();

        // processDisplayChangesLocked will update all necessary components so we're done here.
        return;
    }

    display.finalizeModeChange(activeMode.modePtr->getId(), activeMode.modePtr->getVsyncRate(),
                               activeMode.fps);

    if (displayId == mActiveDisplayId) {
        mScheduler->updatePhaseConfiguration(activeMode.fps);
    }

    if (pendingModeOpt->emitEvent) {
        dispatchDisplayModeChangeEvent(displayId, activeMode);
    }
}

void SurfaceFlinger::dropModeRequest(const sp<DisplayDevice>& display) {
    display->clearDesiredMode();
    if (display->getPhysicalId() == mActiveDisplayId) {
        // TODO(b/255635711): Check for pending mode changes on other displays.
        mScheduler->setModeChangePending(false);
    }
}

void SurfaceFlinger::applyActiveMode(const sp<DisplayDevice>& display) {
    const auto activeModeOpt = display->getDesiredMode();
    auto activeModePtr = activeModeOpt->mode.modePtr;
    const auto displayId = activeModePtr->getPhysicalDisplayId();
    const auto renderFps = activeModeOpt->mode.fps;

    dropModeRequest(display);

    constexpr bool kAllowToEnable = true;
    mScheduler->resyncToHardwareVsync(displayId, kAllowToEnable, std::move(activeModePtr).take());
    mScheduler->setRenderRate(displayId, renderFps, /*applyImmediately*/ true);

    if (displayId == mActiveDisplayId) {
        mScheduler->updatePhaseConfiguration(renderFps);
    }
}

void SurfaceFlinger::initiateDisplayModeChanges() {
    ATRACE_CALL();

    std::optional<PhysicalDisplayId> displayToUpdateImmediately;

    for (const auto& [id, physical] : mPhysicalDisplays) {
        const auto display = getDisplayDeviceLocked(id);
        if (!display) continue;

        auto desiredModeOpt = display->getDesiredMode();
        if (!desiredModeOpt) {
            continue;
        }

        const auto desiredModeId = desiredModeOpt->mode.modePtr->getId();
        const auto displayModePtrOpt = physical.snapshot().displayModes().get(desiredModeId);

        if (!displayModePtrOpt) {
            ALOGW("Desired display mode is no longer supported. Mode ID = %d",
                  ftl::to_underlying(desiredModeId));
            continue;
        }

        ALOGV("%s changing active mode to %d(%s) for display %s", __func__,
              ftl::to_underlying(desiredModeId),
              to_string(displayModePtrOpt->get()->getVsyncRate()).c_str(),
              to_string(display->getId()).c_str());

        if ((!FlagManager::getInstance().connected_display() || !desiredModeOpt->force) &&
            display->getActiveMode() == desiredModeOpt->mode) {
            applyActiveMode(display);
            continue;
        }

        // Desired active mode was set, it is different than the mode currently in use, however
        // allowed modes might have changed by the time we process the refresh.
        // Make sure the desired mode is still allowed
        if (!display->refreshRateSelector().isModeAllowed(desiredModeOpt->mode)) {
            dropModeRequest(display);
            continue;
        }

        // TODO(b/142753666) use constrains
        hal::VsyncPeriodChangeConstraints constraints;
        constraints.desiredTimeNanos = systemTime();
        constraints.seamlessRequired = false;
        hal::VsyncPeriodChangeTimeline outTimeline;

        if (!display->initiateModeChange(std::move(*desiredModeOpt), constraints, outTimeline)) {
            continue;
        }

        display->refreshRateSelector().onModeChangeInitiated();
        mScheduler->onNewVsyncPeriodChangeTimeline(outTimeline);

        if (outTimeline.refreshRequired) {
            scheduleComposite(FrameHint::kNone);
        } else {
            // TODO(b/255635711): Remove `displayToUpdateImmediately` to `finalizeDisplayModeChange`
            // for all displays. This was only needed when the loop iterated over `mDisplays` rather
            // than `mPhysicalDisplays`.
            displayToUpdateImmediately = display->getPhysicalId();
        }
    }

    if (displayToUpdateImmediately) {
        const auto display = getDisplayDeviceLocked(*displayToUpdateImmediately);
        finalizeDisplayModeChange(*display);

        const auto desiredModeOpt = display->getDesiredMode();
        if (desiredModeOpt && display->getActiveMode() == desiredModeOpt->mode) {
            applyActiveMode(display);
        }
    }
}

void SurfaceFlinger::disableExpensiveRendering() {
    const char* const whence = __func__;
    auto future = mScheduler->schedule([=, this]() FTL_FAKE_GUARD(mStateLock) {
        ATRACE_NAME(whence);
        if (mPowerAdvisor->isUsingExpensiveRendering()) {
            for (const auto& [_, display] : mDisplays) {
                constexpr bool kDisable = false;
                mPowerAdvisor->setExpensiveRenderingExpected(display->getId(), kDisable);
            }
        }
    });

    future.wait();
}

status_t SurfaceFlinger::getDisplayNativePrimaries(const sp<IBinder>& displayToken,
                                                   ui::DisplayPrimaries& primaries) {
    if (!displayToken) {
        return BAD_VALUE;
    }

    Mutex::Autolock lock(mStateLock);

    const auto display = ftl::find_if(mPhysicalDisplays, PhysicalDisplay::hasToken(displayToken))
                                 .transform(&ftl::to_mapped_ref<PhysicalDisplays>);
    if (!display) {
        return NAME_NOT_FOUND;
    }

    if (!display.transform(&PhysicalDisplay::isInternal).value()) {
        return INVALID_OPERATION;
    }

    // TODO(b/229846990): For now, assume that all internal displays have the same primaries.
    primaries = mInternalDisplayPrimaries;
    return NO_ERROR;
}

status_t SurfaceFlinger::setActiveColorMode(const sp<IBinder>& displayToken, ui::ColorMode mode) {
    if (!displayToken) {
        return BAD_VALUE;
    }

    const char* const whence = __func__;
    auto future = mScheduler->schedule([=, this]() FTL_FAKE_GUARD(mStateLock) -> status_t {
        const auto displayOpt =
                ftl::find_if(mPhysicalDisplays, PhysicalDisplay::hasToken(displayToken))
                        .transform(&ftl::to_mapped_ref<PhysicalDisplays>)
                        .and_then(getDisplayDeviceAndSnapshot());

        if (!displayOpt) {
            ALOGE("%s: Invalid physical display token %p", whence, displayToken.get());
            return NAME_NOT_FOUND;
        }

        const auto& [display, snapshotRef] = *displayOpt;
        const auto& snapshot = snapshotRef.get();

        const auto modes = snapshot.filterColorModes(mSupportsWideColor);
        const bool exists = std::find(modes.begin(), modes.end(), mode) != modes.end();

        if (mode < ui::ColorMode::NATIVE || !exists) {
            ALOGE("%s: Invalid color mode %s (%d) for display %s", whence,
                  decodeColorMode(mode).c_str(), mode, to_string(snapshot.displayId()).c_str());
            return BAD_VALUE;
        }

        display->getCompositionDisplay()->setColorProfile(
                {mode, Dataspace::UNKNOWN, RenderIntent::COLORIMETRIC});

        return NO_ERROR;
    });

    // TODO(b/195698395): Propagate error.
    future.wait();
    return NO_ERROR;
}

status_t SurfaceFlinger::getBootDisplayModeSupport(bool* outSupport) const {
    auto future = mScheduler->schedule(
            [this] { return getHwComposer().hasCapability(Capability::BOOT_DISPLAY_CONFIG); });

    *outSupport = future.get();
    return NO_ERROR;
}

status_t SurfaceFlinger::getOverlaySupport(gui::OverlayProperties* outProperties) const {
    const auto& aidlProperties = getHwComposer().getOverlaySupport();
    // convert aidl OverlayProperties to gui::OverlayProperties
    outProperties->combinations.reserve(aidlProperties.combinations.size());
    for (const auto& combination : aidlProperties.combinations) {
        std::vector<int32_t> pixelFormats;
        pixelFormats.reserve(combination.pixelFormats.size());
        std::transform(combination.pixelFormats.cbegin(), combination.pixelFormats.cend(),
                       std::back_inserter(pixelFormats),
                       [](const auto& val) { return static_cast<int32_t>(val); });
        std::vector<int32_t> standards;
        standards.reserve(combination.standards.size());
        std::transform(combination.standards.cbegin(), combination.standards.cend(),
                       std::back_inserter(standards),
                       [](const auto& val) { return static_cast<int32_t>(val); });
        std::vector<int32_t> transfers;
        transfers.reserve(combination.transfers.size());
        std::transform(combination.transfers.cbegin(), combination.transfers.cend(),
                       std::back_inserter(transfers),
                       [](const auto& val) { return static_cast<int32_t>(val); });
        std::vector<int32_t> ranges;
        ranges.reserve(combination.ranges.size());
        std::transform(combination.ranges.cbegin(), combination.ranges.cend(),
                       std::back_inserter(ranges),
                       [](const auto& val) { return static_cast<int32_t>(val); });
        gui::OverlayProperties::SupportedBufferCombinations outCombination;
        outCombination.pixelFormats = std::move(pixelFormats);
        outCombination.standards = std::move(standards);
        outCombination.transfers = std::move(transfers);
        outCombination.ranges = std::move(ranges);
        outProperties->combinations.emplace_back(outCombination);
    }
    outProperties->supportMixedColorSpaces = aidlProperties.supportMixedColorSpaces;
    return NO_ERROR;
}

status_t SurfaceFlinger::setBootDisplayMode(const sp<display::DisplayToken>& displayToken,
                                            DisplayModeId modeId) {
    const char* const whence = __func__;
    auto future = mScheduler->schedule([=, this]() FTL_FAKE_GUARD(mStateLock) -> status_t {
        const auto snapshotOpt =
                ftl::find_if(mPhysicalDisplays, PhysicalDisplay::hasToken(displayToken))
                        .transform(&ftl::to_mapped_ref<PhysicalDisplays>)
                        .transform(&PhysicalDisplay::snapshotRef);

        if (!snapshotOpt) {
            ALOGE("%s: Invalid physical display token %p", whence, displayToken.get());
            return NAME_NOT_FOUND;
        }

        const auto& snapshot = snapshotOpt->get();
        const auto hwcIdOpt = snapshot.displayModes().get(modeId).transform(
                [](const DisplayModePtr& mode) { return mode->getHwcId(); });

        if (!hwcIdOpt) {
            ALOGE("%s: Invalid mode %d for display %s", whence, ftl::to_underlying(modeId),
                  to_string(snapshot.displayId()).c_str());
            return BAD_VALUE;
        }

        return getHwComposer().setBootDisplayMode(snapshot.displayId(), *hwcIdOpt);
    });
    return future.get();
}

status_t SurfaceFlinger::clearBootDisplayMode(const sp<IBinder>& displayToken) {
    const char* const whence = __func__;
    auto future = mScheduler->schedule([=, this]() FTL_FAKE_GUARD(mStateLock) -> status_t {
        if (const auto displayId = getPhysicalDisplayIdLocked(displayToken)) {
            return getHwComposer().clearBootDisplayMode(*displayId);
        } else {
            ALOGE("%s: Invalid display token %p", whence, displayToken.get());
            return BAD_VALUE;
        }
    });
    return future.get();
}

status_t SurfaceFlinger::getHdrConversionCapabilities(
        std::vector<gui::HdrConversionCapability>* hdrConversionCapabilities) const {
    bool hdrOutputConversionSupport;
    getHdrOutputConversionSupport(&hdrOutputConversionSupport);
    if (hdrOutputConversionSupport == false) {
        ALOGE("hdrOutputConversion is not supported by this device.");
        return INVALID_OPERATION;
    }
    const auto aidlConversionCapability = getHwComposer().getHdrConversionCapabilities();
    for (auto capability : aidlConversionCapability) {
        gui::HdrConversionCapability tempCapability;
        tempCapability.sourceType = static_cast<int>(capability.sourceType);
        tempCapability.outputType = static_cast<int>(capability.outputType);
        tempCapability.addsLatency = capability.addsLatency;
        hdrConversionCapabilities->push_back(tempCapability);
    }
    return NO_ERROR;
}

status_t SurfaceFlinger::setHdrConversionStrategy(
        const gui::HdrConversionStrategy& hdrConversionStrategy,
        int32_t* outPreferredHdrOutputType) {
    bool hdrOutputConversionSupport;
    getHdrOutputConversionSupport(&hdrOutputConversionSupport);
    if (hdrOutputConversionSupport == false) {
        ALOGE("hdrOutputConversion is not supported by this device.");
        return INVALID_OPERATION;
    }
    auto future = mScheduler->schedule([=, this]() FTL_FAKE_GUARD(mStateLock) mutable -> status_t {
        using AidlHdrConversionStrategy =
                aidl::android::hardware::graphics::common::HdrConversionStrategy;
        using GuiHdrConversionStrategyTag = gui::HdrConversionStrategy::Tag;
        AidlHdrConversionStrategy aidlConversionStrategy;
        status_t status;
        aidl::android::hardware::graphics::common::Hdr aidlPreferredHdrOutputType;
        switch (hdrConversionStrategy.getTag()) {
            case GuiHdrConversionStrategyTag::passthrough: {
                aidlConversionStrategy.set<AidlHdrConversionStrategy::Tag::passthrough>(
                        hdrConversionStrategy.get<GuiHdrConversionStrategyTag::passthrough>());
                status = getHwComposer().setHdrConversionStrategy(aidlConversionStrategy,
                                                                  &aidlPreferredHdrOutputType);
                *outPreferredHdrOutputType = static_cast<int32_t>(aidlPreferredHdrOutputType);
                return status;
            }
            case GuiHdrConversionStrategyTag::autoAllowedHdrTypes: {
                auto autoHdrTypes =
                        hdrConversionStrategy
                                .get<GuiHdrConversionStrategyTag::autoAllowedHdrTypes>();
                std::vector<aidl::android::hardware::graphics::common::Hdr> aidlAutoHdrTypes;
                for (auto type : autoHdrTypes) {
                    aidlAutoHdrTypes.push_back(
                            static_cast<aidl::android::hardware::graphics::common::Hdr>(type));
                }
                aidlConversionStrategy.set<AidlHdrConversionStrategy::Tag::autoAllowedHdrTypes>(
                        aidlAutoHdrTypes);
                status = getHwComposer().setHdrConversionStrategy(aidlConversionStrategy,
                                                                  &aidlPreferredHdrOutputType);
                *outPreferredHdrOutputType = static_cast<int32_t>(aidlPreferredHdrOutputType);
                return status;
            }
            case GuiHdrConversionStrategyTag::forceHdrConversion: {
                auto forceHdrConversion =
                        hdrConversionStrategy
                                .get<GuiHdrConversionStrategyTag::forceHdrConversion>();
                aidlConversionStrategy.set<AidlHdrConversionStrategy::Tag::forceHdrConversion>(
                        static_cast<aidl::android::hardware::graphics::common::Hdr>(
                                forceHdrConversion));
                status = getHwComposer().setHdrConversionStrategy(aidlConversionStrategy,
                                                                  &aidlPreferredHdrOutputType);
                *outPreferredHdrOutputType = static_cast<int32_t>(aidlPreferredHdrOutputType);
                return status;
            }
        }
    });
    return future.get();
}

status_t SurfaceFlinger::getHdrOutputConversionSupport(bool* outSupport) const {
    auto future = mScheduler->schedule([this] {
        return getHwComposer().hasCapability(Capability::HDR_OUTPUT_CONVERSION_CONFIG);
    });

    *outSupport = future.get();
    return NO_ERROR;
}

void SurfaceFlinger::setAutoLowLatencyMode(const sp<IBinder>& displayToken, bool on) {
    const char* const whence = __func__;
    static_cast<void>(mScheduler->schedule([=, this]() FTL_FAKE_GUARD(mStateLock) {
        if (const auto displayId = getPhysicalDisplayIdLocked(displayToken)) {
            getHwComposer().setAutoLowLatencyMode(*displayId, on);
        } else {
            ALOGE("%s: Invalid display token %p", whence, displayToken.get());
        }
    }));
}

void SurfaceFlinger::setGameContentType(const sp<IBinder>& displayToken, bool on) {
    const char* const whence = __func__;
    static_cast<void>(mScheduler->schedule([=, this]() FTL_FAKE_GUARD(mStateLock) {
        if (const auto displayId = getPhysicalDisplayIdLocked(displayToken)) {
            const auto type = on ? hal::ContentType::GAME : hal::ContentType::NONE;
            getHwComposer().setContentType(*displayId, type);
        } else {
            ALOGE("%s: Invalid display token %p", whence, displayToken.get());
        }
    }));
}

status_t SurfaceFlinger::overrideHdrTypes(const sp<IBinder>& displayToken,
                                          const std::vector<ui::Hdr>& hdrTypes) {
    Mutex::Autolock lock(mStateLock);

    auto display = getDisplayDeviceLocked(displayToken);
    if (!display) {
        ALOGE("%s: Invalid display token %p", __func__, displayToken.get());
        return NAME_NOT_FOUND;
    }

    display->overrideHdrTypes(hdrTypes);
    mScheduler->dispatchHotplug(display->getPhysicalId(), scheduler::Scheduler::Hotplug::Connected);
    return NO_ERROR;
}

status_t SurfaceFlinger::onPullAtom(const int32_t atomId, std::vector<uint8_t>* pulledData,
                                    bool* success) {
    *success = mTimeStats->onPullAtom(atomId, pulledData);
    return NO_ERROR;
}

status_t SurfaceFlinger::getDisplayedContentSamplingAttributes(const sp<IBinder>& displayToken,
                                                               ui::PixelFormat* outFormat,
                                                               ui::Dataspace* outDataspace,
                                                               uint8_t* outComponentMask) const {
    if (!outFormat || !outDataspace || !outComponentMask) {
        return BAD_VALUE;
    }

    Mutex::Autolock lock(mStateLock);

    const auto displayId = getPhysicalDisplayIdLocked(displayToken);
    if (!displayId) {
        return NAME_NOT_FOUND;
    }

    return getHwComposer().getDisplayedContentSamplingAttributes(*displayId, outFormat,
                                                                 outDataspace, outComponentMask);
}

status_t SurfaceFlinger::setDisplayContentSamplingEnabled(const sp<IBinder>& displayToken,
                                                          bool enable, uint8_t componentMask,
                                                          uint64_t maxFrames) {
    const char* const whence = __func__;
    auto future = mScheduler->schedule([=, this]() FTL_FAKE_GUARD(mStateLock) -> status_t {
        if (const auto displayId = getPhysicalDisplayIdLocked(displayToken)) {
            return getHwComposer().setDisplayContentSamplingEnabled(*displayId, enable,
                                                                    componentMask, maxFrames);
        } else {
            ALOGE("%s: Invalid display token %p", whence, displayToken.get());
            return NAME_NOT_FOUND;
        }
    });

    return future.get();
}

status_t SurfaceFlinger::getDisplayedContentSample(const sp<IBinder>& displayToken,
                                                   uint64_t maxFrames, uint64_t timestamp,
                                                   DisplayedFrameStats* outStats) const {
    Mutex::Autolock lock(mStateLock);

    const auto displayId = getPhysicalDisplayIdLocked(displayToken);
    if (!displayId) {
        return NAME_NOT_FOUND;
    }

    return getHwComposer().getDisplayedContentSample(*displayId, maxFrames, timestamp, outStats);
}

status_t SurfaceFlinger::getProtectedContentSupport(bool* outSupported) const {
    if (!outSupported) {
        return BAD_VALUE;
    }
    *outSupported = getRenderEngine().supportsProtectedContent();
    return NO_ERROR;
}

status_t SurfaceFlinger::isWideColorDisplay(const sp<IBinder>& displayToken,
                                            bool* outIsWideColorDisplay) const {
    if (!displayToken || !outIsWideColorDisplay) {
        return BAD_VALUE;
    }

    Mutex::Autolock lock(mStateLock);
    const auto display = getDisplayDeviceLocked(displayToken);
    if (!display) {
        return NAME_NOT_FOUND;
    }

    *outIsWideColorDisplay =
            display->isPrimary() ? mSupportsWideColor : display->hasWideColorGamut();
    return NO_ERROR;
}

status_t SurfaceFlinger::getCompositionPreference(
        Dataspace* outDataspace, ui::PixelFormat* outPixelFormat,
        Dataspace* outWideColorGamutDataspace,
        ui::PixelFormat* outWideColorGamutPixelFormat) const {
    *outDataspace = mDefaultCompositionDataspace;
    *outPixelFormat = defaultCompositionPixelFormat;
    *outWideColorGamutDataspace = mWideColorGamutCompositionDataspace;
    *outWideColorGamutPixelFormat = wideColorGamutCompositionPixelFormat;
    return NO_ERROR;
}

status_t SurfaceFlinger::addRegionSamplingListener(const Rect& samplingArea,
                                                   const sp<IBinder>& stopLayerHandle,
                                                   const sp<IRegionSamplingListener>& listener) {
    if (!listener || samplingArea == Rect::INVALID_RECT || samplingArea.isEmpty()) {
        return BAD_VALUE;
    }

    // LayerHandle::getLayer promotes the layer object in a binder thread but we will not destroy
    // the layer here since the caller has a strong ref to the layer's handle.
    const sp<Layer> stopLayer = LayerHandle::getLayer(stopLayerHandle);
    mRegionSamplingThread->addListener(samplingArea,
                                       stopLayer ? stopLayer->getSequence() : UNASSIGNED_LAYER_ID,
                                       listener);
    return NO_ERROR;
}

status_t SurfaceFlinger::removeRegionSamplingListener(const sp<IRegionSamplingListener>& listener) {
    if (!listener) {
        return BAD_VALUE;
    }
    mRegionSamplingThread->removeListener(listener);
    return NO_ERROR;
}

status_t SurfaceFlinger::addFpsListener(int32_t taskId, const sp<gui::IFpsListener>& listener) {
    if (!listener) {
        return BAD_VALUE;
    }

    mFpsReporter->addListener(listener, taskId);
    return NO_ERROR;
}

status_t SurfaceFlinger::removeFpsListener(const sp<gui::IFpsListener>& listener) {
    if (!listener) {
        return BAD_VALUE;
    }
    mFpsReporter->removeListener(listener);
    return NO_ERROR;
}

status_t SurfaceFlinger::addTunnelModeEnabledListener(
        const sp<gui::ITunnelModeEnabledListener>& listener) {
    if (!listener) {
        return BAD_VALUE;
    }

    mTunnelModeEnabledReporter->addListener(listener);
    return NO_ERROR;
}

status_t SurfaceFlinger::removeTunnelModeEnabledListener(
        const sp<gui::ITunnelModeEnabledListener>& listener) {
    if (!listener) {
        return BAD_VALUE;
    }

    mTunnelModeEnabledReporter->removeListener(listener);
    return NO_ERROR;
}

status_t SurfaceFlinger::getDisplayBrightnessSupport(const sp<IBinder>& displayToken,
                                                     bool* outSupport) const {
    if (!displayToken || !outSupport) {
        return BAD_VALUE;
    }

    Mutex::Autolock lock(mStateLock);

    const auto displayId = getPhysicalDisplayIdLocked(displayToken);
    if (!displayId) {
        return NAME_NOT_FOUND;
    }
    *outSupport = getHwComposer().hasDisplayCapability(*displayId, DisplayCapability::BRIGHTNESS);
    return NO_ERROR;
}

status_t SurfaceFlinger::setDisplayBrightness(const sp<IBinder>& displayToken,
                                              const gui::DisplayBrightness& brightness) {
    if (!displayToken) {
        return BAD_VALUE;
    }

    const char* const whence = __func__;
    return ftl::Future(mScheduler->schedule([=, this]() FTL_FAKE_GUARD(mStateLock) {
               // TODO(b/241285876): Validate that the display is physical instead of failing later.
               if (const auto display = getDisplayDeviceLocked(displayToken)) {
                   const bool supportsDisplayBrightnessCommand =
                           getHwComposer().getComposer()->isSupported(
                                   Hwc2::Composer::OptionalFeature::DisplayBrightnessCommand);
                   // If we support applying display brightness as a command, then we also support
                   // dimming SDR layers.
                   if (supportsDisplayBrightnessCommand) {
                       auto compositionDisplay = display->getCompositionDisplay();
                       float currentDimmingRatio =
                               compositionDisplay->editState().sdrWhitePointNits /
                               compositionDisplay->editState().displayBrightnessNits;
                       static constexpr float kDimmingThreshold = 0.02f;
                       if (brightness.sdrWhitePointNits == 0.f ||
                           abs(brightness.sdrWhitePointNits - brightness.displayBrightnessNits) /
                                           brightness.sdrWhitePointNits >=
                                   kDimmingThreshold) {
                           // to optimize, skip brightness setter if the brightness difference ratio
                           // is lower than threshold
                           compositionDisplay
                                   ->setDisplayBrightness(brightness.sdrWhitePointNits,
                                                          brightness.displayBrightnessNits);
                       } else {
                           compositionDisplay->setDisplayBrightness(brightness.sdrWhitePointNits,
                                                                    brightness.sdrWhitePointNits);
                       }

                       FTL_FAKE_GUARD(kMainThreadContext,
                                      display->stageBrightness(brightness.displayBrightness));
                       float currentHdrSdrRatio =
                               compositionDisplay->editState().displayBrightnessNits /
                               compositionDisplay->editState().sdrWhitePointNits;
                       FTL_FAKE_GUARD(kMainThreadContext,
                                      display->updateHdrSdrRatioOverlayRatio(currentHdrSdrRatio));

                       if (brightness.sdrWhitePointNits / brightness.displayBrightnessNits !=
                           currentDimmingRatio) {
                           scheduleComposite(FrameHint::kNone);
                       } else {
                           scheduleCommit(FrameHint::kNone);
                       }
                       return ftl::yield<status_t>(OK);
                   } else {
                       return getHwComposer()
                               .setDisplayBrightness(display->getPhysicalId(),
                                                     brightness.displayBrightness,
                                                     brightness.displayBrightnessNits,
                                                     Hwc2::Composer::DisplayBrightnessOptions{
                                                             .applyImmediately = true});
                   }
               } else {
                   ALOGE("%s: Invalid display token %p", whence, displayToken.get());
                   return ftl::yield<status_t>(NAME_NOT_FOUND);
               }
           }))
            .then([](ftl::Future<status_t> task) { return task; })
            .get();
}

status_t SurfaceFlinger::addHdrLayerInfoListener(const sp<IBinder>& displayToken,
                                                 const sp<gui::IHdrLayerInfoListener>& listener) {
    if (!displayToken) {
        return BAD_VALUE;
    }

    Mutex::Autolock lock(mStateLock);

    const auto display = getDisplayDeviceLocked(displayToken);
    if (!display) {
        return NAME_NOT_FOUND;
    }
    const auto displayId = display->getId();
    sp<HdrLayerInfoReporter>& hdrInfoReporter = mHdrLayerInfoListeners[displayId];
    if (!hdrInfoReporter) {
        hdrInfoReporter = sp<HdrLayerInfoReporter>::make();
    }
    hdrInfoReporter->addListener(listener);


    mAddingHDRLayerInfoListener = true;
    return OK;
}

status_t SurfaceFlinger::removeHdrLayerInfoListener(
        const sp<IBinder>& displayToken, const sp<gui::IHdrLayerInfoListener>& listener) {
    if (!displayToken) {
        return BAD_VALUE;
    }

    Mutex::Autolock lock(mStateLock);

    const auto display = getDisplayDeviceLocked(displayToken);
    if (!display) {
        return NAME_NOT_FOUND;
    }
    const auto displayId = display->getId();
    sp<HdrLayerInfoReporter>& hdrInfoReporter = mHdrLayerInfoListeners[displayId];
    if (hdrInfoReporter) {
        hdrInfoReporter->removeListener(listener);
    }
    return OK;
}

status_t SurfaceFlinger::notifyPowerBoost(int32_t boostId) {
    /* QTI_BEGIN */
    if (boostId == DOLPHIN_TOUCH_ID) {
        mQtiSFExtnIntf->qtiDolphinUnblockPendingBuffer();
        return NO_ERROR;
    }
    /* QTI_END */
    using aidl::android::hardware::power::Boost;
    Boost powerBoost = static_cast<Boost>(boostId);

    if (powerBoost == Boost::INTERACTION) {
        mScheduler->onTouchHint();
    }

    return NO_ERROR;
}

status_t SurfaceFlinger::getDisplayDecorationSupport(
        const sp<IBinder>& displayToken,
        std::optional<DisplayDecorationSupport>* outSupport) const {
    if (!displayToken || !outSupport) {
        return BAD_VALUE;
    }

    Mutex::Autolock lock(mStateLock);

    const auto displayId = getPhysicalDisplayIdLocked(displayToken);
    if (!displayId) {
        return NAME_NOT_FOUND;
    }
    getHwComposer().getDisplayDecorationSupport(*displayId, outSupport);
    return NO_ERROR;
}

// ----------------------------------------------------------------------------

sp<IDisplayEventConnection> SurfaceFlinger::createDisplayEventConnection(
        gui::ISurfaceComposer::VsyncSource vsyncSource, EventRegistrationFlags eventRegistration,
        const sp<IBinder>& layerHandle) {
    const auto cycle = [&] {
        if (FlagManager::getInstance().deprecate_vsync_sf()) {
            ALOGW_IF(vsyncSource == gui::ISurfaceComposer::VsyncSource::eVsyncSourceSurfaceFlinger,
                "requested unsupported config eVsyncSourceSurfaceFlinger");
            return scheduler::Cycle::Render;
        }

        return vsyncSource == gui::ISurfaceComposer::VsyncSource::eVsyncSourceSurfaceFlinger
              ? scheduler::Cycle::LastComposite
              : scheduler::Cycle::Render;
    }();
    return mScheduler->createDisplayEventConnection(cycle, eventRegistration, layerHandle);
}

void SurfaceFlinger::scheduleCommit(FrameHint hint) {
    if (hint == FrameHint::kActive) {
        mScheduler->resetIdleTimer();
    }
    /* QTI_BEGIN */
    mQtiSFExtnIntf->qtiNotifyDisplayUpdateImminent();
    /* QTI_END */
    mScheduler->scheduleFrame();
}

void SurfaceFlinger::scheduleComposite(FrameHint hint) {
    mMustComposite = true;
    scheduleCommit(hint);
}

void SurfaceFlinger::scheduleRepaint() {
    mGeometryDirty = true;
    scheduleComposite(FrameHint::kActive);
}

void SurfaceFlinger::scheduleSample() {
    static_cast<void>(mScheduler->schedule([this] { sample(); }));
}

nsecs_t SurfaceFlinger::getVsyncPeriodFromHWC() const {
    if (const auto display = getDefaultDisplayDeviceLocked()) {
        return display->getVsyncPeriodFromHWC();
    }

    return 0;
}

void SurfaceFlinger::onComposerHalVsync(hal::HWDisplayId hwcDisplayId, int64_t timestamp,
                                        std::optional<hal::VsyncPeriodNanos> vsyncPeriod) {
    if (FlagManager::getInstance().connected_display() && timestamp < 0 &&
        vsyncPeriod.has_value()) {
        // use ~0 instead of -1 as AidlComposerHal.cpp passes the param as unsigned int32
        if (mIsHotplugErrViaNegVsync && vsyncPeriod.value() == ~0) {
            const auto errorCode = static_cast<int32_t>(-timestamp);
            ALOGD("%s: Hotplug error %d for display %" PRIu64, __func__, errorCode, hwcDisplayId);
            mScheduler->dispatchHotplugError(errorCode);
            return;
        }

        if (mIsHdcpViaNegVsync && vsyncPeriod.value() == ~1) {
            const int32_t value = static_cast<int32_t>(-timestamp);
            // one byte is good enough to encode android.hardware.drm.HdcpLevel
            const int32_t maxLevel = (value >> 8) & 0xFF;
            const int32_t connectedLevel = value & 0xFF;
            ALOGD("%s: HDCP levels changed (connected=%d, max=%d) for display %" PRIu64, __func__,
                  connectedLevel, maxLevel, hwcDisplayId);
            updateHdcpLevels(hwcDisplayId, connectedLevel, maxLevel);
            return;
        }
    }

    ATRACE_NAME(vsyncPeriod
                        ? ftl::Concat(__func__, ' ', hwcDisplayId, ' ', *vsyncPeriod, "ns").c_str()
                        : ftl::Concat(__func__, ' ', hwcDisplayId).c_str());

    Mutex::Autolock lock(mStateLock);
    if (const auto displayIdOpt = getHwComposer().onVsync(hwcDisplayId, timestamp)) {
        if (mScheduler->addResyncSample(*displayIdOpt, timestamp, vsyncPeriod)) {
            // period flushed
            mScheduler->modulateVsync(displayIdOpt, &VsyncModulator::onRefreshRateChangeCompleted);
        }
    }
}

void SurfaceFlinger::onComposerHalHotplugEvent(hal::HWDisplayId hwcDisplayId,
                                               DisplayHotplugEvent event) {
    if (event == DisplayHotplugEvent::CONNECTED || event == DisplayHotplugEvent::DISCONNECTED) {
        hal::Connection connection = (event == DisplayHotplugEvent::CONNECTED)
                ? hal::Connection::CONNECTED
                : hal::Connection::DISCONNECTED;
        {
            std::lock_guard<std::mutex> lock(mHotplugMutex);
            mPendingHotplugEvents.push_back(HotplugEvent{hwcDisplayId, connection});
        }

        if (mScheduler) {
            mScheduler->scheduleConfigure();
        }

        return;
    }

    if (FlagManager::getInstance().hotplug2()) {
        // TODO(b/311403559): use enum type instead of int
        const auto errorCode = static_cast<int32_t>(event);
        ALOGD("%s: Hotplug error %d for display %" PRIu64, __func__, errorCode, hwcDisplayId);
        mScheduler->dispatchHotplugError(errorCode);
    }
}

void SurfaceFlinger::onComposerHalVsyncPeriodTimingChanged(
        hal::HWDisplayId, const hal::VsyncPeriodChangeTimeline& timeline) {
    Mutex::Autolock lock(mStateLock);
    mScheduler->onNewVsyncPeriodChangeTimeline(timeline);

    if (timeline.refreshRequired) {
        scheduleComposite(FrameHint::kNone);
    }
}

void SurfaceFlinger::onComposerHalSeamlessPossible(hal::HWDisplayId) {
    // TODO(b/142753666): use constraints when calling to setActiveModeWithConstraints and
    // use this callback to know when to retry in case of SEAMLESS_NOT_POSSIBLE.
}

void SurfaceFlinger::onComposerHalRefresh(hal::HWDisplayId) {
    Mutex::Autolock lock(mStateLock);
    /* QTI_BEGIN */
    mQtiSFExtnIntf->qtiOnComposerHalRefresh();
    /* QTI_END */
    scheduleComposite(FrameHint::kNone);
}

void SurfaceFlinger::onComposerHalVsyncIdle(hal::HWDisplayId) {
    ATRACE_CALL();
    mScheduler->forceNextResync();
}

void SurfaceFlinger::onRefreshRateChangedDebug(const RefreshRateChangedDebugData& data) {
    ATRACE_CALL();
    const char* const whence = __func__;
    static_cast<void>(mScheduler->schedule([=, this]() FTL_FAKE_GUARD(mStateLock) FTL_FAKE_GUARD(
                                                   kMainThreadContext) {
        if (const auto displayIdOpt = getHwComposer().toPhysicalDisplayId(data.display)) {
            if (const auto display = getDisplayDeviceLocked(*displayIdOpt)) {
                const Fps refreshRate = Fps::fromPeriodNsecs(
                        getHwComposer().getComposer()->isVrrSupported() ? data.refreshPeriodNanos
                                                                        : data.vsyncPeriodNanos);
                ATRACE_FORMAT("%s refresh rate = %d", whence, refreshRate.getIntValue());
                display->updateRefreshRateOverlayRate(refreshRate, display->getActiveMode().fps,
                                                      /* showRefreshRate */ true);
            }
        }
    }));
}

void SurfaceFlinger::configure() {
    Mutex::Autolock lock(mStateLock);
    if (configureLocked()) {
        setTransactionFlags(eDisplayTransactionNeeded);
    }
}

bool SurfaceFlinger::updateLayerSnapshotsLegacy(VsyncId vsyncId, nsecs_t frameTimeNs,
                                                bool flushTransactions,
                                                bool& outTransactionsAreEmpty) {
    ATRACE_CALL();
    frontend::Update update;
    if (flushTransactions) {
        update = flushLifecycleUpdates();
        if (mTransactionTracing) {
            mTransactionTracing->addCommittedTransactions(ftl::to_underlying(vsyncId), frameTimeNs,
                                                          update, mFrontEndDisplayInfos,
                                                          mFrontEndDisplayInfosChanged);
        }
    }

    bool needsTraversal = false;
    if (flushTransactions) {
        needsTraversal |= commitMirrorDisplays(vsyncId);
        needsTraversal |= commitCreatedLayers(vsyncId, update.layerCreatedStates);
        needsTraversal |= applyTransactions(update.transactions, vsyncId);
    }
    outTransactionsAreEmpty = !needsTraversal;
    const bool shouldCommit = (getTransactionFlags() & ~eTransactionFlushNeeded) || needsTraversal;
    if (shouldCommit) {
        commitTransactionsLegacy();
    }

    bool mustComposite = latchBuffers() || shouldCommit;
    updateLayerGeometry();
    return mustComposite;
}

void SurfaceFlinger::updateLayerHistory(nsecs_t now) {
    for (const auto& snapshot : mLayerSnapshotBuilder.getSnapshots()) {
        using Changes = frontend::RequestedLayerState::Changes;
        if (snapshot->path.isClone()) {
            continue;
        }

        const bool updateSmallDirty = FlagManager::getInstance().enable_small_area_detection() &&
                ((snapshot->clientChanges & layer_state_t::eSurfaceDamageRegionChanged) ||
                 snapshot->changes.any(Changes::Geometry));

        const bool hasChanges =
                snapshot->changes.any(Changes::FrameRate | Changes::Buffer | Changes::Animation |
                                      Changes::Geometry | Changes::Visibility) ||
                (snapshot->clientChanges & layer_state_t::eDefaultFrameRateCompatibilityChanged) !=
                        0;

        if (!updateSmallDirty && !hasChanges) {
            continue;
        }

        auto it = mLegacyLayers.find(snapshot->sequence);
        LLOG_ALWAYS_FATAL_WITH_TRACE_IF(it == mLegacyLayers.end(),
                                        "Couldn't find layer object for %s",
                                        snapshot->getDebugString().c_str());

        if (updateSmallDirty) {
            // Update small dirty flag while surface damage region or geometry changed
            it->second->setIsSmallDirty(snapshot.get());
        }

        if (!hasChanges) {
            continue;
        }

        const auto layerProps = scheduler::LayerProps{
                .visible = snapshot->isVisible,
                .bounds = snapshot->geomLayerBounds,
                .transform = snapshot->geomLayerTransform,
                .setFrameRateVote = snapshot->frameRate,
                .frameRateSelectionPriority = snapshot->frameRateSelectionPriority,
                .isSmallDirty = snapshot->isSmallDirty,
                .isFrontBuffered = snapshot->isFrontBuffered(),
        };

        if (snapshot->changes.any(Changes::Geometry | Changes::Visibility)) {
            mScheduler->setLayerProperties(snapshot->sequence, layerProps);
        }

        if (snapshot->clientChanges & layer_state_t::eDefaultFrameRateCompatibilityChanged) {
            mScheduler->setDefaultFrameRateCompatibility(snapshot->sequence,
                                                         snapshot->defaultFrameRateCompatibility);
        }

        if (snapshot->changes.test(Changes::Animation)) {
            it->second->recordLayerHistoryAnimationTx(layerProps, now);
        }

        if (snapshot->changes.test(Changes::FrameRate)) {
            it->second->setFrameRateForLayerTree(snapshot->frameRate, layerProps, now);
        }

        if (snapshot->changes.test(Changes::Buffer)) {
            it->second->recordLayerHistoryBufferUpdate(layerProps, now);
        }
    }
}

bool SurfaceFlinger::updateLayerSnapshots(VsyncId vsyncId, nsecs_t frameTimeNs,
                                          bool flushTransactions, bool& outTransactionsAreEmpty) {
    using Changes = frontend::RequestedLayerState::Changes;
    ATRACE_CALL();
    frontend::Update update;
    if (flushTransactions) {
        ATRACE_NAME("TransactionHandler:flushTransactions");
        // Locking:
        // 1. to prevent onHandleDestroyed from being called while the state lock is held,
        // we must keep a copy of the transactions (specifically the composer
        // states) around outside the scope of the lock.
        // 2. Transactions and created layers do not share a lock. To prevent applying
        // transactions with layers still in the createdLayer queue, collect the transactions
        // before committing the created layers.
        // 3. Transactions can only be flushed after adding layers, since the layer can be a newly
        // created one
        mTransactionHandler.collectTransactions();
        {
            // TODO(b/238781169) lockless queue this and keep order.
            std::scoped_lock<std::mutex> lock(mCreatedLayersLock);
            update.layerCreatedStates = std::move(mCreatedLayers);
            mCreatedLayers.clear();
            update.newLayers = std::move(mNewLayers);
            mNewLayers.clear();
            update.layerCreationArgs = std::move(mNewLayerArgs);
            mNewLayerArgs.clear();
            update.destroyedHandles = std::move(mDestroyedHandles);
            mDestroyedHandles.clear();
        }

        mLayerLifecycleManager.addLayers(std::move(update.newLayers));
        update.transactions = mTransactionHandler.flushTransactions();
        if (mTransactionTracing) {
            mTransactionTracing->addCommittedTransactions(ftl::to_underlying(vsyncId), frameTimeNs,
                                                          update, mFrontEndDisplayInfos,
                                                          mFrontEndDisplayInfosChanged);
        }
        mLayerLifecycleManager.applyTransactions(update.transactions);
        mLayerLifecycleManager.onHandlesDestroyed(update.destroyedHandles);
        for (auto& legacyLayer : update.layerCreatedStates) {
            sp<Layer> layer = legacyLayer.layer.promote();
            if (layer) {
                mLegacyLayers[layer->sequence] = layer;
            }
        }
        mLayerHierarchyBuilder.update(mLayerLifecycleManager);
    }

    // Keep a copy of the drawing state (that is going to be overwritten
    // by commitTransactionsLocked) outside of mStateLock so that the side
    // effects of the State assignment don't happen with mStateLock held,
    // which can cause deadlocks.
    State drawingState(mDrawingState);
    Mutex::Autolock lock(mStateLock);
    bool mustComposite = false;
    mustComposite |= applyAndCommitDisplayTransactionStatesLocked(update.transactions);

    {
        ATRACE_NAME("LayerSnapshotBuilder:update");
        frontend::LayerSnapshotBuilder::Args
                args{.root = mLayerHierarchyBuilder.getHierarchy(),
                     .layerLifecycleManager = mLayerLifecycleManager,
                     .includeMetadata = mCompositionEngine->getFeatureFlags().test(
                             compositionengine::Feature::kSnapshotLayerMetadata),
                     .displays = mFrontEndDisplayInfos,
                     .displayChanges = mFrontEndDisplayInfosChanged,
                     .globalShadowSettings = mDrawingState.globalShadowSettings,
                     .supportsBlur = mSupportsBlur,
                     .forceFullDamage = mForceFullDamage,
                     .supportedLayerGenericMetadata =
                             getHwComposer().getSupportedLayerGenericMetadata(),
                     .genericLayerMetadataKeyMap = getGenericLayerMetadataKeyMap(),
                     .skipRoundCornersWhenProtected =
                             !getRenderEngine().supportsProtectedContent()};
        mLayerSnapshotBuilder.update(args);
    }

    if (mLayerLifecycleManager.getGlobalChanges().any(Changes::Geometry | Changes::Input |
                                                      Changes::Hierarchy | Changes::Visibility)) {
        mUpdateInputInfo = true;
    }
    if (mLayerLifecycleManager.getGlobalChanges().any(Changes::VisibleRegion | Changes::Hierarchy |
                                                      Changes::Visibility | Changes::Geometry)) {
        mVisibleRegionsDirty = true;
    }
    if (mLayerLifecycleManager.getGlobalChanges().any(Changes::Hierarchy | Changes::FrameRate)) {
        // The frame rate of attached choreographers can only change as a result of a
        // FrameRate change (including when Hierarchy changes).
        mUpdateAttachedChoreographer = true;
    }
    outTransactionsAreEmpty = mLayerLifecycleManager.getGlobalChanges().get() == 0;
    if (FlagManager::getInstance().vrr_bugfix_24q4()) {
        mustComposite |= mLayerLifecycleManager.getGlobalChanges().any(
                frontend::RequestedLayerState::kMustComposite);
    } else {
        mustComposite |= mLayerLifecycleManager.getGlobalChanges().get() != 0;
    }

    bool newDataLatched = false;
    ATRACE_NAME("DisplayCallbackAndStatsUpdates");
    mustComposite |= applyTransactionsLocked(update.transactions, vsyncId);
    traverseLegacyLayers([&](Layer* layer) { layer->commitTransaction(); });
    const nsecs_t latchTime = systemTime();
    bool unused = false;

    for (auto& layer : mLayerLifecycleManager.getLayers()) {
        if (layer->changes.test(frontend::RequestedLayerState::Changes::Created) &&
            layer->bgColorLayer) {
            sp<Layer> bgColorLayer = getFactory().createEffectLayer(
                    LayerCreationArgs(this, nullptr, layer->name,
                                      ISurfaceComposerClient::eFXSurfaceEffect, LayerMetadata(),
                                      std::make_optional(layer->id), true));
            mLegacyLayers[bgColorLayer->sequence] = bgColorLayer;
        }
        const bool willReleaseBufferOnLatch = layer->willReleaseBufferOnLatch();

        auto it = mLegacyLayers.find(layer->id);
        if (it == mLegacyLayers.end() &&
            layer->changes.test(frontend::RequestedLayerState::Changes::Destroyed)) {
            // Layer handle was created and immediately destroyed. It was destroyed before it
            // was added to the map.
            continue;
        }
         /* QTI_BEGIN */
            mQtiSFExtnIntf->qtiDolphinTrackBufferDecrement(it->second->getDebugName(),
                *it->second->getPendingBufferCounter());
        /* QTI_END */

        LLOG_ALWAYS_FATAL_WITH_TRACE_IF(it == mLegacyLayers.end(),
                                        "Couldnt find layer object for %s",
                                        layer->getDebugString().c_str());
        if (!layer->hasReadyFrame() && !willReleaseBufferOnLatch) {
            if (!it->second->hasBuffer()) {
                // The last latch time is used to classify a missed frame as buffer stuffing
                // instead of a missed frame. This is used to identify scenarios where we
                // could not latch a buffer or apply a transaction due to backpressure.
                // We only update the latch time for buffer less layers here, the latch time
                // is updated for buffer layers when the buffer is latched.
                it->second->updateLastLatchTime(latchTime);
            }
            continue;
        }

        const bool bgColorOnly =
                !layer->externalTexture && (layer->bgColorLayerId != UNASSIGNED_LAYER_ID);
        if (willReleaseBufferOnLatch) {
            mLayersWithBuffersRemoved.emplace(it->second);
        }
        it->second->latchBufferImpl(unused, latchTime, bgColorOnly);
        newDataLatched = true;

        mLayersWithQueuedFrames.emplace(it->second);
        mLayersIdsWithQueuedFrames.emplace(it->second->sequence);
    }

    updateLayerHistory(latchTime);
    mLayerSnapshotBuilder.forEachVisibleSnapshot([&](const frontend::LayerSnapshot& snapshot) {
        if (mLayersIdsWithQueuedFrames.find(snapshot.path.id) == mLayersIdsWithQueuedFrames.end())
            return;
        Region visibleReg;
        visibleReg.set(snapshot.transformedBoundsWithoutTransparentRegion);
        invalidateLayerStack(snapshot.outputFilter, visibleReg);
    });

    /* QTI_BEGIN */
    mQtiSFExtnIntf->qtiSetDisplayAnimating();
    /* QTI_END */

    for (auto& destroyedLayer : mLayerLifecycleManager.getDestroyedLayers()) {
        mLegacyLayers.erase(destroyedLayer->id);
    }

    {
        ATRACE_NAME("LLM:commitChanges");
        mLayerLifecycleManager.commitChanges();
    }

    // enter boot animation on first buffer latch
    if (CC_UNLIKELY(mBootStage == BootStage::BOOTLOADER && newDataLatched)) {
        ALOGI("Enter boot animation");
        mBootStage = BootStage::BOOTANIMATION;
    }

    mustComposite |= (getTransactionFlags() & ~eTransactionFlushNeeded) || newDataLatched;
    if (mustComposite) {
        commitTransactions();
    }

    return mustComposite;
}

bool SurfaceFlinger::commit(PhysicalDisplayId pacesetterId,
                            const scheduler::FrameTargets& frameTargets) {
    /* QTI_BEGIN */
    mQtiSFExtnIntf->qtiDolphinTrackVsyncSignal();
    /* QTI_END */

    // The expectedVsyncTime, which was predicted when this frame was scheduled, is normally in the
    // future relative to frameTime, but may not be for delayed frames. Adjust mExpectedPresentTime
    // accordingly, but not mScheduledPresentTime.
    // const TimePoint lastScheduledPresentTime = mScheduledPresentTime;
    const scheduler::FrameTarget& pacesetterFrameTarget = *frameTargets.get(pacesetterId)->get();

    const VsyncId vsyncId = pacesetterFrameTarget.vsyncId();
    ATRACE_NAME(ftl::Concat(__func__, ' ', ftl::to_underlying(vsyncId)).c_str());

    /* QTI_BEGIN */
    std::unique_lock<std::mutex> lck (mSmomoMutex, std::defer_lock);
    if (mQtiSFExtnIntf->qtiIsSmomoOptimalRefreshActive()) {
      lck.lock();
    }
    mQtiSFExtnIntf->qtiOnVsync(0);
    /* QTI_END */

    // mScheduledPresentTime = expectedVsyncTime;

    // Calculate the expected present time once and use the cached value throughout this frame to
    // make sure all layers are seeing this same value.
    // mExpectedPresentTime = expectedVsyncTime >= frameTime ? expectedVsyncTime
    //                                                       : calculateExpectedPresentTime(frameTime);

    // ATRACE_FORMAT("%s %" PRId64 " vsyncIn %.2fms%s", __func__, ftl::to_underlying(vsyncId),
    //               ticks<std::milli, float>(mExpectedPresentTime - TimePoint::now()),
    //               mExpectedPresentTime == expectedVsyncTime ? "" : " (adjusted)");

    /* QTI_BEGIN */
    mQtiSFExtnIntf->qtiUpdateFrameScheduler();
    mQtiSFExtnIntf->qtiSyncToDisplayHardware();
    // TODO(rmedel): Handle locking for early wake up
    mQtiSFExtnIntf->qtiResetSFExtn();
    /* QTI_END */

    // const Period vsyncPeriod = mScheduler->getVsyncSchedule()->period();
    // const FenceTimePtr& previousPresentFence = getPreviousPresentFence(frameTime, vsyncPeriod);

    // When backpressure propagation is enabled, we want to give a small grace period of 1ms
    // for the present fence to fire instead of just giving up on this frame to handle cases
    // where present fence is just about to get signaled.
    // const int graceTimeForPresentFenceMs = static_cast<int>(
    //         mBackpressureGpuComposition || !mCompositionCoverage.test(CompositionCoverage::Gpu));

    // Pending frames may trigger backpressure propagation.
    // const TracedOrdinal<bool> framePending = {"PrevFramePending",
    //                                           isFencePending(previousPresentFence,
    //                                                          graceTimeForPresentFenceMs)};

    // Frame missed counts for metrics tracking.
    // A frame is missed if the prior frame is still pending. If no longer pending,
    // then we still count the frame as missed if the predicted present time
    // was further in the past than when the fence actually fired.

    // Add some slop to correct for drift. This should generally be
    // smaller than a typical frame duration, but should not be so small
    // that it reports reasonable drift as a missed frame.
    // const nsecs_t frameMissedSlop = vsyncPeriod.ns() / 2;
    // const nsecs_t previousPresentTime = previousPresentFence->getSignalTime();
    // const TracedOrdinal<bool> frameMissed = {"PrevFrameMissed",
    //                                          framePending ||
    //                                                  (previousPresentTime >= 0 &&
    //                                                   (lastScheduledPresentTime.ns() <
    //                                                    previousPresentTime - frameMissedSlop))};
    // const TracedOrdinal<bool> hwcFrameMissed = {"PrevHwcFrameMissed",
    //                                             frameMissed &&
    //                                                     mCompositionCoverage.test(
    //                                                             CompositionCoverage::Hwc)};

    // const TracedOrdinal<bool> gpuFrameMissed = {"PrevGpuFrameMissed",
    //                                             frameMissed &&
    //                                                     mCompositionCoverage.test(
    //                                                             CompositionCoverage::Gpu)};

    if (pacesetterFrameTarget.didMissFrame()) {
        mTimeStats->incrementMissedFrames();
    }

    // If a mode set is pending and the fence hasn't fired yet, wait for the next commit.
    if (std::any_of(frameTargets.begin(), frameTargets.end(),
                    [this](const auto& pair) FTL_FAKE_GUARD(mStateLock)
                            FTL_FAKE_GUARD(kMainThreadContext) {
                                if (!pair.second->isFramePending()) return false;

                                if (const auto display = getDisplayDeviceLocked(pair.first)) {
                                    return display->isModeSetPending();
                                }

                                return false;
                            })) {
        mScheduler->scheduleFrame();
        return false;
    }

    {
        Mutex::Autolock lock(mStateLock);

        for (const auto [id, target] : frameTargets) {
            // TODO(b/241285876): This is `nullptr` when the DisplayDevice is about to be removed in
            // this commit, since the PhysicalDisplay has already been removed. Rather than checking
            // for `nullptr` below, change Scheduler::onFrameSignal to filter out the FrameTarget of
            // the removed display.
            const auto display = getDisplayDeviceLocked(id);

            if (display && display->isModeSetPending()) {
                finalizeDisplayModeChange(*display);
            }
        }
    }

    if (pacesetterFrameTarget.isFramePending()) {
        if (mBackpressureGpuComposition || pacesetterFrameTarget.didMissHwcFrame()) {
            if (FlagManager::getInstance().vrr_config()) {
                mScheduler->getVsyncSchedule()->getTracker().onFrameMissed(
                        pacesetterFrameTarget.expectedPresentTime());
            }
            scheduleCommit(FrameHint::kNone);
            return false;
        }
    }

    const Period vsyncPeriod = mScheduler->getVsyncSchedule()->period();

    // Save this once per commit + composite to ensure consistency
    // TODO (b/240619471): consider removing active display check once AOD is fixed
    const auto activeDisplay = FTL_FAKE_GUARD(mStateLock, getDisplayDeviceLocked(mActiveDisplayId));
    mPowerHintSessionEnabled = mPowerAdvisor->usePowerHintSession() && activeDisplay &&
            activeDisplay->getPowerMode() == hal::PowerMode::ON;
    if (mPowerHintSessionEnabled) {
        mPowerAdvisor->setCommitStart(pacesetterFrameTarget.frameBeginTime());
        mPowerAdvisor->setExpectedPresentTime(pacesetterFrameTarget.expectedPresentTime());

        // Frame delay is how long we should have minus how long we actually have.
        const Duration idealSfWorkDuration =
                mScheduler->vsyncModulator().getVsyncConfig().sfWorkDuration;
        const Duration frameDelay =
                idealSfWorkDuration - pacesetterFrameTarget.expectedFrameDuration();

        mPowerAdvisor->setFrameDelay(frameDelay);
        mPowerAdvisor->setTotalFrameTargetWorkDuration(idealSfWorkDuration);

        const auto& display = FTL_FAKE_GUARD(mStateLock, getDefaultDisplayDeviceLocked()).get();
        const Period idealVsyncPeriod = display->getActiveMode().fps.getPeriod();
        mPowerAdvisor->updateTargetWorkDuration(idealVsyncPeriod);
    }

    if (mRefreshRateOverlaySpinner || mHdrSdrRatioOverlay) {
        Mutex::Autolock lock(mStateLock);
        if (const auto display = getDefaultDisplayDeviceLocked()) {
            display->animateOverlay();
        }
    }

    // Composite if transactions were committed, or if requested by HWC.
    bool mustComposite = mMustComposite.exchange(false);
    {
        mFrameTimeline->setSfWakeUp(ftl::to_underlying(vsyncId),
                                    pacesetterFrameTarget.frameBeginTime().ns(),
                                    Fps::fromPeriodNsecs(vsyncPeriod.ns()),
                                    mScheduler->getPacesetterRefreshRate());

        const bool flushTransactions = clearTransactionFlags(eTransactionFlushNeeded);
        bool transactionsAreEmpty = false;
        if (mLayerLifecycleManagerEnabled) {
            mustComposite |=
                    updateLayerSnapshots(vsyncId, pacesetterFrameTarget.frameBeginTime().ns(),
                                         flushTransactions, transactionsAreEmpty);
        }

        // Tell VsyncTracker that we are going to present this frame before scheduling
        // setTransactionFlags which will schedule another SF frame. This was if the tracker
        // needs to adjust the vsync timeline, it will be done before the next frame.
        if (FlagManager::getInstance().vrr_config() && mustComposite) {
            mScheduler->getVsyncSchedule()->getTracker().onFrameBegin(
                pacesetterFrameTarget.expectedPresentTime(),
                pacesetterFrameTarget.lastSignaledFrameTime());
        }
        if (transactionFlushNeeded()) {
            setTransactionFlags(eTransactionFlushNeeded);
        }

        // This has to be called after latchBuffers because we want to include the layers that have
        // been latched in the commit callback
        if (transactionsAreEmpty) {
            // Invoke empty transaction callbacks early.
            mTransactionCallbackInvoker.sendCallbacks(false /* onCommitOnly */);
        } else {
            // Invoke OnCommit callbacks.
            mTransactionCallbackInvoker.sendCallbacks(true /* onCommitOnly */);
        }
    }

    // Layers need to get updated (in the previous line) before we can use them for
    // choosing the refresh rate.
    // Hold mStateLock as chooseRefreshRateForContent promotes wp<Layer> to sp<Layer>
    // and may eventually call to ~Layer() if it holds the last reference
    {
        bool updateAttachedChoreographer = mUpdateAttachedChoreographer;
        mUpdateAttachedChoreographer = false;

        Mutex::Autolock lock(mStateLock);
        mScheduler->chooseRefreshRateForContent(mLayerLifecycleManagerEnabled
                                                        ? &mLayerHierarchyBuilder.getHierarchy()
                                                        : nullptr,
                                                updateAttachedChoreographer);
        initiateDisplayModeChanges();
    }

    updateCursorAsync();
    if (!mustComposite) {
        updateInputFlinger(vsyncId, pacesetterFrameTarget.frameBeginTime());
    }
    doActiveLayersTracingIfNeeded(false, mVisibleRegionsDirty,
                                  pacesetterFrameTarget.frameBeginTime(), vsyncId);

    mLastCommittedVsyncId = vsyncId;

    persistDisplayBrightness(mustComposite);

    /* QTI_BEGIN */
    mQtiSFExtnIntf->qtiSendCompositorTid();
    /* QTI_END */

    return mustComposite && CC_LIKELY(mBootStage != BootStage::BOOTLOADER);
}

CompositeResultsPerDisplay SurfaceFlinger::composite(
        PhysicalDisplayId pacesetterId, const scheduler::FrameTargeters& frameTargeters) {
    const scheduler::FrameTarget& pacesetterTarget =
            frameTargeters.get(pacesetterId)->get()->target();

    const VsyncId vsyncId = pacesetterTarget.vsyncId();
    ATRACE_NAME(ftl::Concat(__func__, ' ', ftl::to_underlying(vsyncId)).c_str());

    compositionengine::CompositionRefreshArgs refreshArgs;
    refreshArgs.powerCallback = this;
    const auto& displays = FTL_FAKE_GUARD(mStateLock, mDisplays);
    refreshArgs.outputs.reserve(displays.size());

    // Add outputs for physical displays.
    for (const auto& [id, targeter] : frameTargeters) {
        ftl::FakeGuard guard(mStateLock);

        if (const auto display = getCompositionDisplayLocked(id)) {
            refreshArgs.outputs.push_back(display);
        }

        refreshArgs.frameTargets.try_emplace(id, &targeter->target());
    }

    std::vector<DisplayId> displayIds;
    for (const auto& [_, display] : displays) {
        displayIds.push_back(display->getId());
        display->tracePowerMode();

        // Add outputs for virtual displays.
        if (display->isVirtual()) {
            const Fps refreshRate = display->getAdjustedRefreshRate();

            if (!refreshRate.isValid() ||
                mScheduler->isVsyncInPhase(pacesetterTarget.frameBeginTime(), refreshRate)) {
                refreshArgs.outputs.push_back(display->getCompositionDisplay());
            }
        }
    }
    mPowerAdvisor->setDisplays(displayIds);

    const bool updateTaskMetadata = mCompositionEngine->getFeatureFlags().test(
            compositionengine::Feature::kSnapshotLayerMetadata);
    if (updateTaskMetadata && (mVisibleRegionsDirty || mLayerMetadataSnapshotNeeded)) {
        updateLayerMetadataSnapshot();
        mLayerMetadataSnapshotNeeded = false;
    }

    refreshArgs.bufferIdsToUncache = std::move(mBufferIdsToUncache);

    if (!FlagManager::getInstance().ce_fence_promise()) {
        refreshArgs.layersWithQueuedFrames.reserve(mLayersWithQueuedFrames.size());
        for (auto& layer : mLayersWithQueuedFrames) {
            if (const auto& layerFE = layer->getCompositionEngineLayerFE())
                refreshArgs.layersWithQueuedFrames.push_back(layerFE);
        }
    }

    refreshArgs.outputColorSetting = mDisplayColorSetting;
    refreshArgs.forceOutputColorMode = mForceColorMode;

    refreshArgs.updatingOutputGeometryThisFrame = mVisibleRegionsDirty;
    refreshArgs.updatingGeometryThisFrame = mGeometryDirty.exchange(false) ||
            mVisibleRegionsDirty || mDrawingState.colorMatrixChanged;
    refreshArgs.internalDisplayRotationFlags = getActiveDisplayRotationFlags();

    if (CC_UNLIKELY(mDrawingState.colorMatrixChanged)) {
        refreshArgs.colorTransformMatrix = mDrawingState.colorMatrix;
        mDrawingState.colorMatrixChanged = false;
    }

    refreshArgs.devOptForceClientComposition = mDebugDisableHWC;

    if (mDebugFlashDelay != 0) {
        refreshArgs.devOptForceClientComposition = true;
        refreshArgs.devOptFlashDirtyRegionsDelay = std::chrono::milliseconds(mDebugFlashDelay);
    }

    // TODO(b/255601557) Update frameInterval per display
    refreshArgs.frameInterval =
            mScheduler->getNextFrameInterval(pacesetterId, pacesetterTarget.expectedPresentTime());
    const auto scheduledFrameResultOpt = mScheduler->getScheduledFrameResult();
    const auto scheduledFrameTimeOpt = scheduledFrameResultOpt
            ? std::optional{scheduledFrameResultOpt->callbackTime}
            : std::nullopt;
    refreshArgs.scheduledFrameTime = scheduledFrameTimeOpt;
    refreshArgs.hasTrustedPresentationListener = mNumTrustedPresentationListeners > 0;
    // Store the present time just before calling to the composition engine so we could notify
    // the scheduler.
    const auto presentTime = systemTime();

    /* QTI_BEGIN */
    //mQtiSFExtnIntf->qtiSetDisplayElapseTime(refreshArgs.earliestPrsesentTime);
    /* QTI_END */

    constexpr bool kCursorOnly = false;
    const auto layers = moveSnapshotsToCompositionArgs(refreshArgs, kCursorOnly);

    if (mLayerLifecycleManagerEnabled && !mVisibleRegionsDirty) {
        for (const auto& [token, display] : FTL_FAKE_GUARD(mStateLock, mDisplays)) {
            auto compositionDisplay = display->getCompositionDisplay();
            if (!compositionDisplay->getState().isEnabled) continue;
            for (auto outputLayer : compositionDisplay->getOutputLayersOrderedByZ()) {
                if (outputLayer->getLayerFE().getCompositionState() == nullptr) {
                    // This is unexpected but instead of crashing, capture traces to disk
                    // and recover gracefully by forcing CE to rebuild layer stack.
                    ALOGE("Output layer %s for display %s %" PRIu64 " has a null "
                          "snapshot. Forcing mVisibleRegionsDirty",
                          outputLayer->getLayerFE().getDebugName(),
                          compositionDisplay->getName().c_str(), compositionDisplay->getId().value);

                    TransactionTraceWriter::getInstance().invoke(__func__, /* overwrite= */ false);
                    mVisibleRegionsDirty = true;
                    refreshArgs.updatingOutputGeometryThisFrame = mVisibleRegionsDirty;
                    refreshArgs.updatingGeometryThisFrame = mVisibleRegionsDirty;
                }
            }
        }
    }

    refreshArgs.refreshStartTime = systemTime(SYSTEM_TIME_MONOTONIC);
    for (auto& [layer, layerFE] : layers) {
        layer->onPreComposition(refreshArgs.refreshStartTime);
    }

    if (FlagManager::getInstance().ce_fence_promise()) {
        for (auto& [layer, layerFE] : layers) {
            attachReleaseFenceFutureToLayer(layer, layerFE,
                                            layerFE->mSnapshot->outputFilter.layerStack);
        }

        refreshArgs.layersWithQueuedFrames.reserve(mLayersWithQueuedFrames.size());
        for (auto& layer : mLayersWithQueuedFrames) {
            if (const auto& layerFE = layer->getCompositionEngineLayerFE()) {
                refreshArgs.layersWithQueuedFrames.push_back(layerFE);
                // Some layers are not displayed and do not yet have a future release fence
                if (layerFE->getReleaseFencePromiseStatus() ==
                            LayerFE::ReleaseFencePromiseStatus::UNINITIALIZED ||
                    layerFE->getReleaseFencePromiseStatus() ==
                            LayerFE::ReleaseFencePromiseStatus::FULFILLED) {
                    // layerStack is invalid because layer is not on a display
                    attachReleaseFenceFutureToLayer(layer.get(), layerFE.get(),
                                                    ui::INVALID_LAYER_STACK);
                }
            }
        }

        mCompositionEngine->present(refreshArgs);
        moveSnapshotsFromCompositionArgs(refreshArgs, layers);

        for (auto& [layer, layerFE] : layers) {
            CompositionResult compositionResult{layerFE->stealCompositionResult()};
            if (compositionResult.lastClientCompositionFence) {
                layer->setWasClientComposed(compositionResult.lastClientCompositionFence);
            }
        }

    } else {
        mCompositionEngine->present(refreshArgs);
        moveSnapshotsFromCompositionArgs(refreshArgs, layers);

        for (auto [layer, layerFE] : layers) {
            CompositionResult compositionResult{layerFE->stealCompositionResult()};
            for (auto& [releaseFence, layerStack] : compositionResult.releaseFences) {
                Layer* clonedFrom = layer->getClonedFrom().get();
                auto owningLayer = clonedFrom ? clonedFrom : layer;
                owningLayer->onLayerDisplayed(std::move(releaseFence), layerStack);
            }
            if (compositionResult.lastClientCompositionFence) {
                layer->setWasClientComposed(compositionResult.lastClientCompositionFence);
            }
        }
    }

    mTimeStats->recordFrameDuration(pacesetterTarget.frameBeginTime().ns(), systemTime());

    // Send a power hint after presentation is finished.
    if (mPowerHintSessionEnabled) {
        // Now that the current frame has been presented above, PowerAdvisor needs the present time
        // of the previous frame (whose fence is signaled by now) to determine how long the HWC had
        // waited on that fence to retire before presenting.
        const auto& previousPresentFence = pacesetterTarget.presentFenceForPreviousFrame();

        mPowerAdvisor->setSfPresentTiming(TimePoint::fromNs(previousPresentFence->getSignalTime()),
                                          TimePoint::now());
        mPowerAdvisor->reportActualWorkDuration();
    }

    if (mScheduler->onCompositionPresented(presentTime)) {
        scheduleComposite(FrameHint::kNone);
    }

    mNotifyExpectedPresentMap[pacesetterId].hintStatus = NotifyExpectedPresentHintStatus::Start;
    onCompositionPresented(pacesetterId, frameTargeters, presentTime);

    const bool hadGpuComposited =
            multiDisplayUnion(mCompositionCoverage).test(CompositionCoverage::Gpu);
    mCompositionCoverage.clear();

    TimeStats::ClientCompositionRecord clientCompositionRecord;

    for (const auto& [_, display] : displays) {
        const auto& state = display->getCompositionDisplay()->getState();
        CompositionCoverageFlags& flags =
                mCompositionCoverage.try_emplace(display->getId()).first->second;

        if (state.usesDeviceComposition) {
            flags |= CompositionCoverage::Hwc;
        }

        if (state.reusedClientComposition) {
            flags |= CompositionCoverage::GpuReuse;
        } else if (state.usesClientComposition) {
            flags |= CompositionCoverage::Gpu;
        }

        clientCompositionRecord.predicted |=
                (state.strategyPrediction != CompositionStrategyPredictionState::DISABLED);
        clientCompositionRecord.predictionSucceeded |=
                (state.strategyPrediction == CompositionStrategyPredictionState::SUCCESS);
    }

    const auto coverage = multiDisplayUnion(mCompositionCoverage);
    const bool hasGpuComposited = coverage.test(CompositionCoverage::Gpu);

    clientCompositionRecord.hadClientComposition = hasGpuComposited;
    clientCompositionRecord.reused = coverage.test(CompositionCoverage::GpuReuse);
    clientCompositionRecord.changed = hadGpuComposited != hasGpuComposited;

    mTimeStats->pushCompositionStrategyState(clientCompositionRecord);

    using namespace ftl::flag_operators;

    // TODO(b/160583065): Enable skip validation when SF caches all client composition layers.
    const bool hasGpuUseOrReuse =
            coverage.any(CompositionCoverage::Gpu | CompositionCoverage::GpuReuse);
    mScheduler->modulateVsync({}, &VsyncModulator::onDisplayRefresh, hasGpuUseOrReuse);

    mLayersWithQueuedFrames.clear();
    mLayersIdsWithQueuedFrames.clear();
    doActiveLayersTracingIfNeeded(true, mVisibleRegionsDirty, pacesetterTarget.frameBeginTime(),
                                  vsyncId);

    updateInputFlinger(vsyncId, pacesetterTarget.frameBeginTime());

    if (mVisibleRegionsDirty) mHdrLayerInfoChanged = true;
    mVisibleRegionsDirty = false;

    if (mCompositionEngine->needsAnotherUpdate()) {
        scheduleCommit(FrameHint::kNone);
    }

    if (mPowerHintSessionEnabled) {
        mPowerAdvisor->setCompositeEnd(TimePoint::now());
    }

    CompositeResultsPerDisplay resultsPerDisplay;

    // Filter out virtual displays.
    for (const auto& [id, coverage] : mCompositionCoverage) {
        if (const auto idOpt = PhysicalDisplayId::tryCast(id)) {
            resultsPerDisplay.try_emplace(*idOpt, CompositeResult{coverage});
        }
    }

    return resultsPerDisplay;
}

void SurfaceFlinger::updateLayerGeometry() {
    ATRACE_CALL();

    if (mVisibleRegionsDirty) {
        computeLayerBounds();
    }

    for (auto& layer : mLayersPendingRefresh) {
        Region visibleReg;
        visibleReg.set(layer->getScreenBounds());
        invalidateLayerStack(layer->getOutputFilter(), visibleReg);
    }

    mLayersPendingRefresh.clear();
}

bool SurfaceFlinger::isHdrLayer(const frontend::LayerSnapshot& snapshot) const {
    // Even though the camera layer may be using an HDR transfer function or otherwise be "HDR"
    // the device may need to avoid boosting the brightness as a result of these layers to
    // reduce power consumption during camera recording
    if (mIgnoreHdrCameraLayers) {
        if (snapshot.externalTexture &&
            (snapshot.externalTexture->getUsage() & GRALLOC_USAGE_HW_CAMERA_WRITE) != 0) {
            return false;
        }
    }
    // RANGE_EXTENDED layer may identify themselves as being "HDR"
    // via a desired hdr/sdr ratio
    auto pixelFormat = snapshot.buffer
            ? std::make_optional(static_cast<ui::PixelFormat>(snapshot.buffer->getPixelFormat()))
            : std::nullopt;

    if (getHdrRenderType(snapshot.dataspace, pixelFormat, snapshot.desiredHdrSdrRatio) !=
        HdrRenderType::SDR) {
        return true;
    }
    // If the layer is not allowed to be dimmed, treat it as HDR. WindowManager may disable
    // dimming in order to keep animations invoking SDR screenshots of HDR layers seamless.
    // Treat such tagged layers as HDR so that DisplayManagerService does not try to change
    // the screen brightness
    if (!snapshot.dimmingEnabled) {
        return true;
    }
    return false;
}

ui::Rotation SurfaceFlinger::getPhysicalDisplayOrientation(DisplayId displayId,
                                                           bool isPrimary) const {
    const auto id = PhysicalDisplayId::tryCast(displayId);
    if (!id) {
        return ui::ROTATION_0;
    }
    if (!mIgnoreHwcPhysicalDisplayOrientation &&
        getHwComposer().getComposer()->isSupported(
                Hwc2::Composer::OptionalFeature::PhysicalDisplayOrientation)) {
        switch (getHwComposer().getPhysicalDisplayOrientation(*id)) {
            case Hwc2::AidlTransform::ROT_90:
                return ui::ROTATION_90;
            case Hwc2::AidlTransform::ROT_180:
                return ui::ROTATION_180;
            case Hwc2::AidlTransform::ROT_270:
                return ui::ROTATION_270;
            default:
                return ui::ROTATION_0;
        }
    }

    if (isPrimary) {
        using Values = SurfaceFlingerProperties::primary_display_orientation_values;
        switch (primary_display_orientation(Values::ORIENTATION_0)) {
            case Values::ORIENTATION_90:
                return ui::ROTATION_90;
            case Values::ORIENTATION_180:
                return ui::ROTATION_180;
            case Values::ORIENTATION_270:
                return ui::ROTATION_270;
            default:
                break;
        }
    }
    return ui::ROTATION_0;
}

void SurfaceFlinger::onCompositionPresented(PhysicalDisplayId pacesetterId,
                                            const scheduler::FrameTargeters& frameTargeters,
                                            nsecs_t presentStartTime) {
    ATRACE_CALL();

    ui::PhysicalDisplayMap<PhysicalDisplayId, std::shared_ptr<FenceTime>> presentFences;
    ui::PhysicalDisplayMap<PhysicalDisplayId, const sp<Fence>> gpuCompositionDoneFences;

    for (const auto& [id, targeter] : frameTargeters) {
        auto presentFence = getHwComposer().getPresentFence(id);

        if (id == pacesetterId) {
            mTransactionCallbackInvoker.addPresentFence(presentFence);
        }

        if (auto fenceTime = targeter->setPresentFence(std::move(presentFence));
            fenceTime->isValid()) {
            presentFences.try_emplace(id, std::move(fenceTime));
        }

        ftl::FakeGuard guard(mStateLock);
        if (const auto display = getCompositionDisplayLocked(id);
            display && display->getState().usesClientComposition) {
            gpuCompositionDoneFences
                    .try_emplace(id, display->getRenderSurface()->getClientTargetAcquireFence());
        }
    }

    const auto pacesetterDisplay = FTL_FAKE_GUARD(mStateLock, getDisplayDeviceLocked(pacesetterId));

    std::shared_ptr<FenceTime> pacesetterPresentFenceTime =
            presentFences.get(pacesetterId)
                    .transform([](const FenceTimePtr& ptr) { return ptr; })
                    .value_or(FenceTime::NO_FENCE);

    std::shared_ptr<FenceTime> pacesetterGpuCompositionDoneFenceTime =
            gpuCompositionDoneFences.get(pacesetterId)
                    .transform([](sp<Fence> fence) {
                        return std::make_shared<FenceTime>(std::move(fence));
                    })
                    .value_or(FenceTime::NO_FENCE);

    const TimePoint presentTime = TimePoint::now();

    // Set presentation information before calling Layer::releasePendingBuffer, such that jank
    // information from previous' frame classification is already available when sending jank info
    // to clients, so they get jank classification as early as possible.
    mFrameTimeline->setSfPresent(presentTime.ns(), pacesetterPresentFenceTime,
                                 pacesetterGpuCompositionDoneFenceTime);

    // We use the CompositionEngine::getLastFrameRefreshTimestamp() which might
    // be sampled a little later than when we started doing work for this frame,
    // but that should be okay since CompositorTiming has snapping logic.
    const TimePoint compositeTime =
            TimePoint::fromNs(mCompositionEngine->getLastFrameRefreshTimestamp());
    const Duration presentLatency = mHasReliablePresentFences
            ? mPresentLatencyTracker.trackPendingFrame(compositeTime, pacesetterPresentFenceTime)
            : Duration::zero();

    const auto schedule = mScheduler->getVsyncSchedule();
    const TimePoint vsyncDeadline = schedule->vsyncDeadlineAfter(presentTime);
    const Period vsyncPeriod = schedule->period();
    const nsecs_t vsyncPhase =
            mScheduler->getVsyncConfiguration().getCurrentConfigs().late.sfOffset;

    const CompositorTiming compositorTiming(vsyncDeadline.ns(), vsyncPeriod.ns(), vsyncPhase,
                                            presentLatency.ns());

    ui::DisplayMap<ui::LayerStack, const DisplayDevice*> layerStackToDisplay;
    {
        if (!mLayersWithBuffersRemoved.empty() || mNumTrustedPresentationListeners > 0) {
            Mutex::Autolock lock(mStateLock);
            for (const auto& [token, display] : mDisplays) {
                layerStackToDisplay.emplace_or_replace(display->getLayerStack(), display.get());
            }
        }
    }

    for (auto layer : mLayersWithBuffersRemoved) {
        std::vector<ui::LayerStack> previouslyPresentedLayerStacks =
                std::move(layer->mPreviouslyPresentedLayerStacks);
        layer->mPreviouslyPresentedLayerStacks.clear();
        for (auto layerStack : previouslyPresentedLayerStacks) {
            auto optDisplay = layerStackToDisplay.get(layerStack);
            if (optDisplay && !optDisplay->get()->isVirtual()) {
                auto fence = getHwComposer().getPresentFence(optDisplay->get()->getPhysicalId());
                if (FlagManager::getInstance().ce_fence_promise()) {
                    layer->prepareReleaseCallbacks(ftl::yield<FenceResult>(fence),
                                                   ui::INVALID_LAYER_STACK);
                } else {
                    layer->onLayerDisplayed(ftl::yield<FenceResult>(fence).share(),
                                            ui::INVALID_LAYER_STACK);
                }
            }
        }
        layer->releasePendingBuffer(presentTime.ns());
    }
    mLayersWithBuffersRemoved.clear();

    for (const auto& layer: mLayersWithQueuedFrames) {
        layer->onCompositionPresented(pacesetterDisplay.get(),
                                      pacesetterGpuCompositionDoneFenceTime,
                                      pacesetterPresentFenceTime, compositorTiming);
        layer->releasePendingBuffer(presentTime.ns());
    }

    std::vector<std::pair<std::shared_ptr<compositionengine::Display>, sp<HdrLayerInfoReporter>>>
            hdrInfoListeners;
    bool haveNewListeners = false;
    {
        Mutex::Autolock lock(mStateLock);
        if (mFpsReporter) {
            mFpsReporter->dispatchLayerFps(mLayerHierarchyBuilder.getHierarchy());
        }

        if (mTunnelModeEnabledReporter) {
            mTunnelModeEnabledReporter->updateTunnelModeStatus();
        }
        hdrInfoListeners.reserve(mHdrLayerInfoListeners.size());
        for (const auto& [displayId, reporter] : mHdrLayerInfoListeners) {
            if (reporter && reporter->hasListeners()) {
                if (const auto display = getDisplayDeviceLocked(displayId)) {
                    hdrInfoListeners.emplace_back(display->getCompositionDisplay(), reporter);
                }
            }
        }
        haveNewListeners = mAddingHDRLayerInfoListener; // grab this with state lock
        mAddingHDRLayerInfoListener = false;
    }

    if (haveNewListeners || mHdrLayerInfoChanged) {
        for (auto& [compositionDisplay, listener] : hdrInfoListeners) {
            HdrLayerInfoReporter::HdrLayerInfo info;
            int32_t maxArea = 0;

            auto updateInfoFn =
                    [&](const std::shared_ptr<compositionengine::Display>& compositionDisplay,
                        const frontend::LayerSnapshot& snapshot, const sp<LayerFE>& layerFe) {
                        if (snapshot.isVisible &&
                            compositionDisplay->includesLayer(snapshot.outputFilter)) {
                            if (isHdrLayer(snapshot)) {
                                const auto* outputLayer =
                                        compositionDisplay->getOutputLayerForLayer(layerFe);
                                if (outputLayer) {
                                    const float desiredHdrSdrRatio =
                                            snapshot.desiredHdrSdrRatio < 1.f
                                            ? std::numeric_limits<float>::infinity()
                                            : snapshot.desiredHdrSdrRatio;
                                    info.mergeDesiredRatio(desiredHdrSdrRatio);
                                    info.numberOfHdrLayers++;
                                    const auto displayFrame = outputLayer->getState().displayFrame;
                                    const int32_t area =
                                            displayFrame.width() * displayFrame.height();
                                    if (area > maxArea) {
                                        maxArea = area;
                                        info.maxW = displayFrame.width();
                                        info.maxH = displayFrame.height();
                                    }
                                }
                            }
                        }
                    };

            if (mLayerLifecycleManagerEnabled) {
                mLayerSnapshotBuilder.forEachVisibleSnapshot(
                        [&, compositionDisplay = compositionDisplay](
                                std::unique_ptr<frontend::LayerSnapshot>&
                                        snapshot) FTL_FAKE_GUARD(kMainThreadContext) {
                            auto it = mLegacyLayers.find(snapshot->sequence);
                            LLOG_ALWAYS_FATAL_WITH_TRACE_IF(it == mLegacyLayers.end(),
                                                            "Couldnt find layer object for %s",
                                                            snapshot->getDebugString().c_str());
                            auto& legacyLayer = it->second;
                            sp<LayerFE> layerFe =
                                    legacyLayer->getCompositionEngineLayerFE(snapshot->path);

                            updateInfoFn(compositionDisplay, *snapshot, layerFe);
                        });
            } else {
                mDrawingState.traverse([&, compositionDisplay = compositionDisplay](Layer* layer) {
                    const auto layerFe = layer->getCompositionEngineLayerFE();
                    const frontend::LayerSnapshot& snapshot = *layer->getLayerSnapshot();
                    updateInfoFn(compositionDisplay, snapshot, layerFe);
                });
            }
            listener->dispatchHdrLayerInfo(info);
        }
    }

    mHdrLayerInfoChanged = false;

    mTransactionCallbackInvoker.sendCallbacks(false /* onCommitOnly */);
    mTransactionCallbackInvoker.clearCompletedTransactions();

    mTimeStats->incrementTotalFrames();
    mTimeStats->setPresentFenceGlobal(pacesetterPresentFenceTime);

    for (auto&& [id, presentFence] : presentFences) {
        ftl::FakeGuard guard(mStateLock);
        const bool isInternalDisplay =
                mPhysicalDisplays.get(id).transform(&PhysicalDisplay::isInternal).value_or(false);

        if (isInternalDisplay) {
            mScheduler->addPresentFence(id, std::move(presentFence));
        }
    }

    const bool hasPacesetterDisplay =
            pacesetterDisplay && getHwComposer().isConnected(pacesetterId);

    if (!hasSyncFramework) {
        if (hasPacesetterDisplay && pacesetterDisplay->isPoweredOn()) {
            mScheduler->enableHardwareVsync(pacesetterId);
        }
    }

    /* QTI_BEGIN */
    mQtiSFExtnIntf->qtiUpdateSmomoState();
    /* QTI_END */
    if (hasPacesetterDisplay && !pacesetterDisplay->isPoweredOn()) {
        getRenderEngine().cleanupPostRender();
        return;
    }

    // Cleanup any outstanding resources due to rendering a prior frame.
    getRenderEngine().cleanupPostRender();

    if (mNumTrustedPresentationListeners > 0) {
        // We avoid any reverse traversal upwards so this shouldn't be too expensive
        traverseLegacyLayers([&](Layer* layer) FTL_FAKE_GUARD(kMainThreadContext) {
            if (!layer->hasTrustedPresentationListener()) {
                return;
            }
            const frontend::LayerSnapshot* snapshot = mLayerLifecycleManagerEnabled
                    ? mLayerSnapshotBuilder.getSnapshot(layer->sequence)
                    : layer->getLayerSnapshot();
            std::optional<const DisplayDevice*> displayOpt = std::nullopt;
            if (snapshot) {
                displayOpt = layerStackToDisplay.get(snapshot->outputFilter.layerStack);
            }
            const DisplayDevice* display = displayOpt.value_or(nullptr);
            layer->updateTrustedPresentationState(display, snapshot,
                                                  nanoseconds_to_milliseconds(presentStartTime),
                                                  false);
        });
    }

    /* QTI_BEGIN */
    mQtiSFExtnIntf->qtiUpdateLayerState(mNumLayers);
    /* QTI_END */

    // Even though ATRACE_INT64 already checks if tracing is enabled, it doesn't prevent the
    // side-effect of getTotalSize(), so we check that again here
    if (ATRACE_ENABLED()) {
        // getTotalSize returns the total number of buffers that were allocated by SurfaceFlinger
        ATRACE_INT64("Total Buffer Size", GraphicBufferAllocator::get().getTotalSize());
    }

    logFrameStats(presentTime);
    /* QTI_BEGIN */
    mQtiSFExtnIntf->qtiSendInitialFps(
            pacesetterDisplay->refreshRateSelector().getActiveMode().fps.getValue());
    /* QTI_END */
}

FloatRect SurfaceFlinger::getMaxDisplayBounds() {
    const ui::Size maxSize = [this] {
        ftl::FakeGuard guard(mStateLock);

        // The LayerTraceGenerator tool runs without displays.
        if (mDisplays.empty()) return ui::Size{5000, 5000};

        return std::accumulate(mDisplays.begin(), mDisplays.end(), ui::kEmptySize,
                               [](ui::Size size, const auto& pair) -> ui::Size {
                                   const auto& display = pair.second;
                                   return {std::max(size.getWidth(), display->getWidth()),
                                           std::max(size.getHeight(), display->getHeight())};
                               });
    }();

    // Ignore display bounds for now since they will be computed later. Use a large Rect bound
    // to ensure it's bigger than an actual display will be.
    const float xMax = maxSize.getWidth() * 10.f;
    const float yMax = maxSize.getHeight() * 10.f;

    return {-xMax, -yMax, xMax, yMax};
}

void SurfaceFlinger::computeLayerBounds() {
    const FloatRect maxBounds = getMaxDisplayBounds();
    for (const auto& layer : mDrawingState.layersSortedByZ) {
        layer->computeBounds(maxBounds, ui::Transform(), 0.f /* shadowRadius */);
    }
}

void SurfaceFlinger::commitTransactions() {
    ATRACE_CALL();
    mDebugInTransaction = systemTime();

    // Here we're guaranteed that some transaction flags are set
    // so we can call commitTransactionsLocked unconditionally.
    // We clear the flags with mStateLock held to guarantee that
    // mCurrentState won't change until the transaction is committed.
    mScheduler->modulateVsync({}, &VsyncModulator::onTransactionCommit);
    commitTransactionsLocked(clearTransactionFlags(eTransactionMask));
    mDebugInTransaction = 0;
}

void SurfaceFlinger::commitTransactionsLegacy() {
    ATRACE_CALL();

    // Keep a copy of the drawing state (that is going to be overwritten
    // by commitTransactionsLocked) outside of mStateLock so that the side
    // effects of the State assignment don't happen with mStateLock held,
    // which can cause deadlocks.
    State drawingState(mDrawingState);

    Mutex::Autolock lock(mStateLock);
    mDebugInTransaction = systemTime();

    // Here we're guaranteed that some transaction flags are set
    // so we can call commitTransactionsLocked unconditionally.
    // We clear the flags with mStateLock held to guarantee that
    // mCurrentState won't change until the transaction is committed.
    mScheduler->modulateVsync({}, &VsyncModulator::onTransactionCommit);
    commitTransactionsLocked(clearTransactionFlags(eTransactionMask));

    mDebugInTransaction = 0;
}

std::pair<DisplayModes, DisplayModePtr> SurfaceFlinger::loadDisplayModes(
        PhysicalDisplayId displayId) const {
    std::vector<HWComposer::HWCDisplayMode> hwcModes;
    std::optional<hal::HWConfigId> activeModeHwcIdOpt;

    const bool isExternalDisplay = FlagManager::getInstance().connected_display() &&
            getHwComposer().getDisplayConnectionType(displayId) ==
                    ui::DisplayConnectionType::External;

    int attempt = 0;
    constexpr int kMaxAttempts = 3;
    do {
        hwcModes = getHwComposer().getModes(displayId,
                                            scheduler::RefreshRateSelector::kMinSupportedFrameRate
                                                    .getPeriodNsecs());
        const auto activeModeHwcIdExp = getHwComposer().getActiveMode(displayId);
        activeModeHwcIdOpt = activeModeHwcIdExp.value_opt();

        if (isExternalDisplay &&
            activeModeHwcIdExp.has_error([](status_t error) { return error == NO_INIT; })) {
            constexpr nsecs_t k59HzVsyncPeriod = 16949153;
            constexpr nsecs_t k60HzVsyncPeriod = 16666667;

            // DM sets the initial mode for an external display to 1080p@60, but
            // this comes after SF creates its own state (including the
            // DisplayDevice). For now, pick the same mode in order to avoid
            // inconsistent state and unnecessary mode switching.
            // TODO (b/318534874): Let DM decide the initial mode.
            //
            // Try to find 1920x1080 @ 60 Hz
            if (const auto iter = std::find_if(hwcModes.begin(), hwcModes.end(),
                                               [](const auto& mode) {
                                                   return mode.width == 1920 &&
                                                           mode.height == 1080 &&
                                                           mode.vsyncPeriod == k60HzVsyncPeriod;
                                               });
                iter != hwcModes.end()) {
                activeModeHwcIdOpt = iter->hwcId;
                break;
            }

            // Try to find 1920x1080 @ 59-60 Hz
            if (const auto iter = std::find_if(hwcModes.begin(), hwcModes.end(),
                                               [](const auto& mode) {
                                                   return mode.width == 1920 &&
                                                           mode.height == 1080 &&
                                                           mode.vsyncPeriod >= k60HzVsyncPeriod &&
                                                           mode.vsyncPeriod <= k59HzVsyncPeriod;
                                               });
                iter != hwcModes.end()) {
                activeModeHwcIdOpt = iter->hwcId;
                break;
            }

            // The display does not support 1080p@60, and this is the last attempt to pick a display
            // mode. Prefer 60 Hz if available, with the closest resolution to 1080p.
            if (attempt + 1 == kMaxAttempts) {
                std::vector<HWComposer::HWCDisplayMode> hwcModeOpts;

                for (const auto& mode : hwcModes) {
                    if (mode.width <= 1920 && mode.height <= 1080 &&
                        mode.vsyncPeriod >= k60HzVsyncPeriod &&
                        mode.vsyncPeriod <= k59HzVsyncPeriod) {
                        hwcModeOpts.push_back(mode);
                    }
                }

                if (const auto iter = std::max_element(hwcModeOpts.begin(), hwcModeOpts.end(),
                                                       [](const auto& a, const auto& b) {
                                                           const auto aSize = a.width * a.height;
                                                           const auto bSize = b.width * b.height;
                                                           if (aSize < bSize)
                                                               return true;
                                                           else if (aSize == bSize)
                                                               return a.vsyncPeriod > b.vsyncPeriod;
                                                           else
                                                               return false;
                                                       });
                    iter != hwcModeOpts.end()) {
                    activeModeHwcIdOpt = iter->hwcId;
                    break;
                }

                // hwcModeOpts was empty, use hwcModes[0] as the last resort
                activeModeHwcIdOpt = hwcModes[0].hwcId;
            }
        }

        const auto isActiveMode = [activeModeHwcIdOpt](const HWComposer::HWCDisplayMode& mode) {
            return mode.hwcId == activeModeHwcIdOpt;
        };

        if (std::any_of(hwcModes.begin(), hwcModes.end(), isActiveMode)) {
            break;
        }
    } while (++attempt < kMaxAttempts);

    if (attempt == kMaxAttempts) {
        const std::string activeMode =
                activeModeHwcIdOpt ? std::to_string(*activeModeHwcIdOpt) : "unknown"s;
        ALOGE("HWC failed to report an active mode that is supported: activeModeHwcId=%s, "
              "hwcModes={%s}",
              activeMode.c_str(), base::Join(hwcModes, ", ").c_str());
        return {};
    }

    const DisplayModes oldModes = mPhysicalDisplays.get(displayId)
                                          .transform([](const PhysicalDisplay& display) {
                                              return display.snapshot().displayModes();
                                          })
                                          .value_or(DisplayModes{});

    DisplayModeId nextModeId = std::accumulate(oldModes.begin(), oldModes.end(), DisplayModeId(-1),
                                               [](DisplayModeId max, const auto& pair) {
                                                   return std::max(max, pair.first);
                                               });
    ++nextModeId;

    DisplayModes newModes;
    for (const auto& hwcMode : hwcModes) {
        const auto id = nextModeId++;
        newModes.try_emplace(id,
                             DisplayMode::Builder(hwcMode.hwcId)
                                     .setId(id)
                                     .setPhysicalDisplayId(displayId)
                                     .setResolution({hwcMode.width, hwcMode.height})
                                     .setVsyncPeriod(hwcMode.vsyncPeriod)
                                     .setVrrConfig(hwcMode.vrrConfig)
                                     .setDpiX(hwcMode.dpiX)
                                     .setDpiY(hwcMode.dpiY)
                                     .setGroup(hwcMode.configGroup)
                                     .build());
    }

    const bool sameModes =
            std::equal(newModes.begin(), newModes.end(), oldModes.begin(), oldModes.end(),
                       [](const auto& lhs, const auto& rhs) {
                           return equalsExceptDisplayModeId(*lhs.second, *rhs.second);
                       });

    // Keep IDs if modes have not changed.
    const auto& modes = sameModes ? oldModes : newModes;
    const DisplayModePtr activeMode =
            std::find_if(modes.begin(), modes.end(), [activeModeHwcIdOpt](const auto& pair) {
                return pair.second->getHwcId() == activeModeHwcIdOpt;
            })->second;

    if (isExternalDisplay) {
        ALOGI("External display %s initial mode: {%s}", to_string(displayId).c_str(),
              to_string(*activeMode).c_str());
    }
    return {modes, activeMode};
}

bool SurfaceFlinger::configureLocked() {
    std::vector<HotplugEvent> events;
    {
        std::lock_guard<std::mutex> lock(mHotplugMutex);
        events = std::move(mPendingHotplugEvents);
    }

    for (const auto [hwcDisplayId, connection] : events) {
        if (auto info = getHwComposer().onHotplug(hwcDisplayId, connection)) {
            /* QTI_BEGIN */
            mQtiSFExtnIntf->qtiUpdateOnComposerHalHotplug(hwcDisplayId, connection, info);
            /* QTI_END */

            const auto displayId = info->id;
            const ftl::Concat displayString("display ", displayId.value, "(HAL ID ", hwcDisplayId,
                                            ')');

            if (connection == hal::Connection::CONNECTED) {
                const auto activeModeIdOpt =
                        processHotplugConnect(displayId, hwcDisplayId, std::move(*info),
                                              displayString.c_str());
                if (!activeModeIdOpt) {
                    if (FlagManager::getInstance().hotplug2()) {
                        mScheduler->dispatchHotplugError(
                                static_cast<int32_t>(DisplayHotplugEvent::ERROR_UNKNOWN));
                    }
                    getHwComposer().disconnectDisplay(displayId);
                    continue;
                }

                const auto [kernelIdleTimerController, idleTimerTimeoutMs] =
                        getKernelIdleTimerProperties(displayId);

                using Config = scheduler::RefreshRateSelector::Config;
                const Config config =
                        {.enableFrameRateOverride = sysprop::enable_frame_rate_override(true)
                                 ? Config::FrameRateOverride::Enabled
                                 : Config::FrameRateOverride::Disabled,
                         .frameRateMultipleThreshold =
                                 base::GetIntProperty("debug.sf.frame_rate_multiple_threshold"s, 0),
                         .legacyIdleTimerTimeout = idleTimerTimeoutMs,
                         .kernelIdleTimerController = kernelIdleTimerController};

                const auto snapshotOpt =
                        mPhysicalDisplays.get(displayId).transform(&PhysicalDisplay::snapshotRef);
                LOG_ALWAYS_FATAL_IF(!snapshotOpt);

                mDisplayModeController.registerDisplay(*snapshotOpt, *activeModeIdOpt, config);
            } else {
                // Unregister before destroying the DisplaySnapshot below.
                mDisplayModeController.unregisterDisplay(displayId);

                processHotplugDisconnect(displayId, displayString.c_str());
            }

            /* QTI_BEGIN */
            mQtiSFExtnIntf->qtiUpdateOnProcessDisplayHotplug(static_cast<uint32_t>(hwcDisplayId),
                                                             connection, displayId);
            /* QTI_END */
        }
    }

    return !events.empty();
}

std::optional<DisplayModeId> SurfaceFlinger::processHotplugConnect(PhysicalDisplayId displayId,
                                                                   hal::HWDisplayId hwcDisplayId,
                                                                   DisplayIdentificationInfo&& info,
                                                                   const char* displayString) {
    auto [displayModes, activeMode] = loadDisplayModes(displayId);
    if (!activeMode) {
        ALOGE("Failed to hotplug %s", displayString);
        return std::nullopt;
    }

    const DisplayModeId activeModeId = activeMode->getId();
    ui::ColorModes colorModes = getHwComposer().getColorModes(displayId);

    if (const auto displayOpt = mPhysicalDisplays.get(displayId)) {
        const auto& display = displayOpt->get();
        const auto& snapshot = display.snapshot();

        std::optional<DeviceProductInfo> deviceProductInfo;
        if (getHwComposer().updatesDeviceProductInfoOnHotplugReconnect()) {
            deviceProductInfo = std::move(info.deviceProductInfo);
        } else {
            deviceProductInfo = snapshot.deviceProductInfo();
        }

        const auto it =
                mPhysicalDisplays.try_replace(displayId, display.token(), displayId,
                                              snapshot.connectionType(), std::move(displayModes),
                                              std::move(colorModes), std::move(deviceProductInfo));

        auto& state = mCurrentState.displays.editValueFor(it->second.token());
        state.sequenceId = DisplayDeviceState{}.sequenceId; // Generate new sequenceId.
        state.physical->activeMode = std::move(activeMode);
        ALOGI("Reconnecting %s", displayString);
        return activeModeId;
    }

    const sp<IBinder> token = sp<BBinder>::make();
    const ui::DisplayConnectionType connectionType =
            getHwComposer().getDisplayConnectionType(displayId);

    mPhysicalDisplays.try_emplace(displayId, token, displayId, connectionType,
                                  std::move(displayModes), std::move(colorModes),
                                  std::move(info.deviceProductInfo));

    DisplayDeviceState state;
    state.physical = {.id = displayId,
                      .hwcDisplayId = hwcDisplayId,
                      .activeMode = std::move(activeMode)};
    state.isSecure = connectionType == ui::DisplayConnectionType::Internal;
    state.isProtected = true;
    state.displayName = std::move(info.name);

    mCurrentState.displays.add(token, state);
    ALOGI("Connecting %s", displayString);
    return activeModeId;
}

void SurfaceFlinger::processHotplugDisconnect(PhysicalDisplayId displayId,
                                              const char* displayString) {
    ALOGI("Disconnecting %s", displayString);

    const auto displayOpt = mPhysicalDisplays.get(displayId);
    LOG_ALWAYS_FATAL_IF(!displayOpt);
    const auto& display = displayOpt->get();

    if (const ssize_t index = mCurrentState.displays.indexOfKey(display.token()); index >= 0) {
        mCurrentState.displays.removeItemsAt(index);
    }

    mPhysicalDisplays.erase(displayId);
}

void SurfaceFlinger::dispatchDisplayModeChangeEvent(PhysicalDisplayId displayId,
                                                    const scheduler::FrameRateMode& mode) {
    // TODO(b/255635821): Merge code paths and move to Scheduler.
    const auto onDisplayModeChanged = displayId == mActiveDisplayId
            ? &scheduler::Scheduler::onPrimaryDisplayModeChanged
            : &scheduler::Scheduler::onNonPrimaryDisplayModeChanged;

    ((*mScheduler).*onDisplayModeChanged)(scheduler::Cycle::Render, mode);
}

sp<DisplayDevice> SurfaceFlinger::setupNewDisplayDeviceInternal(
        const wp<IBinder>& displayToken,
        std::shared_ptr<compositionengine::Display> compositionDisplay,
        const DisplayDeviceState& state,
        const sp<compositionengine::DisplaySurface>& displaySurface,
        const sp<IGraphicBufferProducer>& producer,
        surfaceflingerextension::QtiDisplaySurfaceExtensionIntf* mQtiDSExtnIntf) {
    DisplayDeviceCreationArgs creationArgs(sp<SurfaceFlinger>::fromExisting(this), getHwComposer(),
                                           displayToken, compositionDisplay);
    creationArgs.sequenceId = state.sequenceId;
    creationArgs.isSecure = state.isSecure;
    creationArgs.isProtected = state.isProtected;
    creationArgs.displaySurface = displaySurface;
    creationArgs.hasWideColorGamut = false;
    creationArgs.supportedPerFrameMetadata = 0;
    creationArgs.mQtiDSExtnIntf = mQtiDSExtnIntf;

    if (const auto physicalIdOpt = PhysicalDisplayId::tryCast(compositionDisplay->getId())) {
        const auto physicalId = *physicalIdOpt;

        creationArgs.isPrimary = physicalId == getPrimaryDisplayIdLocked();
        creationArgs.refreshRateSelector =
                FTL_FAKE_GUARD(kMainThreadContext,
                               mDisplayModeController.selectorPtrFor(physicalId));

        mPhysicalDisplays.get(physicalId)
                .transform(&PhysicalDisplay::snapshotRef)
                .transform(ftl::unit_fn([&](const display::DisplaySnapshot& snapshot) {
                    for (const auto mode : snapshot.colorModes()) {
                        creationArgs.hasWideColorGamut |= ui::isWideColorMode(mode);
                        creationArgs.hwcColorModes
                                .emplace(mode, getHwComposer().getRenderIntents(physicalId, mode));
                    }
                }));
    }

    if (const auto id = HalDisplayId::tryCast(compositionDisplay->getId())) {
        getHwComposer().getHdrCapabilities(*id, &creationArgs.hdrCapabilities);
        creationArgs.supportedPerFrameMetadata = getHwComposer().getSupportedPerFrameMetadata(*id);
    }

    auto nativeWindowSurface = getFactory().createNativeWindowSurface(producer);
    auto nativeWindow = nativeWindowSurface->getNativeWindow();
    creationArgs.nativeWindow = nativeWindow;

    // Make sure that composition can never be stalled by a virtual display
    // consumer that isn't processing buffers fast enough. We have to do this
    // here, in case the display is composed entirely by HWC.
    if (state.isVirtual()) {
        nativeWindow->setSwapInterval(nativeWindow.get(), 0);
    }

    creationArgs.physicalOrientation =
            getPhysicalDisplayOrientation(compositionDisplay->getId(), creationArgs.isPrimary);
    ALOGV("Display Orientation: %s", toCString(creationArgs.physicalOrientation));

    creationArgs.initialPowerMode = state.isVirtual() ? hal::PowerMode::ON : hal::PowerMode::OFF;

    creationArgs.requestedRefreshRate = state.requestedRefreshRate;

    sp<DisplayDevice> display = getFactory().createDisplayDevice(creationArgs);

    nativeWindowSurface->preallocateBuffers();

    ui::ColorMode defaultColorMode = ui::ColorMode::NATIVE;
    Dataspace defaultDataSpace = Dataspace::UNKNOWN;
    if (display->hasWideColorGamut()) {
        defaultColorMode = ui::ColorMode::SRGB;
        defaultDataSpace = Dataspace::V0_SRGB;
    }
    display->getCompositionDisplay()->setColorProfile(
            compositionengine::Output::ColorProfile{defaultColorMode, defaultDataSpace,
                                                    RenderIntent::COLORIMETRIC});

    if (const auto& physical = state.physical) {
        const auto& mode = *physical->activeMode;
        display->setActiveMode(mode.getId(), mode.getVsyncRate(), mode.getVsyncRate());
    }

    display->setLayerFilter(makeLayerFilterForDisplay(display->getId(), state.layerStack));
    display->setProjection(state.orientation, state.layerStackSpaceRect,
                           state.orientedDisplaySpaceRect);
    display->setDisplayName(state.displayName);
    display->setFlags(state.flags);

    return display;
}

void SurfaceFlinger::processDisplayAdded(const wp<IBinder>& displayToken,
                                         const DisplayDeviceState& state) {
    ui::Size resolution(0, 0);
    ui::PixelFormat pixelFormat = static_cast<ui::PixelFormat>(PIXEL_FORMAT_UNKNOWN);
    /* QTI_BEGIN */
    bool qtiCanAllocateHwcForVDS = false;
    /* QTI_END */

    if (state.physical) {
        resolution = state.physical->activeMode->getResolution();
        pixelFormat = static_cast<ui::PixelFormat>(PIXEL_FORMAT_RGBA_8888);
    } else if (state.surface != nullptr) {
        int status = state.surface->query(NATIVE_WINDOW_WIDTH, &resolution.width);
        ALOGE_IF(status != NO_ERROR, "Unable to query width (%d)", status);
        status = state.surface->query(NATIVE_WINDOW_HEIGHT, &resolution.height);
        ALOGE_IF(status != NO_ERROR, "Unable to query height (%d)", status);
        int format;
        status = state.surface->query(NATIVE_WINDOW_FORMAT, &format);
        ALOGE_IF(status != NO_ERROR, "Unable to query format (%d)", status);
        pixelFormat = static_cast<ui::PixelFormat>(format);
        /* QTI_BEGIN */
        qtiCanAllocateHwcForVDS = mQtiSFExtnIntf->qtiCanAllocateHwcDisplayIdForVDS(state);
        /* QTI_END */
    } else {
        // Virtual displays without a surface are dormant:
        // they have external state (layer stack, projection,
        // etc.) but no internal state (i.e. a DisplayDevice).
        return;
    }

    compositionengine::DisplayCreationArgsBuilder builder;
    if (const auto& physical = state.physical) {
        builder.setId(physical->id);
    } else {
        /* QTI_BEGIN */
        auto qtiVirtualDisplayId =
                mQtiSFExtnIntf->qtiAcquireVirtualDisplay(resolution, pixelFormat,
                                                         qtiCanAllocateHwcForVDS);
        if (!qtiVirtualDisplayId.has_value()) {
            ALOGE("%s: Failed to retrieve virtual display id, returning.", __func__);
            return;
        }
        builder.setId(*qtiVirtualDisplayId);
        /* QTI_END */
    }

    builder.setPixels(resolution);
    builder.setIsSecure(state.isSecure);
    builder.setIsProtected(state.isProtected);
    builder.setPowerAdvisor(mPowerAdvisor.get());
    builder.setName(state.displayName);
    auto compositionDisplay = getCompositionEngine().createDisplay(builder.build());
    compositionDisplay->setLayerCachingEnabled(mLayerCachingEnabled);

    sp<compositionengine::DisplaySurface> displaySurface;
    sp<IGraphicBufferProducer> producer;
    sp<IGraphicBufferProducer> bqProducer;
    sp<IGraphicBufferConsumer> bqConsumer;
    getFactory().createBufferQueue(&bqProducer, &bqConsumer, /*consumerIsSurfaceFlinger =*/false);

    /* QTI_BEGIN */
    surfaceflingerextension::QtiDisplaySurfaceExtensionIntf* qtiDSExtnIntf = nullptr;
    /* QTI_END */

    if (state.isVirtual()) {
        const auto displayId = VirtualDisplayId::tryCast(compositionDisplay->getId());
        LOG_FATAL_IF(!displayId);
        auto surface = sp<VirtualDisplaySurface>::make(getHwComposer(), *displayId, state.surface,
                                                       bqProducer, bqConsumer, state.displayName,
                                                /* QTI_BEGIN */ state.isSecure /* QTI_END */);
        displaySurface = surface;
        producer = std::move(surface);
    } else {
        ALOGE_IF(state.surface != nullptr,
                 "adding a supported display, but rendering "
                 "surface is provided (%p), ignoring it",
                 state.surface.get());
        const auto displayId = PhysicalDisplayId::tryCast(compositionDisplay->getId());
        LOG_FATAL_IF(!displayId);
        displaySurface =
                sp<FramebufferSurface>::make(getHwComposer(), *displayId, bqConsumer,
                                             state.physical->activeMode->getResolution(),
                                             ui::Size(maxGraphicsWidth, maxGraphicsHeight));
        producer = bqProducer;
    }

    LOG_FATAL_IF(!displaySurface);
    /* QTI_BEGIN */
#ifdef QTI_DISPLAY_EXTENSION
    qtiDSExtnIntf = displaySurface->qtiGetDisplaySurfaceExtn();
#endif
    /* QTI_END */

    auto display = setupNewDisplayDeviceInternal(displayToken, std::move(compositionDisplay), state,
                                                 displaySurface, producer, qtiDSExtnIntf);

    /* QTI_BEGIN */
    mQtiSFExtnIntf->qtiSetPowerModeOverrideConfig(display);
    /* QTI_END */

    if (!display->isVirtual()) {
        /* QTI_BEGIN */
        mQtiSFExtnIntf->qtiSetPowerModeOverrideConfig(display);
        mQtiSFExtnIntf->qtiUpdateDisplaysList(display, /*addDisplay*/ true);
        mQtiSFExtnIntf->qtiTryDrawMethod(display);
        /* QTI_END */

        if (mScheduler) {
                // TODO(b/241285876): Annotate `processDisplayAdded` instead.
                ftl::FakeGuard guard(kMainThreadContext);

                // For hotplug reconnect, renew the registration since display modes have been
                // reloaded.
                mScheduler->registerDisplay(display->getPhysicalId(), display->holdRefreshRateSelector());
        }
    }

    if (display->isVirtual()) {
        display->adjustRefreshRate(mScheduler->getPacesetterRefreshRate());
    }

    mDisplays.try_emplace(displayToken, std::move(display));
    /* QTI_BEGIN */
    mQtiSFExtnIntf->qtiCreateSmomoInstance(state);
    /* QTI_END */

    // For an external display, loadDisplayModes already attempted to select the same mode
    // as DM, but SF still needs to be updated to match.
    // TODO (b/318534874): Let DM decide the initial mode.
    if (const auto& physical = state.physical;
        mScheduler && physical && FlagManager::getInstance().connected_display()) {
        const bool isInternalDisplay = mPhysicalDisplays.get(physical->id)
                                               .transform(&PhysicalDisplay::isInternal)
                                               .value_or(false);

        if (!isInternalDisplay) {
            auto activeModePtr = physical->activeMode;
            const auto fps = activeModePtr->getPeakFps();

            setDesiredMode(
                    {.mode = scheduler::FrameRateMode{fps,
                                                      ftl::as_non_null(std::move(activeModePtr))},
                     .emitEvent = false,
                     .force = true});
        }
    }
}

void SurfaceFlinger::processDisplayRemoved(const wp<IBinder>& displayToken) {
    auto display = getDisplayDeviceLocked(displayToken);
    if (display) {
        /* QTI_BEGIN */
        mQtiSFExtnIntf->qtiUpdateDisplaysList(display, /*addDisplay*/ false);
        /* QTI_END */

        display->disconnect();

        if (display->isVirtual()) {
            releaseVirtualDisplay(display->getVirtualId());
        } else {
            mScheduler->unregisterDisplay(display->getPhysicalId());
        }
        /* QTI_BEGIN */
        mQtiSFExtnIntf->qtiDestroySmomoInstance(display);
        /* QTI_END */
    }

    mDisplays.erase(displayToken);

    if (display && display->isVirtual()) {
        static_cast<void>(mScheduler->schedule([display = std::move(display)] {
            // Destroy the display without holding the mStateLock.
            // This is a temporary solution until we can manage transaction queues without
            // holding the mStateLock.
            // With blast, the IGBP that is passed to the VirtualDisplaySurface is owned by the
            // client. When the IGBP is disconnected, its buffer cache in SF will be cleared
            // via SurfaceComposerClient::doUncacheBufferTransaction. This call from the client
            // ends up running on the main thread causing a deadlock since setTransactionstate
            // will try to acquire the mStateLock. Instead we extend the lifetime of
            // DisplayDevice and destroy it in the main thread without holding the mStateLock.
            // The display will be disconnected and removed from the mDisplays list so it will
            // not be accessible.
        }));
    }
}

void SurfaceFlinger::processDisplayChanged(const wp<IBinder>& displayToken,
                                           const DisplayDeviceState& currentState,
                                           const DisplayDeviceState& drawingState) {
    const sp<IBinder> currentBinder = IInterface::asBinder(currentState.surface);
    const sp<IBinder> drawingBinder = IInterface::asBinder(drawingState.surface);

    // Recreate the DisplayDevice if the surface or sequence ID changed.
    if (currentBinder != drawingBinder || currentState.sequenceId != drawingState.sequenceId) {
        if (const auto display = getDisplayDeviceLocked(displayToken)) {
            /* QTI_BEGIN */
            mQtiSFExtnIntf->qtiUpdateDisplaysList(display, /*addDisplay*/ false);
            /* QTI_END */

            display->disconnect();
            if (display->isVirtual()) {
                releaseVirtualDisplay(display->getVirtualId());
            }
            /* QTI_BEGIN */
            mQtiSFExtnIntf->qtiDestroySmomoInstance(display);
            /* QTI_END */
        }

        mDisplays.erase(displayToken);

        if (const auto& physical = currentState.physical) {
            getHwComposer().allocatePhysicalDisplay(physical->hwcDisplayId, physical->id);
        }

        processDisplayAdded(displayToken, currentState);

        if (currentState.physical) {
            const auto display = getDisplayDeviceLocked(displayToken);
            if (!mSkipPowerOnForQuiescent) {
                setPowerModeInternal(display, hal::PowerMode::ON);
            }

            // TODO(b/175678251) Call a listener instead.
            if (currentState.physical->hwcDisplayId == getHwComposer().getPrimaryHwcDisplayId()) {
                resetPhaseConfiguration(display->getActiveMode().fps);
            }
        }
        return;
    }

    if (const auto display = getDisplayDeviceLocked(displayToken)) {
        /* QTI_BEGIN */
        bool qtiDisplaySizeChanged = false;
        /* QTI_END */

        if (currentState.layerStack != drawingState.layerStack) {
            display->setLayerFilter(
                    makeLayerFilterForDisplay(display->getId(), currentState.layerStack));
            /* QTI_BEGIN */
            mQtiSFExtnIntf->qtiUpdateSmomoLayerStackId(currentState.physical->hwcDisplayId,
                                                       currentState.layerStack.id,
                                                       drawingState.layerStack.id);
            /* QTI_END */
        }
        if (currentState.flags != drawingState.flags) {
            display->setFlags(currentState.flags);
        }
        if ((currentState.orientation != drawingState.orientation) ||
            (currentState.layerStackSpaceRect != drawingState.layerStackSpaceRect) ||
            (currentState.orientedDisplaySpaceRect != drawingState.orientedDisplaySpaceRect)) {
            /* QTI_BEGIN */
            if (mQtiSFExtnIntf->qtiFbScalingOnDisplayChange(displayToken, display, drawingState)) {
                qtiDisplaySizeChanged = true;
            } else {
                /* QTI_END */
                display->setProjection(currentState.orientation, currentState.layerStackSpaceRect,
                                       currentState.orientedDisplaySpaceRect);
                /* QTI_BEGIN */
            }
            /* QTI_END */

            if (display->getId() == mActiveDisplayId) {
                mActiveDisplayTransformHint = display->getTransformHint();
                sActiveDisplayRotationFlags =
                        ui::Transform::toRotationFlags(display->getOrientation());
            }
        }
        if (currentState.width != drawingState.width ||
            currentState.height != drawingState.height) {
            /* QTI_BEGIN */
            if (!qtiDisplaySizeChanged) {
                /* QTI_END */
                display->setDisplaySize(currentState.width, currentState.height);

                if (display->getId() == mActiveDisplayId) {
                    onActiveDisplaySizeChanged(*display);
                }
                /* QTI_BEGIN */
            }
            /* QTI_END */
        }
    }
}

void SurfaceFlinger::resetPhaseConfiguration(Fps refreshRate) {
    mScheduler->resetPhaseConfiguration(refreshRate);

    /* QTI_BEGIN */
    mQtiSFExtnIntf->qtiUpdateVsyncConfiguration();
    /* QTI_END */
}

void SurfaceFlinger::processDisplayChangesLocked() {
    // here we take advantage of Vector's copy-on-write semantics to
    // improve performance by skipping the transaction entirely when
    // know that the lists are identical
    const KeyedVector<wp<IBinder>, DisplayDeviceState>& curr(mCurrentState.displays);
    const KeyedVector<wp<IBinder>, DisplayDeviceState>& draw(mDrawingState.displays);
    if (!curr.isIdenticalTo(draw)) {
        mVisibleRegionsDirty = true;
        mUpdateInputInfo = true;

        // Apply the current color matrix to any added or changed display.
        mCurrentState.colorMatrixChanged = true;

        // find the displays that were removed
        // (ie: in drawing state but not in current state)
        // also handle displays that changed
        // (ie: displays that are in both lists)
        for (size_t i = 0; i < draw.size(); i++) {
            const wp<IBinder>& displayToken = draw.keyAt(i);
            const ssize_t j = curr.indexOfKey(displayToken);
            if (j < 0) {
                // in drawing state but not in current state
                processDisplayRemoved(displayToken);
            } else {
                // this display is in both lists. see if something changed.
                const DisplayDeviceState& currentState = curr[j];
                const DisplayDeviceState& drawingState = draw[i];
                processDisplayChanged(displayToken, currentState, drawingState);
            }
        }

        // find displays that were added
        // (ie: in current state but not in drawing state)
        for (size_t i = 0; i < curr.size(); i++) {
            const wp<IBinder>& displayToken = curr.keyAt(i);
            if (draw.indexOfKey(displayToken) < 0) {
                processDisplayAdded(displayToken, curr[i]);
            }
        }
    }

    mDrawingState.displays = mCurrentState.displays;
}

void SurfaceFlinger::commitTransactionsLocked(uint32_t transactionFlags) {
    // Commit display transactions.
    const bool displayTransactionNeeded = transactionFlags & eDisplayTransactionNeeded;
    mFrontEndDisplayInfosChanged = displayTransactionNeeded;
    if (displayTransactionNeeded && !mLayerLifecycleManagerEnabled) {
        processDisplayChangesLocked();
        mFrontEndDisplayInfos.clear();
        for (const auto& [_, display] : mDisplays) {
            mFrontEndDisplayInfos.try_emplace(display->getLayerStack(), display->getFrontEndInfo());
        }
    }
    mForceTransactionDisplayChange = displayTransactionNeeded;

    if (mSomeChildrenChanged) {
        mVisibleRegionsDirty = true;
        mSomeChildrenChanged = false;
        mUpdateInputInfo = true;
    }

    // Update transform hint.
    if (transactionFlags & (eTransformHintUpdateNeeded | eDisplayTransactionNeeded)) {
        // Layers and/or displays have changed, so update the transform hint for each layer.
        //
        // NOTE: we do this here, rather than when presenting the display so that
        // the hint is set before we acquire a buffer from the surface texture.
        //
        // NOTE: layer transactions have taken place already, so we use their
        // drawing state. However, SurfaceFlinger's own transaction has not
        // happened yet, so we must use the current state layer list
        // (soon to become the drawing state list).
        //
        sp<const DisplayDevice> hintDisplay;
        ui::LayerStack layerStack;

        mCurrentState.traverse([&](Layer* layer) REQUIRES(mStateLock) {
            // NOTE: we rely on the fact that layers are sorted by
            // layerStack first (so we don't have to traverse the list
            // of displays for every layer).
            if (const auto filter = layer->getOutputFilter(); layerStack != filter.layerStack) {
                layerStack = filter.layerStack;
                hintDisplay = nullptr;

                // Find the display that includes the layer.
                for (const auto& [token, display] : mDisplays) {
                    if (!display->getCompositionDisplay()->includesLayer(filter)) {
                        continue;
                    }

                    // Pick the primary display if another display mirrors the layer.
                    if (hintDisplay) {
                        hintDisplay = nullptr;
                        break;
                    }

                    hintDisplay = display;
                }
            }

            if (hintDisplay) {
                layer->updateTransformHint(hintDisplay->getTransformHint());
            }
        });
    }

    if (mLayersAdded) {
        mLayersAdded = false;
        // Layers have been added.
        mVisibleRegionsDirty = true;
        mUpdateInputInfo = true;
    }

    // some layers might have been removed, so
    // we need to update the regions they're exposing.
    if (mLayersRemoved) {
        mLayersRemoved = false;
        mVisibleRegionsDirty = true;
        mUpdateInputInfo = true;
        mDrawingState.traverseInZOrder([&](Layer* layer) {
            if (mLayersPendingRemoval.indexOf(sp<Layer>::fromExisting(layer)) >= 0) {
                // this layer is not visible anymore
                Region visibleReg;
                visibleReg.set(layer->getScreenBounds());
                invalidateLayerStack(layer->getOutputFilter(), visibleReg);
            }
        });
    }

    if (transactionFlags & eInputInfoUpdateNeeded) {
        mUpdateInputInfo = true;
    }

    doCommitTransactions();
}

void SurfaceFlinger::updateInputFlinger(VsyncId vsyncId, TimePoint frameTime) {
    if (!mInputFlinger || (!mUpdateInputInfo && mInputWindowCommands.empty())) {
        return;
    }
    ATRACE_CALL();

    std::vector<WindowInfo> windowInfos;
    std::vector<DisplayInfo> displayInfos;
    bool updateWindowInfo = false;
    if (mUpdateInputInfo) {
        mUpdateInputInfo = false;
        updateWindowInfo = true;
        buildWindowInfos(windowInfos, displayInfos);
    }

    std::unordered_set<int32_t> visibleWindowIds;
    for (WindowInfo& windowInfo : windowInfos) {
        if (!windowInfo.inputConfig.test(WindowInfo::InputConfig::NOT_VISIBLE)) {
            visibleWindowIds.insert(windowInfo.id);
        }
    }
    bool visibleWindowsChanged = false;
    if (visibleWindowIds != mVisibleWindowIds) {
        visibleWindowsChanged = true;
        mVisibleWindowIds = std::move(visibleWindowIds);
    }

    BackgroundExecutor::getInstance().sendCallbacks({[updateWindowInfo,
                                                      windowInfos = std::move(windowInfos),
                                                      displayInfos = std::move(displayInfos),
                                                      inputWindowCommands =
                                                              std::move(mInputWindowCommands),
                                                      inputFlinger = mInputFlinger, this,
                                                      visibleWindowsChanged, vsyncId, frameTime]() {
        ATRACE_NAME("BackgroundExecutor::updateInputFlinger");
        if (updateWindowInfo) {
            mWindowInfosListenerInvoker
                    ->windowInfosChanged(gui::WindowInfosUpdate{std::move(windowInfos),
                                                                std::move(displayInfos),
                                                                ftl::to_underlying(vsyncId),
                                                                frameTime.ns()},
                                         std::move(
                                                 inputWindowCommands.windowInfosReportedListeners),
                                         /* forceImmediateCall= */ visibleWindowsChanged ||
                                                 !inputWindowCommands.focusRequests.empty());
        } else {
            // If there are listeners but no changes to input windows, call the listeners
            // immediately.
            for (const auto& listener : inputWindowCommands.windowInfosReportedListeners) {
                if (IInterface::asBinder(listener)->isBinderAlive()) {
                    listener->onWindowInfosReported();
                }
            }
        }
        for (const auto& focusRequest : inputWindowCommands.focusRequests) {
            inputFlinger->setFocusedWindow(focusRequest);
        }
    }});

    mInputWindowCommands.clear();
}

void SurfaceFlinger::persistDisplayBrightness(bool needsComposite) {
    const bool supportsDisplayBrightnessCommand = getHwComposer().getComposer()->isSupported(
            Hwc2::Composer::OptionalFeature::DisplayBrightnessCommand);
    if (!supportsDisplayBrightnessCommand) {
        return;
    }

    for (const auto& [_, display] : FTL_FAKE_GUARD(mStateLock, mDisplays)) {
        if (const auto brightness = display->getStagedBrightness(); brightness) {
            if (!needsComposite) {
                const status_t error =
                        getHwComposer()
                                .setDisplayBrightness(display->getPhysicalId(), *brightness,
                                                      display->getCompositionDisplay()
                                                              ->getState()
                                                              .displayBrightnessNits,
                                                      Hwc2::Composer::DisplayBrightnessOptions{
                                                              .applyImmediately = true})
                                .get();

                ALOGE_IF(error != NO_ERROR,
                         "Error setting display brightness for display %s: %d (%s)",
                         to_string(display->getId()).c_str(), error, strerror(error));
            }
            display->persistBrightness(needsComposite);
        }
    }
}

void SurfaceFlinger::buildWindowInfos(std::vector<WindowInfo>& outWindowInfos,
                                      std::vector<DisplayInfo>& outDisplayInfos) {
    static size_t sNumWindowInfos = 0;
    outWindowInfos.reserve(sNumWindowInfos);
    sNumWindowInfos = 0;

    if (mLayerLifecycleManagerEnabled) {
        mLayerSnapshotBuilder.forEachInputSnapshot(
                [&outWindowInfos](const frontend::LayerSnapshot& snapshot) {
                    outWindowInfos.push_back(snapshot.inputInfo);
                });
    } else {
        mDrawingState.traverseInReverseZOrder([&](Layer* layer) FTL_FAKE_GUARD(kMainThreadContext) {
            if (!layer->needsInputInfo()) return;
            const auto opt =
                    mFrontEndDisplayInfos.get(layer->getLayerStack())
                            .transform([](const frontend::DisplayInfo& info) {
                                return Layer::InputDisplayArgs{&info.transform, info.isSecure};
                            });

            outWindowInfos.push_back(layer->fillInputInfo(opt.value_or(Layer::InputDisplayArgs{})));
        });
    }

    sNumWindowInfos = outWindowInfos.size();

    outDisplayInfos.reserve(mFrontEndDisplayInfos.size());
    for (const auto& [_, info] : mFrontEndDisplayInfos) {
        outDisplayInfos.push_back(info.info);
    }
}

void SurfaceFlinger::updateCursorAsync() {
    compositionengine::CompositionRefreshArgs refreshArgs;
    for (const auto& [_, display] : FTL_FAKE_GUARD(mStateLock, mDisplays)) {
        if (HalDisplayId::tryCast(display->getId())) {
            refreshArgs.outputs.push_back(display->getCompositionDisplay());
        }
    }

    constexpr bool kCursorOnly = true;
    const auto layers = moveSnapshotsToCompositionArgs(refreshArgs, kCursorOnly);
    mCompositionEngine->updateCursorAsync(refreshArgs);
    moveSnapshotsFromCompositionArgs(refreshArgs, layers);
}

void SurfaceFlinger::requestHardwareVsync(PhysicalDisplayId displayId, bool enable) {
    getHwComposer().setVsyncEnabled(displayId, enable ? hal::Vsync::ENABLE : hal::Vsync::DISABLE);
}

void SurfaceFlinger::requestDisplayModes(std::vector<display::DisplayModeRequest> modeRequests) {
    if (mBootStage != BootStage::FINISHED) {
        ALOGV("Currently in the boot stage, skipping display mode changes");
        return;
    }

    ATRACE_CALL();

    // If this is called from the main thread mStateLock must be locked before
    // Currently the only way to call this function from the main thread is from
    // Scheduler::chooseRefreshRateForContent

    ConditionalLock lock(mStateLock, std::this_thread::get_id() != mMainThreadId);
    /* QTI_BEGIN */
    // Setting mRequestDisplayModeFlag as true and storing thread Id to avoid acquiring the same
    // mutex again in a single thread
    if (std::this_thread::get_id() != mMainThreadId) {
        mRequestDisplayModeFlag = true;
        mFlagThread = std::this_thread::get_id();
    }
    /* QTI_END */

    for (auto& request : modeRequests) {
        const auto& modePtr = request.mode.modePtr;

        const auto displayId = modePtr->getPhysicalDisplayId();
        const auto display = getDisplayDeviceLocked(displayId);

        if (!display) continue;

        if (display->refreshRateSelector().isModeAllowed(request.mode)) {
            /* QTI_BEGIN */
            uint32_t qtiHwcDisplayId;
            if (mQtiSFExtnIntf->qtiGetHwcDisplayId(display, &qtiHwcDisplayId)) {
                mQtiSFExtnIntf->qtiSetDisplayExtnActiveConfig(qtiHwcDisplayId,
				ftl::to_underlying(modePtr->getId()));
            }
            /* QTI_END */
            setDesiredMode(std::move(request));
        } else {
            ALOGV("%s: Mode %d is disallowed for display %s", __func__,
                  ftl::to_underlying(modePtr->getId()), to_string(displayId).c_str());
        }
    }
    /* QTI_BEGIN */
    if (std::this_thread::get_id() != mMainThreadId) {
        mRequestDisplayModeFlag = false;
        mFlagThread = mMainThreadId;
    }
    /* QTI_END */
}

void SurfaceFlinger::triggerOnFrameRateOverridesChanged() {
    PhysicalDisplayId displayId = [&]() {
        ConditionalLock lock(mStateLock, std::this_thread::get_id() != mMainThreadId);
        return getDefaultDisplayDeviceLocked()->getPhysicalId();
    }();

    mScheduler->onFrameRateOverridesChanged(scheduler::Cycle::Render, displayId);
}

void SurfaceFlinger::notifyCpuLoadUp() {
    mPowerAdvisor->notifyCpuLoadUp();
}

void SurfaceFlinger::onChoreographerAttached() {
    ATRACE_CALL();
    if (mLayerLifecycleManagerEnabled) {
        mUpdateAttachedChoreographer = true;
        scheduleCommit(FrameHint::kNone);
    }
}

void SurfaceFlinger::onExpectedPresentTimePosted(TimePoint expectedPresentTime,
                                                 ftl::NonNull<DisplayModePtr> modePtr,
                                                 Fps renderRate) {
    const auto vsyncPeriod = modePtr->getVsyncRate().getPeriod();
    const auto timeoutOpt = [&]() -> std::optional<Period> {
        const auto vrrConfig = modePtr->getVrrConfig();
        if (!vrrConfig) return std::nullopt;

        const auto notifyExpectedPresentConfig =
                modePtr->getVrrConfig()->notifyExpectedPresentConfig;
        if (!notifyExpectedPresentConfig) return std::nullopt;
        return Period::fromNs(notifyExpectedPresentConfig->timeoutNs);
    }();

    notifyExpectedPresentIfRequired(modePtr->getPhysicalDisplayId(), vsyncPeriod,
                                    expectedPresentTime, renderRate, timeoutOpt);
}

void SurfaceFlinger::notifyExpectedPresentIfRequired(PhysicalDisplayId displayId,
                                                     Period vsyncPeriod,
                                                     TimePoint expectedPresentTime,
                                                     Fps frameInterval,
                                                     std::optional<Period> timeoutOpt) {
    auto& data = mNotifyExpectedPresentMap[displayId];
    const auto lastExpectedPresentTimestamp = data.lastExpectedPresentTimestamp;
    const auto lastFrameInterval = data.lastFrameInterval;
    data.lastFrameInterval = frameInterval;
    data.lastExpectedPresentTimestamp = expectedPresentTime;
    const auto threshold = Duration::fromNs(vsyncPeriod.ns() / 2);

    const constexpr nsecs_t kOneSecondNs =
            std::chrono::duration_cast<std::chrono::nanoseconds>(1s).count();
    const auto timeout =
            Period::fromNs(timeoutOpt && timeoutOpt->ns() > 0 ? timeoutOpt->ns() : kOneSecondNs);
    const bool frameIntervalIsOnCadence =
            isFrameIntervalOnCadence(expectedPresentTime, lastExpectedPresentTimestamp,
                                     lastFrameInterval, timeout, threshold);

    const bool expectedPresentWithinTimeout =
            isExpectedPresentWithinTimeout(expectedPresentTime, lastExpectedPresentTimestamp,
                                           timeoutOpt, threshold);
    if (expectedPresentWithinTimeout && frameIntervalIsOnCadence) {
        return;
    }

    auto hintStatus = data.hintStatus.load();
    if (!expectedPresentWithinTimeout) {
        if ((hintStatus != NotifyExpectedPresentHintStatus::Sent &&
             hintStatus != NotifyExpectedPresentHintStatus::ScheduleOnTx) ||
            (timeoutOpt && timeoutOpt->ns() == 0)) {
            // Send the hint immediately if timeout, as the hint gets
            // delayed otherwise, as the frame is scheduled close
            // to the actual present.
            if (data.hintStatus
                        .compare_exchange_strong(hintStatus,
                                                 NotifyExpectedPresentHintStatus::ScheduleOnTx)) {
                scheduleNotifyExpectedPresentHint(displayId);
                return;
            }
        }
    }

    if (hintStatus == NotifyExpectedPresentHintStatus::Sent &&
        data.hintStatus.compare_exchange_strong(hintStatus,
                                                NotifyExpectedPresentHintStatus::ScheduleOnTx)) {
        return;
    }
    if (hintStatus != NotifyExpectedPresentHintStatus::Start) {
        return;
    }
    data.hintStatus.store(NotifyExpectedPresentHintStatus::ScheduleOnPresent);
    mScheduler->scheduleFrame();
}

void SurfaceFlinger::scheduleNotifyExpectedPresentHint(PhysicalDisplayId displayId,
                                                       VsyncId vsyncId) {
    auto itr = mNotifyExpectedPresentMap.find(displayId);
    if (itr == mNotifyExpectedPresentMap.end()) {
        return;
    }

    const char* const whence = __func__;
    const auto sendHint = [=, this]() {
        auto& data = mNotifyExpectedPresentMap.at(displayId);
        TimePoint expectedPresentTime = data.lastExpectedPresentTimestamp;
        if (ftl::to_underlying(vsyncId) != FrameTimelineInfo::INVALID_VSYNC_ID) {
            const auto predictionOpt = mFrameTimeline->getTokenManager()->getPredictionsForToken(
                    ftl::to_underlying(vsyncId));
            const auto expectedPresentTimeOnPredictor = TimePoint::fromNs(
                    predictionOpt ? predictionOpt->presentTime : expectedPresentTime.ns());
            const auto scheduledFrameResultOpt = mScheduler->getScheduledFrameResult();
            const auto expectedPresentTimeOnScheduler = scheduledFrameResultOpt.has_value()
                    ? scheduledFrameResultOpt->vsyncTime
                    : TimePoint::fromNs(0);
            expectedPresentTime =
                    std::max(expectedPresentTimeOnPredictor, expectedPresentTimeOnScheduler);
        }

        if (expectedPresentTime < TimePoint::now()) {
            expectedPresentTime =
                    mScheduler->getVsyncSchedule()->vsyncDeadlineAfter(TimePoint::now());
            if (mScheduler->vsyncModulator().getVsyncConfig().sfWorkDuration >
                mScheduler->getVsyncSchedule(displayId)->period()) {
                expectedPresentTime += mScheduler->getVsyncSchedule(displayId)->period();
            }
        }
        const auto status = getHwComposer().notifyExpectedPresent(displayId, expectedPresentTime,
                                                                  data.lastFrameInterval);
        if (status != NO_ERROR) {
            ALOGE("%s failed to notifyExpectedPresentHint for display %" PRId64, whence,
                  displayId.value);
        }
    };

    if (itr->second.hintStatus == NotifyExpectedPresentHintStatus::ScheduleOnTx) {
        return static_cast<void>(mScheduler->schedule([=,
                                                       this]() FTL_FAKE_GUARD(kMainThreadContext) {
            auto& data = mNotifyExpectedPresentMap.at(displayId);
            auto scheduleHintOnTx = NotifyExpectedPresentHintStatus::ScheduleOnTx;
            if (data.hintStatus.compare_exchange_strong(scheduleHintOnTx,
                                                        NotifyExpectedPresentHintStatus::Sent)) {
                sendHint();
            }
        }));
    }
    auto scheduleHintOnPresent = NotifyExpectedPresentHintStatus::ScheduleOnPresent;
    if (itr->second.hintStatus.compare_exchange_strong(scheduleHintOnPresent,
                                                       NotifyExpectedPresentHintStatus::Sent)) {
        sendHint();
    }
}

void SurfaceFlinger::sendNotifyExpectedPresentHint(PhysicalDisplayId displayId) {
    if (auto itr = mNotifyExpectedPresentMap.find(displayId);
        itr == mNotifyExpectedPresentMap.end() ||
        itr->second.hintStatus != NotifyExpectedPresentHintStatus::ScheduleOnPresent) {
        return;
    }
    scheduleNotifyExpectedPresentHint(displayId);
}

void SurfaceFlinger::onCommitNotComposited(PhysicalDisplayId pacesetterDisplayId) {
    if (FlagManager::getInstance().commit_not_composited()) {
        mFrameTimeline->onCommitNotComposited();
    }
}

void SurfaceFlinger::initScheduler(const sp<const DisplayDevice>& display) {
    using namespace scheduler;

    LOG_ALWAYS_FATAL_IF(mScheduler);

    const auto activeMode = display->refreshRateSelector().getActiveMode();
    const Fps activeRefreshRate = activeMode.fps;

    FeatureFlags features;

    const auto defaultContentDetectionValue =
            FlagManager::getInstance().enable_fro_dependent_features() &&
            sysprop::enable_frame_rate_override(true);
    if (sysprop::use_content_detection_for_refresh_rate(defaultContentDetectionValue)) {
        features |= Feature::kContentDetection;
        if (FlagManager::getInstance().enable_small_area_detection()) {
            features |= Feature::kSmallDirtyContentDetection;
        }
    }
    if (base::GetBoolProperty("debug.sf.show_predicted_vsync"s, false)) {
        features |= Feature::kTracePredictedVsync;
    }
    if (!base::GetBoolProperty("debug.sf.vsync_reactor_ignore_present_fences"s, false) &&
        mHasReliablePresentFences) {
        features |= Feature::kPresentFences;
    }
    if (display->refreshRateSelector().kernelIdleTimerController()) {
        features |= Feature::kKernelIdleTimer;
    }
    if (mBackpressureGpuComposition) {
        features |= Feature::kBackpressureGpuComposition;
    }
    if (getHwComposer().getComposer()->isSupported(
                Hwc2::Composer::OptionalFeature::ExpectedPresentTime)) {
        features |= Feature::kExpectedPresentTime;
    }

    mScheduler = std::make_unique<Scheduler>(static_cast<ICompositor&>(*this),
                                             static_cast<ISchedulerCallback&>(*this), features,
                                             getFactory(), activeRefreshRate, *mTimeStats);

    // The pacesetter must be registered before EventThread creation below.
    mScheduler->registerDisplay(display->getPhysicalId(), display->holdRefreshRateSelector());
    if (FlagManager::getInstance().vrr_config()) {
        mScheduler->setRenderRate(display->getPhysicalId(), activeMode.fps,
                                  /*applyImmediately*/ true);
    }

    const auto configs = mScheduler->getVsyncConfiguration().getCurrentConfigs();

    mScheduler->createEventThread(scheduler::Cycle::Render, mFrameTimeline->getTokenManager(),
                                  /* workDuration */ configs.late.appWorkDuration,
                                  /* readyDuration */ configs.late.sfWorkDuration);
    mScheduler->createEventThread(scheduler::Cycle::LastComposite,
                                  mFrameTimeline->getTokenManager(),
                                  /* workDuration */ activeRefreshRate.getPeriod(),
                                  /* readyDuration */ configs.late.sfWorkDuration);

    // Dispatch after EventThread creation, since registerDisplay above skipped dispatch.
    mScheduler->dispatchHotplug(display->getPhysicalId(), scheduler::Scheduler::Hotplug::Connected);

    mScheduler->initVsync(*mFrameTimeline->getTokenManager(), configs.late.sfWorkDuration);

    mRegionSamplingThread =
            sp<RegionSamplingThread>::make(*this,
                                           RegionSamplingThread::EnvironmentTimingTunables());
    mFpsReporter = sp<FpsReporter>::make(*mFrameTimeline);

    // Timer callbacks may fire, so do this last.
    mScheduler->startTimers();
}

void SurfaceFlinger::doCommitTransactions() {
    ATRACE_CALL();

    if (!mLayersPendingRemoval.isEmpty()) {
        // Notify removed layers now that they can't be drawn from
        for (const auto& l : mLayersPendingRemoval) {
            // Ensure any buffers set to display on any children are released.
            if (l->isRemovedFromCurrentState()) {
                l->latchAndReleaseBuffer();
            }

            // If a layer has a parent, we allow it to out-live it's handle
            // with the idea that the parent holds a reference and will eventually
            // be cleaned up. However no one cleans up the top-level so we do so
            // here.
            if (l->isAtRoot()) {
                l->setIsAtRoot(false);
                mCurrentState.layersSortedByZ.remove(l);
            }

            // If the layer has been removed and has no parent, then it will not be reachable
            // when traversing layers on screen. Add the layer to the offscreenLayers set to
            // ensure we can copy its current to drawing state.
            if (!l->getParent()) {
                mOffscreenLayers.emplace(l.get());
            }
        }
        mLayersPendingRemoval.clear();
    }

    mDrawingState = mCurrentState;
    mCurrentState.colorMatrixChanged = false;

    if (mVisibleRegionsDirty) {
        for (const auto& rootLayer : mDrawingState.layersSortedByZ) {
            rootLayer->commitChildList();
        }
    }

    commitOffscreenLayers();
    if (mLayerMirrorRoots.size() > 0) {
        std::deque<Layer*> pendingUpdates;
        pendingUpdates.insert(pendingUpdates.end(), mLayerMirrorRoots.begin(),
                              mLayerMirrorRoots.end());
        std::vector<Layer*> needsUpdating;
        for (Layer* cloneRoot : mLayerMirrorRoots) {
            pendingUpdates.pop_front();
            if (cloneRoot->isRemovedFromCurrentState()) {
                continue;
            }
            if (cloneRoot->updateMirrorInfo(pendingUpdates)) {
            } else {
                needsUpdating.push_back(cloneRoot);
            }
        }
        for (Layer* cloneRoot : needsUpdating) {
            cloneRoot->updateMirrorInfo({});
        }
    }
}

void SurfaceFlinger::commitOffscreenLayers() {
    for (Layer* offscreenLayer : mOffscreenLayers) {
        offscreenLayer->traverse(LayerVector::StateSet::Drawing, [](Layer* layer) {
            if (layer->clearTransactionFlags(eTransactionNeeded)) {
                layer->doTransaction(0);
                layer->commitChildList();
            }
        });
    }
}

void SurfaceFlinger::invalidateLayerStack(const ui::LayerFilter& layerFilter, const Region& dirty) {
    for (const auto& [token, displayDevice] : FTL_FAKE_GUARD(mStateLock, mDisplays)) {
        auto display = displayDevice->getCompositionDisplay();
        if (display->includesLayer(layerFilter)) {
            display->editState().dirtyRegion.orSelf(dirty);
        }
    }
}

bool SurfaceFlinger::latchBuffers() {
    ATRACE_CALL();

    const nsecs_t latchTime = systemTime();

    bool visibleRegions = false;
    bool frameQueued = false;
    bool newDataLatched = false;

    /* QTI_BEGIN */
    std::set<uint32_t> qtiLayerStackIds;
    uint32_t qtiLayerStackId = 0;
    bool qtiWakeUpPresentationDisplays = false;

    if (mQtiSFExtnIntf->qtiIsWakeUpPresentationDisplays()) {
        qtiWakeUpPresentationDisplays = true;
    }
    /* QTI_END */

    // Store the set of layers that need updates. This set must not change as
    // buffers are being latched, as this could result in a deadlock.
    // Example: Two producers share the same command stream and:
    // 1.) Layer 0 is latched
    // 2.) Layer 0 gets a new frame
    // 2.) Layer 1 gets a new frame
    // 3.) Layer 1 is latched.
    // Display is now waiting on Layer 1's frame, which is behind layer 0's
    // second frame. But layer 0's second frame could be waiting on display.
    mDrawingState.traverse([&](Layer* layer) {
        if (layer->clearTransactionFlags(eTransactionNeeded) || mForceTransactionDisplayChange) {
            const uint32_t flags = layer->doTransaction(0);
            if (flags & Layer::eVisibleRegion) {
                mVisibleRegionsDirty = true;
            }
        }

        if (layer->hasReadyFrame() || layer->willReleaseBufferOnLatch()) {
            frameQueued = true;
            mLayersWithQueuedFrames.emplace(sp<Layer>::fromExisting(layer));
            /* QTI_BEGIN */
            if (qtiWakeUpPresentationDisplays) {
                qtiLayerStackId = layer->getLayerStack().id;
                qtiLayerStackIds.insert(qtiLayerStackId);
            }
            /* QTI_END */
        } else {
            layer->useEmptyDamage();
            if (!layer->hasBuffer()) {
                // The last latch time is used to classify a missed frame as buffer stuffing
                // instead of a missed frame. This is used to identify scenarios where we
                // could not latch a buffer or apply a transaction due to backpressure.
                // We only update the latch time for buffer less layers here, the latch time
                // is updated for buffer layers when the buffer is latched.
                layer->updateLastLatchTime(latchTime);
            }
        }
    });
    mForceTransactionDisplayChange = false;

    /* QTI_BEGIN */
    if (qtiWakeUpPresentationDisplays && !mLayersWithQueuedFrames.empty()) {
        mQtiSFExtnIntf->qtiHandlePresentationDisplaysEarlyWakeup(qtiLayerStackIds.size(),
                                                                 qtiLayerStackId);
    }
    /* QTI_END */

    // The client can continue submitting buffers for offscreen layers, but they will not
    // be shown on screen. Therefore, we need to latch and release buffers of offscreen
    // layers to ensure dequeueBuffer doesn't block indefinitely.
    for (Layer* offscreenLayer : mOffscreenLayers) {
        offscreenLayer->traverse(LayerVector::StateSet::Drawing,
                                         [&](Layer* l) { l->latchAndReleaseBuffer(); });
    }

    if (!mLayersWithQueuedFrames.empty()) {
        // mStateLock is needed for latchBuffer as LayerRejecter::reject()
        // writes to Layer current state. See also b/119481871
        Mutex::Autolock lock(mStateLock);

        for (const auto& layer : mLayersWithQueuedFrames) {
            if (layer->willReleaseBufferOnLatch()) {
                mLayersWithBuffersRemoved.emplace(layer);
            }
            if (layer->latchBuffer(visibleRegions, latchTime)) {
                /* QTI_BEGIN */
                mQtiSFExtnIntf->qtiDolphinTrackBufferDecrement(layer->getDebugName(),
                        *layer->getPendingBufferCounter());
                /* QTI_END */
                mLayersPendingRefresh.push_back(layer);
                newDataLatched = true;
            }
            layer->useSurfaceDamage();
        }
    }

    mVisibleRegionsDirty |= visibleRegions;

    // If we will need to wake up at some time in the future to deal with a
    // queued frame that shouldn't be displayed during this vsync period, wake
    // up during the next vsync period to check again.
    if (frameQueued && (mLayersWithQueuedFrames.empty() || !newDataLatched)) {
        scheduleCommit(FrameHint::kNone);
    }

    // enter boot animation on first buffer latch
    if (CC_UNLIKELY(mBootStage == BootStage::BOOTLOADER && newDataLatched)) {
        ALOGI("Enter boot animation");
        mBootStage = BootStage::BOOTANIMATION;
    }

    if (mLayerMirrorRoots.size() > 0) {
        mDrawingState.traverse([&](Layer* layer) { layer->updateCloneBufferInfo(); });
    }

    // Only continue with the refresh if there is actually new work to do
    return !mLayersWithQueuedFrames.empty() && newDataLatched;
}

status_t SurfaceFlinger::addClientLayer(LayerCreationArgs& args, const sp<IBinder>& handle,
                                        const sp<Layer>& layer, const wp<Layer>& parent,
                                        uint32_t* outTransformHint) {
    if (mNumLayers >= MAX_LAYERS) {
        ALOGE("AddClientLayer failed, mNumLayers (%zu) >= MAX_LAYERS (%zu)", mNumLayers.load(),
              MAX_LAYERS);
        static_cast<void>(mScheduler->schedule([=, this] {
            ALOGE("Dumping layer keeping > 20 children alive:");
            bool leakingParentLayerFound = false;
            mDrawingState.traverse([&](Layer* layer) {
                if (leakingParentLayerFound) {
                    return;
                }
                if (layer->getChildrenCount() > 20) {
                    leakingParentLayerFound = true;
                    sp<Layer> parent = sp<Layer>::fromExisting(layer);
                    while (parent) {
                        ALOGE("Parent Layer: %s%s", parent->getName().c_str(),
                              (parent->isHandleAlive() ? "handleAlive" : ""));
                        parent = parent->getParent();
                    }
                    // Sample up to 100 layers
                    ALOGE("Dumping random sampling of child layers total(%zu): ",
                          layer->getChildrenCount());
                    int sampleSize = (layer->getChildrenCount() / 100) + 1;
                    layer->traverseChildren([&](Layer* layer) {
                        if (rand() % sampleSize == 0) {
                            ALOGE("Child Layer: %s%s", layer->getName().c_str(),
                                  (layer->isHandleAlive() ? "handleAlive" : ""));
                        }
                    });
                }
            });

            int numLayers = 0;
            mDrawingState.traverse([&](Layer* layer) { numLayers++; });

            ALOGE("Dumping random sampling of on-screen layers total(%u):", numLayers);
            mDrawingState.traverse([&](Layer* layer) {
                // Aim to dump about 200 layers to avoid totally trashing
                // logcat. On the other hand, if there really are 4096 layers
                // something has gone totally wrong its probably the most
                // useful information in logcat.
                if (rand() % 20 == 13) {
                    ALOGE("Layer: %s%s", layer->getName().c_str(),
                          (layer->isHandleAlive() ? "handleAlive" : ""));
                    std::this_thread::sleep_for(std::chrono::milliseconds(5));
                }
            });
            ALOGE("Dumping random sampling of off-screen layers total(%zu): ",
                  mOffscreenLayers.size());
            for (Layer* offscreenLayer : mOffscreenLayers) {
                if (rand() % 20 == 13) {
                    ALOGE("Offscreen-layer: %s%s", offscreenLayer->getName().c_str(),
                          (offscreenLayer->isHandleAlive() ? "handleAlive" : ""));
                    std::this_thread::sleep_for(std::chrono::milliseconds(5));
                }
            }
        }));
        return NO_MEMORY;
    }

    layer->updateTransformHint(mActiveDisplayTransformHint);
    if (outTransformHint) {
        *outTransformHint = mActiveDisplayTransformHint;
    }
    args.parentId = LayerHandle::getLayerId(args.parentHandle.promote());
    args.layerIdToMirror = LayerHandle::getLayerId(args.mirrorLayerHandle.promote());
    {
        std::scoped_lock<std::mutex> lock(mCreatedLayersLock);
        mCreatedLayers.emplace_back(layer, parent, args.addToRoot);
        mNewLayers.emplace_back(std::make_unique<frontend::RequestedLayerState>(args));
        args.mirrorLayerHandle.clear();
        args.parentHandle.clear();
        mNewLayerArgs.emplace_back(std::move(args));
    }

    setTransactionFlags(eTransactionNeeded);
    return NO_ERROR;
}

uint32_t SurfaceFlinger::getTransactionFlags() const {
    return mTransactionFlags;
}

uint32_t SurfaceFlinger::clearTransactionFlags(uint32_t mask) {
    uint32_t transactionFlags = mTransactionFlags.fetch_and(~mask);
    ATRACE_INT("mTransactionFlags", transactionFlags);
    return transactionFlags & mask;
}

void SurfaceFlinger::setTransactionFlags(uint32_t mask, TransactionSchedule schedule,
                                         const sp<IBinder>& applyToken, FrameHint frameHint) {
    mScheduler->modulateVsync({}, &VsyncModulator::setTransactionSchedule, schedule, applyToken);
    uint32_t transactionFlags = mTransactionFlags.fetch_or(mask);
    ATRACE_INT("mTransactionFlags", transactionFlags);

    if (const bool scheduled = transactionFlags & mask; !scheduled) {
        scheduleCommit(frameHint);
    } else if (frameHint == FrameHint::kActive) {
        // Even if the next frame is already scheduled, we should reset the idle timer
        // as a new activity just happened.
        mScheduler->resetIdleTimer();
    }
}

TransactionHandler::TransactionReadiness SurfaceFlinger::transactionReadyTimelineCheck(
        const TransactionHandler::TransactionFlushState& flushState) {
    const auto& transaction = *flushState.transaction;

    const TimePoint desiredPresentTime = TimePoint::fromNs(transaction.desiredPresentTime);
    const TimePoint expectedPresentTime = mScheduler->expectedPresentTimeForPacesetter();

    using TransactionReadiness = TransactionHandler::TransactionReadiness;

    // Do not present if the desiredPresentTime has not passed unless it is more than
    // one second in the future. We ignore timestamps more than 1 second in the future
    // for stability reasons.
    if (!transaction.isAutoTimestamp && desiredPresentTime >= expectedPresentTime &&
        desiredPresentTime < expectedPresentTime + 1s) {
        ATRACE_FORMAT("not current desiredPresentTime: %" PRId64 " expectedPresentTime: %" PRId64,
                      desiredPresentTime, expectedPresentTime);
        return TransactionReadiness::NotReady;
    }

    const auto vsyncId = VsyncId{transaction.frameTimelineInfo.vsyncId};

    // Transactions with VsyncId are already throttled by the vsyncId (i.e. Choreographer issued
    // the vsyncId according to the frame rate override cadence) so we shouldn't throttle again
    // when applying the transaction. Otherwise we might throttle older transactions
    // incorrectly as the frame rate of SF changed before it drained the older transactions.
    if (ftl::to_underlying(vsyncId) == FrameTimelineInfo::INVALID_VSYNC_ID &&
        !mScheduler->isVsyncValid(expectedPresentTime, transaction.originUid)) {
        ATRACE_FORMAT("!isVsyncValid expectedPresentTime: %" PRId64 " uid: %d", expectedPresentTime,
                      transaction.originUid);
        return TransactionReadiness::NotReady;
    }

    // If the client didn't specify desiredPresentTime, use the vsyncId to determine the
    // expected present time of this transaction.
    if (transaction.isAutoTimestamp && frameIsEarly(expectedPresentTime, vsyncId)) {
        ATRACE_FORMAT("frameIsEarly vsyncId: %" PRId64 " expectedPresentTime: %" PRId64,
                      transaction.frameTimelineInfo.vsyncId, expectedPresentTime);
        return TransactionReadiness::NotReady;
    }

    return TransactionReadiness::Ready;
}

TransactionHandler::TransactionReadiness SurfaceFlinger::transactionReadyBufferCheckLegacy(
        const TransactionHandler::TransactionFlushState& flushState) {
    using TransactionReadiness = TransactionHandler::TransactionReadiness;
    auto ready = TransactionReadiness::Ready;
    flushState.transaction->traverseStatesWithBuffersWhileTrue([&](const ResolvedComposerState&
                                                                           resolvedState) -> bool {
        sp<Layer> layer = LayerHandle::getLayer(resolvedState.state.surface);

        const auto& transaction = *flushState.transaction;
        const auto& s = resolvedState.state;
        // check for barrier frames
        if (s.bufferData->hasBarrier) {
            // The current producerId is already a newer producer than the buffer that has a
            // barrier. This means the incoming buffer is older and we can release it here. We
            // don't wait on the barrier since we know that's stale information.
            if (layer->getDrawingState().barrierProducerId > s.bufferData->producerId) {
                layer->callReleaseBufferCallback(s.bufferData->releaseBufferListener,
                                                 resolvedState.externalTexture->getBuffer(),
                                                 s.bufferData->frameNumber,
                                                 s.bufferData->acquireFence);
                // Delete the entire state at this point and not just release the buffer because
                // everything associated with the Layer in this Transaction is now out of date.
                ATRACE_FORMAT("DeleteStaleBuffer %s barrierProducerId:%d > %d",
                              layer->getDebugName(), layer->getDrawingState().barrierProducerId,
                              s.bufferData->producerId);
                return TraverseBuffersReturnValues::DELETE_AND_CONTINUE_TRAVERSAL;
            }

            if (layer->getDrawingState().barrierFrameNumber < s.bufferData->barrierFrameNumber) {
                const bool willApplyBarrierFrame =
                        flushState.bufferLayersReadyToPresent.contains(s.surface.get()) &&
                        ((flushState.bufferLayersReadyToPresent.get(s.surface.get()) >=
                          s.bufferData->barrierFrameNumber));
                if (!willApplyBarrierFrame) {
                    ATRACE_FORMAT("NotReadyBarrier %s barrierFrameNumber:%" PRId64 " > %" PRId64,
                                  layer->getDebugName(),
                                  layer->getDrawingState().barrierFrameNumber,
                                  s.bufferData->barrierFrameNumber);
                    ready = TransactionReadiness::NotReadyBarrier;
                    return TraverseBuffersReturnValues::STOP_TRAVERSAL;
                }
            }
        }

        // If backpressure is enabled and we already have a buffer to commit, keep
        // the transaction in the queue.
        const bool hasPendingBuffer =
                flushState.bufferLayersReadyToPresent.contains(s.surface.get());
        if (layer->backpressureEnabled() && hasPendingBuffer && transaction.isAutoTimestamp) {
            ATRACE_FORMAT("hasPendingBuffer %s", layer->getDebugName());
            ready = TransactionReadiness::NotReady;
            return TraverseBuffersReturnValues::STOP_TRAVERSAL;
        }

        /* QTI_BEGIN */
        TimePoint desiredPresentTime = TimePoint::fromNs(transaction.desiredPresentTime);
        if (mQtiSFExtnIntf->qtiIsFrameEarly(layer->qtiGetSmomoLayerStackId(), layer->getSequence(),
                                            desiredPresentTime.ns())) {
            ready = TransactionReadiness::NotReady;
            return TraverseBuffersReturnValues::STOP_TRAVERSAL;
        }
        /* QTI_END */

        /* QTI_BEGIN */
        bool qtiLatchMediaContent = mQtiSFExtnIntf->qtiLatchMediaContent(layer);
        /* QTI_END */

        // ignore the acquire fence if LatchUnsignaledConfig::Always is set.
        const bool checkAcquireFence = enableLatchUnsignaledConfig != LatchUnsignaledConfig::Always
            /* QTI_BEGIN */ || qtiLatchMediaContent /* QTI_END */;
        const bool acquireFenceAvailable = s.bufferData &&
                s.bufferData->flags.test(BufferData::BufferDataChange::fenceChanged) &&
                s.bufferData->acquireFence;
        const bool fenceSignaled = !acquireFenceAvailable ||
                s.bufferData->acquireFence->getStatus() != Fence::Status::Unsignaled;

        if (!fenceSignaled) {
            // check fence status
            const bool allowLatchUnsignaled = shouldLatchUnsignaled(s, transaction.states.size(),
                                                                    flushState.firstTransaction) &&
                    layer->isSimpleBufferUpdate(s);

            if (allowLatchUnsignaled /* QTI_BEGIN */ || !qtiLatchMediaContent /* QTI_END */) {
                ATRACE_FORMAT("fence unsignaled try allowLatchUnsignaled %s",
                              layer->getDebugName());
                ready = TransactionReadiness::NotReadyUnsignaled;
            } else {
                ready = TransactionReadiness::NotReady;
                auto& listener = s.bufferData->releaseBufferListener;
                if (listener &&
                    (flushState.queueProcessTime - transaction.postTime) >
                            std::chrono::nanoseconds(4s).count()) {
                    // Used to add a stalled transaction which uses an internal lock.
                    ftl::FakeGuard guard(kMainThreadContext);
                    mTransactionHandler
                            .onTransactionQueueStalled(transaction.id,
                                                       {.pid = layer->getOwnerPid(),
                                                        .layerId = static_cast<uint32_t>(
                                                                layer->getSequence()),
                                                        .layerName = layer->getDebugName(),
                                                        .bufferId = s.bufferData->getId(),
                                                        .frameNumber = s.bufferData->frameNumber});
                }
                ATRACE_FORMAT("fence unsignaled %s", layer->getDebugName());
                return TraverseBuffersReturnValues::STOP_TRAVERSAL;
            }
        }

        /* QTI_BEGIN */
        mQtiSFExtnIntf->qtiUpdateBufferData(qtiLatchMediaContent, s);
        /* QTI_END */
        return TraverseBuffersReturnValues::CONTINUE_TRAVERSAL;
    });
    return ready;
}

TransactionHandler::TransactionReadiness SurfaceFlinger::transactionReadyBufferCheck(
        const TransactionHandler::TransactionFlushState& flushState) {
    using TransactionReadiness = TransactionHandler::TransactionReadiness;
    auto ready = TransactionReadiness::Ready;
    flushState.transaction->traverseStatesWithBuffersWhileTrue(
            [&](const ResolvedComposerState& resolvedState) FTL_FAKE_GUARD(
                    kMainThreadContext) -> bool {
                const frontend::RequestedLayerState* layer =
                        mLayerLifecycleManager.getLayerFromId(resolvedState.layerId);
                const auto& transaction = *flushState.transaction;
                const auto& s = resolvedState.state;
                // check for barrier frames
                if (s.bufferData->hasBarrier) {
                    // The current producerId is already a newer producer than the buffer that has a
                    // barrier. This means the incoming buffer is older and we can release it here.
                    // We don't wait on the barrier since we know that's stale information.
                    if (layer->barrierProducerId > s.bufferData->producerId) {
                        if (s.bufferData->releaseBufferListener) {
                            uint32_t currentMaxAcquiredBufferCount =
                                    getMaxAcquiredBufferCountForCurrentRefreshRate(
                                            layer->ownerUid.val());
                            ATRACE_FORMAT_INSTANT("callReleaseBufferCallback %s - %" PRIu64,
                                                  layer->name.c_str(), s.bufferData->frameNumber);
                            s.bufferData->releaseBufferListener
                                    ->onReleaseBuffer({resolvedState.externalTexture->getBuffer()
                                                               ->getId(),
                                                       s.bufferData->frameNumber},
                                                      s.bufferData->acquireFence
                                                              ? s.bufferData->acquireFence
                                                              : Fence::NO_FENCE,
                                                      currentMaxAcquiredBufferCount);
                        }

                        // Delete the entire state at this point and not just release the buffer
                        // because everything associated with the Layer in this Transaction is now
                        // out of date.
                        ATRACE_FORMAT("DeleteStaleBuffer %s barrierProducerId:%d > %d",
                                      layer->name.c_str(), layer->barrierProducerId,
                                      s.bufferData->producerId);
                        return TraverseBuffersReturnValues::DELETE_AND_CONTINUE_TRAVERSAL;
                    }

                    if (layer->barrierFrameNumber < s.bufferData->barrierFrameNumber) {
                        const bool willApplyBarrierFrame =
                                flushState.bufferLayersReadyToPresent.contains(s.surface.get()) &&
                                ((flushState.bufferLayersReadyToPresent.get(s.surface.get()) >=
                                  s.bufferData->barrierFrameNumber));
                        if (!willApplyBarrierFrame) {
                            ATRACE_FORMAT("NotReadyBarrier %s barrierFrameNumber:%" PRId64
                                          " > %" PRId64,
                                          layer->name.c_str(), layer->barrierFrameNumber,
                                          s.bufferData->barrierFrameNumber);
                            ready = TransactionReadiness::NotReadyBarrier;
                            return TraverseBuffersReturnValues::STOP_TRAVERSAL;
                        }
                    }
                }

                // If backpressure is enabled and we already have a buffer to commit, keep
                // the transaction in the queue.
                const bool hasPendingBuffer =
                        flushState.bufferLayersReadyToPresent.contains(s.surface.get());
                if (layer->backpressureEnabled() && hasPendingBuffer &&
                    transaction.isAutoTimestamp) {
                    ATRACE_FORMAT("hasPendingBuffer %s", layer->name.c_str());
                    ready = TransactionReadiness::NotReady;
                    return TraverseBuffersReturnValues::STOP_TRAVERSAL;
                }

                const bool acquireFenceAvailable = s.bufferData &&
                        s.bufferData->flags.test(BufferData::BufferDataChange::fenceChanged) &&
                        s.bufferData->acquireFence;
                const bool fenceSignaled = !acquireFenceAvailable ||
                        s.bufferData->acquireFence->getStatus() != Fence::Status::Unsignaled;

                /* QTI_BEGIN */
                sp<Layer> layerHandle = LayerHandle::getLayer(s.surface);
                TimePoint desiredPresentTime = TimePoint::fromNs(transaction.desiredPresentTime);
                if (mQtiSFExtnIntf->qtiIsFrameEarly(layerHandle->qtiGetSmomoLayerStackId(),
                                                    layerHandle->getSequence(), desiredPresentTime.ns())) {
                    ready = TransactionReadiness::NotReady;
                    return TraverseBuffersReturnValues::STOP_TRAVERSAL;
                }
                /* QTI_END */

                if (!fenceSignaled) {
                    // check fence status
                    const bool allowLatchUnsignaled =
                            shouldLatchUnsignaled(s, transaction.states.size(),
                                                  flushState.firstTransaction) &&
                            layer->isSimpleBufferUpdate(s);
                    if (allowLatchUnsignaled) {
                        ATRACE_FORMAT("fence unsignaled try allowLatchUnsignaled %s",
                                      layer->name.c_str());
                        ready = TransactionReadiness::NotReadyUnsignaled;
                    } else {
                        ready = TransactionReadiness::NotReady;
                        auto& listener = s.bufferData->releaseBufferListener;
                        if (listener &&
                            (flushState.queueProcessTime - transaction.postTime) >
                                    std::chrono::nanoseconds(4s).count()) {
                            mTransactionHandler
                                    .onTransactionQueueStalled(transaction.id,
                                                               {.pid = layer->ownerPid.val(),
                                                                .layerId = layer->id,
                                                                .layerName = layer->name,
                                                                .bufferId = s.bufferData->getId(),
                                                                .frameNumber =
                                                                        s.bufferData->frameNumber});
                        }
                        ATRACE_FORMAT("fence unsignaled %s", layer->name.c_str());
                        return TraverseBuffersReturnValues::STOP_TRAVERSAL;
                    }
                }
                return TraverseBuffersReturnValues::CONTINUE_TRAVERSAL;
            });
    return ready;
}

void SurfaceFlinger::addTransactionReadyFilters() {
    mTransactionHandler.addTransactionReadyFilter(
            std::bind(&SurfaceFlinger::transactionReadyTimelineCheck, this, std::placeholders::_1));
    if (mLayerLifecycleManagerEnabled) {
        mTransactionHandler.addTransactionReadyFilter(
                std::bind(&SurfaceFlinger::transactionReadyBufferCheck, this,
                          std::placeholders::_1));
    } else {
        mTransactionHandler.addTransactionReadyFilter(
                std::bind(&SurfaceFlinger::transactionReadyBufferCheckLegacy, this,
                          std::placeholders::_1));
    }
}

// For tests only
bool SurfaceFlinger::flushTransactionQueues(VsyncId vsyncId) {
    mTransactionHandler.collectTransactions();
    std::vector<TransactionState> transactions = mTransactionHandler.flushTransactions();
    return applyTransactions(transactions, vsyncId);
}

bool SurfaceFlinger::applyTransactions(std::vector<TransactionState>& transactions,
                                       VsyncId vsyncId) {
    Mutex::Autolock lock(mStateLock);
    return applyTransactionsLocked(transactions, vsyncId);
}

bool SurfaceFlinger::applyTransactionsLocked(std::vector<TransactionState>& transactions,
                                             VsyncId vsyncId) {
    bool needsTraversal = false;
    // Now apply all transactions.
    for (auto& transaction : transactions) {
        needsTraversal |=
                applyTransactionState(transaction.frameTimelineInfo, transaction.states,
                                      transaction.displays, transaction.flags,
                                      transaction.inputWindowCommands,
                                      transaction.desiredPresentTime, transaction.isAutoTimestamp,
                                      std::move(transaction.uncacheBufferIds), transaction.postTime,
                                      transaction.hasListenerCallbacks,
                                      transaction.listenerCallbacks, transaction.originPid,
                                      transaction.originUid, transaction.id);
    }
    return needsTraversal;
}

bool SurfaceFlinger::transactionFlushNeeded() {
    return mTransactionHandler.hasPendingTransactions();
}

bool SurfaceFlinger::frameIsEarly(TimePoint expectedPresentTime, VsyncId vsyncId) const {
    const auto prediction =
            mFrameTimeline->getTokenManager()->getPredictionsForToken(ftl::to_underlying(vsyncId));
    if (!prediction) {
        return false;
    }

    const auto predictedPresentTime = TimePoint::fromNs(prediction->presentTime);

    if (std::chrono::abs(predictedPresentTime - expectedPresentTime) >=
        scheduler::VsyncConfig::kEarlyLatchMaxThreshold) {
        return false;
    }

    const Duration earlyLatchVsyncThreshold = mScheduler->getVsyncSchedule()->minFramePeriod() / 2;

    return predictedPresentTime >= expectedPresentTime &&
            predictedPresentTime - expectedPresentTime >= earlyLatchVsyncThreshold;
}

bool SurfaceFlinger::shouldLatchUnsignaled(const layer_state_t& state, size_t numStates,
                                           bool firstTransaction) const {
    if (enableLatchUnsignaledConfig == LatchUnsignaledConfig::Disabled) {
        ATRACE_FORMAT_INSTANT("%s: false (LatchUnsignaledConfig::Disabled)", __func__);
        return false;
    }

    // We only want to latch unsignaled when a single layer is updated in this
    // transaction (i.e. not a blast sync transaction).
    if (numStates != 1) {
        ATRACE_FORMAT_INSTANT("%s: false (numStates=%zu)", __func__, numStates);
        return false;
    }

    if (enableLatchUnsignaledConfig == LatchUnsignaledConfig::AutoSingleLayer) {
        if (!firstTransaction) {
            ATRACE_FORMAT_INSTANT("%s: false (LatchUnsignaledConfig::AutoSingleLayer; not first "
                                  "transaction)",
                                  __func__);
            return false;
        }

        // We don't want to latch unsignaled if are in early / client composition
        // as it leads to jank due to RenderEngine waiting for unsignaled buffer
        // or window animations being slow.
        if (mScheduler->vsyncModulator().isVsyncConfigEarly()) {
            ATRACE_FORMAT_INSTANT("%s: false (LatchUnsignaledConfig::AutoSingleLayer; "
                                  "isVsyncConfigEarly)",
                                  __func__);
            return false;
        }
    }

    return true;
}

status_t SurfaceFlinger::setTransactionState(
        const FrameTimelineInfo& frameTimelineInfo, Vector<ComposerState>& states,
        const Vector<DisplayState>& displays, uint32_t flags, const sp<IBinder>& applyToken,
        InputWindowCommands inputWindowCommands, int64_t desiredPresentTime, bool isAutoTimestamp,
        const std::vector<client_cache_t>& uncacheBuffers, bool hasListenerCallbacks,
        const std::vector<ListenerCallbacks>& listenerCallbacks, uint64_t transactionId,
        const std::vector<uint64_t>& mergedTransactionIds) {
    ATRACE_CALL();
    /* QTI_BEGIN */
    std::unique_lock<std::mutex> lck (mSmomoMutex, std::defer_lock);
    if (mQtiSFExtnIntf->qtiIsSmomoOptimalRefreshActive()) {
      lck.lock();
    }
    /* QTI_END */

    IPCThreadState* ipc = IPCThreadState::self();
    const int originPid = ipc->getCallingPid();
    const int originUid = ipc->getCallingUid();
    uint32_t permissions = LayerStatePermissions::getTransactionPermissions(originPid, originUid);
    for (auto& composerState : states) {
        composerState.state.sanitize(permissions);
    }

    for (DisplayState display : displays) {
        display.sanitize(permissions);
    }

    if (!inputWindowCommands.empty() &&
        (permissions & layer_state_t::Permission::ACCESS_SURFACE_FLINGER) == 0) {
        ALOGE("Only privileged callers are allowed to send input commands.");
        inputWindowCommands.clear();
    }

    if (flags & (eEarlyWakeupStart | eEarlyWakeupEnd)) {
        const bool hasPermission =
                (permissions & layer_state_t::Permission::ACCESS_SURFACE_FLINGER) ||
                callingThreadHasPermission(sWakeupSurfaceFlinger);
        if (!hasPermission) {
            ALOGE("Caller needs permission android.permission.WAKEUP_SURFACE_FLINGER to use "
                  "eEarlyWakeup[Start|End] flags");
            flags &= ~(eEarlyWakeupStart | eEarlyWakeupEnd);
        }
    }

    const int64_t postTime = systemTime();

    /* QTI_BEGIN */
    if (std::this_thread::get_id() != mMainThreadId) {
       mQtiSFExtnIntf->qtiCheckVirtualDisplayHint(displays);
    }
    /* QTI_END */

    std::vector<uint64_t> uncacheBufferIds;
    uncacheBufferIds.reserve(uncacheBuffers.size());
    for (const auto& uncacheBuffer : uncacheBuffers) {
        sp<GraphicBuffer> buffer = ClientCache::getInstance().erase(uncacheBuffer);
        if (buffer != nullptr) {
            uncacheBufferIds.push_back(buffer->getId());
        }
    }

    std::vector<ResolvedComposerState> resolvedStates;
    resolvedStates.reserve(states.size());
    for (auto& state : states) {
        resolvedStates.emplace_back(std::move(state));
        auto& resolvedState = resolvedStates.back();
        if (resolvedState.state.hasBufferChanges() && resolvedState.state.hasValidBuffer() &&
            resolvedState.state.surface) {
            sp<Layer> layer = LayerHandle::getLayer(resolvedState.state.surface);
            std::string layerName = (layer) ?
                    layer->getDebugName() : std::to_string(resolvedState.state.layerId);
            resolvedState.externalTexture =
                    getExternalTextureFromBufferData(*resolvedState.state.bufferData,
                                                     layerName.c_str(), transactionId);
            if (resolvedState.externalTexture) {
                resolvedState.state.bufferData->buffer = resolvedState.externalTexture->getBuffer();
            }

            /* QTI_BEGIN */
            if (!(flags & eOneWay)) {
                mQtiSFExtnIntf->qtiDolphinTrackBufferIncrement(layerName.c_str(), isAutoTimestamp,
                                                               desiredPresentTime);
            }

            mQtiSFExtnIntf->qtiUpdateSmomoLayerInfo(layer, desiredPresentTime, isAutoTimestamp,
                                                    resolvedState.externalTexture,
                                                    *resolvedState.state.bufferData);
            /* QTI_END */

            mBufferCountTracker.increment(resolvedState.state.surface->localBinder());
        }
        resolvedState.layerId = LayerHandle::getLayerId(resolvedState.state.surface);
        if (resolvedState.state.what & layer_state_t::eReparent) {
            resolvedState.parentId =
                    getLayerIdFromSurfaceControl(resolvedState.state.parentSurfaceControlForChild);
        }
        if (resolvedState.state.what & layer_state_t::eRelativeLayerChanged) {
            resolvedState.relativeParentId =
                    getLayerIdFromSurfaceControl(resolvedState.state.relativeLayerSurfaceControl);
        }
        if (resolvedState.state.what & layer_state_t::eInputInfoChanged) {
            wp<IBinder>& touchableRegionCropHandle =
                    resolvedState.state.windowInfoHandle->editInfo()->touchableRegionCropHandle;
            resolvedState.touchCropId =
                    LayerHandle::getLayerId(touchableRegionCropHandle.promote());
        }
    }

    TransactionState state{frameTimelineInfo,
                           resolvedStates,
                           displays,
                           flags,
                           applyToken,
                           std::move(inputWindowCommands),
                           desiredPresentTime,
                           isAutoTimestamp,
                           std::move(uncacheBufferIds),
                           postTime,
                           hasListenerCallbacks,
                           listenerCallbacks,
                           originPid,
                           originUid,
                           transactionId,
                           mergedTransactionIds};

    if (mTransactionTracing) {
        mTransactionTracing->addQueuedTransaction(state);
    }

    const auto schedule = [](uint32_t flags) {
        if (flags & eEarlyWakeupEnd) return TransactionSchedule::EarlyEnd;
        if (flags & eEarlyWakeupStart) return TransactionSchedule::EarlyStart;
        return TransactionSchedule::Late;
    }(state.flags);

    const auto frameHint = state.isFrameActive() ? FrameHint::kActive : FrameHint::kNone;
    {
        // Transactions are added via a lockless queue and does not need to be added from the main
        // thread.
        ftl::FakeGuard guard(kMainThreadContext);
        mTransactionHandler.queueTransaction(std::move(state));
    }

    for (const auto& [displayId, data] : mNotifyExpectedPresentMap) {
        if (data.hintStatus.load() == NotifyExpectedPresentHintStatus::ScheduleOnTx) {
            scheduleNotifyExpectedPresentHint(displayId, VsyncId{frameTimelineInfo.vsyncId});
        }
    }
    setTransactionFlags(eTransactionFlushNeeded, schedule, applyToken, frameHint);
    return NO_ERROR;
}

bool SurfaceFlinger::applyTransactionState(const FrameTimelineInfo& frameTimelineInfo,
                                           std::vector<ResolvedComposerState>& states,
                                           Vector<DisplayState>& displays, uint32_t flags,
                                           const InputWindowCommands& inputWindowCommands,
                                           const int64_t desiredPresentTime, bool isAutoTimestamp,
                                           const std::vector<uint64_t>& uncacheBufferIds,
                                           const int64_t postTime, bool hasListenerCallbacks,
                                           const std::vector<ListenerCallbacks>& listenerCallbacks,
                                           int originPid, int originUid, uint64_t transactionId) {
    uint32_t transactionFlags = 0;
    if (!mLayerLifecycleManagerEnabled) {
        for (DisplayState& display : displays) {
            transactionFlags |= setDisplayStateLocked(display);
        }
    }

    // start and end registration for listeners w/ no surface so they can get their callback.  Note
    // that listeners with SurfaceControls will start registration during setClientStateLocked
    // below.
    for (const auto& listener : listenerCallbacks) {
        mTransactionCallbackInvoker.addEmptyTransaction(listener);
    }
    nsecs_t now = systemTime();
    uint32_t clientStateFlags = 0;
    for (auto& resolvedState : states) {
        clientStateFlags |=
                updateLayerCallbacksAndStats(frameTimelineInfo, resolvedState, desiredPresentTime,
                                             isAutoTimestamp, postTime, transactionId);
        if (!mLayerLifecycleManagerEnabled) {
            if ((flags & eAnimation) && resolvedState.state.surface) {
                if (const auto layer = LayerHandle::getLayer(resolvedState.state.surface)) {
                    const auto layerProps = scheduler::LayerProps{
                            .visible = layer->isVisible(),
                            .bounds = layer->getBounds(),
                            .transform = layer->getTransform(),
                            .setFrameRateVote = layer->getFrameRateForLayerTree(),
                            .frameRateSelectionPriority = layer->getFrameRateSelectionPriority(),
                            .isFrontBuffered = layer->isFrontBuffered(),
                    };
                    layer->recordLayerHistoryAnimationTx(layerProps, now);
                }
            }
        }
    }

    transactionFlags |= clientStateFlags;
    transactionFlags |= addInputWindowCommands(inputWindowCommands);

    for (uint64_t uncacheBufferId : uncacheBufferIds) {
        mBufferIdsToUncache.push_back(uncacheBufferId);
    }

    // If a synchronous transaction is explicitly requested without any changes, force a transaction
    // anyway. This can be used as a flush mechanism for previous async transactions.
    // Empty animation transaction can be used to simulate back-pressure, so also force a
    // transaction for empty animation transactions.
    if (transactionFlags == 0 && (flags & eAnimation)) {
        transactionFlags = eTransactionNeeded;
    }

    bool needsTraversal = false;
    if (transactionFlags) {
        // We are on the main thread, we are about to perform a traversal. Clear the traversal bit
        // so we don't have to wake up again next frame to perform an unnecessary traversal.
        if (transactionFlags & eTraversalNeeded) {
            transactionFlags = transactionFlags & (~eTraversalNeeded);
            needsTraversal = true;
        }
        if (transactionFlags) {
            setTransactionFlags(transactionFlags);
        }
    }

    return needsTraversal;
}

bool SurfaceFlinger::applyAndCommitDisplayTransactionStatesLocked(
        std::vector<TransactionState>& transactions) {
    bool needsTraversal = false;
    uint32_t transactionFlags = 0;
    for (auto& transaction : transactions) {
        for (DisplayState& display : transaction.displays) {
            transactionFlags |= setDisplayStateLocked(display);
        }
    }

    if (transactionFlags) {
        // We are on the main thread, we are about to perform a traversal. Clear the traversal bit
        // so we don't have to wake up again next frame to perform an unnecessary traversal.
        if (transactionFlags & eTraversalNeeded) {
            transactionFlags = transactionFlags & (~eTraversalNeeded);
            needsTraversal = true;
        }
        if (transactionFlags) {
            setTransactionFlags(transactionFlags);
        }
    }

    mFrontEndDisplayInfosChanged = mTransactionFlags & eDisplayTransactionNeeded;
    if (mFrontEndDisplayInfosChanged) {
        processDisplayChangesLocked();
        mFrontEndDisplayInfos.clear();
        for (const auto& [_, display] : mDisplays) {
            mFrontEndDisplayInfos.try_emplace(display->getLayerStack(), display->getFrontEndInfo());
        }
        needsTraversal = true;
    }

    return needsTraversal;
}

uint32_t SurfaceFlinger::setDisplayStateLocked(const DisplayState& s) {
    const ssize_t index = mCurrentState.displays.indexOfKey(s.token);
    if (index < 0) return 0;

    uint32_t flags = 0;
    DisplayDeviceState& state = mCurrentState.displays.editValueAt(index);

    const uint32_t what = s.what;
    if (what & DisplayState::eSurfaceChanged) {
        if (IInterface::asBinder(state.surface) != IInterface::asBinder(s.surface)) {
            state.surface = s.surface;
            flags |= eDisplayTransactionNeeded;
        }
    }
    if (what & DisplayState::eLayerStackChanged) {
        if (state.layerStack != s.layerStack) {
            state.layerStack = s.layerStack;
            flags |= eDisplayTransactionNeeded;
        }
    }
    if (what & DisplayState::eFlagsChanged) {
        if (state.flags != s.flags) {
            state.flags = s.flags;
            flags |= eDisplayTransactionNeeded;
        }
    }
    if (what & DisplayState::eDisplayProjectionChanged) {
        if (state.orientation != s.orientation) {
            state.orientation = s.orientation;
            flags |= eDisplayTransactionNeeded;
        }
        if (state.orientedDisplaySpaceRect != s.orientedDisplaySpaceRect) {
            state.orientedDisplaySpaceRect = s.orientedDisplaySpaceRect;
            flags |= eDisplayTransactionNeeded;
        }
        if (state.layerStackSpaceRect != s.layerStackSpaceRect) {
            state.layerStackSpaceRect = s.layerStackSpaceRect;
            flags |= eDisplayTransactionNeeded;
        }
    }
    if (what & DisplayState::eDisplaySizeChanged) {
        if (state.width != s.width) {
            state.width = s.width;
            flags |= eDisplayTransactionNeeded;
        }
        if (state.height != s.height) {
            state.height = s.height;
            flags |= eDisplayTransactionNeeded;
        }
    }

    return flags;
}

bool SurfaceFlinger::callingThreadHasUnscopedSurfaceFlingerAccess(bool usePermissionCache) {
    IPCThreadState* ipc = IPCThreadState::self();
    const int pid = ipc->getCallingPid();
    const int uid = ipc->getCallingUid();
    if ((uid != AID_GRAPHICS && uid != AID_SYSTEM) &&
        (usePermissionCache ? !PermissionCache::checkPermission(sAccessSurfaceFlinger, pid, uid)
                            : !checkPermission(sAccessSurfaceFlinger, pid, uid))) {
        return false;
    }
    return true;
}

uint32_t SurfaceFlinger::setClientStateLocked(const FrameTimelineInfo& frameTimelineInfo,
                                              ResolvedComposerState& composerState,
                                              int64_t desiredPresentTime, bool isAutoTimestamp,
                                              int64_t postTime, uint64_t transactionId) {
    layer_state_t& s = composerState.state;

    std::vector<ListenerCallbacks> filteredListeners;
    for (auto& listener : s.listeners) {
        // Starts a registration but separates the callback ids according to callback type. This
        // allows the callback invoker to send on latch callbacks earlier.
        // note that startRegistration will not re-register if the listener has
        // already be registered for a prior surface control

        ListenerCallbacks onCommitCallbacks = listener.filter(CallbackId::Type::ON_COMMIT);
        if (!onCommitCallbacks.callbackIds.empty()) {
            filteredListeners.push_back(onCommitCallbacks);
        }

        ListenerCallbacks onCompleteCallbacks = listener.filter(CallbackId::Type::ON_COMPLETE);
        if (!onCompleteCallbacks.callbackIds.empty()) {
            filteredListeners.push_back(onCompleteCallbacks);
        }
    }

    const uint64_t what = s.what;
    uint32_t flags = 0;
    sp<Layer> layer = nullptr;
    if (s.surface) {
        layer = LayerHandle::getLayer(s.surface);
    } else {
        // The client may provide us a null handle. Treat it as if the layer was removed.
        ALOGW("Attempt to set client state with a null layer handle");
    }
    if (layer == nullptr) {
        for (auto& [listener, callbackIds] : s.listeners) {
            mTransactionCallbackInvoker.addCallbackHandle(sp<CallbackHandle>::make(listener,
                                                                                   callbackIds,
                                                                                   s.surface),
                                                          std::vector<JankData>());
        }
        return 0;
    }
    MUTEX_ALIAS(mStateLock, layer->mFlinger->mStateLock);

    ui::LayerStack oldLayerStack = layer->getLayerStack(LayerVector::StateSet::Current);

    // Only set by BLAST adapter layers
    if (what & layer_state_t::eProducerDisconnect) {
        layer->onDisconnect();
    }

    if (what & layer_state_t::ePositionChanged) {
        if (layer->setPosition(s.x, s.y)) {
            flags |= eTraversalNeeded;
        }
    }
    if (what & layer_state_t::eLayerChanged) {
        // NOTE: index needs to be calculated before we update the state
        const auto& p = layer->getParent();
        if (p == nullptr) {
            ssize_t idx = mCurrentState.layersSortedByZ.indexOf(layer);
            if (layer->setLayer(s.z) && idx >= 0) {
                mCurrentState.layersSortedByZ.removeAt(idx);
                mCurrentState.layersSortedByZ.add(layer);
                // we need traversal (state changed)
                // AND transaction (list changed)
                flags |= eTransactionNeeded|eTraversalNeeded;
            }
        } else {
            if (p->setChildLayer(layer, s.z)) {
                flags |= eTransactionNeeded|eTraversalNeeded;
            }
        }
    }
    if (what & layer_state_t::eRelativeLayerChanged) {
        // NOTE: index needs to be calculated before we update the state
        const auto& p = layer->getParent();
        const auto& relativeHandle = s.relativeLayerSurfaceControl ?
                s.relativeLayerSurfaceControl->getHandle() : nullptr;
        if (p == nullptr) {
            ssize_t idx = mCurrentState.layersSortedByZ.indexOf(layer);
            if (layer->setRelativeLayer(relativeHandle, s.z) &&
                idx >= 0) {
                mCurrentState.layersSortedByZ.removeAt(idx);
                mCurrentState.layersSortedByZ.add(layer);
                // we need traversal (state changed)
                // AND transaction (list changed)
                flags |= eTransactionNeeded|eTraversalNeeded;
            }
        } else {
            if (p->setChildRelativeLayer(layer, relativeHandle, s.z)) {
                flags |= eTransactionNeeded|eTraversalNeeded;
            }
        }
    }
    if (what & layer_state_t::eAlphaChanged) {
        if (layer->setAlpha(s.color.a)) flags |= eTraversalNeeded;
    }
    if (what & layer_state_t::eColorChanged) {
        if (layer->setColor(s.color.rgb)) flags |= eTraversalNeeded;
    }
    if (what & layer_state_t::eColorTransformChanged) {
        if (layer->setColorTransform(s.colorTransform)) {
            flags |= eTraversalNeeded;
        }
    }
    if (what & layer_state_t::eBackgroundColorChanged) {
        if (layer->setBackgroundColor(s.bgColor.rgb, s.bgColor.a, s.bgColorDataspace)) {
            flags |= eTraversalNeeded;
        }
    }
    if (what & layer_state_t::eMatrixChanged) {
        if (layer->setMatrix(s.matrix)) flags |= eTraversalNeeded;
    }
    if (what & layer_state_t::eTransparentRegionChanged) {
        if (layer->setTransparentRegionHint(s.transparentRegion))
            flags |= eTraversalNeeded;
    }
    if (what & layer_state_t::eFlagsChanged) {
        if (layer->setFlags(s.flags, s.mask)) flags |= eTraversalNeeded;
    }
    if (what & layer_state_t::eCornerRadiusChanged) {
        if (layer->setCornerRadius(s.cornerRadius))
            flags |= eTraversalNeeded;
    }
    if (what & layer_state_t::eBackgroundBlurRadiusChanged && mSupportsBlur) {
        if (layer->setBackgroundBlurRadius(s.backgroundBlurRadius)) flags |= eTraversalNeeded;
    }
    if (what & layer_state_t::eBlurRegionsChanged) {
        if (layer->setBlurRegions(s.blurRegions)) flags |= eTraversalNeeded;
    }
    if (what & layer_state_t::eLayerStackChanged) {
        ssize_t idx = mCurrentState.layersSortedByZ.indexOf(layer);
        // We only allow setting layer stacks for top level layers,
        // everything else inherits layer stack from its parent.
        if (layer->hasParent()) {
            ALOGE("Attempt to set layer stack on layer with parent (%s) is invalid",
                  layer->getDebugName());
        } else if (idx < 0) {
            ALOGE("Attempt to set layer stack on layer without parent (%s) that "
                  "that also does not appear in the top level layer list. Something"
                  " has gone wrong.",
                  layer->getDebugName());
        } else if (layer->setLayerStack(s.layerStack)) {
            mCurrentState.layersSortedByZ.removeAt(idx);
            mCurrentState.layersSortedByZ.add(layer);
            // we need traversal (state changed)
            // AND transaction (list changed)
            flags |= eTransactionNeeded | eTraversalNeeded | eTransformHintUpdateNeeded;
        }
    }
    if (what & layer_state_t::eBufferTransformChanged) {
        if (layer->setTransform(s.bufferTransform)) flags |= eTraversalNeeded;
    }
    if (what & layer_state_t::eTransformToDisplayInverseChanged) {
        if (layer->setTransformToDisplayInverse(s.transformToDisplayInverse))
            flags |= eTraversalNeeded;
    }
    if (what & layer_state_t::eCropChanged) {
        if (layer->setCrop(s.crop)) flags |= eTraversalNeeded;
    }
    if (what & layer_state_t::eDataspaceChanged) {
        if (layer->setDataspace(s.dataspace)) flags |= eTraversalNeeded;
    }
    if (what & layer_state_t::eSurfaceDamageRegionChanged) {
        if (layer->setSurfaceDamageRegion(s.surfaceDamageRegion)) flags |= eTraversalNeeded;
    }
    if (what & layer_state_t::eApiChanged) {
        if (layer->setApi(s.api)) flags |= eTraversalNeeded;
    }
    if (what & layer_state_t::eSidebandStreamChanged) {
        if (layer->setSidebandStream(s.sidebandStream, frameTimelineInfo, postTime))
            flags |= eTraversalNeeded;
    }
    if (what & layer_state_t::eInputInfoChanged) {
        layer->setInputInfo(*s.windowInfoHandle->getInfo());
        flags |= eTraversalNeeded;
    }
    std::optional<nsecs_t> dequeueBufferTimestamp;
    if (what & layer_state_t::eMetadataChanged) {
        dequeueBufferTimestamp = s.metadata.getInt64(gui::METADATA_DEQUEUE_TIME);

        if (const int32_t gameMode = s.metadata.getInt32(gui::METADATA_GAME_MODE, -1);
            gameMode != -1) {
            // The transaction will be received on the Task layer and needs to be applied to all
            // child layers. Child layers that are added at a later point will obtain the game mode
            // info through addChild().
            layer->setGameModeForTree(static_cast<GameMode>(gameMode));
        }

        if (layer->setMetadata(s.metadata)) {
            flags |= eTraversalNeeded;
            mLayerMetadataSnapshotNeeded = true;
        }
    }
    if (what & layer_state_t::eColorSpaceAgnosticChanged) {
        if (layer->setColorSpaceAgnostic(s.colorSpaceAgnostic)) {
            flags |= eTraversalNeeded;
        }
    }
    if (what & layer_state_t::eShadowRadiusChanged) {
        if (layer->setShadowRadius(s.shadowRadius)) flags |= eTraversalNeeded;
    }
    if (what & layer_state_t::eDefaultFrameRateCompatibilityChanged) {
        const auto compatibility =
                Layer::FrameRate::convertCompatibility(s.defaultFrameRateCompatibility);

        if (layer->setDefaultFrameRateCompatibility(compatibility)) {
            flags |= eTraversalNeeded;
        }
    }
    if (what & layer_state_t::eFrameRateSelectionPriority) {
        if (layer->setFrameRateSelectionPriority(s.frameRateSelectionPriority)) {
            flags |= eTraversalNeeded;
        }
    }
    if (what & layer_state_t::eFrameRateChanged) {
        const auto compatibility =
            Layer::FrameRate::convertCompatibility(s.frameRateCompatibility);
        const auto strategy =
            Layer::FrameRate::convertChangeFrameRateStrategy(s.changeFrameRateStrategy);

        if (layer->setFrameRate(Layer::FrameRate::FrameRateVote(Fps::fromValue(s.frameRate),
                                                                compatibility, strategy))) {
            flags |= eTraversalNeeded;
        }
    }
    if (what & layer_state_t::eFrameRateCategoryChanged) {
        const FrameRateCategory category = Layer::FrameRate::convertCategory(s.frameRateCategory);
        if (layer->setFrameRateCategory(category, s.frameRateCategorySmoothSwitchOnly)) {
            flags |= eTraversalNeeded;
        }
    }
    if (what & layer_state_t::eFrameRateSelectionStrategyChanged) {
        const scheduler::LayerInfo::FrameRateSelectionStrategy strategy =
                scheduler::LayerInfo::convertFrameRateSelectionStrategy(
                        s.frameRateSelectionStrategy);
        if (layer->setFrameRateSelectionStrategy(strategy)) {
            flags |= eTraversalNeeded;
        }
    }
    if (what & layer_state_t::eFixedTransformHintChanged) {
        if (layer->setFixedTransformHint(s.fixedTransformHint)) {
            flags |= eTraversalNeeded | eTransformHintUpdateNeeded;
        }
    }
    if (what & layer_state_t::eAutoRefreshChanged) {
        layer->setAutoRefresh(s.autoRefresh);
    }
    if (what & layer_state_t::eDimmingEnabledChanged) {
        if (layer->setDimmingEnabled(s.dimmingEnabled)) flags |= eTraversalNeeded;
    }
    if (what & layer_state_t::eExtendedRangeBrightnessChanged) {
        if (layer->setExtendedRangeBrightness(s.currentHdrSdrRatio, s.desiredHdrSdrRatio)) {
            flags |= eTraversalNeeded;
        }
    }
    if (what & layer_state_t::eDesiredHdrHeadroomChanged) {
        if (layer->setDesiredHdrHeadroom(s.desiredHdrSdrRatio)) {
            flags |= eTraversalNeeded;
        }
    }
    if (what & layer_state_t::eCachingHintChanged) {
        if (layer->setCachingHint(s.cachingHint)) {
            flags |= eTraversalNeeded;
        }
    }
    if (what & layer_state_t::eHdrMetadataChanged) {
        if (layer->setHdrMetadata(s.hdrMetadata)) flags |= eTraversalNeeded;
    }
    if (what & layer_state_t::eTrustedOverlayChanged) {
        if (layer->setTrustedOverlay(s.trustedOverlay == gui::TrustedOverlay::ENABLED)) {
            flags |= eTraversalNeeded;
        }
    }
    if (what & layer_state_t::eStretchChanged) {
        if (layer->setStretchEffect(s.stretchEffect)) {
            flags |= eTraversalNeeded;
        }
    }
    if (what & layer_state_t::eBufferCropChanged) {
        if (layer->setBufferCrop(s.bufferCrop)) {
            flags |= eTraversalNeeded;
        }
    }
    if (what & layer_state_t::eDestinationFrameChanged) {
        if (layer->setDestinationFrame(s.destinationFrame)) {
            flags |= eTraversalNeeded;
        }
    }
    if (what & layer_state_t::eDropInputModeChanged) {
        if (layer->setDropInputMode(s.dropInputMode)) {
            flags |= eTraversalNeeded;
            mUpdateInputInfo = true;
        }
    }
    // This has to happen after we reparent children because when we reparent to null we remove
    // child layers from current state and remove its relative z. If the children are reparented in
    // the same transaction, then we have to make sure we reparent the children first so we do not
    // lose its relative z order.
    if (what & layer_state_t::eReparent) {
        bool hadParent = layer->hasParent();
        auto parentHandle = (s.parentSurfaceControlForChild)
                ? s.parentSurfaceControlForChild->getHandle()
                : nullptr;
        if (layer->reparent(parentHandle)) {
            if (!hadParent) {
                layer->setIsAtRoot(false);
                mCurrentState.layersSortedByZ.remove(layer);
            }
            flags |= eTransactionNeeded | eTraversalNeeded;
        }
    }
    std::vector<sp<CallbackHandle>> callbackHandles;
    if ((what & layer_state_t::eHasListenerCallbacksChanged) && (!filteredListeners.empty())) {
        for (auto& [listener, callbackIds] : filteredListeners) {
            callbackHandles.emplace_back(
                    sp<CallbackHandle>::make(listener, callbackIds, s.surface));
        }
    }

    if (what & layer_state_t::eBufferChanged) {
        if (layer->setBuffer(composerState.externalTexture, *s.bufferData, postTime,
                             desiredPresentTime, isAutoTimestamp, dequeueBufferTimestamp,
                             frameTimelineInfo)) {
            flags |= eTraversalNeeded;
        }
    } else if (frameTimelineInfo.vsyncId != FrameTimelineInfo::INVALID_VSYNC_ID) {
        layer->setFrameTimelineVsyncForBufferlessTransaction(frameTimelineInfo, postTime);
    }

    if ((what & layer_state_t::eBufferChanged) == 0) {
        layer->setDesiredPresentTime(desiredPresentTime, isAutoTimestamp);
    }

    if (what & layer_state_t::eTrustedPresentationInfoChanged) {
        if (layer->setTrustedPresentationInfo(s.trustedPresentationThresholds,
                                              s.trustedPresentationListener)) {
            flags |= eTraversalNeeded;
        }
    }

    if (what & layer_state_t::eFlushJankData) {
        // Do nothing. Processing the transaction completed listeners currently cause the flush.
    }

    if (layer->setTransactionCompletedListeners(callbackHandles,
                                                layer->willPresentCurrentTransaction() ||
                                                        layer->willReleaseBufferOnLatch())) {
        flags |= eTraversalNeeded;
    }

    // Do not put anything that updates layer state or modifies flags after
    // setTransactionCompletedListener

    // if the layer has been parented on to a new display, update its transform hint.
    if (((flags & eTransformHintUpdateNeeded) == 0) &&
        oldLayerStack != layer->getLayerStack(LayerVector::StateSet::Current)) {
        flags |= eTransformHintUpdateNeeded;
    }

    return flags;
}

uint32_t SurfaceFlinger::updateLayerCallbacksAndStats(const FrameTimelineInfo& frameTimelineInfo,
                                                      ResolvedComposerState& composerState,
                                                      int64_t desiredPresentTime,
                                                      bool isAutoTimestamp, int64_t postTime,
                                                      uint64_t transactionId) {
    layer_state_t& s = composerState.state;

    std::vector<ListenerCallbacks> filteredListeners;
    for (auto& listener : s.listeners) {
        // Starts a registration but separates the callback ids according to callback type. This
        // allows the callback invoker to send on latch callbacks earlier.
        // note that startRegistration will not re-register if the listener has
        // already be registered for a prior surface control

        ListenerCallbacks onCommitCallbacks = listener.filter(CallbackId::Type::ON_COMMIT);
        if (!onCommitCallbacks.callbackIds.empty()) {
            filteredListeners.push_back(onCommitCallbacks);
        }

        ListenerCallbacks onCompleteCallbacks = listener.filter(CallbackId::Type::ON_COMPLETE);
        if (!onCompleteCallbacks.callbackIds.empty()) {
            filteredListeners.push_back(onCompleteCallbacks);
        }
    }

    const uint64_t what = s.what;
    uint32_t flags = 0;
    sp<Layer> layer = nullptr;
    if (s.surface) {
        layer = LayerHandle::getLayer(s.surface);
    } else {
        // The client may provide us a null handle. Treat it as if the layer was removed.
        ALOGW("Attempt to set client state with a null layer handle");
    }
    if (layer == nullptr) {
        for (auto& [listener, callbackIds] : s.listeners) {
            mTransactionCallbackInvoker.addCallbackHandle(sp<CallbackHandle>::make(listener,
                                                                                   callbackIds,
                                                                                   s.surface),
                                                          std::vector<JankData>());
        }
        return 0;
    }
    if (what & layer_state_t::eProducerDisconnect) {
        layer->onDisconnect();
    }
    std::optional<nsecs_t> dequeueBufferTimestamp;
    if (what & layer_state_t::eMetadataChanged) {
        dequeueBufferTimestamp = s.metadata.getInt64(gui::METADATA_DEQUEUE_TIME);
    }

    std::vector<sp<CallbackHandle>> callbackHandles;
    if ((what & layer_state_t::eHasListenerCallbacksChanged) && (!filteredListeners.empty())) {
        for (auto& [listener, callbackIds] : filteredListeners) {
            callbackHandles.emplace_back(
                    sp<CallbackHandle>::make(listener, callbackIds, s.surface));
        }
    }
    // TODO(b/238781169) remove after screenshot refactor, currently screenshots
    // requires to read drawing state from binder thread. So we need to fix that
    // before removing this.
    if (what & layer_state_t::eBufferTransformChanged) {
        if (layer->setTransform(s.bufferTransform)) flags |= eTraversalNeeded;
    }
    if (what & layer_state_t::eTransformToDisplayInverseChanged) {
        if (layer->setTransformToDisplayInverse(s.transformToDisplayInverse))
            flags |= eTraversalNeeded;
    }
    if (what & layer_state_t::eCropChanged) {
        if (layer->setCrop(s.crop)) flags |= eTraversalNeeded;
    }
    if (what & layer_state_t::eSidebandStreamChanged) {
        if (layer->setSidebandStream(s.sidebandStream, frameTimelineInfo, postTime))
            flags |= eTraversalNeeded;
    }
    if (what & layer_state_t::eDataspaceChanged) {
        if (layer->setDataspace(s.dataspace)) flags |= eTraversalNeeded;
    }
    if (what & layer_state_t::eExtendedRangeBrightnessChanged) {
        if (layer->setExtendedRangeBrightness(s.currentHdrSdrRatio, s.desiredHdrSdrRatio)) {
            flags |= eTraversalNeeded;
        }
    }
    if (what & layer_state_t::eDesiredHdrHeadroomChanged) {
        if (layer->setDesiredHdrHeadroom(s.desiredHdrSdrRatio)) {
            flags |= eTraversalNeeded;
        }
    }
    if (what & layer_state_t::eBufferChanged) {
        std::optional<ui::Transform::RotationFlags> transformHint = std::nullopt;
        frontend::LayerSnapshot* snapshot = mLayerSnapshotBuilder.getSnapshot(layer->sequence);
        if (snapshot) {
            transformHint = snapshot->transformHint;
        }
        layer->setTransformHint(transformHint);
        if (layer->setBuffer(composerState.externalTexture, *s.bufferData, postTime,
                             desiredPresentTime, isAutoTimestamp, dequeueBufferTimestamp,
                             frameTimelineInfo)) {
            flags |= eTraversalNeeded;
        }
        mLayersWithQueuedFrames.emplace(layer);
    } else if (frameTimelineInfo.vsyncId != FrameTimelineInfo::INVALID_VSYNC_ID) {
        layer->setFrameTimelineVsyncForBufferlessTransaction(frameTimelineInfo, postTime);
    }

    if ((what & layer_state_t::eBufferChanged) == 0) {
        layer->setDesiredPresentTime(desiredPresentTime, isAutoTimestamp);
    }

    if (what & layer_state_t::eTrustedPresentationInfoChanged) {
        if (layer->setTrustedPresentationInfo(s.trustedPresentationThresholds,
                                              s.trustedPresentationListener)) {
            flags |= eTraversalNeeded;
        }
    }

    const auto& requestedLayerState = mLayerLifecycleManager.getLayerFromId(layer->getSequence());
    bool willPresentCurrentTransaction = requestedLayerState &&
            (requestedLayerState->hasReadyFrame() ||
             requestedLayerState->willReleaseBufferOnLatch());
    if (layer->setTransactionCompletedListeners(callbackHandles, willPresentCurrentTransaction))
        flags |= eTraversalNeeded;

    return flags;
}

uint32_t SurfaceFlinger::addInputWindowCommands(const InputWindowCommands& inputWindowCommands) {
    bool hasChanges = mInputWindowCommands.merge(inputWindowCommands);
    return hasChanges ? eTraversalNeeded : 0;
}

status_t SurfaceFlinger::mirrorLayer(const LayerCreationArgs& args,
                                     const sp<IBinder>& mirrorFromHandle,
                                     gui::CreateSurfaceResult& outResult) {
    if (!mirrorFromHandle) {
        return NAME_NOT_FOUND;
    }

    sp<Layer> mirrorLayer;
    sp<Layer> mirrorFrom;
    LayerCreationArgs mirrorArgs = LayerCreationArgs::fromOtherArgs(args);
    {
        Mutex::Autolock _l(mStateLock);
        mirrorFrom = LayerHandle::getLayer(mirrorFromHandle);
        if (!mirrorFrom) {
            return NAME_NOT_FOUND;
        }
        mirrorArgs.flags |= ISurfaceComposerClient::eNoColorFill;
        mirrorArgs.mirrorLayerHandle = mirrorFromHandle;
        mirrorArgs.addToRoot = false;
        status_t result = createEffectLayer(mirrorArgs, &outResult.handle, &mirrorLayer);
        if (result != NO_ERROR) {
            return result;
        }

        mirrorLayer->setClonedChild(mirrorFrom->createClone());
    }

    outResult.layerId = mirrorLayer->sequence;
    outResult.layerName = String16(mirrorLayer->getDebugName());
    return addClientLayer(mirrorArgs, outResult.handle, mirrorLayer /* layer */,
                          nullptr /* parent */, nullptr /* outTransformHint */);
}

status_t SurfaceFlinger::mirrorDisplay(DisplayId displayId, const LayerCreationArgs& args,
                                       gui::CreateSurfaceResult& outResult) {
    IPCThreadState* ipc = IPCThreadState::self();
    const int uid = ipc->getCallingUid();
    if (uid != AID_ROOT && uid != AID_GRAPHICS && uid != AID_SYSTEM && uid != AID_SHELL) {
        ALOGE("Permission denied when trying to mirror display");
        return PERMISSION_DENIED;
    }

    ui::LayerStack layerStack;
    sp<Layer> rootMirrorLayer;
    status_t result = 0;

    {
        Mutex::Autolock lock(mStateLock);

        const auto display = getDisplayDeviceLocked(displayId);
        if (!display) {
            return NAME_NOT_FOUND;
        }

        layerStack = display->getLayerStack();
        LayerCreationArgs mirrorArgs = LayerCreationArgs::fromOtherArgs(args);
        mirrorArgs.flags |= ISurfaceComposerClient::eNoColorFill;
        mirrorArgs.addToRoot = true;
        mirrorArgs.layerStackToMirror = layerStack;
        result = createEffectLayer(mirrorArgs, &outResult.handle, &rootMirrorLayer);
        outResult.layerId = rootMirrorLayer->sequence;
        outResult.layerName = String16(rootMirrorLayer->getDebugName());
        result |= addClientLayer(mirrorArgs, outResult.handle, rootMirrorLayer /* layer */,
                                 nullptr /* parent */, nullptr /* outTransformHint */);
    }

    if (result != NO_ERROR) {
        return result;
    }

    setTransactionFlags(eTransactionFlushNeeded);
    return NO_ERROR;
}

status_t SurfaceFlinger::createLayer(LayerCreationArgs& args, gui::CreateSurfaceResult& outResult) {
    status_t result = NO_ERROR;

    sp<Layer> layer;

    switch (args.flags & ISurfaceComposerClient::eFXSurfaceMask) {
        case ISurfaceComposerClient::eFXSurfaceBufferQueue:
        case ISurfaceComposerClient::eFXSurfaceContainer:
        case ISurfaceComposerClient::eFXSurfaceBufferState:
            args.flags |= ISurfaceComposerClient::eNoColorFill;
            [[fallthrough]];
        case ISurfaceComposerClient::eFXSurfaceEffect: {
            result = createBufferStateLayer(args, &outResult.handle, &layer);
            std::atomic<int32_t>* pendingBufferCounter = layer->getPendingBufferCounter();
            if (pendingBufferCounter) {
                std::string counterName = layer->getPendingBufferCounterName();
                mBufferCountTracker.add(outResult.handle->localBinder(), counterName,
                                        pendingBufferCounter);
            }
        } break;
        default:
            result = BAD_VALUE;
            break;
    }

    if (result != NO_ERROR) {
        return result;
    }

    args.addToRoot = args.addToRoot && callingThreadHasUnscopedSurfaceFlingerAccess();
    // We can safely promote the parent layer in binder thread because we have a strong reference
    // to the layer's handle inside this scope.
    sp<Layer> parent = LayerHandle::getLayer(args.parentHandle.promote());
    if (args.parentHandle != nullptr && parent == nullptr) {
        ALOGE("Invalid parent handle %p", args.parentHandle.promote().get());
        args.addToRoot = false;
    }

    uint32_t outTransformHint;
    result = addClientLayer(args, outResult.handle, layer, parent, &outTransformHint);
    if (result != NO_ERROR) {
        return result;
    }

    outResult.transformHint = static_cast<int32_t>(outTransformHint);
    outResult.layerId = layer->sequence;
    outResult.layerName = String16(layer->getDebugName());
    return result;
}

status_t SurfaceFlinger::createBufferStateLayer(LayerCreationArgs& args, sp<IBinder>* handle,
                                                sp<Layer>* outLayer) {
    *outLayer = getFactory().createBufferStateLayer(args);
    *handle = (*outLayer)->getHandle();
    return NO_ERROR;
}

status_t SurfaceFlinger::createEffectLayer(const LayerCreationArgs& args, sp<IBinder>* handle,
                                           sp<Layer>* outLayer) {
    *outLayer = getFactory().createEffectLayer(args);
    *handle = (*outLayer)->getHandle();
    return NO_ERROR;
}

void SurfaceFlinger::markLayerPendingRemovalLocked(const sp<Layer>& layer) {
    mLayersPendingRemoval.add(layer);
    mLayersRemoved = true;
    setTransactionFlags(eTransactionNeeded);
}

void SurfaceFlinger::onHandleDestroyed(BBinder* handle, sp<Layer>& layer, uint32_t layerId) {
    {
        std::scoped_lock<std::mutex> lock(mCreatedLayersLock);
        mDestroyedHandles.emplace_back(layerId, layer->getDebugName());
    }

    {
        // Used to remove stalled transactions which uses an internal lock.
        ftl::FakeGuard guard(kMainThreadContext);
        mTransactionHandler.onLayerDestroyed(layerId);
    }

    Mutex::Autolock lock(mStateLock);

    /* QTI_BEGIN */
    if (!layer) {
        ALOGW("Attempted to destroy an invalid layer");
        return;
    }
    /* QTI_END */

    markLayerPendingRemovalLocked(layer);
    layer->onHandleDestroyed();
    mBufferCountTracker.remove(handle);
    layer.clear();

    setTransactionFlags(eTransactionFlushNeeded);
}

void SurfaceFlinger::initializeDisplays() {
    TransactionState state;
    state.inputWindowCommands = mInputWindowCommands;
    const nsecs_t now = systemTime();
    state.desiredPresentTime = now;
    state.postTime = now;
    state.originPid = mPid;
    state.originUid = static_cast<int>(getuid());
    const uint64_t transactionId = (static_cast<uint64_t>(mPid) << 32) | mUniqueTransactionId++;
    state.id = transactionId;

    auto layerStack = ui::DEFAULT_LAYER_STACK.id;
    for (const auto& [id, display] : FTL_FAKE_GUARD(mStateLock, mPhysicalDisplays)) {
        state.displays.push(DisplayState(display.token(), ui::LayerStack::fromValue(layerStack++)));
    }

    std::vector<TransactionState> transactions;
    transactions.emplace_back(state);

    {
        Mutex::Autolock lock(mStateLock);
        applyAndCommitDisplayTransactionStatesLocked(transactions);
    }

    {
        ftl::FakeGuard guard(mStateLock);

        // In case of a restart, ensure all displays are off.
        for (const auto& [id, display] : mPhysicalDisplays) {
            setPowerModeInternal(getDisplayDeviceLocked(id), hal::PowerMode::OFF);
        }

        // Power on all displays. The primary display is first, so becomes the active display. Also,
        // the DisplayCapability set of a display is populated on its first powering on. Do this now
        // before responding to any Binder query from DisplayManager about display capabilities.
        // Additionally, do not turn on displays if the boot should be quiescent.
        if (!mSkipPowerOnForQuiescent) {
            for (const auto& [id, display] : mPhysicalDisplays) {
                setPowerModeInternal(getDisplayDeviceLocked(id), hal::PowerMode::ON);
            }
        }
    }
}

void SurfaceFlinger::setPowerModeInternal(const sp<DisplayDevice>& display, hal::PowerMode mode) {
    if (display->isVirtual()) {
        // TODO(b/241285876): This code path should not be reachable, so enforce this at compile
        // time.
        ALOGE("%s: Invalid operation on virtual display", __func__);
        return;
    }

    const auto displayId = display->getPhysicalId();
    ALOGD("Setting power mode %d on display %s", mode, to_string(displayId).c_str());

    const auto currentMode = display->getPowerMode();
    if (currentMode == mode) {
        return;
    }

    const bool isInternalDisplay = mPhysicalDisplays.get(displayId)
                                           .transform(&PhysicalDisplay::isInternal)
                                           .value_or(false);

    const auto activeDisplay = getDisplayDeviceLocked(mActiveDisplayId);

    ALOGW_IF(display != activeDisplay && isInternalDisplay && activeDisplay &&
                     activeDisplay->isPoweredOn(),
             "Trying to change power mode on inactive display without powering off active display");

    display->setPowerMode(mode);

    const auto activeMode = display->refreshRateSelector().getActiveMode().modePtr;
    if (currentMode == hal::PowerMode::OFF) {
        // Turn on the display

        // Activate the display (which involves a modeset to the active mode) when the inner or
        // outer display of a foldable is powered on. This condition relies on the above
        // DisplayDevice::setPowerMode. If `display` and `activeDisplay` are the same display,
        // then the `activeDisplay->isPoweredOn()` below is true, such that the display is not
        // activated every time it is powered on.
        //
        // TODO(b/255635821): Remove the concept of active display.
        if (isInternalDisplay && (!activeDisplay || !activeDisplay->isPoweredOn())) {
            onActiveDisplayChangedLocked(activeDisplay.get(), *display);
        }

        if (displayId == mActiveDisplayId) {
            // TODO(b/281692563): Merge the syscalls. For now, keep uclamp in a separate syscall and
            // set it before SCHED_FIFO due to b/190237315.
            if (setSchedAttr(true) != NO_ERROR) {
                ALOGW("Failed to set uclamp.min after powering on active display: %s",
                      strerror(errno));
            }
            if (setSchedFifo(true) != NO_ERROR) {
                ALOGW("Failed to set SCHED_FIFO after powering on active display: %s",
                      strerror(errno));
            }
        }

        getHwComposer().setPowerMode(displayId, mode);
        if (mode != hal::PowerMode::DOZE_SUSPEND &&
            (displayId == mActiveDisplayId || FlagManager::getInstance().multithreaded_present())) {
            const bool enable =
                    mScheduler->getVsyncSchedule(displayId)->getPendingHardwareVsyncState();
            requestHardwareVsync(displayId, enable);

            if (displayId == mActiveDisplayId) {
                mScheduler->enableSyntheticVsync(false);
            }

            constexpr bool kAllowToEnable = true;
            mScheduler->resyncToHardwareVsync(displayId, kAllowToEnable, activeMode.get());
        }

        mVisibleRegionsDirty = true;
        scheduleComposite(FrameHint::kActive);
    } else if (mode == hal::PowerMode::OFF) {
        const bool currentModeNotDozeSuspend = (currentMode != hal::PowerMode::DOZE_SUSPEND);
        // Turn off the display
        if (displayId == mActiveDisplayId) {
            if (const auto display = getActivatableDisplay()) {
                onActiveDisplayChangedLocked(activeDisplay.get(), *display);
            } else {
                if (setSchedFifo(false) != NO_ERROR) {
                    ALOGW("Failed to set SCHED_OTHER after powering off active display: %s",
                          strerror(errno));
                }
                if (setSchedAttr(false) != NO_ERROR) {
                    ALOGW("Failed set uclamp.min after powering off active display: %s",
                          strerror(errno));
                }

                if (currentModeNotDozeSuspend) {
                    if (!FlagManager::getInstance().multithreaded_present()) {
                        mScheduler->disableHardwareVsync(displayId, true);
                    }
                    mScheduler->enableSyntheticVsync();
                }
            }
        }
        if (currentModeNotDozeSuspend && FlagManager::getInstance().multithreaded_present()) {
            constexpr bool kDisallow = true;
            mScheduler->disableHardwareVsync(displayId, kDisallow);
        }

        // We must disable VSYNC *before* turning off the display. The call to
        // disableHardwareVsync, above, schedules a task to turn it off after
        // this method returns. But by that point, the display is OFF, so the
        // call just updates the pending state, without actually disabling
        // VSYNC.
        requestHardwareVsync(displayId, false);
        getHwComposer().setPowerMode(displayId, mode);

        mVisibleRegionsDirty = true;
        // from this point on, SF will stop drawing on this display
    } else if (mode == hal::PowerMode::DOZE || mode == hal::PowerMode::ON) {
        // Update display while dozing
        getHwComposer().setPowerMode(displayId, mode);
        if (currentMode == hal::PowerMode::DOZE_SUSPEND &&
            (displayId == mActiveDisplayId || FlagManager::getInstance().multithreaded_present())) {
            if (displayId == mActiveDisplayId) {
                ALOGI("Force repainting for DOZE_SUSPEND -> DOZE or ON.");
                mVisibleRegionsDirty = true;
                scheduleRepaint();
                mScheduler->enableSyntheticVsync(false);
            }
            constexpr bool kAllowToEnable = true;
            mScheduler->resyncToHardwareVsync(displayId, kAllowToEnable, activeMode.get());
        }
    } else if (mode == hal::PowerMode::DOZE_SUSPEND) {
        // Leave display going to doze
        if (displayId == mActiveDisplayId || FlagManager::getInstance().multithreaded_present()) {
            constexpr bool kDisallow = true;
            mScheduler->disableHardwareVsync(displayId, kDisallow);
        }
        if (displayId == mActiveDisplayId) {
            mScheduler->enableSyntheticVsync();
        }
        getHwComposer().setPowerMode(displayId, mode);
    } else {
        ALOGE("Attempting to set unknown power mode: %d\n", mode);
        getHwComposer().setPowerMode(displayId, mode);
    }

    /* QTI_BEGIN */
    if (display->isPrimary()) {
        mQtiSFExtnIntf->qtiFbScalingOnPowerChange(display);
    }
    /* QTI_END */

    if (displayId == mActiveDisplayId) {
        mTimeStats->setPowerMode(mode);
        mScheduler->setActiveDisplayPowerModeForRefreshRateStats(mode);
    }

    /* QTI_BEGIN */
    mQtiSFExtnIntf->qtiSetEarlyWakeUpConfig(display, mode, isInternalDisplay);
    /* QTI_END */

    mScheduler->setDisplayPowerMode(displayId, mode);

    ALOGD("Finished setting power mode %d on display %s", mode, to_string(displayId).c_str());
}

void SurfaceFlinger::setPowerMode(const sp<IBinder>& displayToken, int mode) {
    auto future = mScheduler->schedule([=, this]() FTL_FAKE_GUARD(mStateLock) FTL_FAKE_GUARD(
                                               kMainThreadContext) {
        mSkipPowerOnForQuiescent = false;
        const auto display = getDisplayDeviceLocked(displayToken);
        if (!display) {
            ALOGE("Attempt to set power mode %d for invalid display token %p", mode,
                  displayToken.get());
        } else if (display->isVirtual()) {
            ALOGW("Attempt to set power mode %d for virtual display", mode);
        } else {
            setPowerModeInternal(display, static_cast<hal::PowerMode>(mode));
        }
    });

    future.wait();
}

status_t SurfaceFlinger::doDump(int fd, const DumpArgs& args, bool asProto) {
    std::string result;

    IPCThreadState* ipc = IPCThreadState::self();
    const int pid = ipc->getCallingPid();
    const int uid = ipc->getCallingUid();

    if ((uid != AID_SHELL) &&
            !PermissionCache::checkPermission(sDump, pid, uid)) {
        StringAppendF(&result, "Permission Denial: can't dump SurfaceFlinger from pid=%d, uid=%d\n",
                      pid, uid);
        write(fd, result.c_str(), result.size());
        return NO_ERROR;
    }

    if (asProto && args.empty()) {
        perfetto::protos::LayersTraceFileProto traceFileProto =
                mLayerTracing.createTraceFileProto();
        perfetto::protos::LayersSnapshotProto* layersTrace = traceFileProto.add_entry();
        perfetto::protos::LayersProto layersProto = dumpProtoFromMainThread();
        layersTrace->mutable_layers()->Swap(&layersProto);
        auto displayProtos = dumpDisplayProto();
        layersTrace->mutable_displays()->Swap(&displayProtos);
        result.append(traceFileProto.SerializeAsString());
        write(fd, result.c_str(), result.size());
        return NO_ERROR;
    }

    static const std::unordered_map<std::string, Dumper> dumpers = {
            {"--comp-displays"s, dumper(&SurfaceFlinger::dumpCompositionDisplays)},
            {"--display-id"s, dumper(&SurfaceFlinger::dumpDisplayIdentificationData)},
            {"--displays"s, dumper(&SurfaceFlinger::dumpDisplays)},
            {"--edid"s, argsDumper(&SurfaceFlinger::dumpRawDisplayIdentificationData)},
            {"--events"s, dumper(&SurfaceFlinger::dumpEvents)},
            {"--frametimeline"s, argsDumper(&SurfaceFlinger::dumpFrameTimeline)},
            {"--frontend"s, mainThreadDumper(&SurfaceFlinger::dumpFrontEnd)},
            {"--hdrinfo"s, dumper(&SurfaceFlinger::dumpHdrInfo)},
            {"--hwclayers"s, mainThreadDumper(&SurfaceFlinger::dumpHwcLayersMinidump)},
            {"--latency"s, argsMainThreadDumper(&SurfaceFlinger::dumpStats)},
            {"--latency-clear"s, argsMainThreadDumper(&SurfaceFlinger::clearStats)},
            {"--list"s, mainThreadDumper(&SurfaceFlinger::listLayers)},
            {"--planner"s, argsDumper(&SurfaceFlinger::dumpPlannerInfo)},
            {"--scheduler"s, dumper(&SurfaceFlinger::dumpScheduler)},
            {"--timestats"s, protoDumper(&SurfaceFlinger::dumpTimeStats)},
            {"--vsync"s, dumper(&SurfaceFlinger::dumpVsync)},
            {"--wide-color"s, dumper(&SurfaceFlinger::dumpWideColorInfo)},
    };

    const auto flag = args.empty() ? ""s : std::string(String8(args[0]));
    if (const auto it = dumpers.find(flag); it != dumpers.end()) {
        (it->second)(args, asProto, result);
        write(fd, result.c_str(), result.size());
        return NO_ERROR;
    }

    // Traversal of drawing state must happen on the main thread.
    // Otherwise, SortedVector may have shared ownership during concurrent
    // traversals, which can result in use-after-frees.
    std::string compositionLayers;
    mScheduler
            ->schedule([&]() FTL_FAKE_GUARD(mStateLock) FTL_FAKE_GUARD(kMainThreadContext) {
                dumpVisibleFrontEnd(compositionLayers);
            })
            .get();
    dumpAll(args, compositionLayers, result);
    write(fd, result.c_str(), result.size());
    return NO_ERROR;
}

status_t SurfaceFlinger::dumpCritical(int fd, const DumpArgs&, bool asProto) {
    return doDump(fd, DumpArgs(), asProto);
}

void SurfaceFlinger::listLayers(std::string& result) const {
    for (const auto& layer : mLayerLifecycleManager.getLayers()) {
        StringAppendF(&result, "%s\n", layer->getDebugString().c_str());
    }
}

void SurfaceFlinger::dumpStats(const DumpArgs& args, std::string& result) const {
    StringAppendF(&result, "%" PRId64 "\n", getVsyncPeriodFromHWC());
    if (args.size() < 2) return;

    const auto name = String8(args[1]);
    traverseLegacyLayers([&](Layer* layer) {
        if (layer->getName() == name.c_str()) {
            layer->dumpFrameStats(result);
        }
    });
}

void SurfaceFlinger::clearStats(const DumpArgs& args, std::string&) {
    const bool clearAll = args.size() < 2;
    const auto name = clearAll ? String8() : String8(args[1]);

    traverseLegacyLayers([&](Layer* layer) {
        if (clearAll || layer->getName() == name.c_str()) {
            layer->clearFrameStats();
        }
    });
}

void SurfaceFlinger::dumpTimeStats(const DumpArgs& args, bool asProto, std::string& result) const {
    mTimeStats->parseArgs(asProto, args, result);
}

void SurfaceFlinger::dumpFrameTimeline(const DumpArgs& args, std::string& result) const {
    mFrameTimeline->parseArgs(args, result);
}

void SurfaceFlinger::logFrameStats(TimePoint now) {
    static TimePoint sTimestamp = now;
    if (now - sTimestamp < 30min) return;
    sTimestamp = now;

    ATRACE_CALL();
    mDrawingState.traverse([&](Layer* layer) { layer->logFrameStats(); });
}

void SurfaceFlinger::appendSfConfigString(std::string& result) const {
    result.append(" [sf");

    StringAppendF(&result, " PRESENT_TIME_OFFSET=%" PRId64, dispSyncPresentTimeOffset);
    StringAppendF(&result, " FORCE_HWC_FOR_RBG_TO_YUV=%d", useHwcForRgbToYuv);
    StringAppendF(&result, " MAX_VIRT_DISPLAY_DIM=%zu",
                  getHwComposer().getMaxVirtualDisplayDimension());
    StringAppendF(&result, " RUNNING_WITHOUT_SYNC_FRAMEWORK=%d", !hasSyncFramework);
    StringAppendF(&result, " NUM_FRAMEBUFFER_SURFACE_BUFFERS=%" PRId64,
                  maxFrameBufferAcquiredBuffers);
    result.append("]");
}

void SurfaceFlinger::dumpScheduler(std::string& result) const {
    utils::Dumper dumper{result};

    mScheduler->dump(dumper);

    // TODO(b/241285876): Move to DisplayModeController.
    dumper.dump("debugDisplayModeSetByBackdoor"sv, mDebugDisplayModeSetByBackdoor);
    dumper.eol();

    StringAppendF(&result,
                  "         present offset: %9" PRId64 " ns\t        VSYNC period: %9" PRId64
                  " ns\n\n",
                  dispSyncPresentTimeOffset, getVsyncPeriodFromHWC());
}

void SurfaceFlinger::dumpEvents(std::string& result) const {
    mScheduler->dump(scheduler::Cycle::Render, result);
}

void SurfaceFlinger::dumpVsync(std::string& result) const {
    mScheduler->dumpVsync(result);
}

void SurfaceFlinger::dumpPlannerInfo(const DumpArgs& args, std::string& result) const {
    for (const auto& [token, display] : mDisplays) {
        const auto compositionDisplay = display->getCompositionDisplay();
        compositionDisplay->dumpPlannerInfo(args, result);
    }
}

void SurfaceFlinger::dumpCompositionDisplays(std::string& result) const {
    for (const auto& [token, display] : mDisplays) {
        display->getCompositionDisplay()->dump(result);
        result += '\n';
    }
}

void SurfaceFlinger::dumpDisplays(std::string& result) const {
    utils::Dumper dumper{result};

    for (const auto& [id, display] : mPhysicalDisplays) {
        utils::Dumper::Section section(dumper, ftl::Concat("Display ", id.value).str());

        display.snapshot().dump(dumper);

        if (const auto device = getDisplayDeviceLocked(id)) {
            device->dump(dumper);
        }
    }

    for (const auto& [token, display] : mDisplays) {
        if (display->isVirtual()) {
            const auto displayId = display->getId();
            utils::Dumper::Section section(dumper,
                                           ftl::Concat("Virtual Display ", displayId.value).str());
            display->dump(dumper);
        }
    }
}

void SurfaceFlinger::dumpDisplayIdentificationData(std::string& result) const {
    for (const auto& [token, display] : mDisplays) {
        const auto displayId = PhysicalDisplayId::tryCast(display->getId());
        if (!displayId) {
            continue;
        }
        const auto hwcDisplayId = getHwComposer().fromPhysicalDisplayId(*displayId);
        if (!hwcDisplayId) {
            continue;
        }

        StringAppendF(&result,
                      "Display %s (HWC display %" PRIu64 "): ", to_string(*displayId).c_str(),
                      *hwcDisplayId);
        uint8_t port;
        DisplayIdentificationData data;
        if (!getHwComposer().getDisplayIdentificationData(*hwcDisplayId, &port, &data)) {
            result.append("no display identification data\n");
            continue;
        }

        if (data.empty()) {
            result.append("empty display identification data\n");
            continue;
        }

        if (!isEdid(data)) {
            result.append("unknown format for display identification data\n");
            continue;
        }

        const auto edid = parseEdid(data);
        if (!edid) {
            result.append("invalid EDID\n");
            continue;
        }

        StringAppendF(&result, "port=%u pnpId=%s displayName=\"", port, edid->pnpId.data());
        result.append(edid->displayName.data(), edid->displayName.length());
        result.append("\"\n");
    }
}

void SurfaceFlinger::dumpRawDisplayIdentificationData(const DumpArgs& args,
                                                      std::string& result) const {
    hal::HWDisplayId hwcDisplayId;
    uint8_t port;
    DisplayIdentificationData data;

    if (args.size() > 1 && base::ParseUint(String8(args[1]), &hwcDisplayId) &&
        getHwComposer().getDisplayIdentificationData(hwcDisplayId, &port, &data)) {
        result.append(reinterpret_cast<const char*>(data.data()), data.size());
    }
}

void SurfaceFlinger::dumpWideColorInfo(std::string& result) const {
    StringAppendF(&result, "Device supports wide color: %d\n", mSupportsWideColor);
    StringAppendF(&result, "DisplayColorSetting: %s\n",
                  decodeDisplayColorSetting(mDisplayColorSetting).c_str());

    // TODO: print out if wide-color mode is active or not.

    for (const auto& [id, display] : mPhysicalDisplays) {
        StringAppendF(&result, "Display %s color modes:\n", to_string(id).c_str());
        for (const auto mode : display.snapshot().colorModes()) {
            StringAppendF(&result, "    %s (%d)\n", decodeColorMode(mode).c_str(),
                          fmt::underlying(mode));
        }

        if (const auto display = getDisplayDeviceLocked(id)) {
            ui::ColorMode currentMode = display->getCompositionDisplay()->getState().colorMode;
            StringAppendF(&result, "    Current color mode: %s (%d)\n",
                          decodeColorMode(currentMode).c_str(), fmt::underlying(currentMode));
        }
    }
    result.append("\n");
}

void SurfaceFlinger::dumpHdrInfo(std::string& result) const {
    for (const auto& [displayId, listener] : mHdrLayerInfoListeners) {
        StringAppendF(&result, "HDR events for display %" PRIu64 "\n", displayId.value);
        listener->dump(result);
        result.append("\n");
    }
}

void SurfaceFlinger::dumpFrontEnd(std::string& result) {
    std::ostringstream out;
    out << "\nComposition list\n";
    ui::LayerStack lastPrintedLayerStackHeader = ui::INVALID_LAYER_STACK;
    for (const auto& snapshot : mLayerSnapshotBuilder.getSnapshots()) {
        if (lastPrintedLayerStackHeader != snapshot->outputFilter.layerStack) {
            lastPrintedLayerStackHeader = snapshot->outputFilter.layerStack;
            out << "LayerStack=" << lastPrintedLayerStackHeader.id << "\n";
        }
        out << "  " << *snapshot << "\n";
    }

    out << "\nInput list\n";
    lastPrintedLayerStackHeader = ui::INVALID_LAYER_STACK;
    mLayerSnapshotBuilder.forEachInputSnapshot([&](const frontend::LayerSnapshot& snapshot) {
        if (lastPrintedLayerStackHeader != snapshot.outputFilter.layerStack) {
            lastPrintedLayerStackHeader = snapshot.outputFilter.layerStack;
            out << "LayerStack=" << lastPrintedLayerStackHeader.id << "\n";
        }
        out << "  " << snapshot << "\n";
    });

    out << "\nLayer Hierarchy\n"
        << mLayerHierarchyBuilder.getHierarchy().dump() << "\nOffscreen Hierarchy\n"
        << mLayerHierarchyBuilder.getOffscreenHierarchy().dump() << "\n\n";
    result.append(out.str());
}

void SurfaceFlinger::dumpVisibleFrontEnd(std::string& result) {
    if (!mLayerLifecycleManagerEnabled) {
        StringAppendF(&result, "Composition layers\n");
        mDrawingState.traverseInZOrder([&](Layer* layer) {
            auto* compositionState = layer->getCompositionState();
            if (!compositionState || !compositionState->isVisible) return;
            android::base::StringAppendF(&result, "* Layer %p (%s)\n", layer,
                                         layer->getDebugName() ? layer->getDebugName()
                                                               : "<unknown>");
            compositionState->dump(result);
        });

        StringAppendF(&result, "Offscreen Layers\n");
        for (Layer* offscreenLayer : mOffscreenLayers) {
            offscreenLayer->traverse(LayerVector::StateSet::Drawing,
                                     [&](Layer* layer) { layer->dumpOffscreenDebugInfo(result); });
        }
    } else {
        std::ostringstream out;
        out << "\nComposition list\n";
        ui::LayerStack lastPrintedLayerStackHeader = ui::INVALID_LAYER_STACK;
        mLayerSnapshotBuilder.forEachVisibleSnapshot(
                [&](std::unique_ptr<frontend::LayerSnapshot>& snapshot) {
                    if (snapshot->hasSomethingToDraw()) {
                        if (lastPrintedLayerStackHeader != snapshot->outputFilter.layerStack) {
                            lastPrintedLayerStackHeader = snapshot->outputFilter.layerStack;
                            out << "LayerStack=" << lastPrintedLayerStackHeader.id << "\n";
                        }
                        out << "  " << *snapshot << "\n";
                    }
                });

        out << "\nInput list\n";
        lastPrintedLayerStackHeader = ui::INVALID_LAYER_STACK;
        mLayerSnapshotBuilder.forEachInputSnapshot([&](const frontend::LayerSnapshot& snapshot) {
            if (lastPrintedLayerStackHeader != snapshot.outputFilter.layerStack) {
                lastPrintedLayerStackHeader = snapshot.outputFilter.layerStack;
                out << "LayerStack=" << lastPrintedLayerStackHeader.id << "\n";
            }
            out << "  " << snapshot << "\n";
        });

        out << "\nLayer Hierarchy\n"
            << mLayerHierarchyBuilder.getHierarchy() << "\nOffscreen Hierarchy\n"
            << mLayerHierarchyBuilder.getOffscreenHierarchy() << "\n\n";
        result = out.str();
        dumpHwcLayersMinidump(result);
    }
}

perfetto::protos::LayersProto SurfaceFlinger::dumpDrawingStateProto(uint32_t traceFlags) const {
    /* QTI_BEGIN */
    Mutex::Autolock _l(mStateLock);
    /* QTI_END */
    std::unordered_set<uint64_t> stackIdsToSkip;

    // Determine if virtual layers display should be skipped
    if ((traceFlags & LayerTracing::TRACE_VIRTUAL_DISPLAYS) == 0) {
        for (const auto& [_, display] : FTL_FAKE_GUARD(mStateLock, mDisplays)) {
            if (display->isVirtual()) {
                stackIdsToSkip.insert(display->getLayerStack().id);
            }
        }
    }

    return LayerProtoFromSnapshotGenerator(mLayerSnapshotBuilder, mFrontEndDisplayInfos,
                                           mLegacyLayers, traceFlags)
            .generate(mLayerHierarchyBuilder.getHierarchy());
}

google::protobuf::RepeatedPtrField<perfetto::protos::DisplayProto>
SurfaceFlinger::dumpDisplayProto() const {
    google::protobuf::RepeatedPtrField<perfetto::protos::DisplayProto> displays;
    for (const auto& [_, display] : FTL_FAKE_GUARD(mStateLock, mDisplays)) {
        perfetto::protos::DisplayProto* displayProto = displays.Add();
        displayProto->set_id(display->getId().value);
        displayProto->set_name(display->getDisplayName());
        displayProto->set_layer_stack(display->getLayerStack().id);

        if (!display->isVirtual()) {
            const auto dpi = display->refreshRateSelector().getActiveMode().modePtr->getDpi();
            displayProto->set_dpi_x(dpi.x);
            displayProto->set_dpi_y(dpi.y);
        }

        LayerProtoHelper::writeSizeToProto(display->getWidth(), display->getHeight(),
                                           [&]() { return displayProto->mutable_size(); });
        LayerProtoHelper::writeToProto(display->getLayerStackSpaceRect(), [&]() {
            return displayProto->mutable_layer_stack_space_rect();
        });
        LayerProtoHelper::writeTransformToProto(display->getTransform(),
                                                displayProto->mutable_transform());
        displayProto->set_is_virtual(display->isVirtual());
    }
    return displays;
}

void SurfaceFlinger::dumpHwc(std::string& result) const {
    getHwComposer().dump(result);
}

void SurfaceFlinger::dumpOffscreenLayersProto(perfetto::protos::LayersProto& layersProto,
                                              uint32_t traceFlags) const {
    // Add a fake invisible root layer to the proto output and parent all the offscreen layers to
    // it.
    perfetto::protos::LayerProto* rootProto = layersProto.add_layers();
    const int32_t offscreenRootLayerId = INT32_MAX - 2;
    rootProto->set_id(offscreenRootLayerId);
    rootProto->set_name("Offscreen Root");
    rootProto->set_parent(-1);

    for (Layer* offscreenLayer : mOffscreenLayers) {
        // Add layer as child of the fake root
        rootProto->add_children(offscreenLayer->sequence);

        // Add layer
        auto* layerProto = offscreenLayer->writeToProto(layersProto, traceFlags);
        layerProto->set_parent(offscreenRootLayerId);
    }
}

perfetto::protos::LayersProto SurfaceFlinger::dumpProtoFromMainThread(uint32_t traceFlags) {
    return mScheduler
            ->schedule([=, this]() FTL_FAKE_GUARD(kMainThreadContext) {
                return dumpDrawingStateProto(traceFlags);
            })
            .get();
}

void SurfaceFlinger::dumpOffscreenLayers(std::string& result) {
    auto future = mScheduler->schedule([this] {
        std::string result;
        for (Layer* offscreenLayer : mOffscreenLayers) {
            offscreenLayer->traverse(LayerVector::StateSet::Drawing,
                                     [&](Layer* layer) { layer->dumpOffscreenDebugInfo(result); });
        }
        return result;
    });

    result.append("Offscreen Layers:\n");
    result.append(future.get());
}

void SurfaceFlinger::dumpHwcLayersMinidumpLockedLegacy(std::string& result) const {
    for (const auto& [token, display] : FTL_FAKE_GUARD(mStateLock, mDisplays)) {
        const auto displayId = HalDisplayId::tryCast(display->getId());
        if (!displayId) {
            continue;
        }

        StringAppendF(&result, "Display %s (%s) HWC layers:\n", to_string(*displayId).c_str(),
                      displayId == mActiveDisplayId ? "active" : "inactive");
        Layer::miniDumpHeader(result);

        const DisplayDevice& ref = *display;
        mDrawingState.traverseInZOrder([&](Layer* layer) { layer->miniDumpLegacy(result, ref); });
        result.append("\n");
    }
}

void SurfaceFlinger::dumpHwcLayersMinidump(std::string& result) const {
    if (!mLayerLifecycleManagerEnabled) {
        return dumpHwcLayersMinidumpLockedLegacy(result);
    }
    for (const auto& [token, display] : FTL_FAKE_GUARD(mStateLock, mDisplays)) {
        const auto displayId = HalDisplayId::tryCast(display->getId());
        if (!displayId) {
            continue;
        }

        StringAppendF(&result, "Display %s (%s) HWC layers:\n", to_string(*displayId).c_str(),
                      displayId == mActiveDisplayId ? "active" : "inactive");
        Layer::miniDumpHeader(result);

        const DisplayDevice& ref = *display;
        mLayerSnapshotBuilder.forEachVisibleSnapshot(
                [&](const frontend::LayerSnapshot& snapshot) FTL_FAKE_GUARD(kMainThreadContext) {
                    if (!snapshot.hasSomethingToDraw() ||
                        ref.getLayerStack() != snapshot.outputFilter.layerStack) {
                        return;
                    }
                    auto it = mLegacyLayers.find(snapshot.sequence);
                    LLOG_ALWAYS_FATAL_WITH_TRACE_IF(it == mLegacyLayers.end(),
                                                    "Couldnt find layer object for %s",
                                                    snapshot.getDebugString().c_str());
                    it->second->miniDump(result, snapshot, ref);
                });
        result.append("\n");
    }
}

void SurfaceFlinger::dumpAll(const DumpArgs& args, const std::string& compositionLayers,
                             std::string& result) const {
    TimedLock lock(mStateLock, s2ns(1), __func__);
    if (!lock.locked()) {
        StringAppendF(&result, "Dumping without lock after timeout: %s (%d)\n",
                      strerror(-lock.status), lock.status);
        /* QTI_BEGIN */
        return;
        /* QTI_END */
    }

    const bool colorize = !args.empty() && args[0] == String16("--color");
    Colorizer colorizer(colorize);

    // figure out if we're stuck somewhere
    const nsecs_t now = systemTime();
    const nsecs_t inTransaction(mDebugInTransaction);
    nsecs_t inTransactionDuration = (inTransaction) ? now-inTransaction : 0;

    /*
     * Dump library configuration.
     */

    colorizer.bold(result);
    result.append("Build configuration:");
    colorizer.reset(result);
    appendSfConfigString(result);
    result.append("\n");

    result.append("\nDisplay identification data:\n");
    dumpDisplayIdentificationData(result);

    result.append("\nWide-Color information:\n");
    dumpWideColorInfo(result);

    dumpHdrInfo(result);

    colorizer.bold(result);
    result.append("Sync configuration: ");
    colorizer.reset(result);
    result.append(SyncFeatures::getInstance().toString());
    result.append("\n\n");

    colorizer.bold(result);
    result.append("Scheduler:\n");
    colorizer.reset(result);
    dumpScheduler(result);
    dumpEvents(result);
    dumpVsync(result);
    result.append("\n");

    /*
     * Dump the visible layer list
     */
    colorizer.bold(result);
    StringAppendF(&result, "SurfaceFlinger New Frontend Enabled:%s\n",
                  mLayerLifecycleManagerEnabled ? "true" : "false");
    StringAppendF(&result, "Active Layers - layers with client handles (count = %zu)\n",
                  mNumLayers.load());
    colorizer.reset(result);

    result.append(compositionLayers);

    colorizer.bold(result);
    StringAppendF(&result, "Displays (%zu entries)\n", mDisplays.size());
    colorizer.reset(result);
    dumpDisplays(result);
    dumpCompositionDisplays(result);
    result.push_back('\n');

    mCompositionEngine->dump(result);

    /*
     * Dump SurfaceFlinger global state
     */

    colorizer.bold(result);
    result.append("SurfaceFlinger global state:\n");
    colorizer.reset(result);

    getRenderEngine().dump(result);

    result.append("ClientCache state:\n");
    ClientCache::getInstance().dump(result);
    DebugEGLImageTracker::getInstance()->dump(result);

    if (const auto display = getDefaultDisplayDeviceLocked()) {
        display->getCompositionDisplay()->getState().undefinedRegion.dump(result,
                                                                          "undefinedRegion");
        StringAppendF(&result, "  orientation=%s, isPoweredOn=%d\n",
                      toCString(display->getOrientation()), display->isPoweredOn());
    }
    StringAppendF(&result, "  transaction-flags         : %08x\n", mTransactionFlags.load());

    if (const auto display = getDefaultDisplayDeviceLocked()) {
        std::string peakFps, xDpi, yDpi;
        const auto activeMode = display->refreshRateSelector().getActiveMode();
        if (const auto activeModePtr = activeMode.modePtr.get()) {
            peakFps = to_string(activeMode.modePtr->getPeakFps());
            const auto dpi = activeModePtr->getDpi();
            xDpi = base::StringPrintf("%.2f", dpi.x);
            yDpi = base::StringPrintf("%.2f", dpi.y);
        } else {
            peakFps = "unknown";
            xDpi = "unknown";
            yDpi = "unknown";
        }
        StringAppendF(&result,
                      "  peak-refresh-rate         : %s\n"
                      "  x-dpi                     : %s\n"
                      "  y-dpi                     : %s\n",
                      peakFps.c_str(), xDpi.c_str(), yDpi.c_str());
    }

    StringAppendF(&result, "  transaction time: %f us\n", inTransactionDuration / 1000.0);

    result.append("\nTransaction tracing: ");
    if (mTransactionTracing) {
        result.append("enabled\n");
        mTransactionTracing->dump(result);
    } else {
        result.append("disabled\n");
    }
    result.push_back('\n');

    {
        DumpArgs plannerArgs;
        plannerArgs.add(); // first argument is ignored
        plannerArgs.add(String16("--layers"));
        dumpPlannerInfo(plannerArgs, result);
    }

    /*
     * Dump HWComposer state
     */
    colorizer.bold(result);
    result.append("h/w composer state:\n");
    colorizer.reset(result);
    const bool hwcDisabled = mDebugDisableHWC || mDebugFlashDelay;
    StringAppendF(&result, "  h/w composer %s\n", hwcDisabled ? "disabled" : "enabled");
    dumpHwc(result);

    /*
     * Dump gralloc state
     */
    const GraphicBufferAllocator& alloc(GraphicBufferAllocator::get());
    alloc.dump(result);

    /*
     * Dump flag/property manager state
     */
    FlagManager::getInstance().dump(result);

    result.append(mTimeStats->miniDump());
    result.append("\n");

    result.append("Window Infos:\n");
    auto windowInfosDebug = mWindowInfosListenerInvoker->getDebugInfo();
    StringAppendF(&result, "  max send vsync id: %" PRId64 "\n",
                  ftl::to_underlying(windowInfosDebug.maxSendDelayVsyncId));
    StringAppendF(&result, "  max send delay (ns): %" PRId64 " ns\n",
                  windowInfosDebug.maxSendDelayDuration);
    StringAppendF(&result, "  unsent messages: %zu\n", windowInfosDebug.pendingMessageCount);
    result.append("\n");
}

mat4 SurfaceFlinger::calculateColorMatrix(float saturation) {
    if (saturation == 1) {
        return mat4();
    }

    float3 luminance{0.213f, 0.715f, 0.072f};
    luminance *= 1.0f - saturation;
    mat4 saturationMatrix = mat4(vec4{luminance.r + saturation, luminance.r, luminance.r, 0.0f},
                                 vec4{luminance.g, luminance.g + saturation, luminance.g, 0.0f},
                                 vec4{luminance.b, luminance.b, luminance.b + saturation, 0.0f},
                                 vec4{0.0f, 0.0f, 0.0f, 1.0f});
    return saturationMatrix;
}

void SurfaceFlinger::updateColorMatrixLocked() {
    mat4 colorMatrix =
            mClientColorMatrix * calculateColorMatrix(mGlobalSaturationFactor) * mDaltonizer();

    if (mCurrentState.colorMatrix != colorMatrix) {
        mCurrentState.colorMatrix = colorMatrix;
        mCurrentState.colorMatrixChanged = true;
        setTransactionFlags(eTransactionNeeded);
    }
}

status_t SurfaceFlinger::CheckTransactCodeCredentials(uint32_t code) {
#pragma clang diagnostic push
#pragma clang diagnostic error "-Wswitch-enum"
    switch (static_cast<ISurfaceComposerTag>(code)) {
        // These methods should at minimum make sure that the client requested
        // access to SF.
        case GET_HDR_CAPABILITIES:
        case GET_AUTO_LOW_LATENCY_MODE_SUPPORT:
        case GET_GAME_CONTENT_TYPE_SUPPORT:
        case ACQUIRE_FRAME_RATE_FLEXIBILITY_TOKEN: {
            // OVERRIDE_HDR_TYPES is used by CTS tests, which acquire the necessary
            // permission dynamically. Don't use the permission cache for this check.
            bool usePermissionCache = code != OVERRIDE_HDR_TYPES;
            if (!callingThreadHasUnscopedSurfaceFlingerAccess(usePermissionCache)) {
                IPCThreadState* ipc = IPCThreadState::self();
                ALOGE("Permission Denial: can't access SurfaceFlinger pid=%d, uid=%d",
                        ipc->getCallingPid(), ipc->getCallingUid());
                return PERMISSION_DENIED;
            }
            return OK;
        }
        // The following calls are currently used by clients that do not
        // request necessary permissions. However, they do not expose any secret
        // information, so it is OK to pass them.
        case GET_ACTIVE_COLOR_MODE:
        case GET_ACTIVE_DISPLAY_MODE:
        case GET_DISPLAY_COLOR_MODES:
        case GET_DISPLAY_MODES:
        case GET_SCHEDULING_POLICY:
        // Calling setTransactionState is safe, because you need to have been
        // granted a reference to Client* and Handle* to do anything with it.
        case SET_TRANSACTION_STATE: {
            // This is not sensitive information, so should not require permission control.
            return OK;
        }
        case BOOT_FINISHED:
        // Used by apps to hook Choreographer to SurfaceFlinger.
        case CREATE_DISPLAY_EVENT_CONNECTION:
        case CREATE_CONNECTION:
        case CREATE_VIRTUAL_DISPLAY:
        case DESTROY_VIRTUAL_DISPLAY:
        case GET_PRIMARY_PHYSICAL_DISPLAY_ID:
        case GET_PHYSICAL_DISPLAY_IDS:
        case GET_PHYSICAL_DISPLAY_TOKEN:
        case AUTHENTICATE_SURFACE:
        case SET_POWER_MODE:
        case GET_SUPPORTED_FRAME_TIMESTAMPS:
        case GET_DISPLAY_STATE:
        case GET_DISPLAY_STATS:
        case GET_STATIC_DISPLAY_INFO:
        case GET_DYNAMIC_DISPLAY_INFO:
        case GET_DISPLAY_NATIVE_PRIMARIES:
        case SET_ACTIVE_COLOR_MODE:
        case SET_BOOT_DISPLAY_MODE:
        case CLEAR_BOOT_DISPLAY_MODE:
        case GET_BOOT_DISPLAY_MODE_SUPPORT:
        case SET_AUTO_LOW_LATENCY_MODE:
        case SET_GAME_CONTENT_TYPE:
        case CAPTURE_LAYERS:
        case CAPTURE_DISPLAY:
        case CAPTURE_DISPLAY_BY_ID:
        case CLEAR_ANIMATION_FRAME_STATS:
        case GET_ANIMATION_FRAME_STATS:
        case OVERRIDE_HDR_TYPES:
        case ON_PULL_ATOM:
        case ENABLE_VSYNC_INJECTIONS:
        case INJECT_VSYNC:
        case GET_LAYER_DEBUG_INFO:
        case GET_COLOR_MANAGEMENT:
        case GET_COMPOSITION_PREFERENCE:
        case GET_DISPLAYED_CONTENT_SAMPLING_ATTRIBUTES:
        case SET_DISPLAY_CONTENT_SAMPLING_ENABLED:
        case GET_DISPLAYED_CONTENT_SAMPLE:
        case GET_PROTECTED_CONTENT_SUPPORT:
        case IS_WIDE_COLOR_DISPLAY:
        case ADD_REGION_SAMPLING_LISTENER:
        case REMOVE_REGION_SAMPLING_LISTENER:
        case ADD_FPS_LISTENER:
        case REMOVE_FPS_LISTENER:
        case ADD_TUNNEL_MODE_ENABLED_LISTENER:
        case REMOVE_TUNNEL_MODE_ENABLED_LISTENER:
        case ADD_WINDOW_INFOS_LISTENER:
        case REMOVE_WINDOW_INFOS_LISTENER:
        case SET_DESIRED_DISPLAY_MODE_SPECS:
        case GET_DESIRED_DISPLAY_MODE_SPECS:
        case GET_DISPLAY_BRIGHTNESS_SUPPORT:
        case SET_DISPLAY_BRIGHTNESS:
        case ADD_HDR_LAYER_INFO_LISTENER:
        case REMOVE_HDR_LAYER_INFO_LISTENER:
        case NOTIFY_POWER_BOOST:
        case SET_GLOBAL_SHADOW_SETTINGS:
        case GET_DISPLAY_DECORATION_SUPPORT:
        case SET_FRAME_RATE:
        case SET_OVERRIDE_FRAME_RATE:
        case SET_FRAME_TIMELINE_INFO:
        case ADD_TRANSACTION_TRACE_LISTENER:
        case GET_GPU_CONTEXT_PRIORITY:
        case GET_MAX_ACQUIRED_BUFFER_COUNT:
            LOG_FATAL("Deprecated opcode: %d, migrated to AIDL", code);
            return PERMISSION_DENIED;
    }

    // These codes are used for the IBinder protocol to either interrogate the recipient
    // side of the transaction for its canonical interface descriptor or to dump its state.
    // We let them pass by default.
    if (code == IBinder::INTERFACE_TRANSACTION || code == IBinder::DUMP_TRANSACTION ||
        code == IBinder::PING_TRANSACTION || code == IBinder::SHELL_COMMAND_TRANSACTION ||
        code == IBinder::SYSPROPS_TRANSACTION) {
        return OK;
    }
    // Numbers from 1000 to 1045 and 20000 to 20002 are currently used for backdoors. The code
    // in onTransact verifies that the user is root, and has access to use SF.
    if ((code >= 1000 && code <= 1045) /* QTI_BEGIN */ ||
        (code >= 20000 && code <= 20002) /* QTI_END */) {
        ALOGV("Accessing SurfaceFlinger through backdoor code: %u", code);
        return OK;
    }
    ALOGE("Permission Denial: SurfaceFlinger did not recognize request code: %u", code);
    return PERMISSION_DENIED;
#pragma clang diagnostic pop
}

status_t SurfaceFlinger::onTransact(uint32_t code, const Parcel& data, Parcel* reply,
                                    uint32_t flags) {
    if (const status_t error = CheckTransactCodeCredentials(code); error != OK) {
        return error;
    }

    status_t err = BnSurfaceComposer::onTransact(code, data, reply, flags);
    if (err == UNKNOWN_TRANSACTION || err == PERMISSION_DENIED) {
        CHECK_INTERFACE(ISurfaceComposer, data, reply);
        IPCThreadState* ipc = IPCThreadState::self();
        const int uid = ipc->getCallingUid();
        if (CC_UNLIKELY(uid != AID_SYSTEM
                && !PermissionCache::checkCallingPermission(sHardwareTest))) {
            const int pid = ipc->getCallingPid();
            ALOGE("Permission Denial: "
                    "can't access SurfaceFlinger pid=%d, uid=%d", pid, uid);
            return PERMISSION_DENIED;
        }
        int n;
        switch (code) {
            case 1000: // Unused.
            case 1001:
                return NAME_NOT_FOUND;
            case 1002: // Toggle flashing on surface damage.
                sfdo_setDebugFlash(data.readInt32());
                return NO_ERROR;
            case 1004: // Force composite ahead of next VSYNC.
            case 1006:
                sfdo_scheduleComposite();
                return NO_ERROR;
            case 1005: { // Force commit ahead of next VSYNC.
                sfdo_scheduleCommit();
                return NO_ERROR;
            }
            case 1007: // Unused.
                return NAME_NOT_FOUND;
            case 1008: // Toggle forced GPU composition.
                sfdo_forceClientComposition(data.readInt32() != 0);
                return NO_ERROR;
            case 1009: // Toggle use of transform hint.
                mDebugDisableTransformHint = data.readInt32() != 0;
                scheduleRepaint();
                return NO_ERROR;
            case 1010: // Interrogate.
                reply->writeInt32(0);
                reply->writeInt32(0);
                reply->writeInt32(mDebugFlashDelay);
                reply->writeInt32(0);
                reply->writeInt32(mDebugDisableHWC);
                return NO_ERROR;
            case 1013: // Unused.
                return NAME_NOT_FOUND;
            case 1014: {
                Mutex::Autolock _l(mStateLock);
                // daltonize
                n = data.readInt32();
                mDaltonizer.setLevel(data.readInt32());
                switch (n % 10) {
                    case 1:
                        mDaltonizer.setType(ColorBlindnessType::Protanomaly);
                        break;
                    case 2:
                        mDaltonizer.setType(ColorBlindnessType::Deuteranomaly);
                        break;
                    case 3:
                        mDaltonizer.setType(ColorBlindnessType::Tritanomaly);
                        break;
                    default:
                        mDaltonizer.setType(ColorBlindnessType::None);
                        break;
                }
                if (n >= 10) {
                    mDaltonizer.setMode(ColorBlindnessMode::Correction);
                } else {
                    mDaltonizer.setMode(ColorBlindnessMode::Simulation);
                }

                updateColorMatrixLocked();
                return NO_ERROR;
            }
            case 1015: {
                Mutex::Autolock _l(mStateLock);
                // apply a color matrix
                n = data.readInt32();
                if (n) {
                    // color matrix is sent as a column-major mat4 matrix
                    for (size_t i = 0 ; i < 4; i++) {
                        for (size_t j = 0; j < 4; j++) {
                            mClientColorMatrix[i][j] = data.readFloat();
                        }
                    }
                } else {
                    mClientColorMatrix = mat4();
                }

                // Check that supplied matrix's last row is {0,0,0,1} so we can avoid
                // the division by w in the fragment shader
                float4 lastRow(transpose(mClientColorMatrix)[3]);
                if (any(greaterThan(abs(lastRow - float4{0, 0, 0, 1}), float4{1e-4f}))) {
                    ALOGE("The color transform's last row must be (0, 0, 0, 1)");
                }

                updateColorMatrixLocked();
                return NO_ERROR;
            }
            case 1016: { // Unused.
                return NAME_NOT_FOUND;
            }
            case 1017: {
                n = data.readInt32();
                mForceFullDamage = n != 0;
                return NO_ERROR;
            }
            case 1018: { // Set the render deadline as a duration until VSYNC.
                n = data.readInt32();
                mScheduler->setDuration(scheduler::Cycle::Render, std::chrono::nanoseconds(n), 0ns);
                return NO_ERROR;
            }
            case 1019: { // Set the deadline of the last composite as a duration until VSYNC.
                n = data.readInt32();
                mScheduler->setDuration(scheduler::Cycle::LastComposite,
                                        std::chrono::nanoseconds(n), 0ns);
                return NO_ERROR;
            }
            case 1020: { // Unused
                return NAME_NOT_FOUND;
            }
            case 1021: { // Disable HWC virtual displays
                const bool enable = data.readInt32() != 0;
                static_cast<void>(
                        mScheduler->schedule([this, enable] { enableHalVirtualDisplays(enable); }));
                return NO_ERROR;
            }
            case 1022: { // Set saturation boost
                Mutex::Autolock _l(mStateLock);
                mGlobalSaturationFactor = std::max(0.0f, std::min(data.readFloat(), 2.0f));

                updateColorMatrixLocked();
                return NO_ERROR;
            }
            case 1023: { // Set color mode.
                mDisplayColorSetting = static_cast<DisplayColorSetting>(data.readInt32());

                if (int32_t colorMode; data.readInt32(&colorMode) == NO_ERROR) {
                    mForceColorMode = static_cast<ui::ColorMode>(colorMode);
                }
                scheduleRepaint();
                return NO_ERROR;
            }
            // Deprecate, use 1030 to check whether the device is color managed.
            case 1024: {
                return NAME_NOT_FOUND;
            }
            // Deprecated, use perfetto to start/stop the layer tracing
            case 1025: {
                return NAME_NOT_FOUND;
            }
            // Deprecated, execute "adb shell perfetto --query" to see the ongoing tracing sessions
            case 1026: {
                return NAME_NOT_FOUND;
            }
            // Is a DisplayColorSetting supported?
            case 1027: {
                const auto display = getDefaultDisplayDevice();
                if (!display) {
                    return NAME_NOT_FOUND;
                }

                DisplayColorSetting setting = static_cast<DisplayColorSetting>(data.readInt32());
                switch (setting) {
                    case DisplayColorSetting::kManaged:
                    case DisplayColorSetting::kUnmanaged:
                        reply->writeBool(true);
                        break;
                    case DisplayColorSetting::kEnhanced:
                        reply->writeBool(display->hasRenderIntent(RenderIntent::ENHANCE));
                        break;
                    default: // vendor display color setting
                        reply->writeBool(
                                display->hasRenderIntent(static_cast<RenderIntent>(setting)));
                        break;
                }
                return NO_ERROR;
            }
            case 1028: { // Unused.
                return NAME_NOT_FOUND;
            }
            // Deprecated, use perfetto to set the active layer tracing buffer size
            case 1029: {
                return NAME_NOT_FOUND;
            }
            // Is device color managed?
            case 1030: {
                // ColorDisplayManager stil calls this
                reply->writeBool(true);
                return NO_ERROR;
            }
            // Override default composition data space
            // adb shell service call SurfaceFlinger 1031 i32 1 DATASPACE_NUMBER DATASPACE_NUMBER \
            // && adb shell stop zygote && adb shell start zygote
            // to restore: adb shell service call SurfaceFlinger 1031 i32 0 && \
            // adb shell stop zygote && adb shell start zygote
            case 1031: {
                Mutex::Autolock _l(mStateLock);
                n = data.readInt32();
                if (n) {
                    n = data.readInt32();
                    if (n) {
                        Dataspace dataspace = static_cast<Dataspace>(n);
                        if (!validateCompositionDataspace(dataspace)) {
                            return BAD_VALUE;
                        }
                        mDefaultCompositionDataspace = dataspace;
                    }
                    n = data.readInt32();
                    if (n) {
                        Dataspace dataspace = static_cast<Dataspace>(n);
                        if (!validateCompositionDataspace(dataspace)) {
                            return BAD_VALUE;
                        }
                        mWideColorGamutCompositionDataspace = dataspace;
                    }
                } else {
                    // restore composition data space.
                    mDefaultCompositionDataspace = defaultCompositionDataspace;
                    mWideColorGamutCompositionDataspace = wideColorGamutCompositionDataspace;
                }
                return NO_ERROR;
            }
            // Deprecated, use perfetto to set layer trace flags
            case 1033: {
                return NAME_NOT_FOUND;
            }
            case 1034: {
                n = data.readInt32();
                if (n == 0 || n == 1) {
                    sfdo_enableRefreshRateOverlay(static_cast<bool>(n));
                } else {
                    Mutex::Autolock lock(mStateLock);
                    reply->writeBool(isRefreshRateOverlayEnabled());
                }
                return NO_ERROR;
            }
            case 1035: {
                // Parameters:
                // - (required) i32 mode id.
                // - (optional) i64 display id. Using default display if not provided.
                // - (optional) f min render rate. Using mode's fps is not provided.
                // - (optional) f max render rate. Using mode's fps is not provided.

                const int modeId = data.readInt32();

                const auto display = [&]() -> sp<IBinder> {
                    uint64_t value;
                    if (data.readUint64(&value) != NO_ERROR) {
                        return getDefaultDisplayDevice()->getDisplayToken().promote();
                    }

                    if (const auto id = DisplayId::fromValue<PhysicalDisplayId>(value)) {
                        return getPhysicalDisplayToken(*id);
                    }

                    ALOGE("Invalid physical display ID");
                    return nullptr;
                }();

                /* QTI_BEGIN */
                if (mQtiSFExtnIntf->qtiIsSupportedConfigSwitch(display, modeId) != NO_ERROR) {
                    return BAD_VALUE;
                }
                /* QTI_END */

                const auto getFps = [&] {
                    float value;
                    if (data.readFloat(&value) == NO_ERROR) {
                        return Fps::fromValue(value);
                    }

                    return Fps();
                };

                const auto minFps = getFps();
                const auto maxFps = getFps();

                mDebugDisplayModeSetByBackdoor = false;
                const status_t result =
                        setActiveModeFromBackdoor(display, DisplayModeId{modeId}, minFps, maxFps);
                if (result == NO_ERROR) {
                    mDebugDisplayModeSetByBackdoor = true;
                    /* QTI_BEGIN */
                    ATRACE_NAME(std::string("ModeSwitch " + std::to_string(modeId)).c_str());
                    /* QTI_END */
                }

                mDebugDisplayModeSetByBackdoor = result == NO_ERROR;
                return result;
            }
            // Turn on/off frame rate flexibility mode. When turned on it overrides the display
            // manager frame rate policy a new policy which allows switching between all refresh
            // rates.
            case 1036: {
                if (data.readInt32() > 0) { // turn on
                    return mScheduler
                            ->schedule([this]() FTL_FAKE_GUARD(kMainThreadContext) {
                                const auto display =
                                        FTL_FAKE_GUARD(mStateLock, getDefaultDisplayDeviceLocked());

                                // This is a little racy, but not in a way that hurts anything. As
                                // we grab the defaultMode from the display manager policy, we could
                                // be setting a new display manager policy, leaving us using a stale
                                // defaultMode. The defaultMode doesn't matter for the override
                                // policy though, since we set allowGroupSwitching to true, so it's
                                // not a problem.
                                scheduler::RefreshRateSelector::OverridePolicy overridePolicy;
                                overridePolicy.defaultMode = display->refreshRateSelector()
                                                                     .getDisplayManagerPolicy()
                                                                     .defaultMode;
                                overridePolicy.allowGroupSwitching = true;
                                return setDesiredDisplayModeSpecsInternal(display, overridePolicy);
                            })
                            .get();
                } else { // turn off
                    return mScheduler
                            ->schedule([this]() FTL_FAKE_GUARD(kMainThreadContext) {
                                const auto display =
                                        FTL_FAKE_GUARD(mStateLock, getDefaultDisplayDeviceLocked());
                                return setDesiredDisplayModeSpecsInternal(
                                        display,
                                        scheduler::RefreshRateSelector::NoOverridePolicy{});
                            })
                            .get();
                }
            }
            // Inject a hotplug connected event for the primary display. This will deallocate and
            // reallocate the display state including framebuffers.
            case 1037: {
                const hal::HWDisplayId hwcId =
                        (Mutex::Autolock(mStateLock), getHwComposer().getPrimaryHwcDisplayId());

                onComposerHalHotplugEvent(hwcId, DisplayHotplugEvent::CONNECTED);
                return NO_ERROR;
            }
            // Modify the max number of display frames stored within FrameTimeline
            case 1038: {
                n = data.readInt32();
                if (n < 0 || n > MAX_ALLOWED_DISPLAY_FRAMES) {
                    ALOGW("Invalid max size. Maximum allowed is %d", MAX_ALLOWED_DISPLAY_FRAMES);
                    return BAD_VALUE;
                }
                if (n == 0) {
                    // restore to default
                    mFrameTimeline->reset();
                    return NO_ERROR;
                }
                mFrameTimeline->setMaxDisplayFrames(n);
                return NO_ERROR;
            }
            case 1039: {
                PhysicalDisplayId displayId = [&]() {
                    Mutex::Autolock lock(mStateLock);
                    return getDefaultDisplayDeviceLocked()->getPhysicalId();
                }();

                auto inUid = static_cast<uid_t>(data.readInt32());
                const auto refreshRate = data.readFloat();
                mScheduler->setPreferredRefreshRateForUid(FrameRateOverride{inUid, refreshRate});
                mScheduler->onFrameRateOverridesChanged(scheduler::Cycle::Render, displayId);
                return NO_ERROR;
            }
            // Toggle caching feature
            // First argument is an int32 - nonzero enables caching and zero disables caching
            // Second argument is an optional uint64 - if present, then limits enabling/disabling
            // caching to a particular physical display
            case 1040: {
                auto future = mScheduler->schedule([&] {
                    n = data.readInt32();
                    std::optional<PhysicalDisplayId> inputId = std::nullopt;
                    if (uint64_t inputDisplayId; data.readUint64(&inputDisplayId) == NO_ERROR) {
                        inputId = DisplayId::fromValue<PhysicalDisplayId>(inputDisplayId);
                        if (!inputId || getPhysicalDisplayToken(*inputId)) {
                            ALOGE("No display with id: %" PRIu64, inputDisplayId);
                            return NAME_NOT_FOUND;
                        }
                    }
                    {
                        Mutex::Autolock lock(mStateLock);
                        mLayerCachingEnabled = n != 0;
                        for (const auto& [_, display] : mDisplays) {
                            if (!inputId || *inputId == display->getPhysicalId()) {
                                display->enableLayerCaching(mLayerCachingEnabled);
                            }
                        }
                    }
                    return OK;
                });

                if (const status_t error = future.get(); error != OK) {
                    return error;
                }
                scheduleRepaint();
                return NO_ERROR;
            }
            case 1041: { // Transaction tracing
                if (mTransactionTracing) {
                    int arg = data.readInt32();
                    if (arg == -1) {
                        mScheduler->schedule([&]() { mTransactionTracing.reset(); }).get();
                    } else if (arg > 0) {
                        // Transaction tracing is always running but allow the user to temporarily
                        // increase the buffer when actively debugging.
                        mTransactionTracing->setBufferSize(
                                TransactionTracing::LEGACY_ACTIVE_TRACING_BUFFER_SIZE);
                    } else {
                        TransactionTraceWriter::getInstance().invoke("", /* overwrite= */ true);
                        mTransactionTracing->setBufferSize(
                                TransactionTracing::CONTINUOUS_TRACING_BUFFER_SIZE);
                    }
                }
                reply->writeInt32(NO_ERROR);
                return NO_ERROR;
            }
            case 1042: { // Write transaction trace to file
                if (mTransactionTracing) {
                    mTransactionTracing->writeToFile();
                }
                reply->writeInt32(NO_ERROR);
                return NO_ERROR;
            }
            // hdr sdr ratio overlay
            case 1043: {
                auto future = mScheduler->schedule(
                        [&]() FTL_FAKE_GUARD(mStateLock) FTL_FAKE_GUARD(kMainThreadContext) {
                            n = data.readInt32();
                            if (n == 0 || n == 1) {
                                mHdrSdrRatioOverlay = n != 0;
                                enableHdrSdrRatioOverlay(mHdrSdrRatioOverlay);
                            } else {
                                reply->writeBool(isHdrSdrRatioOverlayEnabled());
                            }
                        });
                future.wait();
                return NO_ERROR;
            }
            /* QTI_BEGIN */
            case 20000: {
                uint64_t disp = 0;
                hal::PowerMode power_mode = hal::PowerMode::ON;
                int32_t tile_h_loc = -1;
                int32_t tile_v_loc = -1;
                if (data.readUint64(&disp) != NO_ERROR) {
                    err = BAD_TYPE;
                    ALOGE("Invalid 64-bit unsigned-int display id parameter.");
                    break;
                }
                int32_t mode = 0;
                if (data.readInt32(&mode) != NO_ERROR) {
                    err = BAD_TYPE;
                    ALOGE("Invalid 32-bit signed-int power mode parameter.");
                    break;
                }
                if (data.readInt32(&tile_h_loc) != NO_ERROR) {
                    tile_h_loc = -1;
                }
                if (data.readInt32(&tile_v_loc) != NO_ERROR) {
                    tile_v_loc = 0;
                }
                return mQtiSFExtnIntf->qtiBinderSetPowerMode(disp, mode, tile_h_loc, tile_v_loc);
            }
            case 20001: {
                uint64_t disp = 0;
                int32_t level = 0;
                int32_t tile_h_loc = -1;
                int32_t tile_v_loc = -1;
                if (data.readUint64(&disp) != NO_ERROR) {
                    err = BAD_TYPE;
                    ALOGE("Invalid 64-bit unsigned-int display id parameter.");
                    break;
                }
                if (data.readInt32(&level) != NO_ERROR) {
                    err = BAD_TYPE;
                    ALOGE("Invalid 32-bit signed-int brightess parameter.");
                    break;
                }
                if (data.readInt32(&tile_h_loc) != NO_ERROR) {
                    tile_h_loc = -1;
                }
                if (data.readInt32(&tile_v_loc) != NO_ERROR) {
                    tile_v_loc = 0;
                }
                return mQtiSFExtnIntf->qtiBinderSetPanelBrightnessTiled(disp, level, tile_h_loc,
                                                                        tile_v_loc);
            }
            case 20002: {
                uint64_t disp = 0;
                int32_t pref = 0;
                if (data.readUint64(&disp) != NO_ERROR) {
                    err = BAD_TYPE;
                    ALOGE("Invalid 64-bit unsigned-int display id parameter.");
                    break;
                }
                if (data.readInt32(&pref) != NO_ERROR) {
                    err = BAD_TYPE;
                    ALOGE("Invalid 32-bit signed-int wider-mode preference parameter.");
                    break;
                }
                return mQtiSFExtnIntf->qtiBinderSetWideModePreference(disp, pref);
            }
                /* QTI_END */

            case 1044: { // Enable/Disable mirroring from one display to another
                /*
                 * Mirror one display onto another.
                 * Ensure the source and destination displays are on.
                 * Commands:
                 * 0: Mirror one display to another
                 * 1: Disable mirroring to a previously mirrored display
                 * 2: Disable mirroring on previously mirrored displays
                 *
                 * Ex:
                 * Get the display ids:
                 * adb shell dumpsys SurfaceFlinger --display-id
                 * Mirror first display to the second:
                 * adb shell service call SurfaceFlinger 1044 i64 0 i64 4619827677550801152 i64
                 * 4619827677550801153
                 * Stop mirroring:
                 * adb shell service call SurfaceFlinger 1044 i64 1
                 */

                int64_t arg0 = data.readInt64();

                switch (arg0) {
                    case 0: {
                        // Mirror arg1 to arg2
                        int64_t arg1 = data.readInt64();
                        int64_t arg2 = data.readInt64();
                        // Enable mirroring for one display
                        const auto display1id = DisplayId::fromValue(arg1);
                        auto mirrorRoot = SurfaceComposerClient::getDefault()->mirrorDisplay(
                                display1id.value());
                        auto id2 = DisplayId::fromValue<PhysicalDisplayId>(arg2);
                        const auto token2 = getPhysicalDisplayToken(*id2);
                        ui::LayerStack layerStack;
                        {
                            Mutex::Autolock lock(mStateLock);
                            sp<DisplayDevice> display = getDisplayDeviceLocked(token2);
                            layerStack = display->getLayerStack();
                        }
                        SurfaceComposerClient::Transaction t;
                        t.setDisplayLayerStack(token2, layerStack);
                        t.setLayer(mirrorRoot, INT_MAX); // Top-most layer
                        t.setLayerStack(mirrorRoot, layerStack);
                        t.apply();

                        mMirrorMapForDebug.emplace_or_replace(arg2, mirrorRoot);
                        break;
                    }

                    case 1: {
                        // Disable mirroring for arg1
                        int64_t arg1 = data.readInt64();
                        mMirrorMapForDebug.erase(arg1);
                        break;
                    }

                    case 2: {
                        // Disable mirroring for all displays
                        mMirrorMapForDebug.clear();
                        break;
                    }

                    default:
                        return BAD_VALUE;
                }
                return NO_ERROR;
            }
            // Inject jank
            // First argument is a float that describes the fraction of frame duration to jank by.
            // Second argument is a delay in ms for triggering the jank. This is useful for working
            // with tools that steal the adb connection. This argument is optional.
            case 1045: {
                if (FlagManager::getInstance().vrr_config()) {
                    float jankAmount = data.readFloat();
                    int32_t jankDelayMs = 0;
                    if (data.readInt32(&jankDelayMs) != NO_ERROR) {
                        jankDelayMs = 0;
                    }

                    const auto jankDelayDuration = Duration(std::chrono::milliseconds(jankDelayMs));

                    const bool jankAmountValid = jankAmount > 0.0 && jankAmount < 100.0;

                    if (!jankAmountValid) {
                        ALOGD("Ignoring invalid jank amount: %f", jankAmount);
                        reply->writeInt32(BAD_VALUE);
                        return BAD_VALUE;
                    }

                    (void)mScheduler->scheduleDelayed(
                            [&, jankAmount]() FTL_FAKE_GUARD(kMainThreadContext) {
                                mScheduler->injectPacesetterDelay(jankAmount);
                                scheduleComposite(FrameHint::kActive);
                            },
                            jankDelayDuration.ns());
                    reply->writeInt32(NO_ERROR);
                    return NO_ERROR;
                }
                return err;
            }
        }
    }
    return err;
}

void SurfaceFlinger::kernelTimerChanged(bool expired) {
    static bool updateOverlay =
            property_get_bool("debug.sf.kernel_idle_timer_update_overlay", true);
    if (!updateOverlay) return;

    // Update the overlay on the main thread to avoid race conditions with
    // RefreshRateSelector::getActiveMode
    static_cast<void>(mScheduler->schedule([=, this] {
        const auto display = FTL_FAKE_GUARD(mStateLock, getDefaultDisplayDeviceLocked());
        if (!display) {
            ALOGW("%s: default display is null", __func__);
            return;
        }
        if (!display->isRefreshRateOverlayEnabled()) return;

        const auto desiredModeIdOpt =
                display->getDesiredMode().transform([](const display::DisplayModeRequest& request) {
                    return request.mode.modePtr->getId();
                });

        const bool timerExpired = mKernelIdleTimerEnabled && expired;

        if (display->onKernelTimerChanged(desiredModeIdOpt, timerExpired)) {
            mScheduler->scheduleFrame();
        }
    }));
}

std::pair<std::optional<KernelIdleTimerController>, std::chrono::milliseconds>
SurfaceFlinger::getKernelIdleTimerProperties(PhysicalDisplayId displayId) {
    const bool isKernelIdleTimerHwcSupported = getHwComposer().getComposer()->isSupported(
            android::Hwc2::Composer::OptionalFeature::KernelIdleTimer);
    const auto timeout = getIdleTimerTimeout(displayId);
    if (isKernelIdleTimerHwcSupported) {
        if (getHwComposer().hasDisplayIdleTimerCapability(displayId)) {
            // In order to decide if we can use the HWC api for idle timer
            // we query DisplayCapability::DISPLAY_IDLE_TIMER directly on the composer
            // without relying on hasDisplayCapability.
            // hasDisplayCapability relies on DisplayCapabilities
            // which are updated after we set the PowerMode::ON.
            // DISPLAY_IDLE_TIMER is a display driver property
            // and is available before the PowerMode::ON
            return {KernelIdleTimerController::HwcApi, timeout};
        }
        return {std::nullopt, timeout};
    }
    if (getKernelIdleTimerSyspropConfig(displayId)) {
        return {KernelIdleTimerController::Sysprop, timeout};
    }

    return {std::nullopt, timeout};
}

void SurfaceFlinger::updateKernelIdleTimer(std::chrono::milliseconds timeout,
                                           KernelIdleTimerController controller,
                                           PhysicalDisplayId displayId) {
    switch (controller) {
        case KernelIdleTimerController::HwcApi: {
            getHwComposer().setIdleTimerEnabled(displayId, timeout);
            break;
        }
        case KernelIdleTimerController::Sysprop: {
            base::SetProperty(KERNEL_IDLE_TIMER_PROP, timeout > 0ms ? "true" : "false");
            break;
        }
    }
}

void SurfaceFlinger::toggleKernelIdleTimer() {
    using KernelIdleTimerAction = scheduler::RefreshRateSelector::KernelIdleTimerAction;

    const auto display = getDefaultDisplayDeviceLocked();
    if (!display) {
        ALOGW("%s: default display is null", __func__);
        return;
    }

    // If the support for kernel idle timer is disabled for the active display,
    // don't do anything.
    const std::optional<KernelIdleTimerController> kernelIdleTimerController =
            display->refreshRateSelector().kernelIdleTimerController();
    if (!kernelIdleTimerController.has_value()) {
        return;
    }

    const KernelIdleTimerAction action = display->refreshRateSelector().getIdleTimerAction();

    switch (action) {
        case KernelIdleTimerAction::TurnOff:
            if (mKernelIdleTimerEnabled) {
                ATRACE_INT("KernelIdleTimer", 0);
                std::chrono::milliseconds constexpr kTimerDisabledTimeout = 0ms;
                updateKernelIdleTimer(kTimerDisabledTimeout, kernelIdleTimerController.value(),
                                      display->getPhysicalId());
                mKernelIdleTimerEnabled = false;
            }
            break;
        case KernelIdleTimerAction::TurnOn:
            if (!mKernelIdleTimerEnabled) {
                ATRACE_INT("KernelIdleTimer", 1);
                const std::chrono::milliseconds timeout =
                        display->refreshRateSelector().getIdleTimerTimeout();
                updateKernelIdleTimer(timeout, kernelIdleTimerController.value(),
                                      display->getPhysicalId());
                mKernelIdleTimerEnabled = true;
            }
            break;
    }
}

// A simple RAII class to disconnect from an ANativeWindow* when it goes out of scope
class WindowDisconnector {
public:
    WindowDisconnector(ANativeWindow* window, int api) : mWindow(window), mApi(api) {}
    ~WindowDisconnector() {
        native_window_api_disconnect(mWindow, mApi);
    }

private:
    ANativeWindow* mWindow;
    const int mApi;
};

static bool hasCaptureBlackoutContentPermission() {
    IPCThreadState* ipc = IPCThreadState::self();
    const int pid = ipc->getCallingPid();
    const int uid = ipc->getCallingUid();
    return uid == AID_GRAPHICS || uid == AID_SYSTEM ||
            PermissionCache::checkPermission(sCaptureBlackoutContent, pid, uid);
}

static status_t validateScreenshotPermissions(const CaptureArgs& captureArgs) {
    IPCThreadState* ipc = IPCThreadState::self();
    const int pid = ipc->getCallingPid();
    const int uid = ipc->getCallingUid();
    if (uid == AID_GRAPHICS || PermissionCache::checkPermission(sReadFramebuffer, pid, uid)) {
        return OK;
    }

    // If the caller doesn't have the correct permissions but is only attempting to screenshot
    // itself, we allow it to continue.
    if (captureArgs.uid == uid) {
        return OK;
    }

    ALOGE("Permission Denial: can't take screenshot pid=%d, uid=%d", pid, uid);
    return PERMISSION_DENIED;
}

status_t SurfaceFlinger::setSchedFifo(bool enabled) {
    static constexpr int kFifoPriority = 2;
    static constexpr int kOtherPriority = 0;

    struct sched_param param = {0};
    int sched_policy;
    if (enabled) {
        sched_policy = SCHED_FIFO;
        param.sched_priority = kFifoPriority;
    } else {
        sched_policy = SCHED_OTHER;
        param.sched_priority = kOtherPriority;
    }

    if (sched_setscheduler(0, sched_policy, &param) != 0) {
        return -errno;
    }

    return NO_ERROR;
}

status_t SurfaceFlinger::setSchedAttr(bool enabled) {
    static const unsigned int kUclampMin =
            base::GetUintProperty<unsigned int>("ro.surface_flinger.uclamp.min"s, 0U);

    if (!kUclampMin) {
        // uclamp.min set to 0 (default), skip setting
        return NO_ERROR;
    }

    sched_attr attr = {};
    attr.size = sizeof(attr);

    attr.sched_flags = (SCHED_FLAG_KEEP_ALL | SCHED_FLAG_UTIL_CLAMP);
    attr.sched_util_min = enabled ? kUclampMin : 0;
    attr.sched_util_max = 1024;

    if (syscall(__NR_sched_setattr, 0, &attr, 0)) {
        return -errno;
    }

    return NO_ERROR;
}

namespace {

ui::Dataspace pickBestDataspace(ui::Dataspace requestedDataspace, const DisplayDevice* display,
                                bool capturingHdrLayers, bool hintForSeamlessTransition) {
    if (requestedDataspace != ui::Dataspace::UNKNOWN || display == nullptr) {
        return requestedDataspace;
    }

    const auto& state = display->getCompositionDisplay()->getState();

    const auto dataspaceForColorMode = ui::pickDataspaceFor(state.colorMode);

    // TODO: Enable once HDR screenshots are ready.
    if constexpr (/* DISABLES CODE */ (false)) {
        // For now since we only support 8-bit screenshots, just use HLG and
        // assume that 1.0 >= display max luminance. This isn't quite as future
        // proof as PQ is, but is good enough.
        // Consider using PQ once we support 16-bit screenshots and we're able
        // to consistently supply metadata to image encoders.
        return ui::Dataspace::BT2020_HLG;
    }

    return dataspaceForColorMode;
}

} // namespace

static void invokeScreenCaptureError(const status_t status,
                                     const sp<IScreenCaptureListener>& captureListener) {
    ScreenCaptureResults captureResults;
    captureResults.fenceResult = base::unexpected(status);
    captureListener->onScreenCaptureCompleted(captureResults);
}

void SurfaceFlinger::captureDisplay(const DisplayCaptureArgs& args,
                                    const sp<IScreenCaptureListener>& captureListener) {
    ATRACE_CALL();

    status_t validate = validateScreenshotPermissions(args);
    if (validate != OK) {
        ALOGD("Permission denied to captureDisplay");
        invokeScreenCaptureError(validate, captureListener);
        return;
    }

    if (!args.displayToken) {
        ALOGD("Invalid display token to captureDisplay");
        invokeScreenCaptureError(BAD_VALUE, captureListener);
        return;
    }

    if (args.captureSecureLayers && !hasCaptureBlackoutContentPermission()) {
        ALOGD("Attempting to capture secure layers without CAPTURE_BLACKOUT_CONTENT");
        invokeScreenCaptureError(PERMISSION_DENIED, captureListener);
        return;
    }

    wp<const DisplayDevice> displayWeak;
    ui::LayerStack layerStack;
    ui::Size reqSize(args.width, args.height);
    std::unordered_set<uint32_t> excludeLayerIds;
    {
        Mutex::Autolock lock(mStateLock);
        sp<DisplayDevice> display = getDisplayDeviceLocked(args.displayToken);
        if (!display) {
            ALOGD("Unable to find display device for captureDisplay");
            invokeScreenCaptureError(NAME_NOT_FOUND, captureListener);
            return;
        }
        displayWeak = display;
        layerStack = display->getLayerStack();

        // set the requested width/height to the logical display layer stack rect size by default
        if (args.width == 0 || args.height == 0) {
            reqSize = display->getLayerStackSpaceRect().getSize();
        }

        for (const auto& handle : args.excludeHandles) {
            uint32_t excludeLayer = LayerHandle::getLayerId(handle);
            if (excludeLayer != UNASSIGNED_LAYER_ID) {
                excludeLayerIds.emplace(excludeLayer);
            } else {
                ALOGD("Invalid layer handle passed as excludeLayer to captureDisplay");
                invokeScreenCaptureError(NAME_NOT_FOUND, captureListener);
                return;
            }
        }
    }

    GetLayerSnapshotsFunction getLayerSnapshots;
    if (mLayerLifecycleManagerEnabled) {
        getLayerSnapshots =
                getLayerSnapshotsForScreenshots(layerStack, args.uid, std::move(excludeLayerIds));
    } else {
        auto traverseLayers = [this, args, excludeLayerIds,
                               layerStack](const LayerVector::Visitor& visitor) {
            traverseLayersInLayerStack(layerStack, args.uid, std::move(excludeLayerIds), visitor);
        };
        getLayerSnapshots = RenderArea::fromTraverseLayersLambda(traverseLayers);
    }

    captureScreenCommon(RenderAreaBuilderVariant(std::in_place_type<DisplayRenderAreaBuilder>,
                                                 args.sourceCrop, reqSize, args.dataspace,
                                                 args.hintForSeamlessTransition,
                                                 args.captureSecureLayers, displayWeak),
                        getLayerSnapshots, reqSize, args.pixelFormat, args.allowProtected,
                        args.grayscale, captureListener);
}

void SurfaceFlinger::captureDisplay(DisplayId displayId, const CaptureArgs& args,
                                    const sp<IScreenCaptureListener>& captureListener) {
    ui::LayerStack layerStack;
    wp<const DisplayDevice> displayWeak;
    ui::Size size;
    {
        Mutex::Autolock lock(mStateLock);

        const auto display = getDisplayDeviceLocked(displayId);
        if (!display) {
            ALOGD("Unable to find display device for captureDisplay");
            invokeScreenCaptureError(NAME_NOT_FOUND, captureListener);
            return;
        }

        displayWeak = display;
        layerStack = display->getLayerStack();
        size = display->getLayerStackSpaceRect().getSize();
    }

    size.width *= args.frameScaleX;
    size.height *= args.frameScaleY;

    // We could query a real value for this but it'll be a long, long time until we support
    // displays that need upwards of 1GB per buffer so...
    constexpr auto kMaxTextureSize = 16384;
    if (size.width <= 0 || size.height <= 0 || size.width >= kMaxTextureSize ||
        size.height >= kMaxTextureSize) {
        ALOGD("captureDisplay resolved to invalid size %d x %d", size.width, size.height);
        invokeScreenCaptureError(BAD_VALUE, captureListener);
        return;
    }

    GetLayerSnapshotsFunction getLayerSnapshots;
    if (mLayerLifecycleManagerEnabled) {
        getLayerSnapshots = getLayerSnapshotsForScreenshots(layerStack, CaptureArgs::UNSET_UID,
                                                            /*snapshotFilterFn=*/nullptr);
    } else {
        auto traverseLayers = [this, layerStack](const LayerVector::Visitor& visitor) {
            traverseLayersInLayerStack(layerStack, CaptureArgs::UNSET_UID, {}, visitor);
        };
        getLayerSnapshots = RenderArea::fromTraverseLayersLambda(traverseLayers);
    }

    if (captureListener == nullptr) {
        ALOGE("capture screen must provide a capture listener callback");
        invokeScreenCaptureError(BAD_VALUE, captureListener);
        return;
    }

    constexpr bool kAllowProtected = false;
    constexpr bool kGrayscale = false;

    captureScreenCommon(RenderAreaBuilderVariant(std::in_place_type<DisplayRenderAreaBuilder>,
                                                 Rect(), size, args.dataspace,
                                                 args.hintForSeamlessTransition,
                                                 false /* captureSecureLayers */, displayWeak),
                        getLayerSnapshots, size, args.pixelFormat, kAllowProtected, kGrayscale,
                        captureListener);
}

ScreenCaptureResults SurfaceFlinger::captureLayersSync(const LayerCaptureArgs& args) {
    sp<SyncScreenCaptureListener> captureListener = sp<SyncScreenCaptureListener>::make();
    captureLayers(args, captureListener);
    return captureListener->waitForResults();
}

void SurfaceFlinger::captureLayers(const LayerCaptureArgs& args,
                                   const sp<IScreenCaptureListener>& captureListener) {
    ATRACE_CALL();

    status_t validate = validateScreenshotPermissions(args);
    if (validate != OK) {
        ALOGD("Permission denied to captureLayers");
        invokeScreenCaptureError(validate, captureListener);
        return;
    }

    ui::Size reqSize;
    sp<Layer> parent;
    Rect crop(args.sourceCrop);
    std::unordered_set<uint32_t> excludeLayerIds;
    ui::Dataspace dataspace = args.dataspace;

    if (args.captureSecureLayers && !hasCaptureBlackoutContentPermission()) {
        ALOGD("Attempting to capture secure layers without CAPTURE_BLACKOUT_CONTENT");
        invokeScreenCaptureError(PERMISSION_DENIED, captureListener);
        return;
    }

    {
        Mutex::Autolock lock(mStateLock);

        parent = LayerHandle::getLayer(args.layerHandle);
        if (parent == nullptr) {
            ALOGD("captureLayers called with an invalid or removed parent");
            invokeScreenCaptureError(NAME_NOT_FOUND, captureListener);
            return;
        }

        Rect parentSourceBounds = parent->getCroppedBufferSize(parent->getDrawingState());
        if (args.sourceCrop.width() <= 0) {
            crop.left = 0;
            crop.right = parentSourceBounds.getWidth();
        }

        if (args.sourceCrop.height() <= 0) {
            crop.top = 0;
            crop.bottom = parentSourceBounds.getHeight();
        }

        if (crop.isEmpty() || args.frameScaleX <= 0.0f || args.frameScaleY <= 0.0f) {
            // Error out if the layer has no source bounds (i.e. they are boundless) and a source
            // crop was not specified, or an invalid frame scale was provided.
            ALOGD("Boundless layer, unspecified crop, or invalid frame scale to captureLayers");
            invokeScreenCaptureError(BAD_VALUE, captureListener);
            return;
        }
        reqSize = ui::Size(crop.width() * args.frameScaleX, crop.height() * args.frameScaleY);

        for (const auto& handle : args.excludeHandles) {
            uint32_t excludeLayer = LayerHandle::getLayerId(handle);
            if (excludeLayer != UNASSIGNED_LAYER_ID) {
                excludeLayerIds.emplace(excludeLayer);
            } else {
                ALOGD("Invalid layer handle passed as excludeLayer to captureLayers");
                invokeScreenCaptureError(NAME_NOT_FOUND, captureListener);
                return;
            }
        }
    } // mStateLock

    // really small crop or frameScale
    if (reqSize.width <= 0 || reqSize.height <= 0) {
        ALOGD("Failed to captureLayers: crop or scale too small");
        invokeScreenCaptureError(BAD_VALUE, captureListener);
        return;
    }

    GetLayerSnapshotsFunction getLayerSnapshots;
    if (mLayerLifecycleManagerEnabled) {
        std::optional<FloatRect> parentCrop = std::nullopt;
        if (args.childrenOnly) {
            parentCrop = crop.isEmpty() ? FloatRect(0, 0, reqSize.width, reqSize.height)
                                        : crop.toFloatRect();
        }

        getLayerSnapshots = getLayerSnapshotsForScreenshots(parent->sequence, args.uid,
                                                            std::move(excludeLayerIds),
                                                            args.childrenOnly, parentCrop);
    } else {
        auto traverseLayers = [parent, args, excludeLayerIds](const LayerVector::Visitor& visitor) {
            parent->traverseChildrenInZOrder(LayerVector::StateSet::Drawing, [&](Layer* layer) {
                if (!layer->isVisible()) {
                    return;
                } else if (args.childrenOnly && layer == parent.get()) {
                    return;
                } else if (args.uid != CaptureArgs::UNSET_UID && args.uid != layer->getOwnerUid()) {
                    return;
                }

                auto p = sp<Layer>::fromExisting(layer);
                while (p != nullptr) {
                    if (excludeLayerIds.count(p->sequence) != 0) {
                        return;
                    }
                    p = p->getParent();
                }

                visitor(layer);
            });
        };
        getLayerSnapshots = RenderArea::fromTraverseLayersLambda(traverseLayers);
    }

    if (captureListener == nullptr) {
        ALOGD("capture screen must provide a capture listener callback");
        invokeScreenCaptureError(BAD_VALUE, captureListener);
        return;
    }

    captureScreenCommon(RenderAreaBuilderVariant(std::in_place_type<LayerRenderAreaBuilder>, crop,
                                                 reqSize, dataspace, args.captureSecureLayers,
                                                 args.hintForSeamlessTransition, parent,
                                                 args.childrenOnly),
                        getLayerSnapshots, reqSize, args.pixelFormat, args.allowProtected,
                        args.grayscale, captureListener);
}

// Creates a Future release fence for a layer and keeps track of it in a list to
// release the buffer when the Future is complete. Calls from composittion
// involve needing to refresh the composition start time for stats.
void SurfaceFlinger::attachReleaseFenceFutureToLayer(Layer* layer, LayerFE* layerFE,
                                                     ui::LayerStack layerStack) {
    ftl::Future<FenceResult> futureFence = layerFE->createReleaseFenceFuture();
    Layer* clonedFrom = layer->getClonedFrom().get();
    auto owningLayer = clonedFrom ? clonedFrom : layer;
    owningLayer->prepareReleaseCallbacks(std::move(futureFence), layerStack);
}

bool SurfaceFlinger::layersHasProtectedLayer(
        const std::vector<std::pair<Layer*, sp<LayerFE>>>& layers) const {
    bool protectedLayerFound = false;

    for (auto& [/* QTI_BEGIN */ layer /* QTI_END */, layerFe] : layers) {
        /* QTI_BEGIN */
        bool qtiSecCamera = mQtiSFExtnIntf->qtiIsSecureCamera(layer->getBuffer());
        bool qtiSecDisplay = mQtiSFExtnIntf->qtiIsSecureDisplay(layer->getBuffer());
        /* QTI_END */
        protectedLayerFound |=
                (layerFe->mSnapshot->isVisible && layerFe->mSnapshot->hasProtectedContent
                 /* QTI_BEGIN */ && !qtiSecCamera && qtiSecDisplay /* QTI_END */);
        if (protectedLayerFound) {
            break;
        }
    }
    return protectedLayerFound;
}

void SurfaceFlinger::captureScreenCommon(RenderAreaBuilderVariant renderAreaBuilder,
                                         GetLayerSnapshotsFunction getLayerSnapshots,
                                         ui::Size bufferSize, ui::PixelFormat reqPixelFormat,
                                         bool allowProtected, bool grayscale,
                                         const sp<IScreenCaptureListener>& captureListener) {
    ATRACE_CALL();

    if (exceedsMaxRenderTargetSize(bufferSize.getWidth(), bufferSize.getHeight())) {
        ALOGE("Attempted to capture screen with size (%" PRId32 ", %" PRId32
              ") that exceeds render target size limit.",
              bufferSize.getWidth(), bufferSize.getHeight());
        invokeScreenCaptureError(BAD_VALUE, captureListener);
        return;
    }

    // Loop over all visible layers to see whether there's any protected layer. A protected layer is
    // typically a layer with DRM contents, or have the GRALLOC_USAGE_PROTECTED set on the buffer.
    // A protected layer has no implication on whether it's secure, which is explicitly set by
    // application to avoid being screenshot or drawn via unsecure display.
    const bool supportsProtected = getRenderEngine().supportsProtectedContent();
    bool hasProtectedLayer = false;
    if (allowProtected && supportsProtected) {
        auto layers = mScheduler->schedule([=]() { return getLayerSnapshots(); }).get();
        hasProtectedLayer = layersHasProtectedLayer(layers);
    }

    /* QTI_BEGIN */
    mQtiSFExtnIntf->qtiHasProtectedLayer(&hasProtectedLayer);
    /* QTI_END */

    const bool isProtected = hasProtectedLayer && allowProtected && supportsProtected;
    const uint32_t usage = GRALLOC_USAGE_HW_COMPOSER | GRALLOC_USAGE_HW_RENDER |
            GRALLOC_USAGE_HW_TEXTURE |
            (isProtected ? GRALLOC_USAGE_PROTECTED
                         : GRALLOC_USAGE_SW_READ_OFTEN | GRALLOC_USAGE_SW_WRITE_OFTEN);
    sp<GraphicBuffer> buffer =
            getFactory().createGraphicBuffer(bufferSize.getWidth(), bufferSize.getHeight(),
                                             static_cast<android_pixel_format>(reqPixelFormat),
                                             1 /* layerCount */, usage, "screenshot");

    const status_t bufferStatus = buffer->initCheck();
    if (bufferStatus != OK) {
        // Animations may end up being really janky, but don't crash here.
        // Otherwise an irreponsible process may cause an SF crash by allocating
        // too much.
        ALOGE("%s: Buffer failed to allocate: %d", __func__, bufferStatus);
        invokeScreenCaptureError(bufferStatus, captureListener);
        return;
    }
    const std::shared_ptr<renderengine::ExternalTexture> texture = std::make_shared<
            renderengine::impl::ExternalTexture>(buffer, getRenderEngine(),
                                                 renderengine::impl::ExternalTexture::Usage::
                                                         WRITEABLE);
    auto futureFence =
            captureScreenshot(renderAreaBuilder, getLayerSnapshots, texture,
                              false /* regionSampling */, grayscale, isProtected, captureListener);
    futureFence.get();
}

ftl::SharedFuture<FenceResult> SurfaceFlinger::captureScreenshot(
        RenderAreaBuilderVariant renderAreaBuilder, GetLayerSnapshotsFunction getLayerSnapshots,
        const std::shared_ptr<renderengine::ExternalTexture>& buffer, bool regionSampling,
        bool grayscale, bool isProtected, const sp<IScreenCaptureListener>& captureListener) {
    ATRACE_CALL();

    auto takeScreenshotFn = [=, this, renderAreaBuilder = std::move(renderAreaBuilder)]() REQUIRES(
                                    kMainThreadContext) mutable -> ftl::SharedFuture<FenceResult> {
        // LayerSnapshots must be obtained from the main thread.
        auto layers = getLayerSnapshots();

        if (auto* layerRenderAreaBuilder =
                    std::get_if<LayerRenderAreaBuilder>(&renderAreaBuilder)) {
            // LayerSnapshotBuilder should only be accessed from the main thread.
            frontend::LayerSnapshot* snapshot =
                    mLayerSnapshotBuilder.getSnapshot(layerRenderAreaBuilder->layer->getSequence());
            if (!snapshot) {
                ALOGW("Couldn't find layer snapshot for %d",
                      layerRenderAreaBuilder->layer->getSequence());
            } else {
                layerRenderAreaBuilder->setLayerSnapshot(*snapshot);
            }
        }

        if (FlagManager::getInstance().ce_fence_promise()) {
            for (auto& [layer, layerFE] : layers) {
                attachReleaseFenceFutureToLayer(layer, layerFE.get(), ui::INVALID_LAYER_STACK);
            }
        }

        ScreenCaptureResults captureResults;
        std::unique_ptr<const RenderArea> renderArea =
                std::visit([](auto&& arg) -> std::unique_ptr<RenderArea> { return arg.build(); },
                           renderAreaBuilder);

        if (!renderArea) {
            ALOGW("Skipping screen capture because of invalid render area.");
            if (captureListener) {
                captureResults.fenceResult = base::unexpected(NO_MEMORY);
                captureListener->onScreenCaptureCompleted(captureResults);
            }
            return ftl::yield<FenceResult>(base::unexpected(NO_ERROR)).share();
        }

        ftl::SharedFuture<FenceResult> renderFuture =
                renderScreenImpl(std::move(renderArea), buffer, regionSampling, grayscale,
                                 isProtected, captureResults, layers);

        if (captureListener) {
            // Defer blocking on renderFuture back to the Binder thread.
            return ftl::Future(std::move(renderFuture))
                    .then([captureListener, captureResults = std::move(captureResults)](
                                  FenceResult fenceResult) mutable -> FenceResult {
                        captureResults.fenceResult = std::move(fenceResult);
                        captureListener->onScreenCaptureCompleted(captureResults);
                        return base::unexpected(NO_ERROR);
                    })
                    .share();
        }
        return renderFuture;
    };

    // TODO(b/294936197): Run takeScreenshotsFn() in a binder thread to reduce the number
    // of calls on the main thread.
    auto future =
            mScheduler->schedule(FTL_FAKE_GUARD(kMainThreadContext, std::move(takeScreenshotFn)));

    // Flatten nested futures.
    auto chain = ftl::Future(std::move(future)).then([](ftl::SharedFuture<FenceResult> future) {
        return future;
    });

    return chain.share();
}

ftl::SharedFuture<FenceResult> SurfaceFlinger::renderScreenImpl(
        std::unique_ptr<const RenderArea> renderArea, GetLayerSnapshotsFunction getLayerSnapshots,
        const std::shared_ptr<renderengine::ExternalTexture>& buffer, bool regionSampling,
        bool grayscale, bool isProtected, ScreenCaptureResults& captureResults) {
    auto layers = getLayerSnapshots();
    return renderScreenImpl(std::move(renderArea), buffer, regionSampling, grayscale, isProtected,
                            captureResults, layers);
}

ftl::SharedFuture<FenceResult> SurfaceFlinger::renderScreenImpl(
        std::unique_ptr<const RenderArea> renderArea,
        const std::shared_ptr<renderengine::ExternalTexture>& buffer, bool regionSampling,
        bool grayscale, bool isProtected, ScreenCaptureResults& captureResults,
        std::vector<std::pair<Layer*, sp<android::LayerFE>>>& layers) {
    ATRACE_CALL();

    for (auto& [_, layerFE] : layers) {
        frontend::LayerSnapshot* snapshot = layerFE->mSnapshot.get();
        captureResults.capturedSecureLayers |= (snapshot->isVisible && snapshot->isSecure);
        captureResults.capturedHdrLayers |= isHdrLayer(*snapshot);
        layerFE->mSnapshot->geomLayerTransform =
                renderArea->getTransform() * layerFE->mSnapshot->geomLayerTransform;
        layerFE->mSnapshot->geomInverseLayerTransform =
                layerFE->mSnapshot->geomLayerTransform.inverse();
    }

    auto capturedBuffer = buffer;

    auto requestedDataspace = renderArea->getReqDataSpace();
    auto parent = renderArea->getParentLayer();
    auto renderIntent = RenderIntent::TONE_MAP_COLORIMETRIC;
    auto sdrWhitePointNits = DisplayDevice::sDefaultMaxLumiance;
    auto displayBrightnessNits = DisplayDevice::sDefaultMaxLumiance;

    captureResults.capturedDataspace = requestedDataspace;

    const bool enableLocalTonemapping = FlagManager::getInstance().local_tonemap_screenshots() &&
            !renderArea->getHintForSeamlessTransition();

    {
        Mutex::Autolock lock(mStateLock);
        const DisplayDevice* display = nullptr;
        if (parent) {
            const frontend::LayerSnapshot* snapshot =
                    mLayerSnapshotBuilder.getSnapshot(parent->sequence);
            if (snapshot) {
                display = findDisplay([layerStack = snapshot->outputFilter.layerStack](
                                              const auto& display) {
                              return display.getLayerStack() == layerStack;
                          }).get();
            }
        }

        if (display == nullptr) {
            display = renderArea->getDisplayDevice().get();
        }

        if (display == nullptr) {
            display = getDefaultDisplayDeviceLocked().get();
        }

        if (display != nullptr) {
            const auto& state = display->getCompositionDisplay()->getState();
            captureResults.capturedDataspace =
                    pickBestDataspace(requestedDataspace, display, captureResults.capturedHdrLayers,
                                      renderArea->getHintForSeamlessTransition());
            sdrWhitePointNits = state.sdrWhitePointNits;

            if (!captureResults.capturedHdrLayers) {
                displayBrightnessNits = sdrWhitePointNits;
            } else {
                displayBrightnessNits = state.displayBrightnessNits;

                if (!enableLocalTonemapping) {
                    // Only clamp the display brightness if this is not a seamless transition.
                    // Otherwise for seamless transitions it's important to match the current
                    // display state as the buffer will be shown under these same conditions, and we
                    // want to avoid any flickers
                    if (sdrWhitePointNits > 1.0f && !renderArea->getHintForSeamlessTransition()) {
                        // Restrict the amount of HDR "headroom" in the screenshot to avoid
                        // over-dimming the SDR portion. 2.0 chosen by experimentation
                        constexpr float kMaxScreenshotHeadroom = 2.0f;
                        displayBrightnessNits = std::min(sdrWhitePointNits * kMaxScreenshotHeadroom,
                                                         displayBrightnessNits);
                    }
                }
            }

            // Screenshots leaving the device should be colorimetric
            if (requestedDataspace == ui::Dataspace::UNKNOWN &&
                renderArea->getHintForSeamlessTransition()) {
                renderIntent = state.renderIntent;
            }
        }
    }

    captureResults.buffer = capturedBuffer->getBuffer();

    ui::LayerStack layerStack{ui::DEFAULT_LAYER_STACK};
    if (!layers.empty()) {
        const sp<LayerFE>& layerFE = layers.back().second;
        layerStack = layerFE->getCompositionState()->outputFilter.layerStack;
    }

    auto copyLayerFEs = [&layers]() {
        std::vector<sp<compositionengine::LayerFE>> layerFEs;
        layerFEs.reserve(layers.size());
        for (const auto& [_, layerFE] : layers) {
            layerFEs.push_back(layerFE);
        }
        return layerFEs;
    };

    auto present = [this, buffer = capturedBuffer, dataspace = captureResults.capturedDataspace,
                    sdrWhitePointNits, displayBrightnessNits, grayscale, isProtected,
                    layerFEs = copyLayerFEs(), layerStack, regionSampling,
                    renderArea = std::move(renderArea), renderIntent,
                    enableLocalTonemapping]() -> FenceResult {
        std::unique_ptr<compositionengine::CompositionEngine> compositionEngine =
                mFactory.createCompositionEngine();
        compositionEngine->setRenderEngine(mRenderEngine.get());

        compositionengine::Output::ColorProfile colorProfile{.dataspace = dataspace,
                                                             .renderIntent = renderIntent};

        float targetBrightness = 1.0f;
        if (enableLocalTonemapping) {
            // Boost the whole scene so that SDR white is at 1.0 while still communicating the hdr
            // sdr ratio via display brightness / sdrWhite nits.
            targetBrightness = sdrWhitePointNits / displayBrightnessNits;
        } else if (dataspace == ui::Dataspace::BT2020_HLG) {
            const float maxBrightnessNits = displayBrightnessNits / sdrWhitePointNits * 203;
            // With a low dimming ratio, don't fit the entire curve. Otherwise mixed content
            // will appear way too bright.
            if (maxBrightnessNits < 1000.f) {
                targetBrightness = 1000.f / maxBrightnessNits;
            }
        }

        // Screenshots leaving the device must not dim in gamma space.
        const bool dimInGammaSpaceForEnhancedScreenshots = mDimInGammaSpaceForEnhancedScreenshots &&
                renderArea->getHintForSeamlessTransition();

        std::shared_ptr<ScreenCaptureOutput> output = createScreenCaptureOutput(
                ScreenCaptureOutputArgs{.compositionEngine = *compositionEngine,
                                        .colorProfile = colorProfile,
                                        .renderArea = *renderArea,
                                        .layerStack = layerStack,
                                        .buffer = std::move(buffer),
                                        .sdrWhitePointNits = sdrWhitePointNits,
                                        .displayBrightnessNits = displayBrightnessNits,
                                        .targetBrightness = targetBrightness,
                                        .regionSampling = regionSampling,
                                        .treat170mAsSrgb = mTreat170mAsSrgb,
                                        .dimInGammaSpaceForEnhancedScreenshots =
                                                dimInGammaSpaceForEnhancedScreenshots,
                                        .isProtected = isProtected,
                                        .enableLocalTonemapping = enableLocalTonemapping});

        const float colorSaturation = grayscale ? 0 : 1;
        compositionengine::CompositionRefreshArgs refreshArgs{
                .outputs = {output},
                .layers = std::move(layerFEs),
                .updatingOutputGeometryThisFrame = true,
                .updatingGeometryThisFrame = true,
                .colorTransformMatrix = calculateColorMatrix(colorSaturation),
        };
        compositionEngine->present(refreshArgs);

        return output->getRenderSurface()->getClientTargetAcquireFence();
    };

    // If RenderEngine is threaded, we can safely call CompositionEngine::present off the main
    // thread as the RenderEngine::drawLayers call will run on RenderEngine's thread. Otherwise,
    // we need RenderEngine to run on the main thread so we call CompositionEngine::present
    // immediately.
    //
    // TODO(b/196334700) Once we use RenderEngineThreaded everywhere we can always defer the call
    // to CompositionEngine::present.
    auto presentFuture = mRenderEngine->isThreaded() ? ftl::defer(std::move(present)).share()
                                                     : ftl::yield(present()).share();

    if (!FlagManager::getInstance().ce_fence_promise()) {
        for (auto& [layer, layerFE] : layers) {
            layer->onLayerDisplayed(presentFuture, ui::INVALID_LAYER_STACK,
                                    [layerFE = std::move(layerFE)](FenceResult) {
                                        if (FlagManager::getInstance()
                                                    .screenshot_fence_preservation()) {
                                            const auto compositionResult =
                                                    layerFE->stealCompositionResult();
                                            const auto& fences = compositionResult.releaseFences;
                                            // CompositionEngine may choose to cull layers that
                                            // aren't visible, so pass a non-fence.
                                            return fences.empty() ? Fence::NO_FENCE
                                                                  : fences.back().first.get();
                                        } else {
                                            return layerFE->stealCompositionResult()
                                                    .releaseFences.back()
                                                    .first.get();
                                        }
                                    });
        }
    }

    return presentFuture;
}

void SurfaceFlinger::traverseLegacyLayers(const LayerVector::Visitor& visitor) const {
    if (mLayerLifecycleManagerEnabled) {
        for (auto& layer : mLegacyLayers) {
            visitor(layer.second.get());
        }
    } else {
        mDrawingState.traverse(visitor);
    }
}

// ---------------------------------------------------------------------------

void SurfaceFlinger::State::traverse(const LayerVector::Visitor& visitor) const {
    layersSortedByZ.traverse(visitor);
}

void SurfaceFlinger::State::traverseInZOrder(const LayerVector::Visitor& visitor) const {
    layersSortedByZ.traverseInZOrder(stateSet, visitor);
}

void SurfaceFlinger::State::traverseInReverseZOrder(const LayerVector::Visitor& visitor) const {
    layersSortedByZ.traverseInReverseZOrder(stateSet, visitor);
}

void SurfaceFlinger::traverseLayersInLayerStack(ui::LayerStack layerStack, const int32_t uid,
                                                std::unordered_set<uint32_t> excludeLayerIds,
                                                const LayerVector::Visitor& visitor) {
    // We loop through the first level of layers without traversing,
    // as we need to determine which layers belong to the requested display.
    for (const auto& layer : mDrawingState.layersSortedByZ) {
        if (layer->getLayerStack() != layerStack) {
            continue;
        }
        // relative layers are traversed in Layer::traverseInZOrder
        layer->traverseInZOrder(LayerVector::StateSet::Drawing, [&](Layer* layer) {
            if (layer->isInternalDisplayOverlay()) {
                return;
            }
            if (!layer->isVisible()) {
                return;
            }
            if (uid != CaptureArgs::UNSET_UID && layer->getOwnerUid() != uid) {
                return;
            }

            if (!excludeLayerIds.empty()) {
                auto p = sp<Layer>::fromExisting(layer);
                while (p != nullptr) {
                    if (excludeLayerIds.count(p->sequence) != 0) {
                        return;
                    }
                    p = p->getParent();
                }
            }

            visitor(layer);
        });
    }
}

ftl::Optional<scheduler::FrameRateMode> SurfaceFlinger::getPreferredDisplayMode(
        PhysicalDisplayId displayId, DisplayModeId defaultModeId) const {
    if (const auto schedulerMode = mScheduler->getPreferredDisplayMode();
        schedulerMode.modePtr->getPhysicalDisplayId() == displayId) {
        return schedulerMode;
    }

    return mPhysicalDisplays.get(displayId)
            .transform(&PhysicalDisplay::snapshotRef)
            .and_then([&](const display::DisplaySnapshot& snapshot) {
                return snapshot.displayModes().get(defaultModeId);
            })
            .transform([](const DisplayModePtr& modePtr) {
                return scheduler::FrameRateMode{modePtr->getPeakFps(), ftl::as_non_null(modePtr)};
            });
}

status_t SurfaceFlinger::setDesiredDisplayModeSpecsInternal(
        const sp<DisplayDevice>& display,
        const scheduler::RefreshRateSelector::PolicyVariant& policy) {
    const auto displayId = display->getPhysicalId();
    ATRACE_NAME(ftl::Concat(__func__, ' ', displayId.value).c_str());

    Mutex::Autolock lock(mStateLock);

    if (mDebugDisplayModeSetByBackdoor) {
        // ignore this request as mode is overridden by backdoor
        return NO_ERROR;
    }

    auto& selector = display->refreshRateSelector();
    using SetPolicyResult = scheduler::RefreshRateSelector::SetPolicyResult;

    switch (selector.setPolicy(policy)) {
        case SetPolicyResult::Invalid:
            return BAD_VALUE;
        case SetPolicyResult::Unchanged:
            return NO_ERROR;
        case SetPolicyResult::Changed:
            break;
    }

    return applyRefreshRateSelectorPolicy(displayId, selector);
}

status_t SurfaceFlinger::applyRefreshRateSelectorPolicy(
        PhysicalDisplayId displayId, const scheduler::RefreshRateSelector& selector) {
    const scheduler::RefreshRateSelector::Policy currentPolicy = selector.getCurrentPolicy();
    ALOGV("Setting desired display mode specs: %s", currentPolicy.toString().c_str());

    // TODO(b/140204874): Leave the event in until we do proper testing with all apps that might
    // be depending in this callback.
    if (const auto activeMode = selector.getActiveMode(); displayId == mActiveDisplayId) {
        mScheduler->onPrimaryDisplayModeChanged(scheduler::Cycle::Render, activeMode);
        toggleKernelIdleTimer();
    } else {
        mScheduler->onNonPrimaryDisplayModeChanged(scheduler::Cycle::Render, activeMode);
    }

    auto preferredModeOpt = getPreferredDisplayMode(displayId, currentPolicy.defaultMode);
    if (!preferredModeOpt) {
        ALOGE("%s: Preferred mode is unknown", __func__);
        return NAME_NOT_FOUND;
    }

    auto preferredMode = std::move(*preferredModeOpt);
    const auto preferredModeId = preferredMode.modePtr->getId();

    const Fps preferredFps = preferredMode.fps;
    ALOGV("Switching to Scheduler preferred mode %d (%s)", ftl::to_underlying(preferredModeId),
          to_string(preferredFps).c_str());

    if (!selector.isModeAllowed(preferredMode)) {
        ALOGE("%s: Preferred mode %d is disallowed", __func__, ftl::to_underlying(preferredModeId));
        return INVALID_OPERATION;
    }

<<<<<<< HEAD
    /* QTI_BEGIN */
    auto qtiHwcDisplayId = getHwComposer().fromPhysicalDisplayId(displayId);
    if (qtiHwcDisplayId) {
        mQtiSFExtnIntf->qtiSetDisplayExtnActiveConfig(*qtiHwcDisplayId,
			ftl::to_underlying(preferredModeId));
    }
    /* QTI_END */

    setDesiredMode({std::move(preferredMode), .emitEvent = true, .force = force});
    /* QTI_BEGIN */
    mQtiSFExtnIntf->qtiSetRefreshRates(displayId);
    /* QTI_END */
=======
    setDesiredMode({std::move(preferredMode), .emitEvent = true});
>>>>>>> c4bf335b

    // Update the frameRateOverride list as the display render rate might have changed
    if (mScheduler->updateFrameRateOverrides(scheduler::GlobalSignals{}, preferredFps)) {
        triggerOnFrameRateOverridesChanged();
    }

    return NO_ERROR;
}

namespace {
FpsRange translate(const gui::DisplayModeSpecs::RefreshRateRanges::RefreshRateRange& aidlRange) {
    return FpsRange{Fps::fromValue(aidlRange.min), Fps::fromValue(aidlRange.max)};
}

FpsRanges translate(const gui::DisplayModeSpecs::RefreshRateRanges& aidlRanges) {
    return FpsRanges{translate(aidlRanges.physical), translate(aidlRanges.render)};
}

gui::DisplayModeSpecs::RefreshRateRanges::RefreshRateRange translate(const FpsRange& range) {
    gui::DisplayModeSpecs::RefreshRateRanges::RefreshRateRange aidlRange;
    aidlRange.min = range.min.getValue();
    aidlRange.max = range.max.getValue();
    return aidlRange;
}

gui::DisplayModeSpecs::RefreshRateRanges translate(const FpsRanges& ranges) {
    gui::DisplayModeSpecs::RefreshRateRanges aidlRanges;
    aidlRanges.physical = translate(ranges.physical);
    aidlRanges.render = translate(ranges.render);
    return aidlRanges;
}

} // namespace

status_t SurfaceFlinger::setDesiredDisplayModeSpecs(const sp<IBinder>& displayToken,
                                                    const gui::DisplayModeSpecs& specs) {
    ATRACE_CALL();

    if (!displayToken) {
        return BAD_VALUE;
    }

    auto future = mScheduler->schedule([=, this]() FTL_FAKE_GUARD(kMainThreadContext) -> status_t {
        const auto display = FTL_FAKE_GUARD(mStateLock, getDisplayDeviceLocked(displayToken));
        if (!display) {
            ALOGE("Attempt to set desired display modes for invalid display token %p",
                  displayToken.get());
            return NAME_NOT_FOUND;
        } else if (display->isVirtual()) {
            ALOGW("Attempt to set desired display modes for virtual display");
            return INVALID_OPERATION;
        } else {
            using Policy = scheduler::RefreshRateSelector::DisplayManagerPolicy;
            const auto idleScreenConfigOpt =
                    FlagManager::getInstance().idle_screen_refresh_rate_timeout()
                    ? specs.idleScreenRefreshRateConfig
                    : std::nullopt;
            const Policy policy{DisplayModeId(specs.defaultMode), translate(specs.primaryRanges),
                                translate(specs.appRequestRanges), specs.allowGroupSwitching,
                                idleScreenConfigOpt};

            return setDesiredDisplayModeSpecsInternal(display, policy);
        }
    });

    return future.get();
}

status_t SurfaceFlinger::getDesiredDisplayModeSpecs(const sp<IBinder>& displayToken,
                                                    gui::DisplayModeSpecs* outSpecs) {
    ATRACE_CALL();

    if (!displayToken || !outSpecs) {
        return BAD_VALUE;
    }

    Mutex::Autolock lock(mStateLock);
    const auto display = getDisplayDeviceLocked(displayToken);
    if (!display) {
        return NAME_NOT_FOUND;
    }

    if (display->isVirtual()) {
        return INVALID_OPERATION;
    }

    scheduler::RefreshRateSelector::Policy policy =
            display->refreshRateSelector().getDisplayManagerPolicy();
    outSpecs->defaultMode = ftl::to_underlying(policy.defaultMode);
    outSpecs->allowGroupSwitching = policy.allowGroupSwitching;
    outSpecs->primaryRanges = translate(policy.primaryRanges);
    outSpecs->appRequestRanges = translate(policy.appRequestRanges);
    return NO_ERROR;
}

void SurfaceFlinger::onLayerFirstRef(Layer* layer) {
    mNumLayers++;
    if (!layer->isRemovedFromCurrentState()) {
        mScheduler->registerLayer(layer);
    }
}

void SurfaceFlinger::onLayerDestroyed(Layer* layer) {
    mNumLayers--;
    removeHierarchyFromOffscreenLayers(layer);
    if (!layer->isRemovedFromCurrentState()) {
        mScheduler->deregisterLayer(layer);
    }
    if (mTransactionTracing) {
        mTransactionTracing->onLayerRemoved(layer->getSequence());
    }
    mScheduler->onLayerDestroyed(layer);
}

void SurfaceFlinger::onLayerUpdate() {
    scheduleCommit(FrameHint::kActive);
}

// WARNING: ONLY CALL THIS FROM LAYER DTOR
// Here we add children in the current state to offscreen layers and remove the
// layer itself from the offscreen layer list.  Since
// this is the dtor, it is safe to access the current state.  This keeps us
// from dangling children layers such that they are not reachable from the
// Drawing state nor the offscreen layer list
// See b/141111965
void SurfaceFlinger::removeHierarchyFromOffscreenLayers(Layer* layer) {
    for (auto& child : layer->getCurrentChildren()) {
        mOffscreenLayers.emplace(child.get());
    }
    mOffscreenLayers.erase(layer);
}

void SurfaceFlinger::removeFromOffscreenLayers(Layer* layer) {
    mOffscreenLayers.erase(layer);
}

status_t SurfaceFlinger::setGlobalShadowSettings(const half4& ambientColor, const half4& spotColor,
                                                 float lightPosY, float lightPosZ,
                                                 float lightRadius) {
    Mutex::Autolock _l(mStateLock);
    mCurrentState.globalShadowSettings.ambientColor = vec4(ambientColor);
    mCurrentState.globalShadowSettings.spotColor = vec4(spotColor);
    mCurrentState.globalShadowSettings.lightPos.y = lightPosY;
    mCurrentState.globalShadowSettings.lightPos.z = lightPosZ;
    mCurrentState.globalShadowSettings.lightRadius = lightRadius;

    // these values are overridden when calculating the shadow settings for a layer.
    mCurrentState.globalShadowSettings.lightPos.x = 0.f;
    mCurrentState.globalShadowSettings.length = 0.f;
    return NO_ERROR;
}

const std::unordered_map<std::string, uint32_t>& SurfaceFlinger::getGenericLayerMetadataKeyMap()
        const {
    // TODO(b/149500060): Remove this fixed/static mapping. Please prefer taking
    // on the work to remove the table in that bug rather than adding more to
    // it.
    static const std::unordered_map<std::string, uint32_t> genericLayerMetadataKeyMap{
            {"org.chromium.arc.V1_0.TaskId", gui::METADATA_TASK_ID},
            {"org.chromium.arc.V1_0.CursorInfo", gui::METADATA_MOUSE_CURSOR},
    };
    return genericLayerMetadataKeyMap;
}

status_t SurfaceFlinger::setGameModeFrameRateOverride(uid_t uid, float frameRate) {
    PhysicalDisplayId displayId = [&]() {
        Mutex::Autolock lock(mStateLock);
        return getDefaultDisplayDeviceLocked()->getPhysicalId();
    }();

    mScheduler->setGameModeFrameRateForUid(FrameRateOverride{static_cast<uid_t>(uid), frameRate});
    mScheduler->onFrameRateOverridesChanged(scheduler::Cycle::Render, displayId);
    return NO_ERROR;
}

status_t SurfaceFlinger::setGameDefaultFrameRateOverride(uid_t uid, float frameRate) {
    if (FlagManager::getInstance().game_default_frame_rate()) {
        mScheduler->setGameDefaultFrameRateForUid(
                FrameRateOverride{static_cast<uid_t>(uid), frameRate});
    }
    return NO_ERROR;
}

status_t SurfaceFlinger::updateSmallAreaDetection(
        std::vector<std::pair<int32_t, float>>& appIdThresholdMappings) {
    mScheduler->updateSmallAreaDetection(appIdThresholdMappings);
    return NO_ERROR;
}

status_t SurfaceFlinger::setSmallAreaDetectionThreshold(int32_t appId, float threshold) {
    mScheduler->setSmallAreaDetectionThreshold(appId, threshold);
    return NO_ERROR;
}

void SurfaceFlinger::enableRefreshRateOverlay(bool enable) {
    bool setByHwc = getHwComposer().hasCapability(Capability::REFRESH_RATE_CHANGED_CALLBACK_DEBUG);
    for (const auto& [id, display] : mPhysicalDisplays) {
        if (display.snapshot().connectionType() == ui::DisplayConnectionType::Internal ||
            FlagManager::getInstance().refresh_rate_overlay_on_external_display()) {
            if (const auto device = getDisplayDeviceLocked(id)) {
                const auto enableOverlay = [&](const bool setByHwc) FTL_FAKE_GUARD(
                                                   kMainThreadContext) {
                    device->enableRefreshRateOverlay(enable, setByHwc, mRefreshRateOverlaySpinner,
                                                     mRefreshRateOverlayRenderRate,
                                                     mRefreshRateOverlayShowInMiddle);
                };
                enableOverlay(setByHwc);
                if (setByHwc) {
                    const auto status =
                            getHwComposer().setRefreshRateChangedCallbackDebugEnabled(id, enable);
                    if (status != NO_ERROR) {
                        ALOGE("Error %s refresh rate changed callback debug",
                              enable ? "enabling" : "disabling");
                        enableOverlay(/*setByHwc*/ false);
                    }
                }
            }
        }
    }
}

void SurfaceFlinger::enableHdrSdrRatioOverlay(bool enable) {
    for (const auto& [id, display] : mPhysicalDisplays) {
        if (display.snapshot().connectionType() == ui::DisplayConnectionType::Internal) {
            if (const auto device = getDisplayDeviceLocked(id)) {
                device->enableHdrSdrRatioOverlay(enable);
            }
        }
    }
}

int SurfaceFlinger::getGpuContextPriority() {
    return getRenderEngine().getContextPriority();
}

int SurfaceFlinger::calculateMaxAcquiredBufferCount(Fps refreshRate,
                                                    std::chrono::nanoseconds presentLatency) {
    auto pipelineDepth = presentLatency.count() / refreshRate.getPeriodNsecs();
    if (presentLatency.count() % refreshRate.getPeriodNsecs()) {
        pipelineDepth++;
    }
    return std::max(minAcquiredBuffers, static_cast<int64_t>(pipelineDepth - 1));
}

status_t SurfaceFlinger::getMaxAcquiredBufferCount(int* buffers) const {
    Fps maxRefreshRate = 60_Hz;

    if (!getHwComposer().isHeadless()) {
        if (const auto display = getDefaultDisplayDevice()) {
            maxRefreshRate = display->refreshRateSelector().getSupportedRefreshRateRange().max;
        }
    }

    *buffers = getMaxAcquiredBufferCountForRefreshRate(maxRefreshRate);
    return NO_ERROR;
}

uint32_t SurfaceFlinger::getMaxAcquiredBufferCountForCurrentRefreshRate(uid_t uid) const {
    Fps refreshRate = 60_Hz;

    if (const auto frameRateOverride = mScheduler->getFrameRateOverride(uid)) {
        refreshRate = *frameRateOverride;
    } else if (!getHwComposer().isHeadless()) {
        if (const auto display = FTL_FAKE_GUARD(mStateLock, getDefaultDisplayDeviceLocked())) {
            refreshRate = display->refreshRateSelector().getActiveMode().fps;
        }
    }

    return getMaxAcquiredBufferCountForRefreshRate(refreshRate);
}

int SurfaceFlinger::getMaxAcquiredBufferCountForRefreshRate(Fps refreshRate) const {
    const auto vsyncConfig =
            mScheduler->getVsyncConfiguration().getConfigsForRefreshRate(refreshRate).late;
    const auto presentLatency = vsyncConfig.appWorkDuration + vsyncConfig.sfWorkDuration;
    return calculateMaxAcquiredBufferCount(refreshRate, presentLatency);
}

void SurfaceFlinger::handleLayerCreatedLocked(const LayerCreatedState& state, VsyncId vsyncId) {
    sp<Layer> layer = state.layer.promote();
    if (!layer) {
        ALOGD("Layer was destroyed soon after creation %p", state.layer.unsafe_get());
        return;
    }
    MUTEX_ALIAS(mStateLock, layer->mFlinger->mStateLock);

    sp<Layer> parent;
    bool addToRoot = state.addToRoot;
    if (state.initialParent != nullptr) {
        parent = state.initialParent.promote();
        if (parent == nullptr) {
            ALOGD("Parent was destroyed soon after creation %p", state.initialParent.unsafe_get());
            addToRoot = false;
        }
    }

    if (parent == nullptr && addToRoot) {
        layer->setIsAtRoot(true);
        mCurrentState.layersSortedByZ.add(layer);
    } else if (parent == nullptr) {
        layer->onRemovedFromCurrentState();
    } else if (parent->isRemovedFromCurrentState()) {
        parent->addChild(layer);
        layer->onRemovedFromCurrentState();
    } else {
        parent->addChild(layer);
    }

    ui::LayerStack layerStack = layer->getLayerStack(LayerVector::StateSet::Current);
    sp<const DisplayDevice> hintDisplay;
    // Find the display that includes the layer.
    for (const auto& [token, display] : mDisplays) {
        if (display->getLayerStack() == layerStack) {
            hintDisplay = display;
            break;
        }
    }

    if (hintDisplay) {
        layer->updateTransformHint(hintDisplay->getTransformHint());
    }
}

void SurfaceFlinger::sample() {
    if (!mLumaSampling || !mRegionSamplingThread) {
        return;
    }

    const auto scheduledFrameResultOpt = mScheduler->getScheduledFrameResult();
    const auto scheduleFrameTimeOpt = scheduledFrameResultOpt
            ? std::optional{scheduledFrameResultOpt->callbackTime}
            : std::nullopt;
    mRegionSamplingThread->onCompositionComplete(scheduleFrameTimeOpt);
}

void SurfaceFlinger::onActiveDisplaySizeChanged(const DisplayDevice& activeDisplay) {
    mScheduler->onActiveDisplayAreaChanged(activeDisplay.getWidth() * activeDisplay.getHeight());
    getRenderEngine().onActiveDisplaySizeChanged(activeDisplay.getSize());
}

sp<DisplayDevice> SurfaceFlinger::getActivatableDisplay() const {
    if (mPhysicalDisplays.size() == 1) return nullptr;

    // TODO(b/255635821): Choose the pacesetter display, considering both internal and external
    // displays. For now, pick the other internal display, assuming a dual-display foldable.
    return findDisplay([this](const DisplayDevice& display) REQUIRES(mStateLock) {
        const auto idOpt = PhysicalDisplayId::tryCast(display.getId());
        return idOpt && *idOpt != mActiveDisplayId && display.isPoweredOn() &&
                mPhysicalDisplays.get(*idOpt)
                        .transform(&PhysicalDisplay::isInternal)
                        .value_or(false);
    });
}

void SurfaceFlinger::onActiveDisplayChangedLocked(const DisplayDevice* inactiveDisplayPtr,
                                                  const DisplayDevice& activeDisplay) {
    ATRACE_CALL();

    if (inactiveDisplayPtr) {
        inactiveDisplayPtr->getCompositionDisplay()->setLayerCachingTexturePoolEnabled(false);
    }

    mActiveDisplayId = activeDisplay.getPhysicalId();
    activeDisplay.getCompositionDisplay()->setLayerCachingTexturePoolEnabled(true);

    resetPhaseConfiguration(activeDisplay.getActiveMode().fps);

    // TODO(b/255635711): Check for pending mode changes on other displays.
    mScheduler->setModeChangePending(false);

    mScheduler->setPacesetterDisplay(mActiveDisplayId);

    onActiveDisplaySizeChanged(activeDisplay);
    mActiveDisplayTransformHint = activeDisplay.getTransformHint();
    sActiveDisplayRotationFlags = ui::Transform::toRotationFlags(activeDisplay.getOrientation());

    // Whether or not the policy of the new active/pacesetter display changed while it was inactive
    // (in which case its preferred mode has already been propagated to HWC via setDesiredMode), the
    // Scheduler's cachedModeChangedParams must be initialized to the newly active mode, and the
    // kernel idle timer of the newly active display must be toggled.
    applyRefreshRateSelectorPolicy(mActiveDisplayId, activeDisplay.refreshRateSelector());
}

status_t SurfaceFlinger::addWindowInfosListener(const sp<IWindowInfosListener>& windowInfosListener,
                                                gui::WindowInfosListenerInfo* outInfo) {
    mWindowInfosListenerInvoker->addWindowInfosListener(windowInfosListener, outInfo);
    setTransactionFlags(eInputInfoUpdateNeeded);
    return NO_ERROR;
}

status_t SurfaceFlinger::removeWindowInfosListener(
        const sp<IWindowInfosListener>& windowInfosListener) const {
    mWindowInfosListenerInvoker->removeWindowInfosListener(windowInfosListener);
    return NO_ERROR;
}

status_t SurfaceFlinger::getStalledTransactionInfo(
        int pid, std::optional<TransactionHandler::StalledTransactionInfo>& result) {
    // Used to add a stalled transaction which uses an internal lock.
    ftl::FakeGuard guard(kMainThreadContext);
    result = mTransactionHandler.getStalledTransactionInfo(pid);
    return NO_ERROR;
}

void SurfaceFlinger::updateHdcpLevels(hal::HWDisplayId hwcDisplayId, int32_t connectedLevel,
                                      int32_t maxLevel) {
    if (!FlagManager::getInstance().connected_display()) {
        return;
    }

    Mutex::Autolock lock(mStateLock);

    const auto idOpt = getHwComposer().toPhysicalDisplayId(hwcDisplayId);
    if (!idOpt) {
        ALOGE("No display found for HDCP level changed event: connected=%d, max=%d for "
              "display=%" PRIu64,
              connectedLevel, maxLevel, hwcDisplayId);
        return;
    }

    const bool isInternalDisplay =
            mPhysicalDisplays.get(*idOpt).transform(&PhysicalDisplay::isInternal).value_or(false);
    if (isInternalDisplay) {
        ALOGW("Unexpected HDCP level changed for internal display: connected=%d, max=%d for "
              "display=%" PRIu64,
              connectedLevel, maxLevel, hwcDisplayId);
        return;
    }

    static_cast<void>(mScheduler->schedule([this, displayId = *idOpt, connectedLevel, maxLevel]() {
        if (const auto display = FTL_FAKE_GUARD(mStateLock, getDisplayDeviceLocked(displayId))) {
            Mutex::Autolock lock(mStateLock);
            display->setSecure(connectedLevel >= 2 /* HDCP_V1 */);
        }
        mScheduler->onHdcpLevelsChanged(scheduler::Cycle::Render, displayId, connectedLevel,
                                        maxLevel);
    }));
}

std::shared_ptr<renderengine::ExternalTexture> SurfaceFlinger::getExternalTextureFromBufferData(
        BufferData& bufferData, const char* layerName, uint64_t transactionId) {
    if (bufferData.buffer &&
        exceedsMaxRenderTargetSize(bufferData.buffer->getWidth(), bufferData.buffer->getHeight())) {
        std::string errorMessage =
                base::StringPrintf("Attempted to create an ExternalTexture with size (%u, %u) for "
                                   "layer %s that exceeds render target size limit of %u.",
                                   bufferData.buffer->getWidth(), bufferData.buffer->getHeight(),
                                   layerName, static_cast<uint32_t>(mMaxRenderTargetSize));
        ALOGD("%s", errorMessage.c_str());
        if (bufferData.releaseBufferListener) {
            bufferData.releaseBufferListener->onTransactionQueueStalled(
                    String8(errorMessage.c_str()));
        }
        return nullptr;
    }

    bool cachedBufferChanged =
            bufferData.flags.test(BufferData::BufferDataChange::cachedBufferChanged);
    if (cachedBufferChanged && bufferData.buffer) {
        auto result = ClientCache::getInstance().add(bufferData.cachedBuffer, bufferData.buffer);
        if (result.ok()) {
            return result.value();
        }

        if (result.error() == ClientCache::AddError::CacheFull) {
            ALOGE("Attempted to create an ExternalTexture for layer %s but CacheFull", layerName);

            if (bufferData.releaseBufferListener) {
                bufferData.releaseBufferListener->onTransactionQueueStalled(
                        String8("Buffer processing hung due to full buffer cache"));
            }
        }

        return nullptr;
    }

    if (cachedBufferChanged) {
        return ClientCache::getInstance().get(bufferData.cachedBuffer);
    }

    if (bufferData.buffer) {
        return std::make_shared<
                renderengine::impl::ExternalTexture>(bufferData.buffer, getRenderEngine(),
                                                     renderengine::impl::ExternalTexture::Usage::
                                                             READABLE);
    }

    return nullptr;
}

bool SurfaceFlinger::commitMirrorDisplays(VsyncId vsyncId) {
    std::vector<MirrorDisplayState> mirrorDisplays;
    {
        std::scoped_lock<std::mutex> lock(mMirrorDisplayLock);
        mirrorDisplays = std::move(mMirrorDisplays);
        mMirrorDisplays.clear();
        if (mirrorDisplays.size() == 0) {
            return false;
        }
    }

    sp<IBinder> unused;
    for (const auto& mirrorDisplay : mirrorDisplays) {
        // Set mirror layer's default layer stack to -1 so it doesn't end up rendered on a display
        // accidentally.
        sp<Layer> rootMirrorLayer = LayerHandle::getLayer(mirrorDisplay.rootHandle);
        ssize_t idx = mCurrentState.layersSortedByZ.indexOf(rootMirrorLayer);
        bool ret = rootMirrorLayer->setLayerStack(ui::LayerStack::fromValue(-1));
        if (idx >= 0 && ret) {
            mCurrentState.layersSortedByZ.removeAt(idx);
            mCurrentState.layersSortedByZ.add(rootMirrorLayer);
        }

        for (const auto& layer : mDrawingState.layersSortedByZ) {
            if (layer->getLayerStack() != mirrorDisplay.layerStack ||
                layer->isInternalDisplayOverlay()) {
                continue;
            }

            LayerCreationArgs mirrorArgs(this, mirrorDisplay.client, "MirrorLayerParent",
                                         ISurfaceComposerClient::eNoColorFill,
                                         gui::LayerMetadata());
            sp<Layer> childMirror;
            {
                Mutex::Autolock lock(mStateLock);
                createEffectLayer(mirrorArgs, &unused, &childMirror);
                MUTEX_ALIAS(mStateLock, childMirror->mFlinger->mStateLock);
                childMirror->setClonedChild(layer->createClone());
                childMirror->reparent(mirrorDisplay.rootHandle);
            }
            // lock on mStateLock needs to be released before binder handle gets destroyed
            unused.clear();
        }
    }
    return true;
}

bool SurfaceFlinger::commitCreatedLayers(VsyncId vsyncId,
                                         std::vector<LayerCreatedState>& createdLayers) {
    if (createdLayers.size() == 0) {
        return false;
    }

    Mutex::Autolock _l(mStateLock);
    for (const auto& createdLayer : createdLayers) {
        handleLayerCreatedLocked(createdLayer, vsyncId);
    }
    mLayersAdded = true;
    return mLayersAdded;
}

void SurfaceFlinger::updateLayerMetadataSnapshot() {
    LayerMetadata parentMetadata;
    for (const auto& layer : mDrawingState.layersSortedByZ) {
        layer->updateMetadataSnapshot(parentMetadata);
    }

    std::unordered_set<Layer*> visited;
    mDrawingState.traverse([&visited](Layer* layer) {
        if (visited.find(layer) != visited.end()) {
            return;
        }

        // If the layer isRelativeOf, then either it's relative metadata will be set
        // recursively when updateRelativeMetadataSnapshot is called on its relative parent or
        // it's relative parent has been deleted. Clear the layer's relativeLayerMetadata to ensure
        // that layers with deleted relative parents don't hold stale relativeLayerMetadata.
        if (layer->getDrawingState().isRelativeOf) {
            layer->editLayerSnapshot()->relativeLayerMetadata = {};
            return;
        }

        layer->updateRelativeMetadataSnapshot({}, visited);
    });
}

void SurfaceFlinger::moveSnapshotsFromCompositionArgs(
        compositionengine::CompositionRefreshArgs& refreshArgs,
        const std::vector<std::pair<Layer*, LayerFE*>>& layers) {
    if (mLayerLifecycleManagerEnabled) {
        std::vector<std::unique_ptr<frontend::LayerSnapshot>>& snapshots =
                mLayerSnapshotBuilder.getSnapshots();
        for (auto [_, layerFE] : layers) {
            auto i = layerFE->mSnapshot->globalZ;
            snapshots[i] = std::move(layerFE->mSnapshot);
        }
    }
    if (!mLayerLifecycleManagerEnabled) {
        for (auto [layer, layerFE] : layers) {
            layer->updateLayerSnapshot(std::move(layerFE->mSnapshot));
        }
    }
}

std::vector<std::pair<Layer*, LayerFE*>> SurfaceFlinger::moveSnapshotsToCompositionArgs(
        compositionengine::CompositionRefreshArgs& refreshArgs, bool cursorOnly) {
    std::vector<std::pair<Layer*, LayerFE*>> layers;
    if (mLayerLifecycleManagerEnabled) {
        nsecs_t currentTime = systemTime();
        mLayerSnapshotBuilder.forEachVisibleSnapshot(
                [&](std::unique_ptr<frontend::LayerSnapshot>& snapshot) FTL_FAKE_GUARD(
                        kMainThreadContext) {
                    if (cursorOnly &&
                        snapshot->compositionType !=
                                aidl::android::hardware::graphics::composer3::Composition::CURSOR) {
                        return;
                    }

                    if (!snapshot->hasSomethingToDraw()) {
                        return;
                    }

                    auto it = mLegacyLayers.find(snapshot->sequence);
                    LLOG_ALWAYS_FATAL_WITH_TRACE_IF(it == mLegacyLayers.end(),
                                                    "Couldnt find layer object for %s",
                                                    snapshot->getDebugString().c_str());
                    auto& legacyLayer = it->second;
                    sp<LayerFE> layerFE = legacyLayer->getCompositionEngineLayerFE(snapshot->path);
                    snapshot->fps = getLayerFramerate(currentTime, snapshot->sequence);
                    /* QTI_BEGIN */
                    snapshot->qtiLayerClass = legacyLayer->qtiGetLayerClass();
                    /* QTI_END */
                    layerFE->mSnapshot = std::move(snapshot);
                    refreshArgs.layers.push_back(layerFE);
                    layers.emplace_back(legacyLayer.get(), layerFE.get());
                });
    }
    if (!mLayerLifecycleManagerEnabled) {
        auto moveSnapshots = [&layers, &refreshArgs, cursorOnly](Layer* layer) {
            if (const auto& layerFE = layer->getCompositionEngineLayerFE()) {
                if (cursorOnly &&
                    layer->getLayerSnapshot()->compositionType !=
                            aidl::android::hardware::graphics::composer3::Composition::CURSOR)
                    return;
                layer->updateSnapshot(refreshArgs.updatingGeometryThisFrame);
                layerFE->mSnapshot = layer->stealLayerSnapshot();
                refreshArgs.layers.push_back(layerFE);
                layers.emplace_back(layer, layerFE.get());
            }
        };

        if (cursorOnly || !mVisibleRegionsDirty) {
            // for hot path avoid traversals by walking though the previous composition list
            for (sp<Layer> layer : mPreviouslyComposedLayers) {
                moveSnapshots(layer.get());
            }
        } else {
            mPreviouslyComposedLayers.clear();
            mDrawingState.traverseInZOrder(
                    [&moveSnapshots](Layer* layer) { moveSnapshots(layer); });
            mPreviouslyComposedLayers.reserve(layers.size());
            for (auto [layer, _] : layers) {
                mPreviouslyComposedLayers.push_back(sp<Layer>::fromExisting(layer));
            }
        }
    }

    return layers;
}

std::function<std::vector<std::pair<Layer*, sp<LayerFE>>>()>
SurfaceFlinger::getLayerSnapshotsForScreenshots(
        std::optional<ui::LayerStack> layerStack, uint32_t uid,
        std::function<bool(const frontend::LayerSnapshot&, bool& outStopTraversal)>
                snapshotFilterFn) {
    return [&, layerStack, uid]() FTL_FAKE_GUARD(kMainThreadContext) {
        std::vector<std::pair<Layer*, sp<LayerFE>>> layers;
        bool stopTraversal = false;
        mLayerSnapshotBuilder.forEachVisibleSnapshot(
                [&](std::unique_ptr<frontend::LayerSnapshot>& snapshot) FTL_FAKE_GUARD(
                        kMainThreadContext) {
                    if (stopTraversal) {
                        return;
                    }
                    if (layerStack && snapshot->outputFilter.layerStack != *layerStack) {
                        return;
                    }
                    if (uid != CaptureArgs::UNSET_UID && snapshot->uid != gui::Uid(uid)) {
                        return;
                    }
                    if (!snapshot->hasSomethingToDraw()) {
                        return;
                    }
                    if (snapshotFilterFn && !snapshotFilterFn(*snapshot, stopTraversal)) {
                        return;
                    }

                    auto it = mLegacyLayers.find(snapshot->sequence);
                    LLOG_ALWAYS_FATAL_WITH_TRACE_IF(it == mLegacyLayers.end(),
                                                    "Couldnt find layer object for %s",
                                                    snapshot->getDebugString().c_str());
                    Layer* legacyLayer = (it == mLegacyLayers.end()) ? nullptr : it->second.get();
                    sp<LayerFE> layerFE = getFactory().createLayerFE(snapshot->name, legacyLayer);
                    layerFE->mSnapshot = std::make_unique<frontend::LayerSnapshot>(*snapshot);
                    layers.emplace_back(legacyLayer, std::move(layerFE));
                });

        return layers;
    };
}

std::function<std::vector<std::pair<Layer*, sp<LayerFE>>>()>
SurfaceFlinger::getLayerSnapshotsForScreenshots(std::optional<ui::LayerStack> layerStack,
                                                uint32_t uid,
                                                std::unordered_set<uint32_t> excludeLayerIds) {
    return [&, layerStack, uid,
            excludeLayerIds = std::move(excludeLayerIds)]() FTL_FAKE_GUARD(kMainThreadContext) {
        if (excludeLayerIds.empty()) {
            auto getLayerSnapshotsFn =
                    getLayerSnapshotsForScreenshots(layerStack, uid, /*snapshotFilterFn=*/nullptr);
            std::vector<std::pair<Layer*, sp<LayerFE>>> layers = getLayerSnapshotsFn();
            return layers;
        }

        frontend::LayerSnapshotBuilder::Args
                args{.root = mLayerHierarchyBuilder.getHierarchy(),
                     .layerLifecycleManager = mLayerLifecycleManager,
                     .forceUpdate = frontend::LayerSnapshotBuilder::ForceUpdateFlags::HIERARCHY,
                     .displays = mFrontEndDisplayInfos,
                     .displayChanges = true,
                     .globalShadowSettings = mDrawingState.globalShadowSettings,
                     .supportsBlur = mSupportsBlur,
                     .forceFullDamage = mForceFullDamage,
                     .excludeLayerIds = std::move(excludeLayerIds),
                     .supportedLayerGenericMetadata =
                             getHwComposer().getSupportedLayerGenericMetadata(),
                     .genericLayerMetadataKeyMap = getGenericLayerMetadataKeyMap(),
                     .skipRoundCornersWhenProtected =
                             !getRenderEngine().supportsProtectedContent()};
        mLayerSnapshotBuilder.update(args);

        auto getLayerSnapshotsFn =
                getLayerSnapshotsForScreenshots(layerStack, uid, /*snapshotFilterFn=*/nullptr);
        std::vector<std::pair<Layer*, sp<LayerFE>>> layers = getLayerSnapshotsFn();

        args.excludeLayerIds.clear();
        mLayerSnapshotBuilder.update(args);

        return layers;
    };
}

std::function<std::vector<std::pair<Layer*, sp<LayerFE>>>()>
SurfaceFlinger::getLayerSnapshotsForScreenshots(uint32_t rootLayerId, uint32_t uid,
                                                std::unordered_set<uint32_t> excludeLayerIds,
                                                bool childrenOnly,
                                                const std::optional<FloatRect>& parentCrop) {
    return [&, rootLayerId, uid, excludeLayerIds = std::move(excludeLayerIds), childrenOnly,
            parentCrop]() FTL_FAKE_GUARD(kMainThreadContext) {
        auto root = mLayerHierarchyBuilder.getPartialHierarchy(rootLayerId, childrenOnly);
        frontend::LayerSnapshotBuilder::Args
                args{.root = root,
                     .layerLifecycleManager = mLayerLifecycleManager,
                     .forceUpdate = frontend::LayerSnapshotBuilder::ForceUpdateFlags::HIERARCHY,
                     .displays = mFrontEndDisplayInfos,
                     .displayChanges = true,
                     .globalShadowSettings = mDrawingState.globalShadowSettings,
                     .supportsBlur = mSupportsBlur,
                     .forceFullDamage = mForceFullDamage,
                     .parentCrop = parentCrop,
                     .excludeLayerIds = std::move(excludeLayerIds),
                     .supportedLayerGenericMetadata =
                             getHwComposer().getSupportedLayerGenericMetadata(),
                     .genericLayerMetadataKeyMap = getGenericLayerMetadataKeyMap(),
                     .skipRoundCornersWhenProtected =
                             !getRenderEngine().supportsProtectedContent()};
        // The layer may not exist if it was just created and a screenshot was requested immediately
        // after. In this case, the hierarchy will be empty so we will not render any layers.
        args.rootSnapshot.isSecure = mLayerLifecycleManager.getLayerFromId(rootLayerId) &&
                mLayerLifecycleManager.isLayerSecure(rootLayerId);
        mLayerSnapshotBuilder.update(args);

        auto getLayerSnapshotsFn =
                getLayerSnapshotsForScreenshots({}, uid, /*snapshotFilterFn=*/nullptr);
        std::vector<std::pair<Layer*, sp<LayerFE>>> layers = getLayerSnapshotsFn();
        args.root = mLayerHierarchyBuilder.getHierarchy();
        args.parentCrop.reset();
        args.excludeLayerIds.clear();
        mLayerSnapshotBuilder.update(args);
        return layers;
    };
}

frontend::Update SurfaceFlinger::flushLifecycleUpdates() {
    frontend::Update update;
    ATRACE_NAME("TransactionHandler:flushTransactions");
    // Locking:
    // 1. to prevent onHandleDestroyed from being called while the state lock is held,
    // we must keep a copy of the transactions (specifically the composer
    // states) around outside the scope of the lock.
    // 2. Transactions and created layers do not share a lock. To prevent applying
    // transactions with layers still in the createdLayer queue, flush the transactions
    // before committing the created layers.
    mTransactionHandler.collectTransactions();
    update.transactions = mTransactionHandler.flushTransactions();
    {
        // TODO(b/238781169) lockless queue this and keep order.
        std::scoped_lock<std::mutex> lock(mCreatedLayersLock);
        update.layerCreatedStates = std::move(mCreatedLayers);
        mCreatedLayers.clear();
        update.newLayers = std::move(mNewLayers);
        mNewLayers.clear();
        update.layerCreationArgs = std::move(mNewLayerArgs);
        mNewLayerArgs.clear();
        update.destroyedHandles = std::move(mDestroyedHandles);
        mDestroyedHandles.clear();
    }
    return update;
}

void SurfaceFlinger::doActiveLayersTracingIfNeeded(bool isCompositionComputed,
                                                   bool visibleRegionDirty, TimePoint time,
                                                   VsyncId vsyncId) {
    if (!mLayerTracing.isActiveTracingStarted()) {
        return;
    }
    if (isCompositionComputed !=
        mLayerTracing.isActiveTracingFlagSet(LayerTracing::Flag::TRACE_COMPOSITION)) {
        return;
    }
    if (!visibleRegionDirty &&
        !mLayerTracing.isActiveTracingFlagSet(LayerTracing::Flag::TRACE_BUFFERS)) {
        return;
    }
    auto snapshot = takeLayersSnapshotProto(mLayerTracing.getActiveTracingFlags(), time, vsyncId,
                                            visibleRegionDirty);
    mLayerTracing.addProtoSnapshotToOstream(std::move(snapshot), LayerTracing::Mode::MODE_ACTIVE);
}

perfetto::protos::LayersSnapshotProto SurfaceFlinger::takeLayersSnapshotProto(
        uint32_t traceFlags, TimePoint time, VsyncId vsyncId, bool visibleRegionDirty) {
    ATRACE_CALL();
    perfetto::protos::LayersSnapshotProto snapshot;
    snapshot.set_elapsed_realtime_nanos(time.ns());
    snapshot.set_vsync_id(ftl::to_underlying(vsyncId));
    snapshot.set_where(visibleRegionDirty ? "visibleRegionsDirty" : "bufferLatched");
    snapshot.set_excludes_composition_state((traceFlags & LayerTracing::Flag::TRACE_COMPOSITION) ==
                                            0);

    auto layers = dumpDrawingStateProto(traceFlags);
    if (traceFlags & LayerTracing::Flag::TRACE_EXTRA) {
        dumpOffscreenLayersProto(layers);
    }
    *snapshot.mutable_layers() = std::move(layers);

    if (traceFlags & LayerTracing::Flag::TRACE_HWC) {
        std::string hwcDump;
        dumpHwc(hwcDump);
        snapshot.set_hwc_blob(std::move(hwcDump));
    }

    *snapshot.mutable_displays() = dumpDisplayProto();

    return snapshot;
}

// sfdo functions

void SurfaceFlinger::sfdo_enableRefreshRateOverlay(bool active) {
    auto future = mScheduler->schedule(
            [&]() FTL_FAKE_GUARD(mStateLock)
                    FTL_FAKE_GUARD(kMainThreadContext) { enableRefreshRateOverlay(active); });
    future.wait();
}

void SurfaceFlinger::sfdo_setDebugFlash(int delay) {
    if (delay > 0) {
        mDebugFlashDelay = delay;
    } else {
        mDebugFlashDelay = mDebugFlashDelay ? 0 : 1;
    }
    scheduleRepaint();
}

void SurfaceFlinger::sfdo_scheduleComposite() {
    scheduleComposite(SurfaceFlinger::FrameHint::kActive);
}

void SurfaceFlinger::sfdo_scheduleCommit() {
    Mutex::Autolock lock(mStateLock);
    setTransactionFlags(eTransactionNeeded | eDisplayTransactionNeeded | eTraversalNeeded);
}

void SurfaceFlinger::sfdo_forceClientComposition(bool enabled) {
    mDebugDisableHWC = enabled;
    scheduleRepaint();
}

// gui::ISurfaceComposer

binder::Status SurfaceComposerAIDL::bootFinished() {
    status_t status = checkAccessPermission();
    if (status != OK) {
        return binderStatusFromStatusT(status);
    }
    mFlinger->bootFinished();
    return binder::Status::ok();
}

binder::Status SurfaceComposerAIDL::createDisplayEventConnection(
        VsyncSource vsyncSource, EventRegistration eventRegistration,
        const sp<IBinder>& layerHandle, sp<IDisplayEventConnection>* outConnection) {
    sp<IDisplayEventConnection> conn =
            mFlinger->createDisplayEventConnection(vsyncSource, eventRegistration, layerHandle);
    if (conn == nullptr) {
        *outConnection = nullptr;
        return binderStatusFromStatusT(BAD_VALUE);
    } else {
        *outConnection = conn;
        return binder::Status::ok();
    }
}

binder::Status SurfaceComposerAIDL::createConnection(sp<gui::ISurfaceComposerClient>* outClient) {
    const sp<Client> client = sp<Client>::make(mFlinger);
    if (client->initCheck() == NO_ERROR) {
        *outClient = client;
        if (FlagManager::getInstance().misc1()) {
            const int policy = SCHED_FIFO;
            client->setMinSchedulerPolicy(policy, sched_get_priority_min(policy));
        }
        return binder::Status::ok();
    } else {
        *outClient = nullptr;
        return binderStatusFromStatusT(BAD_VALUE);
    }
}

binder::Status SurfaceComposerAIDL::createVirtualDisplay(const std::string& displayName,
                                                         bool isSecure, const std::string& uniqueId,
                                                         float requestedRefreshRate,
                                                         sp<IBinder>* outDisplay) {
    status_t status = checkAccessPermission();
    if (status != OK) {
        return binderStatusFromStatusT(status);
    }
    *outDisplay =
            mFlinger->createVirtualDisplay(displayName, isSecure, uniqueId, requestedRefreshRate);
    return binder::Status::ok();
}

binder::Status SurfaceComposerAIDL::destroyVirtualDisplay(const sp<IBinder>& displayToken) {
    status_t status = checkAccessPermission();
    if (status != OK) {
        return binderStatusFromStatusT(status);
    }
    return binder::Status::fromStatusT(mFlinger->destroyVirtualDisplay(displayToken));
}

binder::Status SurfaceComposerAIDL::getPhysicalDisplayIds(std::vector<int64_t>* outDisplayIds) {
    std::vector<PhysicalDisplayId> physicalDisplayIds = mFlinger->getPhysicalDisplayIds();
    std::vector<int64_t> displayIds;
    displayIds.reserve(physicalDisplayIds.size());
    for (const auto id : physicalDisplayIds) {
        displayIds.push_back(static_cast<int64_t>(id.value));
    }
    *outDisplayIds = std::move(displayIds);
    return binder::Status::ok();
}

binder::Status SurfaceComposerAIDL::getPhysicalDisplayToken(int64_t displayId,
                                                            sp<IBinder>* outDisplay) {
    status_t status = checkAccessPermission();
    if (status != OK) {
        return binderStatusFromStatusT(status);
    }
    const auto id = DisplayId::fromValue<PhysicalDisplayId>(static_cast<uint64_t>(displayId));
    *outDisplay = mFlinger->getPhysicalDisplayToken(*id);
    return binder::Status::ok();
}

binder::Status SurfaceComposerAIDL::setPowerMode(const sp<IBinder>& display, int mode) {
    status_t status = checkAccessPermission();
    if (status != OK) {
        return binderStatusFromStatusT(status);
    }
    /* QTI_BEGIN */
    mFlinger->mQtiSFExtnIntf->qtiSetPowerMode(display, mode);
    /* QTI_END */
    return binder::Status::ok();
}

binder::Status SurfaceComposerAIDL::getSupportedFrameTimestamps(
        std::vector<FrameEvent>* outSupported) {
    status_t status;
    if (!outSupported) {
        status = UNEXPECTED_NULL;
    } else {
        outSupported->clear();
        status = mFlinger->getSupportedFrameTimestamps(outSupported);
    }
    return binderStatusFromStatusT(status);
}

binder::Status SurfaceComposerAIDL::getDisplayStats(const sp<IBinder>& display,
                                                    gui::DisplayStatInfo* outStatInfo) {
    DisplayStatInfo statInfo;
    status_t status = mFlinger->getDisplayStats(display, &statInfo);
    if (status == NO_ERROR) {
        outStatInfo->vsyncTime = static_cast<long>(statInfo.vsyncTime);
        outStatInfo->vsyncPeriod = static_cast<long>(statInfo.vsyncPeriod);
    }
    return binderStatusFromStatusT(status);
}

binder::Status SurfaceComposerAIDL::getDisplayState(const sp<IBinder>& display,
                                                    gui::DisplayState* outState) {
    ui::DisplayState state;
    status_t status = mFlinger->getDisplayState(display, &state);
    if (status == NO_ERROR) {
        outState->layerStack = state.layerStack.id;
        outState->orientation = static_cast<gui::Rotation>(state.orientation);
        outState->layerStackSpaceRect.width = state.layerStackSpaceRect.width;
        outState->layerStackSpaceRect.height = state.layerStackSpaceRect.height;
    }
    return binderStatusFromStatusT(status);
}

binder::Status SurfaceComposerAIDL::getStaticDisplayInfo(int64_t displayId,
                                                         gui::StaticDisplayInfo* outInfo) {
    using Tag = gui::DeviceProductInfo::ManufactureOrModelDate::Tag;
    ui::StaticDisplayInfo info;

    status_t status = mFlinger->getStaticDisplayInfo(displayId, &info);
    if (status == NO_ERROR) {
        // convert ui::StaticDisplayInfo to gui::StaticDisplayInfo
        outInfo->connectionType = static_cast<gui::DisplayConnectionType>(info.connectionType);
        outInfo->density = info.density;
        outInfo->secure = info.secure;
        outInfo->installOrientation = static_cast<gui::Rotation>(info.installOrientation);

        if (const std::optional<DeviceProductInfo> dpi = info.deviceProductInfo) {
            gui::DeviceProductInfo dinfo;
            dinfo.name = std::move(dpi->name);
            dinfo.manufacturerPnpId = std::vector<uint8_t>(dpi->manufacturerPnpId.begin(),
                                                           dpi->manufacturerPnpId.end());
            dinfo.productId = dpi->productId;
            dinfo.relativeAddress =
                    std::vector<uint8_t>(dpi->relativeAddress.begin(), dpi->relativeAddress.end());
            if (const auto* model =
                        std::get_if<DeviceProductInfo::ModelYear>(&dpi->manufactureOrModelDate)) {
                gui::DeviceProductInfo::ModelYear modelYear;
                modelYear.year = model->year;
                dinfo.manufactureOrModelDate.set<Tag::modelYear>(modelYear);
            } else if (const auto* manufacture = std::get_if<DeviceProductInfo::ManufactureYear>(
                               &dpi->manufactureOrModelDate)) {
                gui::DeviceProductInfo::ManufactureYear date;
                date.modelYear.year = manufacture->year;
                dinfo.manufactureOrModelDate.set<Tag::manufactureYear>(date);
            } else if (const auto* manufacture =
                               std::get_if<DeviceProductInfo::ManufactureWeekAndYear>(
                                       &dpi->manufactureOrModelDate)) {
                gui::DeviceProductInfo::ManufactureWeekAndYear date;
                date.manufactureYear.modelYear.year = manufacture->year;
                date.week = manufacture->week;
                dinfo.manufactureOrModelDate.set<Tag::manufactureWeekAndYear>(date);
            }

            outInfo->deviceProductInfo = dinfo;
        }
    }
    return binderStatusFromStatusT(status);
}

void SurfaceComposerAIDL::getDynamicDisplayInfoInternal(ui::DynamicDisplayInfo& info,
                                                        gui::DynamicDisplayInfo*& outInfo) {
    // convert ui::DynamicDisplayInfo to gui::DynamicDisplayInfo
    outInfo->supportedDisplayModes.clear();
    outInfo->supportedDisplayModes.reserve(info.supportedDisplayModes.size());
    for (const auto& mode : info.supportedDisplayModes) {
        gui::DisplayMode outMode;
        outMode.id = mode.id;
        outMode.resolution.width = mode.resolution.width;
        outMode.resolution.height = mode.resolution.height;
        outMode.xDpi = mode.xDpi;
        outMode.yDpi = mode.yDpi;
        outMode.peakRefreshRate = mode.peakRefreshRate;
        outMode.vsyncRate = mode.vsyncRate;
        outMode.appVsyncOffset = mode.appVsyncOffset;
        outMode.sfVsyncOffset = mode.sfVsyncOffset;
        outMode.presentationDeadline = mode.presentationDeadline;
        outMode.group = mode.group;
        std::transform(mode.supportedHdrTypes.begin(), mode.supportedHdrTypes.end(),
                       std::back_inserter(outMode.supportedHdrTypes),
                       [](const ui::Hdr& value) { return static_cast<int32_t>(value); });
        outInfo->supportedDisplayModes.push_back(outMode);
    }

    outInfo->activeDisplayModeId = info.activeDisplayModeId;
    outInfo->renderFrameRate = info.renderFrameRate;

    outInfo->supportedColorModes.clear();
    outInfo->supportedColorModes.reserve(info.supportedColorModes.size());
    for (const auto& cmode : info.supportedColorModes) {
        outInfo->supportedColorModes.push_back(static_cast<int32_t>(cmode));
    }

    outInfo->activeColorMode = static_cast<int32_t>(info.activeColorMode);

    gui::HdrCapabilities& hdrCapabilities = outInfo->hdrCapabilities;
    hdrCapabilities.supportedHdrTypes.clear();
    hdrCapabilities.supportedHdrTypes.reserve(info.hdrCapabilities.getSupportedHdrTypes().size());
    for (const auto& hdr : info.hdrCapabilities.getSupportedHdrTypes()) {
        hdrCapabilities.supportedHdrTypes.push_back(static_cast<int32_t>(hdr));
    }
    hdrCapabilities.maxLuminance = info.hdrCapabilities.getDesiredMaxLuminance();
    hdrCapabilities.maxAverageLuminance = info.hdrCapabilities.getDesiredMaxAverageLuminance();
    hdrCapabilities.minLuminance = info.hdrCapabilities.getDesiredMinLuminance();

    outInfo->autoLowLatencyModeSupported = info.autoLowLatencyModeSupported;
    outInfo->gameContentTypeSupported = info.gameContentTypeSupported;
    outInfo->preferredBootDisplayMode = info.preferredBootDisplayMode;
}

binder::Status SurfaceComposerAIDL::getDynamicDisplayInfoFromToken(
        const sp<IBinder>& display, gui::DynamicDisplayInfo* outInfo) {
    ui::DynamicDisplayInfo info;
    status_t status = mFlinger->getDynamicDisplayInfoFromToken(display, &info);
    if (status == NO_ERROR) {
        getDynamicDisplayInfoInternal(info, outInfo);
    }
    return binderStatusFromStatusT(status);
}

binder::Status SurfaceComposerAIDL::getDynamicDisplayInfoFromId(int64_t displayId,
                                                                gui::DynamicDisplayInfo* outInfo) {
    ui::DynamicDisplayInfo info;
    status_t status = mFlinger->getDynamicDisplayInfoFromId(displayId, &info);
    if (status == NO_ERROR) {
        getDynamicDisplayInfoInternal(info, outInfo);
    }
    return binderStatusFromStatusT(status);
}

binder::Status SurfaceComposerAIDL::getDisplayNativePrimaries(const sp<IBinder>& display,
                                                              gui::DisplayPrimaries* outPrimaries) {
    ui::DisplayPrimaries primaries;
    status_t status = mFlinger->getDisplayNativePrimaries(display, primaries);
    if (status == NO_ERROR) {
        outPrimaries->red.X = primaries.red.X;
        outPrimaries->red.Y = primaries.red.Y;
        outPrimaries->red.Z = primaries.red.Z;

        outPrimaries->green.X = primaries.green.X;
        outPrimaries->green.Y = primaries.green.Y;
        outPrimaries->green.Z = primaries.green.Z;

        outPrimaries->blue.X = primaries.blue.X;
        outPrimaries->blue.Y = primaries.blue.Y;
        outPrimaries->blue.Z = primaries.blue.Z;

        outPrimaries->white.X = primaries.white.X;
        outPrimaries->white.Y = primaries.white.Y;
        outPrimaries->white.Z = primaries.white.Z;
    }
    return binderStatusFromStatusT(status);
}

binder::Status SurfaceComposerAIDL::setActiveColorMode(const sp<IBinder>& display, int colorMode) {
    status_t status = checkAccessPermission();
    if (status == OK) {
        status = mFlinger->setActiveColorMode(display, static_cast<ui::ColorMode>(colorMode));
    }
    return binderStatusFromStatusT(status);
}

binder::Status SurfaceComposerAIDL::setBootDisplayMode(const sp<IBinder>& display,
                                                       int displayModeId) {
    status_t status = checkAccessPermission();
    if (status == OK) {
        status = mFlinger->setBootDisplayMode(display, DisplayModeId{displayModeId});
    }
    return binderStatusFromStatusT(status);
}

binder::Status SurfaceComposerAIDL::clearBootDisplayMode(const sp<IBinder>& display) {
    status_t status = checkAccessPermission();
    if (status == OK) {
        status = mFlinger->clearBootDisplayMode(display);
    }
    return binderStatusFromStatusT(status);
}

binder::Status SurfaceComposerAIDL::getOverlaySupport(gui::OverlayProperties* outProperties) {
    status_t status = checkAccessPermission();
    if (status == OK) {
        status = mFlinger->getOverlaySupport(outProperties);
    }
    return binderStatusFromStatusT(status);
}

binder::Status SurfaceComposerAIDL::getBootDisplayModeSupport(bool* outMode) {
    status_t status = checkAccessPermission();
    if (status == OK) {
        status = mFlinger->getBootDisplayModeSupport(outMode);
    }
    return binderStatusFromStatusT(status);
}

binder::Status SurfaceComposerAIDL::getHdrConversionCapabilities(
        std::vector<gui::HdrConversionCapability>* hdrConversionCapabilities) {
    status_t status = checkAccessPermission();
    if (status == OK) {
        status = mFlinger->getHdrConversionCapabilities(hdrConversionCapabilities);
    }
    return binderStatusFromStatusT(status);
}

binder::Status SurfaceComposerAIDL::setHdrConversionStrategy(
        const gui::HdrConversionStrategy& hdrConversionStrategy,
        int32_t* outPreferredHdrOutputType) {
    status_t status = checkAccessPermission();
    if (status == OK) {
        status = mFlinger->setHdrConversionStrategy(hdrConversionStrategy,
                                                    outPreferredHdrOutputType);
    }
    return binderStatusFromStatusT(status);
}

binder::Status SurfaceComposerAIDL::getHdrOutputConversionSupport(bool* outMode) {
    status_t status = checkAccessPermission();
    if (status == OK) {
        status = mFlinger->getHdrOutputConversionSupport(outMode);
    }
    return binderStatusFromStatusT(status);
}

binder::Status SurfaceComposerAIDL::setAutoLowLatencyMode(const sp<IBinder>& display, bool on) {
    status_t status = checkAccessPermission();
    if (status != OK) {
        return binderStatusFromStatusT(status);
    }
    mFlinger->setAutoLowLatencyMode(display, on);
    return binder::Status::ok();
}

binder::Status SurfaceComposerAIDL::setGameContentType(const sp<IBinder>& display, bool on) {
    status_t status = checkAccessPermission();
    if (status != OK) {
        return binderStatusFromStatusT(status);
    }
    mFlinger->setGameContentType(display, on);
    return binder::Status::ok();
}

binder::Status SurfaceComposerAIDL::captureDisplay(
        const DisplayCaptureArgs& args, const sp<IScreenCaptureListener>& captureListener) {
    mFlinger->captureDisplay(args, captureListener);
    return binderStatusFromStatusT(NO_ERROR);
}

binder::Status SurfaceComposerAIDL::captureDisplayById(
        int64_t displayId, const CaptureArgs& args,
        const sp<IScreenCaptureListener>& captureListener) {
    // status_t status;
    IPCThreadState* ipc = IPCThreadState::self();
    const int uid = ipc->getCallingUid();
    if (uid == AID_ROOT || uid == AID_GRAPHICS || uid == AID_SYSTEM || uid == AID_SHELL) {
        std::optional<DisplayId> id = DisplayId::fromValue(static_cast<uint64_t>(displayId));
        mFlinger->captureDisplay(*id, args, captureListener);
    } else {
        ALOGD("Permission denied to captureDisplayById");
        invokeScreenCaptureError(PERMISSION_DENIED, captureListener);
    }
    return binderStatusFromStatusT(NO_ERROR);
}

binder::Status SurfaceComposerAIDL::captureLayersSync(const LayerCaptureArgs& args,
                                                      ScreenCaptureResults* outResults) {
    *outResults = mFlinger->captureLayersSync(args);
    return binderStatusFromStatusT(NO_ERROR);
}

binder::Status SurfaceComposerAIDL::captureLayers(
        const LayerCaptureArgs& args, const sp<IScreenCaptureListener>& captureListener) {
    mFlinger->captureLayers(args, captureListener);
    return binderStatusFromStatusT(NO_ERROR);
}

binder::Status SurfaceComposerAIDL::overrideHdrTypes(const sp<IBinder>& display,
                                                     const std::vector<int32_t>& hdrTypes) {
    // overrideHdrTypes is used by CTS tests, which acquire the necessary
    // permission dynamically. Don't use the permission cache for this check.
    status_t status = checkAccessPermission(false);
    if (status != OK) {
        return binderStatusFromStatusT(status);
    }

    std::vector<ui::Hdr> hdrTypesVector;
    for (int32_t i : hdrTypes) {
        hdrTypesVector.push_back(static_cast<ui::Hdr>(i));
    }
    status = mFlinger->overrideHdrTypes(display, hdrTypesVector);
    return binderStatusFromStatusT(status);
}

binder::Status SurfaceComposerAIDL::onPullAtom(int32_t atomId, gui::PullAtomData* outPullData) {
    status_t status;
    const int uid = IPCThreadState::self()->getCallingUid();
    if (uid != AID_SYSTEM) {
        status = PERMISSION_DENIED;
    } else {
        status = mFlinger->onPullAtom(atomId, &outPullData->data, &outPullData->success);
    }
    return binderStatusFromStatusT(status);
}

binder::Status SurfaceComposerAIDL::getCompositionPreference(gui::CompositionPreference* outPref) {
    ui::Dataspace dataspace;
    ui::PixelFormat pixelFormat;
    ui::Dataspace wideColorGamutDataspace;
    ui::PixelFormat wideColorGamutPixelFormat;
    status_t status =
            mFlinger->getCompositionPreference(&dataspace, &pixelFormat, &wideColorGamutDataspace,
                                               &wideColorGamutPixelFormat);
    if (status == NO_ERROR) {
        outPref->defaultDataspace = static_cast<int32_t>(dataspace);
        outPref->defaultPixelFormat = static_cast<int32_t>(pixelFormat);
        outPref->wideColorGamutDataspace = static_cast<int32_t>(wideColorGamutDataspace);
        outPref->wideColorGamutPixelFormat = static_cast<int32_t>(wideColorGamutPixelFormat);
    }
    return binderStatusFromStatusT(status);
}

binder::Status SurfaceComposerAIDL::getDisplayedContentSamplingAttributes(
        const sp<IBinder>& display, gui::ContentSamplingAttributes* outAttrs) {
    status_t status = checkAccessPermission();
    if (status != OK) {
        return binderStatusFromStatusT(status);
    }

    ui::PixelFormat format;
    ui::Dataspace dataspace;
    uint8_t componentMask;
    status = mFlinger->getDisplayedContentSamplingAttributes(display, &format, &dataspace,
                                                             &componentMask);
    if (status == NO_ERROR) {
        outAttrs->format = static_cast<int32_t>(format);
        outAttrs->dataspace = static_cast<int32_t>(dataspace);
        outAttrs->componentMask = static_cast<int8_t>(componentMask);
    }
    return binderStatusFromStatusT(status);
}

binder::Status SurfaceComposerAIDL::setDisplayContentSamplingEnabled(const sp<IBinder>& display,
                                                                     bool enable,
                                                                     int8_t componentMask,
                                                                     int64_t maxFrames) {
    status_t status = checkAccessPermission();
    if (status == OK) {
        status = mFlinger->setDisplayContentSamplingEnabled(display, enable,
                                                            static_cast<uint8_t>(componentMask),
                                                            static_cast<uint64_t>(maxFrames));
    }
    return binderStatusFromStatusT(status);
}

binder::Status SurfaceComposerAIDL::getDisplayedContentSample(const sp<IBinder>& display,
                                                              int64_t maxFrames, int64_t timestamp,
                                                              gui::DisplayedFrameStats* outStats) {
    if (!outStats) {
        return binderStatusFromStatusT(BAD_VALUE);
    }

    status_t status = checkAccessPermission();
    if (status != OK) {
        return binderStatusFromStatusT(status);
    }

    DisplayedFrameStats stats;
    status = mFlinger->getDisplayedContentSample(display, static_cast<uint64_t>(maxFrames),
                                                 static_cast<uint64_t>(timestamp), &stats);
    if (status == NO_ERROR) {
        // convert from ui::DisplayedFrameStats to gui::DisplayedFrameStats
        outStats->numFrames = static_cast<int64_t>(stats.numFrames);
        outStats->component_0_sample.reserve(stats.component_0_sample.size());
        for (const auto& s : stats.component_0_sample) {
            outStats->component_0_sample.push_back(static_cast<int64_t>(s));
        }
        outStats->component_1_sample.reserve(stats.component_1_sample.size());
        for (const auto& s : stats.component_1_sample) {
            outStats->component_1_sample.push_back(static_cast<int64_t>(s));
        }
        outStats->component_2_sample.reserve(stats.component_2_sample.size());
        for (const auto& s : stats.component_2_sample) {
            outStats->component_2_sample.push_back(static_cast<int64_t>(s));
        }
        outStats->component_3_sample.reserve(stats.component_3_sample.size());
        for (const auto& s : stats.component_3_sample) {
            outStats->component_3_sample.push_back(static_cast<int64_t>(s));
        }
    }
    return binderStatusFromStatusT(status);
}

binder::Status SurfaceComposerAIDL::getProtectedContentSupport(bool* outSupported) {
    status_t status = mFlinger->getProtectedContentSupport(outSupported);
    return binderStatusFromStatusT(status);
}

binder::Status SurfaceComposerAIDL::isWideColorDisplay(const sp<IBinder>& token,
                                                       bool* outIsWideColorDisplay) {
    status_t status = mFlinger->isWideColorDisplay(token, outIsWideColorDisplay);
    return binderStatusFromStatusT(status);
}

binder::Status SurfaceComposerAIDL::addRegionSamplingListener(
        const gui::ARect& samplingArea, const sp<IBinder>& stopLayerHandle,
        const sp<gui::IRegionSamplingListener>& listener) {
    status_t status = checkReadFrameBufferPermission();
    if (status != OK) {
        return binderStatusFromStatusT(status);
    }
    android::Rect rect;
    rect.left = samplingArea.left;
    rect.top = samplingArea.top;
    rect.right = samplingArea.right;
    rect.bottom = samplingArea.bottom;
    status = mFlinger->addRegionSamplingListener(rect, stopLayerHandle, listener);
    return binderStatusFromStatusT(status);
}

binder::Status SurfaceComposerAIDL::removeRegionSamplingListener(
        const sp<gui::IRegionSamplingListener>& listener) {
    status_t status = checkReadFrameBufferPermission();
    if (status == OK) {
        status = mFlinger->removeRegionSamplingListener(listener);
    }
    return binderStatusFromStatusT(status);
}

binder::Status SurfaceComposerAIDL::addFpsListener(int32_t taskId,
                                                   const sp<gui::IFpsListener>& listener) {
    status_t status = checkReadFrameBufferPermission();
    if (status == OK) {
        status = mFlinger->addFpsListener(taskId, listener);
    }
    return binderStatusFromStatusT(status);
}

binder::Status SurfaceComposerAIDL::removeFpsListener(const sp<gui::IFpsListener>& listener) {
    status_t status = checkReadFrameBufferPermission();
    if (status == OK) {
        status = mFlinger->removeFpsListener(listener);
    }
    return binderStatusFromStatusT(status);
}

binder::Status SurfaceComposerAIDL::addTunnelModeEnabledListener(
        const sp<gui::ITunnelModeEnabledListener>& listener) {
    status_t status = checkAccessPermission();
    if (status == OK) {
        status = mFlinger->addTunnelModeEnabledListener(listener);
    }
    return binderStatusFromStatusT(status);
}

binder::Status SurfaceComposerAIDL::removeTunnelModeEnabledListener(
        const sp<gui::ITunnelModeEnabledListener>& listener) {
    status_t status = checkAccessPermission();
    if (status == OK) {
        status = mFlinger->removeTunnelModeEnabledListener(listener);
    }
    return binderStatusFromStatusT(status);
}

binder::Status SurfaceComposerAIDL::setDesiredDisplayModeSpecs(const sp<IBinder>& displayToken,
                                                               const gui::DisplayModeSpecs& specs) {
    status_t status = checkAccessPermission();
    if (status == OK) {
        status = mFlinger->setDesiredDisplayModeSpecs(displayToken, specs);
    }
    return binderStatusFromStatusT(status);
}

binder::Status SurfaceComposerAIDL::getDesiredDisplayModeSpecs(const sp<IBinder>& displayToken,
                                                               gui::DisplayModeSpecs* outSpecs) {
    if (!outSpecs) {
        return binderStatusFromStatusT(BAD_VALUE);
    }

    status_t status = checkAccessPermission();
    if (status != OK) {
        return binderStatusFromStatusT(status);
    }

    status = mFlinger->getDesiredDisplayModeSpecs(displayToken, outSpecs);
    return binderStatusFromStatusT(status);
}

binder::Status SurfaceComposerAIDL::getDisplayBrightnessSupport(const sp<IBinder>& displayToken,
                                                                bool* outSupport) {
    status_t status = mFlinger->getDisplayBrightnessSupport(displayToken, outSupport);
    return binderStatusFromStatusT(status);
}

binder::Status SurfaceComposerAIDL::setDisplayBrightness(const sp<IBinder>& displayToken,
                                                         const gui::DisplayBrightness& brightness) {
    status_t status = checkControlDisplayBrightnessPermission();
    if (status == OK) {
        status = mFlinger->setDisplayBrightness(displayToken, brightness);
    }
    return binderStatusFromStatusT(status);
}

binder::Status SurfaceComposerAIDL::addHdrLayerInfoListener(
        const sp<IBinder>& displayToken, const sp<gui::IHdrLayerInfoListener>& listener) {
    status_t status = checkControlDisplayBrightnessPermission();
    if (status == OK) {
        status = mFlinger->addHdrLayerInfoListener(displayToken, listener);
    }
    return binderStatusFromStatusT(status);
}

binder::Status SurfaceComposerAIDL::removeHdrLayerInfoListener(
        const sp<IBinder>& displayToken, const sp<gui::IHdrLayerInfoListener>& listener) {
    status_t status = checkControlDisplayBrightnessPermission();
    if (status == OK) {
        status = mFlinger->removeHdrLayerInfoListener(displayToken, listener);
    }
    return binderStatusFromStatusT(status);
}

binder::Status SurfaceComposerAIDL::notifyPowerBoost(int boostId) {
    /* QTI_BEGIN */
    if (boostId == DOLPHIN_TOUCH_ID) {
        mFlinger->notifyPowerBoost(boostId);
        return binderStatusFromStatusT(OK);
    }
    /* QTI_END */
    status_t status = checkAccessPermission();
    if (status == OK) {
        status = mFlinger->notifyPowerBoost(boostId);
    }
    return binderStatusFromStatusT(status);
}

binder::Status SurfaceComposerAIDL::setGlobalShadowSettings(const gui::Color& ambientColor,
                                                            const gui::Color& spotColor,
                                                            float lightPosY, float lightPosZ,
                                                            float lightRadius) {
    status_t status = checkAccessPermission();
    if (status != OK) {
        return binderStatusFromStatusT(status);
    }

    half4 ambientColorHalf = {ambientColor.r, ambientColor.g, ambientColor.b, ambientColor.a};
    half4 spotColorHalf = {spotColor.r, spotColor.g, spotColor.b, spotColor.a};
    status = mFlinger->setGlobalShadowSettings(ambientColorHalf, spotColorHalf, lightPosY,
                                               lightPosZ, lightRadius);
    return binderStatusFromStatusT(status);
}

binder::Status SurfaceComposerAIDL::getDisplayDecorationSupport(
        const sp<IBinder>& displayToken, std::optional<gui::DisplayDecorationSupport>* outSupport) {
    std::optional<aidl::android::hardware::graphics::common::DisplayDecorationSupport> support;
    status_t status = mFlinger->getDisplayDecorationSupport(displayToken, &support);
    if (status != NO_ERROR) {
        ALOGE("getDisplayDecorationSupport failed with error %d", status);
        return binderStatusFromStatusT(status);
    }

    if (!support || !support.has_value()) {
        outSupport->reset();
    } else {
        outSupport->emplace();
        outSupport->value().format = static_cast<int32_t>(support->format);
        outSupport->value().alphaInterpretation =
                static_cast<int32_t>(support->alphaInterpretation);
    }

    return binder::Status::ok();
}

binder::Status SurfaceComposerAIDL::setGameModeFrameRateOverride(int32_t uid, float frameRate) {
    status_t status;
    const int c_uid = IPCThreadState::self()->getCallingUid();
    if (c_uid == AID_ROOT || c_uid == AID_SYSTEM) {
        status = mFlinger->setGameModeFrameRateOverride(uid, frameRate);
    } else {
        ALOGE("setGameModeFrameRateOverride() permission denied for uid: %d", c_uid);
        status = PERMISSION_DENIED;
    }
    return binderStatusFromStatusT(status);
}

binder::Status SurfaceComposerAIDL::setGameDefaultFrameRateOverride(int32_t uid, float frameRate) {
    status_t status;
    const int c_uid = IPCThreadState::self()->getCallingUid();
    if (c_uid == AID_ROOT || c_uid == AID_SYSTEM) {
        status = mFlinger->setGameDefaultFrameRateOverride(uid, frameRate);
    } else {
        ALOGE("setGameDefaultFrameRateOverride() permission denied for uid: %d", c_uid);
        status = PERMISSION_DENIED;
    }
    return binderStatusFromStatusT(status);
}

binder::Status SurfaceComposerAIDL::enableRefreshRateOverlay(bool active) {
    mFlinger->sfdo_enableRefreshRateOverlay(active);
    return binder::Status::ok();
}

binder::Status SurfaceComposerAIDL::setDebugFlash(int delay) {
    mFlinger->sfdo_setDebugFlash(delay);
    return binder::Status::ok();
}

binder::Status SurfaceComposerAIDL::scheduleComposite() {
    mFlinger->sfdo_scheduleComposite();
    return binder::Status::ok();
}

binder::Status SurfaceComposerAIDL::scheduleCommit() {
    mFlinger->sfdo_scheduleCommit();
    return binder::Status::ok();
}

binder::Status SurfaceComposerAIDL::forceClientComposition(bool enabled) {
    mFlinger->sfdo_forceClientComposition(enabled);
    return binder::Status::ok();
}

binder::Status SurfaceComposerAIDL::updateSmallAreaDetection(const std::vector<int32_t>& appIds,
                                                             const std::vector<float>& thresholds) {
    status_t status;
    const int c_uid = IPCThreadState::self()->getCallingUid();
    if (c_uid == AID_ROOT || c_uid == AID_SYSTEM) {
        if (appIds.size() != thresholds.size()) return binderStatusFromStatusT(BAD_VALUE);

        std::vector<std::pair<int32_t, float>> mappings;
        const size_t size = appIds.size();
        mappings.reserve(size);
        for (int i = 0; i < size; i++) {
            auto row = std::make_pair(appIds[i], thresholds[i]);
            mappings.push_back(row);
        }
        status = mFlinger->updateSmallAreaDetection(mappings);
    } else {
        ALOGE("updateSmallAreaDetection() permission denied for uid: %d", c_uid);
        status = PERMISSION_DENIED;
    }
    return binderStatusFromStatusT(status);
}

binder::Status SurfaceComposerAIDL::setSmallAreaDetectionThreshold(int32_t appId, float threshold) {
    status_t status;
    const int c_uid = IPCThreadState::self()->getCallingUid();
    if (c_uid == AID_ROOT || c_uid == AID_SYSTEM) {
        status = mFlinger->setSmallAreaDetectionThreshold(appId, threshold);
    } else {
        ALOGE("setSmallAreaDetectionThreshold() permission denied for uid: %d", c_uid);
        status = PERMISSION_DENIED;
    }
    return binderStatusFromStatusT(status);
}

binder::Status SurfaceComposerAIDL::getGpuContextPriority(int32_t* outPriority) {
    *outPriority = mFlinger->getGpuContextPriority();
    return binder::Status::ok();
}

binder::Status SurfaceComposerAIDL::getMaxAcquiredBufferCount(int32_t* buffers) {
    status_t status = mFlinger->getMaxAcquiredBufferCount(buffers);
    return binderStatusFromStatusT(status);
}

binder::Status SurfaceComposerAIDL::addWindowInfosListener(
        const sp<gui::IWindowInfosListener>& windowInfosListener,
        gui::WindowInfosListenerInfo* outInfo) {
    status_t status;
    const int pid = IPCThreadState::self()->getCallingPid();
    const int uid = IPCThreadState::self()->getCallingUid();
    // TODO(b/270566761) update permissions check so that only system_server and shell can add
    // WindowInfosListeners
    if (uid == AID_SYSTEM || uid == AID_GRAPHICS ||
        checkPermission(sAccessSurfaceFlinger, pid, uid)) {
        status = mFlinger->addWindowInfosListener(windowInfosListener, outInfo);
    } else {
        status = PERMISSION_DENIED;
    }
    return binderStatusFromStatusT(status);
}

binder::Status SurfaceComposerAIDL::removeWindowInfosListener(
        const sp<gui::IWindowInfosListener>& windowInfosListener) {
    status_t status;
    const int pid = IPCThreadState::self()->getCallingPid();
    const int uid = IPCThreadState::self()->getCallingUid();
    if (uid == AID_SYSTEM || uid == AID_GRAPHICS ||
        checkPermission(sAccessSurfaceFlinger, pid, uid)) {
        status = mFlinger->removeWindowInfosListener(windowInfosListener);
    } else {
        status = PERMISSION_DENIED;
    }
    return binderStatusFromStatusT(status);
}

binder::Status SurfaceComposerAIDL::getStalledTransactionInfo(
        int pid, std::optional<gui::StalledTransactionInfo>* outInfo) {
    const int callingPid = IPCThreadState::self()->getCallingPid();
    const int callingUid = IPCThreadState::self()->getCallingUid();
    if (!checkPermission(sAccessSurfaceFlinger, callingPid, callingUid)) {
        return binderStatusFromStatusT(PERMISSION_DENIED);
    }

    std::optional<TransactionHandler::StalledTransactionInfo> stalledTransactionInfo;
    status_t status = mFlinger->getStalledTransactionInfo(pid, stalledTransactionInfo);
    if (stalledTransactionInfo) {
        gui::StalledTransactionInfo result;
        result.layerName = String16{stalledTransactionInfo->layerName.c_str()},
        result.bufferId = stalledTransactionInfo->bufferId,
        result.frameNumber = stalledTransactionInfo->frameNumber,
        outInfo->emplace(std::move(result));
    } else {
        outInfo->reset();
    }
    return binderStatusFromStatusT(status);
}

binder::Status SurfaceComposerAIDL::getSchedulingPolicy(gui::SchedulingPolicy* outPolicy) {
    return gui::getSchedulingPolicy(outPolicy);
}

binder::Status SurfaceComposerAIDL::notifyShutdown() {
    TransactionTraceWriter::getInstance().invoke("systemShutdown_", /* overwrite= */ false);
    return ::android::binder::Status::ok();
}

status_t SurfaceComposerAIDL::checkAccessPermission(bool usePermissionCache) {
    if (!mFlinger->callingThreadHasUnscopedSurfaceFlingerAccess(usePermissionCache)) {
        IPCThreadState* ipc = IPCThreadState::self();
        ALOGE("Permission Denial: can't access SurfaceFlinger pid=%d, uid=%d", ipc->getCallingPid(),
              ipc->getCallingUid());
        return PERMISSION_DENIED;
    }
    return OK;
}

status_t SurfaceComposerAIDL::checkControlDisplayBrightnessPermission() {
    IPCThreadState* ipc = IPCThreadState::self();
    const int pid = ipc->getCallingPid();
    const int uid = ipc->getCallingUid();
    if ((uid != AID_GRAPHICS) && (uid != AID_SYSTEM) &&
        !PermissionCache::checkPermission(sControlDisplayBrightness, pid, uid)) {
        ALOGE("Permission Denial: can't control brightness pid=%d, uid=%d", pid, uid);
        return PERMISSION_DENIED;
    }
    return OK;
}

status_t SurfaceComposerAIDL::checkReadFrameBufferPermission() {
    IPCThreadState* ipc = IPCThreadState::self();
    const int pid = ipc->getCallingPid();
    const int uid = ipc->getCallingUid();
    if ((uid != AID_GRAPHICS) && !PermissionCache::checkPermission(sReadFramebuffer, pid, uid)) {
        ALOGE("Permission Denial: can't read framebuffer pid=%d, uid=%d", pid, uid);
        return PERMISSION_DENIED;
    }
    return OK;
}

void SurfaceFlinger::forceFutureUpdate(int delayInMs) {
    static_cast<void>(mScheduler->scheduleDelayed([&]() { scheduleRepaint(); }, ms2ns(delayInMs)));
}

const DisplayDevice* SurfaceFlinger::getDisplayFromLayerStack(ui::LayerStack layerStack) {
    for (const auto& [_, display] : mDisplays) {
        if (display->getLayerStack() == layerStack) {
            return display.get();
        }
    }
    return nullptr;
}

} // namespace android

#if defined(__gl_h_)
#error "don't include gl/gl.h in this file"
#endif

#if defined(__gl2_h_)
#error "don't include gl2/gl2.h in this file"
#endif

// TODO(b/129481165): remove the #pragma below and fix conversion issues
#pragma clang diagnostic pop // ignored "-Wconversion -Wextra"<|MERGE_RESOLUTION|>--- conflicted
+++ resolved
@@ -9121,7 +9121,6 @@
         return INVALID_OPERATION;
     }
 
-<<<<<<< HEAD
     /* QTI_BEGIN */
     auto qtiHwcDisplayId = getHwComposer().fromPhysicalDisplayId(displayId);
     if (qtiHwcDisplayId) {
@@ -9129,14 +9128,10 @@
 			ftl::to_underlying(preferredModeId));
     }
     /* QTI_END */
-
-    setDesiredMode({std::move(preferredMode), .emitEvent = true, .force = force});
+    setDesiredMode({std::move(preferredMode), .emitEvent = true});
     /* QTI_BEGIN */
     mQtiSFExtnIntf->qtiSetRefreshRates(displayId);
     /* QTI_END */
-=======
-    setDesiredMode({std::move(preferredMode), .emitEvent = true});
->>>>>>> c4bf335b
 
     // Update the frameRateOverride list as the display render rate might have changed
     if (mScheduler->updateFrameRateOverrides(scheduler::GlobalSignals{}, preferredFps)) {
