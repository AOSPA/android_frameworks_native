/*
 * Copyright (C) 2007 The Android Open Source Project
 *
 * Licensed under the Apache License, Version 2.0 (the "License");
 * you may not use this file except in compliance with the License.
 * You may obtain a copy of the License at
 *
 *      http://www.apache.org/licenses/LICENSE-2.0
 *
 * Unless required by applicable law or agreed to in writing, software
 * distributed under the License is distributed on an "AS IS" BASIS,
 * WITHOUT WARRANTIES OR CONDITIONS OF ANY KIND, either express or implied.
 * See the License for the specific language governing permissions and
 * limitations under the License.
 */

// TODO(b/129481165): remove the #pragma below and fix conversion issues
#pragma clang diagnostic push
#pragma clang diagnostic ignored "-Wconversion"
#pragma clang diagnostic ignored "-Wextra"

//#define LOG_NDEBUG 0
#define ATRACE_TAG ATRACE_TAG_GRAPHICS

#include "SurfaceFlinger.h"

#include <aidl/vendor/qti/hardware/display/config/IDisplayConfig.h>
#include <aidl/vendor/qti/hardware/display/config/IDisplayConfigCallback.h>
#include <aidl/vendor/qti/hardware/display/config/BnDisplayConfigCallback.h>
#include <android/binder_process.h>
#include <android/binder_manager.h>
#include <android-base/properties.h>
#include <android/configuration.h>
#include <android/hardware/configstore/1.0/ISurfaceFlingerConfigs.h>
#include <android/hardware/configstore/1.1/ISurfaceFlingerConfigs.h>
#include <android/hardware/configstore/1.1/types.h>
#include <android/hardware/power/Boost.h>
#include <android/native_window.h>
#include <android/os/IInputFlinger.h>
#include <binder/IPCThreadState.h>
#include <binder/IServiceManager.h>
#include <binder/PermissionCache.h>
#include <compositionengine/CompositionEngine.h>
#include <compositionengine/CompositionRefreshArgs.h>
#include <compositionengine/Display.h>
#include <compositionengine/DisplayColorProfile.h>
#include <compositionengine/DisplayCreationArgs.h>
#include <compositionengine/LayerFECompositionState.h>
#include <compositionengine/OutputLayer.h>
#include <compositionengine/RenderSurface.h>
#include <compositionengine/impl/OutputCompositionState.h>
#include <compositionengine/impl/OutputLayerCompositionState.h>
#include <configstore/Utils.h>
#include <cutils/compiler.h>
#include <cutils/properties.h>
#include <ftl/future.h>
#include <gui/BufferQueue.h>
#include <gui/DebugEGLImageTracker.h>
#include <gui/IDisplayEventConnection.h>
#include <gui/IProducerListener.h>
#include <gui/LayerDebugInfo.h>
#include <gui/LayerMetadata.h>
#include <gui/LayerState.h>
#include <gui/Surface.h>
#include <gui/TraceUtils.h>
#include <hidl/ServiceManagement.h>
#include <layerproto/LayerProtoParser.h>
#include <log/log.h>
#include <private/android_filesystem_config.h>
#include <private/gui/SyncFeatures.h>
#include <processgroup/processgroup.h>
#include <renderengine/RenderEngine.h>
#include <sys/types.h>
#include <sys/stat.h>
#include <fstream>
#include <ui/ColorSpace.h>
#include <ui/DebugUtils.h>
#include <ui/DisplayId.h>
#include <ui/DisplayMode.h>
#include <ui/DisplayStatInfo.h>
#include <ui/DisplayState.h>
#include <ui/DynamicDisplayInfo.h>
#include <ui/GraphicBufferAllocator.h>
#include <ui/PixelFormat.h>
#include <ui/StaticDisplayInfo.h>
#include <utils/StopWatch.h>
#include <utils/String16.h>
#include <utils/String8.h>
#include <utils/Timers.h>
#include <utils/misc.h>

#include <algorithm>
#include <cerrno>
#include <cinttypes>
#include <cmath>
#include <cstdint>
#include <functional>
#include <mutex>
#include <optional>
#include <type_traits>
#include <unordered_map>

#include "BufferLayer.h"
#include "BufferQueueLayer.h"
#include "BufferStateLayer.h"
#include "Client.h"
#include "Colorizer.h"
#include "ContainerLayer.h"
#include "DisplayDevice.h"
#include "DisplayHardware/ComposerHal.h"
#include "DisplayHardware/DisplayIdentification.h"
#include "DisplayHardware/FramebufferSurface.h"
#include "DisplayHardware/HWComposer.h"
#include "DisplayHardware/Hal.h"
#include "DisplayHardware/VirtualDisplaySurface.h"
#include "DisplayRenderArea.h"
#include "EffectLayer.h"
#include "Effects/Daltonizer.h"
#include "FlagManager.h"
#include "FpsReporter.h"
#include "FrameTimeline/FrameTimeline.h"
#include "FrameTracer/FrameTracer.h"
#include "HdrLayerInfoReporter.h"
#include "Layer.h"
#include "LayerProtoHelper.h"
#include "LayerRenderArea.h"
#include "LayerVector.h"
#include "MonitoredProducer.h"
#include "NativeWindowSurface.h"
#include "RefreshRateOverlay.h"
#include "RegionSamplingThread.h"
#include "Scheduler/DispSyncSource.h"
#include "Scheduler/EventThread.h"
#include "Scheduler/LayerHistory.h"
#include "Scheduler/MessageQueue.h"
#include "Scheduler/Scheduler.h"
#include "Scheduler/VsyncConfiguration.h"
#include "Scheduler/VsyncController.h"
#include "StartPropertySetThread.h"
#include "SurfaceFlingerProperties.h"
#include "SurfaceInterceptor.h"
#include "TimeStats/TimeStats.h"
#include "TunnelModeEnabledReporter.h"
#include "WindowInfosListenerInvoker.h"
#include "android-base/parseint.h"
#include "android-base/stringprintf.h"
#include "android-base/strings.h"
#include <composer_extn_intf.h>

#include "smomo_interface.h"
#include "QtiGralloc.h"
#include "layer_extn_intf.h"

#ifdef QTI_DISPLAY_CONFIG_ENABLED
#include <hardware/hwcomposer_defs.h>
#include <config/client_interface.h>
namespace DisplayConfig {
class ClientInterface;
}
#endif

#define MAIN_THREAD ACQUIRE(mStateLock) RELEASE(mStateLock)

#define ON_MAIN_THREAD(expr)                                       \
    [&] {                                                          \
        LOG_FATAL_IF(std::this_thread::get_id() != mMainThreadId); \
        UnnecessaryLock lock(mStateLock);                          \
        return (expr);                                             \
    }()

#define MAIN_THREAD_GUARD(expr)                                    \
    [&] {                                                          \
        LOG_FATAL_IF(std::this_thread::get_id() != mMainThreadId); \
        MainThreadScopedGuard lock(SF_MAIN_THREAD);                \
        return (expr);                                             \
    }()

#define MAIN_THREAD_GUARD(expr)                                    \
    [&] {                                                          \
        LOG_FATAL_IF(std::this_thread::get_id() != mMainThreadId); \
        MainThreadScopedGuard lock(SF_MAIN_THREAD);                \
        return (expr);                                             \
    }()
// TODO(b/157175504): Restore NO_THREAD_SAFETY_ANALYSIS prohibition and fix all
//   identified issues.
//#undef NO_THREAD_SAFETY_ANALYSIS
//#define NO_THREAD_SAFETY_ANALYSIS \
//    _Pragma("GCC error \"Prefer MAIN_THREAD macros or {Conditional,Timed,Unnecessary}Lock.\"")

composer::ComposerExtnLib composer::ComposerExtnLib::g_composer_ext_lib_;

namespace android {

using namespace std::string_literals;

using namespace android::hardware::configstore;
using namespace android::hardware::configstore::V1_0;
using namespace android::sysprop;

using android::hardware::power::Boost;
using base::StringAppendF;
using gui::DisplayInfo;
using gui::IWindowInfosListener;
using gui::WindowInfo;
using ui::ColorMode;
using ui::Dataspace;
using ui::DisplayPrimaries;
using ui::RenderIntent;
using aidl::vendor::qti::hardware::display::config::IDisplayConfig;
using aidl::vendor::qti::hardware::display::config::BnDisplayConfigCallback;
using aidl::vendor::qti::hardware::display::config::Attributes;
using aidl::vendor::qti::hardware::display::config::CameraSmoothOp;

namespace hal = android::hardware::graphics::composer::hal;

namespace {

#pragma clang diagnostic push
#pragma clang diagnostic error "-Wswitch-enum"

bool isWideColorMode(const ColorMode colorMode) {
    switch (colorMode) {
        case ColorMode::DISPLAY_P3:
        case ColorMode::ADOBE_RGB:
        case ColorMode::DCI_P3:
        case ColorMode::BT2020:
        case ColorMode::DISPLAY_BT2020:
        case ColorMode::BT2100_PQ:
        case ColorMode::BT2100_HLG:
            return true;
        case ColorMode::NATIVE:
        case ColorMode::STANDARD_BT601_625:
        case ColorMode::STANDARD_BT601_625_UNADJUSTED:
        case ColorMode::STANDARD_BT601_525:
        case ColorMode::STANDARD_BT601_525_UNADJUSTED:
        case ColorMode::STANDARD_BT709:
        case ColorMode::SRGB:
            return false;
    }
    return false;
}

#pragma clang diagnostic pop

template <typename Mutex>
struct SCOPED_CAPABILITY ConditionalLockGuard {
    ConditionalLockGuard(Mutex& mutex, bool lock) ACQUIRE(mutex) : mutex(mutex), lock(lock) {
        if (lock) mutex.lock();
    }

    ~ConditionalLockGuard() RELEASE() {
        if (lock) mutex.unlock();
    }

    Mutex& mutex;
    const bool lock;
};

using ConditionalLock = ConditionalLockGuard<Mutex>;

struct SCOPED_CAPABILITY TimedLock {
    TimedLock(Mutex& mutex, nsecs_t timeout, const char* whence) ACQUIRE(mutex)
          : mutex(mutex), status(mutex.timedLock(timeout)) {
        ALOGE_IF(!locked(), "%s timed out locking: %s (%d)", whence, strerror(-status), status);
    }

    ~TimedLock() RELEASE() {
        if (locked()) mutex.unlock();
    }

    bool locked() const { return status == NO_ERROR; }

    Mutex& mutex;
    const status_t status;
};

struct SCOPED_CAPABILITY UnnecessaryLock {
    explicit UnnecessaryLock(Mutex& mutex) ACQUIRE(mutex) {}
    ~UnnecessaryLock() RELEASE() {}
};

// TODO(b/141333600): Consolidate with DisplayMode::Builder::getDefaultDensity.
constexpr float FALLBACK_DENSITY = ACONFIGURATION_DENSITY_TV;

float getDensityFromProperty(const char* property, bool required) {
    char value[PROPERTY_VALUE_MAX];
    const float density = property_get(property, value, nullptr) > 0 ? std::atof(value) : 0.f;
    if (!density && required) {
        ALOGE("%s must be defined as a build property", property);
        return FALLBACK_DENSITY;
    }
    return density;
}

// Currently we only support V0_SRGB and DISPLAY_P3 as composition preference.
bool validateCompositionDataspace(Dataspace dataspace) {
    return dataspace == Dataspace::V0_SRGB || dataspace == Dataspace::DISPLAY_P3;
}

class FrameRateFlexibilityToken : public BBinder {
public:
    FrameRateFlexibilityToken(std::function<void()> callback) : mCallback(callback) {}
    virtual ~FrameRateFlexibilityToken() { mCallback(); }

private:
    std::function<void()> mCallback;
};

enum Permission {
    ACCESS_SURFACE_FLINGER = 0x1,
    ROTATE_SURFACE_FLINGER = 0x2,
};

<<<<<<< HEAD
#ifdef QTI_DISPLAY_CONFIG_ENABLED
class DisplayConfigCallbackHandler : public ::DisplayConfig::ConfigCallback {
public:
    DisplayConfigCallbackHandler(SurfaceFlinger& flinger) : mFlinger(flinger) {
    }
    void NotifyIdleStatus(bool is_idle) {
      ALOGV("received idle notification");
      ATRACE_CALL();
      mFlinger.NotifyIdleStatus();
    }
  private:
    SurfaceFlinger& mFlinger;
};
#endif

#ifdef AIDL_DISPLAY_CONFIG_ENABLED
class DisplayConfigAidlCallbackHandler: public BnDisplayConfigCallback {
 public:
    DisplayConfigAidlCallbackHandler(SurfaceFlinger& flinger) : mFlinger(flinger) {
    }
    virtual ndk::ScopedAStatus notifyCameraSmoothInfo(CameraSmoothOp op, int fps) {
        return ndk::ScopedAStatus::ok();
    }
    virtual ndk::ScopedAStatus notifyCWBBufferDone(int32_t in_error,
                               const ::aidl::android::hardware::common::NativeHandle& in_buffer) {
        return ndk::ScopedAStatus::ok();
    }
    virtual ndk::ScopedAStatus notifyQsyncChange(bool in_qsyncEnabled, int32_t in_refreshRate,
                                                 int32_t in_qsyncRefreshRate) {
        return ndk::ScopedAStatus::ok();
    }
    virtual ndk::ScopedAStatus notifyIdleStatus(bool in_isIdle) {
        return ndk::ScopedAStatus::ok();
    }
    virtual ndk::ScopedAStatus notifyResolutionChange(int32_t displayId, const Attributes& attr) {
        ALOGV("received notification for resolution change");
        ATRACE_CALL();
        mFlinger.NotifyResolutionSwitch(displayId, attr.xRes, attr.yRes, attr.vsyncPeriod);
        return ndk::ScopedAStatus::ok();
    }
 private:
    SurfaceFlinger& mFlinger;
};
#endif
=======
struct IdleTimerConfig {
    int32_t timeoutMs;
    bool supportKernelIdleTimer;
};

IdleTimerConfig getIdleTimerConfiguration(DisplayId displayId) {
    // TODO(adyabr): use ro.surface_flinger.* namespace

    const auto displayIdleTimerMsKey = [displayId] {
        std::stringstream ss;
        ss << "debug.sf.set_idle_timer_ms_" << displayId.value;
        return ss.str();
    }();

    const auto displaySupportKernelIdleTimerKey = [displayId] {
        std::stringstream ss;
        ss << "debug.sf.support_kernel_idle_timer_" << displayId.value;
        return ss.str();
    }();

    const int32_t displayIdleTimerMs = base::GetIntProperty(displayIdleTimerMsKey, 0);
    const auto displaySupportKernelIdleTimer =
            base::GetBoolProperty(displaySupportKernelIdleTimerKey, false);

    if (displayIdleTimerMs > 0) {
        return {displayIdleTimerMs, displaySupportKernelIdleTimer};
    }

    const int32_t setIdleTimerMs = base::GetIntProperty("debug.sf.set_idle_timer_ms", 0);
    const int32_t millis = setIdleTimerMs ? setIdleTimerMs : sysprop::set_idle_timer_ms(0);

    return {millis, sysprop::support_kernel_idle_timer(false)};
}

>>>>>>> fa8a7086
}  // namespace anonymous

// ---------------------------------------------------------------------------

const String16 sHardwareTest("android.permission.HARDWARE_TEST");
const String16 sAccessSurfaceFlinger("android.permission.ACCESS_SURFACE_FLINGER");
const String16 sRotateSurfaceFlinger("android.permission.ROTATE_SURFACE_FLINGER");
const String16 sReadFramebuffer("android.permission.READ_FRAME_BUFFER");
const String16 sControlDisplayBrightness("android.permission.CONTROL_DISPLAY_BRIGHTNESS");
const String16 sDump("android.permission.DUMP");
const String16 sCaptureBlackoutContent("android.permission.CAPTURE_BLACKOUT_CONTENT");

const char* KERNEL_IDLE_TIMER_PROP = "graphics.display.kernel_idle_timer.enabled";

// ---------------------------------------------------------------------------
int64_t SurfaceFlinger::dispSyncPresentTimeOffset;
bool SurfaceFlinger::useHwcForRgbToYuv;
bool SurfaceFlinger::hasSyncFramework;
int64_t SurfaceFlinger::maxFrameBufferAcquiredBuffers;
uint32_t SurfaceFlinger::maxGraphicsWidth;
uint32_t SurfaceFlinger::maxGraphicsHeight;
bool SurfaceFlinger::hasWideColorDisplay;
ui::Rotation SurfaceFlinger::internalDisplayOrientation = ui::ROTATION_0;
bool SurfaceFlinger::useContextPriority;
Dataspace SurfaceFlinger::defaultCompositionDataspace = Dataspace::V0_SRGB;
ui::PixelFormat SurfaceFlinger::defaultCompositionPixelFormat = ui::PixelFormat::RGBA_8888;
Dataspace SurfaceFlinger::wideColorGamutCompositionDataspace = Dataspace::V0_SRGB;
ui::PixelFormat SurfaceFlinger::wideColorGamutCompositionPixelFormat = ui::PixelFormat::RGBA_8888;
bool SurfaceFlinger::useFrameRateApi;
bool SurfaceFlinger::enableSdrDimming;
bool SurfaceFlinger::sDirectStreaming;
bool SurfaceFlinger::enableLatchUnsignaled;

#ifdef AIDL_DISPLAY_CONFIG_ENABLED
std::shared_ptr<IDisplayConfig> displayConfigIntf = nullptr;
std::shared_ptr<DisplayConfigAidlCallbackHandler> mAidlCallbackHandler = nullptr;
int64_t callbackClientId = -1;
#endif

#ifdef QTI_DISPLAY_CONFIG_ENABLED
::DisplayConfig::ClientInterface *mDisplayConfigIntf = nullptr;
DisplayConfigCallbackHandler *mDisplayConfigCallbackhandler = nullptr;
#endif

std::string decodeDisplayColorSetting(DisplayColorSetting displayColorSetting) {
    switch(displayColorSetting) {
        case DisplayColorSetting::kManaged:
            return std::string("Managed");
        case DisplayColorSetting::kUnmanaged:
            return std::string("Unmanaged");
        case DisplayColorSetting::kEnhanced:
            return std::string("Enhanced");
        default:
            return std::string("Unknown ") +
                std::to_string(static_cast<int>(displayColorSetting));
    }
}

bool callingThreadHasRotateSurfaceFlingerAccess() {
    IPCThreadState* ipc = IPCThreadState::self();
    const int pid = ipc->getCallingPid();
    const int uid = ipc->getCallingUid();
    return uid == AID_GRAPHICS || uid == AID_SYSTEM ||
            PermissionCache::checkPermission(sRotateSurfaceFlinger, pid, uid);
}

bool SmomoWrapper::init() {
    mSmoMoLibHandle = dlopen(SMOMO_LIBRARY_NAME, RTLD_NOW);
    if (!mSmoMoLibHandle) {
        ALOGE("Unable to open SmoMo lib: %s", dlerror());
        return false;
    }

    mSmoMoCreateFunc =
        reinterpret_cast<CreateSmoMoFuncPtr>(dlsym(mSmoMoLibHandle,
            CREATE_SMOMO_INTERFACE_NAME));
    mSmoMoDestroyFunc =
        reinterpret_cast<DestroySmoMoFuncPtr>(dlsym(mSmoMoLibHandle,
            DESTROY_SMOMO_INTERFACE_NAME));

    if (!mSmoMoCreateFunc || !mSmoMoDestroyFunc) {
        ALOGE("Can't load SmoMo symbols: %s", dlerror());
        dlclose(mSmoMoLibHandle);
        return false;
    }

    if (!mSmoMoCreateFunc(SMOMO_VERSION_TAG, &mInst)) {
        ALOGE("Unable to create SmoMo interface");
        dlclose(mSmoMoLibHandle);
        return false;
    }

    return true;
}

SmomoWrapper::~SmomoWrapper() {
    if (mInst) {
        mSmoMoDestroyFunc(mInst);
    }

    if (mSmoMoLibHandle) {
      dlclose(mSmoMoLibHandle);
    }
}

bool LayerExtWrapper::init() {
    mLayerExtLibHandle = dlopen(LAYER_EXTN_LIBRARY_NAME, RTLD_NOW);
    if (!mLayerExtLibHandle) {
        ALOGE("Unable to open layer ext lib: %s", dlerror());
        return false;
    }

    mLayerExtCreateFunc =
        reinterpret_cast<CreateLayerExtnFuncPtr>(dlsym(mLayerExtLibHandle,
            CREATE_LAYER_EXTN_INTERFACE));
    mLayerExtDestroyFunc =
        reinterpret_cast<DestroyLayerExtnFuncPtr>(dlsym(mLayerExtLibHandle,
            DESTROY_LAYER_EXTN_INTERFACE));

    if (!mLayerExtCreateFunc || !mLayerExtDestroyFunc) {
        ALOGE("Can't load layer ext symbols: %s", dlerror());
        dlclose(mLayerExtLibHandle);
        return false;
    }

    if (!mLayerExtCreateFunc(LAYER_EXTN_VERSION_TAG, &mInst)) {
        ALOGE("Unable to create layer ext interface");
        dlclose(mLayerExtLibHandle);
        return false;
    }

    return true;
}

LayerExtWrapper::~LayerExtWrapper() {
    if (mInst) {
        mLayerExtDestroyFunc(mInst);
    }

    if (mLayerExtLibHandle) {
      dlclose(mLayerExtLibHandle);
    }
}

bool DolphinWrapper::init() {
    bool succeed = false;
    mDolphinHandle = dlopen("libdolphin.so", RTLD_NOW);
    if (!mDolphinHandle) {
        ALOGW("Unable to open libdolphin.so: %s.", dlerror());
    } else {
        dolphinInit = (bool (*) ())dlsym(mDolphinHandle, "dolphinInit");
        dolphinSetVsyncPeriod = (void (*) (nsecs_t)) dlsym(mDolphinHandle,
                "dolphinSetVsyncPeriod");
        dolphinTrackBufferIncrement = (void (*) (const char*, int))dlsym(mDolphinHandle,
                "dolphinTrackBufferIncrement");
        dolphinTrackBufferDecrement = (void (*) (const char*, int))dlsym(mDolphinHandle,
                "dolphinTrackBufferDecrement");
        dolphinTrackVsyncSignal = (void (*) (nsecs_t, nsecs_t, nsecs_t))dlsym(mDolphinHandle,
                "dolphinTrackVsyncSignal");
        bool isFunctionsFound = dolphinInit && dolphinSetVsyncPeriod &&
                                dolphinTrackBufferIncrement && dolphinTrackBufferDecrement &&
                                dolphinTrackVsyncSignal;
        if (isFunctionsFound) {
            dolphinInit();
            succeed = true;
        } else {
            dlclose(mDolphinHandle);
            dolphinInit = nullptr;
            dolphinSetVsyncPeriod = nullptr;
            dolphinTrackBufferIncrement = nullptr;
            dolphinTrackBufferDecrement = nullptr;
            dolphinTrackVsyncSignal = nullptr;
        }
    }
    return succeed;
}

DolphinWrapper::~DolphinWrapper() {
    if (mDolphinHandle) {
        dlclose(mDolphinHandle);
    }
}

SurfaceFlinger::SurfaceFlinger(Factory& factory, SkipInitializationTag)
      : mFactory(factory),
        mInterceptor(mFactory.createSurfaceInterceptor()),
        mTimeStats(std::make_shared<impl::TimeStats>()),
        mFrameTracer(mFactory.createFrameTracer()),
        mFrameTimeline(mFactory.createFrameTimeline(mTimeStats, getpid())),
        mEventQueue(mFactory.createMessageQueue()),
        mCompositionEngine(mFactory.createCompositionEngine()),
        mHwcServiceName(base::GetProperty("debug.sf.hwc_service_name"s, "default"s)),
        mTunnelModeEnabledReporter(new TunnelModeEnabledReporter()),
        mInternalDisplayDensity(getDensityFromProperty("ro.sf.lcd_density", true)),
        mEmulatedDisplayDensity(getDensityFromProperty("qemu.sf.lcd_density", false)),
        mPowerAdvisor(*this),
        mWindowInfosListenerInvoker(new WindowInfosListenerInvoker(this)) {
    ALOGI("Using HWComposer service: %s", mHwcServiceName.c_str());
}

SurfaceFlinger::SurfaceFlinger(Factory& factory) : SurfaceFlinger(factory, SkipInitialization) {
    ALOGI("SurfaceFlinger is starting");

    hasSyncFramework = running_without_sync_framework(true);

    dispSyncPresentTimeOffset = present_time_offset_from_vsync_ns(0);

    useHwcForRgbToYuv = force_hwc_copy_for_virtual_displays(false);

    maxFrameBufferAcquiredBuffers = max_frame_buffer_acquired_buffers(2);

    maxGraphicsWidth = std::max(max_graphics_width(0), 0);
    maxGraphicsHeight = std::max(max_graphics_height(0), 0);

    hasWideColorDisplay = has_wide_color_display(false);
    mDefaultCompositionDataspace =
            static_cast<ui::Dataspace>(default_composition_dataspace(Dataspace::V0_SRGB));
    mWideColorGamutCompositionDataspace = static_cast<ui::Dataspace>(wcg_composition_dataspace(
            hasWideColorDisplay ? Dataspace::DISPLAY_P3 : Dataspace::V0_SRGB));
    defaultCompositionDataspace = mDefaultCompositionDataspace;
    wideColorGamutCompositionDataspace = mWideColorGamutCompositionDataspace;
    defaultCompositionPixelFormat = static_cast<ui::PixelFormat>(
            default_composition_pixel_format(ui::PixelFormat::RGBA_8888));
    wideColorGamutCompositionPixelFormat =
            static_cast<ui::PixelFormat>(wcg_composition_pixel_format(ui::PixelFormat::RGBA_8888));

    mColorSpaceAgnosticDataspace =
            static_cast<ui::Dataspace>(color_space_agnostic_dataspace(Dataspace::UNKNOWN));

    mLayerCachingEnabled = [] {
        const bool enable =
                android::sysprop::SurfaceFlingerProperties::enable_layer_caching().value_or(false);
        return base::GetBoolProperty(std::string("debug.sf.enable_layer_caching"), enable);
    }();

    useContextPriority = use_context_priority(true);

    using Values = SurfaceFlingerProperties::primary_display_orientation_values;
    switch (primary_display_orientation(Values::ORIENTATION_0)) {
        case Values::ORIENTATION_0:
            break;
        case Values::ORIENTATION_90:
            internalDisplayOrientation = ui::ROTATION_90;
            break;
        case Values::ORIENTATION_180:
            internalDisplayOrientation = ui::ROTATION_180;
            break;
        case Values::ORIENTATION_270:
            internalDisplayOrientation = ui::ROTATION_270;
            break;
    }
    ALOGV("Internal Display Orientation: %s", toCString(internalDisplayOrientation));

    mInternalDisplayPrimaries = sysprop::getDisplayNativePrimaries();

    // debugging stuff...
    char value[PROPERTY_VALUE_MAX];

    property_get("ro.bq.gpu_to_cpu_unsupported", value, "0");
    mGpuToCpuSupported = !atoi(value);

    property_get("ro.build.type", value, "user");
    mIsUserBuild = strcmp(value, "user") == 0;

    mDebugFlashDelay = base::GetUintProperty("debug.sf.showupdates"s, 0u);

    // DDMS debugging deprecated (b/120782499)
    property_get("debug.sf.ddms", value, "0");
    int debugDdms = atoi(value);
    ALOGI_IF(debugDdms, "DDMS debugging not supported");

    property_get("debug.sf.disable_backpressure", value, "0");
    mPropagateBackpressure = !atoi(value);
    ALOGI_IF(!mPropagateBackpressure, "Disabling backpressure propagation");

    property_get("debug.sf.enable_gl_backpressure", value, "0");
    mPropagateBackpressureClientComposition = atoi(value);
    ALOGI_IF(mPropagateBackpressureClientComposition,
             "Enabling backpressure propagation for Client Composition");

    property_get("ro.surface_flinger.supports_background_blur", value, "0");
    bool supportsBlurs = atoi(value);
    mSupportsBlur = supportsBlurs;
    ALOGI_IF(!mSupportsBlur, "Disabling blur effects, they are not supported.");
    property_get("ro.sf.blurs_are_expensive", value, "0");
    mBlursAreExpensive = atoi(value);

    property_get("vendor.display.enable_fb_scaling", value, "0");
    mUseFbScaling = atoi(value);
    ALOGI_IF(mUseFbScaling, "Enable FrameBuffer Scaling");
    property_get("debug.sf.enable_advanced_sf_phase_offset", value, "0");
    mUseAdvanceSfOffset = atoi(value);
    ALOGI_IF(mUseAdvanceSfOffset, "Enable Advance SF Phase Offset");

    const size_t defaultListSize = ISurfaceComposer::MAX_LAYERS;
    auto listSize = property_get_int32("debug.sf.max_igbp_list_size", int32_t(defaultListSize));
    mMaxGraphicBufferProducerListSize = (listSize > 0) ? size_t(listSize) : defaultListSize;
    mGraphicBufferProducerListSizeLogThreshold =
            std::max(static_cast<int>(0.95 *
                                      static_cast<double>(mMaxGraphicBufferProducerListSize)),
                     1);

    property_get("debug.sf.luma_sampling", value, "1");
    mLumaSampling = atoi(value);

    property_get("debug.sf.disable_client_composition_cache", value, "0");
    mDisableClientCompositionCache = atoi(value);

    char property[PROPERTY_VALUE_MAX] = {0};
    if((property_get("vendor.display.vsync_reliable_on_doze", property, "0") > 0) &&
        (!strncmp(property, "1", PROPERTY_VALUE_MAX ) ||
        (!strncasecmp(property,"true", PROPERTY_VALUE_MAX )))) {
        mVsyncSourceReliableOnDoze = true;
    }

    // If mPluggableVsyncPrioritized is true then the order of priority of V-syncs is Pluggable
    // followed by Primary and Secondary built-ins.
    if((property_get("vendor.display.pluggable_vsync_prioritized", property, "0") > 0) &&
        (!strncmp(property, "1", PROPERTY_VALUE_MAX ) ||
        (!strncasecmp(property,"true", PROPERTY_VALUE_MAX )))) {
        mPluggableVsyncPrioritized = true;
    }

    // We should be reading 'persist.sys.sf.color_saturation' here
    // but since /data may be encrypted, we need to wait until after vold
    // comes online to attempt to read the property. The property is
    // instead read after the boot animation

    if (base::GetBoolProperty("debug.sf.treble_testing_override"s, false)) {
        // Without the override SurfaceFlinger cannot connect to HIDL
        // services that are not listed in the manifests.  Considered
        // deriving the setting from the set service name, but it
        // would be brittle if the name that's not 'default' is used
        // for production purposes later on.
        ALOGI("Enabling Treble testing override");
        android::hardware::details::setTrebleTestingOverride(true);
    }

    useFrameRateApi = use_frame_rate_api(true);
<<<<<<< HEAD
#ifdef QTI_DISPLAY_CONFIG_ENABLED
    mDisplayConfigCallbackhandler = new DisplayConfigCallbackHandler(*this);
    int ret = ::DisplayConfig::ClientInterface::Create("SurfaceFlinger"+std::to_string(0),
                                                        mDisplayConfigCallbackhandler,
                                                        &mDisplayConfigIntf);
    if (ret || !mDisplayConfigIntf) {
        ALOGE("DisplayConfig HIDL not present\n");
        mDisplayConfigIntf = nullptr;
    }

    if (mDisplayConfigIntf) {
#ifdef DISPLAY_CONFIG_API_LEVEL_1
        std::string value = "";
        std::string qsync_prop = "enable_qsync_idle";
        ret = mDisplayConfigIntf->GetDebugProperty(qsync_prop, &value);
        ALOGI("enable_qsync_idle, ret:%d value:%s", ret, value.c_str());
        if (!ret && (value == "1")) {
          mDisplayConfigIntf->ControlIdleStatusCallback(true);
        }
#endif
    }
#endif
    mKernelIdleTimerEnabled = mSupportKernelIdleTimer = sysprop::support_kernel_idle_timer(false);
    base::SetProperty(KERNEL_IDLE_TIMER_PROP, mKernelIdleTimerEnabled ? "true" : "false");
=======
>>>>>>> fa8a7086

    mRefreshRateOverlaySpinner = property_get_bool("sf.debug.show_refresh_rate_overlay_spinner", 0);

    // Debug property overrides ro. property
    enableSdrDimming = property_get_bool("debug.sf.enable_sdr_dimming", enable_sdr_dimming(false));

#ifdef AIDL_DISPLAY_CONFIG_ENABLED
    ndk::SpAIBinder binder(
         AServiceManager_checkService("vendor.qti.hardware.display.config.IDisplayConfig/default"));

    if (binder.get() == nullptr) {
        ALOGE("DisplayConfig AIDL is not present");
    } else {
        displayConfigIntf = IDisplayConfig::fromBinder(binder);
        if (displayConfigIntf == nullptr) {
            ALOGE("Failed to retrieve DisplayConfig AIDL binder");
        } else {
            mAidlCallbackHandler = std::make_shared<DisplayConfigAidlCallbackHandler>(*this);
            displayConfigIntf->registerCallback(mAidlCallbackHandler, &callbackClientId);
            if (callbackClientId >= 0) {
               ALOGI("Registered to displayconfig aidl service and enabled callback");
            }
        }
    }
#endif

    enableLatchUnsignaled = base::GetBoolProperty("debug.sf.latch_unsignaled"s, false);
}

SurfaceFlinger::~SurfaceFlinger() {
#ifdef AIDL_DISPLAY_CONFIG_ENABLED
    if (displayConfigIntf && callbackClientId >= 0) {
        displayConfigIntf->unRegisterCallback(callbackClientId);
        callbackClientId = -1;
    }
#endif
}

void SurfaceFlinger::onFirstRef() {
    mEventQueue->init(this);
}

void SurfaceFlinger::binderDied(const wp<IBinder>&) {
    // the window manager died on us. prepare its eulogy.
    mBootFinished = false;

    // Sever the link to inputflinger since its gone as well.
    static_cast<void>(schedule([=] { mInputFlinger = nullptr; }));

    // restore initial conditions (default device unblank, etc)
    initializeDisplays();

    // restart the boot-animation
    startBootAnim();
}

void SurfaceFlinger::run() {
    while (true) {
        mEventQueue->waitMessage();
    }
}

template <typename F, typename T>
inline std::future<T> SurfaceFlinger::schedule(F&& f) {
    auto [task, future] = makeTask(std::move(f));
    mEventQueue->postMessage(std::move(task));
    return std::move(future);
}

sp<ISurfaceComposerClient> SurfaceFlinger::createConnection() {
    const sp<Client> client = new Client(this);
    return client->initCheck() == NO_ERROR ? client : nullptr;
}

sp<IBinder> SurfaceFlinger::createDisplay(const String8& displayName, bool secure) {
    // onTransact already checks for some permissions, but adding an additional check here.
    // This is to ensure that only system and graphics can request to create a secure
    // display. Secure displays can show secure content so we add an additional restriction on it.
    const int uid = IPCThreadState::self()->getCallingUid();
    if (secure && uid != AID_GRAPHICS && uid != AID_SYSTEM) {
        ALOGE("Only privileged processes can create a secure display");
        return nullptr;
    }

    class DisplayToken : public BBinder {
        sp<SurfaceFlinger> flinger;
        virtual ~DisplayToken() {
             // no more references, this display must be terminated
             Mutex::Autolock _l(flinger->mStateLock);
             flinger->mCurrentState.displays.removeItem(this);
             flinger->setTransactionFlags(eDisplayTransactionNeeded);
         }
     public:
        explicit DisplayToken(const sp<SurfaceFlinger>& flinger)
            : flinger(flinger) {
        }
    };

    sp<BBinder> token = new DisplayToken(this);

    Mutex::Autolock _l(mStateLock);
    // Display ID is assigned when virtual display is allocated by HWC.
    DisplayDeviceState state;
    state.isSecure = secure;
    state.displayName = displayName;
    mCurrentState.displays.add(token, state);
    mInterceptor->saveDisplayCreation(state);
    return token;
}

void SurfaceFlinger::destroyDisplay(const sp<IBinder>& displayToken) {
    Mutex::Autolock lock(mStateLock);

    const ssize_t index = mCurrentState.displays.indexOfKey(displayToken);
    if (index < 0) {
        ALOGE("%s: Invalid display token %p", __FUNCTION__, displayToken.get());
        return;
    }

    const DisplayDeviceState& state = mCurrentState.displays.valueAt(index);
    if (state.physical) {
        ALOGE("%s: Invalid operation on physical display", __FUNCTION__);
        return;
    }
    mInterceptor->saveDisplayDeletion(state.sequenceId);
    mCurrentState.displays.removeItemsAt(index);
    setTransactionFlags(eDisplayTransactionNeeded);
}

void SurfaceFlinger::enableHalVirtualDisplays(bool enable) {
    auto& generator = mVirtualDisplayIdGenerators.hal;
    if (!generator && enable) {
        ALOGI("Enabling HAL virtual displays");
        generator.emplace(getHwComposer().getMaxVirtualDisplayCount());
    } else if (generator && !enable) {
        ALOGW_IF(generator->inUse(), "Disabling HAL virtual displays while in use");
        generator.reset();
    }
}
VirtualDisplayId SurfaceFlinger::acquireVirtualDisplay(ui::Size resolution,
                                                       ui::PixelFormat format,
                                                       bool canAllocateHwcForVDS) {
    auto& generator = mVirtualDisplayIdGenerators.hal;
    if (canAllocateHwcForVDS && generator) {
        if (const auto id = generator->generateId()) {
            if (getHwComposer().allocateVirtualDisplay(*id, resolution, &format)) {
                return *id;
            }

            generator->releaseId(*id);
        } else {
            ALOGW("%s: Exhausted HAL virtual displays", __func__);
        }

        ALOGW("%s: Falling back to GPU virtual display", __func__);
    }

    const auto id = mVirtualDisplayIdGenerators.gpu.generateId();
    LOG_ALWAYS_FATAL_IF(!id, "Failed to generate ID for GPU virtual display");
    return *id;
}

void SurfaceFlinger::releaseVirtualDisplay(VirtualDisplayId displayId) {
    if (const auto id = HalVirtualDisplayId::tryCast(displayId)) {
        if (auto& generator = mVirtualDisplayIdGenerators.hal) {
            generator->releaseId(*id);
        }
        return;
    }

    const auto id = GpuVirtualDisplayId::tryCast(displayId);
    LOG_ALWAYS_FATAL_IF(!id);
    mVirtualDisplayIdGenerators.gpu.releaseId(*id);
}

std::vector<PhysicalDisplayId> SurfaceFlinger::getPhysicalDisplayIdsLocked() const {
    std::vector<PhysicalDisplayId> displayIds;
    displayIds.reserve(mPhysicalDisplayTokens.size());
    const auto defaultDisplayId = [this]() REQUIRES(mStateLock) {
        if (const auto display = getDefaultDisplayDeviceLocked()) {
            return display->getPhysicalId();
        }

        // fallback to the internal display id if the active display is unknown
        return getInternalDisplayIdLocked();
    }();
    displayIds.push_back(defaultDisplayId);

    for (const auto& [id, token] : mPhysicalDisplayTokens) {
        if (id != defaultDisplayId) {
            displayIds.push_back(id);
        }
    }

    return displayIds;
}

status_t SurfaceFlinger::getPrimaryPhysicalDisplayId(PhysicalDisplayId* id) const {
    Mutex::Autolock lock(mStateLock);
    *id = getInternalDisplayIdLocked();
    return NO_ERROR;
}

sp<IBinder> SurfaceFlinger::getPhysicalDisplayToken(PhysicalDisplayId displayId) const {
    Mutex::Autolock lock(mStateLock);
    return getPhysicalDisplayTokenLocked(displayId);
}

status_t SurfaceFlinger::getColorManagement(bool* outGetColorManagement) const {
    if (!outGetColorManagement) {
        return BAD_VALUE;
    }
    *outGetColorManagement = useColorManagement;
    return NO_ERROR;
}

HWComposer& SurfaceFlinger::getHwComposer() const {
    return mCompositionEngine->getHwComposer();
}

renderengine::RenderEngine& SurfaceFlinger::getRenderEngine() const {
    return mCompositionEngine->getRenderEngine();
}

compositionengine::CompositionEngine& SurfaceFlinger::getCompositionEngine() const {
    return *mCompositionEngine.get();
}

void SurfaceFlinger::bootFinished() {
    if (mBootFinished == true) {
        ALOGE("Extra call to bootFinished");
        return;
    }
    mBootFinished = true;
    if (mStartPropertySetThread->join() != NO_ERROR) {
        ALOGE("Join StartPropertySetThread failed!");
    }

    if (mRenderEnginePrimeCacheFuture.valid()) {
        mRenderEnginePrimeCacheFuture.get();
    }
    const nsecs_t now = systemTime();
    const nsecs_t duration = now - mBootTime;
    ALOGI("Boot is finished (%ld ms)", long(ns2ms(duration)) );

    mFlagManager = std::make_unique<android::FlagManager>();
    mFrameTracer->initialize();
    mFrameTimeline->onBootFinished();

    // wait patiently for the window manager death
    const String16 name("window");
    mWindowManager = defaultServiceManager()->getService(name);
    if (mWindowManager != 0) {
        mWindowManager->linkToDeath(static_cast<IBinder::DeathRecipient*>(this));
    }

    // stop boot animation
    // formerly we would just kill the process, but we now ask it to exit so it
    // can choose where to stop the animation.
    property_set("service.bootanim.exit", "1");

    const int LOGTAG_SF_STOP_BOOTANIM = 60110;
    LOG_EVENT_LONG(LOGTAG_SF_STOP_BOOTANIM,
                   ns2ms(systemTime(SYSTEM_TIME_MONOTONIC)));

    sp<IBinder> input(defaultServiceManager()->getService(String16("inputflinger")));

    static_cast<void>(schedule([=] {
        if (input == nullptr) {
            ALOGE("Failed to link to input service");
        } else {
            mInputFlinger = interface_cast<os::IInputFlinger>(input);
        }

        readPersistentProperties();
        mPowerAdvisor.onBootFinished();
        mBootStage = BootStage::FINISHED;

        if (property_get_bool("sf.debug.show_refresh_rate_overlay", false)) {
            ON_MAIN_THREAD(enableRefreshRateOverlay(true));
        }
        if (mUseFbScaling) {
            Mutex::Autolock _l(mStateLock);
            ssize_t index = mCurrentState.displays.indexOfKey(getInternalDisplayTokenLocked());
            if (index < 0) {
                ALOGE("Invalid token %p", getInternalDisplayTokenLocked().get());
            } else {
                const DisplayDeviceState& state = mCurrentState.displays.valueAt(index);
                setFrameBufferSizeForScaling(getDefaultDisplayDeviceLocked(), state);
            }
        }

    }));

    setupDisplayExtnFeatures();
}

uint32_t SurfaceFlinger::getNewTexture() {
    {
        std::lock_guard lock(mTexturePoolMutex);
        if (!mTexturePool.empty()) {
            uint32_t name = mTexturePool.back();
            mTexturePool.pop_back();
            ATRACE_INT("TexturePoolSize", mTexturePool.size());
            return name;
        }

        // The pool was too small, so increase it for the future
        ++mTexturePoolSize;
    }

    // The pool was empty, so we need to get a new texture name directly using a
    // blocking call to the main thread
    auto genTextures = [this] {
               uint32_t name = 0;
               getRenderEngine().genTextures(1, &name);
               return name;
    };
    if (std::this_thread::get_id() == mMainThreadId) {
        return genTextures();
    } else {
        return schedule(genTextures).get();
    }
}

void SurfaceFlinger::deleteTextureAsync(uint32_t texture) {
    std::lock_guard lock(mTexturePoolMutex);
    // We don't change the pool size, so the fix-up logic in postComposition will decide whether
    // to actually delete this or not based on mTexturePoolSize
    mTexturePool.push_back(texture);
    ATRACE_INT("TexturePoolSize", mTexturePool.size());
}

// Do not call property_set on main thread which will be blocked by init
// Use StartPropertySetThread instead.
void SurfaceFlinger::init() {
    ALOGI(  "SurfaceFlinger's main thread ready to run. "
            "Initializing graphics H/W...");
    Mutex::Autolock _l(mStateLock);

    InitComposerExtn();
    // Get a RenderEngine for the given display / config (can't fail)
    // TODO(b/77156734): We need to stop casting and use HAL types when possible.
    // Sending maxFrameBufferAcquiredBuffers as the cache size is tightly tuned to single-display.
    mCompositionEngine->setRenderEngine(renderengine::RenderEngine::create(
            renderengine::RenderEngineCreationArgs::Builder()
                    .setPixelFormat(static_cast<int32_t>(defaultCompositionPixelFormat))
                    .setImageCacheSize(maxFrameBufferAcquiredBuffers)
                    .setUseColorManagerment(useColorManagement)
                    .setEnableProtectedContext(enable_protected_contents(false))
                    .setPrecacheToneMapperShaderOnly(false)
                    .setSupportsBackgroundBlur(mSupportsBlur)
                    .setContextPriority(
                            useContextPriority
                                    ? renderengine::RenderEngine::ContextPriority::REALTIME
                                    : renderengine::RenderEngine::ContextPriority::MEDIUM)
                    .build()));
    mMaxRenderTargetSize =
            std::min(getRenderEngine().getMaxTextureSize(), getRenderEngine().getMaxViewportDims());

    // Set SF main policy after initializing RenderEngine which has its own policy.
    if (!SetTaskProfiles(0, {"SFMainPolicy"})) {
        ALOGW("Failed to set main task profile");
    }

    mCompositionEngine->setTimeStats(mTimeStats);
    mCompositionEngine->setHwComposer(getFactory().createHWComposer(mHwcServiceName));
    mCompositionEngine->getHwComposer().setCallback(this);
    ClientCache::getInstance().setRenderEngine(&getRenderEngine());

    if (base::GetBoolProperty("debug.sf.enable_hwc_vds"s, false)) {
        enableHalVirtualDisplays(true);
    }

    // Process any initial hotplug and resulting display changes.
    processDisplayHotplugEventsLocked();
    const auto display = getDefaultDisplayDeviceLocked();
    LOG_ALWAYS_FATAL_IF(!display, "Missing primary display after registering composer callback.");
    const auto displayId = display->getPhysicalId();
    LOG_ALWAYS_FATAL_IF(!getHwComposer().isConnected(displayId),
                        "Primary display is disconnected.");
#ifdef QTI_DISPLAY_CONFIG_ENABLED
    if (!mDisplayConfigIntf) {
        ALOGE("DisplayConfig HIDL not present\n");
        mDisplayConfigIntf = nullptr;
    } else {
        mDisplayConfigIntf->IsAsyncVDSCreationSupported(&mAsyncVdsCreationSupported);
        ALOGI("IsAsyncVDSCreationSupported %d", mAsyncVdsCreationSupported);
    }
#endif

    // initialize our drawing state
    mDrawingState = mCurrentState;

    // set initial conditions (e.g. unblank default device)
    initializeDisplays();

    mPowerAdvisor.init();

    char primeShaderCache[PROPERTY_VALUE_MAX];
    property_get("service.sf.prime_shader_cache", primeShaderCache, "1");
    if (atoi(primeShaderCache)) {
        if (setSchedFifo(false) != NO_ERROR) {
            ALOGW("Can't set SCHED_OTHER for primeCache");
        }

        mRenderEnginePrimeCacheFuture = getRenderEngine().primeCache();

        if (setSchedFifo(true) != NO_ERROR) {
            ALOGW("Can't set SCHED_OTHER for primeCache");
        }
    }

    onActiveDisplaySizeChanged(display);

    // Inform native graphics APIs whether the present timestamp is supported:

    const bool presentFenceReliable =
            !getHwComposer().hasCapability(hal::Capability::PRESENT_FENCE_IS_NOT_RELIABLE);
    mStartPropertySetThread = getFactory().createStartPropertySetThread(presentFenceReliable);

    if (mStartPropertySetThread->Start() != NO_ERROR) {
        ALOGE("Run StartPropertySetThread failed!");
    }

    char smomoProp[PROPERTY_VALUE_MAX];
    property_get("vendor.display.use_smooth_motion", smomoProp, "0");
    if (atoi(smomoProp) && mSmoMo.init()) {
        mSmoMo->SetChangeRefreshRateCallback(
            [this](int32_t refreshRate) {
                setRefreshRateTo(refreshRate);
            });

        std::vector<float> refreshRates;

        const auto &allRates = display->refreshRateConfigs().getAllRefreshRates();
        auto iter = allRates.cbegin();
        while (iter != allRates.cend()) {
            if (iter->second->getFps().getValue() > 0) {
                refreshRates.push_back(iter->second->getFps().getValue());
            }
            ++iter;
        }
        mSmoMo->SetDisplayRefreshRates(refreshRates);

        ALOGI("SmoMo is enabled");
    }

    char layerExtProp[PROPERTY_VALUE_MAX];
    property_get("vendor.display.use_layer_ext", layerExtProp, "0");
    if (atoi(layerExtProp)) {
        mUseLayerExt = true;
    }
    property_get("vendor.display.split_layer_ext", layerExtProp, "0");
    if (atoi(layerExtProp)) {
        mSplitLayerExt = true;
    }
    if ((mUseLayerExt || mSplitLayerExt) && mLayerExt.init()) {
        ALOGI("Layer Extension is enabled");
    }

#ifdef FPS_MITIGATION_ENABLED
    auto currMode = display->getActiveMode();
    const auto& supportedModes = display->getSupportedModes();
    std::vector<float> fps_list;
    for (auto mode : supportedModes) {
        if (mode->getWidth() == currMode->getWidth() &&
            mode->getHeight() == currMode->getHeight()) {
            fps_list.push_back(int32_t(mode->getFps().getValue()));
        }
    }

    if (mDisplayExtnIntf) {
        mDisplayExtnIntf->SetFpsMitigationCallback(
                          [this](float newLevelFps){
                              setDesiredModeByThermalLevel(newLevelFps);
                          }, fps_list);
    }
#endif

    startUnifiedDraw();
    ALOGV("Done initializing");
}

void SurfaceFlinger::InitComposerExtn() {
    mComposerExtnIntf = composer::ComposerExtnLib::GetInstance();
    if (!mComposerExtnIntf) {
        ALOGE("Unable to get composer extension");
        return;
    }
    int ret = mComposerExtnIntf->CreateFrameScheduler(&mFrameSchedulerExtnIntf);
    if (ret) {
        ALOGI("Unable to create frame scheduler extension");
    }

    ret = mComposerExtnIntf->CreateDisplayExtn(&mDisplayExtnIntf);
    if (ret) {
       ALOGI("Unable to create display extension");
    }
    ALOGI("Init: mDisplayExtnIntf: %p", mDisplayExtnIntf);
}

void SurfaceFlinger::startUnifiedDraw() {
#ifdef QTI_UNIFIED_DRAW
    if (mDisplayExtnIntf) {
        // Displays hotplugged at this point.
        for (const auto& display : mDisplaysList) {
            const auto id = HalDisplayId::tryCast(display->getId());
            if (id) {
                uint32_t hwcDisplayId;
                if (!getHwcDisplayId(display, &hwcDisplayId)) {
                   continue;
                }
                ALOGI("calling TryUnifiedDraw for display=%u", hwcDisplayId);
                if (!mDisplayExtnIntf->TryUnifiedDraw(hwcDisplayId, maxFrameBufferAcquiredBuffers)){
                    ALOGI("Calling tryDrawMethod for display=%u", hwcDisplayId);
                    getHwComposer().tryDrawMethod(*id,
                      IQtiComposerClient::DrawMethod::UNIFIED_DRAW);
                }
            }
        }
    }
#endif
}

void SurfaceFlinger::readPersistentProperties() {
    Mutex::Autolock _l(mStateLock);

    char value[PROPERTY_VALUE_MAX];

    property_get("persist.sys.sf.color_saturation", value, "1.0");
    mGlobalSaturationFactor = atof(value);
    updateColorMatrixLocked();
    ALOGV("Saturation is set to %.2f", mGlobalSaturationFactor);

    property_get("persist.sys.sf.native_mode", value, "0");
    mDisplayColorSetting = static_cast<DisplayColorSetting>(atoi(value));

    property_get("persist.sys.sf.color_mode", value, "0");
    mForceColorMode = static_cast<ColorMode>(atoi(value));
}

void SurfaceFlinger::startBootAnim() {
    // Start boot animation service by setting a property mailbox
    // if property setting thread is already running, Start() will be just a NOP
    mStartPropertySetThread->Start();
    // Wait until property was set
    if (mStartPropertySetThread->join() != NO_ERROR) {
        ALOGE("Join StartPropertySetThread failed!");
    }
}

// ----------------------------------------------------------------------------

bool SurfaceFlinger::authenticateSurfaceTexture(
        const sp<IGraphicBufferProducer>& bufferProducer) const {
    Mutex::Autolock _l(mStateLock);
    return authenticateSurfaceTextureLocked(bufferProducer);
}

bool SurfaceFlinger::authenticateSurfaceTextureLocked(
        const sp<IGraphicBufferProducer>& bufferProducer) const {
    sp<IBinder> surfaceTextureBinder(IInterface::asBinder(bufferProducer));
    return mGraphicBufferProducerList.count(surfaceTextureBinder.get()) > 0;
}

status_t SurfaceFlinger::getSupportedFrameTimestamps(
        std::vector<FrameEvent>* outSupported) const {
    *outSupported = {
        FrameEvent::REQUESTED_PRESENT,
        FrameEvent::ACQUIRE,
        FrameEvent::LATCH,
        FrameEvent::FIRST_REFRESH_START,
        FrameEvent::LAST_REFRESH_START,
        FrameEvent::GPU_COMPOSITION_DONE,
        FrameEvent::DEQUEUE_READY,
        FrameEvent::RELEASE,
    };
    ConditionalLock _l(mStateLock,
            std::this_thread::get_id() != mMainThreadId);
    if (!getHwComposer().hasCapability(hal::Capability::PRESENT_FENCE_IS_NOT_RELIABLE)) {
        outSupported->push_back(FrameEvent::DISPLAY_PRESENT);
    }
    return NO_ERROR;
}

status_t SurfaceFlinger::getDisplayState(const sp<IBinder>& displayToken, ui::DisplayState* state) {
    if (!displayToken || !state) {
        return BAD_VALUE;
    }

    Mutex::Autolock lock(mStateLock);

    const auto display = getDisplayDeviceLocked(displayToken);
    if (!display) {
        return NAME_NOT_FOUND;
    }

    state->layerStack = display->getLayerStack();
    state->orientation = display->getOrientation();

    const Rect layerStackRect = display->getLayerStackSpaceRect();
    state->layerStackSpaceRect =
            layerStackRect.isValid() ? layerStackRect.getSize() : display->getSize();

    return NO_ERROR;
}

status_t SurfaceFlinger::getStaticDisplayInfo(const sp<IBinder>& displayToken,
                                              ui::StaticDisplayInfo* info) {
    if (!displayToken || !info) {
        return BAD_VALUE;
    }

    Mutex::Autolock lock(mStateLock);

    const auto display = getDisplayDeviceLocked(displayToken);
    if (!display) {
        return NAME_NOT_FOUND;
    }

    if (const auto connectionType = display->getConnectionType())
        info->connectionType = *connectionType;
    else {
        return INVALID_OPERATION;
    }

    if (mEmulatedDisplayDensity) {
        info->density = mEmulatedDisplayDensity;
    } else {
        info->density = info->connectionType == ui::DisplayConnectionType::Internal
                ? mInternalDisplayDensity
                : FALLBACK_DENSITY;
    }
    info->density /= ACONFIGURATION_DENSITY_MEDIUM;

    info->secure = display->isSecure();
    info->deviceProductInfo = display->getDeviceProductInfo();

    return NO_ERROR;
}

status_t SurfaceFlinger::getDynamicDisplayInfo(const sp<IBinder>& displayToken,
                                               ui::DynamicDisplayInfo* info) {
    if (!displayToken || !info) {
        return BAD_VALUE;
    }

    Mutex::Autolock lock(mStateLock);

    const auto display = getDisplayDeviceLocked(displayToken);
    if (!display) {
        return NAME_NOT_FOUND;
    }

    const auto displayId = PhysicalDisplayId::tryCast(display->getId());
    if (!displayId) {
        return INVALID_OPERATION;
    }

    info->activeDisplayModeId = static_cast<int32_t>(display->getActiveMode()->getId().value());

    const auto& supportedModes = display->getSupportedModes();
    info->supportedDisplayModes.clear();
    info->supportedDisplayModes.reserve(supportedModes.size());
    for (const auto& mode : supportedModes) {
        ui::DisplayMode outMode;
        outMode.id = static_cast<int32_t>(mode->getId().value());

        auto width = mode->getWidth();
        auto height = mode->getHeight();

        auto xDpi = mode->getDpiX();
        auto yDpi = mode->getDpiY();

        if (display->isPrimary() &&
            (internalDisplayOrientation == ui::ROTATION_90 ||
             internalDisplayOrientation == ui::ROTATION_270)) {
            std::swap(width, height);
            std::swap(xDpi, yDpi);
        }

        outMode.resolution = ui::Size(width, height);

        if (mEmulatedDisplayDensity) {
            outMode.xDpi = mEmulatedDisplayDensity;
            outMode.yDpi = mEmulatedDisplayDensity;
        } else {
            outMode.xDpi = xDpi;
            outMode.yDpi = yDpi;
        }

        const nsecs_t period = mode->getVsyncPeriod();
        outMode.refreshRate = Fps::fromPeriodNsecs(period).getValue();

        const auto vsyncConfigSet =
                mVsyncConfiguration->getConfigsForRefreshRate(Fps(outMode.refreshRate));
        outMode.appVsyncOffset = vsyncConfigSet.late.appOffset;
        outMode.sfVsyncOffset = vsyncConfigSet.late.sfOffset;
        outMode.group = mode->getGroup();

        // This is how far in advance a buffer must be queued for
        // presentation at a given time.  If you want a buffer to appear
        // on the screen at time N, you must submit the buffer before
        // (N - presentationDeadline).
        //
        // Normally it's one full refresh period (to give SF a chance to
        // latch the buffer), but this can be reduced by configuring a
        // VsyncController offset.  Any additional delays introduced by the hardware
        // composer or panel must be accounted for here.
        //
        // We add an additional 1ms to allow for processing time and
        // differences between the ideal and actual refresh rate.
        outMode.presentationDeadline = period - outMode.sfVsyncOffset + 1000000;

        info->supportedDisplayModes.push_back(outMode);
    }

    info->activeColorMode = display->getCompositionDisplay()->getState().colorMode;
    info->supportedColorModes = getDisplayColorModes(*display);
    info->hdrCapabilities = display->getHdrCapabilities();

    info->autoLowLatencyModeSupported =
            getHwComposer().hasDisplayCapability(*displayId,
                                                 hal::DisplayCapability::AUTO_LOW_LATENCY_MODE);
    std::vector<hal::ContentType> types;
    getHwComposer().getSupportedContentTypes(*displayId, &types);
    info->gameContentTypeSupported = std::any_of(types.begin(), types.end(), [](auto type) {
        return type == hal::ContentType::GAME;
    });

    return NO_ERROR;
}

status_t SurfaceFlinger::getDisplayStats(const sp<IBinder>&, DisplayStatInfo* stats) {
    if (!stats) {
        return BAD_VALUE;
    }

    *stats = mScheduler->getDisplayStatInfo(systemTime());
    return NO_ERROR;
}

bool SurfaceFlinger::isFpsDeferNeeded(const ActiveModeInfo& info) {
    const auto display = ON_MAIN_THREAD(getDefaultDisplayDeviceLocked());
    if (!display || !mThermalLevelFps) {
        return false;
    }

    auto requestedRefreshRate = display->refreshRateConfigs().getRefreshRateFromModeId(info.mode->getId());
    float newFpsRequest = requestedRefreshRate.getFps().getValue();
    if (mAllowThermalFpsChange) {
        return false;
    }

    mLastCachedFps = newFpsRequest;
    if ((int32_t)newFpsRequest > mThermalLevelFps) {
        return true;
    }

    return false;
}

void SurfaceFlinger::setDesiredActiveMode(const ActiveModeInfo& info) {
    ATRACE_CALL();

    if (!info.mode) {
        ALOGW("requested display mode is null");
        return;
    }
    auto display = getDisplayDeviceLocked(info.mode->getPhysicalDisplayId());
    if (!display) {
        ALOGW("%s: display is no longer valid", __func__);
        return;
    }


    if (isFpsDeferNeeded(info)) {
        return;
    }

    mVsyncPeriod = info.mode->getVsyncPeriod();
    if (mDolphinWrapper.dolphinSetVsyncPeriod) {
        mDolphinWrapper.dolphinSetVsyncPeriod(mVsyncPeriod);
    }

    if (display->setDesiredActiveMode(info)) {
        scheduleRefresh(FrameHint::kNone);

        // Start receiving vsync samples now, so that we can detect a period
        // switch.
        mScheduler->resyncToHardwareVsync(true, info.mode->getVsyncPeriod());
        // As we called to set period, we will call to onRefreshRateChangeCompleted once
        // VsyncController model is locked.
        modulateVsync(&VsyncModulator::onRefreshRateChangeInitiated);

        updatePhaseConfiguration(info.mode->getFps());
        mScheduler->setModeChangePending(true);
    }

    setContentFps(static_cast<uint32_t>(info.mode->getFps().getValue()));
}

status_t SurfaceFlinger::setActiveMode(const sp<IBinder>& displayToken, int modeId) {
    ATRACE_CALL();

    if (!displayToken) {
        return BAD_VALUE;
    }

    auto future = schedule([=]() -> status_t {
        const auto display = ON_MAIN_THREAD(getDisplayDeviceLocked(displayToken));
        if (!display) {
            ALOGE("Attempt to set allowed display modes for invalid display token %p",
                  displayToken.get());
            return NAME_NOT_FOUND;
        }

        if (display->isVirtual()) {
            ALOGW("Attempt to set allowed display modes for virtual display");
            return INVALID_OPERATION;
        }

        const auto mode = display->getMode(DisplayModeId{modeId});
        if (!mode) {
            ALOGW("Attempt to switch to an unsupported mode %d.", modeId);
            return BAD_VALUE;
        }

        const auto fps = mode->getFps();
        // Keep the old switching type.
        const auto allowGroupSwitching =
                display->refreshRateConfigs().getCurrentPolicy().allowGroupSwitching;
        const scheduler::RefreshRateConfigs::Policy policy{mode->getId(),
                                                           allowGroupSwitching,
                                                           {fps, fps}};
        constexpr bool kOverridePolicy = false;

        return setDesiredDisplayModeSpecsInternal(display, policy, kOverridePolicy);
    });

    return future.get();
}

void SurfaceFlinger::setActiveModeInternal() {
    ATRACE_CALL();

    const auto display = getDefaultDisplayDeviceLocked();
    if (!display) {
        return;
    }

    const auto upcomingModeInfo = MAIN_THREAD_GUARD(display->getUpcomingActiveMode());
    if (!upcomingModeInfo.mode) {
        // There is no pending mode change. This can happen if the active
        // display changed and the mode change happened on a different display.
        return;
    }

    if (display->getActiveMode()->getSize() != upcomingModeInfo.mode->getSize()) {
        auto& state = mCurrentState.displays.editValueFor(display->getDisplayToken());
        // We need to generate new sequenceId in order to recreate the display (and this
        // way the framebuffer).
        state.sequenceId = DisplayDeviceState{}.sequenceId;
        state.physical->activeMode = upcomingModeInfo.mode;
        processDisplayChangesLocked();

        // processDisplayChangesLocked will update all necessary components so we're done here.
        return;
    }

    // We just created this display so we can call even if we are not on
    // the main thread
    MainThreadScopedGuard fakeMainThreadGuard(SF_MAIN_THREAD);
    display->setActiveMode(upcomingModeInfo.mode->getId());

    const Fps refreshRate = upcomingModeInfo.mode->getFps();
    mRefreshRateStats->setRefreshRate(refreshRate);
    updatePhaseConfiguration(refreshRate);

    if (upcomingModeInfo.event != Scheduler::ModeEvent::None) {
        mScheduler->onPrimaryDisplayModeChanged(mAppConnectionHandle, upcomingModeInfo.mode);
    }
}

void SurfaceFlinger::clearDesiredActiveModeState(const sp<DisplayDevice>& display) {
    display->clearDesiredActiveModeState();
    if (isDisplayActiveLocked(display)) {
        mScheduler->setModeChangePending(false);
    }
}

void SurfaceFlinger::desiredActiveModeChangeDone(const sp<DisplayDevice>& display) {
    const auto refreshRate = display->getDesiredActiveMode()->mode->getFps();
    clearDesiredActiveModeState(display);
    mScheduler->resyncToHardwareVsync(true, refreshRate.getPeriodNsecs());
    updatePhaseConfiguration(refreshRate);
}

void SurfaceFlinger::performSetActiveMode() {
    ATRACE_CALL();
    ALOGV("%s", __FUNCTION__);

    for (const auto& iter : mDisplays) {
        const auto& display = iter.second;
        if (!display || !display->isInternal()) {
            continue;
        }

        // Store the local variable to release the lock.
        const auto desiredActiveMode = display->getDesiredActiveMode();
        if (!desiredActiveMode) {
            // No desired active mode pending to be applied
            continue;
        }

        if (!isDisplayActiveLocked(display)) {
            // display is no longer the active display, so abort the mode change
            clearDesiredActiveModeState(display);
            continue;
        }

        const auto desiredMode = display->getMode(desiredActiveMode->mode->getId());
        if (!desiredMode) {
            ALOGW("Desired display mode is no longer supported. Mode ID = %d",
                  desiredActiveMode->mode->getId().value());
            clearDesiredActiveModeState(display);
            continue;
        }

        const auto refreshRate = desiredMode->getFps();
        ALOGV("%s changing active mode to %d(%s) for display %s", __func__,
              desiredMode->getId().value(), to_string(refreshRate).c_str(),
              to_string(display->getId()).c_str());

        if (display->getActiveMode()->getId() == desiredActiveMode->mode->getId()) {
            // display is not valid or we are already in the requested mode
            // on both cases there is nothing left to do
            desiredActiveModeChangeDone(display);
            continue;
        }

        // Desired active mode was set, it is different than the mode currently in use, however
        // allowed modes might have changed by the time we process the refresh.
        // Make sure the desired mode is still allowed
        const auto displayModeAllowed =
                display->refreshRateConfigs().isModeAllowed(desiredActiveMode->mode->getId());
        if (!displayModeAllowed) {
            desiredActiveModeChangeDone(display);
            continue;
        }

        // TODO(b/142753666) use constrains
        hal::VsyncPeriodChangeConstraints constraints;
        constraints.desiredTimeNanos = systemTime();
        constraints.seamlessRequired = false;
        hal::VsyncPeriodChangeTimeline outTimeline;

        const auto status = MAIN_THREAD_GUARD(
                display->initiateModeChange(*desiredActiveMode, constraints, &outTimeline));
        if (status != NO_ERROR) {
            // initiateModeChange may fail if a hotplug event is just about
            // to be sent. We just log the error in this case.
            ALOGW("initiateModeChange failed: %d", status);
            continue;
        }
        mScheduler->onNewVsyncPeriodChangeTimeline(outTimeline);

        // Scheduler will submit an empty frame to HWC if needed.
        mSetActiveModePending = true;
    }
}

void SurfaceFlinger::disableExpensiveRendering() {
    schedule([=]() MAIN_THREAD {
        ATRACE_CALL();
        if (mPowerAdvisor.isUsingExpensiveRendering()) {
            const auto& displays = ON_MAIN_THREAD(mDisplays);
            for (const auto& [_, display] : displays) {
                const static constexpr auto kDisable = false;
                mPowerAdvisor.setExpensiveRenderingExpected(display->getId(), kDisable);
            }
        }
    }).wait();
}

std::vector<ColorMode> SurfaceFlinger::getDisplayColorModes(const DisplayDevice& display) {
    auto modes = getHwComposer().getColorModes(display.getPhysicalId());

    // If the display is internal and the configuration claims it's not wide color capable,
    // filter out all wide color modes. The typical reason why this happens is that the
    // hardware is not good enough to support GPU composition of wide color, and thus the
    // OEMs choose to disable this capability.
    if (display.getConnectionType() == ui::DisplayConnectionType::Internal &&
        !hasWideColorDisplay) {
        const auto newEnd = std::remove_if(modes.begin(), modes.end(), isWideColorMode);
        modes.erase(newEnd, modes.end());
    }

    return modes;
}

status_t SurfaceFlinger::getDisplayNativePrimaries(const sp<IBinder>& displayToken,
                                                   ui::DisplayPrimaries &primaries) {
    if (!displayToken) {
        return BAD_VALUE;
    }

    // Currently we only support this API for a single internal display.
    if (getInternalDisplayToken() != displayToken) {
        return NAME_NOT_FOUND;
    }

    memcpy(&primaries, &mInternalDisplayPrimaries, sizeof(ui::DisplayPrimaries));
    return NO_ERROR;
}

status_t SurfaceFlinger::setActiveColorMode(const sp<IBinder>& displayToken, ColorMode mode) {
    if (!displayToken) {
        return BAD_VALUE;
    }

    auto future = schedule([=]() MAIN_THREAD -> status_t {
        const auto display = getDisplayDeviceLocked(displayToken);
        if (!display) {
            ALOGE("Attempt to set active color mode %s (%d) for invalid display token %p",
                  decodeColorMode(mode).c_str(), mode, displayToken.get());
            return NAME_NOT_FOUND;
        }

        if (display->isVirtual()) {
            ALOGW("Attempt to set active color mode %s (%d) for virtual display",
                  decodeColorMode(mode).c_str(), mode);
            return INVALID_OPERATION;
        }

        const auto modes = getDisplayColorModes(*display);
        const bool exists = std::find(modes.begin(), modes.end(), mode) != modes.end();

        if (mode < ColorMode::NATIVE || !exists) {
            ALOGE("Attempt to set invalid active color mode %s (%d) for display token %p",
                  decodeColorMode(mode).c_str(), mode, displayToken.get());
            return BAD_VALUE;
        }

        display->getCompositionDisplay()->setColorProfile(
                {mode, Dataspace::UNKNOWN, RenderIntent::COLORIMETRIC, Dataspace::UNKNOWN});

        return NO_ERROR;
    });

    // TODO(b/195698395): Propagate error.
    future.wait();
    return NO_ERROR;
}

void SurfaceFlinger::setAutoLowLatencyMode(const sp<IBinder>& displayToken, bool on) {
    static_cast<void>(schedule([=]() MAIN_THREAD {
        if (const auto displayId = getPhysicalDisplayIdLocked(displayToken)) {
            getHwComposer().setAutoLowLatencyMode(*displayId, on);
        } else {
            ALOGE("%s: Invalid display token %p", __FUNCTION__, displayToken.get());
        }
    }));
}

void SurfaceFlinger::setGameContentType(const sp<IBinder>& displayToken, bool on) {
    static_cast<void>(schedule([=]() MAIN_THREAD {
        if (const auto displayId = getPhysicalDisplayIdLocked(displayToken)) {
            const auto type = on ? hal::ContentType::GAME : hal::ContentType::NONE;
            getHwComposer().setContentType(*displayId, type);
        } else {
            ALOGE("%s: Invalid display token %p", __FUNCTION__, displayToken.get());
        }
    }));
}

status_t SurfaceFlinger::clearAnimationFrameStats() {
    Mutex::Autolock _l(mStateLock);
    mAnimFrameTracker.clearStats();
    return NO_ERROR;
}

status_t SurfaceFlinger::getAnimationFrameStats(FrameStats* outStats) const {
    Mutex::Autolock _l(mStateLock);
    mAnimFrameTracker.getStats(outStats);
    return NO_ERROR;
}

status_t SurfaceFlinger::overrideHdrTypes(const sp<IBinder>& displayToken,
                                          const std::vector<ui::Hdr>& hdrTypes) {
    Mutex::Autolock lock(mStateLock);

    auto display = getDisplayDeviceLocked(displayToken);
    if (!display) {
        ALOGE("%s: Invalid display token %p", __FUNCTION__, displayToken.get());
        return NAME_NOT_FOUND;
    }

    display->overrideHdrTypes(hdrTypes);
    dispatchDisplayHotplugEvent(display->getPhysicalId(), true /* connected */);
    return NO_ERROR;
}

status_t SurfaceFlinger::onPullAtom(const int32_t atomId, std::string* pulledData, bool* success) {
    *success = mTimeStats->onPullAtom(atomId, pulledData);
    return NO_ERROR;
}

status_t SurfaceFlinger::getDisplayedContentSamplingAttributes(const sp<IBinder>& displayToken,
                                                               ui::PixelFormat* outFormat,
                                                               ui::Dataspace* outDataspace,
                                                               uint8_t* outComponentMask) const {
    if (!outFormat || !outDataspace || !outComponentMask) {
        return BAD_VALUE;
    }

    Mutex::Autolock lock(mStateLock);

    const auto displayId = getPhysicalDisplayIdLocked(displayToken);
    if (!displayId) {
        return NAME_NOT_FOUND;
    }

    return getHwComposer().getDisplayedContentSamplingAttributes(*displayId, outFormat,
                                                                 outDataspace, outComponentMask);
}

status_t SurfaceFlinger::setDisplayContentSamplingEnabled(const sp<IBinder>& displayToken,
                                                          bool enable, uint8_t componentMask,
                                                          uint64_t maxFrames) {
    return schedule([=]() MAIN_THREAD -> status_t {
               if (const auto displayId = getPhysicalDisplayIdLocked(displayToken)) {
                   return getHwComposer().setDisplayContentSamplingEnabled(*displayId, enable,
                                                                           componentMask,
                                                                           maxFrames);
               } else {
                   ALOGE("%s: Invalid display token %p", __FUNCTION__, displayToken.get());
                   return NAME_NOT_FOUND;
               }
           })
            .get();
}

status_t SurfaceFlinger::setDisplayElapseTime(const sp<DisplayDevice>& display,
    std::chrono::steady_clock::time_point earliestPresentTime) const {
    nsecs_t sfOffset = mVsyncConfiguration->getCurrentConfigs().late.sfOffset;
    if (!mUseAdvanceSfOffset || (sfOffset >= 0)) {
        return OK;
    }

    if (mDisplaysList.size() != 1 || display->isVirtual()) {
        // Revisit this for multi displays.
        return OK;
    }

    auto timeStamp =
      std::chrono::time_point_cast<std::chrono::nanoseconds>(earliestPresentTime);
    const auto id = HalDisplayId::tryCast(display->getId());
    if (!id) {
        return BAD_VALUE;
    }
    return getHwComposer().setDisplayElapseTime(*id, timeStamp.time_since_epoch().count());
}

status_t SurfaceFlinger::isSupportedConfigSwitch(const sp<IBinder>& displayToken, int config) {
    sp<DisplayDevice> display = nullptr;
    {
        Mutex::Autolock lock(mStateLock);
        display = (getDisplayDeviceLocked(displayToken));
    }

    if (!display) {
        ALOGE("Attempt to switch config %d for invalid display token %p", config,
               displayToken.get());
        return NAME_NOT_FOUND;
    }
#ifdef AIDL_DISPLAY_CONFIG_ENABLED
    if (displayConfigIntf != nullptr) {
        const auto displayId = PhysicalDisplayId::tryCast(display->getId());
        const auto hwcDisplayId = getHwComposer().fromPhysicalDisplayId(*displayId);
        bool supported = false;
        displayConfigIntf->isSupportedConfigSwitch(*hwcDisplayId, config, &supported);
        if (!supported) {
            ALOGW("AIDL Switching to config:%d is not supported", config);
            return INVALID_OPERATION;
        } else {
            ALOGI("AIDL Switching to config:%d is supported", config);
        }
    }
#elif defined(QTI_DISPLAY_CONFIG_ENABLED)
    const auto displayId = display->getId();
    const auto hwcDisplayId = getHwComposer().fromPhysicalDisplayId(*displayId);
    bool supported = false;
    mDisplayConfigIntf->IsSupportedConfigSwitch(*hwcDisplayId, config, &supported);
    if (!supported) {
        ALOGW("HIDL Switching to config:%d is not supported", config);
        return INVALID_OPERATION;
    }
#endif

    return NO_ERROR;
}

status_t SurfaceFlinger::getDisplayedContentSample(const sp<IBinder>& displayToken,
                                                   uint64_t maxFrames, uint64_t timestamp,
                                                   DisplayedFrameStats* outStats) const {
    Mutex::Autolock lock(mStateLock);

    const auto displayId = getPhysicalDisplayIdLocked(displayToken);
    if (!displayId) {
        return NAME_NOT_FOUND;
    }

    return getHwComposer().getDisplayedContentSample(*displayId, maxFrames, timestamp, outStats);
}

status_t SurfaceFlinger::getProtectedContentSupport(bool* outSupported) const {
    if (!outSupported) {
        return BAD_VALUE;
    }
    *outSupported = getRenderEngine().supportsProtectedContent();
    return NO_ERROR;
}

status_t SurfaceFlinger::isWideColorDisplay(const sp<IBinder>& displayToken,
                                            bool* outIsWideColorDisplay) const {
    if (!displayToken || !outIsWideColorDisplay) {
        return BAD_VALUE;
    }

    Mutex::Autolock lock(mStateLock);
    const auto display = getDisplayDeviceLocked(displayToken);
    if (!display) {
        return NAME_NOT_FOUND;
    }

    *outIsWideColorDisplay =
            display->isPrimary() ? hasWideColorDisplay : display->hasWideColorGamut();
    return NO_ERROR;
}

status_t SurfaceFlinger::isDeviceRCSupported(const sp<IBinder>& displayToken,
                                             bool* outDeviceRCSupported) const {
    if (!displayToken || !outDeviceRCSupported) {
        return BAD_VALUE;
    }

    static bool rc_supported = false;
    static int read_rc_supported = true;
    if (read_rc_supported) {
        read_rc_supported = false;
#ifdef QTI_DISPLAY_CONFIG_ENABLED
        ::DisplayConfig::ClientInterface *DisplayConfigIntf = nullptr;
        ::DisplayConfig::ClientInterface::Create("SurfaceFlinger::Layer" + std::to_string(0),
              nullptr, &DisplayConfigIntf);
        if (DisplayConfigIntf) {
            std::string value = "0";
            std::string rc_prop = "enable_rc_support";
            int ret = DisplayConfigIntf->GetDebugProperty(rc_prop, &value);
            if (!ret && (value == "1")) {
                DisplayConfigIntf->IsRCSupported(0, &rc_supported);
            }
            ::DisplayConfig::ClientInterface::Destroy(DisplayConfigIntf);
        }
#endif  // QTI_DISPLAY_CONFIG_ENABLED
    }
   *outDeviceRCSupported = rc_supported;
    return NO_ERROR;
}

status_t SurfaceFlinger::enableVSyncInjections(bool enable) {
    schedule([=] {
        Mutex::Autolock lock(mStateLock);

        if (const auto handle = mScheduler->enableVSyncInjection(enable)) {
            mEventQueue->setInjector(enable ? mScheduler->getEventConnection(handle) : nullptr);
        }
    }).wait();

    return NO_ERROR;
}

status_t SurfaceFlinger::injectVSync(nsecs_t when) {
    Mutex::Autolock lock(mStateLock);
    const DisplayStatInfo stats = mScheduler->getDisplayStatInfo(when);
    const auto expectedPresent = calculateExpectedPresentTime(stats);
    return mScheduler->injectVSync(when, /*expectedVSyncTime=*/expectedPresent,
                                   /*deadlineTimestamp=*/expectedPresent)
            ? NO_ERROR
            : BAD_VALUE;
}

status_t SurfaceFlinger::getLayerDebugInfo(std::vector<LayerDebugInfo>* outLayers) {
    outLayers->clear();
    schedule([=] {
        const auto display = ON_MAIN_THREAD(getDefaultDisplayDeviceLocked());
        mDrawingState.traverseInZOrder([&](Layer* layer) {
            outLayers->push_back(layer->getLayerDebugInfo(display.get()));
        });
    }).wait();
    return NO_ERROR;
}

status_t SurfaceFlinger::getCompositionPreference(
        Dataspace* outDataspace, ui::PixelFormat* outPixelFormat,
        Dataspace* outWideColorGamutDataspace,
        ui::PixelFormat* outWideColorGamutPixelFormat) const {
    *outDataspace = mDefaultCompositionDataspace;
    *outPixelFormat = defaultCompositionPixelFormat;
    *outWideColorGamutDataspace = mWideColorGamutCompositionDataspace;
    *outWideColorGamutPixelFormat = wideColorGamutCompositionPixelFormat;
    return NO_ERROR;
}

status_t SurfaceFlinger::addRegionSamplingListener(const Rect& samplingArea,
                                                   const sp<IBinder>& stopLayerHandle,
                                                   const sp<IRegionSamplingListener>& listener) {
    if (!listener || samplingArea == Rect::INVALID_RECT) {
        return BAD_VALUE;
    }

    const wp<Layer> stopLayer = fromHandle(stopLayerHandle);
    mRegionSamplingThread->addListener(samplingArea, stopLayer, listener);
    return NO_ERROR;
}

status_t SurfaceFlinger::removeRegionSamplingListener(const sp<IRegionSamplingListener>& listener) {
    if (!listener) {
        return BAD_VALUE;
    }
    mRegionSamplingThread->removeListener(listener);
    return NO_ERROR;
}

status_t SurfaceFlinger::addFpsListener(int32_t taskId, const sp<gui::IFpsListener>& listener) {
    if (!listener) {
        return BAD_VALUE;
    }

    mFpsReporter->addListener(listener, taskId);
    return NO_ERROR;
}

status_t SurfaceFlinger::removeFpsListener(const sp<gui::IFpsListener>& listener) {
    if (!listener) {
        return BAD_VALUE;
    }
    mFpsReporter->removeListener(listener);
    return NO_ERROR;
}

status_t SurfaceFlinger::addTunnelModeEnabledListener(
        const sp<gui::ITunnelModeEnabledListener>& listener) {
    if (!listener) {
        return BAD_VALUE;
    }

    mTunnelModeEnabledReporter->addListener(listener);
    return NO_ERROR;
}

status_t SurfaceFlinger::removeTunnelModeEnabledListener(
        const sp<gui::ITunnelModeEnabledListener>& listener) {
    if (!listener) {
        return BAD_VALUE;
    }

    mTunnelModeEnabledReporter->removeListener(listener);
    return NO_ERROR;
}

status_t SurfaceFlinger::getDisplayBrightnessSupport(const sp<IBinder>& displayToken,
                                                     bool* outSupport) const {
    if (!displayToken || !outSupport) {
        return BAD_VALUE;
    }

    Mutex::Autolock lock(mStateLock);

    const auto displayId = getPhysicalDisplayIdLocked(displayToken);
    if (!displayId) {
        return NAME_NOT_FOUND;
    }
    *outSupport =
            getHwComposer().hasDisplayCapability(*displayId, hal::DisplayCapability::BRIGHTNESS);
    return NO_ERROR;
}

status_t SurfaceFlinger::setDisplayBrightness(const sp<IBinder>& displayToken,
                                              const gui::DisplayBrightness& brightness) {
    if (!displayToken) {
        return BAD_VALUE;
    }

    return ftl::chain(schedule([=]() MAIN_THREAD {
               if (const auto display = getDisplayDeviceLocked(displayToken)) {
                   if (enableSdrDimming) {
                       display->getCompositionDisplay()
                               ->setDisplayBrightness(brightness.sdrWhitePointNits,
                                                      brightness.displayBrightnessNits);
                   }
                   return getHwComposer().setDisplayBrightness(display->getPhysicalId(),
                                                               brightness.displayBrightness);
               } else {
                   ALOGE("%s: Invalid display token %p", __FUNCTION__, displayToken.get());
                   return ftl::yield<status_t>(NAME_NOT_FOUND);
               }
           }))
            .then([](std::future<status_t> task) { return task; })
            .get();
}

status_t SurfaceFlinger::addHdrLayerInfoListener(const sp<IBinder>& displayToken,
                                                 const sp<gui::IHdrLayerInfoListener>& listener) {
    if (!displayToken) {
        return BAD_VALUE;
    }

    Mutex::Autolock lock(mStateLock);

    const auto display = getDisplayDeviceLocked(displayToken);
    if (!display) {
        return NAME_NOT_FOUND;
    }
    const auto displayId = display->getId();
    sp<HdrLayerInfoReporter>& hdrInfoReporter = mHdrLayerInfoListeners[displayId];
    if (!hdrInfoReporter) {
        hdrInfoReporter = sp<HdrLayerInfoReporter>::make();
    }
    hdrInfoReporter->addListener(listener);


    mAddingHDRLayerInfoListener = true;
    return OK;
}

status_t SurfaceFlinger::removeHdrLayerInfoListener(
        const sp<IBinder>& displayToken, const sp<gui::IHdrLayerInfoListener>& listener) {
    if (!displayToken) {
        return BAD_VALUE;
    }

    Mutex::Autolock lock(mStateLock);

    const auto display = getDisplayDeviceLocked(displayToken);
    if (!display) {
        return NAME_NOT_FOUND;
    }
    const auto displayId = display->getId();
    sp<HdrLayerInfoReporter>& hdrInfoReporter = mHdrLayerInfoListeners[displayId];
    if (hdrInfoReporter) {
        hdrInfoReporter->removeListener(listener);
    }
    return OK;
}

status_t SurfaceFlinger::notifyPowerBoost(int32_t boostId) {
    Boost powerBoost = static_cast<Boost>(boostId);

    if (powerBoost == Boost::INTERACTION) {
        mScheduler->onTouchHint();
    }

    return NO_ERROR;
}

// ----------------------------------------------------------------------------

sp<IDisplayEventConnection> SurfaceFlinger::createDisplayEventConnection(
        ISurfaceComposer::VsyncSource vsyncSource,
        ISurfaceComposer::EventRegistrationFlags eventRegistration) {

    bool triggerRefresh = vsyncSource != eVsyncSourceSurfaceFlinger;
    const auto& handle = triggerRefresh ? mAppConnectionHandle : mSfConnectionHandle;

    return mScheduler->createDisplayEventConnection(handle, triggerRefresh, eventRegistration);
}

<<<<<<< HEAD
void SurfaceFlinger::signalTransaction() {
    mScheduler->resetIdleTimer();
    notifyDisplayUpdateImminent();
=======
void SurfaceFlinger::scheduleInvalidate(FrameHint hint) {
    if (hint == FrameHint::kActive) {
        mScheduler->resetIdleTimer();
    }
    mPowerAdvisor.notifyDisplayUpdateImminent();
>>>>>>> fa8a7086
    mEventQueue->invalidate();
}

void SurfaceFlinger::scheduleRefresh(FrameHint hint) {
    mForceRefresh = true;
    scheduleInvalidate(hint);
}

void SurfaceFlinger::scheduleRepaint() {
    mGeometryDirty = true;
    scheduleRefresh(FrameHint::kActive);
}

void SurfaceFlinger::signalLayerUpdate() {
<<<<<<< HEAD
    mScheduler->resetIdleTimer();
    notifyDisplayUpdateImminent();
    mEventQueue->invalidate();
=======
    scheduleInvalidate(FrameHint::kActive);
>>>>>>> fa8a7086
}

void SurfaceFlinger::signalRefresh() {
    mRefreshPending = true;
    mEventQueue->refresh();
}

nsecs_t SurfaceFlinger::getVsyncPeriodFromHWC() const {
    auto display = getDefaultDisplayDeviceLocked();
    if (mNextVsyncSource) {
        display = mNextVsyncSource;
    } else if (mActiveVsyncSource) {
        display = mActiveVsyncSource;
    }

    if (display) {
        return display->getVsyncPeriodFromHWC();
    }

    return 0;
}

void SurfaceFlinger::onComposerHalVsync(hal::HWDisplayId hwcDisplayId, int64_t timestamp,
                                        std::optional<hal::VsyncPeriodNanos> vsyncPeriod) {
    const std::string tracePeriod = [vsyncPeriod]() {
        if (ATRACE_ENABLED() && vsyncPeriod) {
            std::stringstream ss;
            ss << "(" << *vsyncPeriod << ")";
            return ss.str();
        }
        return std::string();
    }();
    ATRACE_FORMAT("onComposerHalVsync%s", tracePeriod.c_str());

    Mutex::Autolock lock(mStateLock);
    const auto displayId = getHwComposer().toPhysicalDisplayId(hwcDisplayId);
    if (displayId) {
        const auto token = getPhysicalDisplayTokenLocked(*displayId);
        const auto display = getDisplayDeviceLocked(token);
        display->onVsync(timestamp);
    }

    if (!getHwComposer().onVsync(hwcDisplayId, timestamp)) {
        return;
    }

    const bool isActiveDisplay =
            displayId && getPhysicalDisplayTokenLocked(*displayId) == mActiveDisplayToken;
    if (!isActiveDisplay) {
        // For now, we don't do anything with non active display vsyncs.
        return;
    }

    bool periodFlushed = false;
    mScheduler->addResyncSample(timestamp, vsyncPeriod, &periodFlushed);
    if (periodFlushed) {
        modulateVsync(&VsyncModulator::onRefreshRateChangeCompleted);
    }
}

void SurfaceFlinger::getCompositorTiming(CompositorTiming* compositorTiming) {
    std::lock_guard<std::mutex> lock(getBE().mCompositorTimingLock);
    *compositorTiming = getBE().mCompositorTiming;
}

void SurfaceFlinger::changeRefreshRateLocked(const RefreshRate& refreshRate,
                                             Scheduler::ModeEvent event) {
    const auto display = getDefaultDisplayDeviceLocked();
    if (!display || mBootStage != BootStage::FINISHED) {
        return;
    }
    ATRACE_CALL();

    // Don't do any updating if the current fps is the same as the new one.
    if (!display->refreshRateConfigs().isModeAllowed(refreshRate.getModeId())) {
        ALOGV("Skipping mode %d as it is not part of allowed modes",
              refreshRate.getModeId().value());
        return;
    }

    setDesiredActiveMode({refreshRate.getMode(), event});

    uint32_t hwcDisplayId;
    if (isDisplayExtnEnabled() && getHwcDisplayId(display, &hwcDisplayId)) {
        setDisplayExtnActiveConfig(hwcDisplayId, refreshRate.getModeId().value());
    }
}

void SurfaceFlinger::setRefreshRateTo(int32_t refreshRate) {
    const auto display = [&]() {
        ConditionalLock lock(mStateLock, std::this_thread::get_id() != mMainThreadId);
        return getDefaultDisplayDeviceLocked();
    }();
    
    auto currentRefreshRate = display->refreshRateConfigs().getCurrentRefreshRate();

    const auto& allRates = display->refreshRateConfigs().getAllRefreshRates();
    auto iter = allRates.cbegin();
    while (iter != allRates.cend()) {
        if (iter->second->inPolicy(static_cast<android::Fps>(refreshRate), static_cast<android::Fps>(refreshRate))) {
            break;
        }
        ++iter;
    }

    if (currentRefreshRate != *iter->second) {
        changeRefreshRate(*iter->second, Scheduler::ModeEvent::Changed);
    }
}

void SurfaceFlinger::onComposerHalHotplug(hal::HWDisplayId hwcDisplayId,
                                          hal::Connection connection) {
    const bool connected = connection == hal::Connection::CONNECTED;
    ALOGI("%s HAL display %" PRIu64, connected ? "Connecting" : "Disconnecting", hwcDisplayId);

    // Only lock if we're not on the main thread. This function is normally
    // called on a hwbinder thread, but for the primary display it's called on
    // the main thread with the state lock already held, so don't attempt to
    // acquire it here.
    ConditionalLock lock(mStateLock, std::this_thread::get_id() != mMainThreadId);

    mPendingHotplugEvents.emplace_back(HotplugEvent{hwcDisplayId, connection});

    if (connection != hal::Connection::CONNECTED) {
        const std::optional<DisplayIdentificationInfo> info =
           getHwComposer().onHotplug(hwcDisplayId, connection);
        if (info) {
            mDisplaysList.remove(getDisplayDeviceLocked(mPhysicalDisplayTokens[info->id]));
        }
        mNextVsyncSource = getVsyncSource();
    }

    if (std::this_thread::get_id() == mMainThreadId) {
        // Process all pending hot plug events immediately if we are on the main thread.
        processDisplayHotplugEventsLocked();
    }

    setTransactionFlags(eDisplayTransactionNeeded);
}

void SurfaceFlinger::onComposerHalVsyncPeriodTimingChanged(
        hal::HWDisplayId, const hal::VsyncPeriodChangeTimeline& timeline) {
    Mutex::Autolock lock(mStateLock);
    mScheduler->onNewVsyncPeriodChangeTimeline(timeline);
}

void SurfaceFlinger::onComposerHalSeamlessPossible(hal::HWDisplayId) {
    // TODO(b/142753666): use constraints when calling to setActiveModeWithConstraints and
    // use this callback to know when to retry in case of SEAMLESS_NOT_POSSIBLE.
}

void SurfaceFlinger::onComposerHalRefresh(hal::HWDisplayId) {
    Mutex::Autolock lock(mStateLock);
    scheduleRefresh(FrameHint::kNone);
}

void SurfaceFlinger::setVsyncEnabled(bool enabled) {
    ATRACE_CALL();

    // Enable / Disable HWVsync from the main thread to avoid race conditions with
    // display power state.
    static_cast<void>(schedule([=]() MAIN_THREAD { setVsyncEnabledInternal(enabled); }));
}

void SurfaceFlinger::setVsyncEnabledInternal(bool enabled) {
    ATRACE_CALL();
    Mutex::Autolock lockVsync(mVsyncLock);
    Mutex::Autolock lock(mStateLock);

    mHWCVsyncPendingState = enabled ? hal::Vsync::ENABLE : hal::Vsync::DISABLE;

    auto displayId = getInternalDisplayIdLocked();

    if (mNextVsyncSource) {
        // Disable current vsync source before enabling the next source
        if (mActiveVsyncSource) {
            displayId = mActiveVsyncSource->getPhysicalId();
            getHwComposer().setVsyncEnabled(displayId, hal::Vsync::DISABLE);
        }
        displayId = mNextVsyncSource->getPhysicalId();
    } else if (mActiveVsyncSource) {
        displayId = mActiveVsyncSource->getPhysicalId();
    }
    getHwComposer().setVsyncEnabled(displayId, mHWCVsyncPendingState);
    if (mNextVsyncSource) {
        mActiveVsyncSource = mNextVsyncSource;
        mNextVsyncSource = NULL;
    }
}

SurfaceFlinger::FenceWithFenceTime SurfaceFlinger::previousFrameFence() {
    const auto now = systemTime();
    const auto vsyncPeriod = mScheduler->getDisplayStatInfo(now).vsyncPeriod;
    const bool expectedPresentTimeIsTheNextVsync = mExpectedPresentTime - now <= vsyncPeriod;
    return expectedPresentTimeIsTheNextVsync ? mPreviousPresentFences[0]
                                             : mPreviousPresentFences[1];
}

bool SurfaceFlinger::previousFramePending(int graceTimeMs) {
    ATRACE_CALL();
    const std::shared_ptr<FenceTime>& fence = previousFrameFence().fenceTime;

    if (fence == FenceTime::NO_FENCE) {
        return false;
    }

    const status_t status = fence->wait(graceTimeMs);
    // This is the same as Fence::Status::Unsignaled, but it saves a getStatus() call,
    // which calls wait(0) again internally
    return status == -ETIME;
}

nsecs_t SurfaceFlinger::previousFramePresentTime() {
    const std::shared_ptr<FenceTime>& fence = previousFrameFence().fenceTime;

    if (fence == FenceTime::NO_FENCE) {
        return Fence::SIGNAL_TIME_INVALID;
    }

    return fence->getSignalTime();
}

nsecs_t SurfaceFlinger::calculateExpectedPresentTime(DisplayStatInfo stats) const {
    // Inflate the expected present time if we're targetting the next vsync.
    return mVsyncModulator->getVsyncConfig().sfOffset >= 0 ? stats.vsyncTime
                                                           : stats.vsyncTime + stats.vsyncPeriod;
}

void SurfaceFlinger::updateFrameScheduler() NO_THREAD_SAFETY_ANALYSIS {
    if (!mFrameSchedulerExtnIntf) {
        return;
    }

    const sp<Fence>& fence = mVsyncModulator->getVsyncConfig().sfOffset > 0 ? mPreviousPresentFences[0].fence
                                                                            : mPreviousPresentFences[1].fence;

    if (fence == Fence::NO_FENCE) {
        return;
    }
    int fenceFd = fence->get();
    nsecs_t timeStamp = 0;
    int ret = mFrameSchedulerExtnIntf->UpdateFrameScheduling(fenceFd, &timeStamp);
    if (ret <= 0) {
        return;
    }

    const nsecs_t period = getVsyncPeriodFromHWC();
    mScheduler->resyncToHardwareVsync(true, period, true /* force resync */);
    if (timeStamp > 0) {
        bool periodFlushed = false;
        mScheduler->addResyncSample(timeStamp, period, &periodFlushed);
        if (periodFlushed) {
            modulateVsync(&VsyncModulator::onRefreshRateChangeCompleted);
        }
    }
}

void SurfaceFlinger::onMessageReceived(int32_t what, int64_t vsyncId, nsecs_t expectedVSyncTime) {
    switch (what) {
        case MessageQueue::INVALIDATE: {
            onMessageInvalidate(vsyncId, expectedVSyncTime);
            break;
        }
        case MessageQueue::REFRESH: {
            onMessageRefresh();
            break;
        }
    }
#ifdef PASS_COMPOSITOR_PID
    if (mBootFinished && mDisplayExtnIntf) {
        mDisplayExtnIntf->SendCompositorPid();
    }
#endif
}

void SurfaceFlinger::onMessageInvalidate(int64_t vsyncId, nsecs_t expectedVSyncTime) {
    const nsecs_t frameStart = systemTime();
    // calculate the expected present time once and use the cached
    // value throughout this frame to make sure all layers are
    // seeing this same value.
    if (expectedVSyncTime >= frameStart) {
        mExpectedPresentTime = expectedVSyncTime;
    } else {
        const DisplayStatInfo stats = mScheduler->getDisplayStatInfo(frameStart);
        mExpectedPresentTime = calculateExpectedPresentTime(stats);
    }

    const nsecs_t lastScheduledPresentTime = mScheduledPresentTime;
    mScheduledPresentTime = expectedVSyncTime;
    updateFrameScheduler();

    const auto vsyncIn = [&] {
        if (!ATRACE_ENABLED()) return 0.f;
        return (mExpectedPresentTime - systemTime()) / 1e6f;
    }();
    ATRACE_FORMAT("onMessageInvalidate %" PRId64 " vsyncIn %.2fms%s", vsyncId, vsyncIn,
                  mExpectedPresentTime == expectedVSyncTime ? "" : " (adjusted)");

    // When Backpressure propagation is enabled we want to give a small grace period
    // for the present fence to fire instead of just giving up on this frame to handle cases
    // where present fence is just about to get signaled.
    const int graceTimeForPresentFenceMs =
            (mPropagateBackpressure &&
             (mPropagateBackpressureClientComposition || !mHadClientComposition))
            ? 1
            : 0;

    // Pending frames may trigger backpressure propagation.
    const TracedOrdinal<bool> framePending = {"PrevFramePending",
                                              previousFramePending(graceTimeForPresentFenceMs)};

    // Frame missed counts for metrics tracking.
    // A frame is missed if the prior frame is still pending. If no longer pending,
    // then we still count the frame as missed if the predicted present time
    // was further in the past than when the fence actually fired.

    // Add some slop to correct for drift. This should generally be
    // smaller than a typical frame duration, but should not be so small
    // that it reports reasonable drift as a missed frame.
    // SBL MISSING STATS
    const DisplayStatInfo stats = mScheduler->getDisplayStatInfo(systemTime());
    const nsecs_t frameMissedSlop = stats.vsyncPeriod / 2;
    const nsecs_t previousPresentTime = previousFramePresentTime();
    const TracedOrdinal<bool> frameMissed = {"PrevFrameMissed",
                                             framePending ||
                                                     (previousPresentTime >= 0 &&
                                                      (lastScheduledPresentTime <
                                                       previousPresentTime - frameMissedSlop))};
    const TracedOrdinal<bool> hwcFrameMissed = {"PrevHwcFrameMissed",
                                                mHadDeviceComposition && frameMissed};
    const TracedOrdinal<bool> gpuFrameMissed = {"PrevGpuFrameMissed",
                                                mHadClientComposition && frameMissed};

    if (frameMissed) {
        mFrameMissedCount++;
        mTimeStats->incrementMissedFrames();
    }

    if (hwcFrameMissed) {
        mHwcFrameMissedCount++;
    }

    if (gpuFrameMissed) {
        mGpuFrameMissedCount++;
    }

    // If we are in the middle of a mode change and the fence hasn't
    // fired yet just wait for the next invalidate
    if (mSetActiveModePending) {
        if (framePending) {
            mEventQueue->invalidate();
            return;
        }

        // We received the present fence from the HWC, so we assume it successfully updated
        // the mode, hence we update SF.
        mSetActiveModePending = false;
        ON_MAIN_THREAD(setActiveModeInternal());
    }

    if (framePending && mPropagateBackpressure) {
        if ((hwcFrameMissed && !gpuFrameMissed) || mPropagateBackpressureClientComposition) {
            signalLayerUpdate();
            return;
        }
    }

    if (mTracingEnabledChanged) {
        mTracingEnabled = mTracing.isEnabled();
        mTracingEnabledChanged = false;
    }

    if (mRefreshRateOverlaySpinner) {
        Mutex::Autolock lock(mStateLock);
        if (const auto display = getDefaultDisplayDeviceLocked()) {
            display->onInvalidate();
        }
    }

    bool refreshNeeded = mForceRefresh.exchange(false);
    {
        mTracePostComposition = mTracing.flagIsSet(SurfaceTracing::TRACE_COMPOSITION) ||
                mTracing.flagIsSet(SurfaceTracing::TRACE_SYNC) ||
                mTracing.flagIsSet(SurfaceTracing::TRACE_BUFFERS);
        const bool tracePreComposition = mTracingEnabled && !mTracePostComposition;
        ConditionalLockGuard<std::mutex> lock(mTracingLock, tracePreComposition);

        mFrameTimeline->setSfWakeUp(vsyncId, frameStart, Fps::fromPeriodNsecs(stats.vsyncPeriod));

        refreshNeeded |= flushAndCommitTransactions();
        refreshNeeded |= handleMessageInvalidate();

        if (tracePreComposition) {
            if (mVisibleRegionsDirty) {
                mTracing.notifyLocked("visibleRegionsDirty");
            }
        }
    }

    // Layers need to get updated (in the previous line) before we can use them for
    // choosing the refresh rate.
    // Hold mStateLock as chooseRefreshRateForContent promotes wp<Layer> to sp<Layer>
    // and may eventually call to ~Layer() if it holds the last reference
    {
        Mutex::Autolock _l(mStateLock);
        mScheduler->chooseRefreshRateForContent();
    }

    ON_MAIN_THREAD(performSetActiveMode());

    updateCursorAsync();
    updateInputFlinger();

    if (refreshNeeded && CC_LIKELY(mBootStage != BootStage::BOOTLOADER)) {
        // Signal a refresh if a transaction modified the window state,
        // a new buffer was latched, or if HWC has requested a full
        // repaint
        if (mFrameStartTime <= 0) {
            // We should only use the time of the first invalidate
            // message that signals a refresh as the beginning of the
            // frame. Otherwise the real frame time will be
            // underestimated.
            mFrameStartTime = frameStart;
        }

        // Run the refresh immediately after invalidate as there is no point going thru the message
        // queue again, and to ensure that we actually refresh the screen instead of handling
        // other messages that were queued us already in the MessageQueue.
        mRefreshPending = true;
        onMessageRefresh();
    }
    notifyRegionSamplingThread();
}

bool SurfaceFlinger::flushAndCommitTransactions() {
    ATRACE_CALL();

    if (clearTransactionFlags(eTransactionFlushNeeded)) {
        flushTransactionQueues();
    }

    const bool shouldCommit = (getTransactionFlags() & ~eTransactionFlushNeeded) || mForceTraversal;
    if (shouldCommit) {
        commitTransactions();
    }

    if (transactionFlushNeeded()) {
        setTransactionFlags(eTransactionFlushNeeded);
    }

    return shouldCommit;
}

void SurfaceFlinger::onMessageRefresh() {
    ATRACE_CALL();

    mRefreshPending = false;

    compositionengine::CompositionRefreshArgs refreshArgs;
    const auto& displays = ON_MAIN_THREAD(mDisplays);
    refreshArgs.outputs.reserve(displays.size());
    for (const auto& [_, display] : displays) {
        refreshArgs.outputs.push_back(display->getCompositionDisplay());
    }
    mDrawingState.traverseInZOrder([&refreshArgs](Layer* layer) {
        if (auto layerFE = layer->getCompositionEngineLayerFE())
            refreshArgs.layers.push_back(layerFE);
    });
    refreshArgs.layersWithQueuedFrames.reserve(mLayersWithQueuedFrames.size());
    for (auto layer : mLayersWithQueuedFrames) {
        if (auto layerFE = layer->getCompositionEngineLayerFE())
            refreshArgs.layersWithQueuedFrames.push_back(layerFE);
    }

    refreshArgs.outputColorSetting = useColorManagement
            ? mDisplayColorSetting
            : compositionengine::OutputColorSetting::kUnmanaged;
    refreshArgs.colorSpaceAgnosticDataspace = mColorSpaceAgnosticDataspace;
    refreshArgs.forceOutputColorMode = mForceColorMode;

    refreshArgs.updatingOutputGeometryThisFrame = mVisibleRegionsDirty;
    refreshArgs.updatingGeometryThisFrame = mGeometryDirty.exchange(false) || mVisibleRegionsDirty;
    refreshArgs.blursAreExpensive = mBlursAreExpensive;
    refreshArgs.internalDisplayRotationFlags = DisplayDevice::getPrimaryDisplayRotationFlags();

    if (CC_UNLIKELY(mDrawingState.colorMatrixChanged)) {
        refreshArgs.colorTransformMatrix = mDrawingState.colorMatrix;
        mDrawingState.colorMatrixChanged = false;
    }

    refreshArgs.devOptForceClientComposition = mDebugDisableHWC;

    if (mDebugFlashDelay != 0) {
        refreshArgs.devOptForceClientComposition = true;
        refreshArgs.devOptFlashDirtyRegionsDelay = std::chrono::milliseconds(mDebugFlashDelay);
    }

    const auto prevVsyncTime = mScheduler->getPreviousVsyncFrom(mExpectedPresentTime);
    const auto hwcMinWorkDuration = mVsyncConfiguration->getCurrentConfigs().hwcMinWorkDuration;
    refreshArgs.earliestPresentTime = prevVsyncTime - hwcMinWorkDuration;
    refreshArgs.previousPresentFence = mPreviousPresentFences[0].fenceTime;
    refreshArgs.nextInvalidateTime = mEventQueue->nextExpectedInvalidate();

    // Store the present time just before calling to the composition engine so we could notify
    // the scheduler.
    const auto presentTime = systemTime();
    dumpDrawCycle(true);
    {
      Mutex::Autolock lock(mStateLock);
      for (const auto& [_, display] : mDisplays) {
           setDisplayElapseTime(display, refreshArgs.earliestPresentTime);
      }
    }
    mCompositionEngine->present(refreshArgs);
    mTimeStats->recordFrameDuration(mFrameStartTime, systemTime());
    // Reset the frame start time now that we've recorded this frame.
    mFrameStartTime = 0;
    mScheduler->onDisplayRefreshed(presentTime);

    postFrame();
    postComposition();

    const bool prevFrameHadClientComposition = mHadClientComposition;

    mHadClientComposition = std::any_of(displays.cbegin(), displays.cend(), [](const auto& pair) {
        const auto& state = pair.second->getCompositionDisplay()->getState();
        return state.usesClientComposition && !state.reusedClientComposition;
    });
    mHadDeviceComposition = std::any_of(displays.cbegin(), displays.cend(), [](const auto& pair) {
        const auto& state = pair.second->getCompositionDisplay()->getState();
        return state.usesDeviceComposition;
    });
    mReusedClientComposition =
            std::any_of(displays.cbegin(), displays.cend(), [](const auto& pair) {
                const auto& state = pair.second->getCompositionDisplay()->getState();
                return state.reusedClientComposition;
            });
    // Only report a strategy change if we move in and out of client composition
    if (prevFrameHadClientComposition != mHadClientComposition) {
        mTimeStats->incrementCompositionStrategyChanges();
    }

    // TODO: b/160583065 Enable skip validation when SF caches all client composition layers
    const bool usedGpuComposition = mHadClientComposition || mReusedClientComposition;
    modulateVsync(&VsyncModulator::onDisplayRefresh, usedGpuComposition);

    mLayersWithQueuedFrames.clear();
    if (mTracingEnabled && mTracePostComposition) {
        // This may block if SurfaceTracing is running in sync mode.
        if (mVisibleRegionsDirty) {
            mTracing.notify("visibleRegionsDirty");
        } else if (mTracing.flagIsSet(SurfaceTracing::TRACE_BUFFERS)) {
            mTracing.notify("bufferLatched");
        }
    }

    mVisibleRegionsWereDirtyThisFrame = mVisibleRegionsDirty; // Cache value for use in post-comp
    mVisibleRegionsDirty = false;

    if (mCompositionEngine->needsAnotherUpdate()) {
        signalLayerUpdate();
    }
}

bool SurfaceFlinger::handleMessageInvalidate() {
    ATRACE_CALL();
        // Send on commit callbacks
    mTransactionCallbackInvoker.sendCallbacks();

    bool refreshNeeded = handlePageFlip();


    if (mVisibleRegionsDirty) {
        computeLayerBounds();
    }

    for (auto& layer : mLayersPendingRefresh) {
        Region visibleReg;
        visibleReg.set(layer->getScreenBounds());
        invalidateLayerStack(layer, visibleReg);
    }

    setDisplayAnimating();

    mLayersPendingRefresh.clear();
    return refreshNeeded;
}

void SurfaceFlinger::setDisplayAnimating() {
    bool hasScreenshot = false;
    for (const auto& pair : ON_MAIN_THREAD(mDisplays)) {
        const auto& displayDevice = pair.second;
        if (!IsDisplayExternalOrVirtual(displayDevice)) {
           continue;
        }
        const auto display = displayDevice->getCompositionDisplay();
        for (const auto& layer : mDrawingState.layersSortedByZ) {
            // only consider the layers on the given layer stack
            if (layer->getLayerStack() == displayDevice->getLayerStack()) {
               hasScreenshot |= layer->isScreenshot();
            }
        }
        auto layers = displayDevice->getCompositionDisplay()->getOutputLayersOrderedByZ();
        hasScreenshot |= std::any_of(layers.begin(), layers.end(), [](auto* layer) {
                                    return layer->getLayerFE().getCompositionState()->isScreenshot;
                                    });
    }

    for (auto& layer : mLayersPendingRefresh) {
        for (const auto& [token, displayDevice] : ON_MAIN_THREAD(mDisplays)) {
            auto display = displayDevice->getCompositionDisplay();
            if (!IsDisplayExternalOrVirtual(displayDevice)) {
               continue;
            }
            if (display->belongsInOutput(layer->getLayerStack(), layer->getPrimaryDisplayOnly())) {
               hasScreenshot |= layer->isScreenshot();
            }
        }
    }
#ifdef QTI_DISPLAY_CONFIG_ENABLED
    for (const auto& [token, displayDevice] : ON_MAIN_THREAD(mDisplays)) {
        if (!IsDisplayExternalOrVirtual(displayDevice)) {
           continue;
        }
        uint32_t hwcDisplayId;
        getHwcDisplayId(displayDevice, &hwcDisplayId);
        if (mDisplayConfigIntf && (hasScreenshot != mHasScreenshot)) {
           mDisplayConfigIntf->SetDisplayAnimating(hwcDisplayId, hasScreenshot);
           mHasScreenshot = hasScreenshot;
        }
    }
#endif
}

bool SurfaceFlinger::IsDisplayExternalOrVirtual(const sp<DisplayDevice>& displayDevice) {
    uint32_t hwcDisplayId;
    bool hasHwcId = getHwcDisplayId(displayDevice, &hwcDisplayId);
    if (displayDevice->isVirtual()) {
      return hasHwcId && displayDevice->isVirtual();
    }
    auto displayId = displayDevice->getId();
    const auto physicalDisplayId = PhysicalDisplayId::tryCast(displayId).value();
    bool isExternal = displayId.value &&
          (getHwComposer().getDisplayConnectionType(physicalDisplayId) ==
           ui::DisplayConnectionType::External);
    return hasHwcId && isExternal;
}

void SurfaceFlinger::updateCompositorTiming(const DisplayStatInfo& stats, nsecs_t compositeTime,
                                            std::shared_ptr<FenceTime>& presentFenceTime) {
    // Update queue of past composite+present times and determine the
    // most recently known composite to present latency.
    getBE().mCompositePresentTimes.push({compositeTime, presentFenceTime});
    nsecs_t compositeToPresentLatency = -1;
    while (!getBE().mCompositePresentTimes.empty()) {
        SurfaceFlingerBE::CompositePresentTime& cpt = getBE().mCompositePresentTimes.front();
        // Cached values should have been updated before calling this method,
        // which helps avoid duplicate syscalls.
        nsecs_t displayTime = cpt.display->getCachedSignalTime();
        if (displayTime == Fence::SIGNAL_TIME_PENDING) {
            break;
        }
        compositeToPresentLatency = displayTime - cpt.composite;
        getBE().mCompositePresentTimes.pop();
    }

    // Don't let mCompositePresentTimes grow unbounded, just in case.
    while (getBE().mCompositePresentTimes.size() > 16) {
        getBE().mCompositePresentTimes.pop();
    }

    setCompositorTimingSnapped(stats, compositeToPresentLatency);
}

void SurfaceFlinger::setCompositorTimingSnapped(const DisplayStatInfo& stats,
                                                nsecs_t compositeToPresentLatency) {
    // Integer division and modulo round toward 0 not -inf, so we need to
    // treat negative and positive offsets differently.
    nsecs_t idealLatency = (mVsyncConfiguration->getCurrentConfigs().late.sfOffset > 0)
            ? (stats.vsyncPeriod -
               (mVsyncConfiguration->getCurrentConfigs().late.sfOffset % stats.vsyncPeriod))
            : ((-mVsyncConfiguration->getCurrentConfigs().late.sfOffset) % stats.vsyncPeriod);

    // Just in case mVsyncConfiguration->getCurrentConfigs().late.sf == -vsyncInterval.
    if (idealLatency <= 0) {
        idealLatency = stats.vsyncPeriod;
    }

    // Snap the latency to a value that removes scheduling jitter from the
    // composition and present times, which often have >1ms of jitter.
    // Reducing jitter is important if an app attempts to extrapolate
    // something (such as user input) to an accurate diasplay time.
    // Snapping also allows an app to precisely calculate
    // mVsyncConfiguration->getCurrentConfigs().late.sf with (presentLatency % interval).
    nsecs_t bias = stats.vsyncPeriod / 2;
    int64_t extraVsyncs = (compositeToPresentLatency - idealLatency + bias) / stats.vsyncPeriod;
    nsecs_t snappedCompositeToPresentLatency =
            (extraVsyncs > 0) ? idealLatency + (extraVsyncs * stats.vsyncPeriod) : idealLatency;

    std::lock_guard<std::mutex> lock(getBE().mCompositorTimingLock);
    getBE().mCompositorTiming.deadline = stats.vsyncTime - idealLatency;
    getBE().mCompositorTiming.interval = stats.vsyncPeriod;
    getBE().mCompositorTiming.presentLatency = snappedCompositeToPresentLatency;
}

void SurfaceFlinger::postComposition() {
    ATRACE_CALL();
    ALOGV("postComposition");

    const auto* display = ON_MAIN_THREAD(getDefaultDisplayDeviceLocked()).get();

    getBE().mGlCompositionDoneTimeline.updateSignalTimes();
    std::shared_ptr<FenceTime> glCompositionDoneFenceTime;
    if (display && display->getCompositionDisplay()->getState().usesClientComposition) {
        glCompositionDoneFenceTime =
                std::make_shared<FenceTime>(display->getCompositionDisplay()
                                                    ->getRenderSurface()
                                                    ->getClientTargetAcquireFence());
        getBE().mGlCompositionDoneTimeline.push(glCompositionDoneFenceTime);
    } else {
        glCompositionDoneFenceTime = FenceTime::NO_FENCE;
    }

    getBE().mDisplayTimeline.updateSignalTimes();
    mPreviousPresentFences[1] = mPreviousPresentFences[0];

    sp<DisplayDevice> vSyncSource = mNextVsyncSource;
    if (mNextVsyncSource == NULL) {
        vSyncSource = mActiveVsyncSource;
    }
    mPreviousPresentFences[0].fence = vSyncSource ?
        getHwComposer().getPresentFence(vSyncSource->getPhysicalId()) : Fence::NO_FENCE;
    mPreviousPresentFences[0].fenceTime =
            std::make_shared<FenceTime>(mPreviousPresentFences[0].fence);

    getBE().mDisplayTimeline.push(mPreviousPresentFences[0].fenceTime);

    nsecs_t now = systemTime();

    // Set presentation information before calling Layer::releasePendingBuffer, such that jank
    // information from previous' frame classification is already available when sending jank info
    // to clients, so they get jank classification as early as possible.
    mFrameTimeline->setSfPresent(/* sfPresentTime */ now, mPreviousPresentFences[0].fenceTime,
                                 glCompositionDoneFenceTime);

    const DisplayStatInfo stats = mScheduler->getDisplayStatInfo(now);

    // We use the CompositionEngine::getLastFrameRefreshTimestamp() which might
    // be sampled a little later than when we started doing work for this frame,
    // but that should be okay since updateCompositorTiming has snapping logic.
    updateCompositorTiming(stats, mCompositionEngine->getLastFrameRefreshTimestamp(),
                           mPreviousPresentFences[0].fenceTime);
    CompositorTiming compositorTiming;
    {
        std::lock_guard<std::mutex> lock(getBE().mCompositorTimingLock);
        compositorTiming = getBE().mCompositorTiming;
    }

    for (const auto& layer: mLayersWithQueuedFrames) {
        const bool frameLatched =
                layer->onPostComposition(display, glCompositionDoneFenceTime,
                                         mPreviousPresentFences[0].fenceTime, compositorTiming);
        layer->releasePendingBuffer(/*dequeueReadyTime*/ now);
        if (frameLatched) {
            recordBufferingStats(layer->getName(), layer->getOccupancyHistory(false));
        }
    }

    std::vector<std::pair<std::shared_ptr<compositionengine::Display>, sp<HdrLayerInfoReporter>>>
            hdrInfoListeners;
    bool haveNewListeners = false;
    {
        Mutex::Autolock lock(mStateLock);
        if (mFpsReporter) {
            mFpsReporter->dispatchLayerFps();
        }

        if (mTunnelModeEnabledReporter) {
            mTunnelModeEnabledReporter->updateTunnelModeStatus();
        }
        hdrInfoListeners.reserve(mHdrLayerInfoListeners.size());
        for (const auto& [displayId, reporter] : mHdrLayerInfoListeners) {
            if (reporter && reporter->hasListeners()) {
                if (const auto display = getDisplayDeviceLocked(displayId)) {
                    hdrInfoListeners.emplace_back(display->getCompositionDisplay(), reporter);
                }
            }
        }
        haveNewListeners = mAddingHDRLayerInfoListener; // grab this with state lock
        mAddingHDRLayerInfoListener = false;
    }

    if (haveNewListeners || mSomeDataspaceChanged || mVisibleRegionsWereDirtyThisFrame) {
        for (auto& [compositionDisplay, listener] : hdrInfoListeners) {
            HdrLayerInfoReporter::HdrLayerInfo info;
            int32_t maxArea = 0;
            mDrawingState.traverse([&, compositionDisplay = compositionDisplay](Layer* layer) {
                const auto layerFe = layer->getCompositionEngineLayerFE();
                if (layer->isVisible() && compositionDisplay->includesLayer(layerFe)) {
                    const Dataspace transfer =
                        static_cast<Dataspace>(layer->getDataSpace() & Dataspace::TRANSFER_MASK);
                    const bool isHdr = (transfer == Dataspace::TRANSFER_ST2084 ||
                                        transfer == Dataspace::TRANSFER_HLG);

                    if (isHdr) {
                        const auto* outputLayer =
                            compositionDisplay->getOutputLayerForLayer(layerFe);
                        if (outputLayer) {
                            info.numberOfHdrLayers++;
                            const auto displayFrame = outputLayer->getState().displayFrame;
                            const int32_t area = displayFrame.width() * displayFrame.height();
                            if (area > maxArea) {
                                maxArea = area;
                                info.maxW = displayFrame.width();
                                info.maxH = displayFrame.height();
                            }
                        }
                    }
                }
            });
            listener->dispatchHdrLayerInfo(info);
        }
    }

    mSomeDataspaceChanged = false;
    mVisibleRegionsWereDirtyThisFrame = false;

    mTransactionCallbackInvoker.addPresentFence(mPreviousPresentFences[0].fence);
    mTransactionCallbackInvoker.sendCallbacks();
    mTransactionCallbackInvoker.clearCompletedTransactions();

    if (display && display->isInternal() && display->getPowerMode() == hal::PowerMode::ON &&
        mPreviousPresentFences[0].fenceTime->isValid()) {
        mScheduler->addPresentFence(mPreviousPresentFences[0].fenceTime);
    }

    const bool isDisplayConnected =
            display && getHwComposer().isConnected(display->getPhysicalId());

    if (!hasSyncFramework) {
        if (isDisplayConnected && display->isPoweredOn()) {
            mScheduler->enableHardwareVsync();
        }
    }

    if (mAnimCompositionPending) {
        mAnimCompositionPending = false;

        if (mPreviousPresentFences[0].fenceTime->isValid()) {
            mAnimFrameTracker.setActualPresentFence(mPreviousPresentFences[0].fenceTime);
        } else if (isDisplayConnected) {
            // The HWC doesn't support present fences, so use the refresh
            // timestamp instead.
            const nsecs_t presentTime = display->getRefreshTimestamp();
            mAnimFrameTracker.setActualPresentTime(presentTime);
        }
        mAnimFrameTracker.advanceFrame();
    }

    dumpDrawCycle(false);

    mTimeStats->incrementTotalFrames();
    if (mHadClientComposition) {
        mTimeStats->incrementClientCompositionFrames();
    }

    if (mReusedClientComposition) {
        mTimeStats->incrementClientCompositionReusedFrames();
    }

    mTimeStats->setPresentFenceGlobal(mPreviousPresentFences[0].fenceTime);

    const size_t sfConnections = mScheduler->getEventThreadConnectionCount(mSfConnectionHandle);
    const size_t appConnections = mScheduler->getEventThreadConnectionCount(mAppConnectionHandle);
    mTimeStats->recordDisplayEventConnectionCount(sfConnections + appConnections);

    if (isDisplayConnected && !display->isPoweredOn()) {
        return;
    }

    nsecs_t currentTime = systemTime();
    if (mHasPoweredOff) {
        mHasPoweredOff = false;
    } else {
        nsecs_t elapsedTime = currentTime - getBE().mLastSwapTime;
        size_t numPeriods = static_cast<size_t>(elapsedTime / stats.vsyncPeriod);
        if (numPeriods < SurfaceFlingerBE::NUM_BUCKETS - 1) {
            getBE().mFrameBuckets[numPeriods] += elapsedTime;
        } else {
            getBE().mFrameBuckets[SurfaceFlingerBE::NUM_BUCKETS - 1] += elapsedTime;
        }
        getBE().mTotalTime += elapsedTime;
    }
    getBE().mLastSwapTime = currentTime;

    // Cleanup any outstanding resources due to rendering a prior frame.
    getRenderEngine().cleanupPostRender();

    {
        std::lock_guard lock(mTexturePoolMutex);
        if (mTexturePool.size() < mTexturePoolSize) {
            const size_t refillCount = mTexturePoolSize - mTexturePool.size();
            const size_t offset = mTexturePool.size();
            mTexturePool.resize(mTexturePoolSize);
            getRenderEngine().genTextures(refillCount, mTexturePool.data() + offset);
            ATRACE_INT("TexturePoolSize", mTexturePool.size());
        } else if (mTexturePool.size() > mTexturePoolSize) {
            const size_t deleteCount = mTexturePool.size() - mTexturePoolSize;
            const size_t offset = mTexturePoolSize;
            getRenderEngine().deleteTextures(deleteCount, mTexturePool.data() + offset);
            mTexturePool.resize(mTexturePoolSize);
            ATRACE_INT("TexturePoolSize", mTexturePool.size());
        }
    }

    std::vector<std::string> layerName;
    std::vector<int32_t> layerSequence;
    bool layerExtEnabled = (mSplitLayerExt && mLayerExt);
    bool visibleLayersInfo = false;

    if (mSmoMo || layerExtEnabled) {
        const auto compositionDisplay = display->getCompositionDisplay();
        compositionDisplay->getVisibleLayerInfo(&layerName, &layerSequence);
        visibleLayersInfo = (layerName.size() != 0);
    }

    if (layerExtEnabled && visibleLayersInfo) {
        mLayerExt->UpdateLayerState(layerName, mNumLayers);
    }

    if (mSmoMo && visibleLayersInfo) {
        ATRACE_NAME("SmoMoUpdateState");
        Mutex::Autolock lock(mStateLock);

        uint32_t fps = 0;
        std::vector<smomo::SmomoLayerStats> layers;

        // Disable SmoMo by passing empty layer stack in multiple display case
        if (mDisplays.size() == 1) {
            for (int i = 0; i < layerName.size(); i++) {
                smomo::SmomoLayerStats layerStats;
                layerStats.name = layerName.at(i);
                layerStats.id = layerSequence.at(i);
                layers.push_back(layerStats);
            }

            fps = display->refreshRateConfigs().getCurrentRefreshRate().getFps().getValue();
        }

        mSmoMo->UpdateSmomoState(layers, fps);
        int content_fps = mSmoMo->GetFrameRate();

        bool is_valid_content_fps = false;
        if ((content_fps > 0) && (mLayersWithQueuedFrames.size() == 1)) {
            is_valid_content_fps = mSmomoContentFpsEnabled;
            mSmomoContentFpsEnabled = true;
        } else {
            mSmomoContentFpsEnabled = false;
        }

        setContentFps(is_valid_content_fps ? content_fps : fps);
    }


    // Even though ATRACE_INT64 already checks if tracing is enabled, it doesn't prevent the
    // side-effect of getTotalSize(), so we check that again here
    if (ATRACE_ENABLED()) {
        // getTotalSize returns the total number of buffers that were allocated by SurfaceFlinger
        ATRACE_INT64("Total Buffer Size", GraphicBufferAllocator::get().getTotalSize());
    }
}

void SurfaceFlinger::computeLayerBounds() {
    // Find the largest width and height among all the displays.
    int32_t maxDisplayWidth = 0;
    int32_t maxDisplayHeight = 0;
    for (const auto& pair : ON_MAIN_THREAD(mDisplays)) {
        const auto& displayDevice = pair.second;
        int32_t width = displayDevice->getWidth();
        int32_t height = displayDevice->getHeight();
        if (width > maxDisplayWidth) {
            maxDisplayWidth = width;
        }
        if (height > maxDisplayHeight) {
            maxDisplayHeight = height;
        }
    }

    // Ignore display bounds for now since they will be computed later. Use a large Rect bound
    // to ensure it's bigger than an actual display will be.
    FloatRect maxBounds(-maxDisplayWidth * 10, -maxDisplayHeight * 10, maxDisplayWidth * 10,
                        maxDisplayHeight * 10);
    for (const auto& layer : mDrawingState.layersSortedByZ) {
        layer->computeBounds(maxBounds, ui::Transform(), 0.f /* shadowRadius */);
    }
}

sp<DisplayDevice> SurfaceFlinger::getVsyncSource() {
    // Return the vsync source from the active displays based on the order in which they are
    // connected.
    // Normally the order of priority is Primary (Built-in/Pluggable) followed by Secondary
    // built-ins followed by Pluggable. But if mPluggableVsyncPrioritized is true then the
    // order of priority is Pluggables followed by Primary and Secondary built-ins.

    for (const auto& display : mDisplaysList) {
        hal::PowerMode mode = display->getPowerMode();
        if (display->isVirtual() || (mode == hal::PowerMode::OFF) ||
            (mode == hal::PowerMode::DOZE_SUSPEND)) {
            continue;
        }

        if (mVsyncSourceReliableOnDoze) {
            if ((mode == hal::PowerMode::ON) ||
                (mode == hal::PowerMode::DOZE)) {
              return display;
            }
        } else if (mode == hal::PowerMode::ON) {
            return display;
        }
    }

    // In-case active displays are not present, source the vsync from
    // the display which is in doze mode even if it is unreliable
    // in the same order of display priority as above.
    if (!mVsyncSourceReliableOnDoze) {
        for (const auto& display : mDisplaysList) {
            hal::PowerMode mode = display->getPowerMode();
            if (display->isVirtual()) {
                continue;
            }

            if (mode == hal::PowerMode::DOZE) {
                return display;
            }
        }
    }

    return NULL;
}

void SurfaceFlinger::updateVsyncSource()
            NO_THREAD_SAFETY_ANALYSIS {
    Mutex::Autolock lock(mVsyncLock);
    mNextVsyncSource = getVsyncSource();

    if (mNextVsyncSource == NULL) {
        // Switch off vsync for the last enabled source
        mScheduler->disableHardwareVsync(true);
        mScheduler->onScreenReleased(mAppConnectionHandle);
    } else if (mNextVsyncSource && (mActiveVsyncSource == NULL)) {
        mScheduler->onScreenAcquired(mAppConnectionHandle);
        bool isPrimary = mNextVsyncSource->isPrimary();
        nsecs_t vsync = (isPrimary && (mVsyncPeriod > 0)) ? mVsyncPeriod : getVsyncPeriodFromHWC();
        mScheduler->resyncToHardwareVsync(true, vsync);
    } else if ((mNextVsyncSource != NULL) &&
        (mActiveVsyncSource != NULL)) {
        // Switch vsync to the new source
        mScheduler->disableHardwareVsync(true);
        mScheduler->resyncToHardwareVsync(true, getVsyncPeriodFromHWC());
    }
}

void SurfaceFlinger::postFrame() {
    const auto display = ON_MAIN_THREAD(getDefaultDisplayDeviceLocked());
    if (display && getHwComposer().isConnected(display->getPhysicalId())) {
        uint32_t flipCount = display->getPageFlipCount();
        if (flipCount % LOG_FRAME_STATS_PERIOD == 0) {
            logFrameStats();
        }
    }
}

void SurfaceFlinger::commitTransactions() {
    ATRACE_CALL();

    // Keep a copy of the drawing state (that is going to be overwritten
    // by commitTransactionsLocked) outside of mStateLock so that the side
    // effects of the State assignment don't happen with mStateLock held,
    // which can cause deadlocks.
    State drawingState(mDrawingState);

    Mutex::Autolock lock(mStateLock);
    mDebugInTransaction = systemTime();

    // Here we're guaranteed that some transaction flags are set
    // so we can call commitTransactionsLocked unconditionally.
    // We clear the flags with mStateLock held to guarantee that
    // mCurrentState won't change until the transaction is committed.
    modulateVsync(&VsyncModulator::onTransactionCommit);
    commitTransactionsLocked(clearTransactionFlags(eTransactionMask));

    mDebugInTransaction = 0;
}

void SurfaceFlinger::loadDisplayModes(PhysicalDisplayId displayId, DisplayModes& outModes,
                                      DisplayModePtr& outActiveMode) const {
    std::vector<HWComposer::HWCDisplayMode> hwcModes;
    std::optional<hal::HWDisplayId> activeModeHwcId;
    bool activeModeIsSupported;
    int attempt = 0;
    constexpr int kMaxAttempts = 3;
    do {
        hwcModes = getHwComposer().getModes(displayId);
        activeModeHwcId = getHwComposer().getActiveMode(displayId);
        LOG_ALWAYS_FATAL_IF(!activeModeHwcId, "HWC returned no active mode");

        activeModeIsSupported =
                std::any_of(hwcModes.begin(), hwcModes.end(),
                            [activeModeHwcId](const HWComposer::HWCDisplayMode& mode) {
                                return mode.hwcId == *activeModeHwcId;
                            });
    } while (!activeModeIsSupported && ++attempt < kMaxAttempts);
    LOG_ALWAYS_FATAL_IF(!activeModeIsSupported,
                        "After %d attempts HWC still returns an active mode which is not"
                        " supported. Active mode ID = %" PRIu64 " . Supported modes = %s",
                        kMaxAttempts, *activeModeHwcId, base::Join(hwcModes, ", ").c_str());

    DisplayModes oldModes;

    if (const auto token = getPhysicalDisplayTokenLocked(displayId)) {
        oldModes = getDisplayDeviceLocked(token)->getSupportedModes();
    }

    int largestUsedModeId = -1; // Use int instead of DisplayModeId for signedness
    for (const auto& mode : oldModes) {
        const auto id = static_cast<int>(mode->getId().value());
        if (id > largestUsedModeId) {
            largestUsedModeId = id;
        }
    }

    DisplayModes newModes;
    int32_t nextModeId = largestUsedModeId + 1;
    for (const auto& hwcMode : hwcModes) {
        newModes.push_back(DisplayMode::Builder(hwcMode.hwcId)
                                   .setId(DisplayModeId{nextModeId++})
                                   .setPhysicalDisplayId(displayId)
                                   .setWidth(hwcMode.width)
                                   .setHeight(hwcMode.height)
                                   .setVsyncPeriod(hwcMode.vsyncPeriod)
                                   .setDpiX(hwcMode.dpiX)
                                   .setDpiY(hwcMode.dpiY)
                                   .setGroup(hwcMode.configGroup)
                                   .build());
    }

    const bool modesAreSame =
            std::equal(newModes.begin(), newModes.end(), oldModes.begin(), oldModes.end(),
                       [](DisplayModePtr left, DisplayModePtr right) {
                           return left->equalsExceptDisplayModeId(right);
                       });

    if (modesAreSame) {
        // The supported modes have not changed, keep the old IDs.
        outModes = oldModes;
    } else {
        outModes = newModes;
    }

    outActiveMode = *std::find_if(outModes.begin(), outModes.end(),
                                  [activeModeHwcId](const DisplayModePtr& mode) {
                                      return mode->getHwcId() == *activeModeHwcId;
                                  });
}

void SurfaceFlinger::processDisplayHotplugEventsLocked() {
    for (const auto& event : mPendingHotplugEvents) {
        std::optional<DisplayIdentificationInfo> info =
                getHwComposer().onHotplug(event.hwcDisplayId, event.connection);

        if (!info) {
            continue;
        }

        const auto displayId = info->id;
        const auto it = mPhysicalDisplayTokens.find(displayId);
        bool isInternalDisplay = (getHwComposer().getDisplayConnectionType(displayId) ==
                                  ui::DisplayConnectionType::Internal);

        if (event.connection == hal::Connection::CONNECTED) {
            DisplayModes supportedModes;
            DisplayModePtr activeMode;
            loadDisplayModes(displayId, supportedModes, activeMode);

            if (it == mPhysicalDisplayTokens.end()) {
                ALOGV("Creating display %s", to_string(displayId).c_str());

                DisplayDeviceState state;
                state.physical = {.id = displayId,
                                  .type = getHwComposer().getDisplayConnectionType(displayId),
                                  .hwcDisplayId = event.hwcDisplayId,
                                  .deviceProductInfo = std::move(info->deviceProductInfo),
                                  .supportedModes = std::move(supportedModes),
                                  .activeMode = activeMode};
                state.isSecure = true; // All physical displays are currently considered secure.
                state.displayName = std::move(info->name);

                sp<IBinder> token = new BBinder();
                mCurrentState.displays.add(token, state);
                mPhysicalDisplayTokens.emplace(displayId, std::move(token));
                mInterceptor->saveDisplayCreation(state);
            } else {
                ALOGV("Recreating display %s", to_string(displayId).c_str());

                const auto token = it->second;
                auto& state = mCurrentState.displays.editValueFor(token);
                state.sequenceId = DisplayDeviceState{}.sequenceId; // Generate new sequenceId
                state.physical->supportedModes = std::move(supportedModes);
                state.physical->activeMode = activeMode;
                if (getHwComposer().updatesDeviceProductInfoOnHotplugReconnect()) {
                    state.physical->deviceProductInfo = std::move(info->deviceProductInfo);
                }
            }
        } else {
            ALOGV("Removing display %s", to_string(displayId).c_str());

            const ssize_t index = mCurrentState.displays.indexOfKey(it->second);
            if (index >= 0) {
                const DisplayDeviceState& state = mCurrentState.displays.valueAt(index);
                mInterceptor->saveDisplayDeletion(state.sequenceId);
                mCurrentState.displays.removeItemsAt(index);
            }
            mPhysicalDisplayTokens.erase(it);
            updateVsyncSource();
            if (mInternalPresentationDisplays && isInternalDisplay) {
                // Update mInternalPresentationDisplays flag
                updateInternalDisplaysPresentationMode();
            }
        }

        if (isDisplayExtnEnabled() && isInternalDisplay) {
            uint32_t hwcDisplayId = static_cast<uint32_t>(event.hwcDisplayId);
            bool isConnected = (event.connection == hal::Connection::CONNECTED);
            auto activeConfigId = getHwComposer().getActiveMode(displayId);
            LOG_ALWAYS_FATAL_IF(!activeConfigId, "HWC returned no active config");
            updateDisplayExtension(hwcDisplayId, *activeConfigId, isConnected);
        }
        processDisplayChangesLocked();
    }

    mPendingHotplugEvents.clear();
}

void SurfaceFlinger::dispatchDisplayHotplugEvent(PhysicalDisplayId displayId, bool connected) {
    ALOGI("Dispatching display hotplug event displayId=%s, connected=%d",
          to_string(displayId).c_str(), connected);
    mScheduler->onHotplugReceived(mAppConnectionHandle, displayId, connected);
    mScheduler->onHotplugReceived(mSfConnectionHandle, displayId, connected);
}

sp<DisplayDevice> SurfaceFlinger::setupNewDisplayDeviceInternal(
        const wp<IBinder>& displayToken,
        std::shared_ptr<compositionengine::Display> compositionDisplay,
        const DisplayDeviceState& state,
        const sp<compositionengine::DisplaySurface>& displaySurface,
        const sp<IGraphicBufferProducer>& producer) {
    DisplayDeviceCreationArgs creationArgs(this, getHwComposer(), displayToken, compositionDisplay);
    creationArgs.sequenceId = state.sequenceId;
    creationArgs.isSecure = state.isSecure;
    creationArgs.displaySurface = displaySurface;
    creationArgs.hasWideColorGamut = false;
    creationArgs.supportedPerFrameMetadata = 0;

    if (const auto& physical = state.physical) {
        creationArgs.connectionType = physical->type;
        creationArgs.supportedModes = physical->supportedModes;
        creationArgs.activeModeId = physical->activeMode->getId();
        const auto [idleTimerTimeoutMs, supportKernelIdleTimer] =
                getIdleTimerConfiguration(compositionDisplay->getId());
        scheduler::RefreshRateConfigs::Config config =
                {.enableFrameRateOverride = android::sysprop::enable_frame_rate_override(false),
                 .frameRateMultipleThreshold =
                         base::GetIntProperty("debug.sf.frame_rate_multiple_threshold", 0),
                 .idleTimerTimeoutMs = idleTimerTimeoutMs,
                 .supportKernelIdleTimer = supportKernelIdleTimer};
        creationArgs.refreshRateConfigs =
                std::make_shared<scheduler::RefreshRateConfigs>(creationArgs.supportedModes,
                                                                creationArgs.activeModeId, config);
    }

    if (const auto id = PhysicalDisplayId::tryCast(compositionDisplay->getId())) {
        creationArgs.isPrimary = id == getInternalDisplayIdLocked();

        if (useColorManagement) {
            std::vector<ColorMode> modes = getHwComposer().getColorModes(*id);
            for (ColorMode colorMode : modes) {
                if (isWideColorMode(colorMode)) {
                    creationArgs.hasWideColorGamut = true;
                }

                std::vector<RenderIntent> renderIntents =
                        getHwComposer().getRenderIntents(*id, colorMode);
                creationArgs.hwcColorModes.emplace(colorMode, renderIntents);
            }
        }
    }

    if (const auto id = HalDisplayId::tryCast(compositionDisplay->getId())) {
        getHwComposer().getHdrCapabilities(*id, &creationArgs.hdrCapabilities);
        creationArgs.supportedPerFrameMetadata = getHwComposer().getSupportedPerFrameMetadata(*id);
    }

    auto nativeWindowSurface = getFactory().createNativeWindowSurface(producer);
    auto nativeWindow = nativeWindowSurface->getNativeWindow();
    creationArgs.nativeWindow = nativeWindow;

    // Make sure that composition can never be stalled by a virtual display
    // consumer that isn't processing buffers fast enough. We have to do this
    // here, in case the display is composed entirely by HWC.
    if (state.isVirtual()) {
        nativeWindow->setSwapInterval(nativeWindow.get(), 0);
    }

    creationArgs.physicalOrientation =
            creationArgs.isPrimary ? internalDisplayOrientation : ui::ROTATION_0;

    // virtual displays are always considered enabled
    creationArgs.initialPowerMode = state.isVirtual() ? hal::PowerMode::ON : hal::PowerMode::OFF;

    sp<DisplayDevice> display = getFactory().createDisplayDevice(creationArgs);

    nativeWindowSurface->preallocateBuffers();

    ColorMode defaultColorMode = ColorMode::NATIVE;
    Dataspace defaultDataSpace = Dataspace::UNKNOWN;
    if (display->hasWideColorGamut()) {
        defaultColorMode = ColorMode::SRGB;
        defaultDataSpace = Dataspace::V0_SRGB;
    }
    display->getCompositionDisplay()->setColorProfile(
            compositionengine::Output::ColorProfile{defaultColorMode, defaultDataSpace,
                                                    RenderIntent::COLORIMETRIC,
                                                    Dataspace::UNKNOWN});
    if (!state.isVirtual()) {
        MAIN_THREAD_GUARD(display->setActiveMode(state.physical->activeMode->getId()));
        display->setDeviceProductInfo(state.physical->deviceProductInfo);
    }

    display->setLayerStack(state.layerStack);
    display->setProjection(state.orientation, state.layerStackSpaceRect,
                           state.orientedDisplaySpaceRect);
    display->setDisplayName(state.displayName);
    display->setFlags(state.flags);

    return display;
}

void SurfaceFlinger::processDisplayAdded(const wp<IBinder>& displayToken,
                                         const DisplayDeviceState& state) {
    bool canAllocateHwcForVDS = false;
    ui::Size resolution(0, 0);

    ui::PixelFormat pixelFormat = static_cast<ui::PixelFormat>(PIXEL_FORMAT_UNKNOWN);
    if (state.physical) {
        resolution = state.physical->activeMode->getSize();
        pixelFormat = static_cast<ui::PixelFormat>(PIXEL_FORMAT_RGBA_8888);
    } else if (state.surface != nullptr) {
        int status = state.surface->query(NATIVE_WINDOW_WIDTH, &resolution.width);
        ALOGE_IF(status != NO_ERROR, "Unable to query width (%d)", status);
        status = state.surface->query(NATIVE_WINDOW_HEIGHT, &resolution.height);
        ALOGE_IF(status != NO_ERROR, "Unable to query height (%d)", status);
        int format;
        status = state.surface->query(NATIVE_WINDOW_FORMAT, &format);
        ALOGE_IF(status != NO_ERROR, "Unable to query format (%d)", status);
        pixelFormat = static_cast<ui::PixelFormat>(format);
        if (mVirtualDisplayIdGenerators.hal) {
            size_t maxVirtualDisplaySize = getHwComposer().getMaxVirtualDisplayDimension();
            if (maxVirtualDisplaySize == 0 ||
                ((uint64_t)resolution.width <= maxVirtualDisplaySize &&
                (uint64_t)resolution.height <= maxVirtualDisplaySize)) {
                uint64_t usage = 0;
                // Replace with native_window_get_consumer_usage ?
                status = state .surface->getConsumerUsage(&usage);
                ALOGW_IF(status != NO_ERROR, "Unable to query usage (%d)", status);
                if ((status == NO_ERROR) && canAllocateHwcDisplayIdForVDS(usage)) {
                   canAllocateHwcForVDS = true;
               }
            }
        }

    } else {
        // Virtual displays without a surface are dormant:
        // they have external state (layer stack, projection,
        // etc.) but no internal state (i.e. a DisplayDevice).
        return;
    }

    compositionengine::DisplayCreationArgsBuilder builder;
    if (const auto& physical = state.physical) {
        builder.setId(physical->id);
    } else {
        builder.setId(acquireVirtualDisplay(resolution, pixelFormat, canAllocateHwcForVDS));
    }

    builder.setPixels(resolution);
    builder.setIsSecure(state.isSecure);
    builder.setPowerAdvisor(&mPowerAdvisor);
    builder.setName(state.displayName);
    builder.setDisplayExtnIntf(mDisplayExtnIntf);
    auto compositionDisplay = getCompositionEngine().createDisplay(builder.build());
    compositionDisplay->setLayerCachingEnabled(mLayerCachingEnabled);

    sp<compositionengine::DisplaySurface> displaySurface;
    sp<IGraphicBufferProducer> producer;
    sp<IGraphicBufferProducer> bqProducer;
    sp<IGraphicBufferConsumer> bqConsumer;
    getFactory().createBufferQueue(&bqProducer, &bqConsumer, /*consumerIsSurfaceFlinger =*/false);

    if (state.isVirtual()) {
        const auto displayId = VirtualDisplayId::tryCast(compositionDisplay->getId());
        LOG_FATAL_IF(!displayId);
        auto surface = sp<VirtualDisplaySurface>::make(getHwComposer(), *displayId, state.surface,
                                                       bqProducer, bqConsumer, state.displayName,
                                                       state.isSecure);
        displaySurface = surface;
        producer = std::move(surface);
    } else {
        ALOGE_IF(state.surface != nullptr,
                 "adding a supported display, but rendering "
                 "surface is provided (%p), ignoring it",
                 state.surface.get());
        const auto displayId = PhysicalDisplayId::tryCast(compositionDisplay->getId());
        LOG_FATAL_IF(!displayId);
        displaySurface =
                sp<FramebufferSurface>::make(getHwComposer(), *displayId, bqConsumer,
                                             state.physical->activeMode->getSize(),
                                             ui::Size(maxGraphicsWidth, maxGraphicsHeight));
        producer = bqProducer;
    }

    LOG_FATAL_IF(!displaySurface);
    const auto display = setupNewDisplayDeviceInternal(displayToken, std::move(compositionDisplay),
                                                       state, displaySurface, producer);
    mDisplays.emplace(displayToken, display);
    if (display->isPrimary()) {
        initScheduler(display);
    }

#ifdef QTI_DISPLAY_CONFIG_ENABLED
    bool supported = false;
    const auto physicalDisplayId = PhysicalDisplayId::tryCast(display->getId());
    if (physicalDisplayId) {
        const auto hwcDisplayId = getHwComposer().fromPhysicalDisplayId(*physicalDisplayId);
        if (mDisplayConfigIntf) {
            mDisplayConfigIntf->IsPowerModeOverrideSupported(*hwcDisplayId, &supported);
        }
    }
    if (supported) {
      sp<DisplayDevice> display = getDisplayDeviceLocked(displayToken);
      display->setPowerModeOverrideConfig(true);
    }
#endif
    if (!state.isVirtual()) {
        sp<DisplayDevice> displayNew = getDisplayDeviceLocked(displayToken);
        if (mPluggableVsyncPrioritized && !isInternalDisplay(displayNew)) {
            // Insert the pluggable display just before the first built-in display
            // so that the earlier pluggable display remains the V-sync source.
            auto it = mDisplaysList.begin();
            for (; it != mDisplaysList.end(); it++ ) {
                if(isInternalDisplay(*it)) {
                    break;
                }
            }
            mDisplaysList.insert(it, displayNew);
        } else {
            mDisplaysList.push_back(displayNew);
        }
        dispatchDisplayHotplugEvent(display->getPhysicalId(), true);

        if (!display->isPrimary() && isInternalDisplay(display)) {
            const auto defaultDisplay = getDefaultDisplayDeviceLocked();
            if (defaultDisplay && defaultDisplay->isPrimary()) {
                if (state.layerStack != defaultDisplay->getLayerStack()) {
                    // Internal Physical Displays are in Presentation Mode
                    mInternalPresentationDisplays = true;
                }
            }
        }
    }

#ifdef QTI_UNIFIED_DRAW
    const auto id = HalDisplayId::tryCast(display->getId());
    if (mDisplayExtnIntf && id) {
        uint32_t hwcDisplayId;
        if (!getHwcDisplayId(display, &hwcDisplayId)) {
           return;
        }
        if (!mDisplayExtnIntf->TryUnifiedDraw(hwcDisplayId, maxFrameBufferAcquiredBuffers)){
            getHwComposer().tryDrawMethod(*id, IQtiComposerClient::DrawMethod::UNIFIED_DRAW);
        }
    }
#endif
}

void SurfaceFlinger::processDisplayRemoved(const wp<IBinder>& displayToken) {
    auto display = getDisplayDeviceLocked(displayToken);
    if (display) {
        display->disconnect();

        if (display->isVirtual()) {
            releaseVirtualDisplay(display->getVirtualId());
        } else {
            dispatchDisplayHotplugEvent(display->getPhysicalId(), false);
        }
    }

    mDisplays.erase(displayToken);

    if (display && display->isVirtual()) {
        static_cast<void>(schedule([display = std::move(display)] {
            // Destroy the display without holding the mStateLock.
            // This is a temporary solution until we can manage transaction queues without
            // holding the mStateLock.
            // With blast, the IGBP that is passed to the VirtualDisplaySurface is owned by the
            // client. When the IGBP is disconnected, its buffer cache in SF will be cleared
            // via SurfaceComposerClient::doUncacheBufferTransaction. This call from the client
            // ends up running on the main thread causing a deadlock since setTransactionstate
            // will try to acquire the mStateLock. Instead we extend the lifetime of
            // DisplayDevice and destroy it in the main thread without holding the mStateLock.
            // The display will be disconnected and removed from the mDisplays list so it will
            // not be accessible.
        }));
    }
}

void SurfaceFlinger::processDisplayChanged(const wp<IBinder>& displayToken,
                                           const DisplayDeviceState& currentState,
                                           const DisplayDeviceState& drawingState) {
    const sp<IBinder> currentBinder = IInterface::asBinder(currentState.surface);
    const sp<IBinder> drawingBinder = IInterface::asBinder(drawingState.surface);

    // Recreate the DisplayDevice if the surface or sequence ID changed.
    if (currentBinder != drawingBinder || currentState.sequenceId != drawingState.sequenceId) {
        getRenderEngine().cleanFramebufferCache();

        if (const auto display = getDisplayDeviceLocked(displayToken)) {
            display->disconnect();
            if (display->isVirtual()) {
                releaseVirtualDisplay(display->getVirtualId());
            }
        }

        mDisplays.erase(displayToken);

        if (const auto& physical = currentState.physical) {
            getHwComposer().allocatePhysicalDisplay(physical->hwcDisplayId, physical->id);
        }

        processDisplayAdded(displayToken, currentState);

        if (currentState.physical) {
            const auto display = getDisplayDeviceLocked(displayToken);
            setPowerModeInternal(display, hal::PowerMode::ON);

            // TODO(b/175678251) Call a listener instead.
            if (currentState.physical->hwcDisplayId == getHwComposer().getPrimaryHwcDisplayId()) {
                updateInternalDisplayVsyncLocked(display);
            }
        }
        return;
    }

    if (const auto display = getDisplayDeviceLocked(displayToken)) {
        bool displaySizeChanged = false;
        if (currentState.layerStack != drawingState.layerStack) {
            display->setLayerStack(currentState.layerStack);
        }
        if (currentState.flags != drawingState.flags) {
            display->setFlags(currentState.flags);
        }
        if ((currentState.orientation != drawingState.orientation) ||
            (currentState.layerStackSpaceRect != drawingState.layerStackSpaceRect) ||
            (currentState.orientedDisplaySpaceRect != drawingState.orientedDisplaySpaceRect)) {
<<<<<<< HEAD
            if (mUseFbScaling && display->isPrimary()) {
                const ssize_t index = mCurrentState.displays.indexOfKey(displayToken);
                DisplayDeviceState& tmpState = mCurrentState.displays.editValueAt(index);
                tmpState.width =  currentState.layerStackSpaceRect.width();
                tmpState.height = currentState.layerStackSpaceRect.height();
                tmpState.orientedDisplaySpaceRect =  currentState.layerStackSpaceRect;
                setFrameBufferSizeForScaling(display, currentState);
                displaySizeChanged = true;
            } else {
                display->setProjection(currentState.orientation, currentState.layerStackSpaceRect,
                                       currentState.orientedDisplaySpaceRect);
            }
            if (display->isPrimary()) {
                mDefaultDisplayTransformHint = display->getTransformHint();
=======
            display->setProjection(currentState.orientation, currentState.layerStackSpaceRect,
                                   currentState.orientedDisplaySpaceRect);
            if (isDisplayActiveLocked(display)) {
                mActiveDisplayTransformHint = display->getTransformHint();
>>>>>>> fa8a7086
            }
        }
        if (currentState.width != drawingState.width ||
            currentState.height != drawingState.height) {
            if (!displaySizeChanged) {
                display->setDisplaySize(currentState.width, currentState.height);

                if (isDisplayActiveLocked(display)) {
                    onActiveDisplaySizeChanged(display);
                }
            }
        }
    }
}

void SurfaceFlinger::updateInternalDisplayVsyncLocked(const sp<DisplayDevice>& activeDisplay) {
    mVsyncConfiguration->reset();
    const Fps refreshRate = activeDisplay->refreshRateConfigs().getCurrentRefreshRate().getFps();
    updatePhaseConfiguration(refreshRate);
    mRefreshRateStats->setRefreshRate(refreshRate);
}

void SurfaceFlinger::setFrameBufferSizeForScaling(sp<DisplayDevice> displayDevice,
                                                  const DisplayDeviceState& state) {
    base::unique_fd fd;
    auto display = displayDevice->getCompositionDisplay();
    int newWidth = state.layerStackSpaceRect.width();
    int newHeight = state.layerStackSpaceRect.height();
    if (state.orientation == ui::ROTATION_90 || state.orientation == ui::ROTATION_270){
        std::swap(newWidth, newHeight);
    }
    if (displayDevice->getWidth() == newWidth && displayDevice->getHeight() == newHeight) {
        displayDevice->setProjection(state.orientation, state.layerStackSpaceRect, state.layerStackSpaceRect);
        return;
    }

    if (mBootStage == BootStage::FINISHED) {
        displayDevice->setDisplaySize(newWidth, newHeight);
        displayDevice->setProjection(state.orientation, state.layerStackSpaceRect, state.layerStackSpaceRect);
        display->getRenderSurface()->setViewportAndProjection();
        display->getRenderSurface()->flipClientTarget(true);
        // queue a scratch buffer to flip Client Target with updated size
        display->getRenderSurface()->queueBuffer(std::move(fd));
        display->getRenderSurface()->flipClientTarget(false);
        // releases the FrameBuffer that was acquired as part of queueBuffer()
        display->getRenderSurface()->onPresentDisplayCompleted();
    }
}
void SurfaceFlinger::processDisplayChangesLocked() {
    // here we take advantage of Vector's copy-on-write semantics to
    // improve performance by skipping the transaction entirely when
    // know that the lists are identical
    const KeyedVector<wp<IBinder>, DisplayDeviceState>& curr(mCurrentState.displays);
    const KeyedVector<wp<IBinder>, DisplayDeviceState>& draw(mDrawingState.displays);
    if (!curr.isIdenticalTo(draw)) {
        mVisibleRegionsDirty = true;

        // find the displays that were removed
        // (ie: in drawing state but not in current state)
        // also handle displays that changed
        // (ie: displays that are in both lists)
        for (size_t i = 0; i < draw.size(); i++) {
            const wp<IBinder>& displayToken = draw.keyAt(i);
            const ssize_t j = curr.indexOfKey(displayToken);
            if (j < 0) {
                // in drawing state but not in current state
                processDisplayRemoved(displayToken);
            } else {
                // this display is in both lists. see if something changed.
                const DisplayDeviceState& currentState = curr[j];
                const DisplayDeviceState& drawingState = draw[i];
                processDisplayChanged(displayToken, currentState, drawingState);
            }
        }

        // find displays that were added
        // (ie: in current state but not in drawing state)
        for (size_t i = 0; i < curr.size(); i++) {
            const wp<IBinder>& displayToken = curr.keyAt(i);
            if (draw.indexOfKey(displayToken) < 0) {
                processDisplayAdded(displayToken, curr[i]);
            }
        }
    }

    mDrawingState.displays = mCurrentState.displays;
}

void SurfaceFlinger::commitTransactionsLocked(uint32_t transactionFlags) {
    // Commit display transactions.
    const bool displayTransactionNeeded = transactionFlags & eDisplayTransactionNeeded;
    if (displayTransactionNeeded) {
        processDisplayChangesLocked();
        processDisplayHotplugEventsLocked();
    }
    mForceTraversal = false;
    mForceTransactionDisplayChange = displayTransactionNeeded;

    if (mSomeChildrenChanged) {
        mVisibleRegionsDirty = true;
        mSomeChildrenChanged = false;
    }

    // Update transform hint.
    if (transactionFlags & (eTransformHintUpdateNeeded | eDisplayTransactionNeeded)) {
        // Layers and/or displays have changed, so update the transform hint for each layer.
        //
        // NOTE: we do this here, rather than when presenting the display so that
        // the hint is set before we acquire a buffer from the surface texture.
        //
        // NOTE: layer transactions have taken place already, so we use their
        // drawing state. However, SurfaceFlinger's own transaction has not
        // happened yet, so we must use the current state layer list
        // (soon to become the drawing state list).
        //
        sp<const DisplayDevice> hintDisplay;
        ui::LayerStack layerStack;

        mCurrentState.traverse([&](Layer* layer) REQUIRES(mStateLock) {
            // NOTE: we rely on the fact that layers are sorted by
            // layerStack first (so we don't have to traverse the list
            // of displays for every layer).
            if (const auto filter = layer->getOutputFilter(); layerStack != filter.layerStack) {
                layerStack = filter.layerStack;
                hintDisplay = nullptr;

                // Find the display that includes the layer.
                for (const auto& [token, display] : mDisplays) {
                    if (!display->getCompositionDisplay()->includesLayer(filter)) {
                        continue;
                    }

                    // Pick the primary display if another display mirrors the layer.
                    if (hintDisplay) {
                        hintDisplay = nullptr;
                        break;
                    }

                    hintDisplay = display;
                }
            }

            if (!hintDisplay) {
                // NOTE: TEMPORARY FIX ONLY. Real fix should cause layers to
                // redraw after transform hint changes. See bug 8508397.

                // could be null when this layer is using a layerStack
                // that is not visible on any display. Also can occur at
                // screen off/on times.
                hintDisplay = getDefaultDisplayDeviceLocked();
            }

            layer->updateTransformHint(hintDisplay->getTransformHint());
        });
    }

    if (mLayersAdded) {
        mLayersAdded = false;
        // Layers have been added.
        mVisibleRegionsDirty = true;
    }

    // some layers might have been removed, so
    // we need to update the regions they're exposing.
    if (mLayersRemoved) {
        mLayersRemoved = false;
        mVisibleRegionsDirty = true;
        mDrawingState.traverseInZOrder([&](Layer* layer) {
            if (mLayersPendingRemoval.indexOf(layer) >= 0) {
                // this layer is not visible anymore
                Region visibleReg;
                visibleReg.set(layer->getScreenBounds());
                invalidateLayerStack(layer, visibleReg);
            }
        });
    }

    doCommitTransactions();
    signalSynchronousTransactions(CountDownLatch::eSyncTransaction);
    mAnimTransactionPending = false;
}

void SurfaceFlinger::updateInputFlinger() {
    ATRACE_CALL();
    if (!mInputFlinger) {
        return;
    }

    if (mVisibleRegionsDirty || mInputInfoChanged) {
        mInputInfoChanged = false;
        notifyWindowInfos();
    } else if (mInputWindowCommands.syncInputWindows) {
        // If the caller requested to sync input windows, but there are no
        // changes to input windows, notify immediately.
        windowInfosReported();
    }

    for (const auto& focusRequest : mInputWindowCommands.focusRequests) {
        mInputFlinger->setFocusedWindow(focusRequest);
    }
    mInputWindowCommands.clear();
}

bool enablePerWindowInputRotation() {
    static bool value =
            android::base::GetBoolProperty("persist.debug.per_window_input_rotation", false);
    return value;
}

void SurfaceFlinger::notifyWindowInfos() {
    std::vector<WindowInfo> windowInfos;
    std::vector<DisplayInfo> displayInfos;
    std::unordered_map<const DisplayDevice*, const ui::Transform> displayTransforms;

    if (enablePerWindowInputRotation()) {
        for (const auto& [_, display] : ON_MAIN_THREAD(mDisplays)) {
            const auto& [info, transform] = display->getInputInfo();
            displayInfos.emplace_back(info);
            displayTransforms.emplace(display.get(), transform);
        }
    }

    mDrawingState.traverseInReverseZOrder([&](Layer* layer) {
        if (!layer->needsInputInfo()) return;

        const DisplayDevice* display = ON_MAIN_THREAD(getDisplayWithInputByLayer(layer)).get();
        ui::Transform displayTransform = ui::Transform();

        if (enablePerWindowInputRotation()) {
            // When calculating the screen bounds we ignore the transparent region since it may
            // result in an unwanted offset.
            const auto it = displayTransforms.find(display);
            if (it != displayTransforms.end()) {
                displayTransform = it->second;
            }
        }
        const bool displayIsSecure = !display || display->isSecure();
        windowInfos.push_back(layer->fillInputInfo(displayTransform, displayIsSecure));
    });
    mWindowInfosListenerInvoker->windowInfosChanged(windowInfos, displayInfos,
                                                    mInputWindowCommands.syncInputWindows);
}

void SurfaceFlinger::updateCursorAsync() {
    compositionengine::CompositionRefreshArgs refreshArgs;
    for (const auto& [_, display] : ON_MAIN_THREAD(mDisplays)) {
        if (HalDisplayId::tryCast(display->getId())) {
            refreshArgs.outputs.push_back(display->getCompositionDisplay());
        }
    }

    mCompositionEngine->updateCursorAsync(refreshArgs);
}

void SurfaceFlinger::changeRefreshRate(const RefreshRate& refreshRate, Scheduler::ModeEvent event) {
    // If this is called from the main thread mStateLock must be locked before
    // Currently the only way to call this function from the main thread is from
    // Scheduler::chooseRefreshRateForContent

    ConditionalLock lock(mStateLock, std::this_thread::get_id() != mMainThreadId);
    changeRefreshRateLocked(refreshRate, event);
}

void SurfaceFlinger::triggerOnFrameRateOverridesChanged() {
    PhysicalDisplayId displayId = [&]() {
        ConditionalLock lock(mStateLock, std::this_thread::get_id() != mMainThreadId);
        return getDefaultDisplayDeviceLocked()->getPhysicalId();
    }();

    mScheduler->onFrameRateOverridesChanged(mAppConnectionHandle, displayId);
}

void SurfaceFlinger::initScheduler(const sp<DisplayDevice>& display) {
    if (mScheduler) {
        // If the scheduler is already initialized, this means that we received
        // a hotplug(connected) on the primary display. In that case we should
        // update the scheduler with the most recent display information.
        ALOGW("Scheduler already initialized, updating instead");
        mScheduler->setRefreshRateConfigs(display->holdRefreshRateConfigs());
        return;
    }
    const auto currRefreshRate = display->getActiveMode()->getFps();
    mRefreshRateStats = std::make_unique<scheduler::RefreshRateStats>(*mTimeStats, currRefreshRate,
                                                                      hal::PowerMode::OFF);

    mVsyncConfiguration = getFactory().createVsyncConfiguration(currRefreshRate);
    mVsyncModulator = sp<VsyncModulator>::make(mVsyncConfiguration->getCurrentConfigs());

    // start the EventThread
    mScheduler = getFactory().createScheduler(display->holdRefreshRateConfigs(), *this);
    const auto configs = mVsyncConfiguration->getCurrentConfigs();
    const nsecs_t vsyncPeriod = currRefreshRate.getPeriodNsecs();
    mAppConnectionHandle =
            mScheduler->createConnection("app", mFrameTimeline->getTokenManager(),
                                         /*workDuration=*/configs.late.appWorkDuration,
                                         /*readyDuration=*/configs.late.sfWorkDuration,
                                         impl::EventThread::InterceptVSyncsCallback());
    mSfConnectionHandle =
            mScheduler->createConnection("appSf", mFrameTimeline->getTokenManager(),
                                         /*workDuration=*/std::chrono::nanoseconds(vsyncPeriod),
                                         /*readyDuration=*/configs.late.sfWorkDuration,
                                         [this](nsecs_t timestamp) {
                                             mInterceptor->saveVSyncEvent(timestamp);
                                         });

    mEventQueue->initVsync(mScheduler->getVsyncDispatch(), *mFrameTimeline->getTokenManager(),
                           configs.late.sfWorkDuration);

    mRegionSamplingThread =
            new RegionSamplingThread(*this, RegionSamplingThread::EnvironmentTimingTunables());
    mFpsReporter = new FpsReporter(*mFrameTimeline, *this);
    // Dispatch a mode change request for the primary display on scheduler
    // initialization, so that the EventThreads always contain a reference to a
    // prior configuration.
    //
    // This is a bit hacky, but this avoids a back-pointer into the main SF
    // classes from EventThread, and there should be no run-time binder cost
    // anyway since there are no connected apps at this point.
    mScheduler->onPrimaryDisplayModeChanged(mAppConnectionHandle, display->getActiveMode());
    static auto ignorePresentFences =
            base::GetBoolProperty("debug.sf.vsync_reactor_ignore_present_fences"s, false);
    mScheduler->setIgnorePresentFences(
            ignorePresentFences ||
            getHwComposer().hasCapability(hal::Capability::PRESENT_FENCE_IS_NOT_RELIABLE));
}

void SurfaceFlinger::updatePhaseConfiguration(const Fps& refreshRate) {
    mVsyncConfiguration->setRefreshRateFps(refreshRate);
    setVsyncConfig(mVsyncModulator->setVsyncConfigSet(mVsyncConfiguration->getCurrentConfigs()),
                   refreshRate.getPeriodNsecs());
}

void SurfaceFlinger::setVsyncConfig(const VsyncModulator::VsyncConfig& config,
                                    nsecs_t vsyncPeriod) {
    mScheduler->setDuration(mAppConnectionHandle,
                            /*workDuration=*/config.appWorkDuration,
                            /*readyDuration=*/config.sfWorkDuration);
    mScheduler->setDuration(mSfConnectionHandle,
                            /*workDuration=*/std::chrono::nanoseconds(vsyncPeriod),
                            /*readyDuration=*/config.sfWorkDuration);
    mEventQueue->setDuration(config.sfWorkDuration);
}

void SurfaceFlinger::doCommitTransactions() {
    ATRACE_CALL();

    if (!mLayersPendingRemoval.isEmpty()) {
        // Notify removed layers now that they can't be drawn from
        for (const auto& l : mLayersPendingRemoval) {
            recordBufferingStats(l->getName(), l->getOccupancyHistory(true));

            // Ensure any buffers set to display on any children are released.
            if (l->isRemovedFromCurrentState()) {
                l->latchAndReleaseBuffer();
            }

            // If the layer has been removed and has no parent, then it will not be reachable
            // when traversing layers on screen. Add the layer to the offscreenLayers set to
            // ensure we can copy its current to drawing state.
            if (!l->getParent()) {
                mOffscreenLayers.emplace(l.get());
            }
        }
        mLayersPendingRemoval.clear();
    }

    // If this transaction is part of a window animation then the next frame
    // we composite should be considered an animation as well.
    mAnimCompositionPending = mAnimTransactionPending;

    mDrawingState = mCurrentState;
    // clear the "changed" flags in current state
    mCurrentState.colorMatrixChanged = false;

    if (mVisibleRegionsDirty) {
        for (const auto& rootLayer : mDrawingState.layersSortedByZ) {
            rootLayer->commitChildList();
        }
    }

    commitOffscreenLayers();
    if (mNumClones > 0) {
        mDrawingState.traverse([&](Layer* layer) { layer->updateMirrorInfo(); });
    }
}

void SurfaceFlinger::commitOffscreenLayers() {
    for (Layer* offscreenLayer : mOffscreenLayers) {
        offscreenLayer->traverse(LayerVector::StateSet::Drawing, [](Layer* layer) {
            if (layer->clearTransactionFlags(eTransactionNeeded)) {
                layer->doTransaction(0);
                layer->commitChildList();
            }
        });
    }
}

void SurfaceFlinger::invalidateLayerStack(const sp<const Layer>& layer, const Region& dirty) {
    for (const auto& [token, displayDevice] : ON_MAIN_THREAD(mDisplays)) {
        auto display = displayDevice->getCompositionDisplay();
        if (display->includesLayer(layer->getOutputFilter())) {
            display->editState().dirtyRegion.orSelf(dirty);
        }
    }
}

bool SurfaceFlinger::handlePageFlip() {
    ATRACE_CALL();
    ALOGV("handlePageFlip");

    nsecs_t latchTime = systemTime();

    bool visibleRegions = false;
    bool frameQueued = false;
    bool newDataLatched = false;
    std::set<uint32_t> layerStackIds;
    uint32_t layerStackId = 0;

    const nsecs_t expectedPresentTime = mExpectedPresentTime.load();

    // Store the set of layers that need updates. This set must not change as
    // buffers are being latched, as this could result in a deadlock.
    // Example: Two producers share the same command stream and:
    // 1.) Layer 0 is latched
    // 2.) Layer 0 gets a new frame
    // 2.) Layer 1 gets a new frame
    // 3.) Layer 1 is latched.
    // Display is now waiting on Layer 1's frame, which is behind layer 0's
    // second frame. But layer 0's second frame could be waiting on display.
    mDrawingState.traverse([&](Layer* layer) {
        if (layer->clearTransactionFlags(eTransactionNeeded) || mForceTransactionDisplayChange) {
            const uint32_t flags = layer->doTransaction(0);
            if (flags & Layer::eVisibleRegion) {
                mVisibleRegionsDirty = true;
            }
        }

        if (layer->hasReadyFrame()) {
            frameQueued = true;
            if (layer->shouldPresentNow(expectedPresentTime)) {
                mLayersWithQueuedFrames.emplace(layer);
                if (wakeUpPresentationDisplays) {
                    layerStackId = layer->getLayerStack();
                    layerStackIds.insert(layerStackId);
                }
            } else {
                ATRACE_NAME("!layer->shouldPresentNow()");
                layer->useEmptyDamage();
            }
        } else {
            layer->useEmptyDamage();
        }
    });
    mForceTransactionDisplayChange = false;

    if (wakeUpPresentationDisplays && !mLayersWithQueuedFrames.empty()) {
        handlePresentationDisplaysEarlyWakeup(layerStackIds.size(), layerStackId);
    }

    // The client can continue submitting buffers for offscreen layers, but they will not
    // be shown on screen. Therefore, we need to latch and release buffers of offscreen
    // layers to ensure dequeueBuffer doesn't block indefinitely.
    for (Layer* offscreenLayer : mOffscreenLayers) {
        offscreenLayer->traverse(LayerVector::StateSet::Drawing,
                                         [&](Layer* l) { l->latchAndReleaseBuffer(); });
    }

    if (!mLayersWithQueuedFrames.empty()) {
        // mStateLock is needed for latchBuffer as LayerRejecter::reject()
        // writes to Layer current state. See also b/119481871
        Mutex::Autolock lock(mStateLock);

        for (const auto& layer : mLayersWithQueuedFrames) {
            if (layer->latchBuffer(visibleRegions, latchTime, expectedPresentTime)) {
                mLayersPendingRefresh.push_back(layer);
            }
            layer->useSurfaceDamage();
            if (layer->isBufferLatched()) {
                newDataLatched = true;
            }
        }
    }

    mVisibleRegionsDirty |= visibleRegions;

    // If we will need to wake up at some time in the future to deal with a
    // queued frame that shouldn't be displayed during this vsync period, wake
    // up during the next vsync period to check again.
    if (frameQueued && (mLayersWithQueuedFrames.empty() || !newDataLatched)) {
        signalLayerUpdate();
    }

    // enter boot animation on first buffer latch
    if (CC_UNLIKELY(mBootStage == BootStage::BOOTLOADER && newDataLatched)) {
        ALOGI("Enter boot animation");
        mBootStage = BootStage::BOOTANIMATION;
    }

    if (mNumClones > 0) {
        mDrawingState.traverse([&](Layer* layer) { layer->updateCloneBufferInfo(); });
    }

    // Only continue with the refresh if there is actually new work to do
    return !mLayersWithQueuedFrames.empty() && newDataLatched;
}

status_t SurfaceFlinger::addClientLayer(const sp<Client>& client, const sp<IBinder>& handle,
                                        const sp<IGraphicBufferProducer>& gbc, const sp<Layer>& lbc,
                                        const sp<IBinder>& parentHandle,
                                        const sp<Layer>& parentLayer, bool addToRoot,
                                        uint32_t* outTransformHint) {
    if (mNumLayers >= ISurfaceComposer::MAX_LAYERS) {
        ALOGE("AddClientLayer failed, mNumLayers (%zu) >= MAX_LAYERS (%zu)", mNumLayers.load(),
               ISurfaceComposer::MAX_LAYERS);
        mCurrentState.traverseInZOrder([&](Layer* layer) {
               const auto& p = layer->getParent();
               ALOGE("layer (%s) ::  parent (%s).",
               layer->getName().c_str(),
               (p != nullptr) ? p->getName().c_str() : "no-parent");
        });
        return NO_MEMORY;
    }

    wp<IBinder> initialProducer;
    if (gbc != nullptr) {
        initialProducer = IInterface::asBinder(gbc);
    }
    setLayerCreatedState(handle, lbc, parentHandle, parentLayer, initialProducer, addToRoot);

    // Create a transaction includes the initial parent and producer.
    Vector<ComposerState> states;
    Vector<DisplayState> displays;

    ComposerState composerState;
    composerState.state.what = layer_state_t::eLayerCreated;
    composerState.state.surface = handle;
    states.add(composerState);

    lbc->updateTransformHint(mActiveDisplayTransformHint);
    if (outTransformHint) {
        *outTransformHint = mActiveDisplayTransformHint;
    }
    // attach this layer to the client
    client->attachLayer(handle, lbc);

    return setTransactionState(FrameTimelineInfo{}, states, displays, 0 /* flags */, nullptr,
                               InputWindowCommands{}, -1 /* desiredPresentTime */,
                               true /* isAutoTimestamp */, {}, false /* hasListenerCallbacks */, {},
                               0 /* Undefined transactionId */);
}

void SurfaceFlinger::removeGraphicBufferProducerAsync(const wp<IBinder>& binder) {
    static_cast<void>(schedule([=] {
        Mutex::Autolock lock(mStateLock);
        mGraphicBufferProducerList.erase(binder);
    }));
}

uint32_t SurfaceFlinger::getTransactionFlags() const {
    return mTransactionFlags;
}

uint32_t SurfaceFlinger::clearTransactionFlags(uint32_t mask) {
    return mTransactionFlags.fetch_and(~mask) & mask;
}

uint32_t SurfaceFlinger::setTransactionFlags(uint32_t mask) {
    return setTransactionFlags(mask, TransactionSchedule::Late);
}

uint32_t SurfaceFlinger::setTransactionFlags(uint32_t mask, TransactionSchedule schedule,
                                             const sp<IBinder>& applyToken) {
    const uint32_t old = mTransactionFlags.fetch_or(mask);
    modulateVsync(&VsyncModulator::setTransactionSchedule, schedule, applyToken);
    if ((old & mask) == 0) scheduleInvalidate(FrameHint::kActive);
    return old;
}

void SurfaceFlinger::setTraversalNeeded() {
    mForceTraversal = true;
}

void SurfaceFlinger::flushTransactionQueues() {
    // to prevent onHandleDestroyed from being called while the lock is held,
    // we must keep a copy of the transactions (specifically the composer
    // states) around outside the scope of the lock
    std::vector<const TransactionState> transactions;
    // Layer handles that have transactions with buffers that are ready to be applied.
    std::unordered_set<sp<IBinder>, ISurfaceComposer::SpHash<IBinder>> bufferLayersReadyToPresent;
    {
        Mutex::Autolock _l(mStateLock);
        {
            Mutex::Autolock _l(mQueueLock);
            // Collect transactions from pending transaction queue.
            auto it = mPendingTransactionQueues.begin();
            while (it != mPendingTransactionQueues.end()) {
                auto& [applyToken, transactionQueue] = *it;

                while (!transactionQueue.empty()) {
                    auto& transaction = transactionQueue.front();
                    if (!transactionIsReadyToBeApplied(transaction.frameTimelineInfo,
                                                       transaction.isAutoTimestamp,
                                                       transaction.desiredPresentTime,
                                                       transaction.originUid, transaction.states,
                                                       bufferLayersReadyToPresent)) {
                        setTransactionFlags(eTransactionFlushNeeded);
                        break;
                    }
                    transaction.traverseStatesWithBuffers([&](const layer_state_t& state) {
                        bufferLayersReadyToPresent.insert(state.surface);
                    });
                    transactions.emplace_back(std::move(transaction));
                    transactionQueue.pop();
                }

                if (transactionQueue.empty()) {
                    it = mPendingTransactionQueues.erase(it);
                    mTransactionQueueCV.broadcast();
                } else {
                    it = std::next(it, 1);
                }
            }

            // Collect transactions from current transaction queue or queue to pending transactions.
            // Case 1: push to pending when transactionIsReadyToBeApplied is false.
            // Case 2: push to pending when there exist a pending queue.
            // Case 3: others are ready to apply.
            while (!mTransactionQueue.empty()) {
                auto& transaction = mTransactionQueue.front();
                bool pendingTransactions = mPendingTransactionQueues.find(transaction.applyToken) !=
                        mPendingTransactionQueues.end();
                if (pendingTransactions ||
                    !transactionIsReadyToBeApplied(transaction.frameTimelineInfo,
                                                   transaction.isAutoTimestamp,
                                                   transaction.desiredPresentTime,
                                                   transaction.originUid, transaction.states,
                                                   bufferLayersReadyToPresent)) {
                    mPendingTransactionQueues[transaction.applyToken].push(std::move(transaction));
                } else {
                    transaction.traverseStatesWithBuffers([&](const layer_state_t& state) {
                        bufferLayersReadyToPresent.insert(state.surface);
                    });
                    transactions.emplace_back(std::move(transaction));
                }
                mTransactionQueue.pop();
                ATRACE_INT("TransactionQueue", mTransactionQueue.size());
            }
        }

        // Now apply all transactions.
        for (const auto& transaction : transactions) {
            applyTransactionState(transaction.frameTimelineInfo, transaction.states,
                                  transaction.displays, transaction.flags,
                                  transaction.inputWindowCommands, transaction.desiredPresentTime,
                                  transaction.isAutoTimestamp, transaction.buffer,
                                  transaction.postTime, transaction.permissions,
                                  transaction.hasListenerCallbacks, transaction.listenerCallbacks,
                                  transaction.originPid, transaction.originUid, transaction.id);
            if (transaction.transactionCommittedSignal) {
                mTransactionCommittedSignals.emplace_back(
                        std::move(transaction.transactionCommittedSignal));
            }
        }
    }
}

bool SurfaceFlinger::transactionFlushNeeded() {
    Mutex::Autolock _l(mQueueLock);
    return !mPendingTransactionQueues.empty() || !mTransactionQueue.empty();
}

bool SurfaceFlinger::frameIsEarly(nsecs_t expectedPresentTime, int64_t vsyncId) const {
    // The amount of time SF can delay a frame if it is considered early based
    // on the VsyncModulator::VsyncConfig::appWorkDuration
    constexpr static std::chrono::nanoseconds kEarlyLatchMaxThreshold = 100ms;

    const auto currentVsyncPeriod = mScheduler->getDisplayStatInfo(systemTime()).vsyncPeriod;
    const auto earlyLatchVsyncThreshold = currentVsyncPeriod / 2;

    const auto prediction = mFrameTimeline->getTokenManager()->getPredictionsForToken(vsyncId);
    if (!prediction.has_value()) {
        return false;
    }

    if (std::abs(prediction->presentTime - expectedPresentTime) >=
        kEarlyLatchMaxThreshold.count()) {
        return false;
    }

    return prediction->presentTime >= expectedPresentTime &&
            prediction->presentTime - expectedPresentTime >= earlyLatchVsyncThreshold;
}

bool SurfaceFlinger::transactionIsReadyToBeApplied(
        const FrameTimelineInfo& info, bool isAutoTimestamp, int64_t desiredPresentTime,
        uid_t originUid, const Vector<ComposerState>& states,
        const std::unordered_set<sp<IBinder>, ISurfaceComposer::SpHash<IBinder>>&
                bufferLayersReadyToPresent) const {
    ATRACE_CALL();
    const nsecs_t expectedPresentTime = mExpectedPresentTime.load();
    // Do not present if the desiredPresentTime has not passed unless it is more than one second
    // in the future. We ignore timestamps more than 1 second in the future for stability reasons.
    if (!isAutoTimestamp && desiredPresentTime >= expectedPresentTime &&
        desiredPresentTime < expectedPresentTime + s2ns(1)) {
        ATRACE_NAME("not current");
        return false;
    }

    if (!mScheduler->isVsyncValid(expectedPresentTime, originUid)) {
        ATRACE_NAME("!isVsyncValid");
        return false;
    }

    // If the client didn't specify desiredPresentTime, use the vsyncId to determine the expected
    // present time of this transaction.
    if (isAutoTimestamp && frameIsEarly(expectedPresentTime, info.vsyncId)) {
        ATRACE_NAME("frameIsEarly");
        return false;
    }

    for (const ComposerState& state : states) {
        const layer_state_t& s = state.state;
<<<<<<< HEAD
        const bool acquireFenceChanged = (s.what & layer_state_t::eAcquireFenceChanged);
        if (BufferLayer::latchUnsignaledBuffers() && acquireFenceChanged && s.acquireFence && !enableLatchUnsignaled &&
            s.acquireFence->getStatus() == Fence::Status::Unsignaled) {
=======
        const bool acquireFenceChanged =
                s.bufferData.flags.test(BufferData::BufferDataChange::fenceChanged);
        if (acquireFenceChanged && s.bufferData.acquireFence && !enableLatchUnsignaled &&
            s.bufferData.acquireFence->getStatus() == Fence::Status::Unsignaled) {
>>>>>>> fa8a7086
            ATRACE_NAME("fence unsignaled");
            return false;
        }

        sp<Layer> layer = nullptr;
        if (s.surface) {
            layer = fromHandle(s.surface).promote();
        } else if (s.hasBufferChanges()) {
            ALOGW("Transaction with buffer, but no Layer?");
            continue;
        }
        if (!layer) {
            continue;
        }

        ATRACE_NAME(layer->getName().c_str());

        if (s.hasBufferChanges()) {
            // If backpressure is enabled and we already have a buffer to commit, keep the
            // transaction in the queue.
            const bool hasPendingBuffer =
                    bufferLayersReadyToPresent.find(s.surface) != bufferLayersReadyToPresent.end();
            if (layer->backpressureEnabled() && hasPendingBuffer && isAutoTimestamp) {
                ATRACE_NAME("hasPendingBuffer");
                return false;
            }
        }
    }
    return true;
}

void SurfaceFlinger::queueTransaction(TransactionState& state) {
    Mutex::Autolock _l(mQueueLock);

    // If its TransactionQueue already has a pending TransactionState or if it is pending
    auto itr = mPendingTransactionQueues.find(state.applyToken);
    // if this is an animation frame, wait until prior animation frame has
    // been applied by SF
    if (state.flags & eAnimation) {
        while (itr != mPendingTransactionQueues.end()) {
            status_t err = mTransactionQueueCV.waitRelative(mQueueLock, s2ns(5));
            if (CC_UNLIKELY(err != NO_ERROR)) {
                ALOGW_IF(err == TIMED_OUT,
                         "setTransactionState timed out "
                         "waiting for animation frame to apply");
                break;
            }
            itr = mPendingTransactionQueues.find(state.applyToken);
        }
    }

    // Generate a CountDownLatch pending state if this is a synchronous transaction.
    if ((state.flags & eSynchronous) || state.inputWindowCommands.syncInputWindows) {
        state.transactionCommittedSignal = std::make_shared<CountDownLatch>(
                (state.inputWindowCommands.syncInputWindows
                         ? (CountDownLatch::eSyncInputWindows | CountDownLatch::eSyncTransaction)
                         : CountDownLatch::eSyncTransaction));
    }

    mTransactionQueue.emplace(state);
    ATRACE_INT("TransactionQueue", mTransactionQueue.size());

    const auto schedule = [](uint32_t flags) {
        if (flags & eEarlyWakeupEnd) return TransactionSchedule::EarlyEnd;
        if (flags & eEarlyWakeupStart) return TransactionSchedule::EarlyStart;
        return TransactionSchedule::Late;
    }(state.flags);

    setTransactionFlags(eTransactionFlushNeeded, schedule, state.applyToken);
}

void SurfaceFlinger::waitForSynchronousTransaction(
        const CountDownLatch& transactionCommittedSignal) {
    // applyTransactionState is called on the main SF thread.  While a given process may wish
    // to wait on synchronous transactions, the main SF thread should apply the transaction and
    // set the value to notify this after committed.
    if (!transactionCommittedSignal.wait_until(std::chrono::seconds(5))) {
        ALOGE("setTransactionState timed out!");
    }
}

void SurfaceFlinger::signalSynchronousTransactions(const uint32_t flag) {
    for (auto it = mTransactionCommittedSignals.begin();
         it != mTransactionCommittedSignals.end();) {
        if ((*it)->countDown(flag)) {
            it = mTransactionCommittedSignals.erase(it);
        } else {
            it++;
        }
    }
}

status_t SurfaceFlinger::setTransactionState(
        const FrameTimelineInfo& frameTimelineInfo, const Vector<ComposerState>& states,
        const Vector<DisplayState>& displays, uint32_t flags, const sp<IBinder>& applyToken,
        const InputWindowCommands& inputWindowCommands, int64_t desiredPresentTime,
        bool isAutoTimestamp, const client_cache_t& uncacheBuffer, bool hasListenerCallbacks,
        const std::vector<ListenerCallbacks>& listenerCallbacks, uint64_t transactionId) {
    ATRACE_CALL();

    uint32_t permissions =
            callingThreadHasUnscopedSurfaceFlingerAccess() ? Permission::ACCESS_SURFACE_FLINGER : 0;
    // Avoid checking for rotation permissions if the caller already has ACCESS_SURFACE_FLINGER
    // permissions.
    if ((permissions & Permission::ACCESS_SURFACE_FLINGER) ||
        callingThreadHasRotateSurfaceFlingerAccess()) {
        permissions |= Permission::ROTATE_SURFACE_FLINGER;
    }

    if (!(permissions & Permission::ACCESS_SURFACE_FLINGER) &&
        (flags & (eEarlyWakeupStart | eEarlyWakeupEnd))) {
        ALOGE("Only WindowManager is allowed to use eEarlyWakeup[Start|End] flags");
        flags &= ~(eEarlyWakeupStart | eEarlyWakeupEnd);
    }

    const int64_t postTime = systemTime();

    if (mAsyncVdsCreationSupported) {
       checkVirtualDisplayHint(displays);
    }

    IPCThreadState* ipc = IPCThreadState::self();
    const int originPid = ipc->getCallingPid();
    const int originUid = ipc->getCallingUid();
    TransactionState state{frameTimelineInfo,  states,
                           displays,           flags,
                           applyToken,         inputWindowCommands,
                           desiredPresentTime, isAutoTimestamp,
                           uncacheBuffer,      postTime,
                           permissions,        hasListenerCallbacks,
                           listenerCallbacks,  originPid,
                           originUid,          transactionId};

    // Check for incoming buffer updates and increment the pending buffer count.
    state.traverseStatesWithBuffers([&](const layer_state_t& state) {
        sp<Layer> layer = nullptr;
        {
            Mutex::Autolock _l(mStateLock);
            layer = fromHandle(state.surface).promote();
            if (layer != nullptr) {
                layer->getPreviousGfxInfo();
            }
        }
        mBufferCountTracker.increment(state.surface->localBinder());
    });
    queueTransaction(state);

    // Check the pending state to make sure the transaction is synchronous.
    if (state.transactionCommittedSignal) {
        waitForSynchronousTransaction(*state.transactionCommittedSignal);
    }

    return NO_ERROR;
}

void SurfaceFlinger::applyTransactionState(const FrameTimelineInfo& frameTimelineInfo,
                                           const Vector<ComposerState>& states,
                                           const Vector<DisplayState>& displays, uint32_t flags,
                                           const InputWindowCommands& inputWindowCommands,
                                           const int64_t desiredPresentTime, bool isAutoTimestamp,
                                           const client_cache_t& uncacheBuffer,
                                           const int64_t postTime, uint32_t permissions,
                                           bool hasListenerCallbacks,
                                           const std::vector<ListenerCallbacks>& listenerCallbacks,
                                           int originPid, int originUid, uint64_t transactionId) {
    uint32_t transactionFlags = 0;
    for (const DisplayState& display : displays) {
        transactionFlags |= setDisplayStateLocked(display);
    }

    // start and end registration for listeners w/ no surface so they can get their callback.  Note
    // that listeners with SurfaceControls will start registration during setClientStateLocked
    // below.
    for (const auto& listener : listenerCallbacks) {
        mTransactionCallbackInvoker.addEmptyTransaction(listener);
    }

    std::unordered_set<ListenerCallbacks, ListenerCallbacksHash> listenerCallbacksWithSurfaces;
    uint32_t clientStateFlags = 0;
    for (const ComposerState& state : states) {
        clientStateFlags |=
                setClientStateLocked(frameTimelineInfo, state, desiredPresentTime, isAutoTimestamp,
                                     postTime, permissions, listenerCallbacksWithSurfaces);
        if ((flags & eAnimation) && state.state.surface) {
            if (const auto layer = fromHandle(state.state.surface).promote(); layer) {
                mScheduler->recordLayerHistory(layer.get(),
                                               isAutoTimestamp ? 0 : desiredPresentTime,
                                               LayerHistory::LayerUpdateType::AnimationTX);
            }
        }
    }

    // If the state doesn't require a traversal and there are callbacks, send them now
    if (!(clientStateFlags & eTraversalNeeded) && hasListenerCallbacks) {
        mTransactionCallbackInvoker.sendCallbacks();
    }
    transactionFlags |= clientStateFlags;

    if (permissions & Permission::ACCESS_SURFACE_FLINGER) {
        transactionFlags |= addInputWindowCommands(inputWindowCommands);
    } else if (!inputWindowCommands.empty()) {
        ALOGE("Only privileged callers are allowed to send input commands.");
    }

    if (uncacheBuffer.isValid()) {
        ClientCache::getInstance().erase(uncacheBuffer);
    }

    // If a synchronous transaction is explicitly requested without any changes, force a transaction
    // anyway. This can be used as a flush mechanism for previous async transactions.
    // Empty animation transaction can be used to simulate back-pressure, so also force a
    // transaction for empty animation transactions.
    if (transactionFlags == 0 &&
            ((flags & eSynchronous) || (flags & eAnimation))) {
        transactionFlags = eTransactionNeeded;
    }

    if (transactionFlags) {
        if (mInterceptor->isEnabled()) {
            mInterceptor->saveTransaction(states, mCurrentState.displays, displays, flags,
                                          originPid, originUid, transactionId);
        }

        // We are on the main thread, we are about to preform a traversal. Clear the traversal bit
        // so we don't have to wake up again next frame to preform an unnecessary traversal.
        if (transactionFlags & eTraversalNeeded) {
            transactionFlags = transactionFlags & (~eTraversalNeeded);
            mForceTraversal = true;
        }
        if (transactionFlags) {
            setTransactionFlags(transactionFlags);
        }

        if (flags & eAnimation) {
            mAnimTransactionPending = true;
        }
    }
}

void SurfaceFlinger::checkVirtualDisplayHint(const Vector<DisplayState>& displays) {
    for (const DisplayState& s : displays) {
        const ssize_t index = mCurrentState.displays.indexOfKey(s.token);
        if (index < 0)
            continue;

        DisplayDeviceState& state = mCurrentState.displays.editValueAt(index);
        const uint32_t what = s.what;
        if (what & DisplayState::eSurfaceChanged) {
            if (IInterface::asBinder(state.surface) != IInterface::asBinder(s.surface)) {
                if (state.isVirtual() && s.surface != nullptr &&
                    mVirtualDisplayIdGenerators.hal) {
                    int width = 0;
                    int status = s.surface->query(NATIVE_WINDOW_WIDTH, &width);
                    ALOGE_IF(status != NO_ERROR, "Unable to query width (%d)", status);
                    int height = 0;
                    status = s.surface->query(NATIVE_WINDOW_HEIGHT, &height);
                    ALOGE_IF(status != NO_ERROR, "Unable to query height (%d)", status);
                    int format = 0;
                    status = s.surface->query(NATIVE_WINDOW_FORMAT, &format);
                    ALOGE_IF(status != NO_ERROR, "Unable to query format (%d)", status);
#ifdef QTI_DISPLAY_CONFIG_ENABLED
                    size_t maxVirtualDisplaySize =
                        getHwComposer().getMaxVirtualDisplayDimension();
                    if ((mDisplayConfigIntf) && (maxVirtualDisplaySize == 0 ||
                        ((uint64_t)width <= maxVirtualDisplaySize &&
                        (uint64_t)height <= maxVirtualDisplaySize))) {
                        uint64_t usage = 0;
                        // Replace with native_window_get_consumer_usage ?
                        status = s.surface->getConsumerUsage(&usage);
                        ALOGW_IF(status != NO_ERROR, "Unable to query usage (%d)", status);
                        if ((status == NO_ERROR) && canAllocateHwcDisplayIdForVDS(usage)) {
                            mDisplayConfigIntf->CreateVirtualDisplay(width, height, format);
                            return;
                        }
                    }
#endif
                }
            }
        }
    }
}

uint32_t SurfaceFlinger::setDisplayStateLocked(const DisplayState& s) {
    const ssize_t index = mCurrentState.displays.indexOfKey(s.token);
    if (index < 0) return 0;

    uint32_t flags = 0;
    DisplayDeviceState& state = mCurrentState.displays.editValueAt(index);

    const uint32_t what = s.what;
    if (what & DisplayState::eSurfaceChanged) {
        if (IInterface::asBinder(state.surface) != IInterface::asBinder(s.surface)) {
            state.surface = s.surface;
            flags |= eDisplayTransactionNeeded;
        }
    }
    if (what & DisplayState::eLayerStackChanged) {
        if (state.layerStack != s.layerStack) {
            state.layerStack = s.layerStack;
            flags |= eDisplayTransactionNeeded;
        }
    }
    if (what & DisplayState::eFlagsChanged) {
        if (state.flags != s.flags) {
            state.flags = s.flags;
            flags |= eDisplayTransactionNeeded;
        }
    }
    if (what & DisplayState::eDisplayProjectionChanged) {
        if (state.orientation != s.orientation) {
            state.orientation = s.orientation;
            flags |= eDisplayTransactionNeeded;
        }
        if (state.orientedDisplaySpaceRect != s.orientedDisplaySpaceRect) {
            state.orientedDisplaySpaceRect = s.orientedDisplaySpaceRect;
            flags |= eDisplayTransactionNeeded;
        }
        if (state.layerStackSpaceRect != s.layerStackSpaceRect) {
            state.layerStackSpaceRect = s.layerStackSpaceRect;
            flags |= eDisplayTransactionNeeded;
        }
    }
    if (what & DisplayState::eDisplaySizeChanged) {
        if (state.width != s.width) {
            state.width = s.width;
            flags |= eDisplayTransactionNeeded;
        }
        if (state.height != s.height) {
            state.height = s.height;
            flags |= eDisplayTransactionNeeded;
        }
    }

    return flags;
}

bool SurfaceFlinger::callingThreadHasUnscopedSurfaceFlingerAccess(bool usePermissionCache) {
    IPCThreadState* ipc = IPCThreadState::self();
    const int pid = ipc->getCallingPid();
    const int uid = ipc->getCallingUid();
    if ((uid != AID_GRAPHICS && uid != AID_SYSTEM) &&
        (usePermissionCache ? !PermissionCache::checkPermission(sAccessSurfaceFlinger, pid, uid)
                            : !checkPermission(sAccessSurfaceFlinger, pid, uid))) {
        return false;
    }
    return true;
}

uint32_t SurfaceFlinger::setClientStateLocked(
        const FrameTimelineInfo& frameTimelineInfo, const ComposerState& composerState,
        int64_t desiredPresentTime, bool isAutoTimestamp, int64_t postTime, uint32_t permissions,
        std::unordered_set<ListenerCallbacks, ListenerCallbacksHash>& outListenerCallbacks) {
    const layer_state_t& s = composerState.state;
    const bool privileged = permissions & Permission::ACCESS_SURFACE_FLINGER;

    std::vector<ListenerCallbacks> filteredListeners;
    for (auto& listener : s.listeners) {
        // Starts a registration but separates the callback ids according to callback type. This
        // allows the callback invoker to send on latch callbacks earlier.
        // note that startRegistration will not re-register if the listener has
        // already be registered for a prior surface control

        ListenerCallbacks onCommitCallbacks = listener.filter(CallbackId::Type::ON_COMMIT);
        if (!onCommitCallbacks.callbackIds.empty()) {
            filteredListeners.push_back(onCommitCallbacks);
            outListenerCallbacks.insert(onCommitCallbacks);
        }

        ListenerCallbacks onCompleteCallbacks = listener.filter(CallbackId::Type::ON_COMPLETE);
        if (!onCompleteCallbacks.callbackIds.empty()) {
            filteredListeners.push_back(onCompleteCallbacks);
            outListenerCallbacks.insert(onCompleteCallbacks);
        }
    }

    const uint64_t what = s.what;
    uint32_t flags = 0;
    sp<Layer> layer = nullptr;
    if (s.surface) {
        if (what & layer_state_t::eLayerCreated) {
            layer = handleLayerCreatedLocked(s.surface);
            if (layer) {
                flags |= eTransactionNeeded | eTraversalNeeded;
                mLayersAdded = true;
            }
        } else {
            layer = fromHandle(s.surface).promote();
        }
    } else {
        // The client may provide us a null handle. Treat it as if the layer was removed.
        ALOGW("Attempt to set client state with a null layer handle");
    }
    if (layer == nullptr) {
        for (auto& [listener, callbackIds] : s.listeners) {
            mTransactionCallbackInvoker.registerUnpresentedCallbackHandle(
                    new CallbackHandle(listener, callbackIds, s.surface));
        }
        return 0;
    }

    // Only set by BLAST adapter layers
    if (what & layer_state_t::eProducerDisconnect) {
        layer->onDisconnect();
    }

    if (what & layer_state_t::ePositionChanged) {
        if (layer->setPosition(s.x, s.y)) {
            flags |= eTraversalNeeded;
        }
    }
    if (what & layer_state_t::eLayerChanged) {
        // NOTE: index needs to be calculated before we update the state
        const auto& p = layer->getParent();
        if (p == nullptr) {
            ssize_t idx = mCurrentState.layersSortedByZ.indexOf(layer);
            if (layer->setLayer(s.z) && idx >= 0) {
                mCurrentState.layersSortedByZ.removeAt(idx);
                mCurrentState.layersSortedByZ.add(layer);
                // we need traversal (state changed)
                // AND transaction (list changed)
                flags |= eTransactionNeeded|eTraversalNeeded;
            }
        } else {
            if (p->setChildLayer(layer, s.z)) {
                flags |= eTransactionNeeded|eTraversalNeeded;
            }
        }
    }
    if (what & layer_state_t::eRelativeLayerChanged) {
        // NOTE: index needs to be calculated before we update the state
        const auto& p = layer->getParent();
        const auto& relativeHandle = s.relativeLayerSurfaceControl ?
                s.relativeLayerSurfaceControl->getHandle() : nullptr;
        if (p == nullptr) {
            ssize_t idx = mCurrentState.layersSortedByZ.indexOf(layer);
            if (layer->setRelativeLayer(relativeHandle, s.z) &&
                idx >= 0) {
                mCurrentState.layersSortedByZ.removeAt(idx);
                mCurrentState.layersSortedByZ.add(layer);
                // we need traversal (state changed)
                // AND transaction (list changed)
                flags |= eTransactionNeeded|eTraversalNeeded;
            }
        } else {
            if (p->setChildRelativeLayer(layer, relativeHandle, s.z)) {
                flags |= eTransactionNeeded|eTraversalNeeded;
            }
        }
    }
    if (what & layer_state_t::eSizeChanged) {
        if (layer->setSize(s.w, s.h)) {
            flags |= eTraversalNeeded;
        }
    }
    if (what & layer_state_t::eAlphaChanged) {
        if (layer->setAlpha(s.alpha))
            flags |= eTraversalNeeded;
    }
    if (what & layer_state_t::eColorChanged) {
        if (layer->setColor(s.color))
            flags |= eTraversalNeeded;
    }
    if (what & layer_state_t::eColorTransformChanged) {
        if (layer->setColorTransform(s.colorTransform)) {
            flags |= eTraversalNeeded;
        }
    }
    if (what & layer_state_t::eBackgroundColorChanged) {
        if (layer->setBackgroundColor(s.color, s.bgColorAlpha, s.bgColorDataspace)) {
            flags |= eTraversalNeeded;
        }
    }
    if (what & layer_state_t::eMatrixChanged) {
        // TODO: b/109894387
        //
        // SurfaceFlinger's renderer is not prepared to handle cropping in the face of arbitrary
        // rotation. To see the problem observe that if we have a square parent, and a child
        // of the same size, then we rotate the child 45 degrees around it's center, the child
        // must now be cropped to a non rectangular 8 sided region.
        //
        // Of course we can fix this in the future. For now, we are lucky, SurfaceControl is
        // private API, and arbitrary rotation is used in limited use cases, for instance:
        // - WindowManager only uses rotation in one case, which is on a top level layer in which
        //   cropping is not an issue.
        // - Launcher, as a privileged app, uses this to transition an application to PiP
        //   (picture-in-picture) mode.
        //
        // However given that abuse of rotation matrices could lead to surfaces extending outside
        // of cropped areas, we need to prevent non-root clients without permission
        // ACCESS_SURFACE_FLINGER nor ROTATE_SURFACE_FLINGER
        // (a.k.a. everyone except WindowManager / tests / Launcher) from setting non rectangle
        // preserving transformations.
        const bool allowNonRectPreservingTransforms =
                permissions & Permission::ROTATE_SURFACE_FLINGER;
        if (layer->setMatrix(s.matrix, allowNonRectPreservingTransforms)) flags |= eTraversalNeeded;
    }
    if (what & layer_state_t::eTransparentRegionChanged) {
        if (layer->setTransparentRegionHint(s.transparentRegion))
            flags |= eTraversalNeeded;
    }
    if (what & layer_state_t::eFlagsChanged) {
        if (layer->setFlags(s.flags, s.mask))
            flags |= eTraversalNeeded;
    }
    if (what & layer_state_t::eCornerRadiusChanged) {
        if (layer->setCornerRadius(s.cornerRadius))
            flags |= eTraversalNeeded;
    }
    if (what & layer_state_t::eBackgroundBlurRadiusChanged && mSupportsBlur) {
        if (layer->setBackgroundBlurRadius(s.backgroundBlurRadius)) flags |= eTraversalNeeded;
    }
    if (what & layer_state_t::eBlurRegionsChanged) {
        if (layer->setBlurRegions(s.blurRegions)) flags |= eTraversalNeeded;
    }
    if (what & layer_state_t::eLayerStackChanged) {
        ssize_t idx = mCurrentState.layersSortedByZ.indexOf(layer);
        // We only allow setting layer stacks for top level layers,
        // everything else inherits layer stack from its parent.
        if (layer->hasParent()) {
            ALOGE("Attempt to set layer stack on layer with parent (%s) is invalid",
                  layer->getDebugName());
        } else if (idx < 0) {
            ALOGE("Attempt to set layer stack on layer without parent (%s) that "
                  "that also does not appear in the top level layer list. Something"
                  " has gone wrong.",
                  layer->getDebugName());
        } else if (layer->setLayerStack(s.layerStack)) {
            mCurrentState.layersSortedByZ.removeAt(idx);
            mCurrentState.layersSortedByZ.add(layer);
            // we need traversal (state changed)
            // AND transaction (list changed)
            flags |= eTransactionNeeded | eTraversalNeeded | eTransformHintUpdateNeeded;
        }
    }
    if (what & layer_state_t::eTransformChanged) {
        if (layer->setTransform(s.transform)) flags |= eTraversalNeeded;
    }
    if (what & layer_state_t::eTransformToDisplayInverseChanged) {
        if (layer->setTransformToDisplayInverse(s.transformToDisplayInverse))
            flags |= eTraversalNeeded;
    }
    if (what & layer_state_t::eCropChanged) {
        if (layer->setCrop(s.crop)) flags |= eTraversalNeeded;
    }
    if (what & layer_state_t::eDataspaceChanged) {
        if (layer->setDataspace(s.dataspace)) flags |= eTraversalNeeded;
    }
    if (what & layer_state_t::eHdrMetadataChanged) {
        if (layer->setHdrMetadata(s.hdrMetadata)) flags |= eTraversalNeeded;
    }
    if (what & layer_state_t::eSurfaceDamageRegionChanged) {
        if (layer->setSurfaceDamageRegion(s.surfaceDamageRegion)) flags |= eTraversalNeeded;
    }
    if (what & layer_state_t::eApiChanged) {
        if (layer->setApi(s.api)) flags |= eTraversalNeeded;
    }
    if (what & layer_state_t::eSidebandStreamChanged) {
        if (layer->setSidebandStream(s.sidebandStream)) flags |= eTraversalNeeded;
    }
    if (what & layer_state_t::eInputInfoChanged) {
        if (privileged) {
            layer->setInputInfo(*s.windowInfoHandle->getInfo());
            flags |= eTraversalNeeded;
        } else {
            ALOGE("Attempt to update WindowInfo without permission ACCESS_SURFACE_FLINGER");
        }
    }
    std::optional<nsecs_t> dequeueBufferTimestamp;
    if (what & layer_state_t::eMetadataChanged) {
        dequeueBufferTimestamp = s.metadata.getInt64(METADATA_DEQUEUE_TIME);
        auto gameMode = s.metadata.getInt32(METADATA_GAME_MODE, -1);
        if (gameMode != -1) {
            // The transaction will be received on the Task layer and needs to be applied to all
            // child layers. Child layers that are added at a later point will obtain the game mode
            // info through addChild().
            layer->setGameModeForTree(gameMode);
        }
        if (layer->setMetadata(s.metadata)) flags |= eTraversalNeeded;
    }
    if (what & layer_state_t::eColorSpaceAgnosticChanged) {
        if (layer->setColorSpaceAgnostic(s.colorSpaceAgnostic)) {
            flags |= eTraversalNeeded;
        }
    }
    if (what & layer_state_t::eShadowRadiusChanged) {
        if (layer->setShadowRadius(s.shadowRadius)) flags |= eTraversalNeeded;
    }
    if (what & layer_state_t::eFrameRateSelectionPriority) {
        if (privileged && layer->setFrameRateSelectionPriority(s.frameRateSelectionPriority)) {
            flags |= eTraversalNeeded;
        }
    }
    if (what & layer_state_t::eFrameRateChanged) {
        if (ValidateFrameRate(s.frameRate, s.frameRateCompatibility, s.changeFrameRateStrategy,
                              "SurfaceFlinger::setClientStateLocked", privileged)) {
            const auto compatibility =
                    Layer::FrameRate::convertCompatibility(s.frameRateCompatibility);
            const auto strategy =
                    Layer::FrameRate::convertChangeFrameRateStrategy(s.changeFrameRateStrategy);

            if (layer->setFrameRate(Layer::FrameRate(Fps(s.frameRate), compatibility, strategy))) {
                flags |= eTraversalNeeded;
            }
        }
    }
    if (what & layer_state_t::eFixedTransformHintChanged) {
        if (layer->setFixedTransformHint(s.fixedTransformHint)) {
            flags |= eTraversalNeeded | eTransformHintUpdateNeeded;
        }
    }
    if (what & layer_state_t::eAutoRefreshChanged) {
        layer->setAutoRefresh(s.autoRefresh);
    }
    if (what & layer_state_t::eTrustedOverlayChanged) {
        if (privileged) {
            if (layer->setTrustedOverlay(s.isTrustedOverlay)) {
                flags |= eTraversalNeeded;
            }
        } else {
            ALOGE("Attempt to set trusted overlay without permission ACCESS_SURFACE_FLINGER");
        }
    }
    if (what & layer_state_t::eStretchChanged) {
        if (layer->setStretchEffect(s.stretchEffect)) {
            flags |= eTraversalNeeded;
        }
    }
    if (what & layer_state_t::eBufferCropChanged) {
        if (layer->setBufferCrop(s.bufferCrop)) {
            flags |= eTraversalNeeded;
        }
    }
    if (what & layer_state_t::eDestinationFrameChanged) {
        if (layer->setDestinationFrame(s.destinationFrame)) {
            flags |= eTraversalNeeded;
        }
    }
    if (what & layer_state_t::eDropInputModeChanged) {
        if (privileged) {
            if (layer->setDropInputMode(s.dropInputMode)) {
                flags |= eTraversalNeeded;
                mInputInfoChanged = true;
            }
        } else {
            ALOGE("Attempt to update DropInputMode without permission ACCESS_SURFACE_FLINGER");
        }
    }
    // This has to happen after we reparent children because when we reparent to null we remove
    // child layers from current state and remove its relative z. If the children are reparented in
    // the same transaction, then we have to make sure we reparent the children first so we do not
    // lose its relative z order.
    if (what & layer_state_t::eReparent) {
        bool hadParent = layer->hasParent();
        auto parentHandle = (s.parentSurfaceControlForChild)
                ? s.parentSurfaceControlForChild->getHandle()
                : nullptr;
        if (layer->reparent(parentHandle)) {
            if (!hadParent) {
                layer->setIsAtRoot(false);
                mCurrentState.layersSortedByZ.remove(layer);
            }
            flags |= eTransactionNeeded | eTraversalNeeded;
        }
    }
    std::vector<sp<CallbackHandle>> callbackHandles;
    if ((what & layer_state_t::eHasListenerCallbacksChanged) && (!filteredListeners.empty())) {
        for (auto& [listener, callbackIds] : filteredListeners) {
            callbackHandles.emplace_back(new CallbackHandle(listener, callbackIds, s.surface));
        }
    }

    if (what & layer_state_t::eBufferChanged &&
        layer->setBuffer(s.bufferData, postTime, desiredPresentTime, isAutoTimestamp,
                         dequeueBufferTimestamp, frameTimelineInfo)) {
        flags |= eTraversalNeeded;
    } else if (frameTimelineInfo.vsyncId != FrameTimelineInfo::INVALID_VSYNC_ID) {
        layer->setFrameTimelineVsyncForBufferlessTransaction(frameTimelineInfo, postTime);
    }

    if (layer->setTransactionCompletedListeners(callbackHandles)) flags |= eTraversalNeeded;
    // Do not put anything that updates layer state or modifies flags after
    // setTransactionCompletedListener
    return flags;
}

uint32_t SurfaceFlinger::addInputWindowCommands(const InputWindowCommands& inputWindowCommands) {
    bool hasChanges = mInputWindowCommands.merge(inputWindowCommands);
    return hasChanges ? eTraversalNeeded : 0;
}

status_t SurfaceFlinger::mirrorLayer(const sp<Client>& client, const sp<IBinder>& mirrorFromHandle,
                                     sp<IBinder>* outHandle, int32_t* outLayerId) {
    if (!mirrorFromHandle) {
        return NAME_NOT_FOUND;
    }

    sp<Layer> mirrorLayer;
    sp<Layer> mirrorFrom;
    std::string uniqueName = getUniqueLayerName("MirrorRoot");

    {
        Mutex::Autolock _l(mStateLock);
        mirrorFrom = fromHandle(mirrorFromHandle).promote();
        if (!mirrorFrom) {
            return NAME_NOT_FOUND;
        }

        status_t result = createContainerLayer(client, std::move(uniqueName), -1, -1, 0,
                                               LayerMetadata(), outHandle, &mirrorLayer);
        if (result != NO_ERROR) {
            return result;
        }

        mirrorLayer->setClonedChild(mirrorFrom->createClone());
    }

    *outLayerId = mirrorLayer->sequence;
    return addClientLayer(client, *outHandle, nullptr, mirrorLayer, nullptr, nullptr, false,
                          nullptr /* outTransformHint */);
}

status_t SurfaceFlinger::createLayer(const String8& name, const sp<Client>& client, uint32_t w,
                                     uint32_t h, PixelFormat format, uint32_t flags,
                                     LayerMetadata metadata, sp<IBinder>* handle,
                                     sp<IGraphicBufferProducer>* gbp,
                                     const sp<IBinder>& parentHandle, int32_t* outLayerId,
                                     const sp<Layer>& parentLayer, uint32_t* outTransformHint) {
    if (int32_t(w|h) < 0) {
        ALOGE("createLayer() failed, w or h is negative (w=%d, h=%d)",
                int(w), int(h));
        return BAD_VALUE;
    }

    ALOG_ASSERT(parentLayer == nullptr || parentHandle == nullptr,
            "Expected only one of parentLayer or parentHandle to be non-null. "
            "Programmer error?");

    status_t result = NO_ERROR;

    sp<Layer> layer;

    std::string uniqueName = getUniqueLayerName(name.string());

    switch (flags & ISurfaceComposerClient::eFXSurfaceMask) {
        case ISurfaceComposerClient::eFXSurfaceBufferQueue:
        case ISurfaceComposerClient::eFXSurfaceBufferState: {
            result = createBufferStateLayer(client, std::move(uniqueName), w, h, flags,
                                            std::move(metadata), handle, &layer);
            std::atomic<int32_t>* pendingBufferCounter = layer->getPendingBufferCounter();
            if (pendingBufferCounter) {
                std::string counterName = layer->getPendingBufferCounterName();
                mBufferCountTracker.add((*handle)->localBinder(), counterName,
                                        pendingBufferCounter);
            }
        } break;
        case ISurfaceComposerClient::eFXSurfaceEffect:
            // check if buffer size is set for color layer.
            if (w > 0 || h > 0) {
                ALOGE("createLayer() failed, w or h cannot be set for color layer (w=%d, h=%d)",
                      int(w), int(h));
                return BAD_VALUE;
            }

            result = createEffectLayer(client, std::move(uniqueName), w, h, flags,
                                       std::move(metadata), handle, &layer);
            break;
        case ISurfaceComposerClient::eFXSurfaceContainer:
            // check if buffer size is set for container layer.
            if (w > 0 || h > 0) {
                ALOGE("createLayer() failed, w or h cannot be set for container layer (w=%d, h=%d)",
                      int(w), int(h));
                return BAD_VALUE;
            }
            result = createContainerLayer(client, std::move(uniqueName), w, h, flags,
                                          std::move(metadata), handle, &layer);
            break;
        default:
            result = BAD_VALUE;
            break;
    }

    if (result != NO_ERROR) {
        return result;
    }

    bool addToRoot = callingThreadHasUnscopedSurfaceFlingerAccess();
    result = addClientLayer(client, *handle, *gbp, layer, parentHandle, parentLayer, addToRoot,
                            outTransformHint);
    if (result != NO_ERROR) {
        return result;
    }
    mInterceptor->saveSurfaceCreation(layer);

    setTransactionFlags(eTransactionNeeded);
    *outLayerId = layer->sequence;
    return result;
}

std::string SurfaceFlinger::getUniqueLayerName(const char* name) {
    unsigned dupeCounter = 0;

    // Tack on our counter whether there is a hit or not, so everyone gets a tag
    std::string uniqueName = base::StringPrintf("%s#%u", name, dupeCounter);

    // Grab the state lock since we're accessing mCurrentState
    Mutex::Autolock lock(mStateLock);

    // Loop over layers until we're sure there is no matching name
    bool matchFound = true;
    while (matchFound) {
        matchFound = false;
        mCurrentState.traverse([&](Layer* layer) {
            if (layer->getName() == uniqueName) {
                matchFound = true;
                uniqueName = base::StringPrintf("%s#%u", name, ++dupeCounter);
            }
        });
    }

    ALOGV_IF(dupeCounter > 0, "duplicate layer name: changing %s to %s", name, uniqueName.c_str());
    return uniqueName;
}

status_t SurfaceFlinger::createBufferQueueLayer(const sp<Client>& client, std::string name,
                                                uint32_t w, uint32_t h, uint32_t flags,
                                                LayerMetadata metadata, PixelFormat& format,
                                                sp<IBinder>* handle,
                                                sp<IGraphicBufferProducer>* gbp,
                                                sp<Layer>* outLayer) {
    // initialize the surfaces
    switch (format) {
    case PIXEL_FORMAT_TRANSPARENT:
    case PIXEL_FORMAT_TRANSLUCENT:
        format = PIXEL_FORMAT_RGBA_8888;
        break;
    case PIXEL_FORMAT_OPAQUE:
        format = PIXEL_FORMAT_RGBX_8888;
        break;
    }

    sp<BufferQueueLayer> layer;
    LayerCreationArgs args(this, client, std::move(name), w, h, flags, std::move(metadata));
    args.textureName = getNewTexture();
    {
        // Grab the SF state lock during this since it's the only safe way to access
        // RenderEngine when creating a BufferLayerConsumer
        // TODO: Check if this lock is still needed here
        Mutex::Autolock lock(mStateLock);
        layer = getFactory().createBufferQueueLayer(args);
    }

    status_t err = layer->setDefaultBufferProperties(w, h, format);
    if (err == NO_ERROR) {
        *handle = layer->getHandle();
        *gbp = layer->getProducer();
        *outLayer = layer;
    }

    ALOGE_IF(err, "createBufferQueueLayer() failed (%s)", strerror(-err));
    return err;
}

status_t SurfaceFlinger::createBufferStateLayer(const sp<Client>& client, std::string name,
                                                uint32_t w, uint32_t h, uint32_t flags,
                                                LayerMetadata metadata, sp<IBinder>* handle,
                                                sp<Layer>* outLayer) {
    LayerCreationArgs args(this, client, std::move(name), w, h, flags, std::move(metadata));
    args.textureName = getNewTexture();
    sp<BufferStateLayer> layer = getFactory().createBufferStateLayer(args);
    *handle = layer->getHandle();
    *outLayer = layer;

    return NO_ERROR;
}

status_t SurfaceFlinger::createEffectLayer(const sp<Client>& client, std::string name, uint32_t w,
                                           uint32_t h, uint32_t flags, LayerMetadata metadata,
                                           sp<IBinder>* handle, sp<Layer>* outLayer) {
    *outLayer = getFactory().createEffectLayer(
            {this, client, std::move(name), w, h, flags, std::move(metadata)});
    *handle = (*outLayer)->getHandle();
    return NO_ERROR;
}

status_t SurfaceFlinger::createContainerLayer(const sp<Client>& client, std::string name,
                                              uint32_t w, uint32_t h, uint32_t flags,
                                              LayerMetadata metadata, sp<IBinder>* handle,
                                              sp<Layer>* outLayer) {
    *outLayer = getFactory().createContainerLayer(
            {this, client, std::move(name), w, h, flags, std::move(metadata)});
    *handle = (*outLayer)->getHandle();
    return NO_ERROR;
}

void SurfaceFlinger::markLayerPendingRemovalLocked(const sp<Layer>& layer) {
    mLayersPendingRemoval.add(layer);
    mLayersRemoved = true;
    setTransactionFlags(eTransactionNeeded);
}

void SurfaceFlinger::onHandleDestroyed(BBinder* handle, sp<Layer>& layer) {
    Mutex::Autolock lock(mStateLock);
    // If a layer has a parent, we allow it to out-live it's handle
    // with the idea that the parent holds a reference and will eventually
    // be cleaned up. However no one cleans up the top-level so we do so
    // here.
    if (layer->isAtRoot()) {
        layer->setIsAtRoot(false);
        mCurrentState.layersSortedByZ.remove(layer);
    }
    markLayerPendingRemovalLocked(layer);
    mBufferCountTracker.remove(handle);
    layer.clear();
}

// ---------------------------------------------------------------------------

void SurfaceFlinger::onInitializeDisplays() {
    const auto display = getDefaultDisplayDeviceLocked();
    if (!display) return;

    const sp<IBinder> token = display->getDisplayToken().promote();
    LOG_ALWAYS_FATAL_IF(token == nullptr);

    // reset screen orientation and use primary layer stack
    Vector<ComposerState> state;
    Vector<DisplayState> displays;
    DisplayState d;
    d.what = DisplayState::eDisplayProjectionChanged |
             DisplayState::eLayerStackChanged;
    d.token = token;
    d.layerStack = ui::DEFAULT_LAYER_STACK;
    d.orientation = ui::ROTATION_0;
    d.orientedDisplaySpaceRect.makeInvalid();
    d.layerStackSpaceRect.makeInvalid();
    d.width = 0;
    d.height = 0;
    displays.add(d);

    nsecs_t now = systemTime();
    // It should be on the main thread, apply it directly.
    applyTransactionState(FrameTimelineInfo{}, state, displays, 0, mInputWindowCommands,
                          /* desiredPresentTime */ now, true, {}, /* postTime */ now, true, false,
                          {}, getpid(), getuid(), 0 /* Undefined transactionId */);

    setPowerModeInternal(display, hal::PowerMode::ON);
    const nsecs_t vsyncPeriod =
            display->refreshRateConfigs().getCurrentRefreshRate().getVsyncPeriod();
    mAnimFrameTracker.setDisplayRefreshPeriod(vsyncPeriod);
    mActiveDisplayTransformHint = display->getTransformHint();
    // Use phase of 0 since phase is not known.
    // Use latency of 0, which will snap to the ideal latency.
    DisplayStatInfo stats{0 /* vsyncTime */, vsyncPeriod};
    setCompositorTimingSnapped(stats, 0);
}

void SurfaceFlinger::initializeDisplays() {
    // Async since we may be called from the main thread.
    static_cast<void>(schedule([this]() MAIN_THREAD { onInitializeDisplays(); }));
}

sp<DisplayDevice> SurfaceFlinger::getDisplayWithInputByLayer(Layer* layer) const {
    const auto filter = layer->getOutputFilter();
    sp<DisplayDevice> inputDisplay;

    for (const auto& [_, display] : mDisplays) {
        if (!display->receivesInput() || !display->getCompositionDisplay()->includesLayer(filter)) {
            continue;
        }
        // Don't return immediately so that we can log duplicates.
        if (inputDisplay) {
            ALOGE("Multiple displays claim to accept input for the same layer stack: %u",
                  filter.layerStack.id);
            continue;
        }
        inputDisplay = display;
    }
    return inputDisplay;
}

void SurfaceFlinger::setPowerModeInternal(const sp<DisplayDevice>& display, hal::PowerMode mode) {
    if (display->isVirtual()) {
        ALOGE("%s: Invalid operation on virtual display", __FUNCTION__);
        return;
    }

    const auto displayId = display->getPhysicalId();
    ALOGD("Setting power mode %d on display %s", mode, to_string(displayId).c_str());

    const hal::PowerMode currentMode = display->getPowerMode();
    if (mode == currentMode) {
        return;
    }

    mActiveVsyncSource = getVsyncSource();

    display->setPowerMode(mode);

    // Dummy display created by LibSurfaceFlinger unit test
    // for setPowerModeInternal test cases.
    bool isDummyDisplay = (std::find(mDisplaysList.begin(),
        mDisplaysList.end(), display) == mDisplaysList.end());

    if (mInterceptor->isEnabled()) {
        mInterceptor->savePowerModeUpdate(display->getSequenceId(), static_cast<int32_t>(mode));
    }
    const auto vsyncPeriod = display->refreshRateConfigs().getCurrentRefreshRate().getVsyncPeriod();
    if (currentMode == hal::PowerMode::OFF) {
        const auto activeDisplay = getDisplayDeviceLocked(mActiveDisplayToken);
        if (display->isInternal() && (!activeDisplay || !activeDisplay->isPoweredOn())) {
            onActiveDisplayChangedLocked(display);
        }
        // Keep uclamp in a separate syscall and set it before changing to RT due to b/190237315.
        // We can merge the syscall later.
        if (SurfaceFlinger::setSchedAttr(true) != NO_ERROR) {
            ALOGW("Couldn't set uclamp.min on display on: %s\n", strerror(errno));
        }
        if (SurfaceFlinger::setSchedFifo(true) != NO_ERROR) {
            ALOGW("Couldn't set SCHED_FIFO on display on: %s\n", strerror(errno));
        }
        getHwComposer().setPowerMode(displayId, mode);
        if (isDummyDisplay) {
            if (display->isInternal() && mode != hal::PowerMode::DOZE_SUSPEND) {
                getHwComposer().setVsyncEnabled(displayId, mHWCVsyncPendingState);
                mScheduler->onScreenAcquired(mAppConnectionHandle);
                mScheduler->resyncToHardwareVsync(true, vsyncPeriod);
            }
        } else if ((mPluggableVsyncPrioritized && (displayId != getInternalDisplayIdLocked())) ||
                    displayId == getInternalDisplayIdLocked()) {
            updateVsyncSource();
        }

        mVisibleRegionsDirty = true;
        mHasPoweredOff = true;
        scheduleRefresh(FrameHint::kActive);
    } else if (mode == hal::PowerMode::OFF) {
        // Turn off the display
        if (isDummyDisplay) {
            if (SurfaceFlinger::setSchedFifo(false) != NO_ERROR) {
                ALOGW("Couldn't set SCHED_OTHER on display off: %s\n", strerror(errno));
            }
            if (SurfaceFlinger::setSchedAttr(false) != NO_ERROR) {
                ALOGW("Couldn't set uclamp.min on display off: %s\n", strerror(errno));
            }
            if (display->isInternal() && currentMode != hal::PowerMode::DOZE_SUSPEND) {
                mScheduler->disableHardwareVsync(true);
                mScheduler->onScreenReleased(mAppConnectionHandle);
            }
            // Make sure HWVsync is disabled before turning off the display
            getHwComposer().setVsyncEnabled(displayId, hal::Vsync::DISABLE);
        } else {
            updateVsyncSource();
        }

        getHwComposer().setPowerMode(displayId, mode);
        mVisibleRegionsDirty = true;
        // from this point on, SF will stop drawing on this display
    } else if (mode == hal::PowerMode::DOZE || mode == hal::PowerMode::ON) {
        // Update display while dozing
        getHwComposer().setPowerMode(displayId, mode);
        if (isDummyDisplay) {
            if (display->isInternal() && currentMode == hal::PowerMode::DOZE_SUSPEND) {
                mScheduler->onScreenAcquired(mAppConnectionHandle);
                mScheduler->resyncToHardwareVsync(true, vsyncPeriod);
            }
        } else {
            updateVsyncSource();
        }
    } else if (mode == hal::PowerMode::DOZE_SUSPEND) {
        // Leave display going to doze
        if (isDummyDisplay) {
            if (display->isInternal()) {
                mScheduler->disableHardwareVsync(true);
                mScheduler->onScreenReleased(mAppConnectionHandle);
            }
        } else {
            updateVsyncSource();
        }
        getHwComposer().setPowerMode(displayId, mode);
    } else {
        ALOGE("Attempting to set unknown power mode: %d\n", mode);
        getHwComposer().setPowerMode(displayId, mode);
    }

    const sp<DisplayDevice> vsyncSource = getVsyncSource();
    struct sched_param param = {0};
    if (vsyncSource != NULL) {
        param.sched_priority = 1;
        if (sched_setscheduler(0, SCHED_FIFO, &param) != 0) {
            ALOGW("Couldn't set SCHED_FIFO on display on");
        }
    } else {
        if (sched_setscheduler(0, SCHED_OTHER, &param) != 0) {
            ALOGW("Couldn't set SCHED_OTHER on display off");
        }
    }

    if (display->isInternal()) {
        mTimeStats->setPowerMode(mode);
        mRefreshRateStats->setPowerMode(mode);
        mScheduler->setDisplayPowerState(mode == hal::PowerMode::ON);
    }

    setEarlyWakeUpConfig(display, mode);
    ALOGD("Finished setting power mode %d on display %s", mode, to_string(displayId).c_str());
}

void SurfaceFlinger::setPowerModeOnMainThread(const sp<IBinder>& displayToken, int mode) {
    schedule([=]() MAIN_THREAD {
        const auto display = getDisplayDeviceLocked(displayToken);
        if (!display) {
            ALOGE("Attempt to set power mode %d for invalid display token %p", mode,
                  displayToken.get());
        } else if (display->isVirtual()) {
            ALOGW("Attempt to set power mode %d for virtual display", mode);
        } else {
            setPowerModeInternal(display, static_cast<hal::PowerMode>(mode));
        }
    }).wait();
}

void SurfaceFlinger::setPowerMode(const sp<IBinder>& displayToken, int mode) {
    sp<DisplayDevice> display = nullptr;
    {
        Mutex::Autolock lock(mStateLock);
        display = (getDisplayDeviceLocked(displayToken));
    }
    if (!display) {
        ALOGE("Attempt to set power mode %d for invalid display token %p", mode,
               displayToken.get());
        return;
    } else if (display->isVirtual()) {
         ALOGW("Attempt to set power mode %d for virtual display", mode);
         return;
    }

#ifdef QTI_DISPLAY_CONFIG_ENABLED
    if (mode < 0 || mode > (int)hal::PowerMode::DOZE_SUSPEND) {
        ALOGW("Attempt to set invalid power mode %d", mode);
        return;
    }

    hal::PowerMode power_mode = static_cast<hal::PowerMode>(mode);
    const auto displayId = display->getId();
    const auto physicalDisplayId = PhysicalDisplayId::tryCast(displayId);
    if (!physicalDisplayId) {
      return;
    }
    const auto hwcDisplayId = getHwComposer().fromPhysicalDisplayId(*physicalDisplayId);
    const hal::PowerMode currentDisplayPowerMode = display->getPowerMode();
    const hal::PowerMode newDisplayPowerMode = static_cast<hal::PowerMode>(mode);
    // Fallback to default power state behavior as HWC does not support power mode override.
    if (!display->getPowerModeOverrideConfig() ||
        !((currentDisplayPowerMode  ==  hal::PowerMode::OFF &&
        newDisplayPowerMode == hal::PowerMode::ON) ||
        (currentDisplayPowerMode  ==  hal::PowerMode::ON &&
        newDisplayPowerMode == hal::PowerMode::OFF))) {
        setPowerModeOnMainThread(displayToken, mode);
        return;
    }

    ::DisplayConfig::PowerMode hwcMode = ::DisplayConfig::PowerMode::kOff;
    switch (power_mode) {
        case hal::PowerMode::ON: hwcMode = ::DisplayConfig::PowerMode::kOn; break;
        case hal::PowerMode::DOZE: hwcMode = ::DisplayConfig::PowerMode::kDoze; break;
        case hal::PowerMode::DOZE_SUSPEND:
            hwcMode = ::DisplayConfig::PowerMode::kDozeSuspend; break;
        default: hwcMode = ::DisplayConfig::PowerMode::kOff; break;
    }

    bool step_up = false;
    if (currentDisplayPowerMode == hal::PowerMode::OFF) {
        if (newDisplayPowerMode == hal::PowerMode::DOZE ||
            newDisplayPowerMode == hal::PowerMode::ON) {
            step_up = true;
        }
    } else if (currentDisplayPowerMode == hal::PowerMode::DOZE_SUSPEND) {
        if (newDisplayPowerMode == hal::PowerMode::DOZE ||
            newDisplayPowerMode == hal::PowerMode::ON) {
            step_up = true;
        }
    } else if (currentDisplayPowerMode == hal::PowerMode::DOZE) {
        if (newDisplayPowerMode == hal::PowerMode::ON) {
            step_up = true;
        }
    }
    // Change hardware state first while stepping up.
    if (step_up) {
        mDisplayConfigIntf->SetPowerMode(*hwcDisplayId, hwcMode);
    }
    // Change SF state now.
    setPowerModeOnMainThread(displayToken, mode);
    // Change hardware state now while stepping down.

    if (!step_up) {
        mDisplayConfigIntf->SetPowerMode(*hwcDisplayId, hwcMode);
    }
#else
    setPowerModeOnMainThread(displayToken, mode);
#endif
}

status_t SurfaceFlinger::doDump(int fd, const DumpArgs& args, bool asProto) {
    size_t numArgs = args.size();
    if (numArgs && ((args[0] == String16("--file")) ||
        (args[0] == String16("--allocated_buffers")))) {
        return doDumpContinuous(fd, args);
    }
    std::string result;

    IPCThreadState* ipc = IPCThreadState::self();
    const int pid = ipc->getCallingPid();
    const int uid = ipc->getCallingUid();

    if ((uid != AID_SHELL) &&
            !PermissionCache::checkPermission(sDump, pid, uid)) {
        StringAppendF(&result, "Permission Denial: can't dump SurfaceFlinger from pid=%d, uid=%d\n",
                      pid, uid);
    } else {
        static const std::unordered_map<std::string, Dumper> dumpers = {
                {"--display-id"s, dumper(&SurfaceFlinger::dumpDisplayIdentificationData)},
                {"--dispsync"s, dumper([this](std::string& s) { mScheduler->dumpVsync(s); })},
                {"--edid"s, argsDumper(&SurfaceFlinger::dumpRawDisplayIdentificationData)},
                {"--frame-events"s, dumper(&SurfaceFlinger::dumpFrameEventsLocked)},
                {"--latency"s, argsDumper(&SurfaceFlinger::dumpStatsLocked)},
                {"--latency-clear"s, argsDumper(&SurfaceFlinger::clearStatsLocked)},
                {"--list"s, dumper(&SurfaceFlinger::listLayersLocked)},
                {"--planner"s, argsDumper(&SurfaceFlinger::dumpPlannerInfo)},
                {"--static-screen"s, dumper(&SurfaceFlinger::dumpStaticScreenStats)},
                {"--timestats"s, protoDumper(&SurfaceFlinger::dumpTimeStats)},
                {"--vsync"s, dumper(&SurfaceFlinger::dumpVSync)},
                {"--wide-color"s, dumper(&SurfaceFlinger::dumpWideColorInfo)},
                {"--frametimeline"s, argsDumper(&SurfaceFlinger::dumpFrameTimeline)},
        };

        const auto flag = args.empty() ? ""s : std::string(String8(args[0]));

        bool dumpLayers = true;
        {
            TimedLock lock(mStateLock, s2ns(1), __FUNCTION__);
            if (!lock.locked()) {
                StringAppendF(&result, "Dumping without lock after timeout: %s (%d)\n",
                              strerror(-lock.status), lock.status);
            }

            if (const auto it = dumpers.find(flag); it != dumpers.end()) {
                (it->second)(args, asProto, result);
                dumpLayers = false;
            } else if (!asProto) {
                // selection of mini dumpsys (Format: adb shell dumpsys SurfaceFlinger --mini)
                if (numArgs && ((args[0] == String16("--mini")))) {
                    dumpMini(result);
                    dumpLayers = false;
                } else {
                    dumpAllLocked(args, result);
                }
            }
        }

        if (dumpLayers) {
            LayersTraceFileProto traceFileProto = SurfaceTracing::createLayersTraceFileProto();
            LayersTraceProto* layersTrace = traceFileProto.add_entry();
            LayersProto layersProto = dumpProtoFromMainThread();
            layersTrace->mutable_layers()->Swap(&layersProto);
            dumpDisplayProto(*layersTrace);

            if (asProto) {
                result.append(traceFileProto.SerializeAsString());
            } else {
                // Dump info that we need to access from the main thread
                const auto layerTree = LayerProtoParser::generateLayerTree(layersTrace->layers());
                result.append(LayerProtoParser::layerTreeToString(layerTree));
                result.append("\n");
                dumpOffscreenLayers(result);
            }
        }
    }
    write(fd, result.c_str(), result.size());
    return NO_ERROR;
}

status_t SurfaceFlinger::doDumpContinuous(int fd, const DumpArgs& args) {
    // Format: adb shell dumpsys SurfaceFlinger --file --no-limit
    size_t numArgs = args.size();
    status_t err = NO_ERROR;

    if (args[0] == String16("--allocated_buffers")) {
        std::string dumpsys;
        GraphicBufferAllocator& alloc(GraphicBufferAllocator::get());
        alloc.dump(dumpsys);
        write(fd, dumpsys.c_str(), dumpsys.size());
        return NO_ERROR;
    }

    Mutex::Autolock _l(mFileDump.lock);
    // Same command is used to start and end dump.
    mFileDump.running = !mFileDump.running;
    // selection of full dumpsys or not (defualt, dumpsys will be minimum required)
    // Format: adb shell dumpsys SurfaceFlinger --file --no-limit --full-dump
    if (numArgs >= 3 && (args[2] == String16("--full-dump"))) {
                 mFileDump.fullDump = true;
    }
    if (mFileDump.running) {
        std::ofstream ofs;
        ofs.open(mFileDump.name, std::ofstream::out | std::ofstream::trunc);
        if (!ofs) {
            mFileDump.running = false;
            err = UNKNOWN_ERROR;
        } else {
            ofs.close();
            mFileDump.position = 0;
            if (numArgs >= 2 && (args[1] == String16("--no-limit"))) {
            mFileDump.noLimit = true;
            } else {
                mFileDump.noLimit = false;
            }
        }
    }

    std::string result;
    result += mFileDump.running ? "Start" : "End";
    result += mFileDump.noLimit ? " unlimited" : " fixed limit";
    result += " dumpsys to file : ";
    result += mFileDump.name;
    result += "\n";
    write(fd, result.c_str(), result.size());

    return NO_ERROR;
}

void SurfaceFlinger::dumpDrawCycle(bool prePrepare) {
    Mutex::Autolock _l(mFileDump.lock);

    // User might stop dump collection in middle of prepare & commit.
    // Collect dumpsys again after commit and replace.
    if (!mFileDump.running && !mFileDump.replaceAfterCommit) {
        return;
    }
    Vector<String16> args;
    std::string dumpsys;
    {
        Mutex::Autolock lock(mStateLock);
        if (mFileDump.fullDump) {
            dumpAllLocked(args, dumpsys);
        } else {
            dumpMini(dumpsys);
        }
    }

    if (mFileDump.fullDump) {
        const LayersProto layersProto = dumpDrawingStateProto(SurfaceTracing::TRACE_ALL);
        const auto layerTree = LayerProtoParser::generateLayerTree(layersProto);
        dumpsys.append(LayerProtoParser::layerTreeToString(layerTree));
        dumpsys.append("\n");
        dumpsys.append("Offscreen Layers:\n");
        for (Layer* offscreenLayer : mOffscreenLayers) {
            offscreenLayer->traverse(LayerVector::StateSet::Drawing,
                                     [&](Layer* layer) {
                                         layer->dumpCallingUidPid(dumpsys);
                                     });
        }
    }

    char timeStamp[32];
    char dataSize[32];
    char hms[32];
    long millis;
    struct timeval tv;
    struct tm *ptm;
    gettimeofday(&tv, NULL);
    ptm = localtime(&tv.tv_sec);
    strftime (hms, sizeof (hms), "%H:%M:%S", ptm);
    millis = tv.tv_usec / 1000;
    snprintf(timeStamp, sizeof(timeStamp), "Timestamp: %s.%03ld", hms, millis);
    snprintf(dataSize, sizeof(dataSize), "Size: %8zu", dumpsys.size());
    std::fstream fs;
    fs.open(mFileDump.name, std::ios::app);
    if (!fs) {
        ALOGE("Failed to open %s file for dumpsys", mFileDump.name);
        return;
    }
    // Format:
    //    | start code | after commit? | time stamp | dump size | dump data |
    fs.seekp(mFileDump.position, std::ios::beg);
    fs << "#@#@-- DUMPSYS START --@#@#" << std::endl;
    fs << "PostCommit: " << ( prePrepare ? "false" : "true" ) << std::endl;
    fs << timeStamp << std::endl;
    fs << dataSize << std::endl;
    fs << dumpsys << std::endl;

    if (prePrepare) {
        mFileDump.replaceAfterCommit = true;
    } else {
        mFileDump.replaceAfterCommit = false;
        // Reposition only after commit.
        // Keep file size to appx 20 MB limit by default, wrap around if exceeds.
        mFileDump.position = fs.tellp();
        if (!mFileDump.noLimit && (mFileDump.position > (20 * 1024 * 1024))) {
            mFileDump.position = 0;
        }
    }
    fs.close();
}

status_t SurfaceFlinger::dumpCritical(int fd, const DumpArgs&, bool asProto) {
    if (asProto && mTracing.isEnabled()) {
        mTracing.writeToFile();
    }

    return doDump(fd, DumpArgs(), asProto);
}

void SurfaceFlinger::listLayersLocked(std::string& result) const {
    mCurrentState.traverseInZOrder(
            [&](Layer* layer) { StringAppendF(&result, "%s\n", layer->getDebugName()); });
}

void SurfaceFlinger::dumpStatsLocked(const DumpArgs& args, std::string& result) const {
    StringAppendF(&result, "%" PRId64 "\n", getVsyncPeriodFromHWC());

    if (args.size() > 1) {
        const auto name = String8(args[1]);
        mCurrentState.traverseInZOrder([&](Layer* layer) {
            if (layer->getName() == name.string()) {
                layer->dumpFrameStats(result);
            }
        });
    } else {
        mAnimFrameTracker.dumpStats(result);
    }
}

void SurfaceFlinger::clearStatsLocked(const DumpArgs& args, std::string&) {
    const bool clearAll = args.size() < 2;
    const auto name = clearAll ? String8() : String8(args[1]);

    mCurrentState.traverse([&](Layer* layer) {
        if (clearAll || layer->getName() == name.string()) {
            layer->clearFrameStats();
        }
    });

    mAnimFrameTracker.clearStats();
}

void SurfaceFlinger::dumpTimeStats(const DumpArgs& args, bool asProto, std::string& result) const {
    mTimeStats->parseArgs(asProto, args, result);
}

void SurfaceFlinger::dumpFrameTimeline(const DumpArgs& args, std::string& result) const {
    mFrameTimeline->parseArgs(args, result);
}

// This should only be called from the main thread.  Otherwise it would need
// the lock and should use mCurrentState rather than mDrawingState.
void SurfaceFlinger::logFrameStats() {
    mDrawingState.traverse([&](Layer* layer) {
        layer->logFrameStats();
    });

    mAnimFrameTracker.logAndResetStats("<win-anim>");
}

void SurfaceFlinger::appendSfConfigString(std::string& result) const {
    result.append(" [sf");

    StringAppendF(&result, " PRESENT_TIME_OFFSET=%" PRId64, dispSyncPresentTimeOffset);
    StringAppendF(&result, " FORCE_HWC_FOR_RBG_TO_YUV=%d", useHwcForRgbToYuv);
    StringAppendF(&result, " MAX_VIRT_DISPLAY_DIM=%zu",
                  getHwComposer().getMaxVirtualDisplayDimension());
    StringAppendF(&result, " RUNNING_WITHOUT_SYNC_FRAMEWORK=%d", !hasSyncFramework);
    StringAppendF(&result, " NUM_FRAMEBUFFER_SURFACE_BUFFERS=%" PRId64,
                  maxFrameBufferAcquiredBuffers);
    result.append("]");
}

void SurfaceFlinger::dumpVSync(std::string& result) const {
    mScheduler->dump(result);

    mRefreshRateStats->dump(result);
    result.append("\n");

    mVsyncConfiguration->dump(result);
    StringAppendF(&result,
                  "      present offset: %9" PRId64 " ns\t     VSYNC period: %9" PRId64 " ns\n\n",
                  dispSyncPresentTimeOffset, getVsyncPeriodFromHWC());

    StringAppendF(&result, "(mode override by backdoor: %s)\n\n",
                  mDebugDisplayModeSetByBackdoor ? "yes" : "no");

    mScheduler->dump(mAppConnectionHandle, result);
    mScheduler->dumpVsync(result);
}

void SurfaceFlinger::dumpPlannerInfo(const DumpArgs& args, std::string& result) const {
    for (const auto& [token, display] : mDisplays) {
        const auto compositionDisplay = display->getCompositionDisplay();
        compositionDisplay->dumpPlannerInfo(args, result);
    }
}

void SurfaceFlinger::dumpStaticScreenStats(std::string& result) const {
    result.append("Static screen stats:\n");
    for (size_t b = 0; b < SurfaceFlingerBE::NUM_BUCKETS - 1; ++b) {
        float bucketTimeSec = getBE().mFrameBuckets[b] / 1e9;
        float percent = 100.0f *
                static_cast<float>(getBE().mFrameBuckets[b]) / getBE().mTotalTime;
        StringAppendF(&result, "  < %zd frames: %.3f s (%.1f%%)\n", b + 1, bucketTimeSec, percent);
    }
    float bucketTimeSec = getBE().mFrameBuckets[SurfaceFlingerBE::NUM_BUCKETS - 1] / 1e9;
    float percent = 100.0f *
            static_cast<float>(getBE().mFrameBuckets[SurfaceFlingerBE::NUM_BUCKETS - 1]) / getBE().mTotalTime;
    StringAppendF(&result, "  %zd+ frames: %.3f s (%.1f%%)\n", SurfaceFlingerBE::NUM_BUCKETS - 1,
                  bucketTimeSec, percent);
}

void SurfaceFlinger::recordBufferingStats(const std::string& layerName,
                                          std::vector<OccupancyTracker::Segment>&& history) {
    Mutex::Autolock lock(getBE().mBufferingStatsMutex);
    auto& stats = getBE().mBufferingStats[layerName];
    for (const auto& segment : history) {
        if (!segment.usedThirdBuffer) {
            stats.twoBufferTime += segment.totalTime;
        }
        if (segment.occupancyAverage < 1.0f) {
            stats.doubleBufferedTime += segment.totalTime;
        } else if (segment.occupancyAverage < 2.0f) {
            stats.tripleBufferedTime += segment.totalTime;
        }
        ++stats.numSegments;
        stats.totalTime += segment.totalTime;
    }
}

void SurfaceFlinger::dumpFrameEventsLocked(std::string& result) {
    result.append("Layer frame timestamps:\n");
    // Traverse all layers to dump frame-events for each layer
    mCurrentState.traverseInZOrder(
        [&] (Layer* layer) { layer->dumpFrameEvents(result); });
}

void SurfaceFlinger::dumpBufferingStats(std::string& result) const {
    result.append("Buffering stats:\n");
    result.append("  [Layer name] <Active time> <Two buffer> "
            "<Double buffered> <Triple buffered>\n");
    Mutex::Autolock lock(getBE().mBufferingStatsMutex);
    typedef std::tuple<std::string, float, float, float> BufferTuple;
    std::map<float, BufferTuple, std::greater<float>> sorted;
    for (const auto& statsPair : getBE().mBufferingStats) {
        const char* name = statsPair.first.c_str();
        const SurfaceFlingerBE::BufferingStats& stats = statsPair.second;
        if (stats.numSegments == 0) {
            continue;
        }
        float activeTime = ns2ms(stats.totalTime) / 1000.0f;
        float twoBufferRatio = static_cast<float>(stats.twoBufferTime) /
                stats.totalTime;
        float doubleBufferRatio = static_cast<float>(
                stats.doubleBufferedTime) / stats.totalTime;
        float tripleBufferRatio = static_cast<float>(
                stats.tripleBufferedTime) / stats.totalTime;
        sorted.insert({activeTime, {name, twoBufferRatio,
                doubleBufferRatio, tripleBufferRatio}});
    }
    for (const auto& sortedPair : sorted) {
        float activeTime = sortedPair.first;
        const BufferTuple& values = sortedPair.second;
        StringAppendF(&result, "  [%s] %.2f %.3f %.3f %.3f\n", std::get<0>(values).c_str(),
                      activeTime, std::get<1>(values), std::get<2>(values), std::get<3>(values));
    }
    result.append("\n");
}

void SurfaceFlinger::dumpDisplayIdentificationData(std::string& result) const {
    for (const auto& [token, display] : mDisplays) {
        const auto displayId = PhysicalDisplayId::tryCast(display->getId());
        if (!displayId) {
            continue;
        }
        const auto hwcDisplayId = getHwComposer().fromPhysicalDisplayId(*displayId);
        if (!hwcDisplayId) {
            continue;
        }

        StringAppendF(&result,
                      "Display %s (HWC display %" PRIu64 "): ", to_string(*displayId).c_str(),
                      *hwcDisplayId);
        uint8_t port;
        DisplayIdentificationData data;
        if (!getHwComposer().getDisplayIdentificationData(*hwcDisplayId, &port, &data)) {
            result.append("no identification data\n");
            continue;
        }

        if (!isEdid(data)) {
            result.append("unknown identification data\n");
            continue;
        }

        const auto edid = parseEdid(data);
        if (!edid) {
            result.append("invalid EDID\n");
            continue;
        }

        StringAppendF(&result, "port=%u pnpId=%s displayName=\"", port, edid->pnpId.data());
        result.append(edid->displayName.data(), edid->displayName.length());
        result.append("\"\n");
    }
}

void SurfaceFlinger::dumpRawDisplayIdentificationData(const DumpArgs& args,
                                                      std::string& result) const {
    hal::HWDisplayId hwcDisplayId;
    uint8_t port;
    DisplayIdentificationData data;

    if (args.size() > 1 && base::ParseUint(String8(args[1]), &hwcDisplayId) &&
        getHwComposer().getDisplayIdentificationData(hwcDisplayId, &port, &data)) {
        result.append(reinterpret_cast<const char*>(data.data()), data.size());
    }
}

void SurfaceFlinger::dumpWideColorInfo(std::string& result) const {
    StringAppendF(&result, "Device has wide color built-in display: %d\n", hasWideColorDisplay);
    StringAppendF(&result, "Device uses color management: %d\n", useColorManagement);
    StringAppendF(&result, "DisplayColorSetting: %s\n",
                  decodeDisplayColorSetting(mDisplayColorSetting).c_str());

    // TODO: print out if wide-color mode is active or not

    for (const auto& [token, display] : mDisplays) {
        const auto displayId = PhysicalDisplayId::tryCast(display->getId());
        if (!displayId) {
            continue;
        }

        StringAppendF(&result, "Display %s color modes:\n", to_string(*displayId).c_str());
        std::vector<ColorMode> modes = getHwComposer().getColorModes(*displayId);
        for (auto&& mode : modes) {
            StringAppendF(&result, "    %s (%d)\n", decodeColorMode(mode).c_str(), mode);
        }

        ColorMode currentMode = display->getCompositionDisplay()->getState().colorMode;
        StringAppendF(&result, "    Current color mode: %s (%d)\n",
                      decodeColorMode(currentMode).c_str(), currentMode);
    }
    result.append("\n");
}

LayersProto SurfaceFlinger::dumpDrawingStateProto(uint32_t traceFlags) const {
    // If context is SurfaceTracing thread, mTracingLock blocks display transactions on main thread.
    const auto display = ON_MAIN_THREAD(getDefaultDisplayDeviceLocked());

    LayersProto layersProto;
    for (const sp<Layer>& layer : mDrawingState.layersSortedByZ) {
        layer->writeToProto(layersProto, traceFlags, display.get());
    }

    return layersProto;
}

void SurfaceFlinger::dumpDisplayProto(LayersTraceProto& layersTraceProto) const {
    for (const auto& [_, display] : ON_MAIN_THREAD(mDisplays)) {
        DisplayProto* displayProto = layersTraceProto.add_displays();
        displayProto->set_id(display->getId().value);
        displayProto->set_name(display->getDisplayName());
        displayProto->set_layer_stack(display->getLayerStack().id);
        LayerProtoHelper::writeSizeToProto(display->getWidth(), display->getHeight(),
                                           [&]() { return displayProto->mutable_size(); });
        LayerProtoHelper::writeToProto(display->getLayerStackSpaceRect(), [&]() {
            return displayProto->mutable_layer_stack_space_rect();
        });
        LayerProtoHelper::writeTransformToProto(display->getTransform(),
                                                displayProto->mutable_transform());
    }
}

void SurfaceFlinger::dumpHwc(std::string& result) const {
    getHwComposer().dump(result);
}

void SurfaceFlinger::dumpOffscreenLayersProto(LayersProto& layersProto, uint32_t traceFlags) const {
    // Add a fake invisible root layer to the proto output and parent all the offscreen layers to
    // it.
    LayerProto* rootProto = layersProto.add_layers();
    const int32_t offscreenRootLayerId = INT32_MAX - 2;
    rootProto->set_id(offscreenRootLayerId);
    rootProto->set_name("Offscreen Root");
    rootProto->set_parent(-1);

    for (Layer* offscreenLayer : mOffscreenLayers) {
        // Add layer as child of the fake root
        rootProto->add_children(offscreenLayer->sequence);

        // Add layer
        LayerProto* layerProto =
                offscreenLayer->writeToProto(layersProto, traceFlags, nullptr /*device*/);
        layerProto->set_parent(offscreenRootLayerId);
    }
}

LayersProto SurfaceFlinger::dumpProtoFromMainThread(uint32_t traceFlags) {
    return schedule([=] { return dumpDrawingStateProto(traceFlags); }).get();
}

void SurfaceFlinger::dumpOffscreenLayers(std::string& result) {
    result.append("Offscreen Layers:\n");
    result.append(schedule([this] {
                      std::string result;
                      for (Layer* offscreenLayer : mOffscreenLayers) {
                          offscreenLayer->traverse(LayerVector::StateSet::Drawing,
                                                   [&](Layer* layer) {
                                                       layer->dumpCallingUidPid(result);
                                                   });
                      }
                      return result;
                  }).get());
}

void SurfaceFlinger::dumpMini(std::string& result) const {
    /*
     *      * Dump Display state
     *           */
    StringAppendF(&result, "Displays (%zu entries)\n", mDisplays.size());
    for (const auto& [token, display] : mDisplays) {
        display->dump(result);
    }
    result.append("\n");

    /*
     * HWC layer minidump
     */
    for (const auto& [token, display] : mDisplays) {
        const auto displayId = PhysicalDisplayId::tryCast(display->getId());
        if (!displayId) {
            continue;
        }

        StringAppendF(&result, "Display %s HWC layers:\n", to_string(*displayId).c_str());
        Layer::miniDumpHeader(result);
        const DisplayDevice& displayDevice = *display;
        mCurrentState.traverseInZOrder(
                [&](Layer* layer) { layer->miniDump(result, displayDevice); });
        result.append("\n");
    }

    /*
     * Dump HWComposer state
     */
    result.append("h/w composer state:\n");
    bool hwcDisabled = mDebugDisableHWC || mDebugRegion;
    StringAppendF(&result, "  h/w composer %s\n", hwcDisabled ? "disabled" : "enabled");
    getHwComposer().dump(result);
}

void SurfaceFlinger::dumpAllLocked(const DumpArgs& args, std::string& result) const {
    const bool colorize = !args.empty() && args[0] == String16("--color");
    Colorizer colorizer(colorize);

    // figure out if we're stuck somewhere
    const nsecs_t now = systemTime();
    const nsecs_t inTransaction(mDebugInTransaction);
    nsecs_t inTransactionDuration = (inTransaction) ? now-inTransaction : 0;

    /*
     * Dump library configuration.
     */

    colorizer.bold(result);
    result.append("Build configuration:");
    colorizer.reset(result);
    appendSfConfigString(result);
    result.append("\n");

    result.append("\nDisplay identification data:\n");
    dumpDisplayIdentificationData(result);

    result.append("\nWide-Color information:\n");
    dumpWideColorInfo(result);

    colorizer.bold(result);
    result.append("Sync configuration: ");
    colorizer.reset(result);
    result.append(SyncFeatures::getInstance().toString());
    result.append("\n\n");

    colorizer.bold(result);
    result.append("Scheduler:\n");
    colorizer.reset(result);
    dumpVSync(result);
    result.append("\n");

    dumpStaticScreenStats(result);
    result.append("\n");

    StringAppendF(&result, "Total missed frame count: %u\n", mFrameMissedCount.load());
    StringAppendF(&result, "HWC missed frame count: %u\n", mHwcFrameMissedCount.load());
    StringAppendF(&result, "GPU missed frame count: %u\n\n", mGpuFrameMissedCount.load());

    dumpBufferingStats(result);

    /*
     * Dump the visible layer list
     */
    colorizer.bold(result);
    StringAppendF(&result, "Visible layers (count = %zu)\n", mNumLayers.load());
    StringAppendF(&result, "GraphicBufferProducers: %zu, max %zu\n",
                  mGraphicBufferProducerList.size(), mMaxGraphicBufferProducerListSize);
    colorizer.reset(result);

    {
        StringAppendF(&result, "Composition layers\n");
        mDrawingState.traverseInZOrder([&](Layer* layer) {
            auto* compositionState = layer->getCompositionState();
            if (!compositionState || !compositionState->isVisible) return;

            android::base::StringAppendF(&result, "* Layer %p (%s)\n", layer,
                                         layer->getDebugName() ? layer->getDebugName()
                                                               : "<unknown>");
            compositionState->dump(result);
        });
    }

    /*
     * Dump Display state
     */

    colorizer.bold(result);
    StringAppendF(&result, "Displays (%zu entries)\n", mDisplays.size());
    colorizer.reset(result);
    for (const auto& [token, display] : mDisplays) {
        display->dump(result);
    }
    result.append("\n");

    /*
     * Dump CompositionEngine state
     */

    mCompositionEngine->dump(result);

    /*
     * Dump SurfaceFlinger global state
     */

    colorizer.bold(result);
    result.append("SurfaceFlinger global state:\n");
    colorizer.reset(result);

    getRenderEngine().dump(result);

    result.append("ClientCache state:\n");
    ClientCache::getInstance().dump(result);
    DebugEGLImageTracker::getInstance()->dump(result);

    if (const auto display = getDefaultDisplayDeviceLocked()) {
        display->getCompositionDisplay()->getState().undefinedRegion.dump(result,
                                                                          "undefinedRegion");
        StringAppendF(&result, "  orientation=%s, isPoweredOn=%d\n",
                      toCString(display->getOrientation()), display->isPoweredOn());
    }
    StringAppendF(&result,
                  "  transaction-flags         : %08x\n"
                  "  gpu_to_cpu_unsupported    : %d\n",
                  mTransactionFlags.load(), !mGpuToCpuSupported);

    if (const auto display = getDefaultDisplayDeviceLocked()) {
        std::string fps, xDpi, yDpi;
        if (const auto activeMode = display->getActiveMode()) {
            fps = to_string(activeMode->getFps());
            xDpi = base::StringPrintf("%.2f", activeMode->getDpiX());
            yDpi = base::StringPrintf("%.2f", activeMode->getDpiY());
        } else {
            fps = "unknown";
            xDpi = "unknown";
            yDpi = "unknown";
        }
        StringAppendF(&result,
                      "  refresh-rate              : %s\n"
                      "  x-dpi                     : %s\n"
                      "  y-dpi                     : %s\n",
                      fps.c_str(), xDpi.c_str(), yDpi.c_str());
    }

    StringAppendF(&result, "  transaction time: %f us\n", inTransactionDuration / 1000.0);

    /*
     * Tracing state
     */
    mTracing.dump(result);
    result.append("\n");

    /*
     * HWC layer minidump
     */
    for (const auto& [token, display] : mDisplays) {
        const auto displayId = HalDisplayId::tryCast(display->getId());
        if (!displayId) {
            continue;
        }

        StringAppendF(&result, "Display %s (%s) HWC layers:\n", to_string(*displayId).c_str(),
                      (isDisplayActiveLocked(display) ? "active" : "inactive"));
        Layer::miniDumpHeader(result);

        const DisplayDevice& ref = *display;
        mCurrentState.traverseInZOrder([&](Layer* layer) { layer->miniDump(result, ref); });
        result.append("\n");
    }

    {
        DumpArgs plannerArgs;
        plannerArgs.add(); // first argument is ignored
        plannerArgs.add(String16("--layers"));
        dumpPlannerInfo(plannerArgs, result);
    }

    /*
     * Dump HWComposer state
     */
    colorizer.bold(result);
    result.append("h/w composer state:\n");
    colorizer.reset(result);
    const bool hwcDisabled = mDebugDisableHWC || mDebugFlashDelay;
    StringAppendF(&result, "  h/w composer %s\n", hwcDisabled ? "disabled" : "enabled");
    getHwComposer().dump(result);

    /*
     * Dump gralloc state
     */
    const GraphicBufferAllocator& alloc(GraphicBufferAllocator::get());
    alloc.dump(result);

    /*
     * Dump flag/property manager state
     */
    mFlagManager->dump(result);

    result.append(mTimeStats->miniDump());
    result.append("\n");
}

mat4 SurfaceFlinger::calculateColorMatrix(float saturation) {
    if (saturation == 1) {
        return mat4();
    }

    float3 luminance{0.213f, 0.715f, 0.072f};
    luminance *= 1.0f - saturation;
    mat4 saturationMatrix = mat4(vec4{luminance.r + saturation, luminance.r, luminance.r, 0.0f},
                                 vec4{luminance.g, luminance.g + saturation, luminance.g, 0.0f},
                                 vec4{luminance.b, luminance.b, luminance.b + saturation, 0.0f},
                                 vec4{0.0f, 0.0f, 0.0f, 1.0f});
    return saturationMatrix;
}

void SurfaceFlinger::updateColorMatrixLocked() {
    mat4 colorMatrix =
            mClientColorMatrix * calculateColorMatrix(mGlobalSaturationFactor) * mDaltonizer();

    if (mCurrentState.colorMatrix != colorMatrix) {
        mCurrentState.colorMatrix = colorMatrix;
        mCurrentState.colorMatrixChanged = true;
        setTransactionFlags(eTransactionNeeded);
    }
}

status_t SurfaceFlinger::CheckTransactCodeCredentials(uint32_t code) {
#pragma clang diagnostic push
#pragma clang diagnostic error "-Wswitch-enum"
    switch (static_cast<ISurfaceComposerTag>(code)) {
        case ENABLE_VSYNC_INJECTIONS:
        case INJECT_VSYNC:
            if (!hasMockHwc()) return PERMISSION_DENIED;
            [[fallthrough]];
        // These methods should at minimum make sure that the client requested
        // access to SF.
        case BOOT_FINISHED:
        case CLEAR_ANIMATION_FRAME_STATS:
        case CREATE_DISPLAY:
        case DESTROY_DISPLAY:
        case GET_ANIMATION_FRAME_STATS:
        case OVERRIDE_HDR_TYPES:
        case GET_HDR_CAPABILITIES:
        case SET_DESIRED_DISPLAY_MODE_SPECS:
        case GET_DESIRED_DISPLAY_MODE_SPECS:
        case SET_ACTIVE_COLOR_MODE:
        case GET_AUTO_LOW_LATENCY_MODE_SUPPORT:
        case SET_AUTO_LOW_LATENCY_MODE:
        case GET_GAME_CONTENT_TYPE_SUPPORT:
        case SET_GAME_CONTENT_TYPE:
        case SET_POWER_MODE:
        case GET_DISPLAYED_CONTENT_SAMPLING_ATTRIBUTES:
        case SET_DISPLAY_CONTENT_SAMPLING_ENABLED:
        case GET_DISPLAYED_CONTENT_SAMPLE:
        case ADD_TUNNEL_MODE_ENABLED_LISTENER:
        case REMOVE_TUNNEL_MODE_ENABLED_LISTENER:
        case NOTIFY_POWER_BOOST:
        case SET_GLOBAL_SHADOW_SETTINGS:
        case GET_PRIMARY_PHYSICAL_DISPLAY_ID:
        case ACQUIRE_FRAME_RATE_FLEXIBILITY_TOKEN: {
            // ACQUIRE_FRAME_RATE_FLEXIBILITY_TOKEN and OVERRIDE_HDR_TYPES are used by CTS tests,
            // which acquire the necessary permission dynamically. Don't use the permission cache
            // for this check.
            bool usePermissionCache =
                    code != ACQUIRE_FRAME_RATE_FLEXIBILITY_TOKEN && code != OVERRIDE_HDR_TYPES;
            if (!callingThreadHasUnscopedSurfaceFlingerAccess(usePermissionCache)) {
                IPCThreadState* ipc = IPCThreadState::self();
                ALOGE("Permission Denial: can't access SurfaceFlinger pid=%d, uid=%d",
                        ipc->getCallingPid(), ipc->getCallingUid());
                return PERMISSION_DENIED;
            }
            return OK;
        }
        case GET_LAYER_DEBUG_INFO: {
            IPCThreadState* ipc = IPCThreadState::self();
            const int pid = ipc->getCallingPid();
            const int uid = ipc->getCallingUid();
            if ((uid != AID_SHELL) && !PermissionCache::checkPermission(sDump, pid, uid)) {
                ALOGE("Layer debug info permission denied for pid=%d, uid=%d", pid, uid);
                return PERMISSION_DENIED;
            }
            return OK;
        }
        // Used by apps to hook Choreographer to SurfaceFlinger.
        case CREATE_DISPLAY_EVENT_CONNECTION:
        // The following calls are currently used by clients that do not
        // request necessary permissions. However, they do not expose any secret
        // information, so it is OK to pass them.
        case AUTHENTICATE_SURFACE:
        case GET_ACTIVE_COLOR_MODE:
        case GET_ACTIVE_DISPLAY_MODE:
        case GET_PHYSICAL_DISPLAY_IDS:
        case GET_PHYSICAL_DISPLAY_TOKEN:
        case GET_DISPLAY_COLOR_MODES:
        case GET_DISPLAY_NATIVE_PRIMARIES:
        case GET_STATIC_DISPLAY_INFO:
        case GET_DYNAMIC_DISPLAY_INFO:
        case GET_DISPLAY_MODES:
        case GET_DISPLAY_STATE:
        case GET_DISPLAY_STATS:
        case GET_SUPPORTED_FRAME_TIMESTAMPS:
        // Calling setTransactionState is safe, because you need to have been
        // granted a reference to Client* and Handle* to do anything with it.
        case SET_TRANSACTION_STATE:
        case CREATE_CONNECTION:
        case GET_COLOR_MANAGEMENT:
        case GET_COMPOSITION_PREFERENCE:
        case GET_PROTECTED_CONTENT_SUPPORT:
        case IS_WIDE_COLOR_DISPLAY:
        case IS_HARDWARE_RC_DISPLAY:
        // setFrameRate() is deliberately available for apps to call without any
        // special permissions.
        case SET_FRAME_RATE:
        case GET_DISPLAY_BRIGHTNESS_SUPPORT:
        // captureLayers and captureDisplay will handle the permission check in the function
        case CAPTURE_LAYERS:
        case CAPTURE_DISPLAY:
        case SET_DISPLAY_BRIGHTNESS:
        case SET_FRAME_TIMELINE_INFO:
        case GET_GPU_CONTEXT_PRIORITY:
        case GET_MAX_ACQUIRED_BUFFER_COUNT: {
            // This is not sensitive information, so should not require permission control.
            return OK;
        }
        case ADD_HDR_LAYER_INFO_LISTENER:
        case REMOVE_HDR_LAYER_INFO_LISTENER: {
            // TODO (b/183985553): Should getting & setting brightness be part of this...?
            // codes that require permission check
            IPCThreadState* ipc = IPCThreadState::self();
            const int pid = ipc->getCallingPid();
            const int uid = ipc->getCallingUid();
            if ((uid != AID_GRAPHICS) &&
                !PermissionCache::checkPermission(sControlDisplayBrightness, pid, uid)) {
                ALOGE("Permission Denial: can't control brightness pid=%d, uid=%d", pid, uid);
                return PERMISSION_DENIED;
            }
            return OK;
        }
        case ADD_FPS_LISTENER:
        case REMOVE_FPS_LISTENER:
        case ADD_REGION_SAMPLING_LISTENER:
        case REMOVE_REGION_SAMPLING_LISTENER: {
            // codes that require permission check
            IPCThreadState* ipc = IPCThreadState::self();
            const int pid = ipc->getCallingPid();
            const int uid = ipc->getCallingUid();
            if ((uid != AID_GRAPHICS) &&
                !PermissionCache::checkPermission(sReadFramebuffer, pid, uid)) {
                ALOGE("Permission Denial: can't read framebuffer pid=%d, uid=%d", pid, uid);
                return PERMISSION_DENIED;
            }
            return OK;
        }
        case ADD_TRANSACTION_TRACE_LISTENER:
        case CAPTURE_DISPLAY_BY_ID: {
            IPCThreadState* ipc = IPCThreadState::self();
            const int uid = ipc->getCallingUid();
            if (uid == AID_ROOT || uid == AID_GRAPHICS || uid == AID_SYSTEM || uid == AID_SHELL) {
                return OK;
            }
            return PERMISSION_DENIED;
        }
        case ON_PULL_ATOM: {
            const int uid = IPCThreadState::self()->getCallingUid();
            if (uid == AID_SYSTEM) {
                return OK;
            }
            return PERMISSION_DENIED;
        }
        case ADD_WINDOW_INFOS_LISTENER:
        case REMOVE_WINDOW_INFOS_LISTENER: {
            const int uid = IPCThreadState::self()->getCallingUid();
            if (uid == AID_SYSTEM || uid == AID_GRAPHICS) {
                return OK;
            }
            return PERMISSION_DENIED;
        }
    }

    // These codes are used for the IBinder protocol to either interrogate the recipient
    // side of the transaction for its canonical interface descriptor or to dump its state.
    // We let them pass by default.
    if (code == IBinder::INTERFACE_TRANSACTION || code == IBinder::DUMP_TRANSACTION ||
        code == IBinder::PING_TRANSACTION || code == IBinder::SHELL_COMMAND_TRANSACTION ||
        code == IBinder::SYSPROPS_TRANSACTION) {
        return OK;
    }
    // Numbers from 1000 to 1040 and 20000 to 20002 are currently used for backdoors. The code
    // in onTransact verifies that the user is root, and has access to use SF.
    if ((code >= 1000 && code <= 1040) || (code >= 20000 && code <= 20002)) {
        ALOGV("Accessing SurfaceFlinger through backdoor code: %u", code);
        return OK;
    }
    ALOGE("Permission Denial: SurfaceFlinger did not recognize request code: %u", code);
    return PERMISSION_DENIED;
#pragma clang diagnostic pop
}

status_t SurfaceFlinger::onTransact(uint32_t code, const Parcel& data, Parcel* reply,
                                    uint32_t flags) {
    if (const status_t error = CheckTransactCodeCredentials(code); error != OK) {
        return error;
    }

    status_t err = BnSurfaceComposer::onTransact(code, data, reply, flags);
    if (err == UNKNOWN_TRANSACTION || err == PERMISSION_DENIED) {
        CHECK_INTERFACE(ISurfaceComposer, data, reply);
        IPCThreadState* ipc = IPCThreadState::self();
        const int uid = ipc->getCallingUid();
        if (CC_UNLIKELY(uid != AID_SYSTEM
                && !PermissionCache::checkCallingPermission(sHardwareTest))) {
            const int pid = ipc->getCallingPid();
            ALOGE("Permission Denial: "
                    "can't access SurfaceFlinger pid=%d, uid=%d", pid, uid);
            return PERMISSION_DENIED;
        }
        int n;
        switch (code) {
            case 1000: // Unused.
            case 1001:
                return NAME_NOT_FOUND;
            case 1002: // Toggle flashing on surface damage.
                if (const int delay = data.readInt32(); delay > 0) {
                    mDebugFlashDelay = delay;
                } else {
                    mDebugFlashDelay = mDebugFlashDelay ? 0 : 1;
                }
                scheduleRepaint();
                return NO_ERROR;
            case 1004: // Force refresh ahead of next VSYNC.
                scheduleRefresh(FrameHint::kActive);
                return NO_ERROR;
            case 1005: { // Force commit ahead of next VSYNC.
                Mutex::Autolock lock(mStateLock);
                setTransactionFlags(eTransactionNeeded | eDisplayTransactionNeeded |
                                    eTraversalNeeded);
                return NO_ERROR;
            }
            case 1006: // Force refresh immediately.
                signalRefresh();
                return NO_ERROR;
            case 1007: // Unused.
                return NAME_NOT_FOUND;
            case 1008: // Toggle forced GPU composition.
                mDebugDisableHWC = data.readInt32() != 0;
                scheduleRepaint();
                return NO_ERROR;
            case 1009: // Toggle use of transform hint.
                mDebugDisableTransformHint = data.readInt32() != 0;
                scheduleRepaint();
                return NO_ERROR;
            case 1010: // Interrogate.
                reply->writeInt32(0);
                reply->writeInt32(0);
                reply->writeInt32(mDebugFlashDelay);
                reply->writeInt32(0);
                reply->writeInt32(mDebugDisableHWC);
                return NO_ERROR;
            case 1013: {
                const auto display = getDefaultDisplayDevice();
                if (!display) {
                    return NAME_NOT_FOUND;
                }

                reply->writeInt32(display->getPageFlipCount());
                return NO_ERROR;
            }
            case 1014: {
                Mutex::Autolock _l(mStateLock);
                // daltonize
                n = data.readInt32();
                switch (n % 10) {
                    case 1:
                        mDaltonizer.setType(ColorBlindnessType::Protanomaly);
                        break;
                    case 2:
                        mDaltonizer.setType(ColorBlindnessType::Deuteranomaly);
                        break;
                    case 3:
                        mDaltonizer.setType(ColorBlindnessType::Tritanomaly);
                        break;
                    default:
                        mDaltonizer.setType(ColorBlindnessType::None);
                        break;
                }
                if (n >= 10) {
                    mDaltonizer.setMode(ColorBlindnessMode::Correction);
                } else {
                    mDaltonizer.setMode(ColorBlindnessMode::Simulation);
                }

                updateColorMatrixLocked();
                return NO_ERROR;
            }
            case 1015: {
                Mutex::Autolock _l(mStateLock);
                // apply a color matrix
                n = data.readInt32();
                if (n) {
                    // color matrix is sent as a column-major mat4 matrix
                    for (size_t i = 0 ; i < 4; i++) {
                        for (size_t j = 0; j < 4; j++) {
                            mClientColorMatrix[i][j] = data.readFloat();
                        }
                    }
                } else {
                    mClientColorMatrix = mat4();
                }

                // TODO(b/193487656): Restore once HWASan bug is fixed.
#if 0
                // Check that supplied matrix's last row is {0,0,0,1} so we can avoid
                // the division by w in the fragment shader
                float4 lastRow(transpose(mClientColorMatrix)[3]);
                if (any(greaterThan(abs(lastRow - float4{0, 0, 0, 1}), float4{1e-4f}))) {
                    ALOGE("The color transform's last row must be (0, 0, 0, 1)");
                }
#endif

                updateColorMatrixLocked();
                return NO_ERROR;
            }
            case 1016: { // Unused.
                return NAME_NOT_FOUND;
            }
            case 1017: {
                n = data.readInt32();
                mForceFullDamage = n != 0;
                return NO_ERROR;
            }
            case 1018: { // Modify Choreographer's duration
                n = data.readInt32();
                mScheduler->setDuration(mAppConnectionHandle, std::chrono::nanoseconds(n), 0ns);
                return NO_ERROR;
            }
            case 1019: { // Modify SurfaceFlinger's duration
                n = data.readInt32();
                mScheduler->setDuration(mSfConnectionHandle, std::chrono::nanoseconds(n), 0ns);
                return NO_ERROR;
            }
            case 1020: { // Layer updates interceptor
                n = data.readInt32();
                if (n) {
                    ALOGV("Interceptor enabled");
                    mInterceptor->enable(mDrawingState.layersSortedByZ, mDrawingState.displays);
                }
                else{
                    ALOGV("Interceptor disabled");
                    mInterceptor->disable();
                }
                return NO_ERROR;
            }
            case 1021: { // Disable HWC virtual displays
                const bool enable = data.readInt32() != 0;
                static_cast<void>(schedule([this, enable] { enableHalVirtualDisplays(enable); }));
                return NO_ERROR;
            }
            case 1022: { // Set saturation boost
                Mutex::Autolock _l(mStateLock);
                mGlobalSaturationFactor = std::max(0.0f, std::min(data.readFloat(), 2.0f));

                updateColorMatrixLocked();
                return NO_ERROR;
            }
            case 1023: { // Set native mode
                int32_t colorMode;

                mDisplayColorSetting = static_cast<DisplayColorSetting>(data.readInt32());
                if (data.readInt32(&colorMode) == NO_ERROR) {
                    mForceColorMode = static_cast<ColorMode>(colorMode);
                }
                scheduleRepaint();
                return NO_ERROR;
            }
            // Deprecate, use 1030 to check whether the device is color managed.
            case 1024: {
                return NAME_NOT_FOUND;
            }
            case 1025: { // Set layer tracing
                n = data.readInt32();
                bool tracingEnabledChanged;
                if (n) {
                    ALOGD("LayerTracing enabled");
                    tracingEnabledChanged = mTracing.enable();
                    if (tracingEnabledChanged) {
                        schedule([&]() MAIN_THREAD { mTracing.notify("start"); }).wait();
                    }
                } else {
                    ALOGD("LayerTracing disabled");
                    tracingEnabledChanged = mTracing.disable();
                }
                mTracingEnabledChanged = tracingEnabledChanged;
                reply->writeInt32(NO_ERROR);
                return NO_ERROR;
            }
            case 1026: { // Get layer tracing status
                reply->writeBool(mTracing.isEnabled());
                return NO_ERROR;
            }
            // Is a DisplayColorSetting supported?
            case 1027: {
                const auto display = getDefaultDisplayDevice();
                if (!display) {
                    return NAME_NOT_FOUND;
                }

                DisplayColorSetting setting = static_cast<DisplayColorSetting>(data.readInt32());
                switch (setting) {
                    case DisplayColorSetting::kManaged:
                        reply->writeBool(useColorManagement);
                        break;
                    case DisplayColorSetting::kUnmanaged:
                        reply->writeBool(true);
                        break;
                    case DisplayColorSetting::kEnhanced:
                        reply->writeBool(display->hasRenderIntent(RenderIntent::ENHANCE));
                        break;
                    default: // vendor display color setting
                        reply->writeBool(
                                display->hasRenderIntent(static_cast<RenderIntent>(setting)));
                        break;
                }
                return NO_ERROR;
            }
            case 1028: { // Unused.
                return NAME_NOT_FOUND;
            }
            // Set buffer size for SF tracing (value in KB)
            case 1029: {
                n = data.readInt32();
                if (n <= 0 || n > MAX_TRACING_MEMORY) {
                    ALOGW("Invalid buffer size: %d KB", n);
                    reply->writeInt32(BAD_VALUE);
                    return BAD_VALUE;
                }

                ALOGD("Updating trace buffer to %d KB", n);
                mTracing.setBufferSize(n * 1024);
                reply->writeInt32(NO_ERROR);
                return NO_ERROR;
            }
            // Is device color managed?
            case 1030: {
                reply->writeBool(useColorManagement);
                return NO_ERROR;
            }
            // Override default composition data space
            // adb shell service call SurfaceFlinger 1031 i32 1 DATASPACE_NUMBER DATASPACE_NUMBER \
            // && adb shell stop zygote && adb shell start zygote
            // to restore: adb shell service call SurfaceFlinger 1031 i32 0 && \
            // adb shell stop zygote && adb shell start zygote
            case 1031: {
                Mutex::Autolock _l(mStateLock);
                n = data.readInt32();
                if (n) {
                    n = data.readInt32();
                    if (n) {
                        Dataspace dataspace = static_cast<Dataspace>(n);
                        if (!validateCompositionDataspace(dataspace)) {
                            return BAD_VALUE;
                        }
                        mDefaultCompositionDataspace = dataspace;
                    }
                    n = data.readInt32();
                    if (n) {
                        Dataspace dataspace = static_cast<Dataspace>(n);
                        if (!validateCompositionDataspace(dataspace)) {
                            return BAD_VALUE;
                        }
                        mWideColorGamutCompositionDataspace = dataspace;
                    }
                } else {
                    // restore composition data space.
                    mDefaultCompositionDataspace = defaultCompositionDataspace;
                    mWideColorGamutCompositionDataspace = wideColorGamutCompositionDataspace;
                }
                return NO_ERROR;
            }
            // Set trace flags
            case 1033: {
                n = data.readUint32();
                ALOGD("Updating trace flags to 0x%x", n);
                mTracing.setTraceFlags(n);
                reply->writeInt32(NO_ERROR);
                return NO_ERROR;
            }
            case 1034: {
                schedule([&] {
                    switch (n = data.readInt32()) {
                        case 0:
                        case 1:
                            ON_MAIN_THREAD(enableRefreshRateOverlay(static_cast<bool>(n)));
                            break;
                        default: {
                            reply->writeBool(ON_MAIN_THREAD(isRefreshRateOverlayEnabled()));
                        }
                    }
                }).get();
                return NO_ERROR;
            }
            case 1035: {
                const int modeId = data.readInt32();

                const auto display = getDefaultDisplayDevice();
                const auto numConfigs = display->refreshRateConfigs().getAllRefreshRates().size();
                if ((modeId >= 0) && (modeId < numConfigs)) {
                    const auto displayId = getInternalDisplayId();
                    if (!displayId) {
                        ALOGE("No internal display found.");
                        return NO_ERROR;
                    }
                    if(isSupportedConfigSwitch(getPhysicalDisplayToken(*displayId),
                    modeId) != NO_ERROR) {
                       return BAD_VALUE;
                    }
                    status_t result = setActiveMode(getPhysicalDisplayToken(*displayId), modeId);
                    if (result != NO_ERROR) {
                        return result;
                    }
                    mDebugDisplayModeSetByBackdoor = true;
                }

                const auto displayToken = [&]() -> sp<IBinder> {
                    uint64_t value;
                    if (data.readUint64(&value) != NO_ERROR) {
                        return getDefaultDisplayDevice()->getDisplayToken().promote();
                    }
                    if (const auto id = DisplayId::fromValue<PhysicalDisplayId>(value)) {
                        return getPhysicalDisplayToken(*id);
                    }
                    ALOGE("Invalid physical display ID");
                    return nullptr;
                }();

<<<<<<< HEAD
                const status_t result = setActiveMode(displayToken, modeId);
=======
                mDebugDisplayModeSetByBackdoor = false;
                const status_t result = setActiveMode(display, modeId);
>>>>>>> fa8a7086
                mDebugDisplayModeSetByBackdoor = result == NO_ERROR;
                return result;
            }
            case 1036: {
                if (data.readInt32() > 0) {
                    status_t result =
                            acquireFrameRateFlexibilityToken(&mDebugFrameRateFlexibilityToken);
                    if (result != NO_ERROR) {
                        return result;
                    }
                } else {
                    mDebugFrameRateFlexibilityToken = nullptr;
                }
                return NO_ERROR;
            }
            // Inject a hotplug connected event for the primary display. This will deallocate and
            // reallocate the display state including framebuffers.
            case 1037: {
                const hal::HWDisplayId hwcId =
                        (Mutex::Autolock(mStateLock), getHwComposer().getPrimaryHwcDisplayId());

                onComposerHalHotplug(hwcId, hal::Connection::CONNECTED);
                return NO_ERROR;
            }
            // Modify the max number of display frames stored within FrameTimeline
            case 1038: {
                n = data.readInt32();
                if (n < 0 || n > MAX_ALLOWED_DISPLAY_FRAMES) {
                    ALOGW("Invalid max size. Maximum allowed is %d", MAX_ALLOWED_DISPLAY_FRAMES);
                    return BAD_VALUE;
                }
                if (n == 0) {
                    // restore to default
                    mFrameTimeline->reset();
                    return NO_ERROR;
                }
                mFrameTimeline->setMaxDisplayFrames(n);
                return NO_ERROR;
            }
            case 1039: {
                PhysicalDisplayId displayId = [&]() {
                    Mutex::Autolock lock(mStateLock);
                    return getDefaultDisplayDeviceLocked()->getPhysicalId();
                }();

                auto inUid = static_cast<uid_t>(data.readInt32());
                const auto refreshRate = data.readFloat();
                mScheduler->setPreferredRefreshRateForUid(FrameRateOverride{inUid, refreshRate});
                mScheduler->onFrameRateOverridesChanged(mAppConnectionHandle, displayId);
                return NO_ERROR;
            }
            // Toggle caching feature
            // First argument is an int32 - nonzero enables caching and zero disables caching
            // Second argument is an optional uint64 - if present, then limits enabling/disabling
            // caching to a particular physical display
            case 1040: {
                status_t error =
                        schedule([&] {
                            n = data.readInt32();
                            std::optional<PhysicalDisplayId> inputId = std::nullopt;
                            if (uint64_t inputDisplayId;
                                data.readUint64(&inputDisplayId) == NO_ERROR) {
                                inputId = DisplayId::fromValue<PhysicalDisplayId>(inputDisplayId);
                                if (!inputId || getPhysicalDisplayToken(*inputId)) {
                                    ALOGE("No display with id: %" PRIu64, inputDisplayId);
                                    return NAME_NOT_FOUND;
                                }
                            }
                            {
                                Mutex::Autolock lock(mStateLock);
                                mLayerCachingEnabled = n != 0;
                                for (const auto& [_, display] : mDisplays) {
                                    if (!inputId || *inputId == display->getPhysicalId()) {
                                        display->enableLayerCaching(mLayerCachingEnabled);
                                    }
                                }
                            }
                            return OK;
                        }).get();

                if (error != OK) {
                    return error;
                }
                scheduleRepaint();
                return NO_ERROR;
            }
            case 20000: {
              uint64_t disp = 0;
              hal::PowerMode power_mode = hal::PowerMode::ON;
              int32_t tile_h_loc = -1;
              int32_t tile_v_loc = -1;
               uint32_t num_h_tiles = 1;
                uint32_t num_v_tiles = 1;
                if (data.readUint64(&disp) != NO_ERROR) {
                    err = BAD_TYPE;
                    ALOGE("Invalid 64-bit unsigned-int display id parameter.");
                    break;
                }

                int32_t mode = 0;
                if (data.readInt32(&mode) != NO_ERROR) {
                    err = BAD_TYPE;
                    ALOGE("Invalid 32-bit signed-int power mode parameter.");
                    break;
                }
                power_mode = static_cast<hal::PowerMode>(mode);

                if (data.readInt32(&tile_h_loc) != NO_ERROR) {
                    tile_h_loc = -1;
                }
                if (data.readInt32(&tile_v_loc) != NO_ERROR) {
                    tile_v_loc = 0;
                }
                if (tile_h_loc < 0) {
                    ALOGI("Debug: Set display = %llu, power mode = %d", (unsigned long long)disp,
                          mode);
                    if (const auto dispId = DisplayId::fromValue<PhysicalDisplayId>(disp); dispId) {
                        setPowerMode(getPhysicalDisplayToken(dispId.value()), mode);
                    }
                } else {
#if defined(QTI_DISPLAY_CONFIG_ENABLED) && defined(DISPLAY_CONFIG_TILE_DISPLAY_APIS_1_0)
                    ::DisplayConfig::PowerMode hwcMode = ::DisplayConfig::PowerMode::kOff;
                    switch (power_mode) {
                        case hal::PowerMode::DOZE:
                            hwcMode = ::DisplayConfig::PowerMode::kDoze;
                            break;
                        case hal::PowerMode::ON:
                            hwcMode = ::DisplayConfig::PowerMode::kOn;
                            break;
                        case hal::PowerMode::DOZE_SUSPEND:
                            hwcMode = ::DisplayConfig::PowerMode::kDozeSuspend;
                            break;
                        default:
                            break;
                    }
                    // A regular display has one h tile and one v tile.
                    mDisplayConfigIntf->GetDisplayTileCount(disp, &num_h_tiles, &num_v_tiles);
                    if (((num_h_tiles * num_v_tiles) < 2) || tile_h_loc >= num_h_tiles
                        || tile_v_loc >= num_v_tiles) {
                        ALOGE("Debug: Display %llu has only %u h tiles and %u v tiles. Not a true "
                              "tile display or invalid tile h or v locations given.",
                              (unsigned long long)disp, num_h_tiles, num_v_tiles);
                    } else {
                        err = mDisplayConfigIntf->SetPowerModeTiled(disp, hwcMode, tile_h_loc,
                                                                    tile_v_loc);
                        if (NO_ERROR != err) {
                            ALOGE("Debug: DisplayConfig::SetPowerModeTiled() returned error %d",
                                  err);
                            break;
                        }
                    }
#endif
                    ALOGI("Debug: Set display = %llu, power mode = %d at tile h loc = %d, tile v "
                          "loc = %d (Has %u h tiles and %u v tiles)", (unsigned long long)disp,
                          mode, tile_h_loc, tile_v_loc, num_h_tiles, num_v_tiles);
                }
              return NO_ERROR;
            }
            case 20001: {
                uint64_t disp = 0;
                int32_t level = 0;
                int32_t tile_h_loc = -1;
                int32_t tile_v_loc = -1;
                uint32_t num_h_tiles = 1;
                uint32_t num_v_tiles = 1;
                if (data.readUint64(&disp) != NO_ERROR) {
                    err = BAD_TYPE;
                    ALOGE("Invalid 64-bit unsigned-int display id parameter.");
                    break;
                }
                if (data.readInt32(&level) != NO_ERROR) {
                    err = BAD_TYPE;
                    ALOGE("Invalid 32-bit signed-int brightess parameter.");
                    break;
                }
                float levelf = static_cast<float>(level)/255.0f;
                gui::DisplayBrightness brightness;
                brightness.displayBrightness = levelf;
                if (data.readInt32(&tile_h_loc) != NO_ERROR) {
                    tile_h_loc = -1;
                }
                if (data.readInt32(&tile_v_loc) != NO_ERROR) {
                    tile_v_loc = 0;
                }
                if (tile_h_loc < 0) {
                    ALOGI("Debug: Set display = %llu, brightness level = %d/255 (%0.2ff)",
                          (unsigned long long)disp, level, levelf);
                    if (const auto dispId = DisplayId::fromValue<PhysicalDisplayId>(disp); dispId) {
                        setDisplayBrightness(getPhysicalDisplayToken(dispId.value()),
                                             brightness);
                    }
                } else {
#if defined(QTI_DISPLAY_CONFIG_ENABLED) && defined(DISPLAY_CONFIG_TILE_DISPLAY_APIS_1_0)
                    // A regular display has one h tile and one v tile.
                    mDisplayConfigIntf->GetDisplayTileCount(disp, &num_h_tiles, &num_v_tiles);
                    if (((num_h_tiles * num_v_tiles) < 2) || tile_h_loc >= num_h_tiles
                        || tile_v_loc >= num_v_tiles) {
                        ALOGE("Debug: Display %llu has only %u h tiles and %u v tiles. Not a true "
                              "tile display or invalid tile h or v locations given.",
                              (unsigned long long)disp, num_h_tiles, num_v_tiles);
                    } else {
                        err = mDisplayConfigIntf->SetPanelBrightnessTiled(disp, level, tile_h_loc,
                                                                          tile_v_loc);
                        if (NO_ERROR != err) {
                            ALOGE("Debug: DisplayConfig::SetPanelBrightnessTiled() returned error "
                                  "%d", err);
                            break;
                        }
                    }
#endif
                    ALOGI("Debug: Set display = %llu, brightness level = %d/255 (%0.2ff) at tile h "
                          "loc = %d, tile v loc = %d (Has %u h tiles and %u v tiles)",
                          (unsigned long long)disp, level, levelf, tile_h_loc, tile_v_loc,
                          num_h_tiles, num_v_tiles);
                }
                return NO_ERROR;
            }
            case 20002: {
                uint64_t disp = 0;
                int32_t pref = 0;
                if (data.readUint64(&disp) != NO_ERROR) {
                    err = BAD_TYPE;
                    ALOGE("Invalid 64-bit unsigned-int display id parameter.");
                    break;
                }
                if (data.readInt32(&pref) != NO_ERROR) {
                    err = BAD_TYPE;
                    ALOGE("Invalid 32-bit signed-int wider-mode preference parameter.");
                    break;
                }
                ALOGI("Debug: Set display = %llu, wider-mode preference = %d",
                      (unsigned long long)disp, pref);
#if defined(QTI_DISPLAY_CONFIG_ENABLED) && defined(DISPLAY_CONFIG_TILE_DISPLAY_APIS_1_0)
                ::DisplayConfig::WiderModePref wider_mode_pref =
                    ::DisplayConfig::WiderModePref::kNoPreference;
                switch (pref) {
                    case 1:
                        wider_mode_pref = ::DisplayConfig::WiderModePref::kWiderAsyncMode;
                        break;
                    case 2:
                        wider_mode_pref = ::DisplayConfig::WiderModePref::kWiderSyncMode;
                        break;
                    default:
                        // Use default DisplayConfig::WiderModePref::kNoPreference.
                        break;
                }
                err = mDisplayConfigIntf->SetWiderModePreference(disp, wider_mode_pref);
                if (NO_ERROR != err) {
                    ALOGE("Debug: DisplayConfig::SetWiderModePreference() returned error %d", err);
                    break;
                }
#endif
                return NO_ERROR;
            }
        }
    }
    return err;
}

<<<<<<< HEAD
void SurfaceFlinger::repaintEverything() {
    mRepaintEverything = true;
    signalTransaction();
}

void SurfaceFlinger::repaintEverythingForHWC() {
    mRepaintEverything = true;
    notifyAllDisplaysUpdateImminent();
    mEventQueue->invalidate();
}

=======
>>>>>>> fa8a7086
void SurfaceFlinger::kernelTimerChanged(bool expired) {
    static bool updateOverlay =
            property_get_bool("debug.sf.kernel_idle_timer_update_overlay", true);
    if (!updateOverlay) return;
    if (Mutex::Autolock lock(mStateLock); !isRefreshRateOverlayEnabled()) return;

    // Update the overlay on the main thread to avoid race conditions with
    // mRefreshRateConfigs->getCurrentRefreshRate()
    static_cast<void>(schedule([=] {
        const auto display = ON_MAIN_THREAD(getDefaultDisplayDeviceLocked());
        if (!display) {
            ALOGW("%s: default display is null", __func__);
            return;
        }

        const auto desiredActiveMode = display->getDesiredActiveMode();
        const std::optional<DisplayModeId> desiredModeId = desiredActiveMode
                ? std::make_optional(desiredActiveMode->mode->getId())
                : std::nullopt;

        const bool timerExpired = mKernelIdleTimerEnabled && expired;

        if (display->onKernelTimerChanged(desiredModeId, timerExpired)) {
            mEventQueue->invalidate();
        }
    }));
}

void SurfaceFlinger::toggleKernelIdleTimer() {
    using KernelIdleTimerAction = scheduler::RefreshRateConfigs::KernelIdleTimerAction;

    const auto display = getDefaultDisplayDeviceLocked();
    if (!display) {
        ALOGW("%s: default display is null", __func__);
        return;
    }

    // If the support for kernel idle timer is disabled for the active display,
    // don't do anything.
    if (!display->refreshRateConfigs().supportsKernelIdleTimer()) {
        return;
    }

    const KernelIdleTimerAction action = display->refreshRateConfigs().getIdleTimerAction();
    switch (action) {
        case KernelIdleTimerAction::TurnOff:
            if (mKernelIdleTimerEnabled) {
                ATRACE_INT("KernelIdleTimer", 0);
                base::SetProperty(KERNEL_IDLE_TIMER_PROP, "false");
                mKernelIdleTimerEnabled = false;
            }
            break;
        case KernelIdleTimerAction::TurnOn:
            if (!mKernelIdleTimerEnabled) {
                ATRACE_INT("KernelIdleTimer", 1);
                base::SetProperty(KERNEL_IDLE_TIMER_PROP, "true");
                mKernelIdleTimerEnabled = true;
            }
            break;
    }
}

// A simple RAII class to disconnect from an ANativeWindow* when it goes out of scope
class WindowDisconnector {
public:
    WindowDisconnector(ANativeWindow* window, int api) : mWindow(window), mApi(api) {}
    ~WindowDisconnector() {
        native_window_api_disconnect(mWindow, mApi);
    }

private:
    ANativeWindow* mWindow;
    const int mApi;
};

static Dataspace pickDataspaceFromColorMode(const ColorMode colorMode) {
    switch (colorMode) {
        case ColorMode::DISPLAY_P3:
        case ColorMode::BT2100_PQ:
        case ColorMode::BT2100_HLG:
        case ColorMode::DISPLAY_BT2020:
            return Dataspace::DISPLAY_P3;
        default:
            return Dataspace::V0_SRGB;
    }
}

static bool hasCaptureBlackoutContentPermission() {
    IPCThreadState* ipc = IPCThreadState::self();
    const int pid = ipc->getCallingPid();
    const int uid = ipc->getCallingUid();
    return uid == AID_GRAPHICS || uid == AID_SYSTEM ||
            PermissionCache::checkPermission(sCaptureBlackoutContent, pid, uid);
}

static status_t validateScreenshotPermissions(const CaptureArgs& captureArgs) {
    IPCThreadState* ipc = IPCThreadState::self();
    const int pid = ipc->getCallingPid();
    const int uid = ipc->getCallingUid();
    if (uid == AID_GRAPHICS || PermissionCache::checkPermission(sReadFramebuffer, pid, uid)) {
        return OK;
    }

    // If the caller doesn't have the correct permissions but is only attempting to screenshot
    // itself, we allow it to continue.
    if (captureArgs.uid == uid) {
        return OK;
    }

    ALOGE("Permission Denial: can't take screenshot pid=%d, uid=%d", pid, uid);
    return PERMISSION_DENIED;
}

status_t SurfaceFlinger::setSchedFifo(bool enabled) {
    static constexpr int kFifoPriority = 2;
    static constexpr int kOtherPriority = 0;

    struct sched_param param = {0};
    int sched_policy;
    if (enabled) {
        sched_policy = SCHED_FIFO;
        param.sched_priority = kFifoPriority;
    } else {
        sched_policy = SCHED_OTHER;
        param.sched_priority = kOtherPriority;
    }

    if (sched_setscheduler(0, sched_policy, &param) != 0) {
        return -errno;
    }

    return NO_ERROR;
}

status_t SurfaceFlinger::setSchedAttr(bool enabled) {
    static const unsigned int kUclampMin =
            base::GetUintProperty<unsigned int>("ro.surface_flinger.uclamp.min", 0U);

    if (!kUclampMin) {
        // uclamp.min set to 0 (default), skip setting
        return NO_ERROR;
    }

    // Currently, there is no wrapper in bionic: b/183240349.
    struct sched_attr {
        uint32_t size;
        uint32_t sched_policy;
        uint64_t sched_flags;
        int32_t sched_nice;
        uint32_t sched_priority;
        uint64_t sched_runtime;
        uint64_t sched_deadline;
        uint64_t sched_period;
        uint32_t sched_util_min;
        uint32_t sched_util_max;
    };

    sched_attr attr = {};
    attr.size = sizeof(attr);

    attr.sched_flags = (SCHED_FLAG_KEEP_ALL | SCHED_FLAG_UTIL_CLAMP);
    attr.sched_util_min = enabled ? kUclampMin : 0;
    attr.sched_util_max = 1024;

    if (syscall(__NR_sched_setattr, 0, &attr, 0)) {
        return -errno;
    }

    return NO_ERROR;
}

status_t SurfaceFlinger::captureDisplay(const DisplayCaptureArgs& args,
                                        const sp<IScreenCaptureListener>& captureListener) {
    ATRACE_CALL();

    status_t validate = validateScreenshotPermissions(args);
    if (validate != OK) {
        return validate;
    }

    if (!args.displayToken) return BAD_VALUE;

    wp<const DisplayDevice> displayWeak;
    ui::LayerStack layerStack;
    ui::Size reqSize(args.width, args.height);
    ui::Dataspace dataspace;
    {
        Mutex::Autolock lock(mStateLock);
        sp<DisplayDevice> display = getDisplayDeviceLocked(args.displayToken);
        if (!display) return NAME_NOT_FOUND;
        displayWeak = display;
        layerStack = display->getLayerStack();

        // set the requested width/height to the logical display layer stack rect size by default
        if (args.width == 0 || args.height == 0) {
            reqSize = display->getLayerStackSpaceRect().getSize();
        }

        // The dataspace is depended on the color mode of display, that could use non-native mode
        // (ex. displayP3) to enhance the content, but some cases are checking native RGB in bytes,
        // and failed if display is not in native mode. This provide a way to force using native
        // colors when capture.
        dataspace = args.dataspace;
        if (dataspace == ui::Dataspace::UNKNOWN) {
            const ui::ColorMode colorMode = display->getCompositionDisplay()->getState().colorMode;
            dataspace = pickDataspaceFromColorMode(colorMode);
        }
    }

    RenderAreaFuture renderAreaFuture = ftl::defer([=] {
        return DisplayRenderArea::create(displayWeak, args.sourceCrop, reqSize, dataspace,
                                         args.useIdentityTransform, args.captureSecureLayers);
    });

    auto traverseLayers = [this, args, layerStack](const LayerVector::Visitor& visitor) {
        traverseLayersInLayerStack(layerStack, args.uid, visitor);
    };

    return captureScreenCommon(std::move(renderAreaFuture), traverseLayers, reqSize,
                               args.pixelFormat, args.allowProtected, args.grayscale,
                               captureListener);
}

status_t SurfaceFlinger::captureDisplay(DisplayId displayId,
                                        const sp<IScreenCaptureListener>& captureListener) {
    ui::LayerStack layerStack;
    wp<const DisplayDevice> displayWeak;
    ui::Size size;
    ui::Dataspace dataspace;
    {
        Mutex::Autolock lock(mStateLock);

        const auto display = getDisplayDeviceLocked(displayId);
        if (!display) {
            return NAME_NOT_FOUND;
        }

        displayWeak = display;
        layerStack = display->getLayerStack();
        size = display->getLayerStackSpaceRect().getSize();

        dataspace =
                pickDataspaceFromColorMode(display->getCompositionDisplay()->getState().colorMode);
    }

    RenderAreaFuture renderAreaFuture = ftl::defer([=] {
        return DisplayRenderArea::create(displayWeak, Rect(), size, dataspace,
                                         false /* useIdentityTransform */,
                                         false /* captureSecureLayers */);
    });

    auto traverseLayers = [this, layerStack](const LayerVector::Visitor& visitor) {
        traverseLayersInLayerStack(layerStack, CaptureArgs::UNSET_UID, visitor);
    };

    return captureScreenCommon(std::move(renderAreaFuture), traverseLayers, size,
                               ui::PixelFormat::RGBA_8888, false /* allowProtected */,
                               false /* grayscale */, captureListener);
}

status_t SurfaceFlinger::captureLayers(const LayerCaptureArgs& args,
                                       const sp<IScreenCaptureListener>& captureListener) {
    ATRACE_CALL();

    status_t validate = validateScreenshotPermissions(args);
    if (validate != OK) {
        return validate;
    }

    ui::Size reqSize;
    sp<Layer> parent;
    Rect crop(args.sourceCrop);
    std::unordered_set<sp<Layer>, ISurfaceComposer::SpHash<Layer>> excludeLayers;
    Rect layerStackSpaceRect;
    ui::Dataspace dataspace;
    bool captureSecureLayers;

    // Call this before holding mStateLock to avoid any deadlocking.
    bool canCaptureBlackoutContent = hasCaptureBlackoutContentPermission();

    {
        Mutex::Autolock lock(mStateLock);

        parent = fromHandle(args.layerHandle).promote();
        if (parent == nullptr || parent->isRemovedFromCurrentState()) {
            ALOGE("captureLayers called with an invalid or removed parent");
            return NAME_NOT_FOUND;
        }

        if (!canCaptureBlackoutContent &&
            parent->getDrawingState().flags & layer_state_t::eLayerSecure) {
            ALOGW("Attempting to capture secure layer: PERMISSION_DENIED");
            return PERMISSION_DENIED;
        }

        Rect parentSourceBounds = parent->getCroppedBufferSize(parent->getDrawingState());
        if (args.sourceCrop.width() <= 0) {
            crop.left = 0;
            crop.right = parentSourceBounds.getWidth();
        }

        if (args.sourceCrop.height() <= 0) {
            crop.top = 0;
            crop.bottom = parentSourceBounds.getHeight();
        }

        if (crop.isEmpty() || args.frameScaleX <= 0.0f || args.frameScaleY <= 0.0f) {
            // Error out if the layer has no source bounds (i.e. they are boundless) and a source
            // crop was not specified, or an invalid frame scale was provided.
            return BAD_VALUE;
        }
        reqSize = ui::Size(crop.width() * args.frameScaleX, crop.height() * args.frameScaleY);

        for (const auto& handle : args.excludeHandles) {
            sp<Layer> excludeLayer = fromHandle(handle).promote();
            if (excludeLayer != nullptr) {
                excludeLayers.emplace(excludeLayer);
            } else {
                ALOGW("Invalid layer handle passed as excludeLayer to captureLayers");
                return NAME_NOT_FOUND;
            }
        }

        const auto display =
                findDisplay([layerStack = parent->getLayerStack()](const auto& display) {
                    return display.getLayerStack() == layerStack;
                });

        if (!display) {
            return NAME_NOT_FOUND;
        }

        layerStackSpaceRect = display->getLayerStackSpaceRect();

        // The dataspace is depended on the color mode of display, that could use non-native mode
        // (ex. displayP3) to enhance the content, but some cases are checking native RGB in bytes,
        // and failed if display is not in native mode. This provide a way to force using native
        // colors when capture.
        dataspace = args.dataspace;
        if (dataspace == ui::Dataspace::UNKNOWN) {
            const ui::ColorMode colorMode = display->getCompositionDisplay()->getState().colorMode;
            dataspace = pickDataspaceFromColorMode(colorMode);
        }

        captureSecureLayers = args.captureSecureLayers && display->isSecure();
    } // mStateLock

    // really small crop or frameScale
    if (reqSize.width <= 0) {
        reqSize.width = 1;
    }
    if (reqSize.height <= 0) {
        reqSize.height = 1;
    }

    bool childrenOnly = args.childrenOnly;
    RenderAreaFuture renderAreaFuture = ftl::defer([=]() -> std::unique_ptr<RenderArea> {
        return std::make_unique<LayerRenderArea>(*this, parent, crop, reqSize, dataspace,
                                                 childrenOnly, layerStackSpaceRect,
                                                 captureSecureLayers);
    });

    auto traverseLayers = [parent, args, excludeLayers](const LayerVector::Visitor& visitor) {
        parent->traverseChildrenInZOrder(LayerVector::StateSet::Drawing, [&](Layer* layer) {
            if (!layer->isVisible()) {
                return;
            } else if (args.childrenOnly && layer == parent.get()) {
                return;
            } else if (args.uid != CaptureArgs::UNSET_UID && args.uid != layer->getOwnerUid()) {
                return;
            }

            sp<Layer> p = layer;
            while (p != nullptr) {
                if (excludeLayers.count(p) != 0) {
                    return;
                }
                p = p->getParent();
            }

            visitor(layer);
        });
    };

    return captureScreenCommon(std::move(renderAreaFuture), traverseLayers, reqSize,
                               args.pixelFormat, args.allowProtected, args.grayscale,
                               captureListener);
}

status_t SurfaceFlinger::captureScreenCommon(RenderAreaFuture renderAreaFuture,
                                             TraverseLayersFunction traverseLayers,
                                             ui::Size bufferSize, ui::PixelFormat reqPixelFormat,
                                             bool allowProtected, bool grayscale,
                                             const sp<IScreenCaptureListener>& captureListener) {
    ATRACE_CALL();

    if (exceedsMaxRenderTargetSize(bufferSize.getWidth(), bufferSize.getHeight())) {
        ALOGE("Attempted to capture screen with size (%" PRId32 ", %" PRId32
              ") that exceeds render target size limit.",
              bufferSize.getWidth(), bufferSize.getHeight());
        return BAD_VALUE;
    }

    // Loop over all visible layers to see whether there's any protected layer. A protected layer is
    // typically a layer with DRM contents, or have the GRALLOC_USAGE_PROTECTED set on the buffer.
    // A protected layer has no implication on whether it's secure, which is explicitly set by
    // application to avoid being screenshot or drawn via unsecure display.
    const bool supportsProtected = getRenderEngine().supportsProtectedContent();
    bool hasProtectedLayer = false;
    if (allowProtected && supportsProtected) {
        hasProtectedLayer = schedule([=]() {
                                bool protectedLayerFound = false;
                                traverseLayers([&](Layer* layer) {
                                    protectedLayerFound = protectedLayerFound ||
                                            (layer->isVisible() && layer->isProtected() &&
                                             !layer->isSecureCamera() && !layer->isSecureDisplay());
                                });
                                return protectedLayerFound;
                            }).get();
    }

    const uint32_t usage = GRALLOC_USAGE_HW_COMPOSER | GRALLOC_USAGE_HW_RENDER |
            GRALLOC_USAGE_HW_TEXTURE |
            (hasProtectedLayer && allowProtected && supportsProtected
                     ? GRALLOC_USAGE_PROTECTED
                     : GRALLOC_USAGE_SW_READ_OFTEN | GRALLOC_USAGE_SW_WRITE_OFTEN);
    sp<GraphicBuffer> buffer =
            getFactory().createGraphicBuffer(bufferSize.getWidth(), bufferSize.getHeight(),
                                             static_cast<android_pixel_format>(reqPixelFormat),
                                             1 /* layerCount */, usage, "screenshot");

    const status_t bufferStatus = buffer->initCheck();
    LOG_ALWAYS_FATAL_IF(bufferStatus != OK, "captureScreenCommon: Buffer failed to allocate: %d",
                        bufferStatus);
    const auto texture = std::make_shared<
            renderengine::ExternalTexture>(buffer, getRenderEngine(),
                                           renderengine::ExternalTexture::Usage::WRITEABLE);
    return captureScreenCommon(std::move(renderAreaFuture), traverseLayers, texture,
                               false /* regionSampling */, grayscale, captureListener);
}

status_t SurfaceFlinger::captureScreenCommon(
        RenderAreaFuture renderAreaFuture, TraverseLayersFunction traverseLayers,
        const std::shared_ptr<renderengine::ExternalTexture>& buffer, bool regionSampling,
        bool grayscale, const sp<IScreenCaptureListener>& captureListener) {
    ATRACE_CALL();

    if (captureListener == nullptr) {
        ALOGE("capture screen must provide a capture listener callback");
        return BAD_VALUE;
    }

    bool canCaptureBlackoutContent = hasCaptureBlackoutContentPermission();

    static_cast<void>(schedule([=, renderAreaFuture = std::move(renderAreaFuture)]() mutable {
        if (mRefreshPending) {
            ALOGW("Skipping screenshot for now");
            captureScreenCommon(std::move(renderAreaFuture), traverseLayers, buffer, regionSampling,
                                grayscale, captureListener);
            return;
        }
        ScreenCaptureResults captureResults;
        std::unique_ptr<RenderArea> renderArea = renderAreaFuture.get();
        if (!renderArea) {
            ALOGW("Skipping screen capture because of invalid render area.");
            captureResults.result = NO_MEMORY;
            captureListener->onScreenCaptureCompleted(captureResults);
            return;
        }

        status_t result = NO_ERROR;
        renderArea->render([&] {
            result = renderScreenImplLocked(*renderArea, traverseLayers, buffer,
                                            canCaptureBlackoutContent, regionSampling, grayscale,
                                            captureResults);
        });

        captureResults.result = result;
        captureListener->onScreenCaptureCompleted(captureResults);
    }));

    return NO_ERROR;
}

status_t SurfaceFlinger::renderScreenImplLocked(
        const RenderArea& renderArea, TraverseLayersFunction traverseLayers,
        const std::shared_ptr<renderengine::ExternalTexture>& buffer,
        bool canCaptureBlackoutContent, bool regionSampling, bool grayscale,
        ScreenCaptureResults& captureResults) {
    ATRACE_CALL();

    traverseLayers([&](Layer* layer) {
        captureResults.capturedSecureLayers =
                captureResults.capturedSecureLayers || (layer->isVisible() && layer->isSecure());
    });

    const bool useProtected = buffer->getBuffer()->getUsage() & GRALLOC_USAGE_PROTECTED;

    // We allow the system server to take screenshots of secure layers for
    // use in situations like the Screen-rotation animation and place
    // the impetus on WindowManager to not persist them.
    if (captureResults.capturedSecureLayers && !canCaptureBlackoutContent) {
        ALOGW("FB is protected: PERMISSION_DENIED");
        return PERMISSION_DENIED;
    }

    captureResults.buffer = buffer->getBuffer();
    captureResults.capturedDataspace = renderArea.getReqDataSpace();

    const auto reqWidth = renderArea.getReqWidth();
    const auto reqHeight = renderArea.getReqHeight();
    const auto sourceCrop = renderArea.getSourceCrop();
    const auto transform = renderArea.getTransform();
    const auto rotation = renderArea.getRotationFlags();
    const auto& layerStackSpaceRect = renderArea.getLayerStackSpaceRect();

    renderengine::DisplaySettings clientCompositionDisplay;
    std::vector<compositionengine::LayerFE::LayerSettings> clientCompositionLayers;

    // assume that bounds are never offset, and that they are the same as the
    // buffer bounds.
    clientCompositionDisplay.physicalDisplay = Rect(reqWidth, reqHeight);
    clientCompositionDisplay.clip = sourceCrop;
    clientCompositionDisplay.orientation = rotation;

    clientCompositionDisplay.outputDataspace = renderArea.getReqDataSpace();
    clientCompositionDisplay.maxLuminance = DisplayDevice::sDefaultMaxLumiance;

    const float colorSaturation = grayscale ? 0 : 1;
    clientCompositionDisplay.colorTransform = calculateColorMatrix(colorSaturation);

    const float alpha = RenderArea::getCaptureFillValue(renderArea.getCaptureFill());

    compositionengine::LayerFE::LayerSettings fillLayer;
    fillLayer.source.buffer.buffer = nullptr;
    fillLayer.source.solidColor = half3(0.0, 0.0, 0.0);
    fillLayer.geometry.boundaries =
            FloatRect(sourceCrop.left, sourceCrop.top, sourceCrop.right, sourceCrop.bottom);
    fillLayer.alpha = half(alpha);
    clientCompositionLayers.push_back(fillLayer);

    const auto display = renderArea.getDisplayDevice();
    std::vector<Layer*> renderedLayers;
    bool disableBlurs = false;
    traverseLayers([&](Layer* layer) {
        if (layer->isSecureDisplay()) {
            return;
        }
        disableBlurs |= layer->getDrawingState().sidebandStream != nullptr;

        Region clip(renderArea.getBounds());
        compositionengine::LayerFE::ClientCompositionTargetSettings targetSettings{
                clip,
                layer->needsFilteringForScreenshots(display.get(), transform) ||
                        renderArea.needsFiltering(),
                renderArea.isSecure(),
                useProtected,
                layerStackSpaceRect,
                clientCompositionDisplay.outputDataspace,
                true,  /* realContentIsVisible */
                false, /* clearContent */
                disableBlurs ? compositionengine::LayerFE::ClientCompositionTargetSettings::
                                       BlurSetting::Disabled
                             : compositionengine::LayerFE::ClientCompositionTargetSettings::
                                       BlurSetting::Enabled,
        };
        std::vector<compositionengine::LayerFE::LayerSettings> results =
                layer->prepareClientCompositionList(targetSettings);
        if (results.size() > 0) {
            for (auto& settings : results) {
                settings.geometry.positionTransform =
                        transform.asMatrix4() * settings.geometry.positionTransform;
                // There's no need to process blurs when we're executing region sampling,
                // we're just trying to understand what we're drawing, and doing so without
                // blurs is already a pretty good approximation.
                if (regionSampling) {
                    settings.backgroundBlurRadius = 0;
                }
            }

            clientCompositionLayers.insert(clientCompositionLayers.end(),
                                           std::make_move_iterator(results.begin()),
                                           std::make_move_iterator(results.end()));
            renderedLayers.push_back(layer);
        }

    });

    std::vector<const renderengine::LayerSettings*> clientCompositionLayerPointers(
            clientCompositionLayers.size());
    std::transform(clientCompositionLayers.begin(), clientCompositionLayers.end(),
                   clientCompositionLayerPointers.begin(),
                   std::pointer_traits<renderengine::LayerSettings*>::pointer_to);

    // Use an empty fence for the buffer fence, since we just created the buffer so
    // there is no need for synchronization with the GPU.
    base::unique_fd bufferFence;
    getRenderEngine().useProtectedContext(useProtected);

    const constexpr bool kUseFramebufferCache = false;
    auto [status, drawFence] =
            getRenderEngine()
                    .drawLayers(clientCompositionDisplay, clientCompositionLayerPointers, buffer,
                                kUseFramebufferCache, std::move(bufferFence))
                    .get();

    if (drawFence >= 0) {
        sp<Fence> releaseFence = new Fence(dup(drawFence));
        for (auto* layer : renderedLayers) {
            layer->onLayerDisplayed(releaseFence);
        }
    }

    captureResults.fence = new Fence(drawFence.release());
    // Always switch back to unprotected context.
    getRenderEngine().useProtectedContext(false);

    return status;
}

void SurfaceFlinger::windowInfosReported() {
    Mutex::Autolock _l(mStateLock);
    signalSynchronousTransactions(CountDownLatch::eSyncInputWindows);
}

// ---------------------------------------------------------------------------

void SurfaceFlinger::State::traverse(const LayerVector::Visitor& visitor) const {
    layersSortedByZ.traverse(visitor);
}

void SurfaceFlinger::State::traverseInZOrder(const LayerVector::Visitor& visitor) const {
    layersSortedByZ.traverseInZOrder(stateSet, visitor);
}

void SurfaceFlinger::State::traverseInReverseZOrder(const LayerVector::Visitor& visitor) const {
    layersSortedByZ.traverseInReverseZOrder(stateSet, visitor);
}

void SurfaceFlinger::traverseLayersInLayerStack(ui::LayerStack layerStack, const int32_t uid,
                                                const LayerVector::Visitor& visitor) {
    // We loop through the first level of layers without traversing,
    // as we need to determine which layers belong to the requested display.
    for (const auto& layer : mDrawingState.layersSortedByZ) {
        if (layer->getLayerStack() != layerStack) {
            continue;
        }
        // relative layers are traversed in Layer::traverseInZOrder
        layer->traverseInZOrder(LayerVector::StateSet::Drawing, [&](Layer* layer) {
            if (layer->isInternalDisplayOverlay()) {
                return;
            }
            if (!layer->isVisible()) {
                return;
            }
            if (uid != CaptureArgs::UNSET_UID && layer->getOwnerUid() != uid) {
                return;
            }
            visitor(layer);
        });
    }
}

status_t SurfaceFlinger::setDesiredDisplayModeSpecsInternal(
        const sp<DisplayDevice>& display,
        const std::optional<scheduler::RefreshRateConfigs::Policy>& policy, bool overridePolicy) {
    Mutex::Autolock lock(mStateLock);

    if (mDebugDisplayModeSetByBackdoor) {
        // ignore this request as mode is overridden by backdoor
        return NO_ERROR;
    }

    status_t setPolicyResult = overridePolicy
            ? display->refreshRateConfigs().setOverridePolicy(policy)
            : display->refreshRateConfigs().setDisplayManagerPolicy(*policy);
    if (setPolicyResult < 0) {
        return BAD_VALUE;
    }
    if (setPolicyResult == scheduler::RefreshRateConfigs::CURRENT_POLICY_UNCHANGED) {
        return NO_ERROR;
    }

    scheduler::RefreshRateConfigs::Policy currentPolicy =
            display->refreshRateConfigs().getCurrentPolicy();

    ALOGV("Setting desired display mode specs: %s", currentPolicy.toString().c_str());

    // TODO(b/140204874): Leave the event in until we do proper testing with all apps that might
    // be depending in this callback.
    const auto activeMode = display->getActiveMode();
    if (isDisplayActiveLocked(display)) {
        mScheduler->onPrimaryDisplayModeChanged(mAppConnectionHandle, activeMode);
        toggleKernelIdleTimer();
    } else {
        mScheduler->onNonPrimaryDisplayModeChanged(mAppConnectionHandle, activeMode);
    }

    const DisplayModePtr preferredDisplayMode = [&] {
        const auto schedulerMode = mScheduler->getPreferredDisplayMode();
        if (schedulerMode && schedulerMode->getPhysicalDisplayId() == display->getPhysicalId()) {
            return schedulerMode;
        }

        return display->getMode(currentPolicy.defaultMode);
    }();

    ALOGV("trying to switch to Scheduler preferred mode %d (%s)",
          preferredDisplayMode->getId().value(), to_string(preferredDisplayMode->getFps()).c_str());

    if (display->refreshRateConfigs().isModeAllowed(preferredDisplayMode->getId())) {
        ALOGV("switching to Scheduler preferred display mode %d",
              preferredDisplayMode->getId().value());
        setDesiredActiveMode({preferredDisplayMode, Scheduler::ModeEvent::Changed});
        uint32_t hwcDisplayId;
        if (isDisplayExtnEnabled() && getHwcDisplayId(display, &hwcDisplayId)) {
            setDisplayExtnActiveConfig(hwcDisplayId, preferredDisplayMode->getId().value());
            if (mDynamicSfIdleEnabled) {
                setupIdleTimeoutHandling(hwcDisplayId);
            }
        }
    } else {
        LOG_ALWAYS_FATAL("Desired display mode not allowed: %d",
                         preferredDisplayMode->getId().value());
    }

    return NO_ERROR;
}

bool SurfaceFlinger::canAllocateHwcDisplayIdForVDS(uint64_t usage) {
    uint64_t flag_mask_pvt_wfd = ~0;
    uint64_t flag_mask_hw_video = ~0;
    char value[PROPERTY_VALUE_MAX] = {};
    property_get("vendor.display.vds_allow_hwc", value, "0");
    int allowHwcForVDS = atoi(value);
    // Reserve hardware acceleration for WFD use-case
    // GRALLOC_USAGE_PRIVATE_WFD + GRALLOC_USAGE_HW_VIDEO_ENCODER = WFD using HW composer.
    flag_mask_pvt_wfd = GRALLOC_USAGE_PRIVATE_WFD;
    flag_mask_hw_video = GRALLOC_USAGE_HW_VIDEO_ENCODER;
    // GRALLOC_USAGE_PRIVATE_WFD + GRALLOC_USAGE_SW_READ_OFTEN
    // WFD using GLES (directstreaming).
    sDirectStreaming = ((usage & GRALLOC_USAGE_PRIVATE_WFD) &&
                        (usage & GRALLOC_USAGE_SW_READ_OFTEN));
    return (allowHwcForVDS || ((usage & flag_mask_pvt_wfd) &&
            (usage & flag_mask_hw_video)));
}

bool SurfaceFlinger::skipColorLayer(const char* layerType) {
    return (sDirectStreaming && !strncmp(layerType, "ColorLayer", strlen("ColorLayer")));
}
status_t SurfaceFlinger::setDesiredDisplayModeSpecs(
        const sp<IBinder>& displayToken, ui::DisplayModeId defaultMode, bool allowGroupSwitching,
        float primaryRefreshRateMin, float primaryRefreshRateMax, float appRequestRefreshRateMin,
        float appRequestRefreshRateMax) {
    ATRACE_CALL();

    if (!displayToken) {
        return BAD_VALUE;
    }

    auto future = schedule([=]() -> status_t {
        const auto display = ON_MAIN_THREAD(getDisplayDeviceLocked(displayToken));
        if (!display) {
            ALOGE("Attempt to set desired display modes for invalid display token %p",
                  displayToken.get());
            return NAME_NOT_FOUND;
        } else if (display->isVirtual()) {
            ALOGW("Attempt to set desired display modes for virtual display");
            return INVALID_OPERATION;
        } else {
            using Policy = scheduler::RefreshRateConfigs::Policy;
            const Policy policy{DisplayModeId(defaultMode),
                                allowGroupSwitching,
                                {Fps(primaryRefreshRateMin), Fps(primaryRefreshRateMax)},
                                {Fps(appRequestRefreshRateMin), Fps(appRequestRefreshRateMax)}};
            constexpr bool kOverridePolicy = false;

            return setDesiredDisplayModeSpecsInternal(display, policy, kOverridePolicy);
        }
    });

    return future.get();
}

status_t SurfaceFlinger::getDesiredDisplayModeSpecs(const sp<IBinder>& displayToken,
                                                    ui::DisplayModeId* outDefaultMode,
                                                    bool* outAllowGroupSwitching,
                                                    float* outPrimaryRefreshRateMin,
                                                    float* outPrimaryRefreshRateMax,
                                                    float* outAppRequestRefreshRateMin,
                                                    float* outAppRequestRefreshRateMax) {
    ATRACE_CALL();

    if (!displayToken || !outDefaultMode || !outPrimaryRefreshRateMin ||
        !outPrimaryRefreshRateMax || !outAppRequestRefreshRateMin || !outAppRequestRefreshRateMax) {
        return BAD_VALUE;
    }

    Mutex::Autolock lock(mStateLock);
    const auto display = getDisplayDeviceLocked(displayToken);
    if (!display) {
        return NAME_NOT_FOUND;
    }

    if (display->isVirtual()) {
        return INVALID_OPERATION;
    }

    scheduler::RefreshRateConfigs::Policy policy =
            display->refreshRateConfigs().getDisplayManagerPolicy();
    *outDefaultMode = policy.defaultMode.value();
    *outAllowGroupSwitching = policy.allowGroupSwitching;
    *outPrimaryRefreshRateMin = policy.primaryRange.min.getValue();
    *outPrimaryRefreshRateMax = policy.primaryRange.max.getValue();
    *outAppRequestRefreshRateMin = policy.appRequestRange.min.getValue();
    *outAppRequestRefreshRateMax = policy.appRequestRange.max.getValue();
    return NO_ERROR;
}

wp<Layer> SurfaceFlinger::fromHandle(const sp<IBinder>& handle) const {
    return Layer::fromHandle(handle);
}

void SurfaceFlinger::onLayerFirstRef(Layer* layer) {
    mNumLayers++;
    if (!layer->isRemovedFromCurrentState()) {
        mScheduler->registerLayer(layer);
    }
}

void SurfaceFlinger::onLayerDestroyed(Layer* layer) {
    mNumLayers--;
    removeHierarchyFromOffscreenLayers(layer);
    if (!layer->isRemovedFromCurrentState()) {
        mScheduler->deregisterLayer(layer);
    }
}

// WARNING: ONLY CALL THIS FROM LAYER DTOR
// Here we add children in the current state to offscreen layers and remove the
// layer itself from the offscreen layer list.  Since
// this is the dtor, it is safe to access the current state.  This keeps us
// from dangling children layers such that they are not reachable from the
// Drawing state nor the offscreen layer list
// See b/141111965
void SurfaceFlinger::removeHierarchyFromOffscreenLayers(Layer* layer) {
    for (auto& child : layer->getCurrentChildren()) {
        mOffscreenLayers.emplace(child.get());
    }
    mOffscreenLayers.erase(layer);
}

void SurfaceFlinger::removeFromOffscreenLayers(Layer* layer) {
    mOffscreenLayers.erase(layer);
}

status_t SurfaceFlinger::setGlobalShadowSettings(const half4& ambientColor, const half4& spotColor,
                                                 float lightPosY, float lightPosZ,
                                                 float lightRadius) {
    Mutex::Autolock _l(mStateLock);
    mCurrentState.globalShadowSettings.ambientColor = vec4(ambientColor);
    mCurrentState.globalShadowSettings.spotColor = vec4(spotColor);
    mCurrentState.globalShadowSettings.lightPos.y = lightPosY;
    mCurrentState.globalShadowSettings.lightPos.z = lightPosZ;
    mCurrentState.globalShadowSettings.lightRadius = lightRadius;

    // these values are overridden when calculating the shadow settings for a layer.
    mCurrentState.globalShadowSettings.lightPos.x = 0.f;
    mCurrentState.globalShadowSettings.length = 0.f;
    return NO_ERROR;
}

const std::unordered_map<std::string, uint32_t>& SurfaceFlinger::getGenericLayerMetadataKeyMap()
        const {
    // TODO(b/149500060): Remove this fixed/static mapping. Please prefer taking
    // on the work to remove the table in that bug rather than adding more to
    // it.
    static const std::unordered_map<std::string, uint32_t> genericLayerMetadataKeyMap{
            {"org.chromium.arc.V1_0.TaskId", METADATA_TASK_ID},
            {"org.chromium.arc.V1_0.CursorInfo", METADATA_MOUSE_CURSOR},
    };
    return genericLayerMetadataKeyMap;
}

status_t SurfaceFlinger::setFrameRate(const sp<IGraphicBufferProducer>& surface, float frameRate,
                                      int8_t compatibility, int8_t changeFrameRateStrategy) {
    if (!ValidateFrameRate(frameRate, compatibility, changeFrameRateStrategy,
                           "SurfaceFlinger::setFrameRate")) {
        return BAD_VALUE;
    }

    static_cast<void>(schedule([=] {
        Mutex::Autolock lock(mStateLock);
        if (authenticateSurfaceTextureLocked(surface)) {
            sp<Layer> layer = (static_cast<MonitoredProducer*>(surface.get()))->getLayer();
            if (layer == nullptr) {
                ALOGE("Attempt to set frame rate on a layer that no longer exists");
                return BAD_VALUE;
            }
            const auto strategy =
                    Layer::FrameRate::convertChangeFrameRateStrategy(changeFrameRateStrategy);
            if (layer->setFrameRate(
                        Layer::FrameRate(Fps{frameRate},
                                         Layer::FrameRate::convertCompatibility(compatibility),
                                         strategy))) {
                setTransactionFlags(eTraversalNeeded);
            }
        } else {
            ALOGE("Attempt to set frame rate on an unrecognized IGraphicBufferProducer");
            return BAD_VALUE;
        }
        return NO_ERROR;
    }));

    return NO_ERROR;
}

status_t SurfaceFlinger::acquireFrameRateFlexibilityToken(sp<IBinder>* outToken) {
    if (!outToken) {
        return BAD_VALUE;
    }

    auto future = schedule([this] {
        status_t result = NO_ERROR;
        sp<IBinder> token;

        if (mFrameRateFlexibilityTokenCount == 0) {
            const auto display = ON_MAIN_THREAD(getDefaultDisplayDeviceLocked());

            // This is a little racy, but not in a way that hurts anything. As we grab the
            // defaultMode from the display manager policy, we could be setting a new display
            // manager policy, leaving us using a stale defaultMode. The defaultMode doesn't
            // matter for the override policy though, since we set allowGroupSwitching to
            // true, so it's not a problem.
            scheduler::RefreshRateConfigs::Policy overridePolicy;
            overridePolicy.defaultMode =
                    display->refreshRateConfigs().getDisplayManagerPolicy().defaultMode;
            overridePolicy.allowGroupSwitching = true;
            constexpr bool kOverridePolicy = true;
            result = setDesiredDisplayModeSpecsInternal(display, overridePolicy, kOverridePolicy);
        }

        if (result == NO_ERROR) {
            mFrameRateFlexibilityTokenCount++;
            // Handing out a reference to the SurfaceFlinger object, as we're doing in the line
            // below, is something to consider carefully. The lifetime of the
            // FrameRateFlexibilityToken isn't tied to SurfaceFlinger object lifetime, so if this
            // SurfaceFlinger object were to be destroyed while the token still exists, the token
            // destructor would be accessing a stale SurfaceFlinger reference, and crash. This is ok
            // in this case, for two reasons:
            //   1. Once SurfaceFlinger::run() is called by main_surfaceflinger.cpp, the only way
            //   the program exits is via a crash. So we won't have a situation where the
            //   SurfaceFlinger object is dead but the process is still up.
            //   2. The frame rate flexibility token is acquired/released only by CTS tests, so even
            //   if condition 1 were changed, the problem would only show up when running CTS tests,
            //   not on end user devices, so we could spot it and fix it without serious impact.
            token = new FrameRateFlexibilityToken(
                    [this]() { onFrameRateFlexibilityTokenReleased(); });
            ALOGD("Frame rate flexibility token acquired. count=%d",
                  mFrameRateFlexibilityTokenCount);
        }

        return std::make_pair(result, token);
    });

    status_t result;
    std::tie(result, *outToken) = future.get();
    return result;
}

void SurfaceFlinger::onFrameRateFlexibilityTokenReleased() {
    static_cast<void>(schedule([this] {
        LOG_ALWAYS_FATAL_IF(mFrameRateFlexibilityTokenCount == 0,
                            "Failed tracking frame rate flexibility tokens");
        mFrameRateFlexibilityTokenCount--;
        ALOGD("Frame rate flexibility token released. count=%d", mFrameRateFlexibilityTokenCount);
        if (mFrameRateFlexibilityTokenCount == 0) {
            const auto display = ON_MAIN_THREAD(getDefaultDisplayDeviceLocked());
            constexpr bool kOverridePolicy = true;
            status_t result = setDesiredDisplayModeSpecsInternal(display, {}, kOverridePolicy);
            LOG_ALWAYS_FATAL_IF(result < 0, "Failed releasing frame rate flexibility token");
        }
    }));
}

status_t SurfaceFlinger::setFrameTimelineInfo(const sp<IGraphicBufferProducer>& surface,
                                              const FrameTimelineInfo& frameTimelineInfo) {
    Mutex::Autolock lock(mStateLock);
    if (!authenticateSurfaceTextureLocked(surface)) {
        ALOGE("Attempt to set frame timeline info on an unrecognized IGraphicBufferProducer");
        return BAD_VALUE;
    }

    sp<Layer> layer = (static_cast<MonitoredProducer*>(surface.get()))->getLayer();
    if (layer == nullptr) {
        ALOGE("Attempt to set frame timeline info on a layer that no longer exists");
        return BAD_VALUE;
    }

    layer->setFrameTimelineInfoForBuffer(frameTimelineInfo);
    return NO_ERROR;
}

void SurfaceFlinger::enableRefreshRateOverlay(bool enable) {
    for (const auto& [ignored, display] : mDisplays) {
        if (display->isInternal()) {
            display->enableRefreshRateOverlay(enable, mRefreshRateOverlaySpinner);
        }
    }
}

status_t SurfaceFlinger::addTransactionTraceListener(
        const sp<gui::ITransactionTraceListener>& listener) {
    if (!listener) {
        return BAD_VALUE;
    }

    mInterceptor->addTransactionTraceListener(listener);

    return NO_ERROR;
}

int SurfaceFlinger::getGPUContextPriority() {
    return getRenderEngine().getContextPriority();
}

int SurfaceFlinger::calculateMaxAcquiredBufferCount(Fps refreshRate,
                                                    std::chrono::nanoseconds presentLatency) {
    auto pipelineDepth = presentLatency.count() / refreshRate.getPeriodNsecs();
    if (presentLatency.count() % refreshRate.getPeriodNsecs()) {
        pipelineDepth++;
    }
    return std::max(1ll, pipelineDepth - 1);
}

status_t SurfaceFlinger::getMaxAcquiredBufferCount(int* buffers) const {
    Fps maxRefreshRate(60.f);

    if (!getHwComposer().isHeadless()) {
        if (const auto display = getDefaultDisplayDevice()) {
            maxRefreshRate = display->refreshRateConfigs().getSupportedRefreshRateRange().max;
        }
    }

    *buffers = getMaxAcquiredBufferCountForRefreshRate(maxRefreshRate);
    return NO_ERROR;
}

uint32_t SurfaceFlinger::getMaxAcquiredBufferCountForCurrentRefreshRate(uid_t uid) const {
    Fps refreshRate(60.f);

    if (const auto frameRateOverride = mScheduler->getFrameRateOverride(uid)) {
        refreshRate = *frameRateOverride;
    } else if (!getHwComposer().isHeadless()) {
        if (const auto display = ON_MAIN_THREAD(getDefaultDisplayDeviceLocked())) {
            refreshRate = display->refreshRateConfigs().getCurrentRefreshRate().getFps();
        }
    }

    return getMaxAcquiredBufferCountForRefreshRate(refreshRate);
}

int SurfaceFlinger::getMaxAcquiredBufferCountForRefreshRate(Fps refreshRate) const {
    const auto vsyncConfig = mVsyncConfiguration->getConfigsForRefreshRate(refreshRate).late;
    const auto presentLatency = vsyncConfig.appWorkDuration + vsyncConfig.sfWorkDuration;
    return calculateMaxAcquiredBufferCount(refreshRate, presentLatency);
}

void SurfaceFlinger::TransactionState::traverseStatesWithBuffers(
        std::function<void(const layer_state_t&)> visitor) {
    for (const auto& state : states) {
        if (state.state.hasBufferChanges() && state.state.hasValidBuffer() && state.state.surface) {
            visitor(state.state);
        }
    }
}

void SurfaceFlinger::setLayerCreatedState(const sp<IBinder>& handle, const wp<Layer>& layer,
                                          const wp<IBinder>& parent, const wp<Layer> parentLayer,
                                          const wp<IBinder>& producer, bool addToRoot) {
    Mutex::Autolock lock(mCreatedLayersLock);
    mCreatedLayers[handle->localBinder()] =
            std::make_unique<LayerCreatedState>(layer, parent, parentLayer, producer, addToRoot);
}

auto SurfaceFlinger::getLayerCreatedState(const sp<IBinder>& handle) {
    Mutex::Autolock lock(mCreatedLayersLock);
    BBinder* b = nullptr;
    if (handle) {
        b = handle->localBinder();
    }

    if (b == nullptr) {
        return std::unique_ptr<LayerCreatedState>(nullptr);
    }

    auto it = mCreatedLayers.find(b);
    if (it == mCreatedLayers.end()) {
        ALOGE("Can't find layer from handle %p", handle.get());
        return std::unique_ptr<LayerCreatedState>(nullptr);
    }

    auto state = std::move(it->second);
    mCreatedLayers.erase(it);
    return state;
}

sp<Layer> SurfaceFlinger::handleLayerCreatedLocked(const sp<IBinder>& handle) {
    const auto& state = getLayerCreatedState(handle);
    if (!state) {
        return nullptr;
    }

    sp<Layer> layer = state->layer.promote();
    if (!layer) {
        ALOGE("Invalid layer %p", state->layer.unsafe_get());
        return nullptr;
    }

    sp<Layer> parent;
    bool allowAddRoot = state->addToRoot;
    if (state->initialParent != nullptr) {
        parent = fromHandle(state->initialParent.promote()).promote();
        if (parent == nullptr) {
            ALOGE("Invalid parent %p", state->initialParent.unsafe_get());
            allowAddRoot = false;
        }
    } else if (state->initialParentLayer != nullptr) {
        parent = state->initialParentLayer.promote();
        allowAddRoot = false;
    }

    if (parent == nullptr && allowAddRoot) {
        layer->setIsAtRoot(true);
        mCurrentState.layersSortedByZ.add(layer);
    } else if (parent == nullptr) {
        layer->onRemovedFromCurrentState();
    } else if (parent->isRemovedFromCurrentState()) {
        parent->addChild(layer);
        layer->onRemovedFromCurrentState();
    } else {
        parent->addChild(layer);
    }

    layer->updateTransformHint(mActiveDisplayTransformHint);

    if (state->initialProducer != nullptr) {
        mGraphicBufferProducerList.insert(state->initialProducer);
        LOG_ALWAYS_FATAL_IF(mGraphicBufferProducerList.size() > mMaxGraphicBufferProducerListSize,
                            "Suspected IGBP leak: %zu IGBPs (%zu max), %zu Layers",
                            mGraphicBufferProducerList.size(), mMaxGraphicBufferProducerListSize,
                            mNumLayers.load());
        if (mGraphicBufferProducerList.size() > mGraphicBufferProducerListSizeLogThreshold) {
            ALOGW("Suspected IGBP leak: %zu IGBPs (%zu max), %zu Layers",
                  mGraphicBufferProducerList.size(), mMaxGraphicBufferProducerListSize,
                  mNumLayers.load());
        }
    }

    return layer;
}

void SurfaceFlinger::scheduleRegionSamplingThread() {
    static_cast<void>(schedule([&] { notifyRegionSamplingThread(); }));
}

void SurfaceFlinger::notifyRegionSamplingThread() {
    if (!mLumaSampling || !mRegionSamplingThread) {
        return;
    }

    mRegionSamplingThread->onCompositionComplete(mEventQueue->nextExpectedInvalidate());
}

void SurfaceFlinger::setContentFps(uint32_t contentFps) {
    if (mBootFinished && !mSetActiveModePending) {
        if (mDisplayExtnIntf) {
            mDisplayExtnIntf->SetContentFps(contentFps);
        }
    }
}

bool SurfaceFlinger::isInternalDisplay(const sp<DisplayDevice>& display) {
    if (display) {
        const auto connectionType = display->getConnectionType();
        return (connectionType && (*connectionType == ui::DisplayConnectionType::Internal));
    }
    return false;
}

bool SurfaceFlinger::getHwcDisplayId(const sp<DisplayDevice>& display, uint32_t *hwcDisplayId) {
    if (!display) {
        return false;
    }
    const auto displayId = display->getId();
    if (!displayId.value) {
        return false;
    }
    if (display->isVirtual()) {
        const auto virtualDisplayId = HalVirtualDisplayId::tryCast(displayId);
        if (!virtualDisplayId) {
            return false;
        }
        const auto halDisplayId = getHwComposer().fromVirtualDisplayId(*virtualDisplayId);
        if (!halDisplayId) {
            return false;
        }
        *hwcDisplayId = static_cast<uint32_t>(*halDisplayId);
    } else {
        const auto physicalDisplayId = PhysicalDisplayId::tryCast(displayId);
        if (!physicalDisplayId) {
            return false;
        }
        const auto halDisplayId = getHwComposer().fromPhysicalDisplayId(*physicalDisplayId);
        if (!halDisplayId) {
            return false;
        }
        *hwcDisplayId = static_cast<uint32_t>(*halDisplayId);
    }
    return true;
}

void SurfaceFlinger::updateDisplayExtension(uint32_t displayId, uint32_t configId, bool connected) {
    ALOGV("updateDisplayExtn: Display:%d, Config:%d, Connected:%d", displayId, configId, connected);

#ifdef EARLY_WAKEUP_FEATURE
    if (mDisplayExtnIntf) {
        if (connected) {
            mDisplayExtnIntf->RegisterDisplay(displayId);
            mDisplayExtnIntf->SetActiveConfig(displayId, configId);
        } else {
            mDisplayExtnIntf->UnregisterDisplay(displayId);
        }
    }
#endif
}

void SurfaceFlinger::setDisplayExtnActiveConfig(uint32_t displayId, uint32_t activeConfigId) {
    ALOGV("setDisplayExtnActiveConfig: Display:%d, ActiveConfig:%d", displayId, activeConfigId);

#ifdef EARLY_WAKEUP_FEATURE
    if (mDisplayExtnIntf) {
        mDisplayExtnIntf->SetActiveConfig(displayId, activeConfigId);
    }
#endif
}

void SurfaceFlinger::notifyAllDisplaysUpdateImminent() {
    if (!mEarlyWakeUpEnabled) {
        mPowerAdvisor.notifyDisplayUpdateImminent();
        return;
    }

#ifdef EARLY_WAKEUP_FEATURE
    if (mDisplayExtnIntf && mPowerAdvisor.canNotifyDisplayUpdateImminent()) {
        ATRACE_CALL();
        // Notify Display Extn for GPU and Display Early Wakeup
        mDisplayExtnIntf->NotifyEarlyWakeUp(true, true);
    }
#endif
}

void SurfaceFlinger::notifyDisplayUpdateImminent() {
    if (!mEarlyWakeUpEnabled) {
        mPowerAdvisor.notifyDisplayUpdateImminent();
        return;
    }

#ifdef EARLY_WAKEUP_FEATURE
    if (mDisplayExtnIntf && mPowerAdvisor.canNotifyDisplayUpdateImminent()) {
        ATRACE_CALL();

        if (mInternalPresentationDisplays) {
            // Notify Display Extn for GPU Early Wakeup only
            mDisplayExtnIntf->NotifyEarlyWakeUp(true, false);
            wakeUpPresentationDisplays = true;
        } else {
            // Notify Display Extn for GPU and Display Early Wakeup
            mDisplayExtnIntf->NotifyEarlyWakeUp(true, true);
        }
    }
#endif
}

void SurfaceFlinger::handlePresentationDisplaysEarlyWakeup(size_t updatingDisplays,
                                                           uint32_t layerStackId) {
    // Filter-out the updating display(s) for early wake-up in Presentation mode.
    if (mDisplayExtnIntf && mEarlyWakeUpEnabled && mInternalPresentationDisplays) {
        ATRACE_CALL();
        uint32_t hwcDisplayId;
        bool internalDisplay = false;
        bool singleUpdatingDisplay = (updatingDisplays == 1);

        if (singleUpdatingDisplay) {
            Mutex::Autolock lock(mStateLock);
            const sp<DisplayDevice> display = findDisplay([layerStackId](const auto& display) {
                    return display.getLayerStack() == layerStackId;
                });
            internalDisplay = isInternalDisplay(display) && getHwcDisplayId(display, &hwcDisplayId);
        }

#ifdef EARLY_WAKEUP_FEATURE
        if (!singleUpdatingDisplay) {
            // Notify Display Extn for Early Wakeup of displays
            mDisplayExtnIntf->NotifyEarlyWakeUp(false, true);
        } else if (internalDisplay) {
            // Notify Display Extn for Early Wakeup of given display
            mDisplayExtnIntf->NotifyDisplayEarlyWakeUp(hwcDisplayId);
        }
#endif

    }
    wakeUpPresentationDisplays = false;
}

void SurfaceFlinger::updateInternalDisplaysPresentationMode() {
    mInternalPresentationDisplays = false;
    if (mDisplaysList.size() <= 1) {
        return;
    }

    bool compareStack = false;
    ui::LayerStack previousStackId;
    for (const auto& display : mDisplaysList) {
        if (isInternalDisplay(display)) {
            auto currentStackId = display->getLayerStack();
            // Compare Layer Stack IDs of Internal Displays
            if (compareStack && (previousStackId != currentStackId)) {
                mInternalPresentationDisplays = true;
                return;
            }
            previousStackId = currentStackId;
            compareStack = true;
        }
    }
}

void SurfaceFlinger::NotifyIdleStatus() {
  mScheduler->setIdleState();
}

void SurfaceFlinger::NotifyResolutionSwitch(int displayId, int32_t width, int32_t height,
                                            int32_t vsyncPeriod) {
#ifdef AIDL_DISPLAY_CONFIG_ENABLED
    const auto dispId = getInternalDisplayId();
    if (!dispId) {
        ALOGE("No internal display found.");
        return;
    }

    sp<IBinder> displayToken = getPhysicalDisplayToken(*dispId);
    sp<DisplayDevice> display = nullptr;
    {
        Mutex::Autolock lock(mStateLock);
        display = (getDisplayDeviceLocked(displayToken));
    }
    if (!display) {
        ALOGE("Attempt to notify resolution switch for invalid display token %p",
               displayToken.get());
        return;
    }

    const auto& supportedModes = display->getSupportedModes();
    int32_t newModeId;
    for (const auto& mode : supportedModes) {

        auto modeWidth = mode->getWidth();
        auto modeHeight = mode->getHeight();
        const int32_t modePeriod = static_cast<int32_t>(mode->getVsyncPeriod());

        if (modeWidth == width && modeHeight == height && vsyncPeriod == modePeriod) {
            newModeId = static_cast<int32_t>(mode->getId().value());
            break;
        }
    }

    if(isSupportedConfigSwitch(displayToken, newModeId) != NO_ERROR) {
        return;
    }
    status_t result = setActiveMode(displayToken, newModeId);
    if (result != NO_ERROR) {
        return;
    }
#endif
}

void SurfaceFlinger::setupDisplayExtnFeatures() {
#ifdef EARLY_WAKEUP_FEATURE
    mEarlyWakeUpEnabled = false;
    mDynamicSfIdleEnabled = false;
    if (!mDisplayExtnIntf) {
        return;
    }

    char propValue[PROPERTY_VALUE_MAX];
    property_get("vendor.display.enable_early_wakeup", propValue, "0");
    bool enableEarlyWakeUp = (atoi(propValue) == 1);

    property_get("vendor.display.disable_dynamic_sf_idle", propValue, "0");
    bool enableDynamicSfIdle = mScheduler->isIdleTimerEnabled() && (atoi(propValue) == 0);

    if (enableEarlyWakeUp || enableDynamicSfIdle) {
        for (const auto& display : mDisplaysList) {
            // Register Internal Physical Displays
            if (isInternalDisplay(display)) {
                uint32_t hwcDisplayId;
                if (getHwcDisplayId(display, &hwcDisplayId)) {
                    const auto displayId = DisplayId::fromValue<PhysicalDisplayId>( display->getId().value);
                    if (displayId) {
                        auto configId = getHwComposer().getActiveMode(displayId.value());
                        LOG_ALWAYS_FATAL_IF(!configId, "HWC returned no active config");
                        updateDisplayExtension(hwcDisplayId, *configId, true);
                        if (enableDynamicSfIdle && display->isPrimary()) {
                            setupIdleTimeoutHandling(hwcDisplayId);
                        }
                    }
                }
            }
        }
        mEarlyWakeUpEnabled = enableEarlyWakeUp;
        mDynamicSfIdleEnabled = enableDynamicSfIdle;
    }
    ALOGI("Early Wakeup: %d, Dynamic SF Idle: %d", mEarlyWakeUpEnabled, mDynamicSfIdleEnabled);
#endif
}

void SurfaceFlinger::setEarlyWakeUpConfig(const sp<DisplayDevice>& display, hal::PowerMode mode) {
    if (mEarlyWakeUpEnabled && isInternalDisplay(display)) {
        uint32_t hwcDisplayId;
        if (getHwcDisplayId(display, &hwcDisplayId)) {
            // Enable/disable Early Wake-up feature on a display based on its Power mode.
            bool enable = (mode == hal::PowerMode::ON) || (mode == hal::PowerMode::DOZE);
            ALOGV("setEarlyWakeUpConfig: Display: %d, Enable: %d", hwcDisplayId, enable);
#ifdef DYNAMIC_EARLY_WAKEUP_CONFIG
            if (mDisplayExtnIntf) {
                mDisplayExtnIntf->SetEarlyWakeUpConfig(hwcDisplayId, enable);
            }
#endif
        }
    }
}

void SurfaceFlinger::setupIdleTimeoutHandling(uint32_t displayId) {
#ifdef SMART_DISPLAY_CONFIG
    if (mDisplayExtnIntf) {
        bool isSmartConfig = mDisplayExtnIntf->IsSmartDisplayConfig(displayId);
        mScheduler->handleIdleTimeout(isSmartConfig);
    }
#endif
}

void SurfaceFlinger::getModeFromFps(float fps,DisplayModePtr& outMode) {
    const auto display = ON_MAIN_THREAD(getDefaultDisplayDeviceLocked());
    const auto& supportedModes = display->getSupportedModes();
    auto currMode = display->getActiveMode();

    for (auto mode : supportedModes) {
        if (mode->getWidth() == currMode->getWidth() &&
            mode->getHeight() == currMode->getHeight() &&
            (int32_t)(mode->getFps().getValue()) == (int32_t)(fps)) {
            outMode = mode;
            return;
        }
    }
    outMode = nullptr;
}

void SurfaceFlinger::handleNewLevelFps(float currFps, float newLevelFps, float* fpsToSet) {
    if (!mThermalLevelFps) { // Thermal hint not running already, cache current fps
        mLastCachedFps = currFps;
    }

    if(newLevelFps > mThermalLevelFps) {
        *fpsToSet = std::min(newLevelFps, mLastCachedFps);
    } else if (newLevelFps < mThermalLevelFps && newLevelFps > currFps) {
        *fpsToSet = currFps;
    } else if(newLevelFps < currFps){
        *fpsToSet = newLevelFps;
    }
}

void SurfaceFlinger::setDesiredModeByThermalLevel(float newLevelFps) {
    if (mThermalLevelFps == newLevelFps) {
        return;
    }

    const auto displayId = ON_MAIN_THREAD(getInternalDisplayId());
    const auto display = ON_MAIN_THREAD(getDisplayDeviceLocked
                                        (getPhysicalDisplayToken(*displayId))
                                       );

    auto currRefreshRate = display->refreshRateConfigs().getRefreshRateFromModeId
                                (display->getActiveMode()->getId());

    float currFps = currRefreshRate.getFps().getValue();

    float fps = 0;
    handleNewLevelFps(currFps, newLevelFps, &fps);

    if (!fps) {
        return;
    }

    auto mode = display->getMode(display->getActiveMode()->getId());
    getModeFromFps(fps, mode);

    if (!mode) {
        return;
    }

    mThermalLevelFps = newLevelFps;

    auto future = schedule([=]() -> status_t {
        int ret = 0;
        if (!display) {
            ALOGE("Attempt to set desired display modes for invalid display token %p",
            getPhysicalDisplayToken(*displayId).get());
            return NAME_NOT_FOUND;
        }
        if (display->isVirtual()) {
            ALOGW("Attempt to set desired display modes for virtual display");
            return INVALID_OPERATION;
        }
        scheduler::RefreshRateConfigs::Policy policy =
                                                  display->refreshRateConfigs().getCurrentPolicy();

        if (fps < policy.primaryRange.min.getValue() ||
            fps < policy.appRequestRange.min.getValue()) {
            return ret;
        }

        policy.primaryRange.max = Fps(fps);
        policy.appRequestRange.max = Fps(fps);
        policy.defaultMode = mode->getId();

        mAllowThermalFpsChange = true;
        ret = setDesiredDisplayModeSpecsInternal(display, policy, false);
        mAllowThermalFpsChange = false;
        return ret;
    });
}

void SurfaceFlinger::onActiveDisplaySizeChanged(const sp<DisplayDevice>& activeDisplay) {
    mScheduler->onActiveDisplayAreaChanged(activeDisplay->getWidth() * activeDisplay->getHeight());
    getRenderEngine().onActiveDisplaySizeChanged(activeDisplay->getSize());
}

void SurfaceFlinger::onActiveDisplayChangedLocked(const sp<DisplayDevice>& activeDisplay) {
    ATRACE_CALL();

    if (const auto display = getDisplayDeviceLocked(mActiveDisplayToken)) {
        display->getCompositionDisplay()->setLayerCachingTexturePoolEnabled(false);
    }

    if (!activeDisplay) {
        ALOGE("%s: activeDisplay is null", __func__);
        return;
    }
    mActiveDisplayToken = activeDisplay->getDisplayToken();
    activeDisplay->getCompositionDisplay()->setLayerCachingTexturePoolEnabled(true);
    updateInternalDisplayVsyncLocked(activeDisplay);
    mScheduler->setModeChangePending(false);
    mScheduler->setRefreshRateConfigs(activeDisplay->holdRefreshRateConfigs());
    onActiveDisplaySizeChanged(activeDisplay);
    mActiveDisplayTransformHint = activeDisplay->getTransformHint();

    // Update the kernel timer for the current active display, since the policy
    // for this display might have changed when it was not the active display.
    toggleKernelIdleTimer();
}

status_t SurfaceFlinger::addWindowInfosListener(
        const sp<IWindowInfosListener>& windowInfosListener) const {
    mWindowInfosListenerInvoker->addWindowInfosListener(windowInfosListener);
    return NO_ERROR;
}

status_t SurfaceFlinger::removeWindowInfosListener(
        const sp<IWindowInfosListener>& windowInfosListener) const {
    mWindowInfosListenerInvoker->removeWindowInfosListener(windowInfosListener);
    return NO_ERROR;
}

} // namespace android

#if defined(__gl_h_)
#error "don't include gl/gl.h in this file"
#endif

#if defined(__gl2_h_)
#error "don't include gl2/gl2.h in this file"
#endif

// TODO(b/129481165): remove the #pragma below and fix conversion issues
#pragma clang diagnostic pop // ignored "-Wconversion -Wextra"<|MERGE_RESOLUTION|>--- conflicted
+++ resolved
@@ -311,7 +311,6 @@
     ROTATE_SURFACE_FLINGER = 0x2,
 };
 
-<<<<<<< HEAD
 #ifdef QTI_DISPLAY_CONFIG_ENABLED
 class DisplayConfigCallbackHandler : public ::DisplayConfig::ConfigCallback {
 public:
@@ -356,7 +355,6 @@
     SurfaceFlinger& mFlinger;
 };
 #endif
-=======
 struct IdleTimerConfig {
     int32_t timeoutMs;
     bool supportKernelIdleTimer;
@@ -391,7 +389,6 @@
     return {millis, sysprop::support_kernel_idle_timer(false)};
 }
 
->>>>>>> fa8a7086
 }  // namespace anonymous
 
 // ---------------------------------------------------------------------------
@@ -731,7 +728,6 @@
     }
 
     useFrameRateApi = use_frame_rate_api(true);
-<<<<<<< HEAD
 #ifdef QTI_DISPLAY_CONFIG_ENABLED
     mDisplayConfigCallbackhandler = new DisplayConfigCallbackHandler(*this);
     int ret = ::DisplayConfig::ClientInterface::Create("SurfaceFlinger"+std::to_string(0),
@@ -754,11 +750,6 @@
 #endif
     }
 #endif
-    mKernelIdleTimerEnabled = mSupportKernelIdleTimer = sysprop::support_kernel_idle_timer(false);
-    base::SetProperty(KERNEL_IDLE_TIMER_PROP, mKernelIdleTimerEnabled ? "true" : "false");
-=======
->>>>>>> fa8a7086
-
     mRefreshRateOverlaySpinner = property_get_bool("sf.debug.show_refresh_rate_overlay_spinner", 0);
 
     // Debug property overrides ro. property
@@ -2237,17 +2228,11 @@
     return mScheduler->createDisplayEventConnection(handle, triggerRefresh, eventRegistration);
 }
 
-<<<<<<< HEAD
-void SurfaceFlinger::signalTransaction() {
-    mScheduler->resetIdleTimer();
-    notifyDisplayUpdateImminent();
-=======
 void SurfaceFlinger::scheduleInvalidate(FrameHint hint) {
     if (hint == FrameHint::kActive) {
         mScheduler->resetIdleTimer();
     }
-    mPowerAdvisor.notifyDisplayUpdateImminent();
->>>>>>> fa8a7086
+    notifyDisplayUpdateImminent();
     mEventQueue->invalidate();
 }
 
@@ -2262,13 +2247,7 @@
 }
 
 void SurfaceFlinger::signalLayerUpdate() {
-<<<<<<< HEAD
-    mScheduler->resetIdleTimer();
-    notifyDisplayUpdateImminent();
-    mEventQueue->invalidate();
-=======
     scheduleInvalidate(FrameHint::kActive);
->>>>>>> fa8a7086
 }
 
 void SurfaceFlinger::signalRefresh() {
@@ -2883,7 +2862,7 @@
             if (!IsDisplayExternalOrVirtual(displayDevice)) {
                continue;
             }
-            if (display->belongsInOutput(layer->getLayerStack(), layer->getPrimaryDisplayOnly())) {
+            if (display->includesLayer(layer->getOutputFilter())) {
                hasScreenshot |= layer->isScreenshot();
             }
         }
@@ -3842,7 +3821,6 @@
         if ((currentState.orientation != drawingState.orientation) ||
             (currentState.layerStackSpaceRect != drawingState.layerStackSpaceRect) ||
             (currentState.orientedDisplaySpaceRect != drawingState.orientedDisplaySpaceRect)) {
-<<<<<<< HEAD
             if (mUseFbScaling && display->isPrimary()) {
                 const ssize_t index = mCurrentState.displays.indexOfKey(displayToken);
                 DisplayDeviceState& tmpState = mCurrentState.displays.editValueAt(index);
@@ -3855,14 +3833,8 @@
                 display->setProjection(currentState.orientation, currentState.layerStackSpaceRect,
                                        currentState.orientedDisplaySpaceRect);
             }
-            if (display->isPrimary()) {
-                mDefaultDisplayTransformHint = display->getTransformHint();
-=======
-            display->setProjection(currentState.orientation, currentState.layerStackSpaceRect,
-                                   currentState.orientedDisplaySpaceRect);
             if (isDisplayActiveLocked(display)) {
                 mActiveDisplayTransformHint = display->getTransformHint();
->>>>>>> fa8a7086
             }
         }
         if (currentState.width != drawingState.width ||
@@ -4305,7 +4277,7 @@
             if (layer->shouldPresentNow(expectedPresentTime)) {
                 mLayersWithQueuedFrames.emplace(layer);
                 if (wakeUpPresentationDisplays) {
-                    layerStackId = layer->getLayerStack();
+                    layerStackId = layer->getLayerStack().id;
                     layerStackIds.insert(layerStackId);
                 }
             } else {
@@ -4585,16 +4557,11 @@
 
     for (const ComposerState& state : states) {
         const layer_state_t& s = state.state;
-<<<<<<< HEAD
-        const bool acquireFenceChanged = (s.what & layer_state_t::eAcquireFenceChanged);
-        if (BufferLayer::latchUnsignaledBuffers() && acquireFenceChanged && s.acquireFence && !enableLatchUnsignaled &&
-            s.acquireFence->getStatus() == Fence::Status::Unsignaled) {
-=======
         const bool acquireFenceChanged =
                 s.bufferData.flags.test(BufferData::BufferDataChange::fenceChanged);
-        if (acquireFenceChanged && s.bufferData.acquireFence && !enableLatchUnsignaled &&
+        if (BufferLayer::latchUnsignaledBuffers() && acquireFenceChanged &&
+            s.bufferData.acquireFence && !enableLatchUnsignaled &&
             s.bufferData.acquireFence->getStatus() == Fence::Status::Unsignaled) {
->>>>>>> fa8a7086
             ATRACE_NAME("fence unsignaled");
             return false;
         }
@@ -7071,12 +7038,8 @@
                     return nullptr;
                 }();
 
-<<<<<<< HEAD
+                mDebugDisplayModeSetByBackdoor = false;
                 const status_t result = setActiveMode(displayToken, modeId);
-=======
-                mDebugDisplayModeSetByBackdoor = false;
-                const status_t result = setActiveMode(display, modeId);
->>>>>>> fa8a7086
                 mDebugDisplayModeSetByBackdoor = result == NO_ERROR;
                 return result;
             }
@@ -7336,20 +7299,6 @@
     return err;
 }
 
-<<<<<<< HEAD
-void SurfaceFlinger::repaintEverything() {
-    mRepaintEverything = true;
-    signalTransaction();
-}
-
-void SurfaceFlinger::repaintEverythingForHWC() {
-    mRepaintEverything = true;
-    notifyAllDisplaysUpdateImminent();
-    mEventQueue->invalidate();
-}
-
-=======
->>>>>>> fa8a7086
 void SurfaceFlinger::kernelTimerChanged(bool expired) {
     static bool updateOverlay =
             property_get_bool("debug.sf.kernel_idle_timer_update_overlay", true);
@@ -8646,7 +8595,7 @@
         if (singleUpdatingDisplay) {
             Mutex::Autolock lock(mStateLock);
             const sp<DisplayDevice> display = findDisplay([layerStackId](const auto& display) {
-                    return display.getLayerStack() == layerStackId;
+                    return display.getLayerStack().id == layerStackId;
                 });
             internalDisplay = isInternalDisplay(display) && getHwcDisplayId(display, &hwcDisplayId);
         }
@@ -8749,7 +8698,8 @@
     bool enableEarlyWakeUp = (atoi(propValue) == 1);
 
     property_get("vendor.display.disable_dynamic_sf_idle", propValue, "0");
-    bool enableDynamicSfIdle = mScheduler->isIdleTimerEnabled() && (atoi(propValue) == 0);
+    // TODO(b/204208295): idle timer was replaced with refresh rate configs
+    bool enableDynamicSfIdle = (atoi(propValue) == 0);
 
     if (enableEarlyWakeUp || enableDynamicSfIdle) {
         for (const auto& display : mDisplaysList) {
