/*
 * Copyright (C) 2007 The Android Open Source Project
 *
 * Licensed under the Apache License, Version 2.0 (the "License");
 * you may not use this file except in compliance with the License.
 * You may obtain a copy of the License at
 *
 *      http://www.apache.org/licenses/LICENSE-2.0
 *
 * Unless required by applicable law or agreed to in writing, software
 * distributed under the License is distributed on an "AS IS" BASIS,
 * WITHOUT WARRANTIES OR CONDITIONS OF ANY KIND, either express or implied.
 * See the License for the specific language governing permissions and
 * limitations under the License.
 */

/* Changes from Qualcomm Innovation Center are provided under the following license:
 *
 * Copyright (c) 2023-2024 Qualcomm Innovation Center, Inc. All rights reserved.
 * SPDX-License-Identifier: BSD-3-Clause-Clear
 */

// TODO(b/129481165): remove the #pragma below and fix conversion issues
#pragma clang diagnostic push
#pragma clang diagnostic ignored "-Wconversion"
#pragma clang diagnostic ignored "-Wextra"

//#define LOG_NDEBUG 0
#define ATRACE_TAG ATRACE_TAG_GRAPHICS

#include "SurfaceFlinger.h"

#include <aidl/android/hardware/power/Boost.h>
#include <android-base/parseint.h>
#include <android-base/properties.h>
#include <android-base/stringprintf.h>
#include <android-base/strings.h>
#include <android/configuration.h>
#include <android/gui/IDisplayEventConnection.h>
#include <android/gui/StaticDisplayInfo.h>
#include <android/hardware/configstore/1.0/ISurfaceFlingerConfigs.h>
#include <android/hardware/configstore/1.1/ISurfaceFlingerConfigs.h>
#include <android/hardware/configstore/1.1/types.h>
#include <android/native_window.h>
#include <android/os/IInputFlinger.h>
#include <binder/IPCThreadState.h>
#include <binder/IServiceManager.h>
#include <binder/PermissionCache.h>
#include <com_android_graphics_surfaceflinger_flags.h>
#include <common/FlagManager.h>
#include <compositionengine/CompositionEngine.h>
#include <compositionengine/CompositionRefreshArgs.h>
#include <compositionengine/Display.h>
#include <compositionengine/DisplayColorProfile.h>
#include <compositionengine/DisplayColorProfileCreationArgs.h>
#include <compositionengine/DisplayCreationArgs.h>
#include <compositionengine/LayerFECompositionState.h>
#include <compositionengine/OutputLayer.h>
#include <compositionengine/RenderSurface.h>
#include <compositionengine/impl/DisplayColorProfile.h>
#include <compositionengine/impl/OutputCompositionState.h>
#include <compositionengine/impl/OutputLayerCompositionState.h>
#include <configstore/Utils.h>
#include <cutils/compiler.h>
#include <cutils/properties.h>
#include <fmt/format.h>
#include <ftl/algorithm.h>
#include <ftl/concat.h>
#include <ftl/fake_guard.h>
#include <ftl/future.h>
#include <ftl/unit.h>
#include <gui/AidlStatusUtil.h>
#include <gui/BufferQueue.h>
#include <gui/DebugEGLImageTracker.h>
#include <gui/IProducerListener.h>
#include <gui/LayerMetadata.h>
#include <gui/LayerState.h>
#include <gui/Surface.h>
#include <gui/SurfaceComposerClient.h>
#include <gui/TraceUtils.h>
#include <hidl/ServiceManagement.h>
#include <layerproto/LayerProtoParser.h>
#include <linux/sched/types.h>
#include <log/log.h>
#include <private/android_filesystem_config.h>
#include <private/gui/SyncFeatures.h>
#include <processgroup/processgroup.h>
#include <renderengine/RenderEngine.h>
#include <renderengine/impl/ExternalTexture.h>
#include <scheduler/FrameTargeter.h>
#include <sys/types.h>
#include <ui/ColorSpace.h>
#include <ui/DebugUtils.h>
#include <ui/DisplayId.h>
#include <ui/DisplayMode.h>
#include <ui/DisplayStatInfo.h>
#include <ui/DisplayState.h>
#include <ui/DynamicDisplayInfo.h>
#include <ui/GraphicBufferAllocator.h>
#include <ui/HdrRenderTypeUtils.h>
#include <ui/LayerStack.h>
#include <ui/PixelFormat.h>
#include <ui/StaticDisplayInfo.h>
#include <unistd.h>
#include <utils/StopWatch.h>
#include <utils/String16.h>
#include <utils/String8.h>
#include <utils/Timers.h>
#include <utils/misc.h>
#include <algorithm>
#include <cerrno>
#include <cinttypes>
#include <cmath>
#include <cstdint>
#include <filesystem>
#include <functional>
#include <memory>
#include <mutex>
#include <optional>
#include <string>
#include <type_traits>
#include <unordered_map>
#include <vector>

#include <common/FlagManager.h>
#include <gui/LayerStatePermissions.h>
#include <gui/SchedulingPolicy.h>
#include <gui/SyncScreenCaptureListener.h>
#include <ui/DisplayIdentification.h>
#include "BackgroundExecutor.h"
#include "Client.h"
#include "ClientCache.h"
#include "Colorizer.h"
#include "DisplayDevice.h"
#include "DisplayHardware/ComposerHal.h"
#include "DisplayHardware/FramebufferSurface.h"
#include "DisplayHardware/HWComposer.h"
#include "DisplayHardware/Hal.h"
#include "DisplayHardware/PowerAdvisor.h"
#include "DisplayHardware/VirtualDisplaySurface.h"
#include "DisplayRenderArea.h"
#include "Effects/Daltonizer.h"
#include "FpsReporter.h"
#include "FrameTimeline/FrameTimeline.h"
#include "FrameTracer/FrameTracer.h"
#include "FrontEnd/LayerCreationArgs.h"
#include "FrontEnd/LayerHandle.h"
#include "FrontEnd/LayerLifecycleManager.h"
#include "FrontEnd/LayerLog.h"
#include "FrontEnd/LayerSnapshot.h"
#include "HdrLayerInfoReporter.h"
#include "Layer.h"
#include "LayerProtoHelper.h"
#include "LayerRenderArea.h"
#include "LayerVector.h"
#include "MutexUtils.h"
#include "NativeWindowSurface.h"
/* QTI_BEGIN */
#include "QtiExtension/QtiSurfaceFlingerExtensionIntf.h"
#include "QtiExtension/QtiSurfaceFlingerExtensionFactory.h"
#include "QtiExtension/QtiExtensionContext.h"
/* QTI_END */
#include "RegionSamplingThread.h"
#include "RenderAreaBuilder.h"
#include "Scheduler/EventThread.h"
#include "Scheduler/LayerHistory.h"
#include "Scheduler/Scheduler.h"
#include "Scheduler/VsyncConfiguration.h"
#include "Scheduler/VsyncModulator.h"
#include "ScreenCaptureOutput.h"
#include "SurfaceFlingerProperties.h"
#include "TimeStats/TimeStats.h"
#include "TunnelModeEnabledReporter.h"
#include "Utils/Dumper.h"
#include "WindowInfosListenerInvoker.h"

#include <aidl/android/hardware/graphics/common/DisplayDecorationSupport.h>
#include <aidl/android/hardware/graphics/composer3/DisplayCapability.h>
#include <aidl/android/hardware/graphics/composer3/RenderIntent.h>

#undef NO_THREAD_SAFETY_ANALYSIS
#define NO_THREAD_SAFETY_ANALYSIS \
    _Pragma("GCC error \"Prefer <ftl/fake_guard.h> or MutexUtils.h helpers.\"")

namespace android {
using namespace std::chrono_literals;
using namespace std::string_literals;
using namespace std::string_view_literals;

using namespace hardware::configstore;
using namespace hardware::configstore::V1_0;
using namespace sysprop;
using ftl::Flags;
using namespace ftl::flag_operators;

using aidl::android::hardware::graphics::common::DisplayDecorationSupport;
using aidl::android::hardware::graphics::composer3::Capability;
using aidl::android::hardware::graphics::composer3::DisplayCapability;
using CompositionStrategyPredictionState = android::compositionengine::impl::
        OutputCompositionState::CompositionStrategyPredictionState;

using base::StringAppendF;
using display::PhysicalDisplay;
using display::PhysicalDisplays;
using frontend::TransactionHandler;
using gui::DisplayInfo;
using gui::GameMode;
using gui::IDisplayEventConnection;
using gui::IWindowInfosListener;
using gui::LayerMetadata;
using gui::WindowInfo;
using gui::aidl_utils::binderStatusFromStatusT;
using scheduler::VsyncModulator;
using ui::Dataspace;
using ui::DisplayPrimaries;
using ui::RenderIntent;

using KernelIdleTimerController = scheduler::RefreshRateSelector::KernelIdleTimerController;

namespace hal = android::hardware::graphics::composer::hal;

namespace {

static constexpr int FOUR_K_WIDTH = 3840;
static constexpr int FOUR_K_HEIGHT = 2160;

// TODO(b/141333600): Consolidate with DisplayMode::Builder::getDefaultDensity.
constexpr float FALLBACK_DENSITY = ACONFIGURATION_DENSITY_TV;

float getDensityFromProperty(const char* property, bool required) {
    char value[PROPERTY_VALUE_MAX];
    const float density = property_get(property, value, nullptr) > 0 ? std::atof(value) : 0.f;
    if (!density && required) {
        ALOGE("%s must be defined as a build property", property);
        return FALLBACK_DENSITY;
    }
    return density;
}

// Currently we only support V0_SRGB and DISPLAY_P3 as composition preference.
bool validateCompositionDataspace(Dataspace dataspace) {
    return dataspace == Dataspace::V0_SRGB || dataspace == Dataspace::DISPLAY_P3;
}

std::chrono::milliseconds getIdleTimerTimeout(PhysicalDisplayId displayId) {
    if (const int32_t displayIdleTimerMs =
                base::GetIntProperty("debug.sf.set_idle_timer_ms_"s +
                                             std::to_string(displayId.value),
                                     0);
        displayIdleTimerMs > 0) {
        return std::chrono::milliseconds(displayIdleTimerMs);
    }

    const int32_t setIdleTimerMs = base::GetIntProperty("debug.sf.set_idle_timer_ms"s, 0);
    const int32_t millis = setIdleTimerMs ? setIdleTimerMs : sysprop::set_idle_timer_ms(0);
    return std::chrono::milliseconds(millis);
}

bool getKernelIdleTimerSyspropConfig(PhysicalDisplayId displayId) {
    const bool displaySupportKernelIdleTimer =
            base::GetBoolProperty("debug.sf.support_kernel_idle_timer_"s +
                                          std::to_string(displayId.value),
                                  false);

    return displaySupportKernelIdleTimer || sysprop::support_kernel_idle_timer(false);
}

bool isAbove4k30(const ui::DisplayMode& outMode) {
    using fps_approx_ops::operator>;
    Fps refreshRate = Fps::fromValue(outMode.peakRefreshRate);
    return outMode.resolution.getWidth() >= FOUR_K_WIDTH &&
            outMode.resolution.getHeight() >= FOUR_K_HEIGHT && refreshRate > 30_Hz;
}

void excludeDolbyVisionIf4k30Present(const std::vector<ui::Hdr>& displayHdrTypes,
                                     ui::DisplayMode& outMode) {
    if (isAbove4k30(outMode) &&
        std::any_of(displayHdrTypes.begin(), displayHdrTypes.end(),
                    [](ui::Hdr type) { return type == ui::Hdr::DOLBY_VISION_4K30; })) {
        for (ui::Hdr type : displayHdrTypes) {
            if (type != ui::Hdr::DOLBY_VISION_4K30 && type != ui::Hdr::DOLBY_VISION) {
                outMode.supportedHdrTypes.push_back(type);
            }
        }
    } else {
        for (ui::Hdr type : displayHdrTypes) {
            if (type != ui::Hdr::DOLBY_VISION_4K30) {
                outMode.supportedHdrTypes.push_back(type);
            }
        }
    }
}

HdrCapabilities filterOut4k30(const HdrCapabilities& displayHdrCapabilities) {
    std::vector<ui::Hdr> hdrTypes;
    for (ui::Hdr type : displayHdrCapabilities.getSupportedHdrTypes()) {
        if (type != ui::Hdr::DOLBY_VISION_4K30) {
            hdrTypes.push_back(type);
        }
    }
    return {hdrTypes, displayHdrCapabilities.getDesiredMaxLuminance(),
            displayHdrCapabilities.getDesiredMaxAverageLuminance(),
            displayHdrCapabilities.getDesiredMinLuminance()};
}

uint32_t getLayerIdFromSurfaceControl(sp<SurfaceControl> surfaceControl) {
    if (!surfaceControl) {
        return UNASSIGNED_LAYER_ID;
    }
    return LayerHandle::getLayerId(surfaceControl->getHandle());
}

/**
 * Returns true if the file at path exists and is newer than duration.
 */
bool fileNewerThan(const std::string& path, std::chrono::minutes duration) {
    using Clock = std::filesystem::file_time_type::clock;
    std::error_code error;
    std::filesystem::file_time_type updateTime = std::filesystem::last_write_time(path, error);
    if (error) {
        return false;
    }
    return duration > (Clock::now() - updateTime);
}

bool isFrameIntervalOnCadence(TimePoint expectedPresentTime, TimePoint lastExpectedPresentTimestamp,
                              Fps lastFrameInterval, Period timeout, Duration threshold) {
    if (lastFrameInterval.getPeriodNsecs() == 0) {
        return false;
    }

    const auto expectedPresentTimeDeltaNs =
            expectedPresentTime.ns() - lastExpectedPresentTimestamp.ns();

    if (expectedPresentTimeDeltaNs > timeout.ns()) {
        return false;
    }

    const auto expectedPresentPeriods = static_cast<nsecs_t>(
            std::round(static_cast<float>(expectedPresentTimeDeltaNs) /
                       static_cast<float>(lastFrameInterval.getPeriodNsecs())));
    const auto calculatedPeriodsOutNs = lastFrameInterval.getPeriodNsecs() * expectedPresentPeriods;
    const auto calculatedExpectedPresentTimeNs =
            lastExpectedPresentTimestamp.ns() + calculatedPeriodsOutNs;
    const auto presentTimeDelta =
            std::abs(expectedPresentTime.ns() - calculatedExpectedPresentTimeNs);
    return presentTimeDelta < threshold.ns();
}

bool isExpectedPresentWithinTimeout(TimePoint expectedPresentTime,
                                    TimePoint lastExpectedPresentTimestamp,
                                    std::optional<Period> timeoutOpt, Duration threshold) {
    if (!timeoutOpt) {
        // Always within timeout if timeoutOpt is absent and don't send hint
        // for the timeout
        return true;
    }

    if (timeoutOpt->ns() == 0) {
        // Always outside timeout if timeoutOpt is 0 and always send
        // the hint for the timeout.
        return false;
    }

    if (expectedPresentTime.ns() < lastExpectedPresentTimestamp.ns() + timeoutOpt->ns()) {
        return true;
    }

    // Check if within the threshold as it can be just outside the timeout
    return std::abs(expectedPresentTime.ns() -
                    (lastExpectedPresentTimestamp.ns() + timeoutOpt->ns())) < threshold.ns();
}
}  // namespace anonymous

// ---------------------------------------------------------------------------

const String16 sHardwareTest("android.permission.HARDWARE_TEST");
const String16 sAccessSurfaceFlinger("android.permission.ACCESS_SURFACE_FLINGER");
const String16 sRotateSurfaceFlinger("android.permission.ROTATE_SURFACE_FLINGER");
const String16 sReadFramebuffer("android.permission.READ_FRAME_BUFFER");
const String16 sControlDisplayBrightness("android.permission.CONTROL_DISPLAY_BRIGHTNESS");
const String16 sDump("android.permission.DUMP");
const String16 sCaptureBlackoutContent("android.permission.CAPTURE_BLACKOUT_CONTENT");
const String16 sInternalSystemWindow("android.permission.INTERNAL_SYSTEM_WINDOW");
const String16 sWakeupSurfaceFlinger("android.permission.WAKEUP_SURFACE_FLINGER");

const char* KERNEL_IDLE_TIMER_PROP = "graphics.display.kernel_idle_timer.enabled";

// ---------------------------------------------------------------------------
int64_t SurfaceFlinger::dispSyncPresentTimeOffset;
bool SurfaceFlinger::useHwcForRgbToYuv;
bool SurfaceFlinger::hasSyncFramework;
int64_t SurfaceFlinger::maxFrameBufferAcquiredBuffers;
int64_t SurfaceFlinger::minAcquiredBuffers = 1;
uint32_t SurfaceFlinger::maxGraphicsWidth;
uint32_t SurfaceFlinger::maxGraphicsHeight;
bool SurfaceFlinger::useContextPriority;
Dataspace SurfaceFlinger::defaultCompositionDataspace = Dataspace::V0_SRGB;
ui::PixelFormat SurfaceFlinger::defaultCompositionPixelFormat = ui::PixelFormat::RGBA_8888;
Dataspace SurfaceFlinger::wideColorGamutCompositionDataspace = Dataspace::V0_SRGB;
ui::PixelFormat SurfaceFlinger::wideColorGamutCompositionPixelFormat = ui::PixelFormat::RGBA_8888;
LatchUnsignaledConfig SurfaceFlinger::enableLatchUnsignaledConfig;

std::string decodeDisplayColorSetting(DisplayColorSetting displayColorSetting) {
    switch(displayColorSetting) {
        case DisplayColorSetting::kManaged:
            return std::string("Managed");
        case DisplayColorSetting::kUnmanaged:
            return std::string("Unmanaged");
        case DisplayColorSetting::kEnhanced:
            return std::string("Enhanced");
        default:
            return std::string("Unknown ") +
                std::to_string(static_cast<int>(displayColorSetting));
    }
}

bool callingThreadHasPermission(const String16& permission) {
    IPCThreadState* ipc = IPCThreadState::self();
    const int pid = ipc->getCallingPid();
    const int uid = ipc->getCallingUid();
    return uid == AID_GRAPHICS || uid == AID_SYSTEM ||
            PermissionCache::checkPermission(permission, pid, uid);
}

ui::Transform::RotationFlags SurfaceFlinger::sActiveDisplayRotationFlags = ui::Transform::ROT_0;

SurfaceFlinger::SurfaceFlinger(Factory& factory, SkipInitializationTag)
      : mFactory(factory),
        mPid(getpid()),
        mTimeStats(std::make_shared<impl::TimeStats>()),
        mFrameTracer(mFactory.createFrameTracer()),
        mFrameTimeline(mFactory.createFrameTimeline(mTimeStats, mPid)),
        mCompositionEngine(mFactory.createCompositionEngine()),
        mHwcServiceName(base::GetProperty("debug.sf.hwc_service_name"s, "default"s)),
        mTunnelModeEnabledReporter(sp<TunnelModeEnabledReporter>::make()),
        mEmulatedDisplayDensity(getDensityFromProperty("qemu.sf.lcd_density", false)),
        mInternalDisplayDensity(
                getDensityFromProperty("ro.sf.lcd_density", !mEmulatedDisplayDensity)),
        mPowerAdvisor(std::make_unique<Hwc2::impl::PowerAdvisor>(*this)),
        mWindowInfosListenerInvoker(sp<WindowInfosListenerInvoker>::make()),
        mSkipPowerOnForQuiescent(base::GetBoolProperty("ro.boot.quiescent"s, false)) {
    ALOGI("Using HWComposer service: %s", mHwcServiceName.c_str());
}

SurfaceFlinger::SurfaceFlinger(Factory& factory) : SurfaceFlinger(factory, SkipInitialization) {
    ATRACE_CALL();
    ALOGI("SurfaceFlinger is starting");

    hasSyncFramework = running_without_sync_framework(true);

    dispSyncPresentTimeOffset = present_time_offset_from_vsync_ns(0);

    useHwcForRgbToYuv = force_hwc_copy_for_virtual_displays(false);

    maxFrameBufferAcquiredBuffers = max_frame_buffer_acquired_buffers(2);
    minAcquiredBuffers =
            SurfaceFlingerProperties::min_acquired_buffers().value_or(minAcquiredBuffers);

    maxGraphicsWidth = std::max(max_graphics_width(0), 0);
    maxGraphicsHeight = std::max(max_graphics_height(0), 0);

    mSupportsWideColor = has_wide_color_display(false);
    mDefaultCompositionDataspace =
            static_cast<ui::Dataspace>(default_composition_dataspace(Dataspace::V0_SRGB));
    mWideColorGamutCompositionDataspace = static_cast<ui::Dataspace>(wcg_composition_dataspace(
            mSupportsWideColor ? Dataspace::DISPLAY_P3 : Dataspace::V0_SRGB));
    defaultCompositionDataspace = mDefaultCompositionDataspace;
    wideColorGamutCompositionDataspace = mWideColorGamutCompositionDataspace;
    defaultCompositionPixelFormat = static_cast<ui::PixelFormat>(
            default_composition_pixel_format(ui::PixelFormat::RGBA_8888));
    wideColorGamutCompositionPixelFormat =
            static_cast<ui::PixelFormat>(wcg_composition_pixel_format(ui::PixelFormat::RGBA_8888));

    mLayerCachingEnabled =
            base::GetBoolProperty("debug.sf.enable_layer_caching"s,
                                  sysprop::SurfaceFlingerProperties::enable_layer_caching()
                                          .value_or(false));

    useContextPriority = use_context_priority(true);

    mInternalDisplayPrimaries = sysprop::getDisplayNativePrimaries();

    // debugging stuff...
    char value[PROPERTY_VALUE_MAX];

    property_get("ro.build.type", value, "user");
    mIsUserBuild = strcmp(value, "user") == 0;

    mDebugFlashDelay = base::GetUintProperty("debug.sf.showupdates"s, 0u);

    mBackpressureGpuComposition = base::GetBoolProperty("debug.sf.enable_gl_backpressure"s, true);
    ALOGI_IF(mBackpressureGpuComposition, "Enabling backpressure for GPU composition");

    property_get("ro.surface_flinger.supports_background_blur", value, "0");
    bool supportsBlurs = atoi(value);
    mSupportsBlur = supportsBlurs;
    ALOGI_IF(!mSupportsBlur, "Disabling blur effects, they are not supported.");

    property_get("debug.sf.luma_sampling", value, "1");
    mLumaSampling = atoi(value);

    property_get("debug.sf.disable_client_composition_cache", value, "0");
    mDisableClientCompositionCache = atoi(value);

    property_get("debug.sf.predict_hwc_composition_strategy", value, "1");
    mPredictCompositionStrategy = atoi(value);

    property_get("debug.sf.treat_170m_as_sRGB", value, "0");
    mTreat170mAsSrgb = atoi(value);

    property_get("debug.sf.dim_in_gamma_in_enhanced_screenshots", value, 0);
    mDimInGammaSpaceForEnhancedScreenshots = atoi(value);

    mIgnoreHwcPhysicalDisplayOrientation =
            base::GetBoolProperty("debug.sf.ignore_hwc_physical_display_orientation"s, false);

    // We should be reading 'persist.sys.sf.color_saturation' here
    // but since /data may be encrypted, we need to wait until after vold
    // comes online to attempt to read the property. The property is
    // instead read after the boot animation

    if (base::GetBoolProperty("debug.sf.treble_testing_override"s, false)) {
        // Without the override SurfaceFlinger cannot connect to HIDL
        // services that are not listed in the manifests.  Considered
        // deriving the setting from the set service name, but it
        // would be brittle if the name that's not 'default' is used
        // for production purposes later on.
        ALOGI("Enabling Treble testing override");
        android::hardware::details::setTrebleTestingOverride(true);
    }

    // TODO (b/270966065) Update the HWC based refresh rate overlay to support spinner
    mRefreshRateOverlaySpinner = property_get_bool("debug.sf.show_refresh_rate_overlay_spinner", 0);
    mRefreshRateOverlayRenderRate =
            property_get_bool("debug.sf.show_refresh_rate_overlay_render_rate", 0);
    mRefreshRateOverlayShowInMiddle =
            property_get_bool("debug.sf.show_refresh_rate_overlay_in_middle", 0);

    if (!mIsUserBuild && base::GetBoolProperty("debug.sf.enable_transaction_tracing"s, true)) {
        mTransactionTracing.emplace();
        mLayerTracing.setTransactionTracing(*mTransactionTracing);
    }

    /* QTI_BEGIN */
    mQtiSFExtnIntf = surfaceflingerextension::qtiCreateSurfaceFlingerExtension(this);
    surfaceflingerextension::QtiExtensionContext::instance().setQtiSurfaceFlingerExtn(mQtiSFExtnIntf);
    mQtiSFExtnIntf->qtiInit(this);
    ALOGI("Created SF Extension %p", mQtiSFExtnIntf);
    /* QTI_END */

    mIgnoreHdrCameraLayers = ignore_hdr_camera_layers(false);

    mLayerLifecycleManagerEnabled =
            base::GetBoolProperty("persist.debug.sf.enable_layer_lifecycle_manager"s, true);

    // These are set by the HWC implementation to indicate that they will use the workarounds.
    mIsHotplugErrViaNegVsync =
            base::GetBoolProperty("debug.sf.hwc_hotplug_error_via_neg_vsync"s, false);

    mIsHdcpViaNegVsync = base::GetBoolProperty("debug.sf.hwc_hdcp_via_neg_vsync"s, false);
}

LatchUnsignaledConfig SurfaceFlinger::getLatchUnsignaledConfig() {
    if (base::GetBoolProperty("debug.sf.auto_latch_unsignaled"s, true)) {
        return LatchUnsignaledConfig::AutoSingleLayer;
    }

    return LatchUnsignaledConfig::Disabled;
}

SurfaceFlinger::~SurfaceFlinger() = default;

void SurfaceFlinger::binderDied(const wp<IBinder>&) {
    // the window manager died on us. prepare its eulogy.
    mBootFinished = false;

    static_cast<void>(mScheduler->schedule([this]() FTL_FAKE_GUARD(kMainThreadContext) {
        // Sever the link to inputflinger since it's gone as well.
        mInputFlinger.clear();

        initializeDisplays();
    }));

    mInitBootPropsFuture.callOnce([this] {
        return std::async(std::launch::async, &SurfaceFlinger::initBootProperties, this);
    });

    mInitBootPropsFuture.wait();
}

void SurfaceFlinger::run() {
    mScheduler->run();
}

sp<IBinder> SurfaceFlinger::createVirtualDisplay(const std::string& displayName, bool isSecure,
                                                 const std::string& uniqueId,
                                                 float requestedRefreshRate) {
    // SurfaceComposerAIDL checks for some permissions, but adding an additional check here.
    // This is to ensure that only root, system, and graphics can request to create a secure
    // display. Secure displays can show secure content so we add an additional restriction on it.
    const uid_t uid = IPCThreadState::self()->getCallingUid();
    if (isSecure && uid != AID_ROOT && uid != AID_GRAPHICS && uid != AID_SYSTEM) {
        ALOGE("Only privileged processes can create a secure display");
        return nullptr;
    }

    class DisplayToken : public BBinder {
        sp<SurfaceFlinger> flinger;
        virtual ~DisplayToken() {
             // no more references, this display must be terminated
             Mutex::Autolock _l(flinger->mStateLock);
             flinger->mCurrentState.displays.removeItem(wp<IBinder>::fromExisting(this));
             flinger->setTransactionFlags(eDisplayTransactionNeeded);
         }
     public:
        explicit DisplayToken(const sp<SurfaceFlinger>& flinger)
            : flinger(flinger) {
        }
    };

    sp<BBinder> token = sp<DisplayToken>::make(sp<SurfaceFlinger>::fromExisting(this));

    Mutex::Autolock _l(mStateLock);
    // Display ID is assigned when virtual display is allocated by HWC.
    DisplayDeviceState state;
    state.isSecure = isSecure;
    // Set display as protected when marked as secure to ensure no behavior change
    // TODO (b/314820005): separate as a different arg when creating the display.
    state.isProtected = isSecure;
    state.displayName = displayName;
    state.uniqueId = uniqueId;
    state.requestedRefreshRate = Fps::fromValue(requestedRefreshRate);
    mCurrentState.displays.add(token, state);
    return token;
}

status_t SurfaceFlinger::destroyVirtualDisplay(const sp<IBinder>& displayToken) {
    Mutex::Autolock lock(mStateLock);

    const ssize_t index = mCurrentState.displays.indexOfKey(displayToken);
    if (index < 0) {
        ALOGE("%s: Invalid display token %p", __func__, displayToken.get());
        return NAME_NOT_FOUND;
    }

    const DisplayDeviceState& state = mCurrentState.displays.valueAt(index);
    if (state.physical) {
        ALOGE("%s: Invalid operation on physical display", __func__);
        return INVALID_OPERATION;
    }
    mCurrentState.displays.removeItemsAt(index);
    setTransactionFlags(eDisplayTransactionNeeded);
    return NO_ERROR;
}

void SurfaceFlinger::enableHalVirtualDisplays(bool enable) {
    auto& generator = mVirtualDisplayIdGenerators.hal;
    if (!generator && enable) {
        ALOGI("Enabling HAL virtual displays");
        generator.emplace(getHwComposer().getMaxVirtualDisplayCount());
    } else if (generator && !enable) {
        ALOGW_IF(generator->inUse(), "Disabling HAL virtual displays while in use");
        generator.reset();
    }
}

VirtualDisplayId SurfaceFlinger::acquireVirtualDisplay(ui::Size resolution,
                                                       ui::PixelFormat format) {
    if (auto& generator = mVirtualDisplayIdGenerators.hal) {
        if (const auto id = generator->generateId()) {
            if (getHwComposer().allocateVirtualDisplay(*id, resolution, &format)) {
                return *id;
            }

            generator->releaseId(*id);
        } else {
            ALOGW("%s: Exhausted HAL virtual displays", __func__);
        }

        ALOGW("%s: Falling back to GPU virtual display", __func__);
    }

    const auto id = mVirtualDisplayIdGenerators.gpu.generateId();
    LOG_ALWAYS_FATAL_IF(!id, "Failed to generate ID for GPU virtual display");
    return *id;
}

void SurfaceFlinger::releaseVirtualDisplay(VirtualDisplayId displayId) {
    if (const auto id = HalVirtualDisplayId::tryCast(displayId)) {
        if (auto& generator = mVirtualDisplayIdGenerators.hal) {
            generator->releaseId(*id);
        }
        return;
    }

    const auto id = GpuVirtualDisplayId::tryCast(displayId);
    LOG_ALWAYS_FATAL_IF(!id);
    mVirtualDisplayIdGenerators.gpu.releaseId(*id);
}

std::vector<PhysicalDisplayId> SurfaceFlinger::getPhysicalDisplayIdsLocked() const {
    std::vector<PhysicalDisplayId> displayIds;
    displayIds.reserve(mPhysicalDisplays.size());

    const auto defaultDisplayId = getDefaultDisplayDeviceLocked()->getPhysicalId();
    displayIds.push_back(defaultDisplayId);

    for (const auto& [id, display] : mPhysicalDisplays) {
        if (id != defaultDisplayId) {
            displayIds.push_back(id);
        }
    }

    return displayIds;
}

std::optional<PhysicalDisplayId> SurfaceFlinger::getPhysicalDisplayIdLocked(
        const sp<display::DisplayToken>& displayToken) const {
    return ftl::find_if(mPhysicalDisplays, PhysicalDisplay::hasToken(displayToken))
            .transform(&ftl::to_key<PhysicalDisplays>);
}

sp<IBinder> SurfaceFlinger::getPhysicalDisplayToken(PhysicalDisplayId displayId) const {
    Mutex::Autolock lock(mStateLock);
    return getPhysicalDisplayTokenLocked(displayId);
}

HWComposer& SurfaceFlinger::getHwComposer() const {
    return mCompositionEngine->getHwComposer();
}

renderengine::RenderEngine& SurfaceFlinger::getRenderEngine() const {
    return *mRenderEngine;
}

compositionengine::CompositionEngine& SurfaceFlinger::getCompositionEngine() const {
    return *mCompositionEngine.get();
}

void SurfaceFlinger::bootFinished() {
    if (mBootFinished == true) {
        ALOGE("Extra call to bootFinished");
        return;
    }
    mBootFinished = true;
    FlagManager::getMutableInstance().markBootCompleted();

    mInitBootPropsFuture.wait();
    mRenderEnginePrimeCacheFuture.wait();

    const nsecs_t now = systemTime();
    const nsecs_t duration = now - mBootTime;
    ALOGI("Boot is finished (%ld ms)", long(ns2ms(duration)) );

    mFrameTracer->initialize();
    mFrameTimeline->onBootFinished();
    getRenderEngine().setEnableTracing(FlagManager::getInstance().use_skia_tracing());

    // wait patiently for the window manager death
    const String16 name("window");
    mWindowManager = defaultServiceManager()->waitForService(name);
    if (mWindowManager != 0) {
        mWindowManager->linkToDeath(sp<IBinder::DeathRecipient>::fromExisting(this));
    }

    // stop boot animation
    // formerly we would just kill the process, but we now ask it to exit so it
    // can choose where to stop the animation.
    property_set("service.bootanim.exit", "1");

    const int LOGTAG_SF_STOP_BOOTANIM = 60110;
    LOG_EVENT_LONG(LOGTAG_SF_STOP_BOOTANIM,
                   ns2ms(systemTime(SYSTEM_TIME_MONOTONIC)));

    sp<IBinder> input(defaultServiceManager()->waitForService(String16("inputflinger")));

    static_cast<void>(mScheduler->schedule([=, this]() FTL_FAKE_GUARD(kMainThreadContext) {
        if (input == nullptr) {
            ALOGE("Failed to link to input service");
        } else {
            mInputFlinger = interface_cast<os::IInputFlinger>(input);
        }

        readPersistentProperties();
        const bool hintSessionEnabled = FlagManager::getInstance().use_adpf_cpu_hint();
        mPowerAdvisor->enablePowerHintSession(hintSessionEnabled);
        const bool hintSessionUsed = mPowerAdvisor->usePowerHintSession();
        // Ordering is important here, as onBootFinished signals to PowerAdvisor that concurrency
        // is safe because its variables are initialized.
        mPowerAdvisor->onBootFinished();
        ALOGD("Power hint is %s",
              hintSessionUsed ? "supported" : (hintSessionEnabled ? "unsupported" : "disabled"));
        if (hintSessionUsed) {
            std::optional<pid_t> renderEngineTid = getRenderEngine().getRenderEngineTid();
            std::vector<int32_t> tidList;
            tidList.emplace_back(gettid());
            if (renderEngineTid.has_value()) {
                tidList.emplace_back(*renderEngineTid);
            }
            if (!mPowerAdvisor->startPowerHintSession(std::move(tidList))) {
                ALOGW("Cannot start power hint session");
            }
        }

        mBootStage = BootStage::FINISHED;

        if (base::GetBoolProperty("sf.debug.show_refresh_rate_overlay"s, false)) {
            ftl::FakeGuard guard(mStateLock);
            enableRefreshRateOverlay(true);
        }
        /* QTI_BEGIN */
        mQtiSFExtnIntf->qtiFbScalingOnBoot();
        /* QTI_END */
    }));
}

void chooseRenderEngineType(renderengine::RenderEngineCreationArgs::Builder& builder) {
    char prop[PROPERTY_VALUE_MAX];
    property_get(PROPERTY_DEBUG_RENDERENGINE_BACKEND, prop, "");

    // TODO: b/293371537 - Once GraphiteVk is deemed relatively stable, log a warning that
    // PROPERTY_DEBUG_RENDERENGINE_BACKEND is deprecated
    if (strcmp(prop, "skiagl") == 0) {
        builder.setThreaded(renderengine::RenderEngine::Threaded::NO)
                .setGraphicsApi(renderengine::RenderEngine::GraphicsApi::GL);
    } else if (strcmp(prop, "skiaglthreaded") == 0) {
        builder.setThreaded(renderengine::RenderEngine::Threaded::YES)
                .setGraphicsApi(renderengine::RenderEngine::GraphicsApi::GL);
    } else if (strcmp(prop, "skiavk") == 0) {
        builder.setThreaded(renderengine::RenderEngine::Threaded::NO)
                .setGraphicsApi(renderengine::RenderEngine::GraphicsApi::VK);
    } else if (strcmp(prop, "skiavkthreaded") == 0) {
        builder.setThreaded(renderengine::RenderEngine::Threaded::YES)
                .setGraphicsApi(renderengine::RenderEngine::GraphicsApi::VK);
    } else {
        const auto kVulkan = renderengine::RenderEngine::GraphicsApi::VK;
// TODO: b/341728634 - Clean up conditional compilation.
// Note: this guard in particular must check e.g.
// COM_ANDROID_GRAPHICS_SURFACEFLINGER_FLAGS_GRAPHITE_RENDERENGINE directly (instead of calling e.g.
// COM_ANDROID_GRAPHICS_SURFACEFLINGER_FLAGS(GRAPHITE_RENDERENGINE)) because that macro is undefined
// in the libsurfaceflingerflags_test variant of com_android_graphics_surfaceflinger_flags.h, which
// is used by layertracegenerator (which also needs SurfaceFlinger.cpp). :)
#if COM_ANDROID_GRAPHICS_SURFACEFLINGER_FLAGS_GRAPHITE_RENDERENGINE || \
        COM_ANDROID_GRAPHICS_SURFACEFLINGER_FLAGS_FORCE_COMPILE_GRAPHITE_RENDERENGINE
        const bool useGraphite = FlagManager::getInstance().graphite_renderengine() &&
                renderengine::RenderEngine::canSupport(kVulkan);
#else
        const bool useGraphite = false;
        if (FlagManager::getInstance().graphite_renderengine()) {
            ALOGE("RenderEngine's Graphite Skia backend was requested with the "
                  "debug.renderengine.graphite system property, but it is not compiled in this "
                  "build! Falling back to Ganesh backend selection logic.");
        }
#endif
        const bool useVulkan = useGraphite ||
                (FlagManager::getInstance().vulkan_renderengine() &&
                 renderengine::RenderEngine::canSupport(kVulkan));

        builder.setSkiaBackend(useGraphite ? renderengine::RenderEngine::SkiaBackend::GRAPHITE
                                           : renderengine::RenderEngine::SkiaBackend::GANESH);
        builder.setGraphicsApi(useVulkan ? kVulkan : renderengine::RenderEngine::GraphicsApi::GL);
    }
}

/**
 * Choose a suggested blurring algorithm if supportsBlur is true. By default Kawase will be
 * suggested as it's faster than a full Gaussian blur and looks close enough.
 */
renderengine::RenderEngine::BlurAlgorithm chooseBlurAlgorithm(bool supportsBlur) {
    if (!supportsBlur) {
        return renderengine::RenderEngine::BlurAlgorithm::NONE;
    }

    auto const algorithm = base::GetProperty(PROPERTY_DEBUG_RENDERENGINE_BLUR_ALGORITHM, "");
    if (algorithm == "gaussian") {
        return renderengine::RenderEngine::BlurAlgorithm::GAUSSIAN;
    } else {
        return renderengine::RenderEngine::BlurAlgorithm::KAWASE;
    }
}

void SurfaceFlinger::init() FTL_FAKE_GUARD(kMainThreadContext) {
    ATRACE_CALL();
    ALOGI(  "SurfaceFlinger's main thread ready to run. "
            "Initializing graphics H/W...");
    addTransactionReadyFilters();
    Mutex::Autolock lock(mStateLock);

    // Get a RenderEngine for the given display / config (can't fail)
    // TODO(b/77156734): We need to stop casting and use HAL types when possible.
    // Sending maxFrameBufferAcquiredBuffers as the cache size is tightly tuned to single-display.
    auto builder = renderengine::RenderEngineCreationArgs::Builder()
                           .setPixelFormat(static_cast<int32_t>(defaultCompositionPixelFormat))
                           .setImageCacheSize(maxFrameBufferAcquiredBuffers)
                           .setEnableProtectedContext(enable_protected_contents(false))
                           .setPrecacheToneMapperShaderOnly(false)
                           .setBlurAlgorithm(chooseBlurAlgorithm(mSupportsBlur))
                           .setContextPriority(
                                   useContextPriority
                                           ? renderengine::RenderEngine::ContextPriority::REALTIME
                                           : renderengine::RenderEngine::ContextPriority::MEDIUM);
    chooseRenderEngineType(builder);
    mRenderEngine = renderengine::RenderEngine::create(builder.build());
    mCompositionEngine->setRenderEngine(mRenderEngine.get());
    mMaxRenderTargetSize =
            std::min(getRenderEngine().getMaxTextureSize(), getRenderEngine().getMaxViewportDims());

    // Set SF main policy after initializing RenderEngine which has its own policy.
    if (!SetTaskProfiles(0, {"SFMainPolicy"})) {
        ALOGW("Failed to set main task profile");
    }

    mCompositionEngine->setTimeStats(mTimeStats);
    mCompositionEngine->setHwComposer(getFactory().createHWComposer(mHwcServiceName));
    mCompositionEngine->getHwComposer().setCallback(*this);
    ClientCache::getInstance().setRenderEngine(&getRenderEngine());

    mHasReliablePresentFences =
            !getHwComposer().hasCapability(Capability::PRESENT_FENCE_IS_NOT_RELIABLE);

    enableLatchUnsignaledConfig = getLatchUnsignaledConfig();

    // Process hotplug for displays connected at boot.
    LOG_ALWAYS_FATAL_IF(!configureLocked(),
                        "Initial display configuration failed: HWC did not hotplug");

    // Commit primary display.
    sp<const DisplayDevice> display;
    if (const auto indexOpt = mCurrentState.getDisplayIndex(getPrimaryDisplayIdLocked())) {
        const auto& displays = mCurrentState.displays;

        const auto& token = displays.keyAt(*indexOpt);
        const auto& state = displays.valueAt(*indexOpt);

        processDisplayAdded(token, state);
        mDrawingState.displays.add(token, state);

        display = getDefaultDisplayDeviceLocked();
    }

    LOG_ALWAYS_FATAL_IF(!display, "Failed to configure the primary display");
    LOG_ALWAYS_FATAL_IF(!getHwComposer().isConnected(display->getPhysicalId()),
                        "Primary display is disconnected");

    // TODO(b/241285876): The Scheduler needlessly depends on creating the CompositionEngine part of
    // the DisplayDevice, hence the above commit of the primary display. Remove that special case by
    // initializing the Scheduler after configureLocked, once decoupled from DisplayDevice.
    initScheduler(display);

    mLayerTracing.setTakeLayersSnapshotProtoFunction([&](uint32_t traceFlags) {
        auto snapshot = perfetto::protos::LayersSnapshotProto{};
        mScheduler
                ->schedule([&]() FTL_FAKE_GUARD(mStateLock) FTL_FAKE_GUARD(kMainThreadContext) {
                    snapshot = takeLayersSnapshotProto(traceFlags, TimePoint::now(),
                                                       mLastCommittedVsyncId, true);
                })
                .wait();
        return snapshot;
    });

    // Commit secondary display(s).
    processDisplayChangesLocked();

    // initialize our drawing state
    mDrawingState = mCurrentState;

    onActiveDisplayChangedLocked(nullptr, *display);

    static_cast<void>(mScheduler->schedule(
            [this]() FTL_FAKE_GUARD(kMainThreadContext) { initializeDisplays(); }));

    mPowerAdvisor->init();

    if (base::GetBoolProperty("service.sf.prime_shader_cache"s, true)) {
        if (setSchedFifo(false) != NO_ERROR) {
            ALOGW("Can't set SCHED_OTHER for primeCache");
        }

        mRenderEnginePrimeCacheFuture.callOnce([this] {
            renderengine::PrimeCacheConfig config;
            config.cacheHolePunchLayer =
                    base::GetBoolProperty("debug.sf.prime_shader_cache.hole_punch"s, true);
            config.cacheSolidLayers =
                    base::GetBoolProperty("debug.sf.prime_shader_cache.solid_layers"s, true);
            config.cacheSolidDimmedLayers =
                    base::GetBoolProperty("debug.sf.prime_shader_cache.solid_dimmed_layers"s, true);
            config.cacheImageLayers =
                    base::GetBoolProperty("debug.sf.prime_shader_cache.image_layers"s, true);
            config.cacheImageDimmedLayers =
                    base::GetBoolProperty("debug.sf.prime_shader_cache.image_dimmed_layers"s, true);
            config.cacheClippedLayers =
                    base::GetBoolProperty("debug.sf.prime_shader_cache.clipped_layers"s, true);
            config.cacheShadowLayers =
                    base::GetBoolProperty("debug.sf.prime_shader_cache.shadow_layers"s, true);
            config.cachePIPImageLayers =
                    base::GetBoolProperty("debug.sf.prime_shader_cache.pip_image_layers"s, true);
            config.cacheTransparentImageDimmedLayers = base::
                    GetBoolProperty("debug.sf.prime_shader_cache.transparent_image_dimmed_layers"s,
                                    true);
            config.cacheClippedDimmedImageLayers = base::
                    GetBoolProperty("debug.sf.prime_shader_cache.clipped_dimmed_image_layers"s,
                                    true);
            // ro.surface_flinger.prime_chader_cache.ultrahdr exists as a previous ro property
            // which we maintain for backwards compatibility.
            config.cacheUltraHDR =
                    base::GetBoolProperty("ro.surface_flinger.prime_shader_cache.ultrahdr"s, false);
            return getRenderEngine().primeCache(config);
        });

        if (setSchedFifo(true) != NO_ERROR) {
            ALOGW("Can't set SCHED_FIFO after primeCache");
        }
    }

    // Avoid blocking the main thread on `init` to set properties.
    mInitBootPropsFuture.callOnce([this] {
        return std::async(std::launch::async, &SurfaceFlinger::initBootProperties, this);
    });

    initTransactionTraceWriter();
    /* QTI_BEGIN */
    mQtiSFExtnIntf =
            mQtiSFExtnIntf->qtiPostInit(static_cast<android::impl::HWComposer&>(
                                                mCompositionEngine->getHwComposer()),
                                        static_cast<Hwc2::impl::PowerAdvisor*>(mPowerAdvisor.get()),
                                        mScheduler->getVsyncConfiguration_ptr(), getHwComposer().getComposer());
   surfaceflingerextension::QtiExtensionContext::instance().setCompositionEngine(
            &getCompositionEngine());

    if (base::GetBoolProperty("debug.sf.enable_hwc_vds"s, false)) {
        enableHalVirtualDisplays(true);
    }

    mQtiSFExtnIntf->qtiStartUnifiedDraw();
    /* QTI_END */

    ALOGV("Done initializing");
}

// During boot, offload `initBootProperties` to another thread. `property_set` depends on
// `property_service`, which may be delayed by slow operations like `mount_all --late` in
// the `init` process. See b/34499826 and b/63844978.
void SurfaceFlinger::initBootProperties() {
    property_set("service.sf.present_timestamp", mHasReliablePresentFences ? "1" : "0");

    if (base::GetBoolProperty("debug.sf.boot_animation"s, true)) {
        // Reset and (if needed) start BootAnimation.
        property_set("service.bootanim.exit", "0");
        property_set("service.bootanim.progress", "0");
        property_set("ctl.start", "bootanim");
    }
}

void SurfaceFlinger::initTransactionTraceWriter() {
    if (!mTransactionTracing) {
        return;
    }
    TransactionTraceWriter::getInstance().setWriterFunction(
            [&](const std::string& filename, bool overwrite) {
                auto writeFn = [&]() {
                    if (!overwrite && fileNewerThan(filename, std::chrono::minutes{10})) {
                        ALOGD("TransactionTraceWriter: file=%s already exists", filename.c_str());
                        return;
                    }
                    ALOGD("TransactionTraceWriter: writing file=%s", filename.c_str());
                    mTransactionTracing->writeToFile(filename);
                    mTransactionTracing->flush();
                };
                if (std::this_thread::get_id() == mMainThreadId) {
                    writeFn();
                } else {
                    mScheduler->schedule(writeFn).get();
                }
            });
}

void SurfaceFlinger::readPersistentProperties() {
    Mutex::Autolock _l(mStateLock);

    char value[PROPERTY_VALUE_MAX];

    property_get("persist.sys.sf.color_saturation", value, "1.0");
    mGlobalSaturationFactor = atof(value);
    updateColorMatrixLocked();
    ALOGV("Saturation is set to %.2f", mGlobalSaturationFactor);

    property_get("persist.sys.sf.native_mode", value, "0");
    mDisplayColorSetting = static_cast<DisplayColorSetting>(atoi(value));

    mForceColorMode =
            static_cast<ui::ColorMode>(base::GetIntProperty("persist.sys.sf.color_mode"s, 0));
}

status_t SurfaceFlinger::getSupportedFrameTimestamps(
        std::vector<FrameEvent>* outSupported) const {
    *outSupported = {
        FrameEvent::REQUESTED_PRESENT,
        FrameEvent::ACQUIRE,
        FrameEvent::LATCH,
        FrameEvent::FIRST_REFRESH_START,
        FrameEvent::LAST_REFRESH_START,
        FrameEvent::GPU_COMPOSITION_DONE,
        FrameEvent::DEQUEUE_READY,
        FrameEvent::RELEASE,
    };

    if (mHasReliablePresentFences) {
        outSupported->push_back(FrameEvent::DISPLAY_PRESENT);
    }
    return NO_ERROR;
}

status_t SurfaceFlinger::getDisplayState(const sp<IBinder>& displayToken, ui::DisplayState* state) {
    if (!displayToken || !state) {
        return BAD_VALUE;
    }

    Mutex::Autolock lock(mStateLock);

    const auto display = getDisplayDeviceLocked(displayToken);
    if (!display) {
        return NAME_NOT_FOUND;
    }

    state->layerStack = display->getLayerStack();
    state->orientation = display->getOrientation();

    const Rect layerStackRect = display->getLayerStackSpaceRect();
    state->layerStackSpaceRect =
            layerStackRect.isValid() ? layerStackRect.getSize() : display->getSize();

    return NO_ERROR;
}

status_t SurfaceFlinger::getStaticDisplayInfo(int64_t displayId, ui::StaticDisplayInfo* info) {
    if (!info) {
        return BAD_VALUE;
    }

    Mutex::Autolock lock(mStateLock);
    const auto id = DisplayId::fromValue<PhysicalDisplayId>(static_cast<uint64_t>(displayId));
    const auto displayOpt = mPhysicalDisplays.get(*id).and_then(getDisplayDeviceAndSnapshot());

    if (!displayOpt) {
        return NAME_NOT_FOUND;
    }

    const auto& [display, snapshotRef] = *displayOpt;
    const auto& snapshot = snapshotRef.get();

    info->connectionType = snapshot.connectionType();
    info->deviceProductInfo = snapshot.deviceProductInfo();

    if (mEmulatedDisplayDensity) {
        info->density = mEmulatedDisplayDensity;
    } else {
        info->density = info->connectionType == ui::DisplayConnectionType::Internal
                ? mInternalDisplayDensity
                : FALLBACK_DENSITY;
    }
    info->density /= ACONFIGURATION_DENSITY_MEDIUM;

    info->secure = display->isSecure();
    info->installOrientation = display->getPhysicalOrientation();

    return NO_ERROR;
}

void SurfaceFlinger::getDynamicDisplayInfoInternal(ui::DynamicDisplayInfo*& info,
                                                   const sp<DisplayDevice>& display,
                                                   const display::DisplaySnapshot& snapshot) {
    const auto& displayModes = snapshot.displayModes();
    info->supportedDisplayModes.clear();
    info->supportedDisplayModes.reserve(displayModes.size());

    for (const auto& [id, mode] : displayModes) {
        ui::DisplayMode outMode;
        outMode.id = ftl::to_underlying(id);

        auto [width, height] = mode->getResolution();
        auto [xDpi, yDpi] = mode->getDpi();

        if (const auto physicalOrientation = display->getPhysicalOrientation();
            physicalOrientation == ui::ROTATION_90 || physicalOrientation == ui::ROTATION_270) {
            std::swap(width, height);
            std::swap(xDpi, yDpi);
        }

        outMode.resolution = ui::Size(width, height);

        outMode.xDpi = xDpi;
        outMode.yDpi = yDpi;

        const auto peakFps = mode->getPeakFps();
        outMode.peakRefreshRate = peakFps.getValue();
        outMode.vsyncRate = mode->getVsyncRate().getValue();

        const auto vsyncConfigSet = mScheduler->getVsyncConfiguration().getConfigsForRefreshRate(
                Fps::fromValue(outMode.peakRefreshRate));
        outMode.appVsyncOffset = vsyncConfigSet.late.appOffset;
        outMode.sfVsyncOffset = vsyncConfigSet.late.sfOffset;
        outMode.group = mode->getGroup();

        // This is how far in advance a buffer must be queued for
        // presentation at a given time.  If you want a buffer to appear
        // on the screen at time N, you must submit the buffer before
        // (N - presentationDeadline).
        //
        // Normally it's one full refresh period (to give SF a chance to
        // latch the buffer), but this can be reduced by configuring a
        // VsyncController offset.  Any additional delays introduced by the hardware
        // composer or panel must be accounted for here.
        //
        // We add an additional 1ms to allow for processing time and
        // differences between the ideal and actual refresh rate.
        outMode.presentationDeadline = peakFps.getPeriodNsecs() - outMode.sfVsyncOffset + 1000000;
        excludeDolbyVisionIf4k30Present(display->getHdrCapabilities().getSupportedHdrTypes(),
                                        outMode);
        info->supportedDisplayModes.push_back(outMode);
    }

    info->supportedColorModes = snapshot.filterColorModes(mSupportsWideColor);

    const PhysicalDisplayId displayId = snapshot.displayId();

    const auto mode = display->refreshRateSelector().getActiveMode();
    info->activeDisplayModeId = ftl::to_underlying(mode.modePtr->getId());
    info->renderFrameRate = mode.fps.getValue();
    info->activeColorMode = display->getCompositionDisplay()->getState().colorMode;
    info->hdrCapabilities = filterOut4k30(display->getHdrCapabilities());

    info->autoLowLatencyModeSupported =
            getHwComposer().hasDisplayCapability(displayId,
                                                 DisplayCapability::AUTO_LOW_LATENCY_MODE);
    info->gameContentTypeSupported =
            getHwComposer().supportsContentType(displayId, hal::ContentType::GAME);

    info->preferredBootDisplayMode = static_cast<ui::DisplayModeId>(-1);

    if (getHwComposer().hasCapability(Capability::BOOT_DISPLAY_CONFIG)) {
        if (const auto hwcId = getHwComposer().getPreferredBootDisplayMode(displayId)) {
            if (const auto modeId = snapshot.translateModeId(*hwcId)) {
                info->preferredBootDisplayMode = ftl::to_underlying(*modeId);
            }
        }
    }
}

status_t SurfaceFlinger::getDynamicDisplayInfoFromId(int64_t physicalDisplayId,
                                                     ui::DynamicDisplayInfo* info) {
    if (!info) {
        return BAD_VALUE;
    }

    Mutex::Autolock lock(mStateLock);

    const auto id_ =
            DisplayId::fromValue<PhysicalDisplayId>(static_cast<uint64_t>(physicalDisplayId));
    const auto displayOpt = mPhysicalDisplays.get(*id_).and_then(getDisplayDeviceAndSnapshot());

    if (!displayOpt) {
        return NAME_NOT_FOUND;
    }

    const auto& [display, snapshotRef] = *displayOpt;
    getDynamicDisplayInfoInternal(info, display, snapshotRef.get());
    return NO_ERROR;
}

status_t SurfaceFlinger::getDynamicDisplayInfoFromToken(const sp<IBinder>& displayToken,
                                                        ui::DynamicDisplayInfo* info) {
    if (!displayToken || !info) {
        return BAD_VALUE;
    }

    Mutex::Autolock lock(mStateLock);

    const auto displayOpt = ftl::find_if(mPhysicalDisplays, PhysicalDisplay::hasToken(displayToken))
                                    .transform(&ftl::to_mapped_ref<PhysicalDisplays>)
                                    .and_then(getDisplayDeviceAndSnapshot());

    if (!displayOpt) {
        return NAME_NOT_FOUND;
    }

    const auto& [display, snapshotRef] = *displayOpt;
    getDynamicDisplayInfoInternal(info, display, snapshotRef.get());
    return NO_ERROR;
}

status_t SurfaceFlinger::getDisplayStats(const sp<IBinder>& displayToken,
                                         DisplayStatInfo* outStats) {
    if (!outStats) {
        return BAD_VALUE;
    }

    std::optional<PhysicalDisplayId> displayIdOpt;
    {
        Mutex::Autolock lock(mStateLock);
        if (displayToken) {
            displayIdOpt = getPhysicalDisplayIdLocked(displayToken);
            if (!displayIdOpt) {
                ALOGW("%s: Invalid physical display token %p", __func__, displayToken.get());
                return NAME_NOT_FOUND;
            }
        } else {
            // TODO (b/277364366): Clients should be updated to pass in the display they
            // want, rather than us picking an arbitrary one (the active display, in this
            // case).
            displayIdOpt = mActiveDisplayId;
        }
    }

    const auto schedule = mScheduler->getVsyncSchedule(displayIdOpt);
    if (!schedule) {
        ALOGE("%s: Missing VSYNC schedule for display %s!", __func__,
              to_string(*displayIdOpt).c_str());
        return NAME_NOT_FOUND;
    }
    outStats->vsyncTime = schedule->vsyncDeadlineAfter(TimePoint::now()).ns();
    outStats->vsyncPeriod = schedule->period().ns();
    return NO_ERROR;
}

void SurfaceFlinger::setDesiredMode(display::DisplayModeRequest&& desiredMode) {
    const auto mode = desiredMode.mode;
    const auto displayId = mode.modePtr->getPhysicalDisplayId();

    ATRACE_NAME(ftl::Concat(__func__, ' ', displayId.value).c_str());

    const auto display = getDisplayDeviceLocked(displayId);
    if (!display) {
        ALOGW("%s: display is no longer valid", __func__);
        return;
    }

    /* QTI_BEGIN */
    if (getHwComposer().getDisplayConnectionType(displayId) ==
        ui::DisplayConnectionType::External) {
        ALOGW("%s: Attempted to set desired mode for external display %" PRIu64, __func__,
              displayId.value);
        return;
    }
    /* QTI_END */

    const bool emitEvent = desiredMode.emitEvent;

    /* QTI_BEGIN */
    if (mQtiSFExtnIntf->qtiIsFpsDeferNeeded(mode.fps.getValue())) {
        return;
    }
    /* QTI_END */
    switch (display->setDesiredMode(std::move(desiredMode))) {
        case DisplayDevice::DesiredModeAction::InitiateDisplayModeSwitch:
            // DisplayDevice::setDesiredMode updated the render rate, so inform Scheduler.
            mScheduler->setRenderRate(displayId, display->refreshRateSelector().getActiveMode().fps,
                                      /*applyImmediately*/ true);

            // Schedule a new frame to initiate the display mode switch.
            scheduleComposite(FrameHint::kNone);

            // Start receiving vsync samples now, so that we can detect a period
            // switch.
            mScheduler->resyncToHardwareVsync(displayId, true /* allowToEnable */,
                                              mode.modePtr.get());

            // As we called to set period, we will call to onRefreshRateChangeCompleted once
            // VsyncController model is locked.
            mScheduler->modulateVsync(displayId, &VsyncModulator::onRefreshRateChangeInitiated);

            if (displayId == mActiveDisplayId) {
                mScheduler->updatePhaseConfiguration(mode.fps);
            }

            mScheduler->setModeChangePending(true);
            break;
        case DisplayDevice::DesiredModeAction::InitiateRenderRateSwitch:
            mScheduler->setRenderRate(displayId, mode.fps, /*applyImmediately*/ false);

            if (displayId == mActiveDisplayId) {
                mScheduler->updatePhaseConfiguration(mode.fps);
            }

            if (emitEvent) {
                dispatchDisplayModeChangeEvent(displayId, mode);
            }
            break;
        case DisplayDevice::DesiredModeAction::None:
            break;
    }

    /* QTI_BEGIN */
    mQtiSFExtnIntf->qtiSetContentFps(mode.fps.getValue());
    mQtiSFExtnIntf->qtiDolphinSetVsyncPeriod(mode.fps.getPeriodNsecs());
    /* QTI_END */
}

status_t SurfaceFlinger::setActiveModeFromBackdoor(const sp<display::DisplayToken>& displayToken,
                                                   DisplayModeId modeId, Fps minFps, Fps maxFps) {
    ATRACE_CALL();

    if (!displayToken) {
        return BAD_VALUE;
    }

    const char* const whence = __func__;
    auto future = mScheduler->schedule([=, this]() FTL_FAKE_GUARD(kMainThreadContext) -> status_t {
        const auto displayOpt =
                FTL_FAKE_GUARD(mStateLock,
                               ftl::find_if(mPhysicalDisplays,
                                            PhysicalDisplay::hasToken(displayToken))
                                       .transform(&ftl::to_mapped_ref<PhysicalDisplays>)
                                       .and_then(getDisplayDeviceAndSnapshot()));
        if (!displayOpt) {
            ALOGE("%s: Invalid physical display token %p", whence, displayToken.get());
            return NAME_NOT_FOUND;
        }

        const auto& [display, snapshotRef] = *displayOpt;
        const auto& snapshot = snapshotRef.get();

        const auto fpsOpt = snapshot.displayModes().get(modeId).transform(
                [](const DisplayModePtr& mode) { return mode->getPeakFps(); });

        if (!fpsOpt) {
            ALOGE("%s: Invalid mode %d for display %s", whence, ftl::to_underlying(modeId),
                  to_string(snapshot.displayId()).c_str());
            return BAD_VALUE;
        }

        const Fps fps = *fpsOpt;
        const FpsRange physical = {fps, fps};
        const FpsRange render = {minFps.isValid() ? minFps : fps, maxFps.isValid() ? maxFps : fps};
        const FpsRanges ranges = {physical, render};

        // Keep the old switching type.
        const bool allowGroupSwitching =
                display->refreshRateSelector().getCurrentPolicy().allowGroupSwitching;

        const scheduler::RefreshRateSelector::DisplayManagerPolicy policy{modeId, ranges, ranges,
                                                                          allowGroupSwitching};

        return setDesiredDisplayModeSpecsInternal(display, policy);
    });

    return future.get();
}

void SurfaceFlinger::finalizeDisplayModeChange(DisplayDevice& display) {
    const auto displayId = display.getPhysicalId();
    ATRACE_NAME(ftl::Concat(__func__, ' ', displayId.value).c_str());

    const auto pendingModeOpt = display.getPendingMode();
    if (!pendingModeOpt) {
        // There is no pending mode change. This can happen if the active
        // display changed and the mode change happened on a different display.
        return;
    }

    const auto& activeMode = pendingModeOpt->mode;

    if (display.getActiveMode().modePtr->getResolution() != activeMode.modePtr->getResolution()) {
        auto& state = mCurrentState.displays.editValueFor(display.getDisplayToken());
        // We need to generate new sequenceId in order to recreate the display (and this
        // way the framebuffer).
        state.sequenceId = DisplayDeviceState{}.sequenceId;
        state.physical->activeMode = activeMode.modePtr.get();
        processDisplayChangesLocked();

        // processDisplayChangesLocked will update all necessary components so we're done here.
        return;
    }

    display.finalizeModeChange(activeMode.modePtr->getId(), activeMode.modePtr->getVsyncRate(),
                               activeMode.fps);

    if (displayId == mActiveDisplayId) {
        mScheduler->updatePhaseConfiguration(activeMode.fps);
    }

    if (pendingModeOpt->emitEvent) {
        dispatchDisplayModeChangeEvent(displayId, activeMode);
    }
}

void SurfaceFlinger::dropModeRequest(const sp<DisplayDevice>& display) {
    display->clearDesiredMode();
    if (display->getPhysicalId() == mActiveDisplayId) {
        // TODO(b/255635711): Check for pending mode changes on other displays.
        mScheduler->setModeChangePending(false);
    }
}

void SurfaceFlinger::applyActiveMode(const sp<DisplayDevice>& display) {
    const auto activeModeOpt = display->getDesiredMode();
    auto activeModePtr = activeModeOpt->mode.modePtr;
    const auto displayId = activeModePtr->getPhysicalDisplayId();
    const auto renderFps = activeModeOpt->mode.fps;

    dropModeRequest(display);

    constexpr bool kAllowToEnable = true;
    mScheduler->resyncToHardwareVsync(displayId, kAllowToEnable, std::move(activeModePtr).take());
    mScheduler->setRenderRate(displayId, renderFps, /*applyImmediately*/ true);

    if (displayId == mActiveDisplayId) {
        mScheduler->updatePhaseConfiguration(renderFps);
    }
}

void SurfaceFlinger::initiateDisplayModeChanges() {
    ATRACE_CALL();

    std::optional<PhysicalDisplayId> displayToUpdateImmediately;

    for (const auto& [id, physical] : mPhysicalDisplays) {
        const auto display = getDisplayDeviceLocked(id);
        if (!display) continue;

        auto desiredModeOpt = display->getDesiredMode();
        if (!desiredModeOpt) {
            continue;
        }

        const auto desiredModeId = desiredModeOpt->mode.modePtr->getId();
        const auto displayModePtrOpt = physical.snapshot().displayModes().get(desiredModeId);

        if (!displayModePtrOpt) {
            ALOGW("Desired display mode is no longer supported. Mode ID = %d",
                  ftl::to_underlying(desiredModeId));
            continue;
        }

        ALOGV("%s changing active mode to %d(%s) for display %s", __func__,
              ftl::to_underlying(desiredModeId),
              to_string(displayModePtrOpt->get()->getVsyncRate()).c_str(),
              to_string(display->getId()).c_str());

        if ((!FlagManager::getInstance().connected_display() || !desiredModeOpt->force) &&
            display->getActiveMode() == desiredModeOpt->mode) {
            applyActiveMode(display);
            continue;
        }

        // Desired active mode was set, it is different than the mode currently in use, however
        // allowed modes might have changed by the time we process the refresh.
        // Make sure the desired mode is still allowed
        if (!display->refreshRateSelector().isModeAllowed(desiredModeOpt->mode)) {
            dropModeRequest(display);
            continue;
        }

        // TODO(b/142753666) use constrains
        hal::VsyncPeriodChangeConstraints constraints;
        constraints.desiredTimeNanos = systemTime();
        constraints.seamlessRequired = false;
        hal::VsyncPeriodChangeTimeline outTimeline;

        if (!display->initiateModeChange(std::move(*desiredModeOpt), constraints, outTimeline)) {
            continue;
        }

        display->refreshRateSelector().onModeChangeInitiated();
        mScheduler->onNewVsyncPeriodChangeTimeline(outTimeline);

        if (outTimeline.refreshRequired) {
            scheduleComposite(FrameHint::kNone);
        } else {
            // TODO(b/255635711): Remove `displayToUpdateImmediately` to `finalizeDisplayModeChange`
            // for all displays. This was only needed when the loop iterated over `mDisplays` rather
            // than `mPhysicalDisplays`.
            displayToUpdateImmediately = display->getPhysicalId();
        }
    }

    if (displayToUpdateImmediately) {
        const auto display = getDisplayDeviceLocked(*displayToUpdateImmediately);
        finalizeDisplayModeChange(*display);

        const auto desiredModeOpt = display->getDesiredMode();
        if (desiredModeOpt && display->getActiveMode() == desiredModeOpt->mode) {
            applyActiveMode(display);
        }
    }
}

void SurfaceFlinger::disableExpensiveRendering() {
    const char* const whence = __func__;
    auto future = mScheduler->schedule([=, this]() FTL_FAKE_GUARD(mStateLock) {
        ATRACE_NAME(whence);
        if (mPowerAdvisor->isUsingExpensiveRendering()) {
            for (const auto& [_, display] : mDisplays) {
                constexpr bool kDisable = false;
                mPowerAdvisor->setExpensiveRenderingExpected(display->getId(), kDisable);
            }
        }
    });

    future.wait();
}

status_t SurfaceFlinger::getDisplayNativePrimaries(const sp<IBinder>& displayToken,
                                                   ui::DisplayPrimaries& primaries) {
    if (!displayToken) {
        return BAD_VALUE;
    }

    Mutex::Autolock lock(mStateLock);

    const auto display = ftl::find_if(mPhysicalDisplays, PhysicalDisplay::hasToken(displayToken))
                                 .transform(&ftl::to_mapped_ref<PhysicalDisplays>);
    if (!display) {
        return NAME_NOT_FOUND;
    }

    if (!display.transform(&PhysicalDisplay::isInternal).value()) {
        return INVALID_OPERATION;
    }

    // TODO(b/229846990): For now, assume that all internal displays have the same primaries.
    primaries = mInternalDisplayPrimaries;
    return NO_ERROR;
}

status_t SurfaceFlinger::setActiveColorMode(const sp<IBinder>& displayToken, ui::ColorMode mode) {
    if (!displayToken) {
        return BAD_VALUE;
    }

    const char* const whence = __func__;
    auto future = mScheduler->schedule([=, this]() FTL_FAKE_GUARD(mStateLock) -> status_t {
        const auto displayOpt =
                ftl::find_if(mPhysicalDisplays, PhysicalDisplay::hasToken(displayToken))
                        .transform(&ftl::to_mapped_ref<PhysicalDisplays>)
                        .and_then(getDisplayDeviceAndSnapshot());

        if (!displayOpt) {
            ALOGE("%s: Invalid physical display token %p", whence, displayToken.get());
            return NAME_NOT_FOUND;
        }

        const auto& [display, snapshotRef] = *displayOpt;
        const auto& snapshot = snapshotRef.get();

        const auto modes = snapshot.filterColorModes(mSupportsWideColor);
        const bool exists = std::find(modes.begin(), modes.end(), mode) != modes.end();

        if (mode < ui::ColorMode::NATIVE || !exists) {
            ALOGE("%s: Invalid color mode %s (%d) for display %s", whence,
                  decodeColorMode(mode).c_str(), mode, to_string(snapshot.displayId()).c_str());
            return BAD_VALUE;
        }

        display->getCompositionDisplay()->setColorProfile(
                {mode, Dataspace::UNKNOWN, RenderIntent::COLORIMETRIC});

        return NO_ERROR;
    });

    // TODO(b/195698395): Propagate error.
    future.wait();
    return NO_ERROR;
}

status_t SurfaceFlinger::getBootDisplayModeSupport(bool* outSupport) const {
    auto future = mScheduler->schedule(
            [this] { return getHwComposer().hasCapability(Capability::BOOT_DISPLAY_CONFIG); });

    *outSupport = future.get();
    return NO_ERROR;
}

status_t SurfaceFlinger::getOverlaySupport(gui::OverlayProperties* outProperties) const {
    const auto& aidlProperties = getHwComposer().getOverlaySupport();
    // convert aidl OverlayProperties to gui::OverlayProperties
    outProperties->combinations.reserve(aidlProperties.combinations.size());
    for (const auto& combination : aidlProperties.combinations) {
        std::vector<int32_t> pixelFormats;
        pixelFormats.reserve(combination.pixelFormats.size());
        std::transform(combination.pixelFormats.cbegin(), combination.pixelFormats.cend(),
                       std::back_inserter(pixelFormats),
                       [](const auto& val) { return static_cast<int32_t>(val); });
        std::vector<int32_t> standards;
        standards.reserve(combination.standards.size());
        std::transform(combination.standards.cbegin(), combination.standards.cend(),
                       std::back_inserter(standards),
                       [](const auto& val) { return static_cast<int32_t>(val); });
        std::vector<int32_t> transfers;
        transfers.reserve(combination.transfers.size());
        std::transform(combination.transfers.cbegin(), combination.transfers.cend(),
                       std::back_inserter(transfers),
                       [](const auto& val) { return static_cast<int32_t>(val); });
        std::vector<int32_t> ranges;
        ranges.reserve(combination.ranges.size());
        std::transform(combination.ranges.cbegin(), combination.ranges.cend(),
                       std::back_inserter(ranges),
                       [](const auto& val) { return static_cast<int32_t>(val); });
        gui::OverlayProperties::SupportedBufferCombinations outCombination;
        outCombination.pixelFormats = std::move(pixelFormats);
        outCombination.standards = std::move(standards);
        outCombination.transfers = std::move(transfers);
        outCombination.ranges = std::move(ranges);
        outProperties->combinations.emplace_back(outCombination);
    }
    outProperties->supportMixedColorSpaces = aidlProperties.supportMixedColorSpaces;
    return NO_ERROR;
}

status_t SurfaceFlinger::setBootDisplayMode(const sp<display::DisplayToken>& displayToken,
                                            DisplayModeId modeId) {
    const char* const whence = __func__;
    auto future = mScheduler->schedule([=, this]() FTL_FAKE_GUARD(mStateLock) -> status_t {
        const auto snapshotOpt =
                ftl::find_if(mPhysicalDisplays, PhysicalDisplay::hasToken(displayToken))
                        .transform(&ftl::to_mapped_ref<PhysicalDisplays>)
                        .transform(&PhysicalDisplay::snapshotRef);

        if (!snapshotOpt) {
            ALOGE("%s: Invalid physical display token %p", whence, displayToken.get());
            return NAME_NOT_FOUND;
        }

        const auto& snapshot = snapshotOpt->get();
        const auto hwcIdOpt = snapshot.displayModes().get(modeId).transform(
                [](const DisplayModePtr& mode) { return mode->getHwcId(); });

        if (!hwcIdOpt) {
            ALOGE("%s: Invalid mode %d for display %s", whence, ftl::to_underlying(modeId),
                  to_string(snapshot.displayId()).c_str());
            return BAD_VALUE;
        }

        return getHwComposer().setBootDisplayMode(snapshot.displayId(), *hwcIdOpt);
    });
    return future.get();
}

status_t SurfaceFlinger::clearBootDisplayMode(const sp<IBinder>& displayToken) {
    const char* const whence = __func__;
    auto future = mScheduler->schedule([=, this]() FTL_FAKE_GUARD(mStateLock) -> status_t {
        if (const auto displayId = getPhysicalDisplayIdLocked(displayToken)) {
            return getHwComposer().clearBootDisplayMode(*displayId);
        } else {
            ALOGE("%s: Invalid display token %p", whence, displayToken.get());
            return BAD_VALUE;
        }
    });
    return future.get();
}

status_t SurfaceFlinger::getHdrConversionCapabilities(
        std::vector<gui::HdrConversionCapability>* hdrConversionCapabilities) const {
    bool hdrOutputConversionSupport;
    getHdrOutputConversionSupport(&hdrOutputConversionSupport);
    if (hdrOutputConversionSupport == false) {
        ALOGE("hdrOutputConversion is not supported by this device.");
        return INVALID_OPERATION;
    }
    const auto aidlConversionCapability = getHwComposer().getHdrConversionCapabilities();
    for (auto capability : aidlConversionCapability) {
        gui::HdrConversionCapability tempCapability;
        tempCapability.sourceType = static_cast<int>(capability.sourceType);
        tempCapability.outputType = static_cast<int>(capability.outputType);
        tempCapability.addsLatency = capability.addsLatency;
        hdrConversionCapabilities->push_back(tempCapability);
    }
    return NO_ERROR;
}

status_t SurfaceFlinger::setHdrConversionStrategy(
        const gui::HdrConversionStrategy& hdrConversionStrategy,
        int32_t* outPreferredHdrOutputType) {
    bool hdrOutputConversionSupport;
    getHdrOutputConversionSupport(&hdrOutputConversionSupport);
    if (hdrOutputConversionSupport == false) {
        ALOGE("hdrOutputConversion is not supported by this device.");
        return INVALID_OPERATION;
    }
    auto future = mScheduler->schedule([=, this]() FTL_FAKE_GUARD(mStateLock) mutable -> status_t {
        using AidlHdrConversionStrategy =
                aidl::android::hardware::graphics::common::HdrConversionStrategy;
        using GuiHdrConversionStrategyTag = gui::HdrConversionStrategy::Tag;
        AidlHdrConversionStrategy aidlConversionStrategy;
        status_t status;
        aidl::android::hardware::graphics::common::Hdr aidlPreferredHdrOutputType;
        switch (hdrConversionStrategy.getTag()) {
            case GuiHdrConversionStrategyTag::passthrough: {
                aidlConversionStrategy.set<AidlHdrConversionStrategy::Tag::passthrough>(
                        hdrConversionStrategy.get<GuiHdrConversionStrategyTag::passthrough>());
                status = getHwComposer().setHdrConversionStrategy(aidlConversionStrategy,
                                                                  &aidlPreferredHdrOutputType);
                *outPreferredHdrOutputType = static_cast<int32_t>(aidlPreferredHdrOutputType);
                return status;
            }
            case GuiHdrConversionStrategyTag::autoAllowedHdrTypes: {
                auto autoHdrTypes =
                        hdrConversionStrategy
                                .get<GuiHdrConversionStrategyTag::autoAllowedHdrTypes>();
                std::vector<aidl::android::hardware::graphics::common::Hdr> aidlAutoHdrTypes;
                for (auto type : autoHdrTypes) {
                    aidlAutoHdrTypes.push_back(
                            static_cast<aidl::android::hardware::graphics::common::Hdr>(type));
                }
                aidlConversionStrategy.set<AidlHdrConversionStrategy::Tag::autoAllowedHdrTypes>(
                        aidlAutoHdrTypes);
                status = getHwComposer().setHdrConversionStrategy(aidlConversionStrategy,
                                                                  &aidlPreferredHdrOutputType);
                *outPreferredHdrOutputType = static_cast<int32_t>(aidlPreferredHdrOutputType);
                return status;
            }
            case GuiHdrConversionStrategyTag::forceHdrConversion: {
                auto forceHdrConversion =
                        hdrConversionStrategy
                                .get<GuiHdrConversionStrategyTag::forceHdrConversion>();
                aidlConversionStrategy.set<AidlHdrConversionStrategy::Tag::forceHdrConversion>(
                        static_cast<aidl::android::hardware::graphics::common::Hdr>(
                                forceHdrConversion));
                status = getHwComposer().setHdrConversionStrategy(aidlConversionStrategy,
                                                                  &aidlPreferredHdrOutputType);
                *outPreferredHdrOutputType = static_cast<int32_t>(aidlPreferredHdrOutputType);
                return status;
            }
        }
    });
    return future.get();
}

status_t SurfaceFlinger::getHdrOutputConversionSupport(bool* outSupport) const {
    auto future = mScheduler->schedule([this] {
        return getHwComposer().hasCapability(Capability::HDR_OUTPUT_CONVERSION_CONFIG);
    });

    *outSupport = future.get();
    return NO_ERROR;
}

void SurfaceFlinger::setAutoLowLatencyMode(const sp<IBinder>& displayToken, bool on) {
    const char* const whence = __func__;
    static_cast<void>(mScheduler->schedule([=, this]() FTL_FAKE_GUARD(mStateLock) {
        if (const auto displayId = getPhysicalDisplayIdLocked(displayToken)) {
            getHwComposer().setAutoLowLatencyMode(*displayId, on);
        } else {
            ALOGE("%s: Invalid display token %p", whence, displayToken.get());
        }
    }));
}

void SurfaceFlinger::setGameContentType(const sp<IBinder>& displayToken, bool on) {
    const char* const whence = __func__;
    static_cast<void>(mScheduler->schedule([=, this]() FTL_FAKE_GUARD(mStateLock) {
        if (const auto displayId = getPhysicalDisplayIdLocked(displayToken)) {
            const auto type = on ? hal::ContentType::GAME : hal::ContentType::NONE;
            getHwComposer().setContentType(*displayId, type);
        } else {
            ALOGE("%s: Invalid display token %p", whence, displayToken.get());
        }
    }));
}

status_t SurfaceFlinger::overrideHdrTypes(const sp<IBinder>& displayToken,
                                          const std::vector<ui::Hdr>& hdrTypes) {
    Mutex::Autolock lock(mStateLock);

    auto display = getDisplayDeviceLocked(displayToken);
    if (!display) {
        ALOGE("%s: Invalid display token %p", __func__, displayToken.get());
        return NAME_NOT_FOUND;
    }

    display->overrideHdrTypes(hdrTypes);
    mScheduler->dispatchHotplug(display->getPhysicalId(), scheduler::Scheduler::Hotplug::Connected);
    return NO_ERROR;
}

status_t SurfaceFlinger::onPullAtom(const int32_t atomId, std::vector<uint8_t>* pulledData,
                                    bool* success) {
    *success = mTimeStats->onPullAtom(atomId, pulledData);
    return NO_ERROR;
}

status_t SurfaceFlinger::getDisplayedContentSamplingAttributes(const sp<IBinder>& displayToken,
                                                               ui::PixelFormat* outFormat,
                                                               ui::Dataspace* outDataspace,
                                                               uint8_t* outComponentMask) const {
    if (!outFormat || !outDataspace || !outComponentMask) {
        return BAD_VALUE;
    }

    Mutex::Autolock lock(mStateLock);

    const auto displayId = getPhysicalDisplayIdLocked(displayToken);
    if (!displayId) {
        return NAME_NOT_FOUND;
    }

    return getHwComposer().getDisplayedContentSamplingAttributes(*displayId, outFormat,
                                                                 outDataspace, outComponentMask);
}

status_t SurfaceFlinger::setDisplayContentSamplingEnabled(const sp<IBinder>& displayToken,
                                                          bool enable, uint8_t componentMask,
                                                          uint64_t maxFrames) {
    const char* const whence = __func__;
    auto future = mScheduler->schedule([=, this]() FTL_FAKE_GUARD(mStateLock) -> status_t {
        if (const auto displayId = getPhysicalDisplayIdLocked(displayToken)) {
            return getHwComposer().setDisplayContentSamplingEnabled(*displayId, enable,
                                                                    componentMask, maxFrames);
        } else {
            ALOGE("%s: Invalid display token %p", whence, displayToken.get());
            return NAME_NOT_FOUND;
        }
    });

    return future.get();
}

status_t SurfaceFlinger::getDisplayedContentSample(const sp<IBinder>& displayToken,
                                                   uint64_t maxFrames, uint64_t timestamp,
                                                   DisplayedFrameStats* outStats) const {
    Mutex::Autolock lock(mStateLock);

    const auto displayId = getPhysicalDisplayIdLocked(displayToken);
    if (!displayId) {
        return NAME_NOT_FOUND;
    }

    return getHwComposer().getDisplayedContentSample(*displayId, maxFrames, timestamp, outStats);
}

status_t SurfaceFlinger::getProtectedContentSupport(bool* outSupported) const {
    if (!outSupported) {
        return BAD_VALUE;
    }
    *outSupported = getRenderEngine().supportsProtectedContent();
    return NO_ERROR;
}

status_t SurfaceFlinger::isWideColorDisplay(const sp<IBinder>& displayToken,
                                            bool* outIsWideColorDisplay) const {
    if (!displayToken || !outIsWideColorDisplay) {
        return BAD_VALUE;
    }

    Mutex::Autolock lock(mStateLock);
    const auto display = getDisplayDeviceLocked(displayToken);
    if (!display) {
        return NAME_NOT_FOUND;
    }

    *outIsWideColorDisplay =
            display->isPrimary() ? mSupportsWideColor : display->hasWideColorGamut();
    return NO_ERROR;
}

status_t SurfaceFlinger::getCompositionPreference(
        Dataspace* outDataspace, ui::PixelFormat* outPixelFormat,
        Dataspace* outWideColorGamutDataspace,
        ui::PixelFormat* outWideColorGamutPixelFormat) const {
    *outDataspace = mDefaultCompositionDataspace;
    *outPixelFormat = defaultCompositionPixelFormat;
    *outWideColorGamutDataspace = mWideColorGamutCompositionDataspace;
    *outWideColorGamutPixelFormat = wideColorGamutCompositionPixelFormat;
    return NO_ERROR;
}

status_t SurfaceFlinger::addRegionSamplingListener(const Rect& samplingArea,
                                                   const sp<IBinder>& stopLayerHandle,
                                                   const sp<IRegionSamplingListener>& listener) {
    if (!listener || samplingArea == Rect::INVALID_RECT || samplingArea.isEmpty()) {
        return BAD_VALUE;
    }

    // LayerHandle::getLayer promotes the layer object in a binder thread but we will not destroy
    // the layer here since the caller has a strong ref to the layer's handle.
    const sp<Layer> stopLayer = LayerHandle::getLayer(stopLayerHandle);
    mRegionSamplingThread->addListener(samplingArea,
                                       stopLayer ? stopLayer->getSequence() : UNASSIGNED_LAYER_ID,
                                       listener);
    return NO_ERROR;
}

status_t SurfaceFlinger::removeRegionSamplingListener(const sp<IRegionSamplingListener>& listener) {
    if (!listener) {
        return BAD_VALUE;
    }
    mRegionSamplingThread->removeListener(listener);
    return NO_ERROR;
}

status_t SurfaceFlinger::addFpsListener(int32_t taskId, const sp<gui::IFpsListener>& listener) {
    if (!listener) {
        return BAD_VALUE;
    }

    mFpsReporter->addListener(listener, taskId);
    return NO_ERROR;
}

status_t SurfaceFlinger::removeFpsListener(const sp<gui::IFpsListener>& listener) {
    if (!listener) {
        return BAD_VALUE;
    }
    mFpsReporter->removeListener(listener);
    return NO_ERROR;
}

status_t SurfaceFlinger::addTunnelModeEnabledListener(
        const sp<gui::ITunnelModeEnabledListener>& listener) {
    if (!listener) {
        return BAD_VALUE;
    }

    mTunnelModeEnabledReporter->addListener(listener);
    return NO_ERROR;
}

status_t SurfaceFlinger::removeTunnelModeEnabledListener(
        const sp<gui::ITunnelModeEnabledListener>& listener) {
    if (!listener) {
        return BAD_VALUE;
    }

    mTunnelModeEnabledReporter->removeListener(listener);
    return NO_ERROR;
}

status_t SurfaceFlinger::getDisplayBrightnessSupport(const sp<IBinder>& displayToken,
                                                     bool* outSupport) const {
    if (!displayToken || !outSupport) {
        return BAD_VALUE;
    }

    Mutex::Autolock lock(mStateLock);

    const auto displayId = getPhysicalDisplayIdLocked(displayToken);
    if (!displayId) {
        return NAME_NOT_FOUND;
    }
    *outSupport = getHwComposer().hasDisplayCapability(*displayId, DisplayCapability::BRIGHTNESS);
    return NO_ERROR;
}

status_t SurfaceFlinger::setDisplayBrightness(const sp<IBinder>& displayToken,
                                              const gui::DisplayBrightness& brightness) {
    if (!displayToken) {
        return BAD_VALUE;
    }

    const char* const whence = __func__;
    return ftl::Future(mScheduler->schedule([=, this]() FTL_FAKE_GUARD(mStateLock) {
               // TODO(b/241285876): Validate that the display is physical instead of failing later.
               if (const auto display = getDisplayDeviceLocked(displayToken)) {
                   const bool supportsDisplayBrightnessCommand =
                           getHwComposer().getComposer()->isSupported(
                                   Hwc2::Composer::OptionalFeature::DisplayBrightnessCommand);
                   // If we support applying display brightness as a command, then we also support
                   // dimming SDR layers.
                   if (supportsDisplayBrightnessCommand) {
                       auto compositionDisplay = display->getCompositionDisplay();
                       float currentDimmingRatio =
                               compositionDisplay->editState().sdrWhitePointNits /
                               compositionDisplay->editState().displayBrightnessNits;
                       static constexpr float kDimmingThreshold = 0.02f;
                       if (brightness.sdrWhitePointNits == 0.f ||
                           abs(brightness.sdrWhitePointNits - brightness.displayBrightnessNits) /
                                           brightness.sdrWhitePointNits >=
                                   kDimmingThreshold) {
                           // to optimize, skip brightness setter if the brightness difference ratio
                           // is lower than threshold
                           compositionDisplay
                                   ->setDisplayBrightness(brightness.sdrWhitePointNits,
                                                          brightness.displayBrightnessNits);
                       } else {
                           compositionDisplay->setDisplayBrightness(brightness.sdrWhitePointNits,
                                                                    brightness.sdrWhitePointNits);
                       }

                       FTL_FAKE_GUARD(kMainThreadContext,
                                      display->stageBrightness(brightness.displayBrightness));
                       float currentHdrSdrRatio =
                               compositionDisplay->editState().displayBrightnessNits /
                               compositionDisplay->editState().sdrWhitePointNits;
                       FTL_FAKE_GUARD(kMainThreadContext,
                                      display->updateHdrSdrRatioOverlayRatio(currentHdrSdrRatio));

                       if (brightness.sdrWhitePointNits / brightness.displayBrightnessNits !=
                           currentDimmingRatio) {
                           scheduleComposite(FrameHint::kNone);
                       } else {
                           scheduleCommit(FrameHint::kNone);
                       }
                       return ftl::yield<status_t>(OK);
                   } else {
                       return getHwComposer()
                               .setDisplayBrightness(display->getPhysicalId(),
                                                     brightness.displayBrightness,
                                                     brightness.displayBrightnessNits,
                                                     Hwc2::Composer::DisplayBrightnessOptions{
                                                             .applyImmediately = true});
                   }
               } else {
                   ALOGE("%s: Invalid display token %p", whence, displayToken.get());
                   return ftl::yield<status_t>(NAME_NOT_FOUND);
               }
           }))
            .then([](ftl::Future<status_t> task) { return task; })
            .get();
}

status_t SurfaceFlinger::addHdrLayerInfoListener(const sp<IBinder>& displayToken,
                                                 const sp<gui::IHdrLayerInfoListener>& listener) {
    if (!displayToken) {
        return BAD_VALUE;
    }

    Mutex::Autolock lock(mStateLock);

    const auto display = getDisplayDeviceLocked(displayToken);
    if (!display) {
        return NAME_NOT_FOUND;
    }
    const auto displayId = display->getId();
    sp<HdrLayerInfoReporter>& hdrInfoReporter = mHdrLayerInfoListeners[displayId];
    if (!hdrInfoReporter) {
        hdrInfoReporter = sp<HdrLayerInfoReporter>::make();
    }
    hdrInfoReporter->addListener(listener);


    mAddingHDRLayerInfoListener = true;
    return OK;
}

status_t SurfaceFlinger::removeHdrLayerInfoListener(
        const sp<IBinder>& displayToken, const sp<gui::IHdrLayerInfoListener>& listener) {
    if (!displayToken) {
        return BAD_VALUE;
    }

    Mutex::Autolock lock(mStateLock);

    const auto display = getDisplayDeviceLocked(displayToken);
    if (!display) {
        return NAME_NOT_FOUND;
    }
    const auto displayId = display->getId();
    sp<HdrLayerInfoReporter>& hdrInfoReporter = mHdrLayerInfoListeners[displayId];
    if (hdrInfoReporter) {
        hdrInfoReporter->removeListener(listener);
    }
    return OK;
}

status_t SurfaceFlinger::notifyPowerBoost(int32_t boostId) {
    /* QTI_BEGIN */
    if (boostId == DOLPHIN_TOUCH_ID) {
        mQtiSFExtnIntf->qtiDolphinUnblockPendingBuffer();
        return NO_ERROR;
    }
    /* QTI_END */
    using aidl::android::hardware::power::Boost;
    Boost powerBoost = static_cast<Boost>(boostId);

    if (powerBoost == Boost::INTERACTION) {
        mScheduler->onTouchHint();
    }

    return NO_ERROR;
}

status_t SurfaceFlinger::getDisplayDecorationSupport(
        const sp<IBinder>& displayToken,
        std::optional<DisplayDecorationSupport>* outSupport) const {
    if (!displayToken || !outSupport) {
        return BAD_VALUE;
    }

    Mutex::Autolock lock(mStateLock);

    const auto displayId = getPhysicalDisplayIdLocked(displayToken);
    if (!displayId) {
        return NAME_NOT_FOUND;
    }
    getHwComposer().getDisplayDecorationSupport(*displayId, outSupport);
    return NO_ERROR;
}

// ----------------------------------------------------------------------------

sp<IDisplayEventConnection> SurfaceFlinger::createDisplayEventConnection(
        gui::ISurfaceComposer::VsyncSource vsyncSource, EventRegistrationFlags eventRegistration,
        const sp<IBinder>& layerHandle) {
    const auto cycle = [&] {
        if (FlagManager::getInstance().deprecate_vsync_sf()) {
            ALOGW_IF(vsyncSource == gui::ISurfaceComposer::VsyncSource::eVsyncSourceSurfaceFlinger,
                "requested unsupported config eVsyncSourceSurfaceFlinger");
            return scheduler::Cycle::Render;
        }

        return vsyncSource == gui::ISurfaceComposer::VsyncSource::eVsyncSourceSurfaceFlinger
              ? scheduler::Cycle::LastComposite
              : scheduler::Cycle::Render;
    }();
    return mScheduler->createDisplayEventConnection(cycle, eventRegistration, layerHandle);
}

void SurfaceFlinger::scheduleCommit(FrameHint hint) {
    if (hint == FrameHint::kActive) {
        mScheduler->resetIdleTimer();
    }
    /* QTI_BEGIN */
    mQtiSFExtnIntf->qtiNotifyDisplayUpdateImminent();
    /* QTI_END */
    mScheduler->scheduleFrame();
}

void SurfaceFlinger::scheduleComposite(FrameHint hint) {
    mMustComposite = true;
    scheduleCommit(hint);
}

void SurfaceFlinger::scheduleRepaint() {
    mGeometryDirty = true;
    scheduleComposite(FrameHint::kActive);
}

void SurfaceFlinger::scheduleSample() {
    static_cast<void>(mScheduler->schedule([this] { sample(); }));
}

nsecs_t SurfaceFlinger::getVsyncPeriodFromHWC() const {
    if (const auto display = getDefaultDisplayDeviceLocked()) {
        return display->getVsyncPeriodFromHWC();
    }

    return 0;
}

void SurfaceFlinger::onComposerHalVsync(hal::HWDisplayId hwcDisplayId, int64_t timestamp,
                                        std::optional<hal::VsyncPeriodNanos> vsyncPeriod) {
    if (FlagManager::getInstance().connected_display() && timestamp < 0 &&
        vsyncPeriod.has_value()) {
        // use ~0 instead of -1 as AidlComposerHal.cpp passes the param as unsigned int32
        if (mIsHotplugErrViaNegVsync && vsyncPeriod.value() == ~0) {
            const auto errorCode = static_cast<int32_t>(-timestamp);
            ALOGD("%s: Hotplug error %d for display %" PRIu64, __func__, errorCode, hwcDisplayId);
            mScheduler->dispatchHotplugError(errorCode);
            return;
        }

        if (mIsHdcpViaNegVsync && vsyncPeriod.value() == ~1) {
            const int32_t value = static_cast<int32_t>(-timestamp);
            // one byte is good enough to encode android.hardware.drm.HdcpLevel
            const int32_t maxLevel = (value >> 8) & 0xFF;
            const int32_t connectedLevel = value & 0xFF;
            ALOGD("%s: HDCP levels changed (connected=%d, max=%d) for display %" PRIu64, __func__,
                  connectedLevel, maxLevel, hwcDisplayId);
            updateHdcpLevels(hwcDisplayId, connectedLevel, maxLevel);
            return;
        }
    }

    ATRACE_NAME(vsyncPeriod
                        ? ftl::Concat(__func__, ' ', hwcDisplayId, ' ', *vsyncPeriod, "ns").c_str()
                        : ftl::Concat(__func__, ' ', hwcDisplayId).c_str());

    Mutex::Autolock lock(mStateLock);
    if (const auto displayIdOpt = getHwComposer().onVsync(hwcDisplayId, timestamp)) {
        if (mScheduler->addResyncSample(*displayIdOpt, timestamp, vsyncPeriod)) {
            // period flushed
            mScheduler->modulateVsync(displayIdOpt, &VsyncModulator::onRefreshRateChangeCompleted);
        }
    }
}

void SurfaceFlinger::onComposerHalHotplugEvent(hal::HWDisplayId hwcDisplayId,
                                               DisplayHotplugEvent event) {
    if (event == DisplayHotplugEvent::CONNECTED || event == DisplayHotplugEvent::DISCONNECTED) {
        hal::Connection connection = (event == DisplayHotplugEvent::CONNECTED)
                ? hal::Connection::CONNECTED
                : hal::Connection::DISCONNECTED;
        {
            std::lock_guard<std::mutex> lock(mHotplugMutex);
            mPendingHotplugEvents.push_back(HotplugEvent{hwcDisplayId, connection});
        }

        if (mScheduler) {
            mScheduler->scheduleConfigure();
        }

        return;
    }

    if (FlagManager::getInstance().hotplug2()) {
        // TODO(b/311403559): use enum type instead of int
        const auto errorCode = static_cast<int32_t>(event);
        ALOGD("%s: Hotplug error %d for display %" PRIu64, __func__, errorCode, hwcDisplayId);
        mScheduler->dispatchHotplugError(errorCode);
    }
}

void SurfaceFlinger::onComposerHalVsyncPeriodTimingChanged(
        hal::HWDisplayId, const hal::VsyncPeriodChangeTimeline& timeline) {
    Mutex::Autolock lock(mStateLock);
    mScheduler->onNewVsyncPeriodChangeTimeline(timeline);

    if (timeline.refreshRequired) {
        scheduleComposite(FrameHint::kNone);
    }
}

void SurfaceFlinger::onComposerHalSeamlessPossible(hal::HWDisplayId) {
    // TODO(b/142753666): use constraints when calling to setActiveModeWithConstraints and
    // use this callback to know when to retry in case of SEAMLESS_NOT_POSSIBLE.
}

void SurfaceFlinger::onComposerHalRefresh(hal::HWDisplayId) {
    Mutex::Autolock lock(mStateLock);
    /* QTI_BEGIN */
    mQtiSFExtnIntf->qtiOnComposerHalRefresh();
    /* QTI_END */
    scheduleComposite(FrameHint::kNone);
}

void SurfaceFlinger::onComposerHalVsyncIdle(hal::HWDisplayId) {
    ATRACE_CALL();
    mScheduler->forceNextResync();
}

void SurfaceFlinger::onRefreshRateChangedDebug(const RefreshRateChangedDebugData& data) {
    ATRACE_CALL();
    const char* const whence = __func__;
    static_cast<void>(mScheduler->schedule([=, this]() FTL_FAKE_GUARD(mStateLock) FTL_FAKE_GUARD(
                                                   kMainThreadContext) {
        if (const auto displayIdOpt = getHwComposer().toPhysicalDisplayId(data.display)) {
            if (const auto display = getDisplayDeviceLocked(*displayIdOpt)) {
                const Fps refreshRate = Fps::fromPeriodNsecs(
                        getHwComposer().getComposer()->isVrrSupported() ? data.refreshPeriodNanos
                                                                        : data.vsyncPeriodNanos);
                ATRACE_FORMAT("%s refresh rate = %d", whence, refreshRate.getIntValue());
                display->updateRefreshRateOverlayRate(refreshRate, display->getActiveMode().fps,
                                                      /* showRefreshRate */ true);
            }
        }
    }));
}

void SurfaceFlinger::configure() {
    Mutex::Autolock lock(mStateLock);
    if (configureLocked()) {
        setTransactionFlags(eDisplayTransactionNeeded);
    }
}

bool SurfaceFlinger::updateLayerSnapshotsLegacy(VsyncId vsyncId, nsecs_t frameTimeNs,
                                                bool flushTransactions,
                                                bool& outTransactionsAreEmpty) {
    ATRACE_CALL();
    frontend::Update update;
    if (flushTransactions) {
        update = flushLifecycleUpdates();
        if (mTransactionTracing) {
            mTransactionTracing->addCommittedTransactions(ftl::to_underlying(vsyncId), frameTimeNs,
                                                          update, mFrontEndDisplayInfos,
                                                          mFrontEndDisplayInfosChanged);
        }
    }

    bool needsTraversal = false;
    if (flushTransactions) {
        needsTraversal |= commitMirrorDisplays(vsyncId);
        needsTraversal |= commitCreatedLayers(vsyncId, update.layerCreatedStates);
        needsTraversal |= applyTransactions(update.transactions, vsyncId);
    }
    outTransactionsAreEmpty = !needsTraversal;
    const bool shouldCommit = (getTransactionFlags() & ~eTransactionFlushNeeded) || needsTraversal;
    if (shouldCommit) {
        commitTransactionsLegacy();
    }

    bool mustComposite = latchBuffers() || shouldCommit;
    updateLayerGeometry();
    return mustComposite;
}

void SurfaceFlinger::updateLayerHistory(nsecs_t now) {
    for (const auto& snapshot : mLayerSnapshotBuilder.getSnapshots()) {
        using Changes = frontend::RequestedLayerState::Changes;
        if (snapshot->path.isClone()) {
            continue;
        }

        const bool updateSmallDirty = FlagManager::getInstance().enable_small_area_detection() &&
                ((snapshot->clientChanges & layer_state_t::eSurfaceDamageRegionChanged) ||
                 snapshot->changes.any(Changes::Geometry));

        const bool hasChanges =
                snapshot->changes.any(Changes::FrameRate | Changes::Buffer | Changes::Animation |
                                      Changes::Geometry | Changes::Visibility) ||
                (snapshot->clientChanges & layer_state_t::eDefaultFrameRateCompatibilityChanged) !=
                        0;

        if (!updateSmallDirty && !hasChanges) {
            continue;
        }

        auto it = mLegacyLayers.find(snapshot->sequence);
        LLOG_ALWAYS_FATAL_WITH_TRACE_IF(it == mLegacyLayers.end(),
                                        "Couldn't find layer object for %s",
                                        snapshot->getDebugString().c_str());

        if (updateSmallDirty) {
            // Update small dirty flag while surface damage region or geometry changed
            it->second->setIsSmallDirty(snapshot.get());
        }

        if (!hasChanges) {
            continue;
        }

        const auto layerProps = scheduler::LayerProps{
                .visible = snapshot->isVisible,
                .bounds = snapshot->geomLayerBounds,
                .transform = snapshot->geomLayerTransform,
                .setFrameRateVote = snapshot->frameRate,
                .frameRateSelectionPriority = snapshot->frameRateSelectionPriority,
                .isSmallDirty = snapshot->isSmallDirty,
                .isFrontBuffered = snapshot->isFrontBuffered(),
        };

        if (snapshot->changes.any(Changes::Geometry | Changes::Visibility)) {
            mScheduler->setLayerProperties(snapshot->sequence, layerProps);
        }

        if (snapshot->clientChanges & layer_state_t::eDefaultFrameRateCompatibilityChanged) {
            mScheduler->setDefaultFrameRateCompatibility(snapshot->sequence,
                                                         snapshot->defaultFrameRateCompatibility);
        }

        if (snapshot->changes.test(Changes::Animation)) {
            it->second->recordLayerHistoryAnimationTx(layerProps, now);
        }

        if (snapshot->changes.test(Changes::FrameRate)) {
            it->second->setFrameRateForLayerTree(snapshot->frameRate, layerProps, now);
        }

        if (snapshot->changes.test(Changes::Buffer)) {
            it->second->recordLayerHistoryBufferUpdate(layerProps, now);
        }
    }
}

bool SurfaceFlinger::updateLayerSnapshots(VsyncId vsyncId, nsecs_t frameTimeNs,
                                          bool flushTransactions, bool& outTransactionsAreEmpty) {
    using Changes = frontend::RequestedLayerState::Changes;
    ATRACE_CALL();
    frontend::Update update;
    if (flushTransactions) {
        ATRACE_NAME("TransactionHandler:flushTransactions");
        // Locking:
        // 1. to prevent onHandleDestroyed from being called while the state lock is held,
        // we must keep a copy of the transactions (specifically the composer
        // states) around outside the scope of the lock.
        // 2. Transactions and created layers do not share a lock. To prevent applying
        // transactions with layers still in the createdLayer queue, collect the transactions
        // before committing the created layers.
        // 3. Transactions can only be flushed after adding layers, since the layer can be a newly
        // created one
        mTransactionHandler.collectTransactions();
        {
            // TODO(b/238781169) lockless queue this and keep order.
            std::scoped_lock<std::mutex> lock(mCreatedLayersLock);
            update.layerCreatedStates = std::move(mCreatedLayers);
            mCreatedLayers.clear();
            update.newLayers = std::move(mNewLayers);
            mNewLayers.clear();
            update.layerCreationArgs = std::move(mNewLayerArgs);
            mNewLayerArgs.clear();
            update.destroyedHandles = std::move(mDestroyedHandles);
            mDestroyedHandles.clear();
        }

        mLayerLifecycleManager.addLayers(std::move(update.newLayers));
        update.transactions = mTransactionHandler.flushTransactions();
        if (mTransactionTracing) {
            mTransactionTracing->addCommittedTransactions(ftl::to_underlying(vsyncId), frameTimeNs,
                                                          update, mFrontEndDisplayInfos,
                                                          mFrontEndDisplayInfosChanged);
        }
        mLayerLifecycleManager.applyTransactions(update.transactions);
        mLayerLifecycleManager.onHandlesDestroyed(update.destroyedHandles);
        for (auto& legacyLayer : update.layerCreatedStates) {
            sp<Layer> layer = legacyLayer.layer.promote();
            if (layer) {
                mLegacyLayers[layer->sequence] = layer;
            }
        }
        mLayerHierarchyBuilder.update(mLayerLifecycleManager);
    }

    // Keep a copy of the drawing state (that is going to be overwritten
    // by commitTransactionsLocked) outside of mStateLock so that the side
    // effects of the State assignment don't happen with mStateLock held,
    // which can cause deadlocks.
    State drawingState(mDrawingState);
    Mutex::Autolock lock(mStateLock);
    bool mustComposite = false;
    mustComposite |= applyAndCommitDisplayTransactionStatesLocked(update.transactions);

    {
        ATRACE_NAME("LayerSnapshotBuilder:update");
        frontend::LayerSnapshotBuilder::Args
                args{.root = mLayerHierarchyBuilder.getHierarchy(),
                     .layerLifecycleManager = mLayerLifecycleManager,
                     .includeMetadata = mCompositionEngine->getFeatureFlags().test(
                             compositionengine::Feature::kSnapshotLayerMetadata),
                     .displays = mFrontEndDisplayInfos,
                     .displayChanges = mFrontEndDisplayInfosChanged,
                     .globalShadowSettings = mDrawingState.globalShadowSettings,
                     .supportsBlur = mSupportsBlur,
                     .forceFullDamage = mForceFullDamage,
                     .supportedLayerGenericMetadata =
                             getHwComposer().getSupportedLayerGenericMetadata(),
                     .genericLayerMetadataKeyMap = getGenericLayerMetadataKeyMap(),
                     .skipRoundCornersWhenProtected =
                             !getRenderEngine().supportsProtectedContent()};
        mLayerSnapshotBuilder.update(args);
    }

    if (mLayerLifecycleManager.getGlobalChanges().any(Changes::Geometry | Changes::Input |
                                                      Changes::Hierarchy | Changes::Visibility)) {
        mUpdateInputInfo = true;
    }
    if (mLayerLifecycleManager.getGlobalChanges().any(Changes::VisibleRegion | Changes::Hierarchy |
                                                      Changes::Visibility | Changes::Geometry)) {
        mVisibleRegionsDirty = true;
    }
    if (mLayerLifecycleManager.getGlobalChanges().any(Changes::Hierarchy | Changes::FrameRate)) {
        // The frame rate of attached choreographers can only change as a result of a
        // FrameRate change (including when Hierarchy changes).
        mUpdateAttachedChoreographer = true;
    }
    outTransactionsAreEmpty = mLayerLifecycleManager.getGlobalChanges().get() == 0;
    if (FlagManager::getInstance().vrr_bugfix_24q4()) {
        mustComposite |= mLayerLifecycleManager.getGlobalChanges().any(
                frontend::RequestedLayerState::kMustComposite);
    } else {
        mustComposite |= mLayerLifecycleManager.getGlobalChanges().get() != 0;
    }

    bool newDataLatched = false;
    ATRACE_NAME("DisplayCallbackAndStatsUpdates");
    mustComposite |= applyTransactionsLocked(update.transactions, vsyncId);
    traverseLegacyLayers([&](Layer* layer) { layer->commitTransaction(); });
    const nsecs_t latchTime = systemTime();
    bool unused = false;

    for (auto& layer : mLayerLifecycleManager.getLayers()) {
        if (layer->changes.test(frontend::RequestedLayerState::Changes::Created) &&
            layer->bgColorLayer) {
            sp<Layer> bgColorLayer = getFactory().createEffectLayer(
                    LayerCreationArgs(this, nullptr, layer->name,
                                      ISurfaceComposerClient::eFXSurfaceEffect, LayerMetadata(),
                                      std::make_optional(layer->id), true));
            mLegacyLayers[bgColorLayer->sequence] = bgColorLayer;
        }
        const bool willReleaseBufferOnLatch = layer->willReleaseBufferOnLatch();

        auto it = mLegacyLayers.find(layer->id);
        if (it == mLegacyLayers.end() &&
            layer->changes.test(frontend::RequestedLayerState::Changes::Destroyed)) {
            // Layer handle was created and immediately destroyed. It was destroyed before it
            // was added to the map.
            continue;
        }
         /* QTI_BEGIN */
            mQtiSFExtnIntf->qtiDolphinTrackBufferDecrement(it->second->getDebugName(),
                *it->second->getPendingBufferCounter());
        /* QTI_END */

        LLOG_ALWAYS_FATAL_WITH_TRACE_IF(it == mLegacyLayers.end(),
                                        "Couldnt find layer object for %s",
                                        layer->getDebugString().c_str());
        if (!layer->hasReadyFrame() && !willReleaseBufferOnLatch) {
            if (!it->second->hasBuffer()) {
                // The last latch time is used to classify a missed frame as buffer stuffing
                // instead of a missed frame. This is used to identify scenarios where we
                // could not latch a buffer or apply a transaction due to backpressure.
                // We only update the latch time for buffer less layers here, the latch time
                // is updated for buffer layers when the buffer is latched.
                it->second->updateLastLatchTime(latchTime);
            }
            continue;
        }

        const bool bgColorOnly =
                !layer->externalTexture && (layer->bgColorLayerId != UNASSIGNED_LAYER_ID);
        if (willReleaseBufferOnLatch) {
            mLayersWithBuffersRemoved.emplace(it->second);
        }
        it->second->latchBufferImpl(unused, latchTime, bgColorOnly);
        newDataLatched = true;

        mLayersWithQueuedFrames.emplace(it->second);
        mLayersIdsWithQueuedFrames.emplace(it->second->sequence);
    }

    updateLayerHistory(latchTime);
    mLayerSnapshotBuilder.forEachVisibleSnapshot([&](const frontend::LayerSnapshot& snapshot) {
        if (mLayersIdsWithQueuedFrames.find(snapshot.path.id) == mLayersIdsWithQueuedFrames.end())
            return;
        Region visibleReg;
        visibleReg.set(snapshot.transformedBoundsWithoutTransparentRegion);
        invalidateLayerStack(snapshot.outputFilter, visibleReg);
    });

    /* QTI_BEGIN */
    mQtiSFExtnIntf->qtiSetDisplayAnimating();
    /* QTI_END */

    for (auto& destroyedLayer : mLayerLifecycleManager.getDestroyedLayers()) {
        mLegacyLayers.erase(destroyedLayer->id);
    }

    {
        ATRACE_NAME("LLM:commitChanges");
        mLayerLifecycleManager.commitChanges();
    }

    // enter boot animation on first buffer latch
    if (CC_UNLIKELY(mBootStage == BootStage::BOOTLOADER && newDataLatched)) {
        ALOGI("Enter boot animation");
        mBootStage = BootStage::BOOTANIMATION;
    }

    mustComposite |= (getTransactionFlags() & ~eTransactionFlushNeeded) || newDataLatched;
    if (mustComposite) {
        commitTransactions();
    }

    return mustComposite;
}

bool SurfaceFlinger::commit(PhysicalDisplayId pacesetterId,
                            const scheduler::FrameTargets& frameTargets) {
    /* QTI_BEGIN */
    mQtiSFExtnIntf->qtiDolphinTrackVsyncSignal();
    /* QTI_END */

    // The expectedVsyncTime, which was predicted when this frame was scheduled, is normally in the
    // future relative to frameTime, but may not be for delayed frames. Adjust mExpectedPresentTime
    // accordingly, but not mScheduledPresentTime.
    // const TimePoint lastScheduledPresentTime = mScheduledPresentTime;
    const scheduler::FrameTarget& pacesetterFrameTarget = *frameTargets.get(pacesetterId)->get();

    const VsyncId vsyncId = pacesetterFrameTarget.vsyncId();
    ATRACE_NAME(ftl::Concat(__func__, ' ', ftl::to_underlying(vsyncId)).c_str());

    /* QTI_BEGIN */
    std::unique_lock<std::mutex> lck (mSmomoMutex, std::defer_lock);
    if (mQtiSFExtnIntf->qtiIsSmomoOptimalRefreshActive()) {
      lck.lock();
    }
    mQtiSFExtnIntf->qtiOnVsync(0);
    /* QTI_END */

    // mScheduledPresentTime = expectedVsyncTime;

    // Calculate the expected present time once and use the cached value throughout this frame to
    // make sure all layers are seeing this same value.
    // mExpectedPresentTime = expectedVsyncTime >= frameTime ? expectedVsyncTime
    //                                                       : calculateExpectedPresentTime(frameTime);

    // ATRACE_FORMAT("%s %" PRId64 " vsyncIn %.2fms%s", __func__, ftl::to_underlying(vsyncId),
    //               ticks<std::milli, float>(mExpectedPresentTime - TimePoint::now()),
    //               mExpectedPresentTime == expectedVsyncTime ? "" : " (adjusted)");

    /* QTI_BEGIN */
    mQtiSFExtnIntf->qtiUpdateFrameScheduler();
    mQtiSFExtnIntf->qtiSyncToDisplayHardware();
    // TODO(rmedel): Handle locking for early wake up
    mQtiSFExtnIntf->qtiResetSFExtn();
    /* QTI_END */

    // const Period vsyncPeriod = mScheduler->getVsyncSchedule()->period();
    // const FenceTimePtr& previousPresentFence = getPreviousPresentFence(frameTime, vsyncPeriod);

    // When backpressure propagation is enabled, we want to give a small grace period of 1ms
    // for the present fence to fire instead of just giving up on this frame to handle cases
    // where present fence is just about to get signaled.
    // const int graceTimeForPresentFenceMs = static_cast<int>(
    //         mBackpressureGpuComposition || !mCompositionCoverage.test(CompositionCoverage::Gpu));

    // Pending frames may trigger backpressure propagation.
    // const TracedOrdinal<bool> framePending = {"PrevFramePending",
    //                                           isFencePending(previousPresentFence,
    //                                                          graceTimeForPresentFenceMs)};

    // Frame missed counts for metrics tracking.
    // A frame is missed if the prior frame is still pending. If no longer pending,
    // then we still count the frame as missed if the predicted present time
    // was further in the past than when the fence actually fired.

    // Add some slop to correct for drift. This should generally be
    // smaller than a typical frame duration, but should not be so small
    // that it reports reasonable drift as a missed frame.
    // const nsecs_t frameMissedSlop = vsyncPeriod.ns() / 2;
    // const nsecs_t previousPresentTime = previousPresentFence->getSignalTime();
    // const TracedOrdinal<bool> frameMissed = {"PrevFrameMissed",
    //                                          framePending ||
    //                                                  (previousPresentTime >= 0 &&
    //                                                   (lastScheduledPresentTime.ns() <
    //                                                    previousPresentTime - frameMissedSlop))};
    // const TracedOrdinal<bool> hwcFrameMissed = {"PrevHwcFrameMissed",
    //                                             frameMissed &&
    //                                                     mCompositionCoverage.test(
    //                                                             CompositionCoverage::Hwc)};

    // const TracedOrdinal<bool> gpuFrameMissed = {"PrevGpuFrameMissed",
    //                                             frameMissed &&
    //                                                     mCompositionCoverage.test(
    //                                                             CompositionCoverage::Gpu)};

    if (pacesetterFrameTarget.didMissFrame()) {
        mTimeStats->incrementMissedFrames();
    }

    // If a mode set is pending and the fence hasn't fired yet, wait for the next commit.
    if (std::any_of(frameTargets.begin(), frameTargets.end(),
                    [this](const auto& pair) FTL_FAKE_GUARD(mStateLock)
                            FTL_FAKE_GUARD(kMainThreadContext) {
                                if (!pair.second->isFramePending()) return false;

                                if (const auto display = getDisplayDeviceLocked(pair.first)) {
                                    return display->isModeSetPending();
                                }

                                return false;
                            })) {
        mScheduler->scheduleFrame();
        return false;
    }

    {
        Mutex::Autolock lock(mStateLock);

        for (const auto [id, target] : frameTargets) {
            // TODO(b/241285876): This is `nullptr` when the DisplayDevice is about to be removed in
            // this commit, since the PhysicalDisplay has already been removed. Rather than checking
            // for `nullptr` below, change Scheduler::onFrameSignal to filter out the FrameTarget of
            // the removed display.
            const auto display = getDisplayDeviceLocked(id);

            if (display && display->isModeSetPending()) {
                finalizeDisplayModeChange(*display);
            }
        }
    }

    if (pacesetterFrameTarget.isFramePending()) {
        if (mBackpressureGpuComposition || pacesetterFrameTarget.didMissHwcFrame()) {
            if (FlagManager::getInstance().vrr_config()) {
                mScheduler->getVsyncSchedule()->getTracker().onFrameMissed(
                        pacesetterFrameTarget.expectedPresentTime());
            }
            scheduleCommit(FrameHint::kNone);
            return false;
        }
    }

    const Period vsyncPeriod = mScheduler->getVsyncSchedule()->period();

    // Save this once per commit + composite to ensure consistency
    // TODO (b/240619471): consider removing active display check once AOD is fixed
    const auto activeDisplay = FTL_FAKE_GUARD(mStateLock, getDisplayDeviceLocked(mActiveDisplayId));
    mPowerHintSessionEnabled = mPowerAdvisor->usePowerHintSession() && activeDisplay &&
            activeDisplay->getPowerMode() == hal::PowerMode::ON;
    if (mPowerHintSessionEnabled) {
        mPowerAdvisor->setCommitStart(pacesetterFrameTarget.frameBeginTime());
        mPowerAdvisor->setExpectedPresentTime(pacesetterFrameTarget.expectedPresentTime());

        // Frame delay is how long we should have minus how long we actually have.
        const Duration idealSfWorkDuration =
                mScheduler->vsyncModulator().getVsyncConfig().sfWorkDuration;
        const Duration frameDelay =
                idealSfWorkDuration - pacesetterFrameTarget.expectedFrameDuration();

        mPowerAdvisor->setFrameDelay(frameDelay);
        mPowerAdvisor->setTotalFrameTargetWorkDuration(idealSfWorkDuration);

        const auto& display = FTL_FAKE_GUARD(mStateLock, getDefaultDisplayDeviceLocked()).get();
        const Period idealVsyncPeriod = display->getActiveMode().fps.getPeriod();
        mPowerAdvisor->updateTargetWorkDuration(idealVsyncPeriod);
    }

    if (mRefreshRateOverlaySpinner || mHdrSdrRatioOverlay) {
        Mutex::Autolock lock(mStateLock);
        if (const auto display = getDefaultDisplayDeviceLocked()) {
            display->animateOverlay();
        }
    }

    // Composite if transactions were committed, or if requested by HWC.
    bool mustComposite = mMustComposite.exchange(false);
    {
        mFrameTimeline->setSfWakeUp(ftl::to_underlying(vsyncId),
                                    pacesetterFrameTarget.frameBeginTime().ns(),
                                    Fps::fromPeriodNsecs(vsyncPeriod.ns()),
                                    mScheduler->getPacesetterRefreshRate());

        const bool flushTransactions = clearTransactionFlags(eTransactionFlushNeeded);
        bool transactionsAreEmpty = false;
        if (mLayerLifecycleManagerEnabled) {
            mustComposite |=
                    updateLayerSnapshots(vsyncId, pacesetterFrameTarget.frameBeginTime().ns(),
                                         flushTransactions, transactionsAreEmpty);
        }

        // Tell VsyncTracker that we are going to present this frame before scheduling
        // setTransactionFlags which will schedule another SF frame. This was if the tracker
        // needs to adjust the vsync timeline, it will be done before the next frame.
        if (FlagManager::getInstance().vrr_config() && mustComposite) {
            mScheduler->getVsyncSchedule()->getTracker().onFrameBegin(
                pacesetterFrameTarget.expectedPresentTime(),
                pacesetterFrameTarget.lastSignaledFrameTime());
        }
        if (transactionFlushNeeded()) {
            setTransactionFlags(eTransactionFlushNeeded);
        }

        // This has to be called after latchBuffers because we want to include the layers that have
        // been latched in the commit callback
        if (transactionsAreEmpty) {
            // Invoke empty transaction callbacks early.
            mTransactionCallbackInvoker.sendCallbacks(false /* onCommitOnly */);
        } else {
            // Invoke OnCommit callbacks.
            mTransactionCallbackInvoker.sendCallbacks(true /* onCommitOnly */);
        }
    }

    // Layers need to get updated (in the previous line) before we can use them for
    // choosing the refresh rate.
    // Hold mStateLock as chooseRefreshRateForContent promotes wp<Layer> to sp<Layer>
    // and may eventually call to ~Layer() if it holds the last reference
    {
        bool updateAttachedChoreographer = mUpdateAttachedChoreographer;
        mUpdateAttachedChoreographer = false;

        Mutex::Autolock lock(mStateLock);
        mScheduler->chooseRefreshRateForContent(mLayerLifecycleManagerEnabled
                                                        ? &mLayerHierarchyBuilder.getHierarchy()
                                                        : nullptr,
                                                updateAttachedChoreographer);
        initiateDisplayModeChanges();
    }

    updateCursorAsync();
    if (!mustComposite) {
        updateInputFlinger(vsyncId, pacesetterFrameTarget.frameBeginTime());
    }
    doActiveLayersTracingIfNeeded(false, mVisibleRegionsDirty,
                                  pacesetterFrameTarget.frameBeginTime(), vsyncId);

    mLastCommittedVsyncId = vsyncId;

    persistDisplayBrightness(mustComposite);

    /* QTI_BEGIN */
    mQtiSFExtnIntf->qtiSendCompositorTid();
    /* QTI_END */

    return mustComposite && CC_LIKELY(mBootStage != BootStage::BOOTLOADER);
}

CompositeResultsPerDisplay SurfaceFlinger::composite(
        PhysicalDisplayId pacesetterId, const scheduler::FrameTargeters& frameTargeters) {
    const scheduler::FrameTarget& pacesetterTarget =
            frameTargeters.get(pacesetterId)->get()->target();

    const VsyncId vsyncId = pacesetterTarget.vsyncId();
    ATRACE_NAME(ftl::Concat(__func__, ' ', ftl::to_underlying(vsyncId)).c_str());

    compositionengine::CompositionRefreshArgs refreshArgs;
    refreshArgs.powerCallback = this;
    const auto& displays = FTL_FAKE_GUARD(mStateLock, mDisplays);
    refreshArgs.outputs.reserve(displays.size());

    // Add outputs for physical displays.
    for (const auto& [id, targeter] : frameTargeters) {
        ftl::FakeGuard guard(mStateLock);

        if (const auto display = getCompositionDisplayLocked(id)) {
            refreshArgs.outputs.push_back(display);
        }

        refreshArgs.frameTargets.try_emplace(id, &targeter->target());
    }

    std::vector<DisplayId> displayIds;
    for (const auto& [_, display] : displays) {
        displayIds.push_back(display->getId());
        display->tracePowerMode();

        // Add outputs for virtual displays.
        if (display->isVirtual()) {
            const Fps refreshRate = display->getAdjustedRefreshRate();

            if (!refreshRate.isValid() ||
                mScheduler->isVsyncInPhase(pacesetterTarget.frameBeginTime(), refreshRate)) {
                refreshArgs.outputs.push_back(display->getCompositionDisplay());
            }
        }
    }
    mPowerAdvisor->setDisplays(displayIds);

    const bool updateTaskMetadata = mCompositionEngine->getFeatureFlags().test(
            compositionengine::Feature::kSnapshotLayerMetadata);
    if (updateTaskMetadata && (mVisibleRegionsDirty || mLayerMetadataSnapshotNeeded)) {
        updateLayerMetadataSnapshot();
        mLayerMetadataSnapshotNeeded = false;
    }

    refreshArgs.bufferIdsToUncache = std::move(mBufferIdsToUncache);

    if (!FlagManager::getInstance().ce_fence_promise()) {
        refreshArgs.layersWithQueuedFrames.reserve(mLayersWithQueuedFrames.size());
        for (auto& layer : mLayersWithQueuedFrames) {
            if (const auto& layerFE = layer->getCompositionEngineLayerFE())
                refreshArgs.layersWithQueuedFrames.push_back(layerFE);
        }
    }

    refreshArgs.outputColorSetting = mDisplayColorSetting;
    refreshArgs.forceOutputColorMode = mForceColorMode;

    refreshArgs.updatingOutputGeometryThisFrame = mVisibleRegionsDirty;
    refreshArgs.updatingGeometryThisFrame = mGeometryDirty.exchange(false) ||
            mVisibleRegionsDirty || mDrawingState.colorMatrixChanged;
    refreshArgs.internalDisplayRotationFlags = getActiveDisplayRotationFlags();

    if (CC_UNLIKELY(mDrawingState.colorMatrixChanged)) {
        refreshArgs.colorTransformMatrix = mDrawingState.colorMatrix;
        mDrawingState.colorMatrixChanged = false;
    }

    refreshArgs.devOptForceClientComposition = mDebugDisableHWC;

    if (mDebugFlashDelay != 0) {
        refreshArgs.devOptForceClientComposition = true;
        refreshArgs.devOptFlashDirtyRegionsDelay = std::chrono::milliseconds(mDebugFlashDelay);
    }

    // TODO(b/255601557) Update frameInterval per display
    refreshArgs.frameInterval =
            mScheduler->getNextFrameInterval(pacesetterId, pacesetterTarget.expectedPresentTime());
    const auto scheduledFrameResultOpt = mScheduler->getScheduledFrameResult();
    const auto scheduledFrameTimeOpt = scheduledFrameResultOpt
            ? std::optional{scheduledFrameResultOpt->callbackTime}
            : std::nullopt;
    refreshArgs.scheduledFrameTime = scheduledFrameTimeOpt;
    refreshArgs.hasTrustedPresentationListener = mNumTrustedPresentationListeners > 0;
    // Store the present time just before calling to the composition engine so we could notify
    // the scheduler.
    const auto presentTime = systemTime();

    /* QTI_BEGIN */
    //mQtiSFExtnIntf->qtiSetDisplayElapseTime(refreshArgs.earliestPrsesentTime);
    /* QTI_END */

    constexpr bool kCursorOnly = false;
    const auto layers = moveSnapshotsToCompositionArgs(refreshArgs, kCursorOnly);

    if (mLayerLifecycleManagerEnabled && !mVisibleRegionsDirty) {
        for (const auto& [token, display] : FTL_FAKE_GUARD(mStateLock, mDisplays)) {
            auto compositionDisplay = display->getCompositionDisplay();
            if (!compositionDisplay->getState().isEnabled) continue;
            for (auto outputLayer : compositionDisplay->getOutputLayersOrderedByZ()) {
                if (outputLayer->getLayerFE().getCompositionState() == nullptr) {
                    // This is unexpected but instead of crashing, capture traces to disk
                    // and recover gracefully by forcing CE to rebuild layer stack.
                    ALOGE("Output layer %s for display %s %" PRIu64 " has a null "
                          "snapshot. Forcing mVisibleRegionsDirty",
                          outputLayer->getLayerFE().getDebugName(),
                          compositionDisplay->getName().c_str(), compositionDisplay->getId().value);

                    TransactionTraceWriter::getInstance().invoke(__func__, /* overwrite= */ false);
                    mVisibleRegionsDirty = true;
                    refreshArgs.updatingOutputGeometryThisFrame = mVisibleRegionsDirty;
                    refreshArgs.updatingGeometryThisFrame = mVisibleRegionsDirty;
                }
            }
        }
    }

    refreshArgs.refreshStartTime = systemTime(SYSTEM_TIME_MONOTONIC);
    for (auto& [layer, layerFE] : layers) {
        layer->onPreComposition(refreshArgs.refreshStartTime);
    }

    if (FlagManager::getInstance().ce_fence_promise()) {
        for (auto& [layer, layerFE] : layers) {
            attachReleaseFenceFutureToLayer(layer, layerFE,
                                            layerFE->mSnapshot->outputFilter.layerStack);
        }

        refreshArgs.layersWithQueuedFrames.reserve(mLayersWithQueuedFrames.size());
        for (auto& layer : mLayersWithQueuedFrames) {
            if (const auto& layerFE = layer->getCompositionEngineLayerFE()) {
                refreshArgs.layersWithQueuedFrames.push_back(layerFE);
                // Some layers are not displayed and do not yet have a future release fence
                if (layerFE->getReleaseFencePromiseStatus() ==
                            LayerFE::ReleaseFencePromiseStatus::UNINITIALIZED ||
                    layerFE->getReleaseFencePromiseStatus() ==
                            LayerFE::ReleaseFencePromiseStatus::FULFILLED) {
                    // layerStack is invalid because layer is not on a display
                    attachReleaseFenceFutureToLayer(layer.get(), layerFE.get(),
                                                    ui::INVALID_LAYER_STACK);
                }
            }
        }

        mCompositionEngine->present(refreshArgs);
        moveSnapshotsFromCompositionArgs(refreshArgs, layers);

        for (auto& [layer, layerFE] : layers) {
            CompositionResult compositionResult{layerFE->stealCompositionResult()};
            if (compositionResult.lastClientCompositionFence) {
                layer->setWasClientComposed(compositionResult.lastClientCompositionFence);
            }
        }

    } else {
        mCompositionEngine->present(refreshArgs);
        moveSnapshotsFromCompositionArgs(refreshArgs, layers);

        for (auto [layer, layerFE] : layers) {
            CompositionResult compositionResult{layerFE->stealCompositionResult()};
            for (auto& [releaseFence, layerStack] : compositionResult.releaseFences) {
                Layer* clonedFrom = layer->getClonedFrom().get();
                auto owningLayer = clonedFrom ? clonedFrom : layer;
                owningLayer->onLayerDisplayed(std::move(releaseFence), layerStack);
            }
            if (compositionResult.lastClientCompositionFence) {
                layer->setWasClientComposed(compositionResult.lastClientCompositionFence);
            }
        }
    }

    mTimeStats->recordFrameDuration(pacesetterTarget.frameBeginTime().ns(), systemTime());

    // Send a power hint after presentation is finished.
    if (mPowerHintSessionEnabled) {
        // Now that the current frame has been presented above, PowerAdvisor needs the present time
        // of the previous frame (whose fence is signaled by now) to determine how long the HWC had
        // waited on that fence to retire before presenting.
        const auto& previousPresentFence = pacesetterTarget.presentFenceForPreviousFrame();

        mPowerAdvisor->setSfPresentTiming(TimePoint::fromNs(previousPresentFence->getSignalTime()),
                                          TimePoint::now());
        mPowerAdvisor->reportActualWorkDuration();
    }

    if (mScheduler->onCompositionPresented(presentTime)) {
        scheduleComposite(FrameHint::kNone);
    }

    mNotifyExpectedPresentMap[pacesetterId].hintStatus = NotifyExpectedPresentHintStatus::Start;
    onCompositionPresented(pacesetterId, frameTargeters, presentTime);

    const bool hadGpuComposited =
            multiDisplayUnion(mCompositionCoverage).test(CompositionCoverage::Gpu);
    mCompositionCoverage.clear();

    TimeStats::ClientCompositionRecord clientCompositionRecord;

    for (const auto& [_, display] : displays) {
        const auto& state = display->getCompositionDisplay()->getState();
        CompositionCoverageFlags& flags =
                mCompositionCoverage.try_emplace(display->getId()).first->second;

        if (state.usesDeviceComposition) {
            flags |= CompositionCoverage::Hwc;
        }

        if (state.reusedClientComposition) {
            flags |= CompositionCoverage::GpuReuse;
        } else if (state.usesClientComposition) {
            flags |= CompositionCoverage::Gpu;
        }

        clientCompositionRecord.predicted |=
                (state.strategyPrediction != CompositionStrategyPredictionState::DISABLED);
        clientCompositionRecord.predictionSucceeded |=
                (state.strategyPrediction == CompositionStrategyPredictionState::SUCCESS);
    }

    const auto coverage = multiDisplayUnion(mCompositionCoverage);
    const bool hasGpuComposited = coverage.test(CompositionCoverage::Gpu);

    clientCompositionRecord.hadClientComposition = hasGpuComposited;
    clientCompositionRecord.reused = coverage.test(CompositionCoverage::GpuReuse);
    clientCompositionRecord.changed = hadGpuComposited != hasGpuComposited;

    mTimeStats->pushCompositionStrategyState(clientCompositionRecord);

    using namespace ftl::flag_operators;

    // TODO(b/160583065): Enable skip validation when SF caches all client composition layers.
    const bool hasGpuUseOrReuse =
            coverage.any(CompositionCoverage::Gpu | CompositionCoverage::GpuReuse);
    mScheduler->modulateVsync({}, &VsyncModulator::onDisplayRefresh, hasGpuUseOrReuse);

    mLayersWithQueuedFrames.clear();
    mLayersIdsWithQueuedFrames.clear();
    doActiveLayersTracingIfNeeded(true, mVisibleRegionsDirty, pacesetterTarget.frameBeginTime(),
                                  vsyncId);

    updateInputFlinger(vsyncId, pacesetterTarget.frameBeginTime());

    if (mVisibleRegionsDirty) mHdrLayerInfoChanged = true;
    mVisibleRegionsDirty = false;

    if (mCompositionEngine->needsAnotherUpdate()) {
        scheduleCommit(FrameHint::kNone);
    }

    if (mPowerHintSessionEnabled) {
        mPowerAdvisor->setCompositeEnd(TimePoint::now());
    }

    CompositeResultsPerDisplay resultsPerDisplay;

    // Filter out virtual displays.
    for (const auto& [id, coverage] : mCompositionCoverage) {
        if (const auto idOpt = PhysicalDisplayId::tryCast(id)) {
            resultsPerDisplay.try_emplace(*idOpt, CompositeResult{coverage});
        }
    }

    return resultsPerDisplay;
}

void SurfaceFlinger::updateLayerGeometry() {
    ATRACE_CALL();

    if (mVisibleRegionsDirty) {
        computeLayerBounds();
    }

    for (auto& layer : mLayersPendingRefresh) {
        Region visibleReg;
        visibleReg.set(layer->getScreenBounds());
        invalidateLayerStack(layer->getOutputFilter(), visibleReg);
    }

    mLayersPendingRefresh.clear();
}

bool SurfaceFlinger::isHdrLayer(const frontend::LayerSnapshot& snapshot) const {
    // Even though the camera layer may be using an HDR transfer function or otherwise be "HDR"
    // the device may need to avoid boosting the brightness as a result of these layers to
    // reduce power consumption during camera recording
    if (mIgnoreHdrCameraLayers) {
        if (snapshot.externalTexture &&
            (snapshot.externalTexture->getUsage() & GRALLOC_USAGE_HW_CAMERA_WRITE) != 0) {
            return false;
        }
    }
    // RANGE_EXTENDED layer may identify themselves as being "HDR"
    // via a desired hdr/sdr ratio
    auto pixelFormat = snapshot.buffer
            ? std::make_optional(static_cast<ui::PixelFormat>(snapshot.buffer->getPixelFormat()))
            : std::nullopt;

    if (getHdrRenderType(snapshot.dataspace, pixelFormat, snapshot.desiredHdrSdrRatio) !=
        HdrRenderType::SDR) {
        return true;
    }
    // If the layer is not allowed to be dimmed, treat it as HDR. WindowManager may disable
    // dimming in order to keep animations invoking SDR screenshots of HDR layers seamless.
    // Treat such tagged layers as HDR so that DisplayManagerService does not try to change
    // the screen brightness
    if (!snapshot.dimmingEnabled) {
        return true;
    }
    return false;
}

ui::Rotation SurfaceFlinger::getPhysicalDisplayOrientation(DisplayId displayId,
                                                           bool isPrimary) const {
    const auto id = PhysicalDisplayId::tryCast(displayId);
    if (!id) {
        return ui::ROTATION_0;
    }
    if (!mIgnoreHwcPhysicalDisplayOrientation &&
        getHwComposer().getComposer()->isSupported(
                Hwc2::Composer::OptionalFeature::PhysicalDisplayOrientation)) {
        switch (getHwComposer().getPhysicalDisplayOrientation(*id)) {
            case Hwc2::AidlTransform::ROT_90:
                return ui::ROTATION_90;
            case Hwc2::AidlTransform::ROT_180:
                return ui::ROTATION_180;
            case Hwc2::AidlTransform::ROT_270:
                return ui::ROTATION_270;
            default:
                return ui::ROTATION_0;
        }
    }

    if (isPrimary) {
        using Values = SurfaceFlingerProperties::primary_display_orientation_values;
        switch (primary_display_orientation(Values::ORIENTATION_0)) {
            case Values::ORIENTATION_90:
                return ui::ROTATION_90;
            case Values::ORIENTATION_180:
                return ui::ROTATION_180;
            case Values::ORIENTATION_270:
                return ui::ROTATION_270;
            default:
                break;
        }
    }
    return ui::ROTATION_0;
}

void SurfaceFlinger::onCompositionPresented(PhysicalDisplayId pacesetterId,
                                            const scheduler::FrameTargeters& frameTargeters,
                                            nsecs_t presentStartTime) {
    ATRACE_CALL();

    ui::PhysicalDisplayMap<PhysicalDisplayId, std::shared_ptr<FenceTime>> presentFences;
    ui::PhysicalDisplayMap<PhysicalDisplayId, const sp<Fence>> gpuCompositionDoneFences;

    for (const auto& [id, targeter] : frameTargeters) {
        auto presentFence = getHwComposer().getPresentFence(id);

        if (id == pacesetterId) {
            mTransactionCallbackInvoker.addPresentFence(presentFence);
        }

        if (auto fenceTime = targeter->setPresentFence(std::move(presentFence));
            fenceTime->isValid()) {
            presentFences.try_emplace(id, std::move(fenceTime));
        }

        ftl::FakeGuard guard(mStateLock);
        if (const auto display = getCompositionDisplayLocked(id);
            display && display->getState().usesClientComposition) {
            gpuCompositionDoneFences
                    .try_emplace(id, display->getRenderSurface()->getClientTargetAcquireFence());
        }
    }

    const auto pacesetterDisplay = FTL_FAKE_GUARD(mStateLock, getDisplayDeviceLocked(pacesetterId));

    std::shared_ptr<FenceTime> pacesetterPresentFenceTime =
            presentFences.get(pacesetterId)
                    .transform([](const FenceTimePtr& ptr) { return ptr; })
                    .value_or(FenceTime::NO_FENCE);

    std::shared_ptr<FenceTime> pacesetterGpuCompositionDoneFenceTime =
            gpuCompositionDoneFences.get(pacesetterId)
                    .transform([](sp<Fence> fence) {
                        return std::make_shared<FenceTime>(std::move(fence));
                    })
                    .value_or(FenceTime::NO_FENCE);

    const TimePoint presentTime = TimePoint::now();

    // Set presentation information before calling Layer::releasePendingBuffer, such that jank
    // information from previous' frame classification is already available when sending jank info
    // to clients, so they get jank classification as early as possible.
    mFrameTimeline->setSfPresent(presentTime.ns(), pacesetterPresentFenceTime,
                                 pacesetterGpuCompositionDoneFenceTime);

    // We use the CompositionEngine::getLastFrameRefreshTimestamp() which might
    // be sampled a little later than when we started doing work for this frame,
    // but that should be okay since CompositorTiming has snapping logic.
    const TimePoint compositeTime =
            TimePoint::fromNs(mCompositionEngine->getLastFrameRefreshTimestamp());
    const Duration presentLatency = mHasReliablePresentFences
            ? mPresentLatencyTracker.trackPendingFrame(compositeTime, pacesetterPresentFenceTime)
            : Duration::zero();

    const auto schedule = mScheduler->getVsyncSchedule();
    const TimePoint vsyncDeadline = schedule->vsyncDeadlineAfter(presentTime);
    const Period vsyncPeriod = schedule->period();
    const nsecs_t vsyncPhase =
            mScheduler->getVsyncConfiguration().getCurrentConfigs().late.sfOffset;

    const CompositorTiming compositorTiming(vsyncDeadline.ns(), vsyncPeriod.ns(), vsyncPhase,
                                            presentLatency.ns());

    ui::DisplayMap<ui::LayerStack, const DisplayDevice*> layerStackToDisplay;
    {
        if (!mLayersWithBuffersRemoved.empty() || mNumTrustedPresentationListeners > 0) {
            Mutex::Autolock lock(mStateLock);
            for (const auto& [token, display] : mDisplays) {
                layerStackToDisplay.emplace_or_replace(display->getLayerStack(), display.get());
            }
        }
    }

    for (auto layer : mLayersWithBuffersRemoved) {
        std::vector<ui::LayerStack> previouslyPresentedLayerStacks =
                std::move(layer->mPreviouslyPresentedLayerStacks);
        layer->mPreviouslyPresentedLayerStacks.clear();
        for (auto layerStack : previouslyPresentedLayerStacks) {
            auto optDisplay = layerStackToDisplay.get(layerStack);
            if (optDisplay && !optDisplay->get()->isVirtual()) {
                auto fence = getHwComposer().getPresentFence(optDisplay->get()->getPhysicalId());
                if (FlagManager::getInstance().ce_fence_promise()) {
                    layer->prepareReleaseCallbacks(ftl::yield<FenceResult>(fence),
                                                   ui::INVALID_LAYER_STACK);
                } else {
                    layer->onLayerDisplayed(ftl::yield<FenceResult>(fence).share(),
                                            ui::INVALID_LAYER_STACK);
                }
            }
        }
        layer->releasePendingBuffer(presentTime.ns());
    }
    mLayersWithBuffersRemoved.clear();

    for (const auto& layer: mLayersWithQueuedFrames) {
        layer->onCompositionPresented(pacesetterDisplay.get(),
                                      pacesetterGpuCompositionDoneFenceTime,
                                      pacesetterPresentFenceTime, compositorTiming);
        layer->releasePendingBuffer(presentTime.ns());
    }

    std::vector<std::pair<std::shared_ptr<compositionengine::Display>, sp<HdrLayerInfoReporter>>>
            hdrInfoListeners;
    bool haveNewListeners = false;
    {
        Mutex::Autolock lock(mStateLock);
        if (mFpsReporter) {
            mFpsReporter->dispatchLayerFps(mLayerHierarchyBuilder.getHierarchy());
        }

        if (mTunnelModeEnabledReporter) {
            mTunnelModeEnabledReporter->updateTunnelModeStatus();
        }
        hdrInfoListeners.reserve(mHdrLayerInfoListeners.size());
        for (const auto& [displayId, reporter] : mHdrLayerInfoListeners) {
            if (reporter && reporter->hasListeners()) {
                if (const auto display = getDisplayDeviceLocked(displayId)) {
                    hdrInfoListeners.emplace_back(display->getCompositionDisplay(), reporter);
                }
            }
        }
        haveNewListeners = mAddingHDRLayerInfoListener; // grab this with state lock
        mAddingHDRLayerInfoListener = false;
    }

    if (haveNewListeners || mHdrLayerInfoChanged) {
        for (auto& [compositionDisplay, listener] : hdrInfoListeners) {
            HdrLayerInfoReporter::HdrLayerInfo info;
            int32_t maxArea = 0;

            auto updateInfoFn =
                    [&](const std::shared_ptr<compositionengine::Display>& compositionDisplay,
                        const frontend::LayerSnapshot& snapshot, const sp<LayerFE>& layerFe) {
                        if (snapshot.isVisible &&
                            compositionDisplay->includesLayer(snapshot.outputFilter)) {
                            if (isHdrLayer(snapshot)) {
                                const auto* outputLayer =
                                        compositionDisplay->getOutputLayerForLayer(layerFe);
                                if (outputLayer) {
                                    const float desiredHdrSdrRatio =
                                            snapshot.desiredHdrSdrRatio < 1.f
                                            ? std::numeric_limits<float>::infinity()
                                            : snapshot.desiredHdrSdrRatio;
                                    info.mergeDesiredRatio(desiredHdrSdrRatio);
                                    info.numberOfHdrLayers++;
                                    const auto displayFrame = outputLayer->getState().displayFrame;
                                    const int32_t area =
                                            displayFrame.width() * displayFrame.height();
                                    if (area > maxArea) {
                                        maxArea = area;
                                        info.maxW = displayFrame.width();
                                        info.maxH = displayFrame.height();
                                    }
                                }
                            }
                        }
                    };

            if (mLayerLifecycleManagerEnabled) {
                mLayerSnapshotBuilder.forEachVisibleSnapshot(
                        [&, compositionDisplay = compositionDisplay](
                                std::unique_ptr<frontend::LayerSnapshot>&
                                        snapshot) FTL_FAKE_GUARD(kMainThreadContext) {
                            auto it = mLegacyLayers.find(snapshot->sequence);
                            LLOG_ALWAYS_FATAL_WITH_TRACE_IF(it == mLegacyLayers.end(),
                                                            "Couldnt find layer object for %s",
                                                            snapshot->getDebugString().c_str());
                            auto& legacyLayer = it->second;
                            sp<LayerFE> layerFe =
                                    legacyLayer->getCompositionEngineLayerFE(snapshot->path);

                            updateInfoFn(compositionDisplay, *snapshot, layerFe);
                        });
            } else {
                mDrawingState.traverse([&, compositionDisplay = compositionDisplay](Layer* layer) {
                    const auto layerFe = layer->getCompositionEngineLayerFE();
                    const frontend::LayerSnapshot& snapshot = *layer->getLayerSnapshot();
                    updateInfoFn(compositionDisplay, snapshot, layerFe);
                });
            }
            listener->dispatchHdrLayerInfo(info);
        }
    }

    mHdrLayerInfoChanged = false;

    mTransactionCallbackInvoker.sendCallbacks(false /* onCommitOnly */);
    mTransactionCallbackInvoker.clearCompletedTransactions();

    mTimeStats->incrementTotalFrames();
    mTimeStats->setPresentFenceGlobal(pacesetterPresentFenceTime);

    for (auto&& [id, presentFence] : presentFences) {
        ftl::FakeGuard guard(mStateLock);
        const bool isInternalDisplay =
                mPhysicalDisplays.get(id).transform(&PhysicalDisplay::isInternal).value_or(false);

        if (isInternalDisplay) {
            mScheduler->addPresentFence(id, std::move(presentFence));
        }
    }

    const bool hasPacesetterDisplay =
            pacesetterDisplay && getHwComposer().isConnected(pacesetterId);

    if (!hasSyncFramework) {
        if (hasPacesetterDisplay && pacesetterDisplay->isPoweredOn()) {
            mScheduler->enableHardwareVsync(pacesetterId);
        }
    }

    /* QTI_BEGIN */
    mQtiSFExtnIntf->qtiUpdateSmomoState();
    /* QTI_END */
    if (hasPacesetterDisplay && !pacesetterDisplay->isPoweredOn()) {
        getRenderEngine().cleanupPostRender();
        return;
    }

    // Cleanup any outstanding resources due to rendering a prior frame.
    getRenderEngine().cleanupPostRender();

    if (mNumTrustedPresentationListeners > 0) {
        // We avoid any reverse traversal upwards so this shouldn't be too expensive
        traverseLegacyLayers([&](Layer* layer) FTL_FAKE_GUARD(kMainThreadContext) {
            if (!layer->hasTrustedPresentationListener()) {
                return;
            }
            const frontend::LayerSnapshot* snapshot = mLayerLifecycleManagerEnabled
                    ? mLayerSnapshotBuilder.getSnapshot(layer->sequence)
                    : layer->getLayerSnapshot();
            std::optional<const DisplayDevice*> displayOpt = std::nullopt;
            if (snapshot) {
                displayOpt = layerStackToDisplay.get(snapshot->outputFilter.layerStack);
            }
            const DisplayDevice* display = displayOpt.value_or(nullptr);
            layer->updateTrustedPresentationState(display, snapshot,
                                                  nanoseconds_to_milliseconds(presentStartTime),
                                                  false);
        });
    }

    /* QTI_BEGIN */
    mQtiSFExtnIntf->qtiUpdateLayerState(mNumLayers);
    /* QTI_END */

    // Even though ATRACE_INT64 already checks if tracing is enabled, it doesn't prevent the
    // side-effect of getTotalSize(), so we check that again here
    if (ATRACE_ENABLED()) {
        // getTotalSize returns the total number of buffers that were allocated by SurfaceFlinger
        ATRACE_INT64("Total Buffer Size", GraphicBufferAllocator::get().getTotalSize());
    }

    logFrameStats(presentTime);
    /* QTI_BEGIN */
    mQtiSFExtnIntf->qtiSendInitialFps(
            pacesetterDisplay->refreshRateSelector().getActiveMode().fps.getValue());
    /* QTI_END */
}

FloatRect SurfaceFlinger::getMaxDisplayBounds() {
    const ui::Size maxSize = [this] {
        ftl::FakeGuard guard(mStateLock);

        // The LayerTraceGenerator tool runs without displays.
        if (mDisplays.empty()) return ui::Size{5000, 5000};

        return std::accumulate(mDisplays.begin(), mDisplays.end(), ui::kEmptySize,
                               [](ui::Size size, const auto& pair) -> ui::Size {
                                   const auto& display = pair.second;
                                   return {std::max(size.getWidth(), display->getWidth()),
                                           std::max(size.getHeight(), display->getHeight())};
                               });
    }();

    // Ignore display bounds for now since they will be computed later. Use a large Rect bound
    // to ensure it's bigger than an actual display will be.
    const float xMax = maxSize.getWidth() * 10.f;
    const float yMax = maxSize.getHeight() * 10.f;

    return {-xMax, -yMax, xMax, yMax};
}

void SurfaceFlinger::computeLayerBounds() {
    const FloatRect maxBounds = getMaxDisplayBounds();
    for (const auto& layer : mDrawingState.layersSortedByZ) {
        layer->computeBounds(maxBounds, ui::Transform(), 0.f /* shadowRadius */);
    }
}

void SurfaceFlinger::commitTransactions() {
    ATRACE_CALL();
    mDebugInTransaction = systemTime();

    // Here we're guaranteed that some transaction flags are set
    // so we can call commitTransactionsLocked unconditionally.
    // We clear the flags with mStateLock held to guarantee that
    // mCurrentState won't change until the transaction is committed.
    mScheduler->modulateVsync({}, &VsyncModulator::onTransactionCommit);
    commitTransactionsLocked(clearTransactionFlags(eTransactionMask));
    mDebugInTransaction = 0;
}

void SurfaceFlinger::commitTransactionsLegacy() {
    ATRACE_CALL();

    // Keep a copy of the drawing state (that is going to be overwritten
    // by commitTransactionsLocked) outside of mStateLock so that the side
    // effects of the State assignment don't happen with mStateLock held,
    // which can cause deadlocks.
    State drawingState(mDrawingState);

    Mutex::Autolock lock(mStateLock);
    mDebugInTransaction = systemTime();

    // Here we're guaranteed that some transaction flags are set
    // so we can call commitTransactionsLocked unconditionally.
    // We clear the flags with mStateLock held to guarantee that
    // mCurrentState won't change until the transaction is committed.
    mScheduler->modulateVsync({}, &VsyncModulator::onTransactionCommit);
    commitTransactionsLocked(clearTransactionFlags(eTransactionMask));

    mDebugInTransaction = 0;
}

std::pair<DisplayModes, DisplayModePtr> SurfaceFlinger::loadDisplayModes(
        PhysicalDisplayId displayId) const {
    std::vector<HWComposer::HWCDisplayMode> hwcModes;
    std::optional<hal::HWConfigId> activeModeHwcIdOpt;

    const bool isExternalDisplay = FlagManager::getInstance().connected_display() &&
            getHwComposer().getDisplayConnectionType(displayId) ==
                    ui::DisplayConnectionType::External;

    int attempt = 0;
    constexpr int kMaxAttempts = 3;
    do {
        hwcModes = getHwComposer().getModes(displayId,
                                            scheduler::RefreshRateSelector::kMinSupportedFrameRate
                                                    .getPeriodNsecs());
        const auto activeModeHwcIdExp = getHwComposer().getActiveMode(displayId);
        activeModeHwcIdOpt = activeModeHwcIdExp.value_opt();

        if (isExternalDisplay &&
            activeModeHwcIdExp.has_error([](status_t error) { return error == NO_INIT; })) {
            constexpr nsecs_t k59HzVsyncPeriod = 16949153;
            constexpr nsecs_t k60HzVsyncPeriod = 16666667;

            // DM sets the initial mode for an external display to 1080p@60, but
            // this comes after SF creates its own state (including the
            // DisplayDevice). For now, pick the same mode in order to avoid
            // inconsistent state and unnecessary mode switching.
            // TODO (b/318534874): Let DM decide the initial mode.
            //
            // Try to find 1920x1080 @ 60 Hz
            if (const auto iter = std::find_if(hwcModes.begin(), hwcModes.end(),
                                               [](const auto& mode) {
                                                   return mode.width == 1920 &&
                                                           mode.height == 1080 &&
                                                           mode.vsyncPeriod == k60HzVsyncPeriod;
                                               });
                iter != hwcModes.end()) {
                activeModeHwcIdOpt = iter->hwcId;
                break;
            }

            // Try to find 1920x1080 @ 59-60 Hz
            if (const auto iter = std::find_if(hwcModes.begin(), hwcModes.end(),
                                               [](const auto& mode) {
                                                   return mode.width == 1920 &&
                                                           mode.height == 1080 &&
                                                           mode.vsyncPeriod >= k60HzVsyncPeriod &&
                                                           mode.vsyncPeriod <= k59HzVsyncPeriod;
                                               });
                iter != hwcModes.end()) {
                activeModeHwcIdOpt = iter->hwcId;
                break;
            }

            // The display does not support 1080p@60, and this is the last attempt to pick a display
            // mode. Prefer 60 Hz if available, with the closest resolution to 1080p.
            if (attempt + 1 == kMaxAttempts) {
                std::vector<HWComposer::HWCDisplayMode> hwcModeOpts;

                for (const auto& mode : hwcModes) {
                    if (mode.width <= 1920 && mode.height <= 1080 &&
                        mode.vsyncPeriod >= k60HzVsyncPeriod &&
                        mode.vsyncPeriod <= k59HzVsyncPeriod) {
                        hwcModeOpts.push_back(mode);
                    }
                }

                if (const auto iter = std::max_element(hwcModeOpts.begin(), hwcModeOpts.end(),
                                                       [](const auto& a, const auto& b) {
                                                           const auto aSize = a.width * a.height;
                                                           const auto bSize = b.width * b.height;
                                                           if (aSize < bSize)
                                                               return true;
                                                           else if (aSize == bSize)
                                                               return a.vsyncPeriod > b.vsyncPeriod;
                                                           else
                                                               return false;
                                                       });
                    iter != hwcModeOpts.end()) {
                    activeModeHwcIdOpt = iter->hwcId;
                    break;
                }

                // hwcModeOpts was empty, use hwcModes[0] as the last resort
                activeModeHwcIdOpt = hwcModes[0].hwcId;
            }
        }

        const auto isActiveMode = [activeModeHwcIdOpt](const HWComposer::HWCDisplayMode& mode) {
            return mode.hwcId == activeModeHwcIdOpt;
        };

        if (std::any_of(hwcModes.begin(), hwcModes.end(), isActiveMode)) {
            break;
        }
    } while (++attempt < kMaxAttempts);

    if (attempt == kMaxAttempts) {
        const std::string activeMode =
                activeModeHwcIdOpt ? std::to_string(*activeModeHwcIdOpt) : "unknown"s;
        ALOGE("HWC failed to report an active mode that is supported: activeModeHwcId=%s, "
              "hwcModes={%s}",
              activeMode.c_str(), base::Join(hwcModes, ", ").c_str());
        return {};
    }

    const DisplayModes oldModes = mPhysicalDisplays.get(displayId)
                                          .transform([](const PhysicalDisplay& display) {
                                              return display.snapshot().displayModes();
                                          })
                                          .value_or(DisplayModes{});

    DisplayModeId nextModeId = std::accumulate(oldModes.begin(), oldModes.end(), DisplayModeId(-1),
                                               [](DisplayModeId max, const auto& pair) {
                                                   return std::max(max, pair.first);
                                               });
    ++nextModeId;

    DisplayModes newModes;
    for (const auto& hwcMode : hwcModes) {
        const auto id = nextModeId++;
        newModes.try_emplace(id,
                             DisplayMode::Builder(hwcMode.hwcId)
                                     .setId(id)
                                     .setPhysicalDisplayId(displayId)
                                     .setResolution({hwcMode.width, hwcMode.height})
                                     .setVsyncPeriod(hwcMode.vsyncPeriod)
                                     .setVrrConfig(hwcMode.vrrConfig)
                                     .setDpiX(hwcMode.dpiX)
                                     .setDpiY(hwcMode.dpiY)
                                     .setGroup(hwcMode.configGroup)
                                     .build());
    }

    const bool sameModes =
            std::equal(newModes.begin(), newModes.end(), oldModes.begin(), oldModes.end(),
                       [](const auto& lhs, const auto& rhs) {
                           return equalsExceptDisplayModeId(*lhs.second, *rhs.second);
                       });

    // Keep IDs if modes have not changed.
    const auto& modes = sameModes ? oldModes : newModes;
    const DisplayModePtr activeMode =
            std::find_if(modes.begin(), modes.end(), [activeModeHwcIdOpt](const auto& pair) {
                return pair.second->getHwcId() == activeModeHwcIdOpt;
            })->second;

    if (isExternalDisplay) {
        ALOGI("External display %s initial mode: {%s}", to_string(displayId).c_str(),
              to_string(*activeMode).c_str());
    }
    return {modes, activeMode};
}

bool SurfaceFlinger::configureLocked() {
    std::vector<HotplugEvent> events;
    {
        std::lock_guard<std::mutex> lock(mHotplugMutex);
        events = std::move(mPendingHotplugEvents);
    }

    for (const auto [hwcDisplayId, connection] : events) {
        if (auto info = getHwComposer().onHotplug(hwcDisplayId, connection)) {
            /* QTI_BEGIN */
            mQtiSFExtnIntf->qtiUpdateOnComposerHalHotplug(hwcDisplayId, connection, info);
            /* QTI_END */

            const auto displayId = info->id;
            const ftl::Concat displayString("display ", displayId.value, "(HAL ID ", hwcDisplayId,
                                            ')');

            if (connection == hal::Connection::CONNECTED) {
                const auto activeModeIdOpt =
                        processHotplugConnect(displayId, hwcDisplayId, std::move(*info),
                                              displayString.c_str());
                if (!activeModeIdOpt) {
                    if (FlagManager::getInstance().hotplug2()) {
                        mScheduler->dispatchHotplugError(
                                static_cast<int32_t>(DisplayHotplugEvent::ERROR_UNKNOWN));
                    }
                    getHwComposer().disconnectDisplay(displayId);
                    continue;
                }

                const auto [kernelIdleTimerController, idleTimerTimeoutMs] =
                        getKernelIdleTimerProperties(displayId);

                using Config = scheduler::RefreshRateSelector::Config;
                const Config config =
                        {.enableFrameRateOverride = sysprop::enable_frame_rate_override(true)
                                 ? Config::FrameRateOverride::Enabled
                                 : Config::FrameRateOverride::Disabled,
                         .frameRateMultipleThreshold =
                                 base::GetIntProperty("debug.sf.frame_rate_multiple_threshold"s, 0),
                         .legacyIdleTimerTimeout = idleTimerTimeoutMs,
                         .kernelIdleTimerController = kernelIdleTimerController};

                const auto snapshotOpt =
                        mPhysicalDisplays.get(displayId).transform(&PhysicalDisplay::snapshotRef);
                LOG_ALWAYS_FATAL_IF(!snapshotOpt);

                mDisplayModeController.registerDisplay(*snapshotOpt, *activeModeIdOpt, config);
            } else {
                // Unregister before destroying the DisplaySnapshot below.
                mDisplayModeController.unregisterDisplay(displayId);

                processHotplugDisconnect(displayId, displayString.c_str());
            }

            /* QTI_BEGIN */
            mQtiSFExtnIntf->qtiUpdateOnProcessDisplayHotplug(static_cast<uint32_t>(hwcDisplayId),
                                                             connection, displayId);
            /* QTI_END */
        }
    }

    return !events.empty();
}

std::optional<DisplayModeId> SurfaceFlinger::processHotplugConnect(PhysicalDisplayId displayId,
                                                                   hal::HWDisplayId hwcDisplayId,
                                                                   DisplayIdentificationInfo&& info,
                                                                   const char* displayString) {
    auto [displayModes, activeMode] = loadDisplayModes(displayId);
    if (!activeMode) {
        ALOGE("Failed to hotplug %s", displayString);
        return std::nullopt;
    }

    const DisplayModeId activeModeId = activeMode->getId();
    ui::ColorModes colorModes = getHwComposer().getColorModes(displayId);

    if (const auto displayOpt = mPhysicalDisplays.get(displayId)) {
        const auto& display = displayOpt->get();
        const auto& snapshot = display.snapshot();

        std::optional<DeviceProductInfo> deviceProductInfo;
        if (getHwComposer().updatesDeviceProductInfoOnHotplugReconnect()) {
            deviceProductInfo = std::move(info.deviceProductInfo);
        } else {
            deviceProductInfo = snapshot.deviceProductInfo();
        }

        const auto it =
                mPhysicalDisplays.try_replace(displayId, display.token(), displayId,
                                              snapshot.connectionType(), std::move(displayModes),
                                              std::move(colorModes), std::move(deviceProductInfo));

        auto& state = mCurrentState.displays.editValueFor(it->second.token());
        state.sequenceId = DisplayDeviceState{}.sequenceId; // Generate new sequenceId.
        state.physical->activeMode = std::move(activeMode);
        ALOGI("Reconnecting %s", displayString);
        return activeModeId;
    }

    const sp<IBinder> token = sp<BBinder>::make();
    const ui::DisplayConnectionType connectionType =
            getHwComposer().getDisplayConnectionType(displayId);

    mPhysicalDisplays.try_emplace(displayId, token, displayId, connectionType,
                                  std::move(displayModes), std::move(colorModes),
                                  std::move(info.deviceProductInfo));

    DisplayDeviceState state;
    state.physical = {.id = displayId,
                      .hwcDisplayId = hwcDisplayId,
                      .activeMode = std::move(activeMode)};
    state.isSecure = connectionType == ui::DisplayConnectionType::Internal;
    state.isProtected = true;
    state.displayName = std::move(info.name);

    mCurrentState.displays.add(token, state);
    ALOGI("Connecting %s", displayString);
    return activeModeId;
}

void SurfaceFlinger::processHotplugDisconnect(PhysicalDisplayId displayId,
                                              const char* displayString) {
    ALOGI("Disconnecting %s", displayString);

    const auto displayOpt = mPhysicalDisplays.get(displayId);
    LOG_ALWAYS_FATAL_IF(!displayOpt);
    const auto& display = displayOpt->get();

    if (const ssize_t index = mCurrentState.displays.indexOfKey(display.token()); index >= 0) {
        mCurrentState.displays.removeItemsAt(index);
    }

    mPhysicalDisplays.erase(displayId);
}

void SurfaceFlinger::dispatchDisplayModeChangeEvent(PhysicalDisplayId displayId,
                                                    const scheduler::FrameRateMode& mode) {
    // TODO(b/255635821): Merge code paths and move to Scheduler.
    const auto onDisplayModeChanged = displayId == mActiveDisplayId
            ? &scheduler::Scheduler::onPrimaryDisplayModeChanged
            : &scheduler::Scheduler::onNonPrimaryDisplayModeChanged;

    ((*mScheduler).*onDisplayModeChanged)(scheduler::Cycle::Render, mode);
}

sp<DisplayDevice> SurfaceFlinger::setupNewDisplayDeviceInternal(
        const wp<IBinder>& displayToken,
        std::shared_ptr<compositionengine::Display> compositionDisplay,
        const DisplayDeviceState& state,
        const sp<compositionengine::DisplaySurface>& displaySurface,
        const sp<IGraphicBufferProducer>& producer,
        surfaceflingerextension::QtiDisplaySurfaceExtensionIntf* mQtiDSExtnIntf) {
    DisplayDeviceCreationArgs creationArgs(sp<SurfaceFlinger>::fromExisting(this), getHwComposer(),
                                           displayToken, compositionDisplay);
    creationArgs.sequenceId = state.sequenceId;
    creationArgs.isSecure = state.isSecure;
    creationArgs.isProtected = state.isProtected;
    creationArgs.displaySurface = displaySurface;
    creationArgs.hasWideColorGamut = false;
    creationArgs.supportedPerFrameMetadata = 0;
    creationArgs.mQtiDSExtnIntf = mQtiDSExtnIntf;

    if (const auto physicalIdOpt = PhysicalDisplayId::tryCast(compositionDisplay->getId())) {
        const auto physicalId = *physicalIdOpt;

        creationArgs.isPrimary = physicalId == getPrimaryDisplayIdLocked();
        creationArgs.refreshRateSelector =
                FTL_FAKE_GUARD(kMainThreadContext,
                               mDisplayModeController.selectorPtrFor(physicalId));

        mPhysicalDisplays.get(physicalId)
                .transform(&PhysicalDisplay::snapshotRef)
                .transform(ftl::unit_fn([&](const display::DisplaySnapshot& snapshot) {
                    for (const auto mode : snapshot.colorModes()) {
                        creationArgs.hasWideColorGamut |= ui::isWideColorMode(mode);
                        creationArgs.hwcColorModes
                                .emplace(mode, getHwComposer().getRenderIntents(physicalId, mode));
                    }
                }));
    }

    if (const auto id = HalDisplayId::tryCast(compositionDisplay->getId())) {
        getHwComposer().getHdrCapabilities(*id, &creationArgs.hdrCapabilities);
        creationArgs.supportedPerFrameMetadata = getHwComposer().getSupportedPerFrameMetadata(*id);
    }

    auto nativeWindowSurface = getFactory().createNativeWindowSurface(producer);
    auto nativeWindow = nativeWindowSurface->getNativeWindow();
    creationArgs.nativeWindow = nativeWindow;

    // Make sure that composition can never be stalled by a virtual display
    // consumer that isn't processing buffers fast enough. We have to do this
    // here, in case the display is composed entirely by HWC.
    if (state.isVirtual()) {
        nativeWindow->setSwapInterval(nativeWindow.get(), 0);
    }

    creationArgs.physicalOrientation =
            getPhysicalDisplayOrientation(compositionDisplay->getId(), creationArgs.isPrimary);
    ALOGV("Display Orientation: %s", toCString(creationArgs.physicalOrientation));

    creationArgs.initialPowerMode = state.isVirtual() ? hal::PowerMode::ON : hal::PowerMode::OFF;

    creationArgs.requestedRefreshRate = state.requestedRefreshRate;

    sp<DisplayDevice> display = getFactory().createDisplayDevice(creationArgs);

    nativeWindowSurface->preallocateBuffers();

    ui::ColorMode defaultColorMode = ui::ColorMode::NATIVE;
    Dataspace defaultDataSpace = Dataspace::UNKNOWN;
    if (display->hasWideColorGamut()) {
        defaultColorMode = ui::ColorMode::SRGB;
        defaultDataSpace = Dataspace::V0_SRGB;
    }
    display->getCompositionDisplay()->setColorProfile(
            compositionengine::Output::ColorProfile{defaultColorMode, defaultDataSpace,
                                                    RenderIntent::COLORIMETRIC});

    if (const auto& physical = state.physical) {
        const auto& mode = *physical->activeMode;
        display->setActiveMode(mode.getId(), mode.getVsyncRate(), mode.getVsyncRate());
    }

    display->setLayerFilter(makeLayerFilterForDisplay(display->getId(), state.layerStack));
    display->setProjection(state.orientation, state.layerStackSpaceRect,
                           state.orientedDisplaySpaceRect);
    display->setDisplayName(state.displayName);
    display->setFlags(state.flags);

    return display;
}

void SurfaceFlinger::processDisplayAdded(const wp<IBinder>& displayToken,
                                         const DisplayDeviceState& state) {
    ui::Size resolution(0, 0);
    ui::PixelFormat pixelFormat = static_cast<ui::PixelFormat>(PIXEL_FORMAT_UNKNOWN);
    /* QTI_BEGIN */
    bool qtiCanAllocateHwcForVDS = false;
    /* QTI_END */

    if (state.physical) {
        resolution = state.physical->activeMode->getResolution();
        pixelFormat = static_cast<ui::PixelFormat>(PIXEL_FORMAT_RGBA_8888);
    } else if (state.surface != nullptr) {
        int status = state.surface->query(NATIVE_WINDOW_WIDTH, &resolution.width);
        ALOGE_IF(status != NO_ERROR, "Unable to query width (%d)", status);
        status = state.surface->query(NATIVE_WINDOW_HEIGHT, &resolution.height);
        ALOGE_IF(status != NO_ERROR, "Unable to query height (%d)", status);
        int format;
        status = state.surface->query(NATIVE_WINDOW_FORMAT, &format);
        ALOGE_IF(status != NO_ERROR, "Unable to query format (%d)", status);
        pixelFormat = static_cast<ui::PixelFormat>(format);
        /* QTI_BEGIN */
        qtiCanAllocateHwcForVDS = mQtiSFExtnIntf->qtiCanAllocateHwcDisplayIdForVDS(state);
        /* QTI_END */
    } else {
        // Virtual displays without a surface are dormant:
        // they have external state (layer stack, projection,
        // etc.) but no internal state (i.e. a DisplayDevice).
        return;
    }

    compositionengine::DisplayCreationArgsBuilder builder;
    if (const auto& physical = state.physical) {
        builder.setId(physical->id);
    } else {
        /* QTI_BEGIN */
        auto qtiVirtualDisplayId =
                mQtiSFExtnIntf->qtiAcquireVirtualDisplay(resolution, pixelFormat,
                                                         qtiCanAllocateHwcForVDS);
        if (!qtiVirtualDisplayId.has_value()) {
            ALOGE("%s: Failed to retrieve virtual display id, returning.", __func__);
            return;
        }
        builder.setId(*qtiVirtualDisplayId);
        /* QTI_END */
    }

    builder.setPixels(resolution);
    builder.setIsSecure(state.isSecure);
    builder.setIsProtected(state.isProtected);
    builder.setPowerAdvisor(mPowerAdvisor.get());
    builder.setName(state.displayName);
    auto compositionDisplay = getCompositionEngine().createDisplay(builder.build());
    compositionDisplay->setLayerCachingEnabled(mLayerCachingEnabled);

    sp<compositionengine::DisplaySurface> displaySurface;
    sp<IGraphicBufferProducer> producer;
    sp<IGraphicBufferProducer> bqProducer;
    sp<IGraphicBufferConsumer> bqConsumer;
    getFactory().createBufferQueue(&bqProducer, &bqConsumer, /*consumerIsSurfaceFlinger =*/false);

    /* QTI_BEGIN */
    surfaceflingerextension::QtiDisplaySurfaceExtensionIntf* qtiDSExtnIntf = nullptr;
    /* QTI_END */

    if (state.isVirtual()) {
        const auto displayId = VirtualDisplayId::tryCast(compositionDisplay->getId());
        LOG_FATAL_IF(!displayId);
        auto surface = sp<VirtualDisplaySurface>::make(getHwComposer(), *displayId, state.surface,
                                                       bqProducer, bqConsumer, state.displayName,
                                                /* QTI_BEGIN */ state.isSecure /* QTI_END */);
        displaySurface = surface;
        producer = std::move(surface);
    } else {
        ALOGE_IF(state.surface != nullptr,
                 "adding a supported display, but rendering "
                 "surface is provided (%p), ignoring it",
                 state.surface.get());
        const auto displayId = PhysicalDisplayId::tryCast(compositionDisplay->getId());
        LOG_FATAL_IF(!displayId);
        displaySurface =
                sp<FramebufferSurface>::make(getHwComposer(), *displayId, bqConsumer,
                                             state.physical->activeMode->getResolution(),
                                             ui::Size(maxGraphicsWidth, maxGraphicsHeight));
        producer = bqProducer;
    }

    LOG_FATAL_IF(!displaySurface);
    /* QTI_BEGIN */
#ifdef QTI_DISPLAY_EXTENSION
    qtiDSExtnIntf = displaySurface->qtiGetDisplaySurfaceExtn();
#endif
    /* QTI_END */

    auto display = setupNewDisplayDeviceInternal(displayToken, std::move(compositionDisplay), state,
                                                 displaySurface, producer, qtiDSExtnIntf);

    /* QTI_BEGIN */
    mQtiSFExtnIntf->qtiSetPowerModeOverrideConfig(display);
    /* QTI_END */

    if (!display->isVirtual()) {
        /* QTI_BEGIN */
        mQtiSFExtnIntf->qtiSetPowerModeOverrideConfig(display);
        mQtiSFExtnIntf->qtiUpdateDisplaysList(display, /*addDisplay*/ true);
        mQtiSFExtnIntf->qtiTryDrawMethod(display);
        /* QTI_END */

        if (mScheduler) {
                // TODO(b/241285876): Annotate `processDisplayAdded` instead.
                ftl::FakeGuard guard(kMainThreadContext);

                // For hotplug reconnect, renew the registration since display modes have been
                // reloaded.
                mScheduler->registerDisplay(display->getPhysicalId(), display->holdRefreshRateSelector());
        }
    }

    if (display->isVirtual()) {
        display->adjustRefreshRate(mScheduler->getPacesetterRefreshRate());
    }

    mDisplays.try_emplace(displayToken, std::move(display));
    /* QTI_BEGIN */
    mQtiSFExtnIntf->qtiCreateSmomoInstance(state);
    /* QTI_END */

    // For an external display, loadDisplayModes already attempted to select the same mode
    // as DM, but SF still needs to be updated to match.
    // TODO (b/318534874): Let DM decide the initial mode.
    if (const auto& physical = state.physical;
        mScheduler && physical && FlagManager::getInstance().connected_display()) {
        const bool isInternalDisplay = mPhysicalDisplays.get(physical->id)
                                               .transform(&PhysicalDisplay::isInternal)
                                               .value_or(false);

        if (!isInternalDisplay) {
            auto activeModePtr = physical->activeMode;
            const auto fps = activeModePtr->getPeakFps();

            setDesiredMode(
                    {.mode = scheduler::FrameRateMode{fps,
                                                      ftl::as_non_null(std::move(activeModePtr))},
                     .emitEvent = false,
                     .force = true});
        }
    }
}

void SurfaceFlinger::processDisplayRemoved(const wp<IBinder>& displayToken) {
    auto display = getDisplayDeviceLocked(displayToken);
    if (display) {
        /* QTI_BEGIN */
        mQtiSFExtnIntf->qtiUpdateDisplaysList(display, /*addDisplay*/ false);
        //Destroy smomo instance need to be call before display disconnect
        mQtiSFExtnIntf->qtiDestroySmomoInstance(display);
        /* QTI_END */
        display->disconnect();

        if (display->isVirtual()) {
            releaseVirtualDisplay(display->getVirtualId());
        } else {
            mScheduler->unregisterDisplay(display->getPhysicalId());
        }
    }

    mDisplays.erase(displayToken);

    if (display && display->isVirtual()) {
        static_cast<void>(mScheduler->schedule([display = std::move(display)] {
            // Destroy the display without holding the mStateLock.
            // This is a temporary solution until we can manage transaction queues without
            // holding the mStateLock.
            // With blast, the IGBP that is passed to the VirtualDisplaySurface is owned by the
            // client. When the IGBP is disconnected, its buffer cache in SF will be cleared
            // via SurfaceComposerClient::doUncacheBufferTransaction. This call from the client
            // ends up running on the main thread causing a deadlock since setTransactionstate
            // will try to acquire the mStateLock. Instead we extend the lifetime of
            // DisplayDevice and destroy it in the main thread without holding the mStateLock.
            // The display will be disconnected and removed from the mDisplays list so it will
            // not be accessible.
        }));
    }
}

void SurfaceFlinger::processDisplayChanged(const wp<IBinder>& displayToken,
                                           const DisplayDeviceState& currentState,
                                           const DisplayDeviceState& drawingState) {
    const sp<IBinder> currentBinder = IInterface::asBinder(currentState.surface);
    const sp<IBinder> drawingBinder = IInterface::asBinder(drawingState.surface);

    // Recreate the DisplayDevice if the surface or sequence ID changed.
    if (currentBinder != drawingBinder || currentState.sequenceId != drawingState.sequenceId) {
        if (const auto display = getDisplayDeviceLocked(displayToken)) {
            /* QTI_BEGIN */
            mQtiSFExtnIntf->qtiUpdateDisplaysList(display, /*addDisplay*/ false);
            //Destroy smomo instance need to be call before display disconnect
            mQtiSFExtnIntf->qtiDestroySmomoInstance(display);
            /* QTI_END */

            display->disconnect();
            if (display->isVirtual()) {
                releaseVirtualDisplay(display->getVirtualId());
            }
        }

        mDisplays.erase(displayToken);

        if (const auto& physical = currentState.physical) {
            getHwComposer().allocatePhysicalDisplay(physical->hwcDisplayId, physical->id);
        }

        processDisplayAdded(displayToken, currentState);

        if (currentState.physical) {
            const auto display = getDisplayDeviceLocked(displayToken);
            if (!mSkipPowerOnForQuiescent) {
                setPowerModeInternal(display, hal::PowerMode::ON);
            }

            // TODO(b/175678251) Call a listener instead.
            if (currentState.physical->hwcDisplayId == getHwComposer().getPrimaryHwcDisplayId()) {
                resetPhaseConfiguration(display->getActiveMode().fps);
            }
        }
        return;
    }

    if (const auto display = getDisplayDeviceLocked(displayToken)) {
        /* QTI_BEGIN */
        bool qtiDisplaySizeChanged = false;
        /* QTI_END */

        if (currentState.layerStack != drawingState.layerStack) {
            display->setLayerFilter(
                    makeLayerFilterForDisplay(display->getId(), currentState.layerStack));
            /* QTI_BEGIN */
            mQtiSFExtnIntf->qtiUpdateSmomoLayerStackId(currentState.physical->hwcDisplayId,
                                                       currentState.layerStack.id,
                                                       drawingState.layerStack.id);
            /* QTI_END */
        }
        if (currentState.flags != drawingState.flags) {
            display->setFlags(currentState.flags);
        }
        if ((currentState.orientation != drawingState.orientation) ||
            (currentState.layerStackSpaceRect != drawingState.layerStackSpaceRect) ||
            (currentState.orientedDisplaySpaceRect != drawingState.orientedDisplaySpaceRect)) {
            /* QTI_BEGIN */
            if (mQtiSFExtnIntf->qtiFbScalingOnDisplayChange(displayToken, display, drawingState)) {
                qtiDisplaySizeChanged = true;
            } else {
                /* QTI_END */
                display->setProjection(currentState.orientation, currentState.layerStackSpaceRect,
                                       currentState.orientedDisplaySpaceRect);
                /* QTI_BEGIN */
            }
            /* QTI_END */

            if (display->getId() == mActiveDisplayId) {
                mActiveDisplayTransformHint = display->getTransformHint();
                sActiveDisplayRotationFlags =
                        ui::Transform::toRotationFlags(display->getOrientation());
            }
        }
        if (currentState.width != drawingState.width ||
            currentState.height != drawingState.height) {
            /* QTI_BEGIN */
            if (!qtiDisplaySizeChanged) {
                /* QTI_END */
                display->setDisplaySize(currentState.width, currentState.height);

                if (display->getId() == mActiveDisplayId) {
                    onActiveDisplaySizeChanged(*display);
                }
                /* QTI_BEGIN */
            }
            /* QTI_END */
        }
    }
}

void SurfaceFlinger::resetPhaseConfiguration(Fps refreshRate) {
    mScheduler->resetPhaseConfiguration(refreshRate);

    /* QTI_BEGIN */
    mQtiSFExtnIntf->qtiUpdateVsyncConfiguration();
    /* QTI_END */
}

void SurfaceFlinger::processDisplayChangesLocked() {
    // here we take advantage of Vector's copy-on-write semantics to
    // improve performance by skipping the transaction entirely when
    // know that the lists are identical
    const KeyedVector<wp<IBinder>, DisplayDeviceState>& curr(mCurrentState.displays);
    const KeyedVector<wp<IBinder>, DisplayDeviceState>& draw(mDrawingState.displays);
    if (!curr.isIdenticalTo(draw)) {
        mVisibleRegionsDirty = true;
        mUpdateInputInfo = true;

        // Apply the current color matrix to any added or changed display.
        mCurrentState.colorMatrixChanged = true;

        // find the displays that were removed
        // (ie: in drawing state but not in current state)
        // also handle displays that changed
        // (ie: displays that are in both lists)
        for (size_t i = 0; i < draw.size(); i++) {
            const wp<IBinder>& displayToken = draw.keyAt(i);
            const ssize_t j = curr.indexOfKey(displayToken);
            if (j < 0) {
                // in drawing state but not in current state
                processDisplayRemoved(displayToken);
            } else {
                // this display is in both lists. see if something changed.
                const DisplayDeviceState& currentState = curr[j];
                const DisplayDeviceState& drawingState = draw[i];
                processDisplayChanged(displayToken, currentState, drawingState);
            }
        }

        // find displays that were added
        // (ie: in current state but not in drawing state)
        for (size_t i = 0; i < curr.size(); i++) {
            const wp<IBinder>& displayToken = curr.keyAt(i);
            if (draw.indexOfKey(displayToken) < 0) {
                processDisplayAdded(displayToken, curr[i]);
            }
        }
    }

    mDrawingState.displays = mCurrentState.displays;
}

void SurfaceFlinger::commitTransactionsLocked(uint32_t transactionFlags) {
    // Commit display transactions.
    const bool displayTransactionNeeded = transactionFlags & eDisplayTransactionNeeded;
    mFrontEndDisplayInfosChanged = displayTransactionNeeded;
    if (displayTransactionNeeded && !mLayerLifecycleManagerEnabled) {
        processDisplayChangesLocked();
        mFrontEndDisplayInfos.clear();
        for (const auto& [_, display] : mDisplays) {
            mFrontEndDisplayInfos.try_emplace(display->getLayerStack(), display->getFrontEndInfo());
        }
    }
    mForceTransactionDisplayChange = displayTransactionNeeded;

    if (mSomeChildrenChanged) {
        mVisibleRegionsDirty = true;
        mSomeChildrenChanged = false;
        mUpdateInputInfo = true;
    }

    // Update transform hint.
    if (transactionFlags & (eTransformHintUpdateNeeded | eDisplayTransactionNeeded)) {
        // Layers and/or displays have changed, so update the transform hint for each layer.
        //
        // NOTE: we do this here, rather than when presenting the display so that
        // the hint is set before we acquire a buffer from the surface texture.
        //
        // NOTE: layer transactions have taken place already, so we use their
        // drawing state. However, SurfaceFlinger's own transaction has not
        // happened yet, so we must use the current state layer list
        // (soon to become the drawing state list).
        //
        sp<const DisplayDevice> hintDisplay;
        ui::LayerStack layerStack;

        mCurrentState.traverse([&](Layer* layer) REQUIRES(mStateLock) {
            // NOTE: we rely on the fact that layers are sorted by
            // layerStack first (so we don't have to traverse the list
            // of displays for every layer).
            if (const auto filter = layer->getOutputFilter(); layerStack != filter.layerStack) {
                layerStack = filter.layerStack;
                hintDisplay = nullptr;

                // Find the display that includes the layer.
                for (const auto& [token, display] : mDisplays) {
                    if (!display->getCompositionDisplay()->includesLayer(filter)) {
                        continue;
                    }

                    // Pick the primary display if another display mirrors the layer.
                    if (hintDisplay) {
                        hintDisplay = nullptr;
                        break;
                    }

                    hintDisplay = display;
                }
            }

            if (hintDisplay) {
                layer->updateTransformHint(hintDisplay->getTransformHint());
            }
        });
    }

    if (mLayersAdded) {
        mLayersAdded = false;
        // Layers have been added.
        mVisibleRegionsDirty = true;
        mUpdateInputInfo = true;
    }

    // some layers might have been removed, so
    // we need to update the regions they're exposing.
    if (mLayersRemoved) {
        mLayersRemoved = false;
        mVisibleRegionsDirty = true;
        mUpdateInputInfo = true;
        mDrawingState.traverseInZOrder([&](Layer* layer) {
            if (mLayersPendingRemoval.indexOf(sp<Layer>::fromExisting(layer)) >= 0) {
                // this layer is not visible anymore
                Region visibleReg;
                visibleReg.set(layer->getScreenBounds());
                invalidateLayerStack(layer->getOutputFilter(), visibleReg);
            }
        });
    }

    if (transactionFlags & eInputInfoUpdateNeeded) {
        mUpdateInputInfo = true;
    }

    doCommitTransactions();
}

void SurfaceFlinger::updateInputFlinger(VsyncId vsyncId, TimePoint frameTime) {
    if (!mInputFlinger || (!mUpdateInputInfo && mInputWindowCommands.empty())) {
        return;
    }
    ATRACE_CALL();

    std::vector<WindowInfo> windowInfos;
    std::vector<DisplayInfo> displayInfos;
    bool updateWindowInfo = false;
    if (mUpdateInputInfo) {
        mUpdateInputInfo = false;
        updateWindowInfo = true;
        buildWindowInfos(windowInfos, displayInfos);
    }

    std::unordered_set<int32_t> visibleWindowIds;
    for (WindowInfo& windowInfo : windowInfos) {
        if (!windowInfo.inputConfig.test(WindowInfo::InputConfig::NOT_VISIBLE)) {
            visibleWindowIds.insert(windowInfo.id);
        }
    }
    bool visibleWindowsChanged = false;
    if (visibleWindowIds != mVisibleWindowIds) {
        visibleWindowsChanged = true;
        mVisibleWindowIds = std::move(visibleWindowIds);
    }

    BackgroundExecutor::getInstance().sendCallbacks({[updateWindowInfo,
                                                      windowInfos = std::move(windowInfos),
                                                      displayInfos = std::move(displayInfos),
                                                      inputWindowCommands =
                                                              std::move(mInputWindowCommands),
                                                      inputFlinger = mInputFlinger, this,
                                                      visibleWindowsChanged, vsyncId, frameTime]() {
        ATRACE_NAME("BackgroundExecutor::updateInputFlinger");
        if (updateWindowInfo) {
            mWindowInfosListenerInvoker
                    ->windowInfosChanged(gui::WindowInfosUpdate{std::move(windowInfos),
                                                                std::move(displayInfos),
                                                                ftl::to_underlying(vsyncId),
                                                                frameTime.ns()},
                                         std::move(
                                                 inputWindowCommands.windowInfosReportedListeners),
                                         /* forceImmediateCall= */ visibleWindowsChanged ||
                                                 !inputWindowCommands.focusRequests.empty());
        } else {
            // If there are listeners but no changes to input windows, call the listeners
            // immediately.
            for (const auto& listener : inputWindowCommands.windowInfosReportedListeners) {
                if (IInterface::asBinder(listener)->isBinderAlive()) {
                    listener->onWindowInfosReported();
                }
            }
        }
        for (const auto& focusRequest : inputWindowCommands.focusRequests) {
            inputFlinger->setFocusedWindow(focusRequest);
        }
    }});

    mInputWindowCommands.clear();
}

void SurfaceFlinger::persistDisplayBrightness(bool needsComposite) {
    const bool supportsDisplayBrightnessCommand = getHwComposer().getComposer()->isSupported(
            Hwc2::Composer::OptionalFeature::DisplayBrightnessCommand);
    if (!supportsDisplayBrightnessCommand) {
        return;
    }

    for (const auto& [_, display] : FTL_FAKE_GUARD(mStateLock, mDisplays)) {
        if (const auto brightness = display->getStagedBrightness(); brightness) {
            if (!needsComposite) {
                const status_t error =
                        getHwComposer()
                                .setDisplayBrightness(display->getPhysicalId(), *brightness,
                                                      display->getCompositionDisplay()
                                                              ->getState()
                                                              .displayBrightnessNits,
                                                      Hwc2::Composer::DisplayBrightnessOptions{
                                                              .applyImmediately = true})
                                .get();

                ALOGE_IF(error != NO_ERROR,
                         "Error setting display brightness for display %s: %d (%s)",
                         to_string(display->getId()).c_str(), error, strerror(error));
            }
            display->persistBrightness(needsComposite);
        }
    }
}

void SurfaceFlinger::buildWindowInfos(std::vector<WindowInfo>& outWindowInfos,
                                      std::vector<DisplayInfo>& outDisplayInfos) {
    static size_t sNumWindowInfos = 0;
    outWindowInfos.reserve(sNumWindowInfos);
    sNumWindowInfos = 0;

    if (mLayerLifecycleManagerEnabled) {
        mLayerSnapshotBuilder.forEachInputSnapshot(
                [&outWindowInfos](const frontend::LayerSnapshot& snapshot) {
                    outWindowInfos.push_back(snapshot.inputInfo);
                });
    } else {
        mDrawingState.traverseInReverseZOrder([&](Layer* layer) FTL_FAKE_GUARD(kMainThreadContext) {
            if (!layer->needsInputInfo()) return;
            const auto opt =
                    mFrontEndDisplayInfos.get(layer->getLayerStack())
                            .transform([](const frontend::DisplayInfo& info) {
                                return Layer::InputDisplayArgs{&info.transform, info.isSecure};
                            });

            outWindowInfos.push_back(layer->fillInputInfo(opt.value_or(Layer::InputDisplayArgs{})));
        });
    }

    sNumWindowInfos = outWindowInfos.size();

    outDisplayInfos.reserve(mFrontEndDisplayInfos.size());
    for (const auto& [_, info] : mFrontEndDisplayInfos) {
        outDisplayInfos.push_back(info.info);
    }
}

void SurfaceFlinger::updateCursorAsync() {
    compositionengine::CompositionRefreshArgs refreshArgs;
    for (const auto& [_, display] : FTL_FAKE_GUARD(mStateLock, mDisplays)) {
        if (HalDisplayId::tryCast(display->getId())) {
            refreshArgs.outputs.push_back(display->getCompositionDisplay());
        }
    }

    constexpr bool kCursorOnly = true;
    const auto layers = moveSnapshotsToCompositionArgs(refreshArgs, kCursorOnly);
    mCompositionEngine->updateCursorAsync(refreshArgs);
    moveSnapshotsFromCompositionArgs(refreshArgs, layers);
}

void SurfaceFlinger::requestHardwareVsync(PhysicalDisplayId displayId, bool enable) {
    getHwComposer().setVsyncEnabled(displayId, enable ? hal::Vsync::ENABLE : hal::Vsync::DISABLE);
}

void SurfaceFlinger::requestDisplayModes(std::vector<display::DisplayModeRequest> modeRequests) {
    if (mBootStage != BootStage::FINISHED) {
        ALOGV("Currently in the boot stage, skipping display mode changes");
        return;
    }

    ATRACE_CALL();

    // If this is called from the main thread mStateLock must be locked before
    // Currently the only way to call this function from the main thread is from
    // Scheduler::chooseRefreshRateForContent

    ConditionalLock lock(mStateLock, std::this_thread::get_id() != mMainThreadId);
    /* QTI_BEGIN */
    // Setting mRequestDisplayModeFlag as true and storing thread Id to avoid acquiring the same
    // mutex again in a single thread
    if (std::this_thread::get_id() != mMainThreadId) {
        mRequestDisplayModeFlag = true;
        mFlagThread = std::this_thread::get_id();
    }
    /* QTI_END */

    for (auto& request : modeRequests) {
        const auto& modePtr = request.mode.modePtr;

        const auto displayId = modePtr->getPhysicalDisplayId();
        const auto display = getDisplayDeviceLocked(displayId);

        if (!display) continue;

        if (display->refreshRateSelector().isModeAllowed(request.mode)) {
            /* QTI_BEGIN */
            uint32_t qtiHwcDisplayId;
            if (mQtiSFExtnIntf->qtiGetHwcDisplayId(display, &qtiHwcDisplayId)) {
                mQtiSFExtnIntf->qtiSetDisplayExtnActiveConfig(qtiHwcDisplayId,
				ftl::to_underlying(modePtr->getId()));
            }
            /* QTI_END */
            setDesiredMode(std::move(request));
        } else {
            ALOGV("%s: Mode %d is disallowed for display %s", __func__,
                  ftl::to_underlying(modePtr->getId()), to_string(displayId).c_str());
        }
    }
    /* QTI_BEGIN */
    if (std::this_thread::get_id() != mMainThreadId) {
        mRequestDisplayModeFlag = false;
        mFlagThread = mMainThreadId;
    }
    /* QTI_END */
}

void SurfaceFlinger::triggerOnFrameRateOverridesChanged() {
    PhysicalDisplayId displayId = [&]() {
        ConditionalLock lock(mStateLock, std::this_thread::get_id() != mMainThreadId);
        return getDefaultDisplayDeviceLocked()->getPhysicalId();
    }();

    mScheduler->onFrameRateOverridesChanged(scheduler::Cycle::Render, displayId);
}

void SurfaceFlinger::notifyCpuLoadUp() {
    mPowerAdvisor->notifyCpuLoadUp();
}

void SurfaceFlinger::onChoreographerAttached() {
    ATRACE_CALL();
    if (mLayerLifecycleManagerEnabled) {
        mUpdateAttachedChoreographer = true;
        scheduleCommit(FrameHint::kNone);
    }
}

void SurfaceFlinger::onExpectedPresentTimePosted(TimePoint expectedPresentTime,
                                                 ftl::NonNull<DisplayModePtr> modePtr,
                                                 Fps renderRate) {
    const auto vsyncPeriod = modePtr->getVsyncRate().getPeriod();
    const auto timeoutOpt = [&]() -> std::optional<Period> {
        const auto vrrConfig = modePtr->getVrrConfig();
        if (!vrrConfig) return std::nullopt;

        const auto notifyExpectedPresentConfig =
                modePtr->getVrrConfig()->notifyExpectedPresentConfig;
        if (!notifyExpectedPresentConfig) return std::nullopt;
        return Period::fromNs(notifyExpectedPresentConfig->timeoutNs);
    }();

    notifyExpectedPresentIfRequired(modePtr->getPhysicalDisplayId(), vsyncPeriod,
                                    expectedPresentTime, renderRate, timeoutOpt);
}

void SurfaceFlinger::notifyExpectedPresentIfRequired(PhysicalDisplayId displayId,
                                                     Period vsyncPeriod,
                                                     TimePoint expectedPresentTime,
                                                     Fps frameInterval,
                                                     std::optional<Period> timeoutOpt) {
    auto& data = mNotifyExpectedPresentMap[displayId];
    const auto lastExpectedPresentTimestamp = data.lastExpectedPresentTimestamp;
    const auto lastFrameInterval = data.lastFrameInterval;
    data.lastFrameInterval = frameInterval;
    data.lastExpectedPresentTimestamp = expectedPresentTime;
    const auto threshold = Duration::fromNs(vsyncPeriod.ns() / 2);

    const constexpr nsecs_t kOneSecondNs =
            std::chrono::duration_cast<std::chrono::nanoseconds>(1s).count();
    const auto timeout =
            Period::fromNs(timeoutOpt && timeoutOpt->ns() > 0 ? timeoutOpt->ns() : kOneSecondNs);
    const bool frameIntervalIsOnCadence =
            isFrameIntervalOnCadence(expectedPresentTime, lastExpectedPresentTimestamp,
                                     lastFrameInterval, timeout, threshold);

    const bool expectedPresentWithinTimeout =
            isExpectedPresentWithinTimeout(expectedPresentTime, lastExpectedPresentTimestamp,
                                           timeoutOpt, threshold);
    if (expectedPresentWithinTimeout && frameIntervalIsOnCadence) {
        return;
    }

    auto hintStatus = data.hintStatus.load();
    if (!expectedPresentWithinTimeout) {
        if ((hintStatus != NotifyExpectedPresentHintStatus::Sent &&
             hintStatus != NotifyExpectedPresentHintStatus::ScheduleOnTx) ||
            (timeoutOpt && timeoutOpt->ns() == 0)) {
            // Send the hint immediately if timeout, as the hint gets
            // delayed otherwise, as the frame is scheduled close
            // to the actual present.
            if (data.hintStatus
                        .compare_exchange_strong(hintStatus,
                                                 NotifyExpectedPresentHintStatus::ScheduleOnTx)) {
                scheduleNotifyExpectedPresentHint(displayId);
                return;
            }
        }
    }

    if (hintStatus == NotifyExpectedPresentHintStatus::Sent &&
        data.hintStatus.compare_exchange_strong(hintStatus,
                                                NotifyExpectedPresentHintStatus::ScheduleOnTx)) {
        return;
    }
    if (hintStatus != NotifyExpectedPresentHintStatus::Start) {
        return;
    }
    data.hintStatus.store(NotifyExpectedPresentHintStatus::ScheduleOnPresent);
    mScheduler->scheduleFrame();
}

void SurfaceFlinger::scheduleNotifyExpectedPresentHint(PhysicalDisplayId displayId,
                                                       VsyncId vsyncId) {
    auto itr = mNotifyExpectedPresentMap.find(displayId);
    if (itr == mNotifyExpectedPresentMap.end()) {
        return;
    }

    const char* const whence = __func__;
    const auto sendHint = [=, this]() {
        auto& data = mNotifyExpectedPresentMap.at(displayId);
        TimePoint expectedPresentTime = data.lastExpectedPresentTimestamp;
        if (ftl::to_underlying(vsyncId) != FrameTimelineInfo::INVALID_VSYNC_ID) {
            const auto predictionOpt = mFrameTimeline->getTokenManager()->getPredictionsForToken(
                    ftl::to_underlying(vsyncId));
            const auto expectedPresentTimeOnPredictor = TimePoint::fromNs(
                    predictionOpt ? predictionOpt->presentTime : expectedPresentTime.ns());
            const auto scheduledFrameResultOpt = mScheduler->getScheduledFrameResult();
            const auto expectedPresentTimeOnScheduler = scheduledFrameResultOpt.has_value()
                    ? scheduledFrameResultOpt->vsyncTime
                    : TimePoint::fromNs(0);
            expectedPresentTime =
                    std::max(expectedPresentTimeOnPredictor, expectedPresentTimeOnScheduler);
        }

        if (expectedPresentTime < TimePoint::now()) {
            expectedPresentTime =
                    mScheduler->getVsyncSchedule()->vsyncDeadlineAfter(TimePoint::now());
            if (mScheduler->vsyncModulator().getVsyncConfig().sfWorkDuration >
                mScheduler->getVsyncSchedule(displayId)->period()) {
                expectedPresentTime += mScheduler->getVsyncSchedule(displayId)->period();
            }
        }
        const auto status = getHwComposer().notifyExpectedPresent(displayId, expectedPresentTime,
                                                                  data.lastFrameInterval);
        if (status != NO_ERROR) {
            ALOGE("%s failed to notifyExpectedPresentHint for display %" PRId64, whence,
                  displayId.value);
        }
    };

    if (itr->second.hintStatus == NotifyExpectedPresentHintStatus::ScheduleOnTx) {
        return static_cast<void>(mScheduler->schedule([=,
                                                       this]() FTL_FAKE_GUARD(kMainThreadContext) {
            auto& data = mNotifyExpectedPresentMap.at(displayId);
            auto scheduleHintOnTx = NotifyExpectedPresentHintStatus::ScheduleOnTx;
            if (data.hintStatus.compare_exchange_strong(scheduleHintOnTx,
                                                        NotifyExpectedPresentHintStatus::Sent)) {
                sendHint();
            }
        }));
    }
    auto scheduleHintOnPresent = NotifyExpectedPresentHintStatus::ScheduleOnPresent;
    if (itr->second.hintStatus.compare_exchange_strong(scheduleHintOnPresent,
                                                       NotifyExpectedPresentHintStatus::Sent)) {
        sendHint();
    }
}

void SurfaceFlinger::sendNotifyExpectedPresentHint(PhysicalDisplayId displayId) {
    if (auto itr = mNotifyExpectedPresentMap.find(displayId);
        itr == mNotifyExpectedPresentMap.end() ||
        itr->second.hintStatus != NotifyExpectedPresentHintStatus::ScheduleOnPresent) {
        return;
    }
    scheduleNotifyExpectedPresentHint(displayId);
}

void SurfaceFlinger::onCommitNotComposited(PhysicalDisplayId pacesetterDisplayId) {
    if (FlagManager::getInstance().commit_not_composited()) {
        mFrameTimeline->onCommitNotComposited();
    }
}

void SurfaceFlinger::initScheduler(const sp<const DisplayDevice>& display) {
    using namespace scheduler;

    LOG_ALWAYS_FATAL_IF(mScheduler);

    const auto activeMode = display->refreshRateSelector().getActiveMode();
    const Fps activeRefreshRate = activeMode.fps;

    FeatureFlags features;

    const auto defaultContentDetectionValue =
            FlagManager::getInstance().enable_fro_dependent_features() &&
            sysprop::enable_frame_rate_override(true);
    if (sysprop::use_content_detection_for_refresh_rate(defaultContentDetectionValue)) {
        features |= Feature::kContentDetection;
        if (FlagManager::getInstance().enable_small_area_detection()) {
            features |= Feature::kSmallDirtyContentDetection;
        }
    }
    if (base::GetBoolProperty("debug.sf.show_predicted_vsync"s, false)) {
        features |= Feature::kTracePredictedVsync;
    }
    if (!base::GetBoolProperty("debug.sf.vsync_reactor_ignore_present_fences"s, false) &&
        mHasReliablePresentFences) {
        features |= Feature::kPresentFences;
    }
    if (display->refreshRateSelector().kernelIdleTimerController()) {
        features |= Feature::kKernelIdleTimer;
    }
    if (mBackpressureGpuComposition) {
        features |= Feature::kBackpressureGpuComposition;
    }
    if (getHwComposer().getComposer()->isSupported(
                Hwc2::Composer::OptionalFeature::ExpectedPresentTime)) {
        features |= Feature::kExpectedPresentTime;
    }

    mScheduler = std::make_unique<Scheduler>(static_cast<ICompositor&>(*this),
                                             static_cast<ISchedulerCallback&>(*this), features,
                                             getFactory(), activeRefreshRate, *mTimeStats);

    // The pacesetter must be registered before EventThread creation below.
    mScheduler->registerDisplay(display->getPhysicalId(), display->holdRefreshRateSelector());
    if (FlagManager::getInstance().vrr_config()) {
        mScheduler->setRenderRate(display->getPhysicalId(), activeMode.fps,
                                  /*applyImmediately*/ true);
    }

    const auto configs = mScheduler->getVsyncConfiguration().getCurrentConfigs();

    mScheduler->createEventThread(scheduler::Cycle::Render, mFrameTimeline->getTokenManager(),
                                  /* workDuration */ configs.late.appWorkDuration,
                                  /* readyDuration */ configs.late.sfWorkDuration);
    mScheduler->createEventThread(scheduler::Cycle::LastComposite,
                                  mFrameTimeline->getTokenManager(),
                                  /* workDuration */ activeRefreshRate.getPeriod(),
                                  /* readyDuration */ configs.late.sfWorkDuration);

    // Dispatch after EventThread creation, since registerDisplay above skipped dispatch.
    mScheduler->dispatchHotplug(display->getPhysicalId(), scheduler::Scheduler::Hotplug::Connected);

    mScheduler->initVsync(*mFrameTimeline->getTokenManager(), configs.late.sfWorkDuration);

    mRegionSamplingThread =
            sp<RegionSamplingThread>::make(*this,
                                           RegionSamplingThread::EnvironmentTimingTunables());
    mFpsReporter = sp<FpsReporter>::make(*mFrameTimeline);

    // Timer callbacks may fire, so do this last.
    mScheduler->startTimers();
}

void SurfaceFlinger::doCommitTransactions() {
    ATRACE_CALL();

    if (!mLayersPendingRemoval.isEmpty()) {
        // Notify removed layers now that they can't be drawn from
        for (const auto& l : mLayersPendingRemoval) {
            // Ensure any buffers set to display on any children are released.
            if (l->isRemovedFromCurrentState()) {
                l->latchAndReleaseBuffer();
            }

            // If a layer has a parent, we allow it to out-live it's handle
            // with the idea that the parent holds a reference and will eventually
            // be cleaned up. However no one cleans up the top-level so we do so
            // here.
            if (l->isAtRoot()) {
                l->setIsAtRoot(false);
                mCurrentState.layersSortedByZ.remove(l);
            }

            // If the layer has been removed and has no parent, then it will not be reachable
            // when traversing layers on screen. Add the layer to the offscreenLayers set to
            // ensure we can copy its current to drawing state.
            if (!l->getParent()) {
                mOffscreenLayers.emplace(l.get());
            }
        }
        mLayersPendingRemoval.clear();
    }

    mDrawingState = mCurrentState;
    mCurrentState.colorMatrixChanged = false;

    if (mVisibleRegionsDirty) {
        for (const auto& rootLayer : mDrawingState.layersSortedByZ) {
            rootLayer->commitChildList();
        }
    }

    commitOffscreenLayers();
    if (mLayerMirrorRoots.size() > 0) {
        std::deque<Layer*> pendingUpdates;
        pendingUpdates.insert(pendingUpdates.end(), mLayerMirrorRoots.begin(),
                              mLayerMirrorRoots.end());
        std::vector<Layer*> needsUpdating;
        for (Layer* cloneRoot : mLayerMirrorRoots) {
            pendingUpdates.pop_front();
            if (cloneRoot->isRemovedFromCurrentState()) {
                continue;
            }
            if (cloneRoot->updateMirrorInfo(pendingUpdates)) {
            } else {
                needsUpdating.push_back(cloneRoot);
            }
        }
        for (Layer* cloneRoot : needsUpdating) {
            cloneRoot->updateMirrorInfo({});
        }
    }
}

void SurfaceFlinger::commitOffscreenLayers() {
    for (Layer* offscreenLayer : mOffscreenLayers) {
        offscreenLayer->traverse(LayerVector::StateSet::Drawing, [](Layer* layer) {
            if (layer->clearTransactionFlags(eTransactionNeeded)) {
                layer->doTransaction(0);
                layer->commitChildList();
            }
        });
    }
}

void SurfaceFlinger::invalidateLayerStack(const ui::LayerFilter& layerFilter, const Region& dirty) {
    for (const auto& [token, displayDevice] : FTL_FAKE_GUARD(mStateLock, mDisplays)) {
        auto display = displayDevice->getCompositionDisplay();
        if (display->includesLayer(layerFilter)) {
            display->editState().dirtyRegion.orSelf(dirty);
        }
    }
}

bool SurfaceFlinger::latchBuffers() {
    ATRACE_CALL();

    const nsecs_t latchTime = systemTime();

    bool visibleRegions = false;
    bool frameQueued = false;
    bool newDataLatched = false;

    /* QTI_BEGIN */
    std::set<uint32_t> qtiLayerStackIds;
    uint32_t qtiLayerStackId = 0;
    bool qtiWakeUpPresentationDisplays = false;

    if (mQtiSFExtnIntf->qtiIsWakeUpPresentationDisplays()) {
        qtiWakeUpPresentationDisplays = true;
    }
    /* QTI_END */

    // Store the set of layers that need updates. This set must not change as
    // buffers are being latched, as this could result in a deadlock.
    // Example: Two producers share the same command stream and:
    // 1.) Layer 0 is latched
    // 2.) Layer 0 gets a new frame
    // 2.) Layer 1 gets a new frame
    // 3.) Layer 1 is latched.
    // Display is now waiting on Layer 1's frame, which is behind layer 0's
    // second frame. But layer 0's second frame could be waiting on display.
    mDrawingState.traverse([&](Layer* layer) {
        if (layer->clearTransactionFlags(eTransactionNeeded) || mForceTransactionDisplayChange) {
            const uint32_t flags = layer->doTransaction(0);
            if (flags & Layer::eVisibleRegion) {
                mVisibleRegionsDirty = true;
            }
        }

        if (layer->hasReadyFrame() || layer->willReleaseBufferOnLatch()) {
            frameQueued = true;
            mLayersWithQueuedFrames.emplace(sp<Layer>::fromExisting(layer));
            /* QTI_BEGIN */
            if (qtiWakeUpPresentationDisplays) {
                qtiLayerStackId = layer->getLayerStack().id;
                qtiLayerStackIds.insert(qtiLayerStackId);
            }
            /* QTI_END */
        } else {
            layer->useEmptyDamage();
            if (!layer->hasBuffer()) {
                // The last latch time is used to classify a missed frame as buffer stuffing
                // instead of a missed frame. This is used to identify scenarios where we
                // could not latch a buffer or apply a transaction due to backpressure.
                // We only update the latch time for buffer less layers here, the latch time
                // is updated for buffer layers when the buffer is latched.
                layer->updateLastLatchTime(latchTime);
            }
        }
    });
    mForceTransactionDisplayChange = false;

    /* QTI_BEGIN */
    if (qtiWakeUpPresentationDisplays && !mLayersWithQueuedFrames.empty()) {
        mQtiSFExtnIntf->qtiHandlePresentationDisplaysEarlyWakeup(qtiLayerStackIds.size(),
                                                                 qtiLayerStackId);
    }
    /* QTI_END */

    // The client can continue submitting buffers for offscreen layers, but they will not
    // be shown on screen. Therefore, we need to latch and release buffers of offscreen
    // layers to ensure dequeueBuffer doesn't block indefinitely.
    for (Layer* offscreenLayer : mOffscreenLayers) {
        offscreenLayer->traverse(LayerVector::StateSet::Drawing,
                                         [&](Layer* l) { l->latchAndReleaseBuffer(); });
    }

    if (!mLayersWithQueuedFrames.empty()) {
        // mStateLock is needed for latchBuffer as LayerRejecter::reject()
        // writes to Layer current state. See also b/119481871
        Mutex::Autolock lock(mStateLock);

        for (const auto& layer : mLayersWithQueuedFrames) {
            if (layer->willReleaseBufferOnLatch()) {
                mLayersWithBuffersRemoved.emplace(layer);
            }
            if (layer->latchBuffer(visibleRegions, latchTime)) {
                /* QTI_BEGIN */
                mQtiSFExtnIntf->qtiDolphinTrackBufferDecrement(layer->getDebugName(),
                        *layer->getPendingBufferCounter());
                /* QTI_END */
                mLayersPendingRefresh.push_back(layer);
                newDataLatched = true;
            }
            layer->useSurfaceDamage();
        }
    }

    mVisibleRegionsDirty |= visibleRegions;

    // If we will need to wake up at some time in the future to deal with a
    // queued frame that shouldn't be displayed during this vsync period, wake
    // up during the next vsync period to check again.
    if (frameQueued && (mLayersWithQueuedFrames.empty() || !newDataLatched)) {
        scheduleCommit(FrameHint::kNone);
    }

    // enter boot animation on first buffer latch
    if (CC_UNLIKELY(mBootStage == BootStage::BOOTLOADER && newDataLatched)) {
        ALOGI("Enter boot animation");
        mBootStage = BootStage::BOOTANIMATION;
    }

    if (mLayerMirrorRoots.size() > 0) {
        mDrawingState.traverse([&](Layer* layer) { layer->updateCloneBufferInfo(); });
    }

    // Only continue with the refresh if there is actually new work to do
    return !mLayersWithQueuedFrames.empty() && newDataLatched;
}

status_t SurfaceFlinger::addClientLayer(LayerCreationArgs& args, const sp<IBinder>& handle,
                                        const sp<Layer>& layer, const wp<Layer>& parent,
                                        uint32_t* outTransformHint) {
    if (mNumLayers >= MAX_LAYERS) {
        ALOGE("AddClientLayer failed, mNumLayers (%zu) >= MAX_LAYERS (%zu)", mNumLayers.load(),
              MAX_LAYERS);
        static_cast<void>(mScheduler->schedule([=, this] {
            ALOGE("Dumping layer keeping > 20 children alive:");
            bool leakingParentLayerFound = false;
            mDrawingState.traverse([&](Layer* layer) {
                if (leakingParentLayerFound) {
                    return;
                }
                if (layer->getChildrenCount() > 20) {
                    leakingParentLayerFound = true;
                    sp<Layer> parent = sp<Layer>::fromExisting(layer);
                    while (parent) {
                        ALOGE("Parent Layer: %s%s", parent->getName().c_str(),
                              (parent->isHandleAlive() ? "handleAlive" : ""));
                        parent = parent->getParent();
                    }
                    // Sample up to 100 layers
                    ALOGE("Dumping random sampling of child layers total(%zu): ",
                          layer->getChildrenCount());
                    int sampleSize = (layer->getChildrenCount() / 100) + 1;
                    layer->traverseChildren([&](Layer* layer) {
                        if (rand() % sampleSize == 0) {
                            ALOGE("Child Layer: %s%s", layer->getName().c_str(),
                                  (layer->isHandleAlive() ? "handleAlive" : ""));
                        }
                    });
                }
            });

            int numLayers = 0;
            mDrawingState.traverse([&](Layer* layer) { numLayers++; });

            ALOGE("Dumping random sampling of on-screen layers total(%u):", numLayers);
            mDrawingState.traverse([&](Layer* layer) {
                // Aim to dump about 200 layers to avoid totally trashing
                // logcat. On the other hand, if there really are 4096 layers
                // something has gone totally wrong its probably the most
                // useful information in logcat.
                if (rand() % 20 == 13) {
                    ALOGE("Layer: %s%s", layer->getName().c_str(),
                          (layer->isHandleAlive() ? "handleAlive" : ""));
                    std::this_thread::sleep_for(std::chrono::milliseconds(5));
                }
            });
            ALOGE("Dumping random sampling of off-screen layers total(%zu): ",
                  mOffscreenLayers.size());
            for (Layer* offscreenLayer : mOffscreenLayers) {
                if (rand() % 20 == 13) {
                    ALOGE("Offscreen-layer: %s%s", offscreenLayer->getName().c_str(),
                          (offscreenLayer->isHandleAlive() ? "handleAlive" : ""));
                    std::this_thread::sleep_for(std::chrono::milliseconds(5));
                }
            }
        }));
        return NO_MEMORY;
    }

    layer->updateTransformHint(mActiveDisplayTransformHint);
    if (outTransformHint) {
        *outTransformHint = mActiveDisplayTransformHint;
    }
    args.parentId = LayerHandle::getLayerId(args.parentHandle.promote());
    args.layerIdToMirror = LayerHandle::getLayerId(args.mirrorLayerHandle.promote());
    {
        std::scoped_lock<std::mutex> lock(mCreatedLayersLock);
        mCreatedLayers.emplace_back(layer, parent, args.addToRoot);
        mNewLayers.emplace_back(std::make_unique<frontend::RequestedLayerState>(args));
        args.mirrorLayerHandle.clear();
        args.parentHandle.clear();
        mNewLayerArgs.emplace_back(std::move(args));
    }

    setTransactionFlags(eTransactionNeeded);
    return NO_ERROR;
}

uint32_t SurfaceFlinger::getTransactionFlags() const {
    return mTransactionFlags;
}

uint32_t SurfaceFlinger::clearTransactionFlags(uint32_t mask) {
    uint32_t transactionFlags = mTransactionFlags.fetch_and(~mask);
    ATRACE_INT("mTransactionFlags", transactionFlags);
    return transactionFlags & mask;
}

void SurfaceFlinger::setTransactionFlags(uint32_t mask, TransactionSchedule schedule,
                                         const sp<IBinder>& applyToken, FrameHint frameHint) {
    mScheduler->modulateVsync({}, &VsyncModulator::setTransactionSchedule, schedule, applyToken);
    uint32_t transactionFlags = mTransactionFlags.fetch_or(mask);
    ATRACE_INT("mTransactionFlags", transactionFlags);

    if (const bool scheduled = transactionFlags & mask; !scheduled) {
        scheduleCommit(frameHint);
    } else if (frameHint == FrameHint::kActive) {
        // Even if the next frame is already scheduled, we should reset the idle timer
        // as a new activity just happened.
        mScheduler->resetIdleTimer();
    }
}

TransactionHandler::TransactionReadiness SurfaceFlinger::transactionReadyTimelineCheck(
        const TransactionHandler::TransactionFlushState& flushState) {
    const auto& transaction = *flushState.transaction;

    const TimePoint desiredPresentTime = TimePoint::fromNs(transaction.desiredPresentTime);
    const TimePoint expectedPresentTime = mScheduler->expectedPresentTimeForPacesetter();

    using TransactionReadiness = TransactionHandler::TransactionReadiness;

    // Do not present if the desiredPresentTime has not passed unless it is more than
    // one second in the future. We ignore timestamps more than 1 second in the future
    // for stability reasons.
    if (!transaction.isAutoTimestamp && desiredPresentTime >= expectedPresentTime &&
        desiredPresentTime < expectedPresentTime + 1s) {
        ATRACE_FORMAT("not current desiredPresentTime: %" PRId64 " expectedPresentTime: %" PRId64,
                      desiredPresentTime, expectedPresentTime);
        return TransactionReadiness::NotReady;
    }

    const auto vsyncId = VsyncId{transaction.frameTimelineInfo.vsyncId};

    // Transactions with VsyncId are already throttled by the vsyncId (i.e. Choreographer issued
    // the vsyncId according to the frame rate override cadence) so we shouldn't throttle again
    // when applying the transaction. Otherwise we might throttle older transactions
    // incorrectly as the frame rate of SF changed before it drained the older transactions.
    if (ftl::to_underlying(vsyncId) == FrameTimelineInfo::INVALID_VSYNC_ID &&
        !mScheduler->isVsyncValid(expectedPresentTime, transaction.originUid)) {
        ATRACE_FORMAT("!isVsyncValid expectedPresentTime: %" PRId64 " uid: %d", expectedPresentTime,
                      transaction.originUid);
        return TransactionReadiness::NotReady;
    }

    // If the client didn't specify desiredPresentTime, use the vsyncId to determine the
    // expected present time of this transaction.
    if (transaction.isAutoTimestamp && frameIsEarly(expectedPresentTime, vsyncId)) {
        ATRACE_FORMAT("frameIsEarly vsyncId: %" PRId64 " expectedPresentTime: %" PRId64,
                      transaction.frameTimelineInfo.vsyncId, expectedPresentTime);
        return TransactionReadiness::NotReady;
    }

    return TransactionReadiness::Ready;
}

TransactionHandler::TransactionReadiness SurfaceFlinger::transactionReadyBufferCheckLegacy(
        const TransactionHandler::TransactionFlushState& flushState) {
    using TransactionReadiness = TransactionHandler::TransactionReadiness;
    auto ready = TransactionReadiness::Ready;
    flushState.transaction->traverseStatesWithBuffersWhileTrue([&](const ResolvedComposerState&
                                                                           resolvedState) -> bool {
        sp<Layer> layer = LayerHandle::getLayer(resolvedState.state.surface);

        const auto& transaction = *flushState.transaction;
        const auto& s = resolvedState.state;
        // check for barrier frames
        if (s.bufferData->hasBarrier) {
            // The current producerId is already a newer producer than the buffer that has a
            // barrier. This means the incoming buffer is older and we can release it here. We
            // don't wait on the barrier since we know that's stale information.
            if (layer->getDrawingState().barrierProducerId > s.bufferData->producerId) {
                layer->callReleaseBufferCallback(s.bufferData->releaseBufferListener,
                                                 resolvedState.externalTexture->getBuffer(),
                                                 s.bufferData->frameNumber,
                                                 s.bufferData->acquireFence);
                // Delete the entire state at this point and not just release the buffer because
                // everything associated with the Layer in this Transaction is now out of date.
                ATRACE_FORMAT("DeleteStaleBuffer %s barrierProducerId:%d > %d",
                              layer->getDebugName(), layer->getDrawingState().barrierProducerId,
                              s.bufferData->producerId);
                return TraverseBuffersReturnValues::DELETE_AND_CONTINUE_TRAVERSAL;
            }

            if (layer->getDrawingState().barrierFrameNumber < s.bufferData->barrierFrameNumber) {
                const bool willApplyBarrierFrame =
                        flushState.bufferLayersReadyToPresent.contains(s.surface.get()) &&
                        ((flushState.bufferLayersReadyToPresent.get(s.surface.get()) >=
                          s.bufferData->barrierFrameNumber));
                if (!willApplyBarrierFrame) {
                    ATRACE_FORMAT("NotReadyBarrier %s barrierFrameNumber:%" PRId64 " > %" PRId64,
                                  layer->getDebugName(),
                                  layer->getDrawingState().barrierFrameNumber,
                                  s.bufferData->barrierFrameNumber);
                    ready = TransactionReadiness::NotReadyBarrier;
                    return TraverseBuffersReturnValues::STOP_TRAVERSAL;
                }
            }
        }

        // If backpressure is enabled and we already have a buffer to commit, keep
        // the transaction in the queue.
        const bool hasPendingBuffer =
                flushState.bufferLayersReadyToPresent.contains(s.surface.get());
        if (layer->backpressureEnabled() && hasPendingBuffer && transaction.isAutoTimestamp) {
            ATRACE_FORMAT("hasPendingBuffer %s", layer->getDebugName());
            ready = TransactionReadiness::NotReady;
            return TraverseBuffersReturnValues::STOP_TRAVERSAL;
        }

        /* QTI_BEGIN */
        TimePoint desiredPresentTime = TimePoint::fromNs(transaction.desiredPresentTime);
        if (mQtiSFExtnIntf->qtiIsFrameEarly(layer->qtiGetSmomoLayerStackId(), layer->getSequence(),
                                            desiredPresentTime.ns())) {
            ready = TransactionReadiness::NotReady;
            return TraverseBuffersReturnValues::STOP_TRAVERSAL;
        }
        /* QTI_END */

        /* QTI_BEGIN */
        bool qtiLatchMediaContent = mQtiSFExtnIntf->qtiLatchMediaContent(layer);
        /* QTI_END */

        // ignore the acquire fence if LatchUnsignaledConfig::Always is set.
        const bool checkAcquireFence = enableLatchUnsignaledConfig != LatchUnsignaledConfig::Always
            /* QTI_BEGIN */ || qtiLatchMediaContent /* QTI_END */;
        const bool acquireFenceAvailable = s.bufferData &&
                s.bufferData->flags.test(BufferData::BufferDataChange::fenceChanged) &&
                s.bufferData->acquireFence;
        const bool fenceSignaled = !acquireFenceAvailable ||
                s.bufferData->acquireFence->getStatus() != Fence::Status::Unsignaled;

        if (!fenceSignaled) {
            // check fence status
            const bool allowLatchUnsignaled = shouldLatchUnsignaled(s, transaction.states.size(),
                                                                    flushState.firstTransaction) &&
                    layer->isSimpleBufferUpdate(s);

            if (allowLatchUnsignaled /* QTI_BEGIN */ || !qtiLatchMediaContent /* QTI_END */) {
                ATRACE_FORMAT("fence unsignaled try allowLatchUnsignaled %s",
                              layer->getDebugName());
                ready = TransactionReadiness::NotReadyUnsignaled;
            } else {
                ready = TransactionReadiness::NotReady;
                auto& listener = s.bufferData->releaseBufferListener;
                if (listener &&
                    (flushState.queueProcessTime - transaction.postTime) >
                            std::chrono::nanoseconds(4s).count()) {
                    // Used to add a stalled transaction which uses an internal lock.
                    ftl::FakeGuard guard(kMainThreadContext);
                    mTransactionHandler
                            .onTransactionQueueStalled(transaction.id,
                                                       {.pid = layer->getOwnerPid(),
                                                        .layerId = static_cast<uint32_t>(
                                                                layer->getSequence()),
                                                        .layerName = layer->getDebugName(),
                                                        .bufferId = s.bufferData->getId(),
                                                        .frameNumber = s.bufferData->frameNumber});
                }
                ATRACE_FORMAT("fence unsignaled %s", layer->getDebugName());
                return TraverseBuffersReturnValues::STOP_TRAVERSAL;
            }
        }

        /* QTI_BEGIN */
        mQtiSFExtnIntf->qtiUpdateBufferData(qtiLatchMediaContent, s);
        /* QTI_END */
        return TraverseBuffersReturnValues::CONTINUE_TRAVERSAL;
    });
    return ready;
}

TransactionHandler::TransactionReadiness SurfaceFlinger::transactionReadyBufferCheck(
        const TransactionHandler::TransactionFlushState& flushState) {
    using TransactionReadiness = TransactionHandler::TransactionReadiness;
    auto ready = TransactionReadiness::Ready;
    flushState.transaction->traverseStatesWithBuffersWhileTrue(
            [&](const ResolvedComposerState& resolvedState) FTL_FAKE_GUARD(
                    kMainThreadContext) -> bool {
                const frontend::RequestedLayerState* layer =
                        mLayerLifecycleManager.getLayerFromId(resolvedState.layerId);
                const auto& transaction = *flushState.transaction;
                const auto& s = resolvedState.state;
                // check for barrier frames
                if (s.bufferData->hasBarrier) {
                    // The current producerId is already a newer producer than the buffer that has a
                    // barrier. This means the incoming buffer is older and we can release it here.
                    // We don't wait on the barrier since we know that's stale information.
                    if (layer->barrierProducerId > s.bufferData->producerId) {
                        if (s.bufferData->releaseBufferListener) {
                            uint32_t currentMaxAcquiredBufferCount =
                                    getMaxAcquiredBufferCountForCurrentRefreshRate(
                                            layer->ownerUid.val());
                            ATRACE_FORMAT_INSTANT("callReleaseBufferCallback %s - %" PRIu64,
                                                  layer->name.c_str(), s.bufferData->frameNumber);
                            s.bufferData->releaseBufferListener
                                    ->onReleaseBuffer({resolvedState.externalTexture->getBuffer()
                                                               ->getId(),
                                                       s.bufferData->frameNumber},
                                                      s.bufferData->acquireFence
                                                              ? s.bufferData->acquireFence
                                                              : Fence::NO_FENCE,
                                                      currentMaxAcquiredBufferCount);
                        }

                        // Delete the entire state at this point and not just release the buffer
                        // because everything associated with the Layer in this Transaction is now
                        // out of date.
                        ATRACE_FORMAT("DeleteStaleBuffer %s barrierProducerId:%d > %d",
                                      layer->name.c_str(), layer->barrierProducerId,
                                      s.bufferData->producerId);
                        return TraverseBuffersReturnValues::DELETE_AND_CONTINUE_TRAVERSAL;
                    }

                    if (layer->barrierFrameNumber < s.bufferData->barrierFrameNumber) {
                        const bool willApplyBarrierFrame =
                                flushState.bufferLayersReadyToPresent.contains(s.surface.get()) &&
                                ((flushState.bufferLayersReadyToPresent.get(s.surface.get()) >=
                                  s.bufferData->barrierFrameNumber));
                        if (!willApplyBarrierFrame) {
                            ATRACE_FORMAT("NotReadyBarrier %s barrierFrameNumber:%" PRId64
                                          " > %" PRId64,
                                          layer->name.c_str(), layer->barrierFrameNumber,
                                          s.bufferData->barrierFrameNumber);
                            ready = TransactionReadiness::NotReadyBarrier;
                            return TraverseBuffersReturnValues::STOP_TRAVERSAL;
                        }
                    }
                }

                // If backpressure is enabled and we already have a buffer to commit, keep
                // the transaction in the queue.
                const bool hasPendingBuffer =
                        flushState.bufferLayersReadyToPresent.contains(s.surface.get());
                if (layer->backpressureEnabled() && hasPendingBuffer &&
                    transaction.isAutoTimestamp) {
                    ATRACE_FORMAT("hasPendingBuffer %s", layer->name.c_str());
                    ready = TransactionReadiness::NotReady;
                    return TraverseBuffersReturnValues::STOP_TRAVERSAL;
                }

                const bool acquireFenceAvailable = s.bufferData &&
                        s.bufferData->flags.test(BufferData::BufferDataChange::fenceChanged) &&
                        s.bufferData->acquireFence;
                const bool fenceSignaled = !acquireFenceAvailable ||
                        s.bufferData->acquireFence->getStatus() != Fence::Status::Unsignaled;

                /* QTI_BEGIN */
                sp<Layer> layerHandle = LayerHandle::getLayer(s.surface);
                TimePoint desiredPresentTime = TimePoint::fromNs(transaction.desiredPresentTime);
                if (mQtiSFExtnIntf->qtiIsFrameEarly(layerHandle->qtiGetSmomoLayerStackId(),
                                                    layerHandle->getSequence(), desiredPresentTime.ns())) {
                    ready = TransactionReadiness::NotReady;
                    return TraverseBuffersReturnValues::STOP_TRAVERSAL;
                }
                /* QTI_END */

                if (!fenceSignaled) {
                    // check fence status
                    const bool allowLatchUnsignaled =
                            shouldLatchUnsignaled(s, transaction.states.size(),
                                                  flushState.firstTransaction) &&
                            layer->isSimpleBufferUpdate(s);
                    if (allowLatchUnsignaled) {
                        ATRACE_FORMAT("fence unsignaled try allowLatchUnsignaled %s",
                                      layer->name.c_str());
                        ready = TransactionReadiness::NotReadyUnsignaled;
                    } else {
                        ready = TransactionReadiness::NotReady;
                        auto& listener = s.bufferData->releaseBufferListener;
                        if (listener &&
                            (flushState.queueProcessTime - transaction.postTime) >
                                    std::chrono::nanoseconds(4s).count()) {
                            mTransactionHandler
                                    .onTransactionQueueStalled(transaction.id,
                                                               {.pid = layer->ownerPid.val(),
                                                                .layerId = layer->id,
                                                                .layerName = layer->name,
                                                                .bufferId = s.bufferData->getId(),
                                                                .frameNumber =
                                                                        s.bufferData->frameNumber});
                        }
                        ATRACE_FORMAT("fence unsignaled %s", layer->name.c_str());
                        return TraverseBuffersReturnValues::STOP_TRAVERSAL;
                    }
                }
                return TraverseBuffersReturnValues::CONTINUE_TRAVERSAL;
            });
    return ready;
}

void SurfaceFlinger::addTransactionReadyFilters() {
    mTransactionHandler.addTransactionReadyFilter(
            std::bind(&SurfaceFlinger::transactionReadyTimelineCheck, this, std::placeholders::_1));
    if (mLayerLifecycleManagerEnabled) {
        mTransactionHandler.addTransactionReadyFilter(
                std::bind(&SurfaceFlinger::transactionReadyBufferCheck, this,
                          std::placeholders::_1));
    } else {
        mTransactionHandler.addTransactionReadyFilter(
                std::bind(&SurfaceFlinger::transactionReadyBufferCheckLegacy, this,
                          std::placeholders::_1));
    }
}

// For tests only
bool SurfaceFlinger::flushTransactionQueues(VsyncId vsyncId) {
    mTransactionHandler.collectTransactions();
    std::vector<TransactionState> transactions = mTransactionHandler.flushTransactions();
    return applyTransactions(transactions, vsyncId);
}

bool SurfaceFlinger::applyTransactions(std::vector<TransactionState>& transactions,
                                       VsyncId vsyncId) {
    Mutex::Autolock lock(mStateLock);
    return applyTransactionsLocked(transactions, vsyncId);
}

bool SurfaceFlinger::applyTransactionsLocked(std::vector<TransactionState>& transactions,
                                             VsyncId vsyncId) {
    bool needsTraversal = false;
    // Now apply all transactions.
    for (auto& transaction : transactions) {
        needsTraversal |=
                applyTransactionState(transaction.frameTimelineInfo, transaction.states,
                                      transaction.displays, transaction.flags,
                                      transaction.inputWindowCommands,
                                      transaction.desiredPresentTime, transaction.isAutoTimestamp,
                                      std::move(transaction.uncacheBufferIds), transaction.postTime,
                                      transaction.hasListenerCallbacks,
                                      transaction.listenerCallbacks, transaction.originPid,
                                      transaction.originUid, transaction.id);
    }
    return needsTraversal;
}

bool SurfaceFlinger::transactionFlushNeeded() {
    return mTransactionHandler.hasPendingTransactions();
}

bool SurfaceFlinger::frameIsEarly(TimePoint expectedPresentTime, VsyncId vsyncId) const {
    const auto prediction =
            mFrameTimeline->getTokenManager()->getPredictionsForToken(ftl::to_underlying(vsyncId));
    if (!prediction) {
        return false;
    }

    const auto predictedPresentTime = TimePoint::fromNs(prediction->presentTime);

    if (std::chrono::abs(predictedPresentTime - expectedPresentTime) >=
        scheduler::VsyncConfig::kEarlyLatchMaxThreshold) {
        return false;
    }

    const Duration earlyLatchVsyncThreshold = mScheduler->getVsyncSchedule()->minFramePeriod() / 2;

    return predictedPresentTime >= expectedPresentTime &&
            predictedPresentTime - expectedPresentTime >= earlyLatchVsyncThreshold;
}

bool SurfaceFlinger::shouldLatchUnsignaled(const layer_state_t& state, size_t numStates,
                                           bool firstTransaction) const {
    if (enableLatchUnsignaledConfig == LatchUnsignaledConfig::Disabled) {
        ATRACE_FORMAT_INSTANT("%s: false (LatchUnsignaledConfig::Disabled)", __func__);
        return false;
    }

    // We only want to latch unsignaled when a single layer is updated in this
    // transaction (i.e. not a blast sync transaction).
    if (numStates != 1) {
        ATRACE_FORMAT_INSTANT("%s: false (numStates=%zu)", __func__, numStates);
        return false;
    }

    if (enableLatchUnsignaledConfig == LatchUnsignaledConfig::AutoSingleLayer) {
        if (!firstTransaction) {
            ATRACE_FORMAT_INSTANT("%s: false (LatchUnsignaledConfig::AutoSingleLayer; not first "
                                  "transaction)",
                                  __func__);
            return false;
        }

        // We don't want to latch unsignaled if are in early / client composition
        // as it leads to jank due to RenderEngine waiting for unsignaled buffer
        // or window animations being slow.
        if (mScheduler->vsyncModulator().isVsyncConfigEarly()) {
            ATRACE_FORMAT_INSTANT("%s: false (LatchUnsignaledConfig::AutoSingleLayer; "
                                  "isVsyncConfigEarly)",
                                  __func__);
            return false;
        }
    }

    return true;
}

status_t SurfaceFlinger::setTransactionState(
        const FrameTimelineInfo& frameTimelineInfo, Vector<ComposerState>& states,
        const Vector<DisplayState>& displays, uint32_t flags, const sp<IBinder>& applyToken,
        InputWindowCommands inputWindowCommands, int64_t desiredPresentTime, bool isAutoTimestamp,
        const std::vector<client_cache_t>& uncacheBuffers, bool hasListenerCallbacks,
        const std::vector<ListenerCallbacks>& listenerCallbacks, uint64_t transactionId,
        const std::vector<uint64_t>& mergedTransactionIds) {
    ATRACE_CALL();
    /* QTI_BEGIN */
    std::unique_lock<std::mutex> lck (mSmomoMutex, std::defer_lock);
    if (mQtiSFExtnIntf->qtiIsSmomoOptimalRefreshActive()) {
      lck.lock();
    }
    /* QTI_END */

    IPCThreadState* ipc = IPCThreadState::self();
    const int originPid = ipc->getCallingPid();
    const int originUid = ipc->getCallingUid();
    uint32_t permissions = LayerStatePermissions::getTransactionPermissions(originPid, originUid);
    for (auto& composerState : states) {
        composerState.state.sanitize(permissions);
    }

    for (DisplayState display : displays) {
        display.sanitize(permissions);
    }

    if (!inputWindowCommands.empty() &&
        (permissions & layer_state_t::Permission::ACCESS_SURFACE_FLINGER) == 0) {
        ALOGE("Only privileged callers are allowed to send input commands.");
        inputWindowCommands.clear();
    }

    if (flags & (eEarlyWakeupStart | eEarlyWakeupEnd)) {
        const bool hasPermission =
                (permissions & layer_state_t::Permission::ACCESS_SURFACE_FLINGER) ||
                callingThreadHasPermission(sWakeupSurfaceFlinger);
        if (!hasPermission) {
            ALOGE("Caller needs permission android.permission.WAKEUP_SURFACE_FLINGER to use "
                  "eEarlyWakeup[Start|End] flags");
            flags &= ~(eEarlyWakeupStart | eEarlyWakeupEnd);
        }
    }

    const int64_t postTime = systemTime();

    /* QTI_BEGIN */
    if (std::this_thread::get_id() != mMainThreadId) {
       mQtiSFExtnIntf->qtiCheckVirtualDisplayHint(displays);
    }
    /* QTI_END */

    std::vector<uint64_t> uncacheBufferIds;
    uncacheBufferIds.reserve(uncacheBuffers.size());
    for (const auto& uncacheBuffer : uncacheBuffers) {
        sp<GraphicBuffer> buffer = ClientCache::getInstance().erase(uncacheBuffer);
        if (buffer != nullptr) {
            uncacheBufferIds.push_back(buffer->getId());
        }
    }

    std::vector<ResolvedComposerState> resolvedStates;
    resolvedStates.reserve(states.size());
    for (auto& state : states) {
        resolvedStates.emplace_back(std::move(state));
        auto& resolvedState = resolvedStates.back();
        if (resolvedState.state.hasBufferChanges() && resolvedState.state.hasValidBuffer() &&
            resolvedState.state.surface) {
            sp<Layer> layer = LayerHandle::getLayer(resolvedState.state.surface);
            std::string layerName = (layer) ?
                    layer->getDebugName() : std::to_string(resolvedState.state.layerId);
            resolvedState.externalTexture =
                    getExternalTextureFromBufferData(*resolvedState.state.bufferData,
                                                     layerName.c_str(), transactionId);
            if (resolvedState.externalTexture) {
                resolvedState.state.bufferData->buffer = resolvedState.externalTexture->getBuffer();
            }

            /* QTI_BEGIN */
            if (!(flags & eOneWay)) {
                mQtiSFExtnIntf->qtiDolphinTrackBufferIncrement(layerName.c_str(), isAutoTimestamp,
                                                               desiredPresentTime);
            }

            mQtiSFExtnIntf->qtiUpdateSmomoLayerInfo(layer, desiredPresentTime, isAutoTimestamp,
                                                    resolvedState.externalTexture,
                                                    *resolvedState.state.bufferData);
            /* QTI_END */

            mBufferCountTracker.increment(resolvedState.state.surface->localBinder());
        }
        resolvedState.layerId = LayerHandle::getLayerId(resolvedState.state.surface);
        if (resolvedState.state.what & layer_state_t::eReparent) {
            resolvedState.parentId =
                    getLayerIdFromSurfaceControl(resolvedState.state.parentSurfaceControlForChild);
        }
        if (resolvedState.state.what & layer_state_t::eRelativeLayerChanged) {
            resolvedState.relativeParentId =
                    getLayerIdFromSurfaceControl(resolvedState.state.relativeLayerSurfaceControl);
        }
        if (resolvedState.state.what & layer_state_t::eInputInfoChanged) {
            wp<IBinder>& touchableRegionCropHandle =
                    resolvedState.state.windowInfoHandle->editInfo()->touchableRegionCropHandle;
            resolvedState.touchCropId =
                    LayerHandle::getLayerId(touchableRegionCropHandle.promote());
        }
    }

    TransactionState state{frameTimelineInfo,
                           resolvedStates,
                           displays,
                           flags,
                           applyToken,
                           std::move(inputWindowCommands),
                           desiredPresentTime,
                           isAutoTimestamp,
                           std::move(uncacheBufferIds),
                           postTime,
                           hasListenerCallbacks,
                           listenerCallbacks,
                           originPid,
                           originUid,
                           transactionId,
                           mergedTransactionIds};

    if (mTransactionTracing) {
        mTransactionTracing->addQueuedTransaction(state);
    }

    const auto schedule = [](uint32_t flags) {
        if (flags & eEarlyWakeupEnd) return TransactionSchedule::EarlyEnd;
        if (flags & eEarlyWakeupStart) return TransactionSchedule::EarlyStart;
        return TransactionSchedule::Late;
    }(state.flags);

    const auto frameHint = state.isFrameActive() ? FrameHint::kActive : FrameHint::kNone;
    {
        // Transactions are added via a lockless queue and does not need to be added from the main
        // thread.
        ftl::FakeGuard guard(kMainThreadContext);
        mTransactionHandler.queueTransaction(std::move(state));
    }

    for (const auto& [displayId, data] : mNotifyExpectedPresentMap) {
        if (data.hintStatus.load() == NotifyExpectedPresentHintStatus::ScheduleOnTx) {
            scheduleNotifyExpectedPresentHint(displayId, VsyncId{frameTimelineInfo.vsyncId});
        }
    }
    setTransactionFlags(eTransactionFlushNeeded, schedule, applyToken, frameHint);
    return NO_ERROR;
}

bool SurfaceFlinger::applyTransactionState(const FrameTimelineInfo& frameTimelineInfo,
                                           std::vector<ResolvedComposerState>& states,
                                           Vector<DisplayState>& displays, uint32_t flags,
                                           const InputWindowCommands& inputWindowCommands,
                                           const int64_t desiredPresentTime, bool isAutoTimestamp,
                                           const std::vector<uint64_t>& uncacheBufferIds,
                                           const int64_t postTime, bool hasListenerCallbacks,
                                           const std::vector<ListenerCallbacks>& listenerCallbacks,
                                           int originPid, int originUid, uint64_t transactionId) {
    uint32_t transactionFlags = 0;
    if (!mLayerLifecycleManagerEnabled) {
        for (DisplayState& display : displays) {
            transactionFlags |= setDisplayStateLocked(display);
        }
    }

    // start and end registration for listeners w/ no surface so they can get their callback.  Note
    // that listeners with SurfaceControls will start registration during setClientStateLocked
    // below.
    for (const auto& listener : listenerCallbacks) {
        mTransactionCallbackInvoker.addEmptyTransaction(listener);
    }
    nsecs_t now = systemTime();
    uint32_t clientStateFlags = 0;
    for (auto& resolvedState : states) {
        clientStateFlags |=
                updateLayerCallbacksAndStats(frameTimelineInfo, resolvedState, desiredPresentTime,
                                             isAutoTimestamp, postTime, transactionId);
        if (!mLayerLifecycleManagerEnabled) {
            if ((flags & eAnimation) && resolvedState.state.surface) {
                if (const auto layer = LayerHandle::getLayer(resolvedState.state.surface)) {
                    const auto layerProps = scheduler::LayerProps{
                            .visible = layer->isVisible(),
                            .bounds = layer->getBounds(),
                            .transform = layer->getTransform(),
                            .setFrameRateVote = layer->getFrameRateForLayerTree(),
                            .frameRateSelectionPriority = layer->getFrameRateSelectionPriority(),
                            .isFrontBuffered = layer->isFrontBuffered(),
                    };
                    layer->recordLayerHistoryAnimationTx(layerProps, now);
                }
            }
        }
    }

    transactionFlags |= clientStateFlags;
    transactionFlags |= addInputWindowCommands(inputWindowCommands);

    for (uint64_t uncacheBufferId : uncacheBufferIds) {
        mBufferIdsToUncache.push_back(uncacheBufferId);
    }

    // If a synchronous transaction is explicitly requested without any changes, force a transaction
    // anyway. This can be used as a flush mechanism for previous async transactions.
    // Empty animation transaction can be used to simulate back-pressure, so also force a
    // transaction for empty animation transactions.
    if (transactionFlags == 0 && (flags & eAnimation)) {
        transactionFlags = eTransactionNeeded;
    }

    bool needsTraversal = false;
    if (transactionFlags) {
        // We are on the main thread, we are about to perform a traversal. Clear the traversal bit
        // so we don't have to wake up again next frame to perform an unnecessary traversal.
        if (transactionFlags & eTraversalNeeded) {
            transactionFlags = transactionFlags & (~eTraversalNeeded);
            needsTraversal = true;
        }
        if (transactionFlags) {
            setTransactionFlags(transactionFlags);
        }
    }

    return needsTraversal;
}

bool SurfaceFlinger::applyAndCommitDisplayTransactionStatesLocked(
        std::vector<TransactionState>& transactions) {
    bool needsTraversal = false;
    uint32_t transactionFlags = 0;
    for (auto& transaction : transactions) {
        for (DisplayState& display : transaction.displays) {
            transactionFlags |= setDisplayStateLocked(display);
        }
    }

    if (transactionFlags) {
        // We are on the main thread, we are about to perform a traversal. Clear the traversal bit
        // so we don't have to wake up again next frame to perform an unnecessary traversal.
        if (transactionFlags & eTraversalNeeded) {
            transactionFlags = transactionFlags & (~eTraversalNeeded);
            needsTraversal = true;
        }
        if (transactionFlags) {
            setTransactionFlags(transactionFlags);
        }
    }

    mFrontEndDisplayInfosChanged = mTransactionFlags & eDisplayTransactionNeeded;
    if (mFrontEndDisplayInfosChanged) {
        processDisplayChangesLocked();
        mFrontEndDisplayInfos.clear();
        for (const auto& [_, display] : mDisplays) {
            mFrontEndDisplayInfos.try_emplace(display->getLayerStack(), display->getFrontEndInfo());
        }
        needsTraversal = true;
    }

    return needsTraversal;
}

uint32_t SurfaceFlinger::setDisplayStateLocked(const DisplayState& s) {
    const ssize_t index = mCurrentState.displays.indexOfKey(s.token);
    if (index < 0) return 0;

    uint32_t flags = 0;
    DisplayDeviceState& state = mCurrentState.displays.editValueAt(index);

    const uint32_t what = s.what;
    if (what & DisplayState::eSurfaceChanged) {
        if (IInterface::asBinder(state.surface) != IInterface::asBinder(s.surface)) {
            state.surface = s.surface;
            flags |= eDisplayTransactionNeeded;
        }
    }
    if (what & DisplayState::eLayerStackChanged) {
        if (state.layerStack != s.layerStack) {
            state.layerStack = s.layerStack;
            flags |= eDisplayTransactionNeeded;
        }
    }
    if (what & DisplayState::eFlagsChanged) {
        if (state.flags != s.flags) {
            state.flags = s.flags;
            flags |= eDisplayTransactionNeeded;
        }
    }
    if (what & DisplayState::eDisplayProjectionChanged) {
        if (state.orientation != s.orientation) {
            state.orientation = s.orientation;
            flags |= eDisplayTransactionNeeded;
        }
        if (state.orientedDisplaySpaceRect != s.orientedDisplaySpaceRect) {
            state.orientedDisplaySpaceRect = s.orientedDisplaySpaceRect;
            flags |= eDisplayTransactionNeeded;
        }
        if (state.layerStackSpaceRect != s.layerStackSpaceRect) {
            state.layerStackSpaceRect = s.layerStackSpaceRect;
            flags |= eDisplayTransactionNeeded;
        }
    }
    if (what & DisplayState::eDisplaySizeChanged) {
        if (state.width != s.width) {
            state.width = s.width;
            flags |= eDisplayTransactionNeeded;
        }
        if (state.height != s.height) {
            state.height = s.height;
            flags |= eDisplayTransactionNeeded;
        }
    }

    return flags;
}

bool SurfaceFlinger::callingThreadHasUnscopedSurfaceFlingerAccess(bool usePermissionCache) {
    IPCThreadState* ipc = IPCThreadState::self();
    const int pid = ipc->getCallingPid();
    const int uid = ipc->getCallingUid();
    if ((uid != AID_GRAPHICS && uid != AID_SYSTEM) &&
        (usePermissionCache ? !PermissionCache::checkPermission(sAccessSurfaceFlinger, pid, uid)
                            : !checkPermission(sAccessSurfaceFlinger, pid, uid))) {
        return false;
    }
    return true;
}

uint32_t SurfaceFlinger::setClientStateLocked(const FrameTimelineInfo& frameTimelineInfo,
                                              ResolvedComposerState& composerState,
                                              int64_t desiredPresentTime, bool isAutoTimestamp,
                                              int64_t postTime, uint64_t transactionId) {
    layer_state_t& s = composerState.state;

    std::vector<ListenerCallbacks> filteredListeners;
    for (auto& listener : s.listeners) {
        // Starts a registration but separates the callback ids according to callback type. This
        // allows the callback invoker to send on latch callbacks earlier.
        // note that startRegistration will not re-register if the listener has
        // already be registered for a prior surface control

        ListenerCallbacks onCommitCallbacks = listener.filter(CallbackId::Type::ON_COMMIT);
        if (!onCommitCallbacks.callbackIds.empty()) {
            filteredListeners.push_back(onCommitCallbacks);
        }

        ListenerCallbacks onCompleteCallbacks = listener.filter(CallbackId::Type::ON_COMPLETE);
        if (!onCompleteCallbacks.callbackIds.empty()) {
            filteredListeners.push_back(onCompleteCallbacks);
        }
    }

    const uint64_t what = s.what;
    uint32_t flags = 0;
    sp<Layer> layer = nullptr;
    if (s.surface) {
        layer = LayerHandle::getLayer(s.surface);
    } else {
        // The client may provide us a null handle. Treat it as if the layer was removed.
        ALOGW("Attempt to set client state with a null layer handle");
    }
    if (layer == nullptr) {
        for (auto& [listener, callbackIds] : s.listeners) {
            mTransactionCallbackInvoker.addCallbackHandle(sp<CallbackHandle>::make(listener,
                                                                                   callbackIds,
                                                                                   s.surface),
                                                          std::vector<JankData>());
        }
        return 0;
    }
    MUTEX_ALIAS(mStateLock, layer->mFlinger->mStateLock);

    ui::LayerStack oldLayerStack = layer->getLayerStack(LayerVector::StateSet::Current);

    // Only set by BLAST adapter layers
    if (what & layer_state_t::eProducerDisconnect) {
        layer->onDisconnect();
    }

    if (what & layer_state_t::ePositionChanged) {
        if (layer->setPosition(s.x, s.y)) {
            flags |= eTraversalNeeded;
        }
    }
    if (what & layer_state_t::eLayerChanged) {
        // NOTE: index needs to be calculated before we update the state
        const auto& p = layer->getParent();
        if (p == nullptr) {
            ssize_t idx = mCurrentState.layersSortedByZ.indexOf(layer);
            if (layer->setLayer(s.z) && idx >= 0) {
                mCurrentState.layersSortedByZ.removeAt(idx);
                mCurrentState.layersSortedByZ.add(layer);
                // we need traversal (state changed)
                // AND transaction (list changed)
                flags |= eTransactionNeeded|eTraversalNeeded;
            }
        } else {
            if (p->setChildLayer(layer, s.z)) {
                flags |= eTransactionNeeded|eTraversalNeeded;
            }
        }
    }
    if (what & layer_state_t::eRelativeLayerChanged) {
        // NOTE: index needs to be calculated before we update the state
        const auto& p = layer->getParent();
        const auto& relativeHandle = s.relativeLayerSurfaceControl ?
                s.relativeLayerSurfaceControl->getHandle() : nullptr;
        if (p == nullptr) {
            ssize_t idx = mCurrentState.layersSortedByZ.indexOf(layer);
            if (layer->setRelativeLayer(relativeHandle, s.z) &&
                idx >= 0) {
                mCurrentState.layersSortedByZ.removeAt(idx);
                mCurrentState.layersSortedByZ.add(layer);
                // we need traversal (state changed)
                // AND transaction (list changed)
                flags |= eTransactionNeeded|eTraversalNeeded;
            }
        } else {
            if (p->setChildRelativeLayer(layer, relativeHandle, s.z)) {
                flags |= eTransactionNeeded|eTraversalNeeded;
            }
        }
    }
    if (what & layer_state_t::eAlphaChanged) {
        if (layer->setAlpha(s.color.a)) flags |= eTraversalNeeded;
    }
    if (what & layer_state_t::eColorChanged) {
        if (layer->setColor(s.color.rgb)) flags |= eTraversalNeeded;
    }
    if (what & layer_state_t::eColorTransformChanged) {
        if (layer->setColorTransform(s.colorTransform)) {
            flags |= eTraversalNeeded;
        }
    }
    if (what & layer_state_t::eBackgroundColorChanged) {
        if (layer->setBackgroundColor(s.bgColor.rgb, s.bgColor.a, s.bgColorDataspace)) {
            flags |= eTraversalNeeded;
        }
    }
    if (what & layer_state_t::eMatrixChanged) {
        if (layer->setMatrix(s.matrix)) flags |= eTraversalNeeded;
    }
    if (what & layer_state_t::eTransparentRegionChanged) {
        if (layer->setTransparentRegionHint(s.transparentRegion))
            flags |= eTraversalNeeded;
    }
    if (what & layer_state_t::eFlagsChanged) {
        if (layer->setFlags(s.flags, s.mask)) flags |= eTraversalNeeded;
    }
    if (what & layer_state_t::eCornerRadiusChanged) {
        if (layer->setCornerRadius(s.cornerRadius))
            flags |= eTraversalNeeded;
    }
    if (what & layer_state_t::eBackgroundBlurRadiusChanged && mSupportsBlur) {
        if (layer->setBackgroundBlurRadius(s.backgroundBlurRadius)) flags |= eTraversalNeeded;
    }
    if (what & layer_state_t::eBlurRegionsChanged) {
        if (layer->setBlurRegions(s.blurRegions)) flags |= eTraversalNeeded;
    }
    if (what & layer_state_t::eLayerStackChanged) {
        ssize_t idx = mCurrentState.layersSortedByZ.indexOf(layer);
        // We only allow setting layer stacks for top level layers,
        // everything else inherits layer stack from its parent.
        if (layer->hasParent()) {
            ALOGE("Attempt to set layer stack on layer with parent (%s) is invalid",
                  layer->getDebugName());
        } else if (idx < 0) {
            ALOGE("Attempt to set layer stack on layer without parent (%s) that "
                  "that also does not appear in the top level layer list. Something"
                  " has gone wrong.",
                  layer->getDebugName());
        } else if (layer->setLayerStack(s.layerStack)) {
            mCurrentState.layersSortedByZ.removeAt(idx);
            mCurrentState.layersSortedByZ.add(layer);
            // we need traversal (state changed)
            // AND transaction (list changed)
            flags |= eTransactionNeeded | eTraversalNeeded | eTransformHintUpdateNeeded;
        }
    }
    if (what & layer_state_t::eBufferTransformChanged) {
        if (layer->setTransform(s.bufferTransform)) flags |= eTraversalNeeded;
    }
    if (what & layer_state_t::eTransformToDisplayInverseChanged) {
        if (layer->setTransformToDisplayInverse(s.transformToDisplayInverse))
            flags |= eTraversalNeeded;
    }
    if (what & layer_state_t::eCropChanged) {
        if (layer->setCrop(s.crop)) flags |= eTraversalNeeded;
    }
    if (what & layer_state_t::eDataspaceChanged) {
        if (layer->setDataspace(s.dataspace)) flags |= eTraversalNeeded;
    }
    if (what & layer_state_t::eSurfaceDamageRegionChanged) {
        if (layer->setSurfaceDamageRegion(s.surfaceDamageRegion)) flags |= eTraversalNeeded;
    }
    if (what & layer_state_t::eApiChanged) {
        if (layer->setApi(s.api)) flags |= eTraversalNeeded;
    }
    if (what & layer_state_t::eSidebandStreamChanged) {
        if (layer->setSidebandStream(s.sidebandStream, frameTimelineInfo, postTime))
            flags |= eTraversalNeeded;
    }
    if (what & layer_state_t::eInputInfoChanged) {
        layer->setInputInfo(*s.windowInfoHandle->getInfo());
        flags |= eTraversalNeeded;
    }
    std::optional<nsecs_t> dequeueBufferTimestamp;
    if (what & layer_state_t::eMetadataChanged) {
        dequeueBufferTimestamp = s.metadata.getInt64(gui::METADATA_DEQUEUE_TIME);

        if (const int32_t gameMode = s.metadata.getInt32(gui::METADATA_GAME_MODE, -1);
            gameMode != -1) {
            // The transaction will be received on the Task layer and needs to be applied to all
            // child layers. Child layers that are added at a later point will obtain the game mode
            // info through addChild().
            layer->setGameModeForTree(static_cast<GameMode>(gameMode));
        }

        if (layer->setMetadata(s.metadata)) {
            flags |= eTraversalNeeded;
            mLayerMetadataSnapshotNeeded = true;
        }
    }
    if (what & layer_state_t::eColorSpaceAgnosticChanged) {
        if (layer->setColorSpaceAgnostic(s.colorSpaceAgnostic)) {
            flags |= eTraversalNeeded;
        }
    }
    if (what & layer_state_t::eShadowRadiusChanged) {
        if (layer->setShadowRadius(s.shadowRadius)) flags |= eTraversalNeeded;
    }
    if (what & layer_state_t::eDefaultFrameRateCompatibilityChanged) {
        const auto compatibility =
                Layer::FrameRate::convertCompatibility(s.defaultFrameRateCompatibility);

        if (layer->setDefaultFrameRateCompatibility(compatibility)) {
            flags |= eTraversalNeeded;
        }
    }
    if (what & layer_state_t::eFrameRateSelectionPriority) {
        if (layer->setFrameRateSelectionPriority(s.frameRateSelectionPriority)) {
            flags |= eTraversalNeeded;
        }
    }
    if (what & layer_state_t::eFrameRateChanged) {
        const auto compatibility =
            Layer::FrameRate::convertCompatibility(s.frameRateCompatibility);
        const auto strategy =
            Layer::FrameRate::convertChangeFrameRateStrategy(s.changeFrameRateStrategy);

        if (layer->setFrameRate(Layer::FrameRate::FrameRateVote(Fps::fromValue(s.frameRate),
                                                                compatibility, strategy))) {
            flags |= eTraversalNeeded;
        }
    }
    if (what & layer_state_t::eFrameRateCategoryChanged) {
        const FrameRateCategory category = Layer::FrameRate::convertCategory(s.frameRateCategory);
        if (layer->setFrameRateCategory(category, s.frameRateCategorySmoothSwitchOnly)) {
            flags |= eTraversalNeeded;
        }
    }
    if (what & layer_state_t::eFrameRateSelectionStrategyChanged) {
        const scheduler::LayerInfo::FrameRateSelectionStrategy strategy =
                scheduler::LayerInfo::convertFrameRateSelectionStrategy(
                        s.frameRateSelectionStrategy);
        if (layer->setFrameRateSelectionStrategy(strategy)) {
            flags |= eTraversalNeeded;
        }
    }
    if (what & layer_state_t::eFixedTransformHintChanged) {
        if (layer->setFixedTransformHint(s.fixedTransformHint)) {
            flags |= eTraversalNeeded | eTransformHintUpdateNeeded;
        }
    }
    if (what & layer_state_t::eAutoRefreshChanged) {
        layer->setAutoRefresh(s.autoRefresh);
    }
    if (what & layer_state_t::eDimmingEnabledChanged) {
        if (layer->setDimmingEnabled(s.dimmingEnabled)) flags |= eTraversalNeeded;
    }
    if (what & layer_state_t::eExtendedRangeBrightnessChanged) {
        if (layer->setExtendedRangeBrightness(s.currentHdrSdrRatio, s.desiredHdrSdrRatio)) {
            flags |= eTraversalNeeded;
        }
    }
    if (what & layer_state_t::eDesiredHdrHeadroomChanged) {
        if (layer->setDesiredHdrHeadroom(s.desiredHdrSdrRatio)) {
            flags |= eTraversalNeeded;
        }
    }
    if (what & layer_state_t::eCachingHintChanged) {
        if (layer->setCachingHint(s.cachingHint)) {
            flags |= eTraversalNeeded;
        }
    }
    if (what & layer_state_t::eHdrMetadataChanged) {
        if (layer->setHdrMetadata(s.hdrMetadata)) flags |= eTraversalNeeded;
    }
    if (what & layer_state_t::eTrustedOverlayChanged) {
        if (layer->setTrustedOverlay(s.trustedOverlay == gui::TrustedOverlay::ENABLED)) {
            flags |= eTraversalNeeded;
        }
    }
    if (what & layer_state_t::eStretchChanged) {
        if (layer->setStretchEffect(s.stretchEffect)) {
            flags |= eTraversalNeeded;
        }
    }
    if (what & layer_state_t::eBufferCropChanged) {
        if (layer->setBufferCrop(s.bufferCrop)) {
            flags |= eTraversalNeeded;
        }
    }
    if (what & layer_state_t::eDestinationFrameChanged) {
        if (layer->setDestinationFrame(s.destinationFrame)) {
            flags |= eTraversalNeeded;
        }
    }
    if (what & layer_state_t::eDropInputModeChanged) {
        if (layer->setDropInputMode(s.dropInputMode)) {
            flags |= eTraversalNeeded;
            mUpdateInputInfo = true;
        }
    }
    // This has to happen after we reparent children because when we reparent to null we remove
    // child layers from current state and remove its relative z. If the children are reparented in
    // the same transaction, then we have to make sure we reparent the children first so we do not
    // lose its relative z order.
    if (what & layer_state_t::eReparent) {
        bool hadParent = layer->hasParent();
        auto parentHandle = (s.parentSurfaceControlForChild)
                ? s.parentSurfaceControlForChild->getHandle()
                : nullptr;
        if (layer->reparent(parentHandle)) {
            if (!hadParent) {
                layer->setIsAtRoot(false);
                mCurrentState.layersSortedByZ.remove(layer);
            }
            flags |= eTransactionNeeded | eTraversalNeeded;
        }
    }
    std::vector<sp<CallbackHandle>> callbackHandles;
    if ((what & layer_state_t::eHasListenerCallbacksChanged) && (!filteredListeners.empty())) {
        for (auto& [listener, callbackIds] : filteredListeners) {
            callbackHandles.emplace_back(
                    sp<CallbackHandle>::make(listener, callbackIds, s.surface));
        }
    }

    if (what & layer_state_t::eBufferChanged) {
        if (layer->setBuffer(composerState.externalTexture, *s.bufferData, postTime,
                             desiredPresentTime, isAutoTimestamp, dequeueBufferTimestamp,
                             frameTimelineInfo)) {
            flags |= eTraversalNeeded;
        }
    } else if (frameTimelineInfo.vsyncId != FrameTimelineInfo::INVALID_VSYNC_ID) {
        layer->setFrameTimelineVsyncForBufferlessTransaction(frameTimelineInfo, postTime);
    }

    if ((what & layer_state_t::eBufferChanged) == 0) {
        layer->setDesiredPresentTime(desiredPresentTime, isAutoTimestamp);
    }

    if (what & layer_state_t::eTrustedPresentationInfoChanged) {
        if (layer->setTrustedPresentationInfo(s.trustedPresentationThresholds,
                                              s.trustedPresentationListener)) {
            flags |= eTraversalNeeded;
        }
    }

    if (what & layer_state_t::eFlushJankData) {
        // Do nothing. Processing the transaction completed listeners currently cause the flush.
    }

    if (layer->setTransactionCompletedListeners(callbackHandles,
                                                layer->willPresentCurrentTransaction() ||
                                                        layer->willReleaseBufferOnLatch())) {
        flags |= eTraversalNeeded;
    }

    // Do not put anything that updates layer state or modifies flags after
    // setTransactionCompletedListener

    // if the layer has been parented on to a new display, update its transform hint.
    if (((flags & eTransformHintUpdateNeeded) == 0) &&
        oldLayerStack != layer->getLayerStack(LayerVector::StateSet::Current)) {
        flags |= eTransformHintUpdateNeeded;
    }

    return flags;
}

uint32_t SurfaceFlinger::updateLayerCallbacksAndStats(const FrameTimelineInfo& frameTimelineInfo,
                                                      ResolvedComposerState& composerState,
                                                      int64_t desiredPresentTime,
                                                      bool isAutoTimestamp, int64_t postTime,
                                                      uint64_t transactionId) {
    layer_state_t& s = composerState.state;

    std::vector<ListenerCallbacks> filteredListeners;
    for (auto& listener : s.listeners) {
        // Starts a registration but separates the callback ids according to callback type. This
        // allows the callback invoker to send on latch callbacks earlier.
        // note that startRegistration will not re-register if the listener has
        // already be registered for a prior surface control

        ListenerCallbacks onCommitCallbacks = listener.filter(CallbackId::Type::ON_COMMIT);
        if (!onCommitCallbacks.callbackIds.empty()) {
            filteredListeners.push_back(onCommitCallbacks);
        }

        ListenerCallbacks onCompleteCallbacks = listener.filter(CallbackId::Type::ON_COMPLETE);
        if (!onCompleteCallbacks.callbackIds.empty()) {
            filteredListeners.push_back(onCompleteCallbacks);
        }
    }

    const uint64_t what = s.what;
    uint32_t flags = 0;
    sp<Layer> layer = nullptr;
    if (s.surface) {
        layer = LayerHandle::getLayer(s.surface);
    } else {
        // The client may provide us a null handle. Treat it as if the layer was removed.
        ALOGW("Attempt to set client state with a null layer handle");
    }
    if (layer == nullptr) {
        for (auto& [listener, callbackIds] : s.listeners) {
            mTransactionCallbackInvoker.addCallbackHandle(sp<CallbackHandle>::make(listener,
                                                                                   callbackIds,
                                                                                   s.surface),
                                                          std::vector<JankData>());
        }
        return 0;
    }
    if (what & layer_state_t::eProducerDisconnect) {
        layer->onDisconnect();
    }
    std::optional<nsecs_t> dequeueBufferTimestamp;
    if (what & layer_state_t::eMetadataChanged) {
        dequeueBufferTimestamp = s.metadata.getInt64(gui::METADATA_DEQUEUE_TIME);
    }

    std::vector<sp<CallbackHandle>> callbackHandles;
    if ((what & layer_state_t::eHasListenerCallbacksChanged) && (!filteredListeners.empty())) {
        for (auto& [listener, callbackIds] : filteredListeners) {
            callbackHandles.emplace_back(
                    sp<CallbackHandle>::make(listener, callbackIds, s.surface));
        }
    }
    // TODO(b/238781169) remove after screenshot refactor, currently screenshots
    // requires to read drawing state from binder thread. So we need to fix that
    // before removing this.
    if (what & layer_state_t::eBufferTransformChanged) {
        if (layer->setTransform(s.bufferTransform)) flags |= eTraversalNeeded;
    }
    if (what & layer_state_t::eTransformToDisplayInverseChanged) {
        if (layer->setTransformToDisplayInverse(s.transformToDisplayInverse))
            flags |= eTraversalNeeded;
    }
    if (what & layer_state_t::eCropChanged) {
        if (layer->setCrop(s.crop)) flags |= eTraversalNeeded;
    }
    if (what & layer_state_t::eSidebandStreamChanged) {
        if (layer->setSidebandStream(s.sidebandStream, frameTimelineInfo, postTime))
            flags |= eTraversalNeeded;
    }
    if (what & layer_state_t::eDataspaceChanged) {
        if (layer->setDataspace(s.dataspace)) flags |= eTraversalNeeded;
    }
    if (what & layer_state_t::eExtendedRangeBrightnessChanged) {
        if (layer->setExtendedRangeBrightness(s.currentHdrSdrRatio, s.desiredHdrSdrRatio)) {
            flags |= eTraversalNeeded;
        }
    }
    if (what & layer_state_t::eDesiredHdrHeadroomChanged) {
        if (layer->setDesiredHdrHeadroom(s.desiredHdrSdrRatio)) {
            flags |= eTraversalNeeded;
        }
    }
    if (what & layer_state_t::eBufferChanged) {
        std::optional<ui::Transform::RotationFlags> transformHint = std::nullopt;
        frontend::LayerSnapshot* snapshot = mLayerSnapshotBuilder.getSnapshot(layer->sequence);
        if (snapshot) {
            transformHint = snapshot->transformHint;
        }
        layer->setTransformHint(transformHint);
        if (layer->setBuffer(composerState.externalTexture, *s.bufferData, postTime,
                             desiredPresentTime, isAutoTimestamp, dequeueBufferTimestamp,
                             frameTimelineInfo)) {
            flags |= eTraversalNeeded;
        }
        mLayersWithQueuedFrames.emplace(layer);
    } else if (frameTimelineInfo.vsyncId != FrameTimelineInfo::INVALID_VSYNC_ID) {
        layer->setFrameTimelineVsyncForBufferlessTransaction(frameTimelineInfo, postTime);
    }

    if ((what & layer_state_t::eBufferChanged) == 0) {
        layer->setDesiredPresentTime(desiredPresentTime, isAutoTimestamp);
    }

    if (what & layer_state_t::eTrustedPresentationInfoChanged) {
        if (layer->setTrustedPresentationInfo(s.trustedPresentationThresholds,
                                              s.trustedPresentationListener)) {
            flags |= eTraversalNeeded;
        }
    }

    const auto& requestedLayerState = mLayerLifecycleManager.getLayerFromId(layer->getSequence());
    bool willPresentCurrentTransaction = requestedLayerState &&
            (requestedLayerState->hasReadyFrame() ||
             requestedLayerState->willReleaseBufferOnLatch());
    if (layer->setTransactionCompletedListeners(callbackHandles, willPresentCurrentTransaction))
        flags |= eTraversalNeeded;

    return flags;
}

uint32_t SurfaceFlinger::addInputWindowCommands(const InputWindowCommands& inputWindowCommands) {
    bool hasChanges = mInputWindowCommands.merge(inputWindowCommands);
    return hasChanges ? eTraversalNeeded : 0;
}

status_t SurfaceFlinger::mirrorLayer(const LayerCreationArgs& args,
                                     const sp<IBinder>& mirrorFromHandle,
                                     gui::CreateSurfaceResult& outResult) {
    if (!mirrorFromHandle) {
        return NAME_NOT_FOUND;
    }

    sp<Layer> mirrorLayer;
    sp<Layer> mirrorFrom;
    LayerCreationArgs mirrorArgs = LayerCreationArgs::fromOtherArgs(args);
    {
        Mutex::Autolock _l(mStateLock);
        mirrorFrom = LayerHandle::getLayer(mirrorFromHandle);
        if (!mirrorFrom) {
            return NAME_NOT_FOUND;
        }
        mirrorArgs.flags |= ISurfaceComposerClient::eNoColorFill;
        mirrorArgs.mirrorLayerHandle = mirrorFromHandle;
        mirrorArgs.addToRoot = false;
        status_t result = createEffectLayer(mirrorArgs, &outResult.handle, &mirrorLayer);
        if (result != NO_ERROR) {
            return result;
        }

        mirrorLayer->setClonedChild(mirrorFrom->createClone());
    }

    outResult.layerId = mirrorLayer->sequence;
    outResult.layerName = String16(mirrorLayer->getDebugName());
    return addClientLayer(mirrorArgs, outResult.handle, mirrorLayer /* layer */,
                          nullptr /* parent */, nullptr /* outTransformHint */);
}

status_t SurfaceFlinger::mirrorDisplay(DisplayId displayId, const LayerCreationArgs& args,
                                       gui::CreateSurfaceResult& outResult) {
    IPCThreadState* ipc = IPCThreadState::self();
    const int uid = ipc->getCallingUid();
    if (uid != AID_ROOT && uid != AID_GRAPHICS && uid != AID_SYSTEM && uid != AID_SHELL) {
        ALOGE("Permission denied when trying to mirror display");
        return PERMISSION_DENIED;
    }

    ui::LayerStack layerStack;
    sp<Layer> rootMirrorLayer;
    status_t result = 0;

    {
        Mutex::Autolock lock(mStateLock);

        const auto display = getDisplayDeviceLocked(displayId);
        if (!display) {
            return NAME_NOT_FOUND;
        }

        layerStack = display->getLayerStack();
        LayerCreationArgs mirrorArgs = LayerCreationArgs::fromOtherArgs(args);
        mirrorArgs.flags |= ISurfaceComposerClient::eNoColorFill;
        mirrorArgs.addToRoot = true;
        mirrorArgs.layerStackToMirror = layerStack;
        result = createEffectLayer(mirrorArgs, &outResult.handle, &rootMirrorLayer);
        outResult.layerId = rootMirrorLayer->sequence;
        outResult.layerName = String16(rootMirrorLayer->getDebugName());
        result |= addClientLayer(mirrorArgs, outResult.handle, rootMirrorLayer /* layer */,
                                 nullptr /* parent */, nullptr /* outTransformHint */);
    }

    if (result != NO_ERROR) {
        return result;
    }

    setTransactionFlags(eTransactionFlushNeeded);
    return NO_ERROR;
}

status_t SurfaceFlinger::createLayer(LayerCreationArgs& args, gui::CreateSurfaceResult& outResult) {
    status_t result = NO_ERROR;

    sp<Layer> layer;

    switch (args.flags & ISurfaceComposerClient::eFXSurfaceMask) {
        case ISurfaceComposerClient::eFXSurfaceBufferQueue:
        case ISurfaceComposerClient::eFXSurfaceContainer:
        case ISurfaceComposerClient::eFXSurfaceBufferState:
            args.flags |= ISurfaceComposerClient::eNoColorFill;
            [[fallthrough]];
        case ISurfaceComposerClient::eFXSurfaceEffect: {
            result = createBufferStateLayer(args, &outResult.handle, &layer);
            std::atomic<int32_t>* pendingBufferCounter = layer->getPendingBufferCounter();
            if (pendingBufferCounter) {
                std::string counterName = layer->getPendingBufferCounterName();
                mBufferCountTracker.add(outResult.handle->localBinder(), counterName,
                                        pendingBufferCounter);
            }
        } break;
        default:
            result = BAD_VALUE;
            break;
    }

    if (result != NO_ERROR) {
        return result;
    }

    args.addToRoot = args.addToRoot && callingThreadHasUnscopedSurfaceFlingerAccess();
    // We can safely promote the parent layer in binder thread because we have a strong reference
    // to the layer's handle inside this scope.
    sp<Layer> parent = LayerHandle::getLayer(args.parentHandle.promote());
    if (args.parentHandle != nullptr && parent == nullptr) {
        ALOGE("Invalid parent handle %p", args.parentHandle.promote().get());
        args.addToRoot = false;
    }

    uint32_t outTransformHint;
    result = addClientLayer(args, outResult.handle, layer, parent, &outTransformHint);
    if (result != NO_ERROR) {
        return result;
    }

    outResult.transformHint = static_cast<int32_t>(outTransformHint);
    outResult.layerId = layer->sequence;
    outResult.layerName = String16(layer->getDebugName());
    return result;
}

status_t SurfaceFlinger::createBufferStateLayer(LayerCreationArgs& args, sp<IBinder>* handle,
                                                sp<Layer>* outLayer) {
    *outLayer = getFactory().createBufferStateLayer(args);
    *handle = (*outLayer)->getHandle();
    return NO_ERROR;
}

status_t SurfaceFlinger::createEffectLayer(const LayerCreationArgs& args, sp<IBinder>* handle,
                                           sp<Layer>* outLayer) {
    *outLayer = getFactory().createEffectLayer(args);
    *handle = (*outLayer)->getHandle();
    return NO_ERROR;
}

void SurfaceFlinger::markLayerPendingRemovalLocked(const sp<Layer>& layer) {
    mLayersPendingRemoval.add(layer);
    mLayersRemoved = true;
    setTransactionFlags(eTransactionNeeded);
}

void SurfaceFlinger::onHandleDestroyed(BBinder* handle, sp<Layer>& layer, uint32_t layerId) {
    {
        std::scoped_lock<std::mutex> lock(mCreatedLayersLock);
        mDestroyedHandles.emplace_back(layerId, layer->getDebugName());
    }

    {
        // Used to remove stalled transactions which uses an internal lock.
        ftl::FakeGuard guard(kMainThreadContext);
        mTransactionHandler.onLayerDestroyed(layerId);
    }

    Mutex::Autolock lock(mStateLock);

    /* QTI_BEGIN */
    if (!layer) {
        ALOGW("Attempted to destroy an invalid layer");
        return;
    }
    /* QTI_END */

    markLayerPendingRemovalLocked(layer);
    layer->onHandleDestroyed();
    mBufferCountTracker.remove(handle);
    layer.clear();

    setTransactionFlags(eTransactionFlushNeeded);
}

void SurfaceFlinger::initializeDisplays() {
    TransactionState state;
    state.inputWindowCommands = mInputWindowCommands;
    const nsecs_t now = systemTime();
    state.desiredPresentTime = now;
    state.postTime = now;
    state.originPid = mPid;
    state.originUid = static_cast<int>(getuid());
    const uint64_t transactionId = (static_cast<uint64_t>(mPid) << 32) | mUniqueTransactionId++;
    state.id = transactionId;

    auto layerStack = ui::DEFAULT_LAYER_STACK.id;
    for (const auto& [id, display] : FTL_FAKE_GUARD(mStateLock, mPhysicalDisplays)) {
        state.displays.push(DisplayState(display.token(), ui::LayerStack::fromValue(layerStack++)));
    }

    std::vector<TransactionState> transactions;
    transactions.emplace_back(state);

    {
        Mutex::Autolock lock(mStateLock);
        applyAndCommitDisplayTransactionStatesLocked(transactions);
    }

    {
        ftl::FakeGuard guard(mStateLock);

        // In case of a restart, ensure all displays are off.
        for (const auto& [id, display] : mPhysicalDisplays) {
            setPowerModeInternal(getDisplayDeviceLocked(id), hal::PowerMode::OFF);
        }

        // Power on all displays. The primary display is first, so becomes the active display. Also,
        // the DisplayCapability set of a display is populated on its first powering on. Do this now
        // before responding to any Binder query from DisplayManager about display capabilities.
        // Additionally, do not turn on displays if the boot should be quiescent.
        if (!mSkipPowerOnForQuiescent) {
            for (const auto& [id, display] : mPhysicalDisplays) {
                setPowerModeInternal(getDisplayDeviceLocked(id), hal::PowerMode::ON);
            }
        }
    }
}

void SurfaceFlinger::setPowerModeInternal(const sp<DisplayDevice>& display, hal::PowerMode mode) {
    if (display->isVirtual()) {
        // TODO(b/241285876): This code path should not be reachable, so enforce this at compile
        // time.
        ALOGE("%s: Invalid operation on virtual display", __func__);
        return;
    }

    const auto displayId = display->getPhysicalId();
    ALOGD("Setting power mode %d on display %s", mode, to_string(displayId).c_str());

    const auto currentMode = display->getPowerMode();
    if (currentMode == mode) {
        return;
    }

    const bool isInternalDisplay = mPhysicalDisplays.get(displayId)
                                           .transform(&PhysicalDisplay::isInternal)
                                           .value_or(false);

    const auto activeDisplay = getDisplayDeviceLocked(mActiveDisplayId);

    ALOGW_IF(display != activeDisplay && isInternalDisplay && activeDisplay &&
                     activeDisplay->isPoweredOn(),
             "Trying to change power mode on inactive display without powering off active display");

    display->setPowerMode(mode);

    const auto activeMode = display->refreshRateSelector().getActiveMode().modePtr;
    if (currentMode == hal::PowerMode::OFF) {
        // Turn on the display

        // Activate the display (which involves a modeset to the active mode) when the inner or
        // outer display of a foldable is powered on. This condition relies on the above
        // DisplayDevice::setPowerMode. If `display` and `activeDisplay` are the same display,
        // then the `activeDisplay->isPoweredOn()` below is true, such that the display is not
        // activated every time it is powered on.
        //
        // TODO(b/255635821): Remove the concept of active display.
        if (isInternalDisplay && (!activeDisplay || !activeDisplay->isPoweredOn())) {
            onActiveDisplayChangedLocked(activeDisplay.get(), *display);
        }

        if (displayId == mActiveDisplayId) {
            // TODO(b/281692563): Merge the syscalls. For now, keep uclamp in a separate syscall and
            // set it before SCHED_FIFO due to b/190237315.
            if (setSchedAttr(true) != NO_ERROR) {
                ALOGW("Failed to set uclamp.min after powering on active display: %s",
                      strerror(errno));
            }
            if (setSchedFifo(true) != NO_ERROR) {
                ALOGW("Failed to set SCHED_FIFO after powering on active display: %s",
                      strerror(errno));
            }
        }

        getHwComposer().setPowerMode(displayId, mode);
        if (mode != hal::PowerMode::DOZE_SUSPEND &&
            (displayId == mActiveDisplayId || FlagManager::getInstance().multithreaded_present())) {
            const bool enable =
                    mScheduler->getVsyncSchedule(displayId)->getPendingHardwareVsyncState();
            requestHardwareVsync(displayId, enable);

            if (displayId == mActiveDisplayId) {
                mScheduler->enableSyntheticVsync(false);
            }

            constexpr bool kAllowToEnable = true;
            mScheduler->resyncToHardwareVsync(displayId, kAllowToEnable, activeMode.get());
        }

        mVisibleRegionsDirty = true;
        scheduleComposite(FrameHint::kActive);
    } else if (mode == hal::PowerMode::OFF) {
        const bool currentModeNotDozeSuspend = (currentMode != hal::PowerMode::DOZE_SUSPEND);
        // Turn off the display
        if (displayId == mActiveDisplayId) {
            if (const auto display = getActivatableDisplay()) {
                onActiveDisplayChangedLocked(activeDisplay.get(), *display);
            } else {
                if (setSchedFifo(false) != NO_ERROR) {
                    ALOGW("Failed to set SCHED_OTHER after powering off active display: %s",
                          strerror(errno));
                }
                if (setSchedAttr(false) != NO_ERROR) {
                    ALOGW("Failed set uclamp.min after powering off active display: %s",
                          strerror(errno));
                }

                if (currentModeNotDozeSuspend) {
                    if (!FlagManager::getInstance().multithreaded_present()) {
                        mScheduler->disableHardwareVsync(displayId, true);
                    }
                    mScheduler->enableSyntheticVsync();
                }
            }
        }
        if (currentModeNotDozeSuspend && FlagManager::getInstance().multithreaded_present()) {
            constexpr bool kDisallow = true;
            mScheduler->disableHardwareVsync(displayId, kDisallow);
        }

        // We must disable VSYNC *before* turning off the display. The call to
        // disableHardwareVsync, above, schedules a task to turn it off after
        // this method returns. But by that point, the display is OFF, so the
        // call just updates the pending state, without actually disabling
        // VSYNC.
        requestHardwareVsync(displayId, false);
        getHwComposer().setPowerMode(displayId, mode);

        mVisibleRegionsDirty = true;
        // from this point on, SF will stop drawing on this display
    } else if (mode == hal::PowerMode::DOZE || mode == hal::PowerMode::ON) {
        // Update display while dozing
        getHwComposer().setPowerMode(displayId, mode);
        if (currentMode == hal::PowerMode::DOZE_SUSPEND &&
            (displayId == mActiveDisplayId || FlagManager::getInstance().multithreaded_present())) {
            if (displayId == mActiveDisplayId) {
                ALOGI("Force repainting for DOZE_SUSPEND -> DOZE or ON.");
                mVisibleRegionsDirty = true;
                scheduleRepaint();
                mScheduler->enableSyntheticVsync(false);
            }
            constexpr bool kAllowToEnable = true;
            mScheduler->resyncToHardwareVsync(displayId, kAllowToEnable, activeMode.get());
        }
    } else if (mode == hal::PowerMode::DOZE_SUSPEND) {
        // Leave display going to doze
        if (displayId == mActiveDisplayId || FlagManager::getInstance().multithreaded_present()) {
            constexpr bool kDisallow = true;
            mScheduler->disableHardwareVsync(displayId, kDisallow);
        }
        if (displayId == mActiveDisplayId) {
            mScheduler->enableSyntheticVsync();
        }
        getHwComposer().setPowerMode(displayId, mode);
    } else {
        ALOGE("Attempting to set unknown power mode: %d\n", mode);
        getHwComposer().setPowerMode(displayId, mode);
    }

    /* QTI_BEGIN */
    if (display->isPrimary()) {
        mQtiSFExtnIntf->qtiFbScalingOnPowerChange(display);
    }
    /* QTI_END */

    if (displayId == mActiveDisplayId) {
        mTimeStats->setPowerMode(mode);
        mScheduler->setActiveDisplayPowerModeForRefreshRateStats(mode);
    }

    /* QTI_BEGIN */
    mQtiSFExtnIntf->qtiSetEarlyWakeUpConfig(display, mode, isInternalDisplay);
    /* QTI_END */

    mScheduler->setDisplayPowerMode(displayId, mode);

    ALOGD("Finished setting power mode %d on display %s", mode, to_string(displayId).c_str());
}

void SurfaceFlinger::setPowerMode(const sp<IBinder>& displayToken, int mode) {
    auto future = mScheduler->schedule([=, this]() FTL_FAKE_GUARD(mStateLock) FTL_FAKE_GUARD(
                                               kMainThreadContext) {
        mSkipPowerOnForQuiescent = false;
        const auto display = getDisplayDeviceLocked(displayToken);
        if (!display) {
            ALOGE("Attempt to set power mode %d for invalid display token %p", mode,
                  displayToken.get());
        } else if (display->isVirtual()) {
            ALOGW("Attempt to set power mode %d for virtual display", mode);
        } else {
            setPowerModeInternal(display, static_cast<hal::PowerMode>(mode));
        }
    });

    future.wait();
}

status_t SurfaceFlinger::doDump(int fd, const DumpArgs& args, bool asProto) {
    std::string result;

    IPCThreadState* ipc = IPCThreadState::self();
    const int pid = ipc->getCallingPid();
    const int uid = ipc->getCallingUid();

    if ((uid != AID_SHELL) &&
            !PermissionCache::checkPermission(sDump, pid, uid)) {
        StringAppendF(&result, "Permission Denial: can't dump SurfaceFlinger from pid=%d, uid=%d\n",
                      pid, uid);
        write(fd, result.c_str(), result.size());
        return NO_ERROR;
    }

    if (asProto && args.empty()) {
        perfetto::protos::LayersTraceFileProto traceFileProto =
                mLayerTracing.createTraceFileProto();
        perfetto::protos::LayersSnapshotProto* layersTrace = traceFileProto.add_entry();
        perfetto::protos::LayersProto layersProto = dumpProtoFromMainThread();
        layersTrace->mutable_layers()->Swap(&layersProto);
        auto displayProtos = dumpDisplayProto();
        layersTrace->mutable_displays()->Swap(&displayProtos);
        result.append(traceFileProto.SerializeAsString());
        write(fd, result.c_str(), result.size());
        return NO_ERROR;
    }

    static const std::unordered_map<std::string, Dumper> dumpers = {
            {"--comp-displays"s, dumper(&SurfaceFlinger::dumpCompositionDisplays)},
            {"--display-id"s, dumper(&SurfaceFlinger::dumpDisplayIdentificationData)},
            {"--displays"s, dumper(&SurfaceFlinger::dumpDisplays)},
            {"--edid"s, argsDumper(&SurfaceFlinger::dumpRawDisplayIdentificationData)},
            {"--events"s, dumper(&SurfaceFlinger::dumpEvents)},
            {"--frametimeline"s, argsDumper(&SurfaceFlinger::dumpFrameTimeline)},
            {"--frontend"s, mainThreadDumper(&SurfaceFlinger::dumpFrontEnd)},
            {"--hdrinfo"s, dumper(&SurfaceFlinger::dumpHdrInfo)},
            {"--hwclayers"s, mainThreadDumper(&SurfaceFlinger::dumpHwcLayersMinidump)},
            {"--latency"s, argsMainThreadDumper(&SurfaceFlinger::dumpStats)},
            {"--latency-clear"s, argsMainThreadDumper(&SurfaceFlinger::clearStats)},
            {"--list"s, mainThreadDumper(&SurfaceFlinger::listLayers)},
            {"--planner"s, argsDumper(&SurfaceFlinger::dumpPlannerInfo)},
            {"--scheduler"s, dumper(&SurfaceFlinger::dumpScheduler)},
            {"--timestats"s, protoDumper(&SurfaceFlinger::dumpTimeStats)},
            {"--vsync"s, dumper(&SurfaceFlinger::dumpVsync)},
            {"--wide-color"s, dumper(&SurfaceFlinger::dumpWideColorInfo)},
    };

    const auto flag = args.empty() ? ""s : std::string(String8(args[0]));
    if (const auto it = dumpers.find(flag); it != dumpers.end()) {
        (it->second)(args, asProto, result);
        write(fd, result.c_str(), result.size());
        return NO_ERROR;
    }

    // Traversal of drawing state must happen on the main thread.
    // Otherwise, SortedVector may have shared ownership during concurrent
    // traversals, which can result in use-after-frees.
    std::string compositionLayers;
    mScheduler
            ->schedule([&]() FTL_FAKE_GUARD(mStateLock) FTL_FAKE_GUARD(kMainThreadContext) {
                dumpVisibleFrontEnd(compositionLayers);
            })
            .get();
    dumpAll(args, compositionLayers, result);
    write(fd, result.c_str(), result.size());
    return NO_ERROR;
}

status_t SurfaceFlinger::dumpCritical(int fd, const DumpArgs&, bool asProto) {
    return doDump(fd, DumpArgs(), asProto);
}

void SurfaceFlinger::listLayers(std::string& result) const {
    for (const auto& layer : mLayerLifecycleManager.getLayers()) {
        StringAppendF(&result, "%s\n", layer->getDebugString().c_str());
    }
}

void SurfaceFlinger::dumpStats(const DumpArgs& args, std::string& result) const {
    StringAppendF(&result, "%" PRId64 "\n", getVsyncPeriodFromHWC());
    if (args.size() < 2) return;

    const auto name = String8(args[1]);
    traverseLegacyLayers([&](Layer* layer) {
        if (layer->getName() == name.c_str()) {
            layer->dumpFrameStats(result);
        }
    });
}

void SurfaceFlinger::clearStats(const DumpArgs& args, std::string&) {
    const bool clearAll = args.size() < 2;
    const auto name = clearAll ? String8() : String8(args[1]);

    traverseLegacyLayers([&](Layer* layer) {
        if (clearAll || layer->getName() == name.c_str()) {
            layer->clearFrameStats();
        }
    });
}

void SurfaceFlinger::dumpTimeStats(const DumpArgs& args, bool asProto, std::string& result) const {
    mTimeStats->parseArgs(asProto, args, result);
}

void SurfaceFlinger::dumpFrameTimeline(const DumpArgs& args, std::string& result) const {
    mFrameTimeline->parseArgs(args, result);
}

void SurfaceFlinger::logFrameStats(TimePoint now) {
    static TimePoint sTimestamp = now;
    if (now - sTimestamp < 30min) return;
    sTimestamp = now;

    ATRACE_CALL();
    mDrawingState.traverse([&](Layer* layer) { layer->logFrameStats(); });
}

void SurfaceFlinger::appendSfConfigString(std::string& result) const {
    result.append(" [sf");

    StringAppendF(&result, " PRESENT_TIME_OFFSET=%" PRId64, dispSyncPresentTimeOffset);
    StringAppendF(&result, " FORCE_HWC_FOR_RBG_TO_YUV=%d", useHwcForRgbToYuv);
    StringAppendF(&result, " MAX_VIRT_DISPLAY_DIM=%zu",
                  getHwComposer().getMaxVirtualDisplayDimension());
    StringAppendF(&result, " RUNNING_WITHOUT_SYNC_FRAMEWORK=%d", !hasSyncFramework);
    StringAppendF(&result, " NUM_FRAMEBUFFER_SURFACE_BUFFERS=%" PRId64,
                  maxFrameBufferAcquiredBuffers);
    result.append("]");
}

void SurfaceFlinger::dumpScheduler(std::string& result) const {
    utils::Dumper dumper{result};

    mScheduler->dump(dumper);

    // TODO(b/241285876): Move to DisplayModeController.
    dumper.dump("debugDisplayModeSetByBackdoor"sv, mDebugDisplayModeSetByBackdoor);
    dumper.eol();

    StringAppendF(&result,
                  "         present offset: %9" PRId64 " ns\t        VSYNC period: %9" PRId64
                  " ns\n\n",
                  dispSyncPresentTimeOffset, getVsyncPeriodFromHWC());
}

void SurfaceFlinger::dumpEvents(std::string& result) const {
    mScheduler->dump(scheduler::Cycle::Render, result);
}

void SurfaceFlinger::dumpVsync(std::string& result) const {
    mScheduler->dumpVsync(result);
}

void SurfaceFlinger::dumpPlannerInfo(const DumpArgs& args, std::string& result) const {
    for (const auto& [token, display] : mDisplays) {
        const auto compositionDisplay = display->getCompositionDisplay();
        compositionDisplay->dumpPlannerInfo(args, result);
    }
}

void SurfaceFlinger::dumpCompositionDisplays(std::string& result) const {
    for (const auto& [token, display] : mDisplays) {
        display->getCompositionDisplay()->dump(result);
        result += '\n';
    }
}

void SurfaceFlinger::dumpDisplays(std::string& result) const {
    utils::Dumper dumper{result};

    for (const auto& [id, display] : mPhysicalDisplays) {
        utils::Dumper::Section section(dumper, ftl::Concat("Display ", id.value).str());

        display.snapshot().dump(dumper);

        if (const auto device = getDisplayDeviceLocked(id)) {
            device->dump(dumper);
        }
    }

    for (const auto& [token, display] : mDisplays) {
        if (display->isVirtual()) {
            const auto displayId = display->getId();
            utils::Dumper::Section section(dumper,
                                           ftl::Concat("Virtual Display ", displayId.value).str());
            display->dump(dumper);
        }
    }
}

void SurfaceFlinger::dumpDisplayIdentificationData(std::string& result) const {
    for (const auto& [token, display] : mDisplays) {
        const auto displayId = PhysicalDisplayId::tryCast(display->getId());
        if (!displayId) {
            continue;
        }
        const auto hwcDisplayId = getHwComposer().fromPhysicalDisplayId(*displayId);
        if (!hwcDisplayId) {
            continue;
        }

        StringAppendF(&result,
                      "Display %s (HWC display %" PRIu64 "): ", to_string(*displayId).c_str(),
                      *hwcDisplayId);
        uint8_t port;
        DisplayIdentificationData data;
        if (!getHwComposer().getDisplayIdentificationData(*hwcDisplayId, &port, &data)) {
            result.append("no display identification data\n");
            continue;
        }

        if (data.empty()) {
            result.append("empty display identification data\n");
            continue;
        }

        if (!isEdid(data)) {
            result.append("unknown format for display identification data\n");
            continue;
        }

        const auto edid = parseEdid(data);
        if (!edid) {
            result.append("invalid EDID\n");
            continue;
        }

        StringAppendF(&result, "port=%u pnpId=%s displayName=\"", port, edid->pnpId.data());
        result.append(edid->displayName.data(), edid->displayName.length());
        result.append("\"\n");
    }
}

void SurfaceFlinger::dumpRawDisplayIdentificationData(const DumpArgs& args,
                                                      std::string& result) const {
    hal::HWDisplayId hwcDisplayId;
    uint8_t port;
    DisplayIdentificationData data;

    if (args.size() > 1 && base::ParseUint(String8(args[1]), &hwcDisplayId) &&
        getHwComposer().getDisplayIdentificationData(hwcDisplayId, &port, &data)) {
        result.append(reinterpret_cast<const char*>(data.data()), data.size());
    }
}

void SurfaceFlinger::dumpWideColorInfo(std::string& result) const {
    StringAppendF(&result, "Device supports wide color: %d\n", mSupportsWideColor);
    StringAppendF(&result, "DisplayColorSetting: %s\n",
                  decodeDisplayColorSetting(mDisplayColorSetting).c_str());

    // TODO: print out if wide-color mode is active or not.

    for (const auto& [id, display] : mPhysicalDisplays) {
        StringAppendF(&result, "Display %s color modes:\n", to_string(id).c_str());
        for (const auto mode : display.snapshot().colorModes()) {
            StringAppendF(&result, "    %s (%d)\n", decodeColorMode(mode).c_str(),
                          fmt::underlying(mode));
        }

        if (const auto display = getDisplayDeviceLocked(id)) {
            ui::ColorMode currentMode = display->getCompositionDisplay()->getState().colorMode;
            StringAppendF(&result, "    Current color mode: %s (%d)\n",
                          decodeColorMode(currentMode).c_str(), fmt::underlying(currentMode));
        }
    }
    result.append("\n");
}

void SurfaceFlinger::dumpHdrInfo(std::string& result) const {
    for (const auto& [displayId, listener] : mHdrLayerInfoListeners) {
        StringAppendF(&result, "HDR events for display %" PRIu64 "\n", displayId.value);
        listener->dump(result);
        result.append("\n");
    }
}

void SurfaceFlinger::dumpFrontEnd(std::string& result) {
    std::ostringstream out;
    out << "\nComposition list\n";
    ui::LayerStack lastPrintedLayerStackHeader = ui::INVALID_LAYER_STACK;
    for (const auto& snapshot : mLayerSnapshotBuilder.getSnapshots()) {
        if (lastPrintedLayerStackHeader != snapshot->outputFilter.layerStack) {
            lastPrintedLayerStackHeader = snapshot->outputFilter.layerStack;
            out << "LayerStack=" << lastPrintedLayerStackHeader.id << "\n";
        }
        out << "  " << *snapshot << "\n";
    }

    out << "\nInput list\n";
    lastPrintedLayerStackHeader = ui::INVALID_LAYER_STACK;
    mLayerSnapshotBuilder.forEachInputSnapshot([&](const frontend::LayerSnapshot& snapshot) {
        if (lastPrintedLayerStackHeader != snapshot.outputFilter.layerStack) {
            lastPrintedLayerStackHeader = snapshot.outputFilter.layerStack;
            out << "LayerStack=" << lastPrintedLayerStackHeader.id << "\n";
        }
        out << "  " << snapshot << "\n";
    });

    out << "\nLayer Hierarchy\n"
        << mLayerHierarchyBuilder.getHierarchy().dump() << "\nOffscreen Hierarchy\n"
        << mLayerHierarchyBuilder.getOffscreenHierarchy().dump() << "\n\n";
    result.append(out.str());
}

void SurfaceFlinger::dumpVisibleFrontEnd(std::string& result) {
    if (!mLayerLifecycleManagerEnabled) {
        StringAppendF(&result, "Composition layers\n");
        mDrawingState.traverseInZOrder([&](Layer* layer) {
            auto* compositionState = layer->getCompositionState();
            if (!compositionState || !compositionState->isVisible) return;
            android::base::StringAppendF(&result, "* Layer %p (%s)\n", layer,
                                         layer->getDebugName() ? layer->getDebugName()
                                                               : "<unknown>");
            compositionState->dump(result);
        });

        StringAppendF(&result, "Offscreen Layers\n");
        for (Layer* offscreenLayer : mOffscreenLayers) {
            offscreenLayer->traverse(LayerVector::StateSet::Drawing,
                                     [&](Layer* layer) { layer->dumpOffscreenDebugInfo(result); });
        }
    } else {
        std::ostringstream out;
        out << "\nComposition list\n";
        ui::LayerStack lastPrintedLayerStackHeader = ui::INVALID_LAYER_STACK;
        mLayerSnapshotBuilder.forEachVisibleSnapshot(
                [&](std::unique_ptr<frontend::LayerSnapshot>& snapshot) {
                    if (snapshot->hasSomethingToDraw()) {
                        if (lastPrintedLayerStackHeader != snapshot->outputFilter.layerStack) {
                            lastPrintedLayerStackHeader = snapshot->outputFilter.layerStack;
                            out << "LayerStack=" << lastPrintedLayerStackHeader.id << "\n";
                        }
                        out << "  " << *snapshot << "\n";
                    }
                });

        out << "\nInput list\n";
        lastPrintedLayerStackHeader = ui::INVALID_LAYER_STACK;
        mLayerSnapshotBuilder.forEachInputSnapshot([&](const frontend::LayerSnapshot& snapshot) {
            if (lastPrintedLayerStackHeader != snapshot.outputFilter.layerStack) {
                lastPrintedLayerStackHeader = snapshot.outputFilter.layerStack;
                out << "LayerStack=" << lastPrintedLayerStackHeader.id << "\n";
            }
            out << "  " << snapshot << "\n";
        });

        out << "\nLayer Hierarchy\n"
            << mLayerHierarchyBuilder.getHierarchy() << "\nOffscreen Hierarchy\n"
            << mLayerHierarchyBuilder.getOffscreenHierarchy() << "\n\n";
        result = out.str();
        dumpHwcLayersMinidump(result);
    }
}

perfetto::protos::LayersProto SurfaceFlinger::dumpDrawingStateProto(uint32_t traceFlags) const {
    /* QTI_BEGIN */
    Mutex::Autolock _l(mStateLock);
    /* QTI_END */
    std::unordered_set<uint64_t> stackIdsToSkip;

    // Determine if virtual layers display should be skipped
    if ((traceFlags & LayerTracing::TRACE_VIRTUAL_DISPLAYS) == 0) {
        for (const auto& [_, display] : FTL_FAKE_GUARD(mStateLock, mDisplays)) {
            if (display->isVirtual()) {
                stackIdsToSkip.insert(display->getLayerStack().id);
            }
        }
    }

    return LayerProtoFromSnapshotGenerator(mLayerSnapshotBuilder, mFrontEndDisplayInfos,
                                           mLegacyLayers, traceFlags)
            .generate(mLayerHierarchyBuilder.getHierarchy());
}

google::protobuf::RepeatedPtrField<perfetto::protos::DisplayProto>
SurfaceFlinger::dumpDisplayProto() const {
    google::protobuf::RepeatedPtrField<perfetto::protos::DisplayProto> displays;
    for (const auto& [_, display] : FTL_FAKE_GUARD(mStateLock, mDisplays)) {
        perfetto::protos::DisplayProto* displayProto = displays.Add();
        displayProto->set_id(display->getId().value);
        displayProto->set_name(display->getDisplayName());
        displayProto->set_layer_stack(display->getLayerStack().id);

        if (!display->isVirtual()) {
            const auto dpi = display->refreshRateSelector().getActiveMode().modePtr->getDpi();
            displayProto->set_dpi_x(dpi.x);
            displayProto->set_dpi_y(dpi.y);
        }

        LayerProtoHelper::writeSizeToProto(display->getWidth(), display->getHeight(),
                                           [&]() { return displayProto->mutable_size(); });
        LayerProtoHelper::writeToProto(display->getLayerStackSpaceRect(), [&]() {
            return displayProto->mutable_layer_stack_space_rect();
        });
        LayerProtoHelper::writeTransformToProto(display->getTransform(),
                                                displayProto->mutable_transform());
        displayProto->set_is_virtual(display->isVirtual());
    }
    return displays;
}

void SurfaceFlinger::dumpHwc(std::string& result) const {
    getHwComposer().dump(result);
}

void SurfaceFlinger::dumpOffscreenLayersProto(perfetto::protos::LayersProto& layersProto,
                                              uint32_t traceFlags) const {
    // Add a fake invisible root layer to the proto output and parent all the offscreen layers to
    // it.
    perfetto::protos::LayerProto* rootProto = layersProto.add_layers();
    const int32_t offscreenRootLayerId = INT32_MAX - 2;
    rootProto->set_id(offscreenRootLayerId);
    rootProto->set_name("Offscreen Root");
    rootProto->set_parent(-1);

    for (Layer* offscreenLayer : mOffscreenLayers) {
        // Add layer as child of the fake root
        rootProto->add_children(offscreenLayer->sequence);

        // Add layer
        auto* layerProto = offscreenLayer->writeToProto(layersProto, traceFlags);
        layerProto->set_parent(offscreenRootLayerId);
    }
}

perfetto::protos::LayersProto SurfaceFlinger::dumpProtoFromMainThread(uint32_t traceFlags) {
    return mScheduler
            ->schedule([=, this]() FTL_FAKE_GUARD(kMainThreadContext) {
                return dumpDrawingStateProto(traceFlags);
            })
            .get();
}

void SurfaceFlinger::dumpOffscreenLayers(std::string& result) {
    auto future = mScheduler->schedule([this] {
        std::string result;
        for (Layer* offscreenLayer : mOffscreenLayers) {
            offscreenLayer->traverse(LayerVector::StateSet::Drawing,
                                     [&](Layer* layer) { layer->dumpOffscreenDebugInfo(result); });
        }
        return result;
    });

    result.append("Offscreen Layers:\n");
    result.append(future.get());
}

void SurfaceFlinger::dumpHwcLayersMinidumpLockedLegacy(std::string& result) const {
    for (const auto& [token, display] : FTL_FAKE_GUARD(mStateLock, mDisplays)) {
        const auto displayId = HalDisplayId::tryCast(display->getId());
        if (!displayId) {
            continue;
        }

        StringAppendF(&result, "Display %s (%s) HWC layers:\n", to_string(*displayId).c_str(),
                      displayId == mActiveDisplayId ? "active" : "inactive");
        Layer::miniDumpHeader(result);

        const DisplayDevice& ref = *display;
        mDrawingState.traverseInZOrder([&](Layer* layer) { layer->miniDumpLegacy(result, ref); });
        result.append("\n");
    }
}

void SurfaceFlinger::dumpHwcLayersMinidump(std::string& result) const {
    if (!mLayerLifecycleManagerEnabled) {
        return dumpHwcLayersMinidumpLockedLegacy(result);
    }
    for (const auto& [token, display] : FTL_FAKE_GUARD(mStateLock, mDisplays)) {
        const auto displayId = HalDisplayId::tryCast(display->getId());
        if (!displayId) {
            continue;
        }

        StringAppendF(&result, "Display %s (%s) HWC layers:\n", to_string(*displayId).c_str(),
                      displayId == mActiveDisplayId ? "active" : "inactive");
        Layer::miniDumpHeader(result);

        const DisplayDevice& ref = *display;
        mLayerSnapshotBuilder.forEachVisibleSnapshot(
                [&](const frontend::LayerSnapshot& snapshot) FTL_FAKE_GUARD(kMainThreadContext) {
                    if (!snapshot.hasSomethingToDraw() ||
                        ref.getLayerStack() != snapshot.outputFilter.layerStack) {
                        return;
                    }
                    auto it = mLegacyLayers.find(snapshot.sequence);
                    LLOG_ALWAYS_FATAL_WITH_TRACE_IF(it == mLegacyLayers.end(),
                                                    "Couldnt find layer object for %s",
                                                    snapshot.getDebugString().c_str());
                    it->second->miniDump(result, snapshot, ref);
                });
        result.append("\n");
    }
}

void SurfaceFlinger::dumpAll(const DumpArgs& args, const std::string& compositionLayers,
                             std::string& result) const {
    TimedLock lock(mStateLock, s2ns(1), __func__);
    if (!lock.locked()) {
        StringAppendF(&result, "Dumping without lock after timeout: %s (%d)\n",
                      strerror(-lock.status), lock.status);
        /* QTI_BEGIN */
        return;
        /* QTI_END */
    }

    const bool colorize = !args.empty() && args[0] == String16("--color");
    Colorizer colorizer(colorize);

    // figure out if we're stuck somewhere
    const nsecs_t now = systemTime();
    const nsecs_t inTransaction(mDebugInTransaction);
    nsecs_t inTransactionDuration = (inTransaction) ? now-inTransaction : 0;

    /*
     * Dump library configuration.
     */

    colorizer.bold(result);
    result.append("Build configuration:");
    colorizer.reset(result);
    appendSfConfigString(result);
    result.append("\n");

    result.append("\nDisplay identification data:\n");
    dumpDisplayIdentificationData(result);

    result.append("\nWide-Color information:\n");
    dumpWideColorInfo(result);

    dumpHdrInfo(result);

    colorizer.bold(result);
    result.append("Sync configuration: ");
    colorizer.reset(result);
    result.append(SyncFeatures::getInstance().toString());
    result.append("\n\n");

    colorizer.bold(result);
    result.append("Scheduler:\n");
    colorizer.reset(result);
    dumpScheduler(result);
    dumpEvents(result);
    dumpVsync(result);
    result.append("\n");

    /*
     * Dump the visible layer list
     */
    colorizer.bold(result);
    StringAppendF(&result, "SurfaceFlinger New Frontend Enabled:%s\n",
                  mLayerLifecycleManagerEnabled ? "true" : "false");
    StringAppendF(&result, "Active Layers - layers with client handles (count = %zu)\n",
                  mNumLayers.load());
    colorizer.reset(result);

    result.append(compositionLayers);

    colorizer.bold(result);
    StringAppendF(&result, "Displays (%zu entries)\n", mDisplays.size());
    colorizer.reset(result);
    dumpDisplays(result);
    dumpCompositionDisplays(result);
    result.push_back('\n');

    mCompositionEngine->dump(result);

    /*
     * Dump SurfaceFlinger global state
     */

    colorizer.bold(result);
    result.append("SurfaceFlinger global state:\n");
    colorizer.reset(result);

    getRenderEngine().dump(result);

    result.append("ClientCache state:\n");
    ClientCache::getInstance().dump(result);
    DebugEGLImageTracker::getInstance()->dump(result);

    if (const auto display = getDefaultDisplayDeviceLocked()) {
        display->getCompositionDisplay()->getState().undefinedRegion.dump(result,
                                                                          "undefinedRegion");
        StringAppendF(&result, "  orientation=%s, isPoweredOn=%d\n",
                      toCString(display->getOrientation()), display->isPoweredOn());
    }
    StringAppendF(&result, "  transaction-flags         : %08x\n", mTransactionFlags.load());

    if (const auto display = getDefaultDisplayDeviceLocked()) {
        std::string peakFps, xDpi, yDpi;
        const auto activeMode = display->refreshRateSelector().getActiveMode();
        if (const auto activeModePtr = activeMode.modePtr.get()) {
            peakFps = to_string(activeMode.modePtr->getPeakFps());
            const auto dpi = activeModePtr->getDpi();
            xDpi = base::StringPrintf("%.2f", dpi.x);
            yDpi = base::StringPrintf("%.2f", dpi.y);
        } else {
            peakFps = "unknown";
            xDpi = "unknown";
            yDpi = "unknown";
        }
        StringAppendF(&result,
                      "  peak-refresh-rate         : %s\n"
                      "  x-dpi                     : %s\n"
                      "  y-dpi                     : %s\n",
                      peakFps.c_str(), xDpi.c_str(), yDpi.c_str());
    }

    StringAppendF(&result, "  transaction time: %f us\n", inTransactionDuration / 1000.0);

    result.append("\nTransaction tracing: ");
    if (mTransactionTracing) {
        result.append("enabled\n");
        mTransactionTracing->dump(result);
    } else {
        result.append("disabled\n");
    }
    result.push_back('\n');

    {
        DumpArgs plannerArgs;
        plannerArgs.add(); // first argument is ignored
        plannerArgs.add(String16("--layers"));
        dumpPlannerInfo(plannerArgs, result);
    }

    /*
     * Dump HWComposer state
     */
    colorizer.bold(result);
    result.append("h/w composer state:\n");
    colorizer.reset(result);
    const bool hwcDisabled = mDebugDisableHWC || mDebugFlashDelay;
    StringAppendF(&result, "  h/w composer %s\n", hwcDisabled ? "disabled" : "enabled");
    dumpHwc(result);

    /*
     * Dump gralloc state
     */
    const GraphicBufferAllocator& alloc(GraphicBufferAllocator::get());
    alloc.dump(result);

    /*
     * Dump flag/property manager state
     */
    FlagManager::getInstance().dump(result);

    result.append(mTimeStats->miniDump());
    result.append("\n");

    result.append("Window Infos:\n");
    auto windowInfosDebug = mWindowInfosListenerInvoker->getDebugInfo();
    StringAppendF(&result, "  max send vsync id: %" PRId64 "\n",
                  ftl::to_underlying(windowInfosDebug.maxSendDelayVsyncId));
    StringAppendF(&result, "  max send delay (ns): %" PRId64 " ns\n",
                  windowInfosDebug.maxSendDelayDuration);
    StringAppendF(&result, "  unsent messages: %zu\n", windowInfosDebug.pendingMessageCount);
    result.append("\n");
}

mat4 SurfaceFlinger::calculateColorMatrix(float saturation) {
    if (saturation == 1) {
        return mat4();
    }

    float3 luminance{0.213f, 0.715f, 0.072f};
    luminance *= 1.0f - saturation;
    mat4 saturationMatrix = mat4(vec4{luminance.r + saturation, luminance.r, luminance.r, 0.0f},
                                 vec4{luminance.g, luminance.g + saturation, luminance.g, 0.0f},
                                 vec4{luminance.b, luminance.b, luminance.b + saturation, 0.0f},
                                 vec4{0.0f, 0.0f, 0.0f, 1.0f});
    return saturationMatrix;
}

void SurfaceFlinger::updateColorMatrixLocked() {
    mat4 colorMatrix =
            mClientColorMatrix * calculateColorMatrix(mGlobalSaturationFactor) * mDaltonizer();

    if (mCurrentState.colorMatrix != colorMatrix) {
        mCurrentState.colorMatrix = colorMatrix;
        mCurrentState.colorMatrixChanged = true;
        setTransactionFlags(eTransactionNeeded);
    }
}

status_t SurfaceFlinger::CheckTransactCodeCredentials(uint32_t code) {
#pragma clang diagnostic push
#pragma clang diagnostic error "-Wswitch-enum"
    switch (static_cast<ISurfaceComposerTag>(code)) {
        // These methods should at minimum make sure that the client requested
        // access to SF.
        case GET_HDR_CAPABILITIES:
        case GET_AUTO_LOW_LATENCY_MODE_SUPPORT:
        case GET_GAME_CONTENT_TYPE_SUPPORT:
        case ACQUIRE_FRAME_RATE_FLEXIBILITY_TOKEN: {
            // OVERRIDE_HDR_TYPES is used by CTS tests, which acquire the necessary
            // permission dynamically. Don't use the permission cache for this check.
            bool usePermissionCache = code != OVERRIDE_HDR_TYPES;
            if (!callingThreadHasUnscopedSurfaceFlingerAccess(usePermissionCache)) {
                IPCThreadState* ipc = IPCThreadState::self();
                ALOGE("Permission Denial: can't access SurfaceFlinger pid=%d, uid=%d",
                        ipc->getCallingPid(), ipc->getCallingUid());
                return PERMISSION_DENIED;
            }
            return OK;
        }
        // The following calls are currently used by clients that do not
        // request necessary permissions. However, they do not expose any secret
        // information, so it is OK to pass them.
        case GET_ACTIVE_COLOR_MODE:
        case GET_ACTIVE_DISPLAY_MODE:
        case GET_DISPLAY_COLOR_MODES:
        case GET_DISPLAY_MODES:
        case GET_SCHEDULING_POLICY:
        // Calling setTransactionState is safe, because you need to have been
        // granted a reference to Client* and Handle* to do anything with it.
        case SET_TRANSACTION_STATE: {
            // This is not sensitive information, so should not require permission control.
            return OK;
        }
        case BOOT_FINISHED:
        // Used by apps to hook Choreographer to SurfaceFlinger.
        case CREATE_DISPLAY_EVENT_CONNECTION:
        case CREATE_CONNECTION:
        case CREATE_VIRTUAL_DISPLAY:
        case DESTROY_VIRTUAL_DISPLAY:
        case GET_PRIMARY_PHYSICAL_DISPLAY_ID:
        case GET_PHYSICAL_DISPLAY_IDS:
        case GET_PHYSICAL_DISPLAY_TOKEN:
        case AUTHENTICATE_SURFACE:
        case SET_POWER_MODE:
        case GET_SUPPORTED_FRAME_TIMESTAMPS:
        case GET_DISPLAY_STATE:
        case GET_DISPLAY_STATS:
        case GET_STATIC_DISPLAY_INFO:
        case GET_DYNAMIC_DISPLAY_INFO:
        case GET_DISPLAY_NATIVE_PRIMARIES:
        case SET_ACTIVE_COLOR_MODE:
        case SET_BOOT_DISPLAY_MODE:
        case CLEAR_BOOT_DISPLAY_MODE:
        case GET_BOOT_DISPLAY_MODE_SUPPORT:
        case SET_AUTO_LOW_LATENCY_MODE:
        case SET_GAME_CONTENT_TYPE:
        case CAPTURE_LAYERS:
        case CAPTURE_DISPLAY:
        case CAPTURE_DISPLAY_BY_ID:
        case CLEAR_ANIMATION_FRAME_STATS:
        case GET_ANIMATION_FRAME_STATS:
        case OVERRIDE_HDR_TYPES:
        case ON_PULL_ATOM:
        case ENABLE_VSYNC_INJECTIONS:
        case INJECT_VSYNC:
        case GET_LAYER_DEBUG_INFO:
        case GET_COLOR_MANAGEMENT:
        case GET_COMPOSITION_PREFERENCE:
        case GET_DISPLAYED_CONTENT_SAMPLING_ATTRIBUTES:
        case SET_DISPLAY_CONTENT_SAMPLING_ENABLED:
        case GET_DISPLAYED_CONTENT_SAMPLE:
        case GET_PROTECTED_CONTENT_SUPPORT:
        case IS_WIDE_COLOR_DISPLAY:
        case ADD_REGION_SAMPLING_LISTENER:
        case REMOVE_REGION_SAMPLING_LISTENER:
        case ADD_FPS_LISTENER:
        case REMOVE_FPS_LISTENER:
        case ADD_TUNNEL_MODE_ENABLED_LISTENER:
        case REMOVE_TUNNEL_MODE_ENABLED_LISTENER:
        case ADD_WINDOW_INFOS_LISTENER:
        case REMOVE_WINDOW_INFOS_LISTENER:
        case SET_DESIRED_DISPLAY_MODE_SPECS:
        case GET_DESIRED_DISPLAY_MODE_SPECS:
        case GET_DISPLAY_BRIGHTNESS_SUPPORT:
        case SET_DISPLAY_BRIGHTNESS:
        case ADD_HDR_LAYER_INFO_LISTENER:
        case REMOVE_HDR_LAYER_INFO_LISTENER:
        case NOTIFY_POWER_BOOST:
        case SET_GLOBAL_SHADOW_SETTINGS:
        case GET_DISPLAY_DECORATION_SUPPORT:
        case SET_FRAME_RATE:
        case SET_OVERRIDE_FRAME_RATE:
        case SET_FRAME_TIMELINE_INFO:
        case ADD_TRANSACTION_TRACE_LISTENER:
        case GET_GPU_CONTEXT_PRIORITY:
        case GET_MAX_ACQUIRED_BUFFER_COUNT:
            LOG_FATAL("Deprecated opcode: %d, migrated to AIDL", code);
            return PERMISSION_DENIED;
    }

    // These codes are used for the IBinder protocol to either interrogate the recipient
    // side of the transaction for its canonical interface descriptor or to dump its state.
    // We let them pass by default.
    if (code == IBinder::INTERFACE_TRANSACTION || code == IBinder::DUMP_TRANSACTION ||
        code == IBinder::PING_TRANSACTION || code == IBinder::SHELL_COMMAND_TRANSACTION ||
        code == IBinder::SYSPROPS_TRANSACTION) {
        return OK;
    }
    // Numbers from 1000 to 1045 and 20000 to 20002 are currently used for backdoors. The code
    // in onTransact verifies that the user is root, and has access to use SF.
    if ((code >= 1000 && code <= 1045) /* QTI_BEGIN */ ||
        (code >= 20000 && code <= 20002) /* QTI_END */) {
        ALOGV("Accessing SurfaceFlinger through backdoor code: %u", code);
        return OK;
    }
    ALOGE("Permission Denial: SurfaceFlinger did not recognize request code: %u", code);
    return PERMISSION_DENIED;
#pragma clang diagnostic pop
}

status_t SurfaceFlinger::onTransact(uint32_t code, const Parcel& data, Parcel* reply,
                                    uint32_t flags) {
    if (const status_t error = CheckTransactCodeCredentials(code); error != OK) {
        return error;
    }

    status_t err = BnSurfaceComposer::onTransact(code, data, reply, flags);
    if (err == UNKNOWN_TRANSACTION || err == PERMISSION_DENIED) {
        CHECK_INTERFACE(ISurfaceComposer, data, reply);
        IPCThreadState* ipc = IPCThreadState::self();
        const int uid = ipc->getCallingUid();
        if (CC_UNLIKELY(uid != AID_SYSTEM
                && !PermissionCache::checkCallingPermission(sHardwareTest))) {
            const int pid = ipc->getCallingPid();
            ALOGE("Permission Denial: "
                    "can't access SurfaceFlinger pid=%d, uid=%d", pid, uid);
            return PERMISSION_DENIED;
        }
        int n;
        switch (code) {
            case 1000: // Unused.
            case 1001:
                return NAME_NOT_FOUND;
            case 1002: // Toggle flashing on surface damage.
                sfdo_setDebugFlash(data.readInt32());
                return NO_ERROR;
            case 1004: // Force composite ahead of next VSYNC.
            case 1006:
                sfdo_scheduleComposite();
                return NO_ERROR;
            case 1005: { // Force commit ahead of next VSYNC.
                sfdo_scheduleCommit();
                return NO_ERROR;
            }
            case 1007: // Unused.
                return NAME_NOT_FOUND;
            case 1008: // Toggle forced GPU composition.
                sfdo_forceClientComposition(data.readInt32() != 0);
                return NO_ERROR;
            case 1009: // Toggle use of transform hint.
                mDebugDisableTransformHint = data.readInt32() != 0;
                scheduleRepaint();
                return NO_ERROR;
            case 1010: // Interrogate.
                reply->writeInt32(0);
                reply->writeInt32(0);
                reply->writeInt32(mDebugFlashDelay);
                reply->writeInt32(0);
                reply->writeInt32(mDebugDisableHWC);
                return NO_ERROR;
            case 1013: // Unused.
                return NAME_NOT_FOUND;
            case 1014: {
                Mutex::Autolock _l(mStateLock);
                // daltonize
                n = data.readInt32();
                mDaltonizer.setLevel(data.readInt32());
                switch (n % 10) {
                    case 1:
                        mDaltonizer.setType(ColorBlindnessType::Protanomaly);
                        break;
                    case 2:
                        mDaltonizer.setType(ColorBlindnessType::Deuteranomaly);
                        break;
                    case 3:
                        mDaltonizer.setType(ColorBlindnessType::Tritanomaly);
                        break;
                    default:
                        mDaltonizer.setType(ColorBlindnessType::None);
                        break;
                }
                if (n >= 10) {
                    mDaltonizer.setMode(ColorBlindnessMode::Correction);
                } else {
                    mDaltonizer.setMode(ColorBlindnessMode::Simulation);
                }

                updateColorMatrixLocked();
                return NO_ERROR;
            }
            case 1015: {
                Mutex::Autolock _l(mStateLock);
                // apply a color matrix
                n = data.readInt32();
                if (n) {
                    // color matrix is sent as a column-major mat4 matrix
                    for (size_t i = 0 ; i < 4; i++) {
                        for (size_t j = 0; j < 4; j++) {
                            mClientColorMatrix[i][j] = data.readFloat();
                        }
                    }
                } else {
                    mClientColorMatrix = mat4();
                }

                // Check that supplied matrix's last row is {0,0,0,1} so we can avoid
                // the division by w in the fragment shader
                float4 lastRow(transpose(mClientColorMatrix)[3]);
                if (any(greaterThan(abs(lastRow - float4{0, 0, 0, 1}), float4{1e-4f}))) {
                    ALOGE("The color transform's last row must be (0, 0, 0, 1)");
                }

                updateColorMatrixLocked();
                return NO_ERROR;
            }
            case 1016: { // Unused.
                return NAME_NOT_FOUND;
            }
            case 1017: {
                n = data.readInt32();
                mForceFullDamage = n != 0;
                return NO_ERROR;
            }
            case 1018: { // Set the render deadline as a duration until VSYNC.
                n = data.readInt32();
                mScheduler->setDuration(scheduler::Cycle::Render, std::chrono::nanoseconds(n), 0ns);
                return NO_ERROR;
            }
            case 1019: { // Set the deadline of the last composite as a duration until VSYNC.
                n = data.readInt32();
                mScheduler->setDuration(scheduler::Cycle::LastComposite,
                                        std::chrono::nanoseconds(n), 0ns);
                return NO_ERROR;
            }
            case 1020: { // Unused
                return NAME_NOT_FOUND;
            }
            case 1021: { // Disable HWC virtual displays
                const bool enable = data.readInt32() != 0;
                static_cast<void>(
                        mScheduler->schedule([this, enable] { enableHalVirtualDisplays(enable); }));
                return NO_ERROR;
            }
            case 1022: { // Set saturation boost
                Mutex::Autolock _l(mStateLock);
                mGlobalSaturationFactor = std::max(0.0f, std::min(data.readFloat(), 2.0f));

                updateColorMatrixLocked();
                return NO_ERROR;
            }
            case 1023: { // Set color mode.
                mDisplayColorSetting = static_cast<DisplayColorSetting>(data.readInt32());

                if (int32_t colorMode; data.readInt32(&colorMode) == NO_ERROR) {
                    mForceColorMode = static_cast<ui::ColorMode>(colorMode);
                }
                scheduleRepaint();
                return NO_ERROR;
            }
            // Deprecate, use 1030 to check whether the device is color managed.
            case 1024: {
                return NAME_NOT_FOUND;
            }
            // Deprecated, use perfetto to start/stop the layer tracing
            case 1025: {
                return NAME_NOT_FOUND;
            }
            // Deprecated, execute "adb shell perfetto --query" to see the ongoing tracing sessions
            case 1026: {
                return NAME_NOT_FOUND;
            }
            // Is a DisplayColorSetting supported?
            case 1027: {
                const auto display = getDefaultDisplayDevice();
                if (!display) {
                    return NAME_NOT_FOUND;
                }

                DisplayColorSetting setting = static_cast<DisplayColorSetting>(data.readInt32());
                switch (setting) {
                    case DisplayColorSetting::kManaged:
                    case DisplayColorSetting::kUnmanaged:
                        reply->writeBool(true);
                        break;
                    case DisplayColorSetting::kEnhanced:
                        reply->writeBool(display->hasRenderIntent(RenderIntent::ENHANCE));
                        break;
                    default: // vendor display color setting
                        reply->writeBool(
                                display->hasRenderIntent(static_cast<RenderIntent>(setting)));
                        break;
                }
                return NO_ERROR;
            }
            case 1028: { // Unused.
                return NAME_NOT_FOUND;
            }
            // Deprecated, use perfetto to set the active layer tracing buffer size
            case 1029: {
                return NAME_NOT_FOUND;
            }
            // Is device color managed?
            case 1030: {
                // ColorDisplayManager stil calls this
                reply->writeBool(true);
                return NO_ERROR;
            }
            // Override default composition data space
            // adb shell service call SurfaceFlinger 1031 i32 1 DATASPACE_NUMBER DATASPACE_NUMBER \
            // && adb shell stop zygote && adb shell start zygote
            // to restore: adb shell service call SurfaceFlinger 1031 i32 0 && \
            // adb shell stop zygote && adb shell start zygote
            case 1031: {
                Mutex::Autolock _l(mStateLock);
                n = data.readInt32();
                if (n) {
                    n = data.readInt32();
                    if (n) {
                        Dataspace dataspace = static_cast<Dataspace>(n);
                        if (!validateCompositionDataspace(dataspace)) {
                            return BAD_VALUE;
                        }
                        mDefaultCompositionDataspace = dataspace;
                    }
                    n = data.readInt32();
                    if (n) {
                        Dataspace dataspace = static_cast<Dataspace>(n);
                        if (!validateCompositionDataspace(dataspace)) {
                            return BAD_VALUE;
                        }
                        mWideColorGamutCompositionDataspace = dataspace;
                    }
                } else {
                    // restore composition data space.
                    mDefaultCompositionDataspace = defaultCompositionDataspace;
                    mWideColorGamutCompositionDataspace = wideColorGamutCompositionDataspace;
                }
                return NO_ERROR;
            }
            // Deprecated, use perfetto to set layer trace flags
            case 1033: {
                return NAME_NOT_FOUND;
            }
            case 1034: {
                n = data.readInt32();
                if (n == 0 || n == 1) {
                    sfdo_enableRefreshRateOverlay(static_cast<bool>(n));
                } else {
                    Mutex::Autolock lock(mStateLock);
                    reply->writeBool(isRefreshRateOverlayEnabled());
                }
                return NO_ERROR;
            }
            case 1035: {
                // Parameters:
                // - (required) i32 mode id.
                // - (optional) i64 display id. Using default display if not provided.
                // - (optional) f min render rate. Using mode's fps is not provided.
                // - (optional) f max render rate. Using mode's fps is not provided.

                const int modeId = data.readInt32();

                const auto display = [&]() -> sp<IBinder> {
                    uint64_t value;
                    if (data.readUint64(&value) != NO_ERROR) {
                        return getDefaultDisplayDevice()->getDisplayToken().promote();
                    }

                    if (const auto id = DisplayId::fromValue<PhysicalDisplayId>(value)) {
                        return getPhysicalDisplayToken(*id);
                    }

                    ALOGE("Invalid physical display ID");
                    return nullptr;
                }();

                /* QTI_BEGIN */
                if (mQtiSFExtnIntf->qtiIsSupportedConfigSwitch(display, modeId) != NO_ERROR) {
                    return BAD_VALUE;
                }
                /* QTI_END */

                const auto getFps = [&] {
                    float value;
                    if (data.readFloat(&value) == NO_ERROR) {
                        return Fps::fromValue(value);
                    }

                    return Fps();
                };

                const auto minFps = getFps();
                const auto maxFps = getFps();

                mDebugDisplayModeSetByBackdoor = false;
                const status_t result =
                        setActiveModeFromBackdoor(display, DisplayModeId{modeId}, minFps, maxFps);
                if (result == NO_ERROR) {
                    mDebugDisplayModeSetByBackdoor = true;
                    /* QTI_BEGIN */
                    ATRACE_NAME(std::string("ModeSwitch " + std::to_string(modeId)).c_str());
                    /* QTI_END */
                }

                mDebugDisplayModeSetByBackdoor = result == NO_ERROR;
                return result;
            }
            // Turn on/off frame rate flexibility mode. When turned on it overrides the display
            // manager frame rate policy a new policy which allows switching between all refresh
            // rates.
            case 1036: {
                if (data.readInt32() > 0) { // turn on
                    return mScheduler
                            ->schedule([this]() FTL_FAKE_GUARD(kMainThreadContext) {
                                const auto display =
                                        FTL_FAKE_GUARD(mStateLock, getDefaultDisplayDeviceLocked());

                                // This is a little racy, but not in a way that hurts anything. As
                                // we grab the defaultMode from the display manager policy, we could
                                // be setting a new display manager policy, leaving us using a stale
                                // defaultMode. The defaultMode doesn't matter for the override
                                // policy though, since we set allowGroupSwitching to true, so it's
                                // not a problem.
                                scheduler::RefreshRateSelector::OverridePolicy overridePolicy;
                                overridePolicy.defaultMode = display->refreshRateSelector()
                                                                     .getDisplayManagerPolicy()
                                                                     .defaultMode;
                                overridePolicy.allowGroupSwitching = true;
                                return setDesiredDisplayModeSpecsInternal(display, overridePolicy);
                            })
                            .get();
                } else { // turn off
                    return mScheduler
                            ->schedule([this]() FTL_FAKE_GUARD(kMainThreadContext) {
                                const auto display =
                                        FTL_FAKE_GUARD(mStateLock, getDefaultDisplayDeviceLocked());
                                return setDesiredDisplayModeSpecsInternal(
                                        display,
                                        scheduler::RefreshRateSelector::NoOverridePolicy{});
                            })
                            .get();
                }
            }
            // Inject a hotplug connected event for the primary display. This will deallocate and
            // reallocate the display state including framebuffers.
            case 1037: {
                const hal::HWDisplayId hwcId =
                        (Mutex::Autolock(mStateLock), getHwComposer().getPrimaryHwcDisplayId());

                onComposerHalHotplugEvent(hwcId, DisplayHotplugEvent::CONNECTED);
                return NO_ERROR;
            }
            // Modify the max number of display frames stored within FrameTimeline
            case 1038: {
                n = data.readInt32();
                if (n < 0 || n > MAX_ALLOWED_DISPLAY_FRAMES) {
                    ALOGW("Invalid max size. Maximum allowed is %d", MAX_ALLOWED_DISPLAY_FRAMES);
                    return BAD_VALUE;
                }
                if (n == 0) {
                    // restore to default
                    mFrameTimeline->reset();
                    return NO_ERROR;
                }
                mFrameTimeline->setMaxDisplayFrames(n);
                return NO_ERROR;
            }
            case 1039: {
                PhysicalDisplayId displayId = [&]() {
                    Mutex::Autolock lock(mStateLock);
                    return getDefaultDisplayDeviceLocked()->getPhysicalId();
                }();

                auto inUid = static_cast<uid_t>(data.readInt32());
                const auto refreshRate = data.readFloat();
                mScheduler->setPreferredRefreshRateForUid(FrameRateOverride{inUid, refreshRate});
                mScheduler->onFrameRateOverridesChanged(scheduler::Cycle::Render, displayId);
                return NO_ERROR;
            }
            // Toggle caching feature
            // First argument is an int32 - nonzero enables caching and zero disables caching
            // Second argument is an optional uint64 - if present, then limits enabling/disabling
            // caching to a particular physical display
            case 1040: {
                auto future = mScheduler->schedule([&] {
                    n = data.readInt32();
                    std::optional<PhysicalDisplayId> inputId = std::nullopt;
                    if (uint64_t inputDisplayId; data.readUint64(&inputDisplayId) == NO_ERROR) {
                        inputId = DisplayId::fromValue<PhysicalDisplayId>(inputDisplayId);
                        if (!inputId || getPhysicalDisplayToken(*inputId)) {
                            ALOGE("No display with id: %" PRIu64, inputDisplayId);
                            return NAME_NOT_FOUND;
                        }
                    }
                    {
                        Mutex::Autolock lock(mStateLock);
                        mLayerCachingEnabled = n != 0;
                        for (const auto& [_, display] : mDisplays) {
                            if (!inputId || *inputId == display->getPhysicalId()) {
                                display->enableLayerCaching(mLayerCachingEnabled);
                            }
                        }
                    }
                    return OK;
                });

                if (const status_t error = future.get(); error != OK) {
                    return error;
                }
                scheduleRepaint();
                return NO_ERROR;
            }
            case 1041: { // Transaction tracing
                if (mTransactionTracing) {
                    int arg = data.readInt32();
                    if (arg == -1) {
                        mScheduler->schedule([&]() { mTransactionTracing.reset(); }).get();
                    } else if (arg > 0) {
                        // Transaction tracing is always running but allow the user to temporarily
                        // increase the buffer when actively debugging.
                        mTransactionTracing->setBufferSize(
                                TransactionTracing::LEGACY_ACTIVE_TRACING_BUFFER_SIZE);
                    } else {
                        TransactionTraceWriter::getInstance().invoke("", /* overwrite= */ true);
                        mTransactionTracing->setBufferSize(
                                TransactionTracing::CONTINUOUS_TRACING_BUFFER_SIZE);
                    }
                }
                reply->writeInt32(NO_ERROR);
                return NO_ERROR;
            }
            case 1042: { // Write transaction trace to file
                if (mTransactionTracing) {
                    mTransactionTracing->writeToFile();
                }
                reply->writeInt32(NO_ERROR);
                return NO_ERROR;
            }
            // hdr sdr ratio overlay
            case 1043: {
                auto future = mScheduler->schedule(
                        [&]() FTL_FAKE_GUARD(mStateLock) FTL_FAKE_GUARD(kMainThreadContext) {
                            n = data.readInt32();
                            if (n == 0 || n == 1) {
                                mHdrSdrRatioOverlay = n != 0;
                                enableHdrSdrRatioOverlay(mHdrSdrRatioOverlay);
                            } else {
                                reply->writeBool(isHdrSdrRatioOverlayEnabled());
                            }
                        });
                future.wait();
                return NO_ERROR;
            }
            /* QTI_BEGIN */
            case 20000: {
                uint64_t disp = 0;
                hal::PowerMode power_mode = hal::PowerMode::ON;
                int32_t tile_h_loc = -1;
                int32_t tile_v_loc = -1;
                if (data.readUint64(&disp) != NO_ERROR) {
                    err = BAD_TYPE;
                    ALOGE("Invalid 64-bit unsigned-int display id parameter.");
                    break;
                }
                int32_t mode = 0;
                if (data.readInt32(&mode) != NO_ERROR) {
                    err = BAD_TYPE;
                    ALOGE("Invalid 32-bit signed-int power mode parameter.");
                    break;
                }
                if (data.readInt32(&tile_h_loc) != NO_ERROR) {
                    tile_h_loc = -1;
                }
                if (data.readInt32(&tile_v_loc) != NO_ERROR) {
                    tile_v_loc = 0;
                }
                return mQtiSFExtnIntf->qtiBinderSetPowerMode(disp, mode, tile_h_loc, tile_v_loc);
            }
            case 20001: {
                uint64_t disp = 0;
                int32_t level = 0;
                int32_t tile_h_loc = -1;
                int32_t tile_v_loc = -1;
                if (data.readUint64(&disp) != NO_ERROR) {
                    err = BAD_TYPE;
                    ALOGE("Invalid 64-bit unsigned-int display id parameter.");
                    break;
                }
                if (data.readInt32(&level) != NO_ERROR) {
                    err = BAD_TYPE;
                    ALOGE("Invalid 32-bit signed-int brightess parameter.");
                    break;
                }
                if (data.readInt32(&tile_h_loc) != NO_ERROR) {
                    tile_h_loc = -1;
                }
                if (data.readInt32(&tile_v_loc) != NO_ERROR) {
                    tile_v_loc = 0;
                }
                return mQtiSFExtnIntf->qtiBinderSetPanelBrightnessTiled(disp, level, tile_h_loc,
                                                                        tile_v_loc);
            }
            case 20002: {
                uint64_t disp = 0;
                int32_t pref = 0;
                if (data.readUint64(&disp) != NO_ERROR) {
                    err = BAD_TYPE;
                    ALOGE("Invalid 64-bit unsigned-int display id parameter.");
                    break;
                }
                if (data.readInt32(&pref) != NO_ERROR) {
                    err = BAD_TYPE;
                    ALOGE("Invalid 32-bit signed-int wider-mode preference parameter.");
                    break;
                }
                return mQtiSFExtnIntf->qtiBinderSetWideModePreference(disp, pref);
            }
                /* QTI_END */

            case 1044: { // Enable/Disable mirroring from one display to another
                /*
                 * Mirror one display onto another.
                 * Ensure the source and destination displays are on.
                 * Commands:
                 * 0: Mirror one display to another
                 * 1: Disable mirroring to a previously mirrored display
                 * 2: Disable mirroring on previously mirrored displays
                 *
                 * Ex:
                 * Get the display ids:
                 * adb shell dumpsys SurfaceFlinger --display-id
                 * Mirror first display to the second:
                 * adb shell service call SurfaceFlinger 1044 i64 0 i64 4619827677550801152 i64
                 * 4619827677550801153
                 * Stop mirroring:
                 * adb shell service call SurfaceFlinger 1044 i64 1
                 */

                int64_t arg0 = data.readInt64();

                switch (arg0) {
                    case 0: {
                        // Mirror arg1 to arg2
                        int64_t arg1 = data.readInt64();
                        int64_t arg2 = data.readInt64();
                        // Enable mirroring for one display
                        const auto display1id = DisplayId::fromValue(arg1);
                        auto mirrorRoot = SurfaceComposerClient::getDefault()->mirrorDisplay(
                                display1id.value());
                        auto id2 = DisplayId::fromValue<PhysicalDisplayId>(arg2);
                        const auto token2 = getPhysicalDisplayToken(*id2);
                        ui::LayerStack layerStack;
                        {
                            Mutex::Autolock lock(mStateLock);
                            sp<DisplayDevice> display = getDisplayDeviceLocked(token2);
                            layerStack = display->getLayerStack();
                        }
                        SurfaceComposerClient::Transaction t;
                        t.setDisplayLayerStack(token2, layerStack);
                        t.setLayer(mirrorRoot, INT_MAX); // Top-most layer
                        t.setLayerStack(mirrorRoot, layerStack);
                        t.apply();

                        mMirrorMapForDebug.emplace_or_replace(arg2, mirrorRoot);
                        break;
                    }

                    case 1: {
                        // Disable mirroring for arg1
                        int64_t arg1 = data.readInt64();
                        mMirrorMapForDebug.erase(arg1);
                        break;
                    }

                    case 2: {
                        // Disable mirroring for all displays
                        mMirrorMapForDebug.clear();
                        break;
                    }

                    default:
                        return BAD_VALUE;
                }
                return NO_ERROR;
            }
            // Inject jank
            // First argument is a float that describes the fraction of frame duration to jank by.
            // Second argument is a delay in ms for triggering the jank. This is useful for working
            // with tools that steal the adb connection. This argument is optional.
            case 1045: {
                if (FlagManager::getInstance().vrr_config()) {
                    float jankAmount = data.readFloat();
                    int32_t jankDelayMs = 0;
                    if (data.readInt32(&jankDelayMs) != NO_ERROR) {
                        jankDelayMs = 0;
                    }

                    const auto jankDelayDuration = Duration(std::chrono::milliseconds(jankDelayMs));

                    const bool jankAmountValid = jankAmount > 0.0 && jankAmount < 100.0;

                    if (!jankAmountValid) {
                        ALOGD("Ignoring invalid jank amount: %f", jankAmount);
                        reply->writeInt32(BAD_VALUE);
                        return BAD_VALUE;
                    }

                    (void)mScheduler->scheduleDelayed(
                            [&, jankAmount]() FTL_FAKE_GUARD(kMainThreadContext) {
                                mScheduler->injectPacesetterDelay(jankAmount);
                                scheduleComposite(FrameHint::kActive);
                            },
                            jankDelayDuration.ns());
                    reply->writeInt32(NO_ERROR);
                    return NO_ERROR;
                }
                return err;
            }
        }
    }
    return err;
}

void SurfaceFlinger::kernelTimerChanged(bool expired) {
    static bool updateOverlay =
            property_get_bool("debug.sf.kernel_idle_timer_update_overlay", true);
    if (!updateOverlay) return;

    // Update the overlay on the main thread to avoid race conditions with
    // RefreshRateSelector::getActiveMode
    static_cast<void>(mScheduler->schedule([=, this] {
        const auto display = FTL_FAKE_GUARD(mStateLock, getDefaultDisplayDeviceLocked());
        if (!display) {
            ALOGW("%s: default display is null", __func__);
            return;
        }
        if (!display->isRefreshRateOverlayEnabled()) return;

        const auto desiredModeIdOpt =
                display->getDesiredMode().transform([](const display::DisplayModeRequest& request) {
                    return request.mode.modePtr->getId();
                });

        const bool timerExpired = mKernelIdleTimerEnabled && expired;

        if (display->onKernelTimerChanged(desiredModeIdOpt, timerExpired)) {
            mScheduler->scheduleFrame();
        }
    }));
}

std::pair<std::optional<KernelIdleTimerController>, std::chrono::milliseconds>
SurfaceFlinger::getKernelIdleTimerProperties(PhysicalDisplayId displayId) {
    const bool isKernelIdleTimerHwcSupported = getHwComposer().getComposer()->isSupported(
            android::Hwc2::Composer::OptionalFeature::KernelIdleTimer);
    const auto timeout = getIdleTimerTimeout(displayId);
    if (isKernelIdleTimerHwcSupported) {
        if (getHwComposer().hasDisplayIdleTimerCapability(displayId)) {
            // In order to decide if we can use the HWC api for idle timer
            // we query DisplayCapability::DISPLAY_IDLE_TIMER directly on the composer
            // without relying on hasDisplayCapability.
            // hasDisplayCapability relies on DisplayCapabilities
            // which are updated after we set the PowerMode::ON.
            // DISPLAY_IDLE_TIMER is a display driver property
            // and is available before the PowerMode::ON
            return {KernelIdleTimerController::HwcApi, timeout};
        }
        return {std::nullopt, timeout};
    }
    if (getKernelIdleTimerSyspropConfig(displayId)) {
        return {KernelIdleTimerController::Sysprop, timeout};
    }

    return {std::nullopt, timeout};
}

void SurfaceFlinger::updateKernelIdleTimer(std::chrono::milliseconds timeout,
                                           KernelIdleTimerController controller,
                                           PhysicalDisplayId displayId) {
    switch (controller) {
        case KernelIdleTimerController::HwcApi: {
            getHwComposer().setIdleTimerEnabled(displayId, timeout);
            break;
        }
        case KernelIdleTimerController::Sysprop: {
            base::SetProperty(KERNEL_IDLE_TIMER_PROP, timeout > 0ms ? "true" : "false");
            break;
        }
    }
}

void SurfaceFlinger::toggleKernelIdleTimer() {
    using KernelIdleTimerAction = scheduler::RefreshRateSelector::KernelIdleTimerAction;

    const auto display = getDefaultDisplayDeviceLocked();
    if (!display) {
        ALOGW("%s: default display is null", __func__);
        return;
    }

    // If the support for kernel idle timer is disabled for the active display,
    // don't do anything.
    const std::optional<KernelIdleTimerController> kernelIdleTimerController =
            display->refreshRateSelector().kernelIdleTimerController();
    if (!kernelIdleTimerController.has_value()) {
        return;
    }

    const KernelIdleTimerAction action = display->refreshRateSelector().getIdleTimerAction();

    switch (action) {
        case KernelIdleTimerAction::TurnOff:
            if (mKernelIdleTimerEnabled) {
                ATRACE_INT("KernelIdleTimer", 0);
                std::chrono::milliseconds constexpr kTimerDisabledTimeout = 0ms;
                updateKernelIdleTimer(kTimerDisabledTimeout, kernelIdleTimerController.value(),
                                      display->getPhysicalId());
                mKernelIdleTimerEnabled = false;
            }
            break;
        case KernelIdleTimerAction::TurnOn:
            if (!mKernelIdleTimerEnabled) {
                ATRACE_INT("KernelIdleTimer", 1);
                const std::chrono::milliseconds timeout =
                        display->refreshRateSelector().getIdleTimerTimeout();
                updateKernelIdleTimer(timeout, kernelIdleTimerController.value(),
                                      display->getPhysicalId());
                mKernelIdleTimerEnabled = true;
            }
            break;
    }
}

// A simple RAII class to disconnect from an ANativeWindow* when it goes out of scope
class WindowDisconnector {
public:
    WindowDisconnector(ANativeWindow* window, int api) : mWindow(window), mApi(api) {}
    ~WindowDisconnector() {
        native_window_api_disconnect(mWindow, mApi);
    }

private:
    ANativeWindow* mWindow;
    const int mApi;
};

static bool hasCaptureBlackoutContentPermission() {
    IPCThreadState* ipc = IPCThreadState::self();
    const int pid = ipc->getCallingPid();
    const int uid = ipc->getCallingUid();
    return uid == AID_GRAPHICS || uid == AID_SYSTEM ||
            PermissionCache::checkPermission(sCaptureBlackoutContent, pid, uid);
}

static status_t validateScreenshotPermissions(const CaptureArgs& captureArgs) {
    IPCThreadState* ipc = IPCThreadState::self();
    const int pid = ipc->getCallingPid();
    const int uid = ipc->getCallingUid();
    if (uid == AID_GRAPHICS || PermissionCache::checkPermission(sReadFramebuffer, pid, uid)) {
        return OK;
    }

    // If the caller doesn't have the correct permissions but is only attempting to screenshot
    // itself, we allow it to continue.
    if (captureArgs.uid == uid) {
        return OK;
    }

    ALOGE("Permission Denial: can't take screenshot pid=%d, uid=%d", pid, uid);
    return PERMISSION_DENIED;
}

status_t SurfaceFlinger::setSchedFifo(bool enabled) {
    static constexpr int kFifoPriority = 2;
    static constexpr int kOtherPriority = 0;

    struct sched_param param = {0};
    int sched_policy;
    if (enabled) {
        sched_policy = SCHED_FIFO;
        param.sched_priority = kFifoPriority;
    } else {
        sched_policy = SCHED_OTHER;
        param.sched_priority = kOtherPriority;
    }

    if (sched_setscheduler(0, sched_policy, &param) != 0) {
        return -errno;
    }

    return NO_ERROR;
}

status_t SurfaceFlinger::setSchedAttr(bool enabled) {
    static const unsigned int kUclampMin =
            base::GetUintProperty<unsigned int>("ro.surface_flinger.uclamp.min"s, 0U);

    if (!kUclampMin) {
        // uclamp.min set to 0 (default), skip setting
        return NO_ERROR;
    }

    sched_attr attr = {};
    attr.size = sizeof(attr);

    attr.sched_flags = (SCHED_FLAG_KEEP_ALL | SCHED_FLAG_UTIL_CLAMP);
    attr.sched_util_min = enabled ? kUclampMin : 0;
    attr.sched_util_max = 1024;

    if (syscall(__NR_sched_setattr, 0, &attr, 0)) {
        return -errno;
    }

    return NO_ERROR;
}

namespace {

ui::Dataspace pickBestDataspace(ui::Dataspace requestedDataspace,
                                const compositionengine::impl::OutputCompositionState& state,
                                bool capturingHdrLayers, bool hintForSeamlessTransition) {
    if (requestedDataspace != ui::Dataspace::UNKNOWN) {
        return requestedDataspace;
    }

    const auto dataspaceForColorMode = ui::pickDataspaceFor(state.colorMode);

    // TODO: Enable once HDR screenshots are ready.
    if constexpr (/* DISABLES CODE */ (false)) {
        // For now since we only support 8-bit screenshots, just use HLG and
        // assume that 1.0 >= display max luminance. This isn't quite as future
        // proof as PQ is, but is good enough.
        // Consider using PQ once we support 16-bit screenshots and we're able
        // to consistently supply metadata to image encoders.
        return ui::Dataspace::BT2020_HLG;
    }

    return dataspaceForColorMode;
}

} // namespace

static void invokeScreenCaptureError(const status_t status,
                                     const sp<IScreenCaptureListener>& captureListener) {
    ScreenCaptureResults captureResults;
    captureResults.fenceResult = base::unexpected(status);
    captureListener->onScreenCaptureCompleted(captureResults);
}

void SurfaceFlinger::captureDisplay(const DisplayCaptureArgs& args,
                                    const sp<IScreenCaptureListener>& captureListener) {
    ATRACE_CALL();

    status_t validate = validateScreenshotPermissions(args);
    if (validate != OK) {
        ALOGD("Permission denied to captureDisplay");
        invokeScreenCaptureError(validate, captureListener);
        return;
    }

    if (!args.displayToken) {
        ALOGD("Invalid display token to captureDisplay");
        invokeScreenCaptureError(BAD_VALUE, captureListener);
        return;
    }

    if (args.captureSecureLayers && !hasCaptureBlackoutContentPermission()) {
        ALOGD("Attempting to capture secure layers without CAPTURE_BLACKOUT_CONTENT");
        invokeScreenCaptureError(PERMISSION_DENIED, captureListener);
        return;
    }

    wp<const DisplayDevice> displayWeak;
    ui::LayerStack layerStack;
    ui::Size reqSize(args.width, args.height);
    std::unordered_set<uint32_t> excludeLayerIds;
    {
        Mutex::Autolock lock(mStateLock);
        sp<DisplayDevice> display = getDisplayDeviceLocked(args.displayToken);
        if (!display) {
            ALOGD("Unable to find display device for captureDisplay");
            invokeScreenCaptureError(NAME_NOT_FOUND, captureListener);
            return;
        }
        displayWeak = display;
        layerStack = display->getLayerStack();

        // set the requested width/height to the logical display layer stack rect size by default
        if (args.width == 0 || args.height == 0) {
            reqSize = display->getLayerStackSpaceRect().getSize();
        }

        for (const auto& handle : args.excludeHandles) {
            uint32_t excludeLayer = LayerHandle::getLayerId(handle);
            if (excludeLayer != UNASSIGNED_LAYER_ID) {
                excludeLayerIds.emplace(excludeLayer);
            } else {
                ALOGD("Invalid layer handle passed as excludeLayer to captureDisplay");
                invokeScreenCaptureError(NAME_NOT_FOUND, captureListener);
                return;
            }
        }
    }

    GetLayerSnapshotsFunction getLayerSnapshotsFn =
            getLayerSnapshotsForScreenshots(layerStack, args.uid, std::move(excludeLayerIds));

    captureScreenCommon(RenderAreaBuilderVariant(std::in_place_type<DisplayRenderAreaBuilder>,
                                                 args.sourceCrop, reqSize, args.dataspace,
                                                 args.hintForSeamlessTransition,
                                                 args.captureSecureLayers, displayWeak),
                        getLayerSnapshotsFn, reqSize, args.pixelFormat, args.allowProtected,
                        args.grayscale, captureListener);
}

void SurfaceFlinger::captureDisplay(DisplayId displayId, const CaptureArgs& args,
                                    const sp<IScreenCaptureListener>& captureListener) {
    ui::LayerStack layerStack;
    wp<const DisplayDevice> displayWeak;
    ui::Size size;
    {
        Mutex::Autolock lock(mStateLock);

        const auto display = getDisplayDeviceLocked(displayId);
        if (!display) {
            ALOGD("Unable to find display device for captureDisplay");
            invokeScreenCaptureError(NAME_NOT_FOUND, captureListener);
            return;
        }

        displayWeak = display;
        layerStack = display->getLayerStack();
        size = display->getLayerStackSpaceRect().getSize();
    }

    size.width *= args.frameScaleX;
    size.height *= args.frameScaleY;

    // We could query a real value for this but it'll be a long, long time until we support
    // displays that need upwards of 1GB per buffer so...
    constexpr auto kMaxTextureSize = 16384;
    if (size.width <= 0 || size.height <= 0 || size.width >= kMaxTextureSize ||
        size.height >= kMaxTextureSize) {
        ALOGD("captureDisplay resolved to invalid size %d x %d", size.width, size.height);
        invokeScreenCaptureError(BAD_VALUE, captureListener);
        return;
    }

    GetLayerSnapshotsFunction getLayerSnapshotsFn =
            getLayerSnapshotsForScreenshots(layerStack, CaptureArgs::UNSET_UID,
                                            /*snapshotFilterFn=*/nullptr);

    if (captureListener == nullptr) {
        ALOGE("capture screen must provide a capture listener callback");
        invokeScreenCaptureError(BAD_VALUE, captureListener);
        return;
    }

    constexpr bool kAllowProtected = false;
    constexpr bool kGrayscale = false;

    captureScreenCommon(RenderAreaBuilderVariant(std::in_place_type<DisplayRenderAreaBuilder>,
                                                 Rect(), size, args.dataspace,
                                                 args.hintForSeamlessTransition,
                                                 false /* captureSecureLayers */, displayWeak),
                        getLayerSnapshotsFn, size, args.pixelFormat, kAllowProtected, kGrayscale,
                        captureListener);
}

ScreenCaptureResults SurfaceFlinger::captureLayersSync(const LayerCaptureArgs& args) {
    sp<SyncScreenCaptureListener> captureListener = sp<SyncScreenCaptureListener>::make();
    captureLayers(args, captureListener);
    return captureListener->waitForResults();
}

void SurfaceFlinger::captureLayers(const LayerCaptureArgs& args,
                                   const sp<IScreenCaptureListener>& captureListener) {
    ATRACE_CALL();

    status_t validate = validateScreenshotPermissions(args);
    if (validate != OK) {
        ALOGD("Permission denied to captureLayers");
        invokeScreenCaptureError(validate, captureListener);
        return;
    }

    ui::Size reqSize;
    sp<Layer> parent;
    Rect crop(args.sourceCrop);
    std::unordered_set<uint32_t> excludeLayerIds;
    ui::Dataspace dataspace = args.dataspace;

    if (args.captureSecureLayers && !hasCaptureBlackoutContentPermission()) {
        ALOGD("Attempting to capture secure layers without CAPTURE_BLACKOUT_CONTENT");
        invokeScreenCaptureError(PERMISSION_DENIED, captureListener);
        return;
    }

    {
        Mutex::Autolock lock(mStateLock);

        parent = LayerHandle::getLayer(args.layerHandle);
        if (parent == nullptr) {
            ALOGD("captureLayers called with an invalid or removed parent");
            invokeScreenCaptureError(NAME_NOT_FOUND, captureListener);
            return;
        }

        Rect parentSourceBounds = parent->getCroppedBufferSize(parent->getDrawingState());
        if (args.sourceCrop.width() <= 0) {
            crop.left = 0;
            crop.right = parentSourceBounds.getWidth();
        }

        if (args.sourceCrop.height() <= 0) {
            crop.top = 0;
            crop.bottom = parentSourceBounds.getHeight();
        }

        if (crop.isEmpty() || args.frameScaleX <= 0.0f || args.frameScaleY <= 0.0f) {
            // Error out if the layer has no source bounds (i.e. they are boundless) and a source
            // crop was not specified, or an invalid frame scale was provided.
            ALOGD("Boundless layer, unspecified crop, or invalid frame scale to captureLayers");
            invokeScreenCaptureError(BAD_VALUE, captureListener);
            return;
        }
        reqSize = ui::Size(crop.width() * args.frameScaleX, crop.height() * args.frameScaleY);

        for (const auto& handle : args.excludeHandles) {
            uint32_t excludeLayer = LayerHandle::getLayerId(handle);
            if (excludeLayer != UNASSIGNED_LAYER_ID) {
                excludeLayerIds.emplace(excludeLayer);
            } else {
                ALOGD("Invalid layer handle passed as excludeLayer to captureLayers");
                invokeScreenCaptureError(NAME_NOT_FOUND, captureListener);
                return;
            }
        }
    } // mStateLock

    // really small crop or frameScale
    if (reqSize.width <= 0 || reqSize.height <= 0) {
        ALOGD("Failed to captureLayers: crop or scale too small");
        invokeScreenCaptureError(BAD_VALUE, captureListener);
        return;
    }

    std::optional<FloatRect> parentCrop = std::nullopt;
    if (args.childrenOnly) {
        parentCrop = crop.isEmpty() ? FloatRect(0, 0, reqSize.width, reqSize.height)
                                    : crop.toFloatRect();
    }

    GetLayerSnapshotsFunction getLayerSnapshotsFn =
            getLayerSnapshotsForScreenshots(parent->sequence, args.uid, std::move(excludeLayerIds),
                                            args.childrenOnly, parentCrop);

    if (captureListener == nullptr) {
        ALOGD("capture screen must provide a capture listener callback");
        invokeScreenCaptureError(BAD_VALUE, captureListener);
        return;
    }

    captureScreenCommon(RenderAreaBuilderVariant(std::in_place_type<LayerRenderAreaBuilder>, crop,
                                                 reqSize, dataspace, args.captureSecureLayers,
                                                 args.hintForSeamlessTransition, parent,
                                                 args.childrenOnly),
                        getLayerSnapshotsFn, reqSize, args.pixelFormat, args.allowProtected,
                        args.grayscale, captureListener);
}

// Creates a Future release fence for a layer and keeps track of it in a list to
// release the buffer when the Future is complete. Calls from composittion
// involve needing to refresh the composition start time for stats.
void SurfaceFlinger::attachReleaseFenceFutureToLayer(Layer* layer, LayerFE* layerFE,
                                                     ui::LayerStack layerStack) {
    ftl::Future<FenceResult> futureFence = layerFE->createReleaseFenceFuture();
    Layer* clonedFrom = layer->getClonedFrom().get();
    auto owningLayer = clonedFrom ? clonedFrom : layer;
    owningLayer->prepareReleaseCallbacks(std::move(futureFence), layerStack);
}

// Loop over all visible layers to see whether there's any protected layer. A protected layer is
// typically a layer with DRM contents, or have the GRALLOC_USAGE_PROTECTED set on the buffer.
// A protected layer has no implication on whether it's secure, which is explicitly set by
// application to avoid being screenshot or drawn via unsecure display.
bool SurfaceFlinger::layersHasProtectedLayer(const std::vector<sp<LayerFE>>& layers) const {
    bool protectedLayerFound = false;
<<<<<<< HEAD

    for (auto& [/* QTI_BEGIN */ layer /* QTI_END */, layerFe] : layers) {
        /* QTI_BEGIN */
        bool qtiSecCamera = mQtiSFExtnIntf->qtiIsSecureCamera(layer->getBuffer());
        bool qtiSecDisplay = mQtiSFExtnIntf->qtiIsSecureDisplay(layer->getBuffer());
        /* QTI_END */
        protectedLayerFound |=
                (layerFe->mSnapshot->isVisible && layerFe->mSnapshot->hasProtectedContent
                 /* QTI_BEGIN */ && !qtiSecCamera && qtiSecDisplay /* QTI_END */);
=======
    for (auto& layerFE : layers) {
        protectedLayerFound |=
                (layerFE->mSnapshot->isVisible && layerFE->mSnapshot->hasProtectedContent);
>>>>>>> aa8e0640
        if (protectedLayerFound) {
            break;
        }
    }
    return protectedLayerFound;
}

// Getting layer snapshots and display should take place on main thread.
// Accessing display requires mStateLock, and contention for this lock
// is reduced when grabbed from the main thread, thus also reducing
// risk of deadlocks.
std::optional<SurfaceFlinger::OutputCompositionState>
SurfaceFlinger::getDisplayAndLayerSnapshotsFromMainThread(
        RenderAreaBuilderVariant& renderAreaBuilder, GetLayerSnapshotsFunction getLayerSnapshotsFn,
        std::vector<sp<LayerFE>>& layerFEs) {
    return mScheduler
            ->schedule([=, this, &renderAreaBuilder, &layerFEs]() REQUIRES(kMainThreadContext) {
                auto layers = getLayerSnapshotsFn();
                for (auto& [layer, layerFE] : layers) {
                    attachReleaseFenceFutureToLayer(layer, layerFE.get(), ui::INVALID_LAYER_STACK);
                }
                layerFEs = extractLayerFEs(layers);
                return getDisplayStateFromRenderAreaBuilder(renderAreaBuilder);
            })
            .get();
}

void SurfaceFlinger::captureScreenCommon(RenderAreaBuilderVariant renderAreaBuilder,
                                         GetLayerSnapshotsFunction getLayerSnapshotsFn,
                                         ui::Size bufferSize, ui::PixelFormat reqPixelFormat,
                                         bool allowProtected, bool grayscale,
                                         const sp<IScreenCaptureListener>& captureListener) {
    ATRACE_CALL();

    if (exceedsMaxRenderTargetSize(bufferSize.getWidth(), bufferSize.getHeight())) {
        ALOGE("Attempted to capture screen with size (%" PRId32 ", %" PRId32
              ") that exceeds render target size limit.",
              bufferSize.getWidth(), bufferSize.getHeight());
        invokeScreenCaptureError(BAD_VALUE, captureListener);
        return;
    }

<<<<<<< HEAD
    // Loop over all visible layers to see whether there's any protected layer. A protected layer is
    // typically a layer with DRM contents, or have the GRALLOC_USAGE_PROTECTED set on the buffer.
    // A protected layer has no implication on whether it's secure, which is explicitly set by
    // application to avoid being screenshot or drawn via unsecure display.
    const bool supportsProtected = getRenderEngine().supportsProtectedContent();
    bool hasProtectedLayer = false;
    if (allowProtected && supportsProtected) {
        auto layers = mScheduler->schedule([=]() { return getLayerSnapshots(); }).get();
        hasProtectedLayer = layersHasProtectedLayer(layers);
    }

    /* QTI_BEGIN */
    mQtiSFExtnIntf->qtiHasProtectedLayer(&hasProtectedLayer);
    /* QTI_END */

    const bool isProtected = hasProtectedLayer && allowProtected && supportsProtected;
    const uint32_t usage = GRALLOC_USAGE_HW_COMPOSER | GRALLOC_USAGE_HW_RENDER |
            GRALLOC_USAGE_HW_TEXTURE |
            (isProtected ? GRALLOC_USAGE_PROTECTED
                         : GRALLOC_USAGE_SW_READ_OFTEN | GRALLOC_USAGE_SW_WRITE_OFTEN);
    sp<GraphicBuffer> buffer =
            getFactory().createGraphicBuffer(bufferSize.getWidth(), bufferSize.getHeight(),
                                             static_cast<android_pixel_format>(reqPixelFormat),
                                             1 /* layerCount */, usage, "screenshot");

    const status_t bufferStatus = buffer->initCheck();
    if (bufferStatus != OK) {
        // Animations may end up being really janky, but don't crash here.
        // Otherwise an irreponsible process may cause an SF crash by allocating
        // too much.
        ALOGE("%s: Buffer failed to allocate: %d", __func__, bufferStatus);
        invokeScreenCaptureError(bufferStatus, captureListener);
        return;
=======
    if (FlagManager::getInstance().single_hop_screenshot() &&
        FlagManager::getInstance().ce_fence_promise()) {
        std::vector<sp<LayerFE>> layerFEs;
        auto displayState =
                getDisplayAndLayerSnapshotsFromMainThread(renderAreaBuilder, getLayerSnapshotsFn,
                                                          layerFEs);

        const bool supportsProtected = getRenderEngine().supportsProtectedContent();
        bool hasProtectedLayer = false;
        if (allowProtected && supportsProtected) {
            hasProtectedLayer = layersHasProtectedLayer(layerFEs);
        }
        const bool isProtected = hasProtectedLayer && allowProtected && supportsProtected;
        const uint32_t usage = GRALLOC_USAGE_HW_COMPOSER | GRALLOC_USAGE_HW_RENDER |
                GRALLOC_USAGE_HW_TEXTURE |
                (isProtected ? GRALLOC_USAGE_PROTECTED
                             : GRALLOC_USAGE_SW_READ_OFTEN | GRALLOC_USAGE_SW_WRITE_OFTEN);
        sp<GraphicBuffer> buffer =
                getFactory().createGraphicBuffer(bufferSize.getWidth(), bufferSize.getHeight(),
                                                 static_cast<android_pixel_format>(reqPixelFormat),
                                                 1 /* layerCount */, usage, "screenshot");

        const status_t bufferStatus = buffer->initCheck();
        if (bufferStatus != OK) {
            // Animations may end up being really janky, but don't crash here.
            // Otherwise an irreponsible process may cause an SF crash by allocating
            // too much.
            ALOGE("%s: Buffer failed to allocate: %d", __func__, bufferStatus);
            invokeScreenCaptureError(bufferStatus, captureListener);
            return;
        }
        const std::shared_ptr<renderengine::ExternalTexture> texture = std::make_shared<
                renderengine::impl::ExternalTexture>(buffer, getRenderEngine(),
                                                     renderengine::impl::ExternalTexture::Usage::
                                                             WRITEABLE);
        auto futureFence =
                captureScreenshot(renderAreaBuilder, texture, false /* regionSampling */, grayscale,
                                  isProtected, captureListener, displayState, layerFEs);
        futureFence.get();

    } else {
        const bool supportsProtected = getRenderEngine().supportsProtectedContent();
        bool hasProtectedLayer = false;
        if (allowProtected && supportsProtected) {
            auto layers = mScheduler->schedule([=]() { return getLayerSnapshotsFn(); }).get();
            hasProtectedLayer = layersHasProtectedLayer(extractLayerFEs(layers));
        }
        const bool isProtected = hasProtectedLayer && allowProtected && supportsProtected;
        const uint32_t usage = GRALLOC_USAGE_HW_COMPOSER | GRALLOC_USAGE_HW_RENDER |
                GRALLOC_USAGE_HW_TEXTURE |
                (isProtected ? GRALLOC_USAGE_PROTECTED
                             : GRALLOC_USAGE_SW_READ_OFTEN | GRALLOC_USAGE_SW_WRITE_OFTEN);
        sp<GraphicBuffer> buffer =
                getFactory().createGraphicBuffer(bufferSize.getWidth(), bufferSize.getHeight(),
                                                 static_cast<android_pixel_format>(reqPixelFormat),
                                                 1 /* layerCount */, usage, "screenshot");

        const status_t bufferStatus = buffer->initCheck();
        if (bufferStatus != OK) {
            // Animations may end up being really janky, but don't crash here.
            // Otherwise an irreponsible process may cause an SF crash by allocating
            // too much.
            ALOGE("%s: Buffer failed to allocate: %d", __func__, bufferStatus);
            invokeScreenCaptureError(bufferStatus, captureListener);
            return;
        }
        const std::shared_ptr<renderengine::ExternalTexture> texture = std::make_shared<
                renderengine::impl::ExternalTexture>(buffer, getRenderEngine(),
                                                     renderengine::impl::ExternalTexture::Usage::
                                                             WRITEABLE);
        auto futureFence = captureScreenshotLegacy(renderAreaBuilder, getLayerSnapshotsFn, texture,
                                                   false /* regionSampling */, grayscale,
                                                   isProtected, captureListener);
        futureFence.get();
>>>>>>> aa8e0640
    }
}

std::optional<SurfaceFlinger::OutputCompositionState>
SurfaceFlinger::getDisplayStateFromRenderAreaBuilder(RenderAreaBuilderVariant& renderAreaBuilder) {
    sp<const DisplayDevice> display = nullptr;
    {
        Mutex::Autolock lock(mStateLock);
        if (auto* layerRenderAreaBuilder =
                    std::get_if<LayerRenderAreaBuilder>(&renderAreaBuilder)) {
            // LayerSnapshotBuilder should only be accessed from the main thread.
            const frontend::LayerSnapshot* snapshot =
                    mLayerSnapshotBuilder.getSnapshot(layerRenderAreaBuilder->layer->getSequence());
            if (!snapshot) {
                ALOGW("Couldn't find layer snapshot for %d",
                      layerRenderAreaBuilder->layer->getSequence());
            } else {
                layerRenderAreaBuilder->setLayerSnapshot(*snapshot);
                display = findDisplay(
                        [layerStack = snapshot->outputFilter.layerStack](const auto& display) {
                            return display.getLayerStack() == layerStack;
                        });
            }
        } else if (auto* displayRenderAreaBuilder =
                           std::get_if<DisplayRenderAreaBuilder>(&renderAreaBuilder)) {
            display = displayRenderAreaBuilder->displayWeak.promote();
        }

        if (display == nullptr) {
            display = getDefaultDisplayDeviceLocked();
        }

        if (display != nullptr) {
            return std::optional{display->getCompositionDisplay()->getState()};
        }
    }
    return std::nullopt;
}

std::vector<sp<LayerFE>> SurfaceFlinger::extractLayerFEs(
        const std::vector<std::pair<Layer*, sp<LayerFE>>>& layers) const {
    std::vector<sp<LayerFE>> layerFEs;
    layerFEs.reserve(layers.size());
    for (const auto& [_, layerFE] : layers) {
        layerFEs.push_back(layerFE);
    }
    return layerFEs;
}

ftl::SharedFuture<FenceResult> SurfaceFlinger::captureScreenshot(
        const RenderAreaBuilderVariant& renderAreaBuilder,
        const std::shared_ptr<renderengine::ExternalTexture>& buffer, bool regionSampling,
        bool grayscale, bool isProtected, const sp<IScreenCaptureListener>& captureListener,
        std::optional<OutputCompositionState>& displayState, std::vector<sp<LayerFE>>& layerFEs) {
    ATRACE_CALL();

    ScreenCaptureResults captureResults;
    std::unique_ptr<const RenderArea> renderArea =
            std::visit([](auto&& arg) -> std::unique_ptr<RenderArea> { return arg.build(); },
                       renderAreaBuilder);

    if (!renderArea) {
        ALOGW("Skipping screen capture because of invalid render area.");
        if (captureListener) {
            captureResults.fenceResult = base::unexpected(NO_MEMORY);
            captureListener->onScreenCaptureCompleted(captureResults);
        }
        return ftl::yield<FenceResult>(base::unexpected(NO_ERROR)).share();
    }

    // Empty vector needed to pass into renderScreenImpl for legacy path
    std::vector<std::pair<Layer*, sp<android::LayerFE>>> layers;
    ftl::SharedFuture<FenceResult> renderFuture =
            renderScreenImpl(std::move(renderArea), buffer, regionSampling, grayscale, isProtected,
                             captureResults, displayState, layers, layerFEs);

    if (captureListener) {
        // Defer blocking on renderFuture back to the Binder thread.
        return ftl::Future(std::move(renderFuture))
                .then([captureListener, captureResults = std::move(captureResults)](
                              FenceResult fenceResult) mutable -> FenceResult {
                    captureResults.fenceResult = std::move(fenceResult);
                    captureListener->onScreenCaptureCompleted(captureResults);
                    return base::unexpected(NO_ERROR);
                })
                .share();
    }
    return renderFuture;
}

ftl::SharedFuture<FenceResult> SurfaceFlinger::captureScreenshotLegacy(
        RenderAreaBuilderVariant renderAreaBuilder, GetLayerSnapshotsFunction getLayerSnapshotsFn,
        const std::shared_ptr<renderengine::ExternalTexture>& buffer, bool regionSampling,
        bool grayscale, bool isProtected, const sp<IScreenCaptureListener>& captureListener) {
    ATRACE_CALL();

    auto takeScreenshotFn = [=, this, renderAreaBuilder = std::move(renderAreaBuilder)]() REQUIRES(
                                    kMainThreadContext) mutable -> ftl::SharedFuture<FenceResult> {
        auto layers = getLayerSnapshotsFn();
        if (FlagManager::getInstance().ce_fence_promise()) {
            for (auto& [layer, layerFE] : layers) {
                attachReleaseFenceFutureToLayer(layer, layerFE.get(), ui::INVALID_LAYER_STACK);
            }
        }
        auto displayState = getDisplayStateFromRenderAreaBuilder(renderAreaBuilder);

        ScreenCaptureResults captureResults;
        std::unique_ptr<const RenderArea> renderArea =
                std::visit([](auto&& arg) -> std::unique_ptr<RenderArea> { return arg.build(); },
                           renderAreaBuilder);

        if (!renderArea) {
            ALOGW("Skipping screen capture because of invalid render area.");
            if (captureListener) {
                captureResults.fenceResult = base::unexpected(NO_MEMORY);
                captureListener->onScreenCaptureCompleted(captureResults);
            }
            return ftl::yield<FenceResult>(base::unexpected(NO_ERROR)).share();
        }

        auto layerFEs = extractLayerFEs(layers);
        ftl::SharedFuture<FenceResult> renderFuture =
                renderScreenImpl(std::move(renderArea), buffer, regionSampling, grayscale,
                                 isProtected, captureResults, displayState, layers, layerFEs);

        if (captureListener) {
            // Defer blocking on renderFuture back to the Binder thread.
            return ftl::Future(std::move(renderFuture))
                    .then([captureListener, captureResults = std::move(captureResults)](
                                  FenceResult fenceResult) mutable -> FenceResult {
                        captureResults.fenceResult = std::move(fenceResult);
                        captureListener->onScreenCaptureCompleted(captureResults);
                        return base::unexpected(NO_ERROR);
                    })
                    .share();
        }
        return renderFuture;
    };

    // TODO(b/294936197): Run takeScreenshotsFn() in a binder thread to reduce the number
    // of calls on the main thread.
    auto future =
            mScheduler->schedule(FTL_FAKE_GUARD(kMainThreadContext, std::move(takeScreenshotFn)));

    // Flatten nested futures.
    auto chain = ftl::Future(std::move(future)).then([](ftl::SharedFuture<FenceResult> future) {
        return future;
    });

    return chain.share();
}

ftl::SharedFuture<FenceResult> SurfaceFlinger::renderScreenImpl(
        std::unique_ptr<const RenderArea> renderArea,
        const std::shared_ptr<renderengine::ExternalTexture>& buffer, bool regionSampling,
        bool grayscale, bool isProtected, ScreenCaptureResults& captureResults,
        std::optional<OutputCompositionState>& displayState,
        std::vector<std::pair<Layer*, sp<LayerFE>>>& layers, std::vector<sp<LayerFE>>& layerFEs) {
    ATRACE_CALL();

    for (auto& layerFE : layerFEs) {
        frontend::LayerSnapshot* snapshot = layerFE->mSnapshot.get();
        captureResults.capturedSecureLayers |= (snapshot->isVisible && snapshot->isSecure);
        captureResults.capturedHdrLayers |= isHdrLayer(*snapshot);
        layerFE->mSnapshot->geomLayerTransform =
                renderArea->getTransform() * layerFE->mSnapshot->geomLayerTransform;
        layerFE->mSnapshot->geomInverseLayerTransform =
                layerFE->mSnapshot->geomLayerTransform.inverse();
    }

    auto capturedBuffer = buffer;

    auto requestedDataspace = renderArea->getReqDataSpace();
    auto parent = renderArea->getParentLayer();
    auto renderIntent = RenderIntent::TONE_MAP_COLORIMETRIC;
    auto sdrWhitePointNits = DisplayDevice::sDefaultMaxLumiance;
    auto displayBrightnessNits = DisplayDevice::sDefaultMaxLumiance;

    captureResults.capturedDataspace = requestedDataspace;

    const bool enableLocalTonemapping = FlagManager::getInstance().local_tonemap_screenshots() &&
            !renderArea->getHintForSeamlessTransition();

    if (displayState) {
        const auto& state = displayState.value();
        captureResults.capturedDataspace =
                pickBestDataspace(requestedDataspace, state, captureResults.capturedHdrLayers,
                                  renderArea->getHintForSeamlessTransition());
        sdrWhitePointNits = state.sdrWhitePointNits;

        if (!captureResults.capturedHdrLayers) {
            displayBrightnessNits = sdrWhitePointNits;
        } else {
            displayBrightnessNits = state.displayBrightnessNits;
            if (!enableLocalTonemapping) {
                // Only clamp the display brightness if this is not a seamless transition.
                // Otherwise for seamless transitions it's important to match the current
                // display state as the buffer will be shown under these same conditions, and we
                // want to avoid any flickers
                if (sdrWhitePointNits > 1.0f && !renderArea->getHintForSeamlessTransition()) {
                    // Restrict the amount of HDR "headroom" in the screenshot to avoid
                    // over-dimming the SDR portion. 2.0 chosen by experimentation
                    constexpr float kMaxScreenshotHeadroom = 2.0f;
                    displayBrightnessNits = std::min(sdrWhitePointNits * kMaxScreenshotHeadroom,
                                                     displayBrightnessNits);
                }
            }
        }

        // Screenshots leaving the device should be colorimetric
        if (requestedDataspace == ui::Dataspace::UNKNOWN &&
            renderArea->getHintForSeamlessTransition()) {
            renderIntent = state.renderIntent;
        }
    }

    captureResults.buffer = capturedBuffer->getBuffer();

    ui::LayerStack layerStack{ui::DEFAULT_LAYER_STACK};
    if (!layerFEs.empty()) {
        const sp<LayerFE>& layerFE = layerFEs.back();
        layerStack = layerFE->getCompositionState()->outputFilter.layerStack;
    }

    auto copyLayerFEs = [&layerFEs]() {
        std::vector<sp<compositionengine::LayerFE>> ceLayerFEs;
        ceLayerFEs.reserve(layerFEs.size());
        for (const auto& layerFE : layerFEs) {
            ceLayerFEs.push_back(layerFE);
        }
        return ceLayerFEs;
    };

    auto present = [this, buffer = capturedBuffer, dataspace = captureResults.capturedDataspace,
                    sdrWhitePointNits, displayBrightnessNits, grayscale, isProtected,
                    layerFEs = copyLayerFEs(), layerStack, regionSampling,
                    renderArea = std::move(renderArea), renderIntent,
                    enableLocalTonemapping]() -> FenceResult {
        std::unique_ptr<compositionengine::CompositionEngine> compositionEngine =
                mFactory.createCompositionEngine();
        compositionEngine->setRenderEngine(mRenderEngine.get());

        compositionengine::Output::ColorProfile colorProfile{.dataspace = dataspace,
                                                             .renderIntent = renderIntent};

        float targetBrightness = 1.0f;
        if (enableLocalTonemapping) {
            // Boost the whole scene so that SDR white is at 1.0 while still communicating the hdr
            // sdr ratio via display brightness / sdrWhite nits.
            targetBrightness = sdrWhitePointNits / displayBrightnessNits;
        } else if (dataspace == ui::Dataspace::BT2020_HLG) {
            const float maxBrightnessNits = displayBrightnessNits / sdrWhitePointNits * 203;
            // With a low dimming ratio, don't fit the entire curve. Otherwise mixed content
            // will appear way too bright.
            if (maxBrightnessNits < 1000.f) {
                targetBrightness = 1000.f / maxBrightnessNits;
            }
        }

        // Screenshots leaving the device must not dim in gamma space.
        const bool dimInGammaSpaceForEnhancedScreenshots = mDimInGammaSpaceForEnhancedScreenshots &&
                renderArea->getHintForSeamlessTransition();

        std::shared_ptr<ScreenCaptureOutput> output = createScreenCaptureOutput(
                ScreenCaptureOutputArgs{.compositionEngine = *compositionEngine,
                                        .colorProfile = colorProfile,
                                        .renderArea = *renderArea,
                                        .layerStack = layerStack,
                                        .buffer = std::move(buffer),
                                        .sdrWhitePointNits = sdrWhitePointNits,
                                        .displayBrightnessNits = displayBrightnessNits,
                                        .targetBrightness = targetBrightness,
                                        .regionSampling = regionSampling,
                                        .treat170mAsSrgb = mTreat170mAsSrgb,
                                        .dimInGammaSpaceForEnhancedScreenshots =
                                                dimInGammaSpaceForEnhancedScreenshots,
                                        .isProtected = isProtected,
                                        .enableLocalTonemapping = enableLocalTonemapping});

        const float colorSaturation = grayscale ? 0 : 1;
        compositionengine::CompositionRefreshArgs refreshArgs{
                .outputs = {output},
                .layers = std::move(layerFEs),
                .updatingOutputGeometryThisFrame = true,
                .updatingGeometryThisFrame = true,
                .colorTransformMatrix = calculateColorMatrix(colorSaturation),
        };
        compositionEngine->present(refreshArgs);

        return output->getRenderSurface()->getClientTargetAcquireFence();
    };

    // If RenderEngine is threaded, we can safely call CompositionEngine::present off the main
    // thread as the RenderEngine::drawLayers call will run on RenderEngine's thread. Otherwise,
    // we need RenderEngine to run on the main thread so we call CompositionEngine::present
    // immediately.
    //
    // TODO(b/196334700) Once we use RenderEngineThreaded everywhere we can always defer the call
    // to CompositionEngine::present.
    ftl::SharedFuture<FenceResult> presentFuture;
    if (FlagManager::getInstance().single_hop_screenshot() &&
        FlagManager::getInstance().ce_fence_promise()) {
        presentFuture = mRenderEngine->isThreaded()
                ? ftl::yield(present()).share()
                : mScheduler->schedule(std::move(present)).share();
    } else {
        presentFuture = mRenderEngine->isThreaded() ? ftl::defer(std::move(present)).share()
                                                    : ftl::yield(present()).share();
    }

    if (!FlagManager::getInstance().ce_fence_promise()) {
        for (auto& [layer, layerFE] : layers) {
            layer->onLayerDisplayed(presentFuture, ui::INVALID_LAYER_STACK,
                                    [layerFE = std::move(layerFE)](FenceResult) {
                                        if (FlagManager::getInstance()
                                                    .screenshot_fence_preservation()) {
                                            const auto compositionResult =
                                                    layerFE->stealCompositionResult();
                                            const auto& fences = compositionResult.releaseFences;
                                            // CompositionEngine may choose to cull layers that
                                            // aren't visible, so pass a non-fence.
                                            return fences.empty() ? Fence::NO_FENCE
                                                                  : fences.back().first.get();
                                        } else {
                                            return layerFE->stealCompositionResult()
                                                    .releaseFences.back()
                                                    .first.get();
                                        }
                                    });
        }
    }

    return presentFuture;
}

void SurfaceFlinger::traverseLegacyLayers(const LayerVector::Visitor& visitor) const {
    if (mLayerLifecycleManagerEnabled) {
        for (auto& layer : mLegacyLayers) {
            visitor(layer.second.get());
        }
    } else {
        mDrawingState.traverse(visitor);
    }
}

// ---------------------------------------------------------------------------

void SurfaceFlinger::State::traverse(const LayerVector::Visitor& visitor) const {
    layersSortedByZ.traverse(visitor);
}

void SurfaceFlinger::State::traverseInZOrder(const LayerVector::Visitor& visitor) const {
    layersSortedByZ.traverseInZOrder(stateSet, visitor);
}

void SurfaceFlinger::State::traverseInReverseZOrder(const LayerVector::Visitor& visitor) const {
    layersSortedByZ.traverseInReverseZOrder(stateSet, visitor);
}

void SurfaceFlinger::traverseLayersInLayerStack(ui::LayerStack layerStack, const int32_t uid,
                                                std::unordered_set<uint32_t> excludeLayerIds,
                                                const LayerVector::Visitor& visitor) {
    // We loop through the first level of layers without traversing,
    // as we need to determine which layers belong to the requested display.
    for (const auto& layer : mDrawingState.layersSortedByZ) {
        if (layer->getLayerStack() != layerStack) {
            continue;
        }
        // relative layers are traversed in Layer::traverseInZOrder
        layer->traverseInZOrder(LayerVector::StateSet::Drawing, [&](Layer* layer) {
            if (layer->isInternalDisplayOverlay()) {
                return;
            }
            if (!layer->isVisible()) {
                return;
            }
            if (uid != CaptureArgs::UNSET_UID && layer->getOwnerUid() != uid) {
                return;
            }

            if (!excludeLayerIds.empty()) {
                auto p = sp<Layer>::fromExisting(layer);
                while (p != nullptr) {
                    if (excludeLayerIds.count(p->sequence) != 0) {
                        return;
                    }
                    p = p->getParent();
                }
            }

            visitor(layer);
        });
    }
}

ftl::Optional<scheduler::FrameRateMode> SurfaceFlinger::getPreferredDisplayMode(
        PhysicalDisplayId displayId, DisplayModeId defaultModeId) const {
    if (const auto schedulerMode = mScheduler->getPreferredDisplayMode();
        schedulerMode.modePtr->getPhysicalDisplayId() == displayId) {
        return schedulerMode;
    }

    return mPhysicalDisplays.get(displayId)
            .transform(&PhysicalDisplay::snapshotRef)
            .and_then([&](const display::DisplaySnapshot& snapshot) {
                return snapshot.displayModes().get(defaultModeId);
            })
            .transform([](const DisplayModePtr& modePtr) {
                return scheduler::FrameRateMode{modePtr->getPeakFps(), ftl::as_non_null(modePtr)};
            });
}

status_t SurfaceFlinger::setDesiredDisplayModeSpecsInternal(
        const sp<DisplayDevice>& display,
        const scheduler::RefreshRateSelector::PolicyVariant& policy) {
    const auto displayId = display->getPhysicalId();
    ATRACE_NAME(ftl::Concat(__func__, ' ', displayId.value).c_str());

    Mutex::Autolock lock(mStateLock);

    if (mDebugDisplayModeSetByBackdoor) {
        // ignore this request as mode is overridden by backdoor
        return NO_ERROR;
    }

    auto& selector = display->refreshRateSelector();
    using SetPolicyResult = scheduler::RefreshRateSelector::SetPolicyResult;

    switch (selector.setPolicy(policy)) {
        case SetPolicyResult::Invalid:
            return BAD_VALUE;
        case SetPolicyResult::Unchanged:
            return NO_ERROR;
        case SetPolicyResult::Changed:
            break;
    }

    return applyRefreshRateSelectorPolicy(displayId, selector);
}

status_t SurfaceFlinger::applyRefreshRateSelectorPolicy(
        PhysicalDisplayId displayId, const scheduler::RefreshRateSelector& selector) {
    const scheduler::RefreshRateSelector::Policy currentPolicy = selector.getCurrentPolicy();
    ALOGV("Setting desired display mode specs: %s", currentPolicy.toString().c_str());

    // TODO(b/140204874): Leave the event in until we do proper testing with all apps that might
    // be depending in this callback.
    if (const auto activeMode = selector.getActiveMode(); displayId == mActiveDisplayId) {
        mScheduler->onPrimaryDisplayModeChanged(scheduler::Cycle::Render, activeMode);
        toggleKernelIdleTimer();
    } else {
        mScheduler->onNonPrimaryDisplayModeChanged(scheduler::Cycle::Render, activeMode);
    }

    auto preferredModeOpt = getPreferredDisplayMode(displayId, currentPolicy.defaultMode);
    if (!preferredModeOpt) {
        ALOGE("%s: Preferred mode is unknown", __func__);
        return NAME_NOT_FOUND;
    }

    auto preferredMode = std::move(*preferredModeOpt);
    const auto preferredModeId = preferredMode.modePtr->getId();

    const Fps preferredFps = preferredMode.fps;
    ALOGV("Switching to Scheduler preferred mode %d (%s)", ftl::to_underlying(preferredModeId),
          to_string(preferredFps).c_str());

    if (!selector.isModeAllowed(preferredMode)) {
        ALOGE("%s: Preferred mode %d is disallowed", __func__, ftl::to_underlying(preferredModeId));
        return INVALID_OPERATION;
    }

    /* QTI_BEGIN */
    auto qtiHwcDisplayId = getHwComposer().fromPhysicalDisplayId(displayId);
    if (qtiHwcDisplayId) {
        mQtiSFExtnIntf->qtiSetDisplayExtnActiveConfig(*qtiHwcDisplayId,
			ftl::to_underlying(preferredModeId));
    }
    /* QTI_END */
    setDesiredMode({std::move(preferredMode), .emitEvent = true});
    /* QTI_BEGIN */
    mQtiSFExtnIntf->qtiSetRefreshRates(displayId);
    /* QTI_END */

    // Update the frameRateOverride list as the display render rate might have changed
    if (mScheduler->updateFrameRateOverrides(scheduler::GlobalSignals{}, preferredFps)) {
        triggerOnFrameRateOverridesChanged();
    }

    return NO_ERROR;
}

namespace {
FpsRange translate(const gui::DisplayModeSpecs::RefreshRateRanges::RefreshRateRange& aidlRange) {
    return FpsRange{Fps::fromValue(aidlRange.min), Fps::fromValue(aidlRange.max)};
}

FpsRanges translate(const gui::DisplayModeSpecs::RefreshRateRanges& aidlRanges) {
    return FpsRanges{translate(aidlRanges.physical), translate(aidlRanges.render)};
}

gui::DisplayModeSpecs::RefreshRateRanges::RefreshRateRange translate(const FpsRange& range) {
    gui::DisplayModeSpecs::RefreshRateRanges::RefreshRateRange aidlRange;
    aidlRange.min = range.min.getValue();
    aidlRange.max = range.max.getValue();
    return aidlRange;
}

gui::DisplayModeSpecs::RefreshRateRanges translate(const FpsRanges& ranges) {
    gui::DisplayModeSpecs::RefreshRateRanges aidlRanges;
    aidlRanges.physical = translate(ranges.physical);
    aidlRanges.render = translate(ranges.render);
    return aidlRanges;
}

} // namespace

status_t SurfaceFlinger::setDesiredDisplayModeSpecs(const sp<IBinder>& displayToken,
                                                    const gui::DisplayModeSpecs& specs) {
    ATRACE_CALL();

    if (!displayToken) {
        return BAD_VALUE;
    }

    auto future = mScheduler->schedule([=, this]() FTL_FAKE_GUARD(kMainThreadContext) -> status_t {
        const auto display = FTL_FAKE_GUARD(mStateLock, getDisplayDeviceLocked(displayToken));
        if (!display) {
            ALOGE("Attempt to set desired display modes for invalid display token %p",
                  displayToken.get());
            return NAME_NOT_FOUND;
        } else if (display->isVirtual()) {
            ALOGW("Attempt to set desired display modes for virtual display");
            return INVALID_OPERATION;
        } else {
            using Policy = scheduler::RefreshRateSelector::DisplayManagerPolicy;
            const auto idleScreenConfigOpt =
                    FlagManager::getInstance().idle_screen_refresh_rate_timeout()
                    ? specs.idleScreenRefreshRateConfig
                    : std::nullopt;
            const Policy policy{DisplayModeId(specs.defaultMode), translate(specs.primaryRanges),
                                translate(specs.appRequestRanges), specs.allowGroupSwitching,
                                idleScreenConfigOpt};

            return setDesiredDisplayModeSpecsInternal(display, policy);
        }
    });

    return future.get();
}

status_t SurfaceFlinger::getDesiredDisplayModeSpecs(const sp<IBinder>& displayToken,
                                                    gui::DisplayModeSpecs* outSpecs) {
    ATRACE_CALL();

    if (!displayToken || !outSpecs) {
        return BAD_VALUE;
    }

    Mutex::Autolock lock(mStateLock);
    const auto display = getDisplayDeviceLocked(displayToken);
    if (!display) {
        return NAME_NOT_FOUND;
    }

    if (display->isVirtual()) {
        return INVALID_OPERATION;
    }

    scheduler::RefreshRateSelector::Policy policy =
            display->refreshRateSelector().getDisplayManagerPolicy();
    outSpecs->defaultMode = ftl::to_underlying(policy.defaultMode);
    outSpecs->allowGroupSwitching = policy.allowGroupSwitching;
    outSpecs->primaryRanges = translate(policy.primaryRanges);
    outSpecs->appRequestRanges = translate(policy.appRequestRanges);
    return NO_ERROR;
}

void SurfaceFlinger::onLayerFirstRef(Layer* layer) {
    mNumLayers++;
    if (!layer->isRemovedFromCurrentState()) {
        mScheduler->registerLayer(layer);
    }
}

void SurfaceFlinger::onLayerDestroyed(Layer* layer) {
    mNumLayers--;
    removeHierarchyFromOffscreenLayers(layer);
    if (!layer->isRemovedFromCurrentState()) {
        mScheduler->deregisterLayer(layer);
    }
    if (mTransactionTracing) {
        mTransactionTracing->onLayerRemoved(layer->getSequence());
    }
    mScheduler->onLayerDestroyed(layer);
}

void SurfaceFlinger::onLayerUpdate() {
    scheduleCommit(FrameHint::kActive);
}

// WARNING: ONLY CALL THIS FROM LAYER DTOR
// Here we add children in the current state to offscreen layers and remove the
// layer itself from the offscreen layer list.  Since
// this is the dtor, it is safe to access the current state.  This keeps us
// from dangling children layers such that they are not reachable from the
// Drawing state nor the offscreen layer list
// See b/141111965
void SurfaceFlinger::removeHierarchyFromOffscreenLayers(Layer* layer) {
    for (auto& child : layer->getCurrentChildren()) {
        mOffscreenLayers.emplace(child.get());
    }
    mOffscreenLayers.erase(layer);
}

void SurfaceFlinger::removeFromOffscreenLayers(Layer* layer) {
    mOffscreenLayers.erase(layer);
}

status_t SurfaceFlinger::setGlobalShadowSettings(const half4& ambientColor, const half4& spotColor,
                                                 float lightPosY, float lightPosZ,
                                                 float lightRadius) {
    Mutex::Autolock _l(mStateLock);
    mCurrentState.globalShadowSettings.ambientColor = vec4(ambientColor);
    mCurrentState.globalShadowSettings.spotColor = vec4(spotColor);
    mCurrentState.globalShadowSettings.lightPos.y = lightPosY;
    mCurrentState.globalShadowSettings.lightPos.z = lightPosZ;
    mCurrentState.globalShadowSettings.lightRadius = lightRadius;

    // these values are overridden when calculating the shadow settings for a layer.
    mCurrentState.globalShadowSettings.lightPos.x = 0.f;
    mCurrentState.globalShadowSettings.length = 0.f;
    return NO_ERROR;
}

const std::unordered_map<std::string, uint32_t>& SurfaceFlinger::getGenericLayerMetadataKeyMap()
        const {
    // TODO(b/149500060): Remove this fixed/static mapping. Please prefer taking
    // on the work to remove the table in that bug rather than adding more to
    // it.
    static const std::unordered_map<std::string, uint32_t> genericLayerMetadataKeyMap{
            {"org.chromium.arc.V1_0.TaskId", gui::METADATA_TASK_ID},
            {"org.chromium.arc.V1_0.CursorInfo", gui::METADATA_MOUSE_CURSOR},
    };
    return genericLayerMetadataKeyMap;
}

status_t SurfaceFlinger::setGameModeFrameRateOverride(uid_t uid, float frameRate) {
    PhysicalDisplayId displayId = [&]() {
        Mutex::Autolock lock(mStateLock);
        return getDefaultDisplayDeviceLocked()->getPhysicalId();
    }();

    mScheduler->setGameModeFrameRateForUid(FrameRateOverride{static_cast<uid_t>(uid), frameRate});
    mScheduler->onFrameRateOverridesChanged(scheduler::Cycle::Render, displayId);
    return NO_ERROR;
}

status_t SurfaceFlinger::setGameDefaultFrameRateOverride(uid_t uid, float frameRate) {
    if (FlagManager::getInstance().game_default_frame_rate()) {
        mScheduler->setGameDefaultFrameRateForUid(
                FrameRateOverride{static_cast<uid_t>(uid), frameRate});
    }
    return NO_ERROR;
}

status_t SurfaceFlinger::updateSmallAreaDetection(
        std::vector<std::pair<int32_t, float>>& appIdThresholdMappings) {
    mScheduler->updateSmallAreaDetection(appIdThresholdMappings);
    return NO_ERROR;
}

status_t SurfaceFlinger::setSmallAreaDetectionThreshold(int32_t appId, float threshold) {
    mScheduler->setSmallAreaDetectionThreshold(appId, threshold);
    return NO_ERROR;
}

void SurfaceFlinger::enableRefreshRateOverlay(bool enable) {
    bool setByHwc = getHwComposer().hasCapability(Capability::REFRESH_RATE_CHANGED_CALLBACK_DEBUG);
    for (const auto& [id, display] : mPhysicalDisplays) {
        if (display.snapshot().connectionType() == ui::DisplayConnectionType::Internal ||
            FlagManager::getInstance().refresh_rate_overlay_on_external_display()) {
            if (const auto device = getDisplayDeviceLocked(id)) {
                const auto enableOverlay = [&](const bool setByHwc) FTL_FAKE_GUARD(
                                                   kMainThreadContext) {
                    device->enableRefreshRateOverlay(enable, setByHwc, mRefreshRateOverlaySpinner,
                                                     mRefreshRateOverlayRenderRate,
                                                     mRefreshRateOverlayShowInMiddle);
                };
                enableOverlay(setByHwc);
                if (setByHwc) {
                    const auto status =
                            getHwComposer().setRefreshRateChangedCallbackDebugEnabled(id, enable);
                    if (status != NO_ERROR) {
                        ALOGE("Error %s refresh rate changed callback debug",
                              enable ? "enabling" : "disabling");
                        enableOverlay(/*setByHwc*/ false);
                    }
                }
            }
        }
    }
}

void SurfaceFlinger::enableHdrSdrRatioOverlay(bool enable) {
    for (const auto& [id, display] : mPhysicalDisplays) {
        if (display.snapshot().connectionType() == ui::DisplayConnectionType::Internal) {
            if (const auto device = getDisplayDeviceLocked(id)) {
                device->enableHdrSdrRatioOverlay(enable);
            }
        }
    }
}

int SurfaceFlinger::getGpuContextPriority() {
    return getRenderEngine().getContextPriority();
}

int SurfaceFlinger::calculateMaxAcquiredBufferCount(Fps refreshRate,
                                                    std::chrono::nanoseconds presentLatency) {
    auto pipelineDepth = presentLatency.count() / refreshRate.getPeriodNsecs();
    if (presentLatency.count() % refreshRate.getPeriodNsecs()) {
        pipelineDepth++;
    }
    return std::max(minAcquiredBuffers, static_cast<int64_t>(pipelineDepth - 1));
}

status_t SurfaceFlinger::getMaxAcquiredBufferCount(int* buffers) const {
    Fps maxRefreshRate = 60_Hz;

    if (!getHwComposer().isHeadless()) {
        if (const auto display = getDefaultDisplayDevice()) {
            maxRefreshRate = display->refreshRateSelector().getSupportedRefreshRateRange().max;
        }
    }

    *buffers = getMaxAcquiredBufferCountForRefreshRate(maxRefreshRate);
    return NO_ERROR;
}

uint32_t SurfaceFlinger::getMaxAcquiredBufferCountForCurrentRefreshRate(uid_t uid) const {
    Fps refreshRate = 60_Hz;

    if (const auto frameRateOverride = mScheduler->getFrameRateOverride(uid)) {
        refreshRate = *frameRateOverride;
    } else if (!getHwComposer().isHeadless()) {
        if (const auto display = FTL_FAKE_GUARD(mStateLock, getDefaultDisplayDeviceLocked())) {
            refreshRate = display->refreshRateSelector().getActiveMode().fps;
        }
    }

    return getMaxAcquiredBufferCountForRefreshRate(refreshRate);
}

int SurfaceFlinger::getMaxAcquiredBufferCountForRefreshRate(Fps refreshRate) const {
    const auto vsyncConfig =
            mScheduler->getVsyncConfiguration().getConfigsForRefreshRate(refreshRate).late;
    const auto presentLatency = vsyncConfig.appWorkDuration + vsyncConfig.sfWorkDuration;
    return calculateMaxAcquiredBufferCount(refreshRate, presentLatency);
}

void SurfaceFlinger::handleLayerCreatedLocked(const LayerCreatedState& state, VsyncId vsyncId) {
    sp<Layer> layer = state.layer.promote();
    if (!layer) {
        ALOGD("Layer was destroyed soon after creation %p", state.layer.unsafe_get());
        return;
    }
    MUTEX_ALIAS(mStateLock, layer->mFlinger->mStateLock);

    sp<Layer> parent;
    bool addToRoot = state.addToRoot;
    if (state.initialParent != nullptr) {
        parent = state.initialParent.promote();
        if (parent == nullptr) {
            ALOGD("Parent was destroyed soon after creation %p", state.initialParent.unsafe_get());
            addToRoot = false;
        }
    }

    if (parent == nullptr && addToRoot) {
        layer->setIsAtRoot(true);
        mCurrentState.layersSortedByZ.add(layer);
    } else if (parent == nullptr) {
        layer->onRemovedFromCurrentState();
    } else if (parent->isRemovedFromCurrentState()) {
        parent->addChild(layer);
        layer->onRemovedFromCurrentState();
    } else {
        parent->addChild(layer);
    }

    ui::LayerStack layerStack = layer->getLayerStack(LayerVector::StateSet::Current);
    sp<const DisplayDevice> hintDisplay;
    // Find the display that includes the layer.
    for (const auto& [token, display] : mDisplays) {
        if (display->getLayerStack() == layerStack) {
            hintDisplay = display;
            break;
        }
    }

    if (hintDisplay) {
        layer->updateTransformHint(hintDisplay->getTransformHint());
    }
}

void SurfaceFlinger::sample() {
    if (!mLumaSampling || !mRegionSamplingThread) {
        return;
    }

    const auto scheduledFrameResultOpt = mScheduler->getScheduledFrameResult();
    const auto scheduleFrameTimeOpt = scheduledFrameResultOpt
            ? std::optional{scheduledFrameResultOpt->callbackTime}
            : std::nullopt;
    mRegionSamplingThread->onCompositionComplete(scheduleFrameTimeOpt);
}

void SurfaceFlinger::onActiveDisplaySizeChanged(const DisplayDevice& activeDisplay) {
    mScheduler->onActiveDisplayAreaChanged(activeDisplay.getWidth() * activeDisplay.getHeight());
    getRenderEngine().onActiveDisplaySizeChanged(activeDisplay.getSize());
}

sp<DisplayDevice> SurfaceFlinger::getActivatableDisplay() const {
    if (mPhysicalDisplays.size() == 1) return nullptr;

    // TODO(b/255635821): Choose the pacesetter display, considering both internal and external
    // displays. For now, pick the other internal display, assuming a dual-display foldable.
    return findDisplay([this](const DisplayDevice& display) REQUIRES(mStateLock) {
        const auto idOpt = PhysicalDisplayId::tryCast(display.getId());
        return idOpt && *idOpt != mActiveDisplayId && display.isPoweredOn() &&
                mPhysicalDisplays.get(*idOpt)
                        .transform(&PhysicalDisplay::isInternal)
                        .value_or(false);
    });
}

void SurfaceFlinger::onActiveDisplayChangedLocked(const DisplayDevice* inactiveDisplayPtr,
                                                  const DisplayDevice& activeDisplay) {
    ATRACE_CALL();

    if (inactiveDisplayPtr) {
        inactiveDisplayPtr->getCompositionDisplay()->setLayerCachingTexturePoolEnabled(false);
    }

    mActiveDisplayId = activeDisplay.getPhysicalId();
    activeDisplay.getCompositionDisplay()->setLayerCachingTexturePoolEnabled(true);

    resetPhaseConfiguration(activeDisplay.getActiveMode().fps);

    // TODO(b/255635711): Check for pending mode changes on other displays.
    mScheduler->setModeChangePending(false);

    mScheduler->setPacesetterDisplay(mActiveDisplayId);

    onActiveDisplaySizeChanged(activeDisplay);
    mActiveDisplayTransformHint = activeDisplay.getTransformHint();
    sActiveDisplayRotationFlags = ui::Transform::toRotationFlags(activeDisplay.getOrientation());

    // Whether or not the policy of the new active/pacesetter display changed while it was inactive
    // (in which case its preferred mode has already been propagated to HWC via setDesiredMode), the
    // Scheduler's cachedModeChangedParams must be initialized to the newly active mode, and the
    // kernel idle timer of the newly active display must be toggled.
    applyRefreshRateSelectorPolicy(mActiveDisplayId, activeDisplay.refreshRateSelector());
}

status_t SurfaceFlinger::addWindowInfosListener(const sp<IWindowInfosListener>& windowInfosListener,
                                                gui::WindowInfosListenerInfo* outInfo) {
    mWindowInfosListenerInvoker->addWindowInfosListener(windowInfosListener, outInfo);
    setTransactionFlags(eInputInfoUpdateNeeded);
    return NO_ERROR;
}

status_t SurfaceFlinger::removeWindowInfosListener(
        const sp<IWindowInfosListener>& windowInfosListener) const {
    mWindowInfosListenerInvoker->removeWindowInfosListener(windowInfosListener);
    return NO_ERROR;
}

status_t SurfaceFlinger::getStalledTransactionInfo(
        int pid, std::optional<TransactionHandler::StalledTransactionInfo>& result) {
    // Used to add a stalled transaction which uses an internal lock.
    ftl::FakeGuard guard(kMainThreadContext);
    result = mTransactionHandler.getStalledTransactionInfo(pid);
    return NO_ERROR;
}

void SurfaceFlinger::updateHdcpLevels(hal::HWDisplayId hwcDisplayId, int32_t connectedLevel,
                                      int32_t maxLevel) {
    if (!FlagManager::getInstance().connected_display()) {
        return;
    }

    Mutex::Autolock lock(mStateLock);

    const auto idOpt = getHwComposer().toPhysicalDisplayId(hwcDisplayId);
    if (!idOpt) {
        ALOGE("No display found for HDCP level changed event: connected=%d, max=%d for "
              "display=%" PRIu64,
              connectedLevel, maxLevel, hwcDisplayId);
        return;
    }

    const bool isInternalDisplay =
            mPhysicalDisplays.get(*idOpt).transform(&PhysicalDisplay::isInternal).value_or(false);
    if (isInternalDisplay) {
        ALOGW("Unexpected HDCP level changed for internal display: connected=%d, max=%d for "
              "display=%" PRIu64,
              connectedLevel, maxLevel, hwcDisplayId);
        return;
    }

    static_cast<void>(mScheduler->schedule([this, displayId = *idOpt, connectedLevel, maxLevel]() {
        if (const auto display = FTL_FAKE_GUARD(mStateLock, getDisplayDeviceLocked(displayId))) {
            Mutex::Autolock lock(mStateLock);
            display->setSecure(connectedLevel >= 2 /* HDCP_V1 */);
        }
        mScheduler->onHdcpLevelsChanged(scheduler::Cycle::Render, displayId, connectedLevel,
                                        maxLevel);
    }));
}

std::shared_ptr<renderengine::ExternalTexture> SurfaceFlinger::getExternalTextureFromBufferData(
        BufferData& bufferData, const char* layerName, uint64_t transactionId) {
    if (bufferData.buffer &&
        exceedsMaxRenderTargetSize(bufferData.buffer->getWidth(), bufferData.buffer->getHeight())) {
        std::string errorMessage =
                base::StringPrintf("Attempted to create an ExternalTexture with size (%u, %u) for "
                                   "layer %s that exceeds render target size limit of %u.",
                                   bufferData.buffer->getWidth(), bufferData.buffer->getHeight(),
                                   layerName, static_cast<uint32_t>(mMaxRenderTargetSize));
        ALOGD("%s", errorMessage.c_str());
        if (bufferData.releaseBufferListener) {
            bufferData.releaseBufferListener->onTransactionQueueStalled(
                    String8(errorMessage.c_str()));
        }
        return nullptr;
    }

    bool cachedBufferChanged =
            bufferData.flags.test(BufferData::BufferDataChange::cachedBufferChanged);
    if (cachedBufferChanged && bufferData.buffer) {
        auto result = ClientCache::getInstance().add(bufferData.cachedBuffer, bufferData.buffer);
        if (result.ok()) {
            return result.value();
        }

        if (result.error() == ClientCache::AddError::CacheFull) {
            ALOGE("Attempted to create an ExternalTexture for layer %s but CacheFull", layerName);

            if (bufferData.releaseBufferListener) {
                bufferData.releaseBufferListener->onTransactionQueueStalled(
                        String8("Buffer processing hung due to full buffer cache"));
            }
        }

        return nullptr;
    }

    if (cachedBufferChanged) {
        return ClientCache::getInstance().get(bufferData.cachedBuffer);
    }

    if (bufferData.buffer) {
        return std::make_shared<
                renderengine::impl::ExternalTexture>(bufferData.buffer, getRenderEngine(),
                                                     renderengine::impl::ExternalTexture::Usage::
                                                             READABLE);
    }

    return nullptr;
}

bool SurfaceFlinger::commitMirrorDisplays(VsyncId vsyncId) {
    std::vector<MirrorDisplayState> mirrorDisplays;
    {
        std::scoped_lock<std::mutex> lock(mMirrorDisplayLock);
        mirrorDisplays = std::move(mMirrorDisplays);
        mMirrorDisplays.clear();
        if (mirrorDisplays.size() == 0) {
            return false;
        }
    }

    sp<IBinder> unused;
    for (const auto& mirrorDisplay : mirrorDisplays) {
        // Set mirror layer's default layer stack to -1 so it doesn't end up rendered on a display
        // accidentally.
        sp<Layer> rootMirrorLayer = LayerHandle::getLayer(mirrorDisplay.rootHandle);
        ssize_t idx = mCurrentState.layersSortedByZ.indexOf(rootMirrorLayer);
        bool ret = rootMirrorLayer->setLayerStack(ui::LayerStack::fromValue(-1));
        if (idx >= 0 && ret) {
            mCurrentState.layersSortedByZ.removeAt(idx);
            mCurrentState.layersSortedByZ.add(rootMirrorLayer);
        }

        for (const auto& layer : mDrawingState.layersSortedByZ) {
            if (layer->getLayerStack() != mirrorDisplay.layerStack ||
                layer->isInternalDisplayOverlay()) {
                continue;
            }

            LayerCreationArgs mirrorArgs(this, mirrorDisplay.client, "MirrorLayerParent",
                                         ISurfaceComposerClient::eNoColorFill,
                                         gui::LayerMetadata());
            sp<Layer> childMirror;
            {
                Mutex::Autolock lock(mStateLock);
                createEffectLayer(mirrorArgs, &unused, &childMirror);
                MUTEX_ALIAS(mStateLock, childMirror->mFlinger->mStateLock);
                childMirror->setClonedChild(layer->createClone());
                childMirror->reparent(mirrorDisplay.rootHandle);
            }
            // lock on mStateLock needs to be released before binder handle gets destroyed
            unused.clear();
        }
    }
    return true;
}

bool SurfaceFlinger::commitCreatedLayers(VsyncId vsyncId,
                                         std::vector<LayerCreatedState>& createdLayers) {
    if (createdLayers.size() == 0) {
        return false;
    }

    Mutex::Autolock _l(mStateLock);
    for (const auto& createdLayer : createdLayers) {
        handleLayerCreatedLocked(createdLayer, vsyncId);
    }
    mLayersAdded = true;
    return mLayersAdded;
}

void SurfaceFlinger::updateLayerMetadataSnapshot() {
    LayerMetadata parentMetadata;
    for (const auto& layer : mDrawingState.layersSortedByZ) {
        layer->updateMetadataSnapshot(parentMetadata);
    }

    std::unordered_set<Layer*> visited;
    mDrawingState.traverse([&visited](Layer* layer) {
        if (visited.find(layer) != visited.end()) {
            return;
        }

        // If the layer isRelativeOf, then either it's relative metadata will be set
        // recursively when updateRelativeMetadataSnapshot is called on its relative parent or
        // it's relative parent has been deleted. Clear the layer's relativeLayerMetadata to ensure
        // that layers with deleted relative parents don't hold stale relativeLayerMetadata.
        if (layer->getDrawingState().isRelativeOf) {
            layer->editLayerSnapshot()->relativeLayerMetadata = {};
            return;
        }

        layer->updateRelativeMetadataSnapshot({}, visited);
    });
}

void SurfaceFlinger::moveSnapshotsFromCompositionArgs(
        compositionengine::CompositionRefreshArgs& refreshArgs,
        const std::vector<std::pair<Layer*, LayerFE*>>& layers) {
    if (mLayerLifecycleManagerEnabled) {
        std::vector<std::unique_ptr<frontend::LayerSnapshot>>& snapshots =
                mLayerSnapshotBuilder.getSnapshots();
        for (auto [_, layerFE] : layers) {
            auto i = layerFE->mSnapshot->globalZ;
            snapshots[i] = std::move(layerFE->mSnapshot);
        }
    }
    if (!mLayerLifecycleManagerEnabled) {
        for (auto [layer, layerFE] : layers) {
            layer->updateLayerSnapshot(std::move(layerFE->mSnapshot));
        }
    }
}

std::vector<std::pair<Layer*, LayerFE*>> SurfaceFlinger::moveSnapshotsToCompositionArgs(
        compositionengine::CompositionRefreshArgs& refreshArgs, bool cursorOnly) {
    std::vector<std::pair<Layer*, LayerFE*>> layers;
    if (mLayerLifecycleManagerEnabled) {
        nsecs_t currentTime = systemTime();
        mLayerSnapshotBuilder.forEachVisibleSnapshot(
                [&](std::unique_ptr<frontend::LayerSnapshot>& snapshot) FTL_FAKE_GUARD(
                        kMainThreadContext) {
                    if (cursorOnly &&
                        snapshot->compositionType !=
                                aidl::android::hardware::graphics::composer3::Composition::CURSOR) {
                        return;
                    }

                    if (!snapshot->hasSomethingToDraw()) {
                        return;
                    }

                    auto it = mLegacyLayers.find(snapshot->sequence);
                    LLOG_ALWAYS_FATAL_WITH_TRACE_IF(it == mLegacyLayers.end(),
                                                    "Couldnt find layer object for %s",
                                                    snapshot->getDebugString().c_str());
                    auto& legacyLayer = it->second;
                    sp<LayerFE> layerFE = legacyLayer->getCompositionEngineLayerFE(snapshot->path);
                    snapshot->fps = getLayerFramerate(currentTime, snapshot->sequence);
                    /* QTI_BEGIN */
                    snapshot->qtiLayerClass = legacyLayer->qtiGetLayerClass();
                    /* QTI_END */
                    layerFE->mSnapshot = std::move(snapshot);
                    refreshArgs.layers.push_back(layerFE);
                    layers.emplace_back(legacyLayer.get(), layerFE.get());
                });
    }
    if (!mLayerLifecycleManagerEnabled) {
        auto moveSnapshots = [&layers, &refreshArgs, cursorOnly](Layer* layer) {
            if (const auto& layerFE = layer->getCompositionEngineLayerFE()) {
                if (cursorOnly &&
                    layer->getLayerSnapshot()->compositionType !=
                            aidl::android::hardware::graphics::composer3::Composition::CURSOR)
                    return;
                layer->updateSnapshot(refreshArgs.updatingGeometryThisFrame);
                layerFE->mSnapshot = layer->stealLayerSnapshot();
                refreshArgs.layers.push_back(layerFE);
                layers.emplace_back(layer, layerFE.get());
            }
        };

        if (cursorOnly || !mVisibleRegionsDirty) {
            // for hot path avoid traversals by walking though the previous composition list
            for (sp<Layer> layer : mPreviouslyComposedLayers) {
                moveSnapshots(layer.get());
            }
        } else {
            mPreviouslyComposedLayers.clear();
            mDrawingState.traverseInZOrder(
                    [&moveSnapshots](Layer* layer) { moveSnapshots(layer); });
            mPreviouslyComposedLayers.reserve(layers.size());
            for (auto [layer, _] : layers) {
                mPreviouslyComposedLayers.push_back(sp<Layer>::fromExisting(layer));
            }
        }
    }

    return layers;
}

std::function<std::vector<std::pair<Layer*, sp<LayerFE>>>()>
SurfaceFlinger::getLayerSnapshotsForScreenshots(
        std::optional<ui::LayerStack> layerStack, uint32_t uid,
        std::function<bool(const frontend::LayerSnapshot&, bool& outStopTraversal)>
                snapshotFilterFn) {
    return [&, layerStack, uid]() FTL_FAKE_GUARD(kMainThreadContext) {
        std::vector<std::pair<Layer*, sp<LayerFE>>> layers;
        bool stopTraversal = false;
        mLayerSnapshotBuilder.forEachVisibleSnapshot(
                [&](std::unique_ptr<frontend::LayerSnapshot>& snapshot) FTL_FAKE_GUARD(
                        kMainThreadContext) {
                    if (stopTraversal) {
                        return;
                    }
                    if (layerStack && snapshot->outputFilter.layerStack != *layerStack) {
                        return;
                    }
                    if (uid != CaptureArgs::UNSET_UID && snapshot->uid != gui::Uid(uid)) {
                        return;
                    }
                    if (!snapshot->hasSomethingToDraw()) {
                        return;
                    }
                    if (snapshotFilterFn && !snapshotFilterFn(*snapshot, stopTraversal)) {
                        return;
                    }

                    auto it = mLegacyLayers.find(snapshot->sequence);
                    LLOG_ALWAYS_FATAL_WITH_TRACE_IF(it == mLegacyLayers.end(),
                                                    "Couldnt find layer object for %s",
                                                    snapshot->getDebugString().c_str());
                    Layer* legacyLayer = (it == mLegacyLayers.end()) ? nullptr : it->second.get();
                    sp<LayerFE> layerFE = getFactory().createLayerFE(snapshot->name, legacyLayer);
                    layerFE->mSnapshot = std::make_unique<frontend::LayerSnapshot>(*snapshot);
                    layers.emplace_back(legacyLayer, std::move(layerFE));
                });

        return layers;
    };
}

std::function<std::vector<std::pair<Layer*, sp<LayerFE>>>()>
SurfaceFlinger::getLayerSnapshotsForScreenshots(std::optional<ui::LayerStack> layerStack,
                                                uint32_t uid,
                                                std::unordered_set<uint32_t> excludeLayerIds) {
    return [&, layerStack, uid,
            excludeLayerIds = std::move(excludeLayerIds)]() FTL_FAKE_GUARD(kMainThreadContext) {
        if (excludeLayerIds.empty()) {
            auto getLayerSnapshotsFn =
                    getLayerSnapshotsForScreenshots(layerStack, uid, /*snapshotFilterFn=*/nullptr);
            std::vector<std::pair<Layer*, sp<LayerFE>>> layers = getLayerSnapshotsFn();
            return layers;
        }

        frontend::LayerSnapshotBuilder::Args
                args{.root = mLayerHierarchyBuilder.getHierarchy(),
                     .layerLifecycleManager = mLayerLifecycleManager,
                     .forceUpdate = frontend::LayerSnapshotBuilder::ForceUpdateFlags::HIERARCHY,
                     .displays = mFrontEndDisplayInfos,
                     .displayChanges = true,
                     .globalShadowSettings = mDrawingState.globalShadowSettings,
                     .supportsBlur = mSupportsBlur,
                     .forceFullDamage = mForceFullDamage,
                     .excludeLayerIds = std::move(excludeLayerIds),
                     .supportedLayerGenericMetadata =
                             getHwComposer().getSupportedLayerGenericMetadata(),
                     .genericLayerMetadataKeyMap = getGenericLayerMetadataKeyMap(),
                     .skipRoundCornersWhenProtected =
                             !getRenderEngine().supportsProtectedContent()};
        mLayerSnapshotBuilder.update(args);

        auto getLayerSnapshotsFn =
                getLayerSnapshotsForScreenshots(layerStack, uid, /*snapshotFilterFn=*/nullptr);
        std::vector<std::pair<Layer*, sp<LayerFE>>> layers = getLayerSnapshotsFn();

        args.excludeLayerIds.clear();
        mLayerSnapshotBuilder.update(args);

        return layers;
    };
}

std::function<std::vector<std::pair<Layer*, sp<LayerFE>>>()>
SurfaceFlinger::getLayerSnapshotsForScreenshots(uint32_t rootLayerId, uint32_t uid,
                                                std::unordered_set<uint32_t> excludeLayerIds,
                                                bool childrenOnly,
                                                const std::optional<FloatRect>& parentCrop) {
    return [&, rootLayerId, uid, excludeLayerIds = std::move(excludeLayerIds), childrenOnly,
            parentCrop]() FTL_FAKE_GUARD(kMainThreadContext) {
        auto root = mLayerHierarchyBuilder.getPartialHierarchy(rootLayerId, childrenOnly);
        frontend::LayerSnapshotBuilder::Args
                args{.root = root,
                     .layerLifecycleManager = mLayerLifecycleManager,
                     .forceUpdate = frontend::LayerSnapshotBuilder::ForceUpdateFlags::HIERARCHY,
                     .displays = mFrontEndDisplayInfos,
                     .displayChanges = true,
                     .globalShadowSettings = mDrawingState.globalShadowSettings,
                     .supportsBlur = mSupportsBlur,
                     .forceFullDamage = mForceFullDamage,
                     .parentCrop = parentCrop,
                     .excludeLayerIds = std::move(excludeLayerIds),
                     .supportedLayerGenericMetadata =
                             getHwComposer().getSupportedLayerGenericMetadata(),
                     .genericLayerMetadataKeyMap = getGenericLayerMetadataKeyMap(),
                     .skipRoundCornersWhenProtected =
                             !getRenderEngine().supportsProtectedContent()};
        // The layer may not exist if it was just created and a screenshot was requested immediately
        // after. In this case, the hierarchy will be empty so we will not render any layers.
        args.rootSnapshot.isSecure = mLayerLifecycleManager.getLayerFromId(rootLayerId) &&
                mLayerLifecycleManager.isLayerSecure(rootLayerId);
        mLayerSnapshotBuilder.update(args);

        auto getLayerSnapshotsFn =
                getLayerSnapshotsForScreenshots({}, uid, /*snapshotFilterFn=*/nullptr);
        std::vector<std::pair<Layer*, sp<LayerFE>>> layers = getLayerSnapshotsFn();
        args.root = mLayerHierarchyBuilder.getHierarchy();
        args.parentCrop.reset();
        args.excludeLayerIds.clear();
        mLayerSnapshotBuilder.update(args);
        return layers;
    };
}

frontend::Update SurfaceFlinger::flushLifecycleUpdates() {
    frontend::Update update;
    ATRACE_NAME("TransactionHandler:flushTransactions");
    // Locking:
    // 1. to prevent onHandleDestroyed from being called while the state lock is held,
    // we must keep a copy of the transactions (specifically the composer
    // states) around outside the scope of the lock.
    // 2. Transactions and created layers do not share a lock. To prevent applying
    // transactions with layers still in the createdLayer queue, flush the transactions
    // before committing the created layers.
    mTransactionHandler.collectTransactions();
    update.transactions = mTransactionHandler.flushTransactions();
    {
        // TODO(b/238781169) lockless queue this and keep order.
        std::scoped_lock<std::mutex> lock(mCreatedLayersLock);
        update.layerCreatedStates = std::move(mCreatedLayers);
        mCreatedLayers.clear();
        update.newLayers = std::move(mNewLayers);
        mNewLayers.clear();
        update.layerCreationArgs = std::move(mNewLayerArgs);
        mNewLayerArgs.clear();
        update.destroyedHandles = std::move(mDestroyedHandles);
        mDestroyedHandles.clear();
    }
    return update;
}

void SurfaceFlinger::doActiveLayersTracingIfNeeded(bool isCompositionComputed,
                                                   bool visibleRegionDirty, TimePoint time,
                                                   VsyncId vsyncId) {
    if (!mLayerTracing.isActiveTracingStarted()) {
        return;
    }
    if (isCompositionComputed !=
        mLayerTracing.isActiveTracingFlagSet(LayerTracing::Flag::TRACE_COMPOSITION)) {
        return;
    }
    if (!visibleRegionDirty &&
        !mLayerTracing.isActiveTracingFlagSet(LayerTracing::Flag::TRACE_BUFFERS)) {
        return;
    }
    auto snapshot = takeLayersSnapshotProto(mLayerTracing.getActiveTracingFlags(), time, vsyncId,
                                            visibleRegionDirty);
    mLayerTracing.addProtoSnapshotToOstream(std::move(snapshot), LayerTracing::Mode::MODE_ACTIVE);
}

perfetto::protos::LayersSnapshotProto SurfaceFlinger::takeLayersSnapshotProto(
        uint32_t traceFlags, TimePoint time, VsyncId vsyncId, bool visibleRegionDirty) {
    ATRACE_CALL();
    perfetto::protos::LayersSnapshotProto snapshot;
    snapshot.set_elapsed_realtime_nanos(time.ns());
    snapshot.set_vsync_id(ftl::to_underlying(vsyncId));
    snapshot.set_where(visibleRegionDirty ? "visibleRegionsDirty" : "bufferLatched");
    snapshot.set_excludes_composition_state((traceFlags & LayerTracing::Flag::TRACE_COMPOSITION) ==
                                            0);

    auto layers = dumpDrawingStateProto(traceFlags);
    if (traceFlags & LayerTracing::Flag::TRACE_EXTRA) {
        dumpOffscreenLayersProto(layers);
    }
    *snapshot.mutable_layers() = std::move(layers);

    if (traceFlags & LayerTracing::Flag::TRACE_HWC) {
        std::string hwcDump;
        dumpHwc(hwcDump);
        snapshot.set_hwc_blob(std::move(hwcDump));
    }

    *snapshot.mutable_displays() = dumpDisplayProto();

    return snapshot;
}

// sfdo functions

void SurfaceFlinger::sfdo_enableRefreshRateOverlay(bool active) {
    auto future = mScheduler->schedule(
            [&]() FTL_FAKE_GUARD(mStateLock)
                    FTL_FAKE_GUARD(kMainThreadContext) { enableRefreshRateOverlay(active); });
    future.wait();
}

void SurfaceFlinger::sfdo_setDebugFlash(int delay) {
    if (delay > 0) {
        mDebugFlashDelay = delay;
    } else {
        mDebugFlashDelay = mDebugFlashDelay ? 0 : 1;
    }
    scheduleRepaint();
}

void SurfaceFlinger::sfdo_scheduleComposite() {
    scheduleComposite(SurfaceFlinger::FrameHint::kActive);
}

void SurfaceFlinger::sfdo_scheduleCommit() {
    Mutex::Autolock lock(mStateLock);
    setTransactionFlags(eTransactionNeeded | eDisplayTransactionNeeded | eTraversalNeeded);
}

void SurfaceFlinger::sfdo_forceClientComposition(bool enabled) {
    mDebugDisableHWC = enabled;
    scheduleRepaint();
}

// gui::ISurfaceComposer

binder::Status SurfaceComposerAIDL::bootFinished() {
    status_t status = checkAccessPermission();
    if (status != OK) {
        return binderStatusFromStatusT(status);
    }
    mFlinger->bootFinished();
    return binder::Status::ok();
}

binder::Status SurfaceComposerAIDL::createDisplayEventConnection(
        VsyncSource vsyncSource, EventRegistration eventRegistration,
        const sp<IBinder>& layerHandle, sp<IDisplayEventConnection>* outConnection) {
    sp<IDisplayEventConnection> conn =
            mFlinger->createDisplayEventConnection(vsyncSource, eventRegistration, layerHandle);
    if (conn == nullptr) {
        *outConnection = nullptr;
        return binderStatusFromStatusT(BAD_VALUE);
    } else {
        *outConnection = conn;
        return binder::Status::ok();
    }
}

binder::Status SurfaceComposerAIDL::createConnection(sp<gui::ISurfaceComposerClient>* outClient) {
    const sp<Client> client = sp<Client>::make(mFlinger);
    if (client->initCheck() == NO_ERROR) {
        *outClient = client;
        if (FlagManager::getInstance().misc1()) {
            const int policy = SCHED_FIFO;
            client->setMinSchedulerPolicy(policy, sched_get_priority_min(policy));
        }
        return binder::Status::ok();
    } else {
        *outClient = nullptr;
        return binderStatusFromStatusT(BAD_VALUE);
    }
}

binder::Status SurfaceComposerAIDL::createVirtualDisplay(const std::string& displayName,
                                                         bool isSecure, const std::string& uniqueId,
                                                         float requestedRefreshRate,
                                                         sp<IBinder>* outDisplay) {
    status_t status = checkAccessPermission();
    if (status != OK) {
        return binderStatusFromStatusT(status);
    }
    *outDisplay =
            mFlinger->createVirtualDisplay(displayName, isSecure, uniqueId, requestedRefreshRate);
    return binder::Status::ok();
}

binder::Status SurfaceComposerAIDL::destroyVirtualDisplay(const sp<IBinder>& displayToken) {
    status_t status = checkAccessPermission();
    if (status != OK) {
        return binderStatusFromStatusT(status);
    }
    return binder::Status::fromStatusT(mFlinger->destroyVirtualDisplay(displayToken));
}

binder::Status SurfaceComposerAIDL::getPhysicalDisplayIds(std::vector<int64_t>* outDisplayIds) {
    std::vector<PhysicalDisplayId> physicalDisplayIds = mFlinger->getPhysicalDisplayIds();
    std::vector<int64_t> displayIds;
    displayIds.reserve(physicalDisplayIds.size());
    for (const auto id : physicalDisplayIds) {
        displayIds.push_back(static_cast<int64_t>(id.value));
    }
    *outDisplayIds = std::move(displayIds);
    return binder::Status::ok();
}

binder::Status SurfaceComposerAIDL::getPhysicalDisplayToken(int64_t displayId,
                                                            sp<IBinder>* outDisplay) {
    status_t status = checkAccessPermission();
    if (status != OK) {
        return binderStatusFromStatusT(status);
    }
    const auto id = DisplayId::fromValue<PhysicalDisplayId>(static_cast<uint64_t>(displayId));
    *outDisplay = mFlinger->getPhysicalDisplayToken(*id);
    return binder::Status::ok();
}

binder::Status SurfaceComposerAIDL::setPowerMode(const sp<IBinder>& display, int mode) {
    status_t status = checkAccessPermission();
    if (status != OK) {
        return binderStatusFromStatusT(status);
    }
    /* QTI_BEGIN */
    mFlinger->mQtiSFExtnIntf->qtiSetPowerMode(display, mode);
    /* QTI_END */
    return binder::Status::ok();
}

binder::Status SurfaceComposerAIDL::getSupportedFrameTimestamps(
        std::vector<FrameEvent>* outSupported) {
    status_t status;
    if (!outSupported) {
        status = UNEXPECTED_NULL;
    } else {
        outSupported->clear();
        status = mFlinger->getSupportedFrameTimestamps(outSupported);
    }
    return binderStatusFromStatusT(status);
}

binder::Status SurfaceComposerAIDL::getDisplayStats(const sp<IBinder>& display,
                                                    gui::DisplayStatInfo* outStatInfo) {
    DisplayStatInfo statInfo;
    status_t status = mFlinger->getDisplayStats(display, &statInfo);
    if (status == NO_ERROR) {
        outStatInfo->vsyncTime = static_cast<long>(statInfo.vsyncTime);
        outStatInfo->vsyncPeriod = static_cast<long>(statInfo.vsyncPeriod);
    }
    return binderStatusFromStatusT(status);
}

binder::Status SurfaceComposerAIDL::getDisplayState(const sp<IBinder>& display,
                                                    gui::DisplayState* outState) {
    ui::DisplayState state;
    status_t status = mFlinger->getDisplayState(display, &state);
    if (status == NO_ERROR) {
        outState->layerStack = state.layerStack.id;
        outState->orientation = static_cast<gui::Rotation>(state.orientation);
        outState->layerStackSpaceRect.width = state.layerStackSpaceRect.width;
        outState->layerStackSpaceRect.height = state.layerStackSpaceRect.height;
    }
    return binderStatusFromStatusT(status);
}

binder::Status SurfaceComposerAIDL::getStaticDisplayInfo(int64_t displayId,
                                                         gui::StaticDisplayInfo* outInfo) {
    using Tag = gui::DeviceProductInfo::ManufactureOrModelDate::Tag;
    ui::StaticDisplayInfo info;

    status_t status = mFlinger->getStaticDisplayInfo(displayId, &info);
    if (status == NO_ERROR) {
        // convert ui::StaticDisplayInfo to gui::StaticDisplayInfo
        outInfo->connectionType = static_cast<gui::DisplayConnectionType>(info.connectionType);
        outInfo->density = info.density;
        outInfo->secure = info.secure;
        outInfo->installOrientation = static_cast<gui::Rotation>(info.installOrientation);

        if (const std::optional<DeviceProductInfo> dpi = info.deviceProductInfo) {
            gui::DeviceProductInfo dinfo;
            dinfo.name = std::move(dpi->name);
            dinfo.manufacturerPnpId = std::vector<uint8_t>(dpi->manufacturerPnpId.begin(),
                                                           dpi->manufacturerPnpId.end());
            dinfo.productId = dpi->productId;
            dinfo.relativeAddress =
                    std::vector<uint8_t>(dpi->relativeAddress.begin(), dpi->relativeAddress.end());
            if (const auto* model =
                        std::get_if<DeviceProductInfo::ModelYear>(&dpi->manufactureOrModelDate)) {
                gui::DeviceProductInfo::ModelYear modelYear;
                modelYear.year = model->year;
                dinfo.manufactureOrModelDate.set<Tag::modelYear>(modelYear);
            } else if (const auto* manufacture = std::get_if<DeviceProductInfo::ManufactureYear>(
                               &dpi->manufactureOrModelDate)) {
                gui::DeviceProductInfo::ManufactureYear date;
                date.modelYear.year = manufacture->year;
                dinfo.manufactureOrModelDate.set<Tag::manufactureYear>(date);
            } else if (const auto* manufacture =
                               std::get_if<DeviceProductInfo::ManufactureWeekAndYear>(
                                       &dpi->manufactureOrModelDate)) {
                gui::DeviceProductInfo::ManufactureWeekAndYear date;
                date.manufactureYear.modelYear.year = manufacture->year;
                date.week = manufacture->week;
                dinfo.manufactureOrModelDate.set<Tag::manufactureWeekAndYear>(date);
            }

            outInfo->deviceProductInfo = dinfo;
        }
    }
    return binderStatusFromStatusT(status);
}

void SurfaceComposerAIDL::getDynamicDisplayInfoInternal(ui::DynamicDisplayInfo& info,
                                                        gui::DynamicDisplayInfo*& outInfo) {
    // convert ui::DynamicDisplayInfo to gui::DynamicDisplayInfo
    outInfo->supportedDisplayModes.clear();
    outInfo->supportedDisplayModes.reserve(info.supportedDisplayModes.size());
    for (const auto& mode : info.supportedDisplayModes) {
        gui::DisplayMode outMode;
        outMode.id = mode.id;
        outMode.resolution.width = mode.resolution.width;
        outMode.resolution.height = mode.resolution.height;
        outMode.xDpi = mode.xDpi;
        outMode.yDpi = mode.yDpi;
        outMode.peakRefreshRate = mode.peakRefreshRate;
        outMode.vsyncRate = mode.vsyncRate;
        outMode.appVsyncOffset = mode.appVsyncOffset;
        outMode.sfVsyncOffset = mode.sfVsyncOffset;
        outMode.presentationDeadline = mode.presentationDeadline;
        outMode.group = mode.group;
        std::transform(mode.supportedHdrTypes.begin(), mode.supportedHdrTypes.end(),
                       std::back_inserter(outMode.supportedHdrTypes),
                       [](const ui::Hdr& value) { return static_cast<int32_t>(value); });
        outInfo->supportedDisplayModes.push_back(outMode);
    }

    outInfo->activeDisplayModeId = info.activeDisplayModeId;
    outInfo->renderFrameRate = info.renderFrameRate;

    outInfo->supportedColorModes.clear();
    outInfo->supportedColorModes.reserve(info.supportedColorModes.size());
    for (const auto& cmode : info.supportedColorModes) {
        outInfo->supportedColorModes.push_back(static_cast<int32_t>(cmode));
    }

    outInfo->activeColorMode = static_cast<int32_t>(info.activeColorMode);

    gui::HdrCapabilities& hdrCapabilities = outInfo->hdrCapabilities;
    hdrCapabilities.supportedHdrTypes.clear();
    hdrCapabilities.supportedHdrTypes.reserve(info.hdrCapabilities.getSupportedHdrTypes().size());
    for (const auto& hdr : info.hdrCapabilities.getSupportedHdrTypes()) {
        hdrCapabilities.supportedHdrTypes.push_back(static_cast<int32_t>(hdr));
    }
    hdrCapabilities.maxLuminance = info.hdrCapabilities.getDesiredMaxLuminance();
    hdrCapabilities.maxAverageLuminance = info.hdrCapabilities.getDesiredMaxAverageLuminance();
    hdrCapabilities.minLuminance = info.hdrCapabilities.getDesiredMinLuminance();

    outInfo->autoLowLatencyModeSupported = info.autoLowLatencyModeSupported;
    outInfo->gameContentTypeSupported = info.gameContentTypeSupported;
    outInfo->preferredBootDisplayMode = info.preferredBootDisplayMode;
}

binder::Status SurfaceComposerAIDL::getDynamicDisplayInfoFromToken(
        const sp<IBinder>& display, gui::DynamicDisplayInfo* outInfo) {
    ui::DynamicDisplayInfo info;
    status_t status = mFlinger->getDynamicDisplayInfoFromToken(display, &info);
    if (status == NO_ERROR) {
        getDynamicDisplayInfoInternal(info, outInfo);
    }
    return binderStatusFromStatusT(status);
}

binder::Status SurfaceComposerAIDL::getDynamicDisplayInfoFromId(int64_t displayId,
                                                                gui::DynamicDisplayInfo* outInfo) {
    ui::DynamicDisplayInfo info;
    status_t status = mFlinger->getDynamicDisplayInfoFromId(displayId, &info);
    if (status == NO_ERROR) {
        getDynamicDisplayInfoInternal(info, outInfo);
    }
    return binderStatusFromStatusT(status);
}

binder::Status SurfaceComposerAIDL::getDisplayNativePrimaries(const sp<IBinder>& display,
                                                              gui::DisplayPrimaries* outPrimaries) {
    ui::DisplayPrimaries primaries;
    status_t status = mFlinger->getDisplayNativePrimaries(display, primaries);
    if (status == NO_ERROR) {
        outPrimaries->red.X = primaries.red.X;
        outPrimaries->red.Y = primaries.red.Y;
        outPrimaries->red.Z = primaries.red.Z;

        outPrimaries->green.X = primaries.green.X;
        outPrimaries->green.Y = primaries.green.Y;
        outPrimaries->green.Z = primaries.green.Z;

        outPrimaries->blue.X = primaries.blue.X;
        outPrimaries->blue.Y = primaries.blue.Y;
        outPrimaries->blue.Z = primaries.blue.Z;

        outPrimaries->white.X = primaries.white.X;
        outPrimaries->white.Y = primaries.white.Y;
        outPrimaries->white.Z = primaries.white.Z;
    }
    return binderStatusFromStatusT(status);
}

binder::Status SurfaceComposerAIDL::setActiveColorMode(const sp<IBinder>& display, int colorMode) {
    status_t status = checkAccessPermission();
    if (status == OK) {
        status = mFlinger->setActiveColorMode(display, static_cast<ui::ColorMode>(colorMode));
    }
    return binderStatusFromStatusT(status);
}

binder::Status SurfaceComposerAIDL::setBootDisplayMode(const sp<IBinder>& display,
                                                       int displayModeId) {
    status_t status = checkAccessPermission();
    if (status == OK) {
        status = mFlinger->setBootDisplayMode(display, DisplayModeId{displayModeId});
    }
    return binderStatusFromStatusT(status);
}

binder::Status SurfaceComposerAIDL::clearBootDisplayMode(const sp<IBinder>& display) {
    status_t status = checkAccessPermission();
    if (status == OK) {
        status = mFlinger->clearBootDisplayMode(display);
    }
    return binderStatusFromStatusT(status);
}

binder::Status SurfaceComposerAIDL::getOverlaySupport(gui::OverlayProperties* outProperties) {
    status_t status = checkAccessPermission();
    if (status == OK) {
        status = mFlinger->getOverlaySupport(outProperties);
    }
    return binderStatusFromStatusT(status);
}

binder::Status SurfaceComposerAIDL::getBootDisplayModeSupport(bool* outMode) {
    status_t status = checkAccessPermission();
    if (status == OK) {
        status = mFlinger->getBootDisplayModeSupport(outMode);
    }
    return binderStatusFromStatusT(status);
}

binder::Status SurfaceComposerAIDL::getHdrConversionCapabilities(
        std::vector<gui::HdrConversionCapability>* hdrConversionCapabilities) {
    status_t status = checkAccessPermission();
    if (status == OK) {
        status = mFlinger->getHdrConversionCapabilities(hdrConversionCapabilities);
    }
    return binderStatusFromStatusT(status);
}

binder::Status SurfaceComposerAIDL::setHdrConversionStrategy(
        const gui::HdrConversionStrategy& hdrConversionStrategy,
        int32_t* outPreferredHdrOutputType) {
    status_t status = checkAccessPermission();
    if (status == OK) {
        status = mFlinger->setHdrConversionStrategy(hdrConversionStrategy,
                                                    outPreferredHdrOutputType);
    }
    return binderStatusFromStatusT(status);
}

binder::Status SurfaceComposerAIDL::getHdrOutputConversionSupport(bool* outMode) {
    status_t status = checkAccessPermission();
    if (status == OK) {
        status = mFlinger->getHdrOutputConversionSupport(outMode);
    }
    return binderStatusFromStatusT(status);
}

binder::Status SurfaceComposerAIDL::setAutoLowLatencyMode(const sp<IBinder>& display, bool on) {
    status_t status = checkAccessPermission();
    if (status != OK) {
        return binderStatusFromStatusT(status);
    }
    mFlinger->setAutoLowLatencyMode(display, on);
    return binder::Status::ok();
}

binder::Status SurfaceComposerAIDL::setGameContentType(const sp<IBinder>& display, bool on) {
    status_t status = checkAccessPermission();
    if (status != OK) {
        return binderStatusFromStatusT(status);
    }
    mFlinger->setGameContentType(display, on);
    return binder::Status::ok();
}

binder::Status SurfaceComposerAIDL::captureDisplay(
        const DisplayCaptureArgs& args, const sp<IScreenCaptureListener>& captureListener) {
    mFlinger->captureDisplay(args, captureListener);
    return binderStatusFromStatusT(NO_ERROR);
}

binder::Status SurfaceComposerAIDL::captureDisplayById(
        int64_t displayId, const CaptureArgs& args,
        const sp<IScreenCaptureListener>& captureListener) {
    // status_t status;
    IPCThreadState* ipc = IPCThreadState::self();
    const int uid = ipc->getCallingUid();
    if (uid == AID_ROOT || uid == AID_GRAPHICS || uid == AID_SYSTEM || uid == AID_SHELL) {
        std::optional<DisplayId> id = DisplayId::fromValue(static_cast<uint64_t>(displayId));
        mFlinger->captureDisplay(*id, args, captureListener);
    } else {
        ALOGD("Permission denied to captureDisplayById");
        invokeScreenCaptureError(PERMISSION_DENIED, captureListener);
    }
    return binderStatusFromStatusT(NO_ERROR);
}

binder::Status SurfaceComposerAIDL::captureLayersSync(const LayerCaptureArgs& args,
                                                      ScreenCaptureResults* outResults) {
    *outResults = mFlinger->captureLayersSync(args);
    return binderStatusFromStatusT(NO_ERROR);
}

binder::Status SurfaceComposerAIDL::captureLayers(
        const LayerCaptureArgs& args, const sp<IScreenCaptureListener>& captureListener) {
    mFlinger->captureLayers(args, captureListener);
    return binderStatusFromStatusT(NO_ERROR);
}

binder::Status SurfaceComposerAIDL::overrideHdrTypes(const sp<IBinder>& display,
                                                     const std::vector<int32_t>& hdrTypes) {
    // overrideHdrTypes is used by CTS tests, which acquire the necessary
    // permission dynamically. Don't use the permission cache for this check.
    status_t status = checkAccessPermission(false);
    if (status != OK) {
        return binderStatusFromStatusT(status);
    }

    std::vector<ui::Hdr> hdrTypesVector;
    for (int32_t i : hdrTypes) {
        hdrTypesVector.push_back(static_cast<ui::Hdr>(i));
    }
    status = mFlinger->overrideHdrTypes(display, hdrTypesVector);
    return binderStatusFromStatusT(status);
}

binder::Status SurfaceComposerAIDL::onPullAtom(int32_t atomId, gui::PullAtomData* outPullData) {
    status_t status;
    const int uid = IPCThreadState::self()->getCallingUid();
    if (uid != AID_SYSTEM) {
        status = PERMISSION_DENIED;
    } else {
        status = mFlinger->onPullAtom(atomId, &outPullData->data, &outPullData->success);
    }
    return binderStatusFromStatusT(status);
}

binder::Status SurfaceComposerAIDL::getCompositionPreference(gui::CompositionPreference* outPref) {
    ui::Dataspace dataspace;
    ui::PixelFormat pixelFormat;
    ui::Dataspace wideColorGamutDataspace;
    ui::PixelFormat wideColorGamutPixelFormat;
    status_t status =
            mFlinger->getCompositionPreference(&dataspace, &pixelFormat, &wideColorGamutDataspace,
                                               &wideColorGamutPixelFormat);
    if (status == NO_ERROR) {
        outPref->defaultDataspace = static_cast<int32_t>(dataspace);
        outPref->defaultPixelFormat = static_cast<int32_t>(pixelFormat);
        outPref->wideColorGamutDataspace = static_cast<int32_t>(wideColorGamutDataspace);
        outPref->wideColorGamutPixelFormat = static_cast<int32_t>(wideColorGamutPixelFormat);
    }
    return binderStatusFromStatusT(status);
}

binder::Status SurfaceComposerAIDL::getDisplayedContentSamplingAttributes(
        const sp<IBinder>& display, gui::ContentSamplingAttributes* outAttrs) {
    status_t status = checkAccessPermission();
    if (status != OK) {
        return binderStatusFromStatusT(status);
    }

    ui::PixelFormat format;
    ui::Dataspace dataspace;
    uint8_t componentMask;
    status = mFlinger->getDisplayedContentSamplingAttributes(display, &format, &dataspace,
                                                             &componentMask);
    if (status == NO_ERROR) {
        outAttrs->format = static_cast<int32_t>(format);
        outAttrs->dataspace = static_cast<int32_t>(dataspace);
        outAttrs->componentMask = static_cast<int8_t>(componentMask);
    }
    return binderStatusFromStatusT(status);
}

binder::Status SurfaceComposerAIDL::setDisplayContentSamplingEnabled(const sp<IBinder>& display,
                                                                     bool enable,
                                                                     int8_t componentMask,
                                                                     int64_t maxFrames) {
    status_t status = checkAccessPermission();
    if (status == OK) {
        status = mFlinger->setDisplayContentSamplingEnabled(display, enable,
                                                            static_cast<uint8_t>(componentMask),
                                                            static_cast<uint64_t>(maxFrames));
    }
    return binderStatusFromStatusT(status);
}

binder::Status SurfaceComposerAIDL::getDisplayedContentSample(const sp<IBinder>& display,
                                                              int64_t maxFrames, int64_t timestamp,
                                                              gui::DisplayedFrameStats* outStats) {
    if (!outStats) {
        return binderStatusFromStatusT(BAD_VALUE);
    }

    status_t status = checkAccessPermission();
    if (status != OK) {
        return binderStatusFromStatusT(status);
    }

    DisplayedFrameStats stats;
    status = mFlinger->getDisplayedContentSample(display, static_cast<uint64_t>(maxFrames),
                                                 static_cast<uint64_t>(timestamp), &stats);
    if (status == NO_ERROR) {
        // convert from ui::DisplayedFrameStats to gui::DisplayedFrameStats
        outStats->numFrames = static_cast<int64_t>(stats.numFrames);
        outStats->component_0_sample.reserve(stats.component_0_sample.size());
        for (const auto& s : stats.component_0_sample) {
            outStats->component_0_sample.push_back(static_cast<int64_t>(s));
        }
        outStats->component_1_sample.reserve(stats.component_1_sample.size());
        for (const auto& s : stats.component_1_sample) {
            outStats->component_1_sample.push_back(static_cast<int64_t>(s));
        }
        outStats->component_2_sample.reserve(stats.component_2_sample.size());
        for (const auto& s : stats.component_2_sample) {
            outStats->component_2_sample.push_back(static_cast<int64_t>(s));
        }
        outStats->component_3_sample.reserve(stats.component_3_sample.size());
        for (const auto& s : stats.component_3_sample) {
            outStats->component_3_sample.push_back(static_cast<int64_t>(s));
        }
    }
    return binderStatusFromStatusT(status);
}

binder::Status SurfaceComposerAIDL::getProtectedContentSupport(bool* outSupported) {
    status_t status = mFlinger->getProtectedContentSupport(outSupported);
    return binderStatusFromStatusT(status);
}

binder::Status SurfaceComposerAIDL::isWideColorDisplay(const sp<IBinder>& token,
                                                       bool* outIsWideColorDisplay) {
    status_t status = mFlinger->isWideColorDisplay(token, outIsWideColorDisplay);
    return binderStatusFromStatusT(status);
}

binder::Status SurfaceComposerAIDL::addRegionSamplingListener(
        const gui::ARect& samplingArea, const sp<IBinder>& stopLayerHandle,
        const sp<gui::IRegionSamplingListener>& listener) {
    status_t status = checkReadFrameBufferPermission();
    if (status != OK) {
        return binderStatusFromStatusT(status);
    }
    android::Rect rect;
    rect.left = samplingArea.left;
    rect.top = samplingArea.top;
    rect.right = samplingArea.right;
    rect.bottom = samplingArea.bottom;
    status = mFlinger->addRegionSamplingListener(rect, stopLayerHandle, listener);
    return binderStatusFromStatusT(status);
}

binder::Status SurfaceComposerAIDL::removeRegionSamplingListener(
        const sp<gui::IRegionSamplingListener>& listener) {
    status_t status = checkReadFrameBufferPermission();
    if (status == OK) {
        status = mFlinger->removeRegionSamplingListener(listener);
    }
    return binderStatusFromStatusT(status);
}

binder::Status SurfaceComposerAIDL::addFpsListener(int32_t taskId,
                                                   const sp<gui::IFpsListener>& listener) {
    status_t status = checkReadFrameBufferPermission();
    if (status == OK) {
        status = mFlinger->addFpsListener(taskId, listener);
    }
    return binderStatusFromStatusT(status);
}

binder::Status SurfaceComposerAIDL::removeFpsListener(const sp<gui::IFpsListener>& listener) {
    status_t status = checkReadFrameBufferPermission();
    if (status == OK) {
        status = mFlinger->removeFpsListener(listener);
    }
    return binderStatusFromStatusT(status);
}

binder::Status SurfaceComposerAIDL::addTunnelModeEnabledListener(
        const sp<gui::ITunnelModeEnabledListener>& listener) {
    status_t status = checkAccessPermission();
    if (status == OK) {
        status = mFlinger->addTunnelModeEnabledListener(listener);
    }
    return binderStatusFromStatusT(status);
}

binder::Status SurfaceComposerAIDL::removeTunnelModeEnabledListener(
        const sp<gui::ITunnelModeEnabledListener>& listener) {
    status_t status = checkAccessPermission();
    if (status == OK) {
        status = mFlinger->removeTunnelModeEnabledListener(listener);
    }
    return binderStatusFromStatusT(status);
}

binder::Status SurfaceComposerAIDL::setDesiredDisplayModeSpecs(const sp<IBinder>& displayToken,
                                                               const gui::DisplayModeSpecs& specs) {
    status_t status = checkAccessPermission();
    if (status == OK) {
        status = mFlinger->setDesiredDisplayModeSpecs(displayToken, specs);
    }
    return binderStatusFromStatusT(status);
}

binder::Status SurfaceComposerAIDL::getDesiredDisplayModeSpecs(const sp<IBinder>& displayToken,
                                                               gui::DisplayModeSpecs* outSpecs) {
    if (!outSpecs) {
        return binderStatusFromStatusT(BAD_VALUE);
    }

    status_t status = checkAccessPermission();
    if (status != OK) {
        return binderStatusFromStatusT(status);
    }

    status = mFlinger->getDesiredDisplayModeSpecs(displayToken, outSpecs);
    return binderStatusFromStatusT(status);
}

binder::Status SurfaceComposerAIDL::getDisplayBrightnessSupport(const sp<IBinder>& displayToken,
                                                                bool* outSupport) {
    status_t status = mFlinger->getDisplayBrightnessSupport(displayToken, outSupport);
    return binderStatusFromStatusT(status);
}

binder::Status SurfaceComposerAIDL::setDisplayBrightness(const sp<IBinder>& displayToken,
                                                         const gui::DisplayBrightness& brightness) {
    status_t status = checkControlDisplayBrightnessPermission();
    if (status == OK) {
        status = mFlinger->setDisplayBrightness(displayToken, brightness);
    }
    return binderStatusFromStatusT(status);
}

binder::Status SurfaceComposerAIDL::addHdrLayerInfoListener(
        const sp<IBinder>& displayToken, const sp<gui::IHdrLayerInfoListener>& listener) {
    status_t status = checkControlDisplayBrightnessPermission();
    if (status == OK) {
        status = mFlinger->addHdrLayerInfoListener(displayToken, listener);
    }
    return binderStatusFromStatusT(status);
}

binder::Status SurfaceComposerAIDL::removeHdrLayerInfoListener(
        const sp<IBinder>& displayToken, const sp<gui::IHdrLayerInfoListener>& listener) {
    status_t status = checkControlDisplayBrightnessPermission();
    if (status == OK) {
        status = mFlinger->removeHdrLayerInfoListener(displayToken, listener);
    }
    return binderStatusFromStatusT(status);
}

binder::Status SurfaceComposerAIDL::notifyPowerBoost(int boostId) {
    /* QTI_BEGIN */
    if (boostId == DOLPHIN_TOUCH_ID) {
        mFlinger->notifyPowerBoost(boostId);
        return binderStatusFromStatusT(OK);
    }
    /* QTI_END */
    status_t status = checkAccessPermission();
    if (status == OK) {
        status = mFlinger->notifyPowerBoost(boostId);
    }
    return binderStatusFromStatusT(status);
}

binder::Status SurfaceComposerAIDL::setGlobalShadowSettings(const gui::Color& ambientColor,
                                                            const gui::Color& spotColor,
                                                            float lightPosY, float lightPosZ,
                                                            float lightRadius) {
    status_t status = checkAccessPermission();
    if (status != OK) {
        return binderStatusFromStatusT(status);
    }

    half4 ambientColorHalf = {ambientColor.r, ambientColor.g, ambientColor.b, ambientColor.a};
    half4 spotColorHalf = {spotColor.r, spotColor.g, spotColor.b, spotColor.a};
    status = mFlinger->setGlobalShadowSettings(ambientColorHalf, spotColorHalf, lightPosY,
                                               lightPosZ, lightRadius);
    return binderStatusFromStatusT(status);
}

binder::Status SurfaceComposerAIDL::getDisplayDecorationSupport(
        const sp<IBinder>& displayToken, std::optional<gui::DisplayDecorationSupport>* outSupport) {
    std::optional<aidl::android::hardware::graphics::common::DisplayDecorationSupport> support;
    status_t status = mFlinger->getDisplayDecorationSupport(displayToken, &support);
    if (status != NO_ERROR) {
        ALOGE("getDisplayDecorationSupport failed with error %d", status);
        return binderStatusFromStatusT(status);
    }

    if (!support || !support.has_value()) {
        outSupport->reset();
    } else {
        outSupport->emplace();
        outSupport->value().format = static_cast<int32_t>(support->format);
        outSupport->value().alphaInterpretation =
                static_cast<int32_t>(support->alphaInterpretation);
    }

    return binder::Status::ok();
}

binder::Status SurfaceComposerAIDL::setGameModeFrameRateOverride(int32_t uid, float frameRate) {
    status_t status;
    const int c_uid = IPCThreadState::self()->getCallingUid();
    if (c_uid == AID_ROOT || c_uid == AID_SYSTEM) {
        status = mFlinger->setGameModeFrameRateOverride(uid, frameRate);
    } else {
        ALOGE("setGameModeFrameRateOverride() permission denied for uid: %d", c_uid);
        status = PERMISSION_DENIED;
    }
    return binderStatusFromStatusT(status);
}

binder::Status SurfaceComposerAIDL::setGameDefaultFrameRateOverride(int32_t uid, float frameRate) {
    status_t status;
    const int c_uid = IPCThreadState::self()->getCallingUid();
    if (c_uid == AID_ROOT || c_uid == AID_SYSTEM) {
        status = mFlinger->setGameDefaultFrameRateOverride(uid, frameRate);
    } else {
        ALOGE("setGameDefaultFrameRateOverride() permission denied for uid: %d", c_uid);
        status = PERMISSION_DENIED;
    }
    return binderStatusFromStatusT(status);
}

binder::Status SurfaceComposerAIDL::enableRefreshRateOverlay(bool active) {
    mFlinger->sfdo_enableRefreshRateOverlay(active);
    return binder::Status::ok();
}

binder::Status SurfaceComposerAIDL::setDebugFlash(int delay) {
    mFlinger->sfdo_setDebugFlash(delay);
    return binder::Status::ok();
}

binder::Status SurfaceComposerAIDL::scheduleComposite() {
    mFlinger->sfdo_scheduleComposite();
    return binder::Status::ok();
}

binder::Status SurfaceComposerAIDL::scheduleCommit() {
    mFlinger->sfdo_scheduleCommit();
    return binder::Status::ok();
}

binder::Status SurfaceComposerAIDL::forceClientComposition(bool enabled) {
    mFlinger->sfdo_forceClientComposition(enabled);
    return binder::Status::ok();
}

binder::Status SurfaceComposerAIDL::updateSmallAreaDetection(const std::vector<int32_t>& appIds,
                                                             const std::vector<float>& thresholds) {
    status_t status;
    const int c_uid = IPCThreadState::self()->getCallingUid();
    if (c_uid == AID_ROOT || c_uid == AID_SYSTEM) {
        if (appIds.size() != thresholds.size()) return binderStatusFromStatusT(BAD_VALUE);

        std::vector<std::pair<int32_t, float>> mappings;
        const size_t size = appIds.size();
        mappings.reserve(size);
        for (int i = 0; i < size; i++) {
            auto row = std::make_pair(appIds[i], thresholds[i]);
            mappings.push_back(row);
        }
        status = mFlinger->updateSmallAreaDetection(mappings);
    } else {
        ALOGE("updateSmallAreaDetection() permission denied for uid: %d", c_uid);
        status = PERMISSION_DENIED;
    }
    return binderStatusFromStatusT(status);
}

binder::Status SurfaceComposerAIDL::setSmallAreaDetectionThreshold(int32_t appId, float threshold) {
    status_t status;
    const int c_uid = IPCThreadState::self()->getCallingUid();
    if (c_uid == AID_ROOT || c_uid == AID_SYSTEM) {
        status = mFlinger->setSmallAreaDetectionThreshold(appId, threshold);
    } else {
        ALOGE("setSmallAreaDetectionThreshold() permission denied for uid: %d", c_uid);
        status = PERMISSION_DENIED;
    }
    return binderStatusFromStatusT(status);
}

binder::Status SurfaceComposerAIDL::getGpuContextPriority(int32_t* outPriority) {
    *outPriority = mFlinger->getGpuContextPriority();
    return binder::Status::ok();
}

binder::Status SurfaceComposerAIDL::getMaxAcquiredBufferCount(int32_t* buffers) {
    status_t status = mFlinger->getMaxAcquiredBufferCount(buffers);
    return binderStatusFromStatusT(status);
}

binder::Status SurfaceComposerAIDL::addWindowInfosListener(
        const sp<gui::IWindowInfosListener>& windowInfosListener,
        gui::WindowInfosListenerInfo* outInfo) {
    status_t status;
    const int pid = IPCThreadState::self()->getCallingPid();
    const int uid = IPCThreadState::self()->getCallingUid();
    // TODO(b/270566761) update permissions check so that only system_server and shell can add
    // WindowInfosListeners
    if (uid == AID_SYSTEM || uid == AID_GRAPHICS ||
        checkPermission(sAccessSurfaceFlinger, pid, uid)) {
        status = mFlinger->addWindowInfosListener(windowInfosListener, outInfo);
    } else {
        status = PERMISSION_DENIED;
    }
    return binderStatusFromStatusT(status);
}

binder::Status SurfaceComposerAIDL::removeWindowInfosListener(
        const sp<gui::IWindowInfosListener>& windowInfosListener) {
    status_t status;
    const int pid = IPCThreadState::self()->getCallingPid();
    const int uid = IPCThreadState::self()->getCallingUid();
    if (uid == AID_SYSTEM || uid == AID_GRAPHICS ||
        checkPermission(sAccessSurfaceFlinger, pid, uid)) {
        status = mFlinger->removeWindowInfosListener(windowInfosListener);
    } else {
        status = PERMISSION_DENIED;
    }
    return binderStatusFromStatusT(status);
}

binder::Status SurfaceComposerAIDL::getStalledTransactionInfo(
        int pid, std::optional<gui::StalledTransactionInfo>* outInfo) {
    const int callingPid = IPCThreadState::self()->getCallingPid();
    const int callingUid = IPCThreadState::self()->getCallingUid();
    if (!checkPermission(sAccessSurfaceFlinger, callingPid, callingUid)) {
        return binderStatusFromStatusT(PERMISSION_DENIED);
    }

    std::optional<TransactionHandler::StalledTransactionInfo> stalledTransactionInfo;
    status_t status = mFlinger->getStalledTransactionInfo(pid, stalledTransactionInfo);
    if (stalledTransactionInfo) {
        gui::StalledTransactionInfo result;
        result.layerName = String16{stalledTransactionInfo->layerName.c_str()},
        result.bufferId = stalledTransactionInfo->bufferId,
        result.frameNumber = stalledTransactionInfo->frameNumber,
        outInfo->emplace(std::move(result));
    } else {
        outInfo->reset();
    }
    return binderStatusFromStatusT(status);
}

binder::Status SurfaceComposerAIDL::getSchedulingPolicy(gui::SchedulingPolicy* outPolicy) {
    return gui::getSchedulingPolicy(outPolicy);
}

binder::Status SurfaceComposerAIDL::notifyShutdown() {
    TransactionTraceWriter::getInstance().invoke("systemShutdown_", /* overwrite= */ false);
    return ::android::binder::Status::ok();
}

status_t SurfaceComposerAIDL::checkAccessPermission(bool usePermissionCache) {
    if (!mFlinger->callingThreadHasUnscopedSurfaceFlingerAccess(usePermissionCache)) {
        IPCThreadState* ipc = IPCThreadState::self();
        ALOGE("Permission Denial: can't access SurfaceFlinger pid=%d, uid=%d", ipc->getCallingPid(),
              ipc->getCallingUid());
        return PERMISSION_DENIED;
    }
    return OK;
}

status_t SurfaceComposerAIDL::checkControlDisplayBrightnessPermission() {
    IPCThreadState* ipc = IPCThreadState::self();
    const int pid = ipc->getCallingPid();
    const int uid = ipc->getCallingUid();
    if ((uid != AID_GRAPHICS) && (uid != AID_SYSTEM) &&
        !PermissionCache::checkPermission(sControlDisplayBrightness, pid, uid)) {
        ALOGE("Permission Denial: can't control brightness pid=%d, uid=%d", pid, uid);
        return PERMISSION_DENIED;
    }
    return OK;
}

status_t SurfaceComposerAIDL::checkReadFrameBufferPermission() {
    IPCThreadState* ipc = IPCThreadState::self();
    const int pid = ipc->getCallingPid();
    const int uid = ipc->getCallingUid();
    if ((uid != AID_GRAPHICS) && !PermissionCache::checkPermission(sReadFramebuffer, pid, uid)) {
        ALOGE("Permission Denial: can't read framebuffer pid=%d, uid=%d", pid, uid);
        return PERMISSION_DENIED;
    }
    return OK;
}

void SurfaceFlinger::forceFutureUpdate(int delayInMs) {
    static_cast<void>(mScheduler->scheduleDelayed([&]() { scheduleRepaint(); }, ms2ns(delayInMs)));
}

const DisplayDevice* SurfaceFlinger::getDisplayFromLayerStack(ui::LayerStack layerStack) {
    for (const auto& [_, display] : mDisplays) {
        if (display->getLayerStack() == layerStack) {
            return display.get();
        }
    }
    return nullptr;
}

} // namespace android

#if defined(__gl_h_)
#error "don't include gl/gl.h in this file"
#endif

#if defined(__gl2_h_)
#error "don't include gl2/gl2.h in this file"
#endif

// TODO(b/129481165): remove the #pragma below and fix conversion issues
#pragma clang diagnostic pop // ignored "-Wconversion -Wextra"<|MERGE_RESOLUTION|>--- conflicted
+++ resolved
@@ -8601,21 +8601,9 @@
 // application to avoid being screenshot or drawn via unsecure display.
 bool SurfaceFlinger::layersHasProtectedLayer(const std::vector<sp<LayerFE>>& layers) const {
     bool protectedLayerFound = false;
-<<<<<<< HEAD
-
-    for (auto& [/* QTI_BEGIN */ layer /* QTI_END */, layerFe] : layers) {
-        /* QTI_BEGIN */
-        bool qtiSecCamera = mQtiSFExtnIntf->qtiIsSecureCamera(layer->getBuffer());
-        bool qtiSecDisplay = mQtiSFExtnIntf->qtiIsSecureDisplay(layer->getBuffer());
-        /* QTI_END */
-        protectedLayerFound |=
-                (layerFe->mSnapshot->isVisible && layerFe->mSnapshot->hasProtectedContent
-                 /* QTI_BEGIN */ && !qtiSecCamera && qtiSecDisplay /* QTI_END */);
-=======
     for (auto& layerFE : layers) {
         protectedLayerFound |=
                 (layerFE->mSnapshot->isVisible && layerFE->mSnapshot->hasProtectedContent);
->>>>>>> aa8e0640
         if (protectedLayerFound) {
             break;
         }
@@ -8658,41 +8646,6 @@
         return;
     }
 
-<<<<<<< HEAD
-    // Loop over all visible layers to see whether there's any protected layer. A protected layer is
-    // typically a layer with DRM contents, or have the GRALLOC_USAGE_PROTECTED set on the buffer.
-    // A protected layer has no implication on whether it's secure, which is explicitly set by
-    // application to avoid being screenshot or drawn via unsecure display.
-    const bool supportsProtected = getRenderEngine().supportsProtectedContent();
-    bool hasProtectedLayer = false;
-    if (allowProtected && supportsProtected) {
-        auto layers = mScheduler->schedule([=]() { return getLayerSnapshots(); }).get();
-        hasProtectedLayer = layersHasProtectedLayer(layers);
-    }
-
-    /* QTI_BEGIN */
-    mQtiSFExtnIntf->qtiHasProtectedLayer(&hasProtectedLayer);
-    /* QTI_END */
-
-    const bool isProtected = hasProtectedLayer && allowProtected && supportsProtected;
-    const uint32_t usage = GRALLOC_USAGE_HW_COMPOSER | GRALLOC_USAGE_HW_RENDER |
-            GRALLOC_USAGE_HW_TEXTURE |
-            (isProtected ? GRALLOC_USAGE_PROTECTED
-                         : GRALLOC_USAGE_SW_READ_OFTEN | GRALLOC_USAGE_SW_WRITE_OFTEN);
-    sp<GraphicBuffer> buffer =
-            getFactory().createGraphicBuffer(bufferSize.getWidth(), bufferSize.getHeight(),
-                                             static_cast<android_pixel_format>(reqPixelFormat),
-                                             1 /* layerCount */, usage, "screenshot");
-
-    const status_t bufferStatus = buffer->initCheck();
-    if (bufferStatus != OK) {
-        // Animations may end up being really janky, but don't crash here.
-        // Otherwise an irreponsible process may cause an SF crash by allocating
-        // too much.
-        ALOGE("%s: Buffer failed to allocate: %d", __func__, bufferStatus);
-        invokeScreenCaptureError(bufferStatus, captureListener);
-        return;
-=======
     if (FlagManager::getInstance().single_hop_screenshot() &&
         FlagManager::getInstance().ce_fence_promise()) {
         std::vector<sp<LayerFE>> layerFEs;
@@ -8705,6 +8658,11 @@
         if (allowProtected && supportsProtected) {
             hasProtectedLayer = layersHasProtectedLayer(layerFEs);
         }
+
+        /* QTI_BEGIN */
+        mQtiSFExtnIntf->qtiHasProtectedLayer(&hasProtectedLayer);
+        /* QTI_END */
+
         const bool isProtected = hasProtectedLayer && allowProtected && supportsProtected;
         const uint32_t usage = GRALLOC_USAGE_HW_COMPOSER | GRALLOC_USAGE_HW_RENDER |
                 GRALLOC_USAGE_HW_TEXTURE |
@@ -8767,7 +8725,6 @@
                                                    false /* regionSampling */, grayscale,
                                                    isProtected, captureListener);
         futureFence.get();
->>>>>>> aa8e0640
     }
 }
 
