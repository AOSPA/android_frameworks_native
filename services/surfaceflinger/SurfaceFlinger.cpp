/*
 * Copyright (C) 2007 The Android Open Source Project
 *
 * Licensed under the Apache License, Version 2.0 (the "License");
 * you may not use this file except in compliance with the License.
 * You may obtain a copy of the License at
 *
 *      http://www.apache.org/licenses/LICENSE-2.0
 *
 * Unless required by applicable law or agreed to in writing, software
 * distributed under the License is distributed on an "AS IS" BASIS,
 * WITHOUT WARRANTIES OR CONDITIONS OF ANY KIND, either express or implied.
 * See the License for the specific language governing permissions and
 * limitations under the License.
 */

// TODO(b/129481165): remove the #pragma below and fix conversion issues
#pragma clang diagnostic push
#pragma clang diagnostic ignored "-Wconversion"
#pragma clang diagnostic ignored "-Wextra"

//#define LOG_NDEBUG 0
#define ATRACE_TAG ATRACE_TAG_GRAPHICS

#include "SurfaceFlinger.h"

#include <aidl/vendor/qti/hardware/display/config/IDisplayConfig.h>
#include <aidl/vendor/qti/hardware/display/config/IDisplayConfigCallback.h>
#include <aidl/vendor/qti/hardware/display/config/BnDisplayConfigCallback.h>
#include <android/binder_process.h>
#include <android/binder_manager.h>
#include <android-base/properties.h>
#include <android/configuration.h>
#include <android/gui/IDisplayEventConnection.h>
#include <android/hardware/configstore/1.0/ISurfaceFlingerConfigs.h>
#include <android/hardware/configstore/1.1/ISurfaceFlingerConfigs.h>
#include <android/hardware/configstore/1.1/types.h>
#include <android/hardware/power/Boost.h>
#include <android/native_window.h>
#include <android/os/IInputFlinger.h>
#include <binder/IPCThreadState.h>
#include <binder/IServiceManager.h>
#include <binder/PermissionCache.h>
#include <compositionengine/CompositionEngine.h>
#include <compositionengine/CompositionRefreshArgs.h>
#include <compositionengine/Display.h>
#include <compositionengine/DisplayColorProfile.h>
#include <compositionengine/DisplayCreationArgs.h>
#include <compositionengine/LayerFECompositionState.h>
#include <compositionengine/OutputLayer.h>
#include <compositionengine/RenderSurface.h>
#include <compositionengine/impl/OutputCompositionState.h>
#include <compositionengine/impl/OutputLayerCompositionState.h>
#include <configstore/Utils.h>
#include <cutils/compiler.h>
#include <cutils/properties.h>
#include <ftl/future.h>
#include <ftl/small_map.h>
#include <gui/BufferQueue.h>
#include <gui/DebugEGLImageTracker.h>
#include <gui/IProducerListener.h>
#include <gui/LayerDebugInfo.h>
#include <gui/LayerMetadata.h>
#include <gui/LayerState.h>
#include <gui/Surface.h>
#include <gui/TraceUtils.h>
#include <hidl/ServiceManagement.h>
#include <layerproto/LayerProtoParser.h>
#include <log/log.h>
#include <private/android_filesystem_config.h>
#include <private/gui/SyncFeatures.h>
#include <processgroup/processgroup.h>
#include <renderengine/RenderEngine.h>
#include <renderengine/impl/ExternalTexture.h>
#include <sys/types.h>
#include <sys/stat.h>
#include <fstream>
#include <ui/ColorSpace.h>
#include <ui/DataspaceUtils.h>
#include <ui/DebugUtils.h>
#include <ui/DisplayId.h>
#include <ui/DisplayMode.h>
#include <ui/DisplayStatInfo.h>
#include <ui/DisplayState.h>
#include <ui/DynamicDisplayInfo.h>
#include <ui/GraphicBufferAllocator.h>
#include <ui/PixelFormat.h>
#include <ui/StaticDisplayInfo.h>
#include <utils/StopWatch.h>
#include <utils/String16.h>
#include <utils/String8.h>
#include <utils/Timers.h>
#include <utils/misc.h>

#include <algorithm>
#include <cerrno>
#include <cinttypes>
#include <cmath>
#include <cstdint>
#include <functional>
#include <mutex>
#include <optional>
#include <type_traits>
#include <unordered_map>

#include <ui/DisplayIdentification.h>
#include "BackgroundExecutor.h"
#include "BufferLayer.h"
#include "BufferQueueLayer.h"
#include "BufferStateLayer.h"
#include "Client.h"
#include "Colorizer.h"
#include "ContainerLayer.h"
#include "DisplayDevice.h"
#include "DisplayHardware/ComposerHal.h"
#include "DisplayHardware/FramebufferSurface.h"
#include "DisplayHardware/HWComposer.h"
#include "DisplayHardware/Hal.h"
#include "DisplayHardware/VirtualDisplaySurface.h"
#include "DisplayRenderArea.h"
#include "EffectLayer.h"
#include "Effects/Daltonizer.h"
#include "FlagManager.h"
#include "FpsReporter.h"
#include "FrameTimeline/FrameTimeline.h"
#include "FrameTracer/FrameTracer.h"
#include "HdrLayerInfoReporter.h"
#include "Layer.h"
#include "LayerProtoHelper.h"
#include "LayerRenderArea.h"
#include "LayerVector.h"
#include "MonitoredProducer.h"
#include "NativeWindowSurface.h"
#include "RefreshRateOverlay.h"
#include "RegionSamplingThread.h"
#include "Scheduler/DispSyncSource.h"
#include "Scheduler/EventThread.h"
#include "Scheduler/LayerHistory.h"
#include "Scheduler/Scheduler.h"
#include "Scheduler/VsyncConfiguration.h"
#include "Scheduler/VsyncController.h"
#include "StartPropertySetThread.h"
#include "SurfaceFlingerProperties.h"
#include "SurfaceInterceptor.h"
#include "TimeStats/TimeStats.h"
#include "TunnelModeEnabledReporter.h"
#include "WindowInfosListenerInvoker.h"
#include "android-base/parseint.h"
#include "android-base/stringprintf.h"
#include "android-base/strings.h"
#include <composer_extn_intf.h>

#include "smomo_interface.h"
#include "QtiGralloc.h"
#include "layer_extn_intf.h"

#ifdef QTI_DISPLAY_CONFIG_ENABLED
#include <hardware/hwcomposer_defs.h>
#include <config/client_interface.h>
namespace DisplayConfig {
class ClientInterface;
}
#endif

#include <aidl/android/hardware/graphics/common/DisplayDecorationSupport.h>
#include <aidl/android/hardware/graphics/composer3/DisplayCapability.h>

#define MAIN_THREAD ACQUIRE(mStateLock) RELEASE(mStateLock)

// Note: The parentheses around `expr` are needed to deduce an lvalue or rvalue reference.
#define ON_MAIN_THREAD(expr)                                       \
    [&]() -> decltype(auto) {                                      \
        LOG_FATAL_IF(std::this_thread::get_id() != mMainThreadId); \
        UnnecessaryLock lock(mStateLock);                          \
        return (expr);                                             \
    }()

#define MAIN_THREAD_GUARD(expr)                                    \
    [&]() -> decltype(auto) {                                      \
        LOG_FATAL_IF(std::this_thread::get_id() != mMainThreadId); \
        MainThreadScopedGuard lock(SF_MAIN_THREAD);                \
        return (expr);                                             \
    }()
// TODO(b/157175504): Restore NO_THREAD_SAFETY_ANALYSIS prohibition and fix all
//   identified issues.
//#undef NO_THREAD_SAFETY_ANALYSIS
//#define NO_THREAD_SAFETY_ANALYSIS \
//    _Pragma("GCC error \"Prefer MAIN_THREAD macros or {Conditional,Timed,Unnecessary}Lock.\"")

composer::ComposerExtnLib composer::ComposerExtnLib::g_composer_ext_lib_;

using aidl::android::hardware::graphics::common::DisplayDecorationSupport;
using aidl::android::hardware::graphics::composer3::Capability;
using aidl::android::hardware::graphics::composer3::DisplayCapability;
using KernelIdleTimerController =
        ::android::scheduler::RefreshRateConfigs::KernelIdleTimerController;

#ifdef PHASE_OFFSET_EXTN
struct ComposerExtnIntf {
    composer::PhaseOffsetExtnIntf *phaseOffsetExtnIntf = nullptr;
};
struct ComposerExtnIntf g_comp_ext_intf_;
#endif

namespace android {

using namespace std::string_literals;

using namespace android::hardware::configstore;
using namespace android::hardware::configstore::V1_0;
using namespace android::sysprop;

using android::hardware::power::Boost;
using base::StringAppendF;
using gui::DisplayInfo;
using gui::IDisplayEventConnection;
using gui::IWindowInfosListener;
using gui::WindowInfo;
using ui::ColorMode;
using ui::Dataspace;
using ui::DisplayPrimaries;
using ui::RenderIntent;
using aidl::vendor::qti::hardware::display::config::IDisplayConfig;
using aidl::vendor::qti::hardware::display::config::BnDisplayConfigCallback;
using aidl::vendor::qti::hardware::display::config::Attributes;
using aidl::vendor::qti::hardware::display::config::CameraSmoothOp;
using aidl::vendor::qti::hardware::display::config::Concurrency;

namespace hal = android::hardware::graphics::composer::hal;

namespace {

#pragma clang diagnostic push
#pragma clang diagnostic error "-Wswitch-enum"

bool isWideColorMode(const ColorMode colorMode) {
    switch (colorMode) {
        case ColorMode::DISPLAY_P3:
        case ColorMode::ADOBE_RGB:
        case ColorMode::DCI_P3:
        case ColorMode::BT2020:
        case ColorMode::DISPLAY_BT2020:
        case ColorMode::BT2100_PQ:
        case ColorMode::BT2100_HLG:
            return true;
        case ColorMode::NATIVE:
        case ColorMode::STANDARD_BT601_625:
        case ColorMode::STANDARD_BT601_625_UNADJUSTED:
        case ColorMode::STANDARD_BT601_525:
        case ColorMode::STANDARD_BT601_525_UNADJUSTED:
        case ColorMode::STANDARD_BT709:
        case ColorMode::SRGB:
            return false;
    }
    return false;
}

#pragma clang diagnostic pop

template <typename Mutex>
struct SCOPED_CAPABILITY ConditionalLockGuard {
    ConditionalLockGuard(Mutex& mutex, bool lock) ACQUIRE(mutex) : mutex(mutex), lock(lock) {
        if (lock) mutex.lock();
    }

    ~ConditionalLockGuard() RELEASE() {
        if (lock) mutex.unlock();
    }

    Mutex& mutex;
    const bool lock;
};

using ConditionalLock = ConditionalLockGuard<Mutex>;

struct SCOPED_CAPABILITY TimedLock {
    TimedLock(Mutex& mutex, nsecs_t timeout, const char* whence) ACQUIRE(mutex)
          : mutex(mutex), status(mutex.timedLock(timeout)) {
        ALOGE_IF(!locked(), "%s timed out locking: %s (%d)", whence, strerror(-status), status);
    }

    ~TimedLock() RELEASE() {
        if (locked()) mutex.unlock();
    }

    bool locked() const { return status == NO_ERROR; }

    Mutex& mutex;
    const status_t status;
};

// TODO(b/141333600): Consolidate with DisplayMode::Builder::getDefaultDensity.
constexpr float FALLBACK_DENSITY = ACONFIGURATION_DENSITY_TV;

float getDensityFromProperty(const char* property, bool required) {
    char value[PROPERTY_VALUE_MAX];
    const float density = property_get(property, value, nullptr) > 0 ? std::atof(value) : 0.f;
    if (!density && required) {
        ALOGE("%s must be defined as a build property", property);
        return FALLBACK_DENSITY;
    }
    return density;
}

// Currently we only support V0_SRGB and DISPLAY_P3 as composition preference.
bool validateCompositionDataspace(Dataspace dataspace) {
    return dataspace == Dataspace::V0_SRGB || dataspace == Dataspace::DISPLAY_P3;
}

#ifdef QTI_DISPLAY_CONFIG_ENABLED
class DisplayConfigCallbackHandler : public ::DisplayConfig::ConfigCallback {
public:
    DisplayConfigCallbackHandler(SurfaceFlinger& flinger) : mFlinger(flinger) {
    }
    void NotifyIdleStatus(bool is_idle) {
      ALOGV("received idle notification");
      ATRACE_CALL();
      mFlinger.NotifyIdleStatus();
    }
  private:
    SurfaceFlinger& mFlinger;
};
#endif

#ifdef AIDL_DISPLAY_CONFIG_ENABLED
class DisplayConfigAidlCallbackHandler: public BnDisplayConfigCallback {
 public:
    DisplayConfigAidlCallbackHandler(SurfaceFlinger& flinger) : mFlinger(flinger) {
    }
    virtual ndk::ScopedAStatus notifyCameraSmoothInfo(CameraSmoothOp op, int fps) {
        return ndk::ScopedAStatus::ok();
    }
    virtual ndk::ScopedAStatus notifyCWBBufferDone(int32_t in_error,
                               const ::aidl::android::hardware::common::NativeHandle& in_buffer) {
        return ndk::ScopedAStatus::ok();
    }
    virtual ndk::ScopedAStatus notifyQsyncChange(bool in_qsyncEnabled, int32_t in_refreshRate,
                                                 int32_t in_qsyncRefreshRate) {
        return ndk::ScopedAStatus::ok();
    }
    virtual ndk::ScopedAStatus notifyIdleStatus(bool in_isIdle) {
        return ndk::ScopedAStatus::ok();
    }
    virtual ndk::ScopedAStatus notifyResolutionChange(int32_t displayId, const Attributes& attr) {
        ALOGV("received notification for resolution change");
        ATRACE_CALL();
        mFlinger.NotifyResolutionSwitch(displayId, attr.xRes, attr.yRes, attr.vsyncPeriod);
        return ndk::ScopedAStatus::ok();
    }
    virtual ndk::ScopedAStatus notifyFpsMitigation(int32_t displayId, const Attributes& attr,
                                                   Concurrency concurrency) {
        return ndk::ScopedAStatus::ok();
    }
 private:
    SurfaceFlinger& mFlinger;
};
#endif
struct IdleTimerConfig {
    int32_t timeoutMs;
    bool supportKernelIdleTimer;
};

std::chrono::milliseconds getIdleTimerTimeout(DisplayId displayId) {
    const auto displayIdleTimerMsKey = [displayId] {
        std::stringstream ss;
        ss << "debug.sf.set_idle_timer_ms_" << displayId.value;
        return ss.str();
    }();

    const int32_t displayIdleTimerMs = base::GetIntProperty(displayIdleTimerMsKey, 0);
    if (displayIdleTimerMs > 0) {
        return std::chrono::milliseconds(displayIdleTimerMs);
    }

    const int32_t setIdleTimerMs = base::GetIntProperty("debug.sf.set_idle_timer_ms", 0);
    const int32_t millis = setIdleTimerMs ? setIdleTimerMs : sysprop::set_idle_timer_ms(0);
    return std::chrono::milliseconds(millis);
}

bool getKernelIdleTimerSyspropConfig(DisplayId displayId) {
    const auto displaySupportKernelIdleTimerKey = [displayId] {
        std::stringstream ss;
        ss << "debug.sf.support_kernel_idle_timer_" << displayId.value;
        return ss.str();
    }();

    const auto displaySupportKernelIdleTimer =
            base::GetBoolProperty(displaySupportKernelIdleTimerKey, false);
    return displaySupportKernelIdleTimer || sysprop::support_kernel_idle_timer(false);
}

}  // namespace anonymous

// ---------------------------------------------------------------------------

const String16 sHardwareTest("android.permission.HARDWARE_TEST");
const String16 sAccessSurfaceFlinger("android.permission.ACCESS_SURFACE_FLINGER");
const String16 sRotateSurfaceFlinger("android.permission.ROTATE_SURFACE_FLINGER");
const String16 sReadFramebuffer("android.permission.READ_FRAME_BUFFER");
const String16 sControlDisplayBrightness("android.permission.CONTROL_DISPLAY_BRIGHTNESS");
const String16 sDump("android.permission.DUMP");
const String16 sCaptureBlackoutContent("android.permission.CAPTURE_BLACKOUT_CONTENT");
const String16 sInternalSystemWindow("android.permission.INTERNAL_SYSTEM_WINDOW");

const char* KERNEL_IDLE_TIMER_PROP = "graphics.display.kernel_idle_timer.enabled";

// ---------------------------------------------------------------------------
int64_t SurfaceFlinger::dispSyncPresentTimeOffset;
bool SurfaceFlinger::useHwcForRgbToYuv;
bool SurfaceFlinger::hasSyncFramework;
int64_t SurfaceFlinger::maxFrameBufferAcquiredBuffers;
uint32_t SurfaceFlinger::maxGraphicsWidth;
uint32_t SurfaceFlinger::maxGraphicsHeight;
bool SurfaceFlinger::hasWideColorDisplay;
bool SurfaceFlinger::useContextPriority;
Dataspace SurfaceFlinger::defaultCompositionDataspace = Dataspace::V0_SRGB;
ui::PixelFormat SurfaceFlinger::defaultCompositionPixelFormat = ui::PixelFormat::RGBA_8888;
Dataspace SurfaceFlinger::wideColorGamutCompositionDataspace = Dataspace::V0_SRGB;
ui::PixelFormat SurfaceFlinger::wideColorGamutCompositionPixelFormat = ui::PixelFormat::RGBA_8888;
bool SurfaceFlinger::sDirectStreaming;
LatchUnsignaledConfig SurfaceFlinger::enableLatchUnsignaledConfig;

#ifdef AIDL_DISPLAY_CONFIG_ENABLED
std::shared_ptr<IDisplayConfig> displayConfigIntf = nullptr;
std::shared_ptr<DisplayConfigAidlCallbackHandler> mAidlCallbackHandler = nullptr;
int64_t callbackClientId = -1;
#endif

#ifdef QTI_DISPLAY_CONFIG_ENABLED
::DisplayConfig::ClientInterface *mDisplayConfigIntf = nullptr;
DisplayConfigCallbackHandler *mDisplayConfigCallbackhandler = nullptr;
#endif

std::string decodeDisplayColorSetting(DisplayColorSetting displayColorSetting) {
    switch(displayColorSetting) {
        case DisplayColorSetting::kManaged:
            return std::string("Managed");
        case DisplayColorSetting::kUnmanaged:
            return std::string("Unmanaged");
        case DisplayColorSetting::kEnhanced:
            return std::string("Enhanced");
        default:
            return std::string("Unknown ") +
                std::to_string(static_cast<int>(displayColorSetting));
    }
}

bool callingThreadHasRotateSurfaceFlingerAccess() {
    IPCThreadState* ipc = IPCThreadState::self();
    const int pid = ipc->getCallingPid();
    const int uid = ipc->getCallingUid();
    return uid == AID_GRAPHICS || uid == AID_SYSTEM ||
            PermissionCache::checkPermission(sRotateSurfaceFlinger, pid, uid);
}

bool callingThreadHasInternalSystemWindowAccess() {
    IPCThreadState* ipc = IPCThreadState::self();
    const int pid = ipc->getCallingPid();
    const int uid = ipc->getCallingUid();
    return uid == AID_GRAPHICS || uid == AID_SYSTEM ||
        PermissionCache::checkPermission(sInternalSystemWindow, pid, uid);
}

void SurfaceFlinger::setRefreshRates(const sp<DisplayDevice>& display) {
    // Get Primary Smomo Instance.
    std::vector<float> refreshRates;

    auto iter = display->refreshRateConfigs().getAllRefreshRates().cbegin();
    while (iter != display->refreshRateConfigs().getAllRefreshRates().cend()) {
        if (display->refreshRateConfigs().isModeAllowed(iter->second->getModeId())) {
            refreshRates.push_back(iter->second->getFps().getValue());
        }
        ++iter;
    }

    SmomoIntf *smoMo = nullptr;
    for (auto &instance: mSmomoInstances) {
        smoMo = instance.smoMo;
        if (smoMo == nullptr) {
            continue;
        }
        smoMo->SetDisplayRefreshRates(refreshRates);
    }
}

bool LayerExtWrapper::init() {
    mLayerExtLibHandle = dlopen(LAYER_EXTN_LIBRARY_NAME, RTLD_NOW);
    if (!mLayerExtLibHandle) {
        ALOGE("Unable to open layer ext lib: %s", dlerror());
        return false;
    }

    mLayerExtCreateFunc =
        reinterpret_cast<CreateLayerExtnFuncPtr>(dlsym(mLayerExtLibHandle,
            CREATE_LAYER_EXTN_INTERFACE));
    mLayerExtDestroyFunc =
        reinterpret_cast<DestroyLayerExtnFuncPtr>(dlsym(mLayerExtLibHandle,
            DESTROY_LAYER_EXTN_INTERFACE));

    if (!mLayerExtCreateFunc || !mLayerExtDestroyFunc) {
        ALOGE("Can't load layer ext symbols: %s", dlerror());
        dlclose(mLayerExtLibHandle);
        return false;
    }

    if (!mLayerExtCreateFunc(LAYER_EXTN_VERSION_TAG, &mInst)) {
        ALOGE("Unable to create layer ext interface");
        dlclose(mLayerExtLibHandle);
        return false;
    }

    return true;
}

LayerExtWrapper::~LayerExtWrapper() {
    if (mInst) {
        mLayerExtDestroyFunc(mInst);
    }

    if (mLayerExtLibHandle) {
      dlclose(mLayerExtLibHandle);
    }
}

bool DolphinWrapper::init() {
    bool succeed = false;
    mDolphinHandle = dlopen("libdolphin.so", RTLD_NOW);
    if (!mDolphinHandle) {
        ALOGW("Unable to open libdolphin.so: %s.", dlerror());
    } else {
        dolphinInit = (bool (*) ())dlsym(mDolphinHandle, "dolphinInit");
        dolphinSetVsyncPeriod = (void (*) (nsecs_t)) dlsym(mDolphinHandle,
                "dolphinSetVsyncPeriod");
        dolphinTrackBufferIncrement = (void (*) (const char*, int))dlsym(mDolphinHandle,
                "dolphinTrackBufferIncrement");
        dolphinTrackBufferDecrement = (void (*) (const char*, int))dlsym(mDolphinHandle,
                "dolphinTrackBufferDecrement");
        dolphinTrackVsyncSignal = (void (*) (nsecs_t, int64_t, nsecs_t))dlsym(mDolphinHandle,
                "dolphinTrackVsyncSignal");
        bool isFunctionsFound = dolphinInit && dolphinSetVsyncPeriod &&
                                dolphinTrackBufferIncrement && dolphinTrackBufferDecrement &&
                                dolphinTrackVsyncSignal;
        if (isFunctionsFound) {
            dolphinInit();
            succeed = true;
        } else {
            dlclose(mDolphinHandle);
            dolphinInit = nullptr;
            dolphinSetVsyncPeriod = nullptr;
            dolphinTrackBufferIncrement = nullptr;
            dolphinTrackBufferDecrement = nullptr;
            dolphinTrackVsyncSignal = nullptr;
        }
    }
    return succeed;
}

DolphinWrapper::~DolphinWrapper() {
    if (mDolphinHandle) {
        dlclose(mDolphinHandle);
    }
}

SurfaceFlinger::SurfaceFlinger(Factory& factory, SkipInitializationTag)
      : mFactory(factory),
        mPid(getpid()),
        mInterceptor(mFactory.createSurfaceInterceptor()),
        mTimeStats(std::make_shared<impl::TimeStats>()),
        mFrameTracer(mFactory.createFrameTracer()),
        mFrameTimeline(mFactory.createFrameTimeline(mTimeStats, mPid)),
        mCompositionEngine(mFactory.createCompositionEngine()),
        mHwcServiceName(base::GetProperty("debug.sf.hwc_service_name"s, "default"s)),
        mTunnelModeEnabledReporter(new TunnelModeEnabledReporter()),
        mInternalDisplayDensity(getDensityFromProperty("ro.sf.lcd_density", true)),
        mEmulatedDisplayDensity(getDensityFromProperty("qemu.sf.lcd_density", false)),
        mPowerAdvisor(*this),
        mWindowInfosListenerInvoker(sp<WindowInfosListenerInvoker>::make(*this)) {
    ALOGI("Using HWComposer service: %s", mHwcServiceName.c_str());
}

SurfaceFlinger::SurfaceFlinger(Factory& factory) : SurfaceFlinger(factory, SkipInitialization) {
    ALOGI("SurfaceFlinger is starting");

    hasSyncFramework = running_without_sync_framework(true);

    dispSyncPresentTimeOffset = present_time_offset_from_vsync_ns(0);

    useHwcForRgbToYuv = force_hwc_copy_for_virtual_displays(false);

    maxFrameBufferAcquiredBuffers = max_frame_buffer_acquired_buffers(2);

    maxGraphicsWidth = std::max(max_graphics_width(0), 0);
    maxGraphicsHeight = std::max(max_graphics_height(0), 0);

    hasWideColorDisplay = has_wide_color_display(false);
    mDefaultCompositionDataspace =
            static_cast<ui::Dataspace>(default_composition_dataspace(Dataspace::V0_SRGB));
    mWideColorGamutCompositionDataspace = static_cast<ui::Dataspace>(wcg_composition_dataspace(
            hasWideColorDisplay ? Dataspace::DISPLAY_P3 : Dataspace::V0_SRGB));
    defaultCompositionDataspace = mDefaultCompositionDataspace;
    wideColorGamutCompositionDataspace = mWideColorGamutCompositionDataspace;
    defaultCompositionPixelFormat = static_cast<ui::PixelFormat>(
            default_composition_pixel_format(ui::PixelFormat::RGBA_8888));
    wideColorGamutCompositionPixelFormat =
            static_cast<ui::PixelFormat>(wcg_composition_pixel_format(ui::PixelFormat::RGBA_8888));

    mColorSpaceAgnosticDataspace =
            static_cast<ui::Dataspace>(color_space_agnostic_dataspace(Dataspace::UNKNOWN));

    mLayerCachingEnabled = [] {
        const bool enable =
                android::sysprop::SurfaceFlingerProperties::enable_layer_caching().value_or(false);
        return base::GetBoolProperty(std::string("debug.sf.enable_layer_caching"), enable);
    }();

    useContextPriority = use_context_priority(true);

    mInternalDisplayPrimaries = sysprop::getDisplayNativePrimaries();

    // debugging stuff...
    char value[PROPERTY_VALUE_MAX];

    property_get("ro.bq.gpu_to_cpu_unsupported", value, "0");
    mGpuToCpuSupported = !atoi(value);

    property_get("ro.build.type", value, "user");
    mIsUserBuild = strcmp(value, "user") == 0;

    mDebugFlashDelay = base::GetUintProperty("debug.sf.showupdates"s, 0u);

    // DDMS debugging deprecated (b/120782499)
    property_get("debug.sf.ddms", value, "0");
    int debugDdms = atoi(value);
    ALOGI_IF(debugDdms, "DDMS debugging not supported");

    property_get("debug.sf.disable_backpressure", value, "0");
    mPropagateBackpressure = !atoi(value);
    ALOGI_IF(!mPropagateBackpressure, "Disabling backpressure propagation");

    property_get("debug.sf.enable_gl_backpressure", value, "0");
    mPropagateBackpressureClientComposition = atoi(value);
    ALOGI_IF(mPropagateBackpressureClientComposition,
             "Enabling backpressure propagation for Client Composition");

    property_get("ro.surface_flinger.supports_background_blur", value, "0");
    bool supportsBlurs = atoi(value);
    mSupportsBlur = supportsBlurs;
    ALOGI_IF(!mSupportsBlur, "Disabling blur effects, they are not supported.");
    property_get("ro.sf.blurs_are_expensive", value, "0");
    mBlursAreExpensive = atoi(value);

    property_get("vendor.display.enable_fb_scaling", value, "0");
    mUseFbScaling = atoi(value);
    ALOGI_IF(mUseFbScaling, "Enable FrameBuffer Scaling");
    property_get("debug.sf.enable_advanced_sf_phase_offset", value, "0");
    mUseAdvanceSfOffset = atoi(value);
    ALOGI_IF(mUseAdvanceSfOffset, "Enable Advance SF Phase Offset");

    const size_t defaultListSize = ISurfaceComposer::MAX_LAYERS;
    auto listSize = property_get_int32("debug.sf.max_igbp_list_size", int32_t(defaultListSize));
    mMaxGraphicBufferProducerListSize = (listSize > 0) ? size_t(listSize) : defaultListSize;
    mGraphicBufferProducerListSizeLogThreshold =
            std::max(static_cast<int>(0.95 *
                                      static_cast<double>(mMaxGraphicBufferProducerListSize)),
                     1);

    property_get("debug.sf.luma_sampling", value, "1");
    mLumaSampling = atoi(value);

    property_get("debug.sf.disable_client_composition_cache", value, "0");
    mDisableClientCompositionCache = atoi(value);

    char property[PROPERTY_VALUE_MAX] = {0};
    if((property_get("vendor.display.vsync_reliable_on_doze", property, "0") > 0) &&
        (!strncmp(property, "1", PROPERTY_VALUE_MAX ) ||
        (!strncasecmp(property,"true", PROPERTY_VALUE_MAX )))) {
        mVsyncSourceReliableOnDoze = true;
    }

    // If mPluggableVsyncPrioritized is true then the order of priority of V-syncs is Pluggable
    // followed by Primary and Secondary built-ins.
    if((property_get("vendor.display.pluggable_vsync_prioritized", property, "0") > 0) &&
        (!strncmp(property, "1", PROPERTY_VALUE_MAX ) ||
        (!strncasecmp(property,"true", PROPERTY_VALUE_MAX )))) {
        mPluggableVsyncPrioritized = true;
    }

    // We should be reading 'persist.sys.sf.color_saturation' here
    // but since /data may be encrypted, we need to wait until after vold
    // comes online to attempt to read the property. The property is
    // instead read after the boot animation

    if (base::GetBoolProperty("debug.sf.treble_testing_override"s, false)) {
        // Without the override SurfaceFlinger cannot connect to HIDL
        // services that are not listed in the manifests.  Considered
        // deriving the setting from the set service name, but it
        // would be brittle if the name that's not 'default' is used
        // for production purposes later on.
        ALOGI("Enabling Treble testing override");
        android::hardware::details::setTrebleTestingOverride(true);
    }

#ifdef QTI_DISPLAY_CONFIG_ENABLED
    mDisplayConfigCallbackhandler = new DisplayConfigCallbackHandler(*this);
    int ret = ::DisplayConfig::ClientInterface::Create("SurfaceFlinger"+std::to_string(0),
                                                        mDisplayConfigCallbackhandler,
                                                        &mDisplayConfigIntf);
    if (ret || !mDisplayConfigIntf) {
        ALOGE("DisplayConfig HIDL not present\n");
        mDisplayConfigIntf = nullptr;
    } else {
        ALOGV("DisplayConfig HIDL is present\n");
    }

    if (mDisplayConfigIntf) {
#ifdef DISPLAY_CONFIG_API_LEVEL_1
        std::string value = "";
        std::string qsync_prop = "enable_qsync_idle";
        ret = mDisplayConfigIntf->GetDebugProperty(qsync_prop, &value);
        ALOGI("enable_qsync_idle, ret:%d value:%s", ret, value.c_str());
        if (!ret && (value == "1")) {
          mDisplayConfigIntf->ControlIdleStatusCallback(true);
        }
#endif
    }
#endif
    mRefreshRateOverlaySpinner = property_get_bool("sf.debug.show_refresh_rate_overlay_spinner", 0);

#ifdef AIDL_DISPLAY_CONFIG_ENABLED
    ndk::SpAIBinder binder(
         AServiceManager_checkService("vendor.qti.hardware.display.config.IDisplayConfig/default"));

    if (binder.get() == nullptr) {
        ALOGE("DisplayConfig AIDL is not present");
    } else {
        displayConfigIntf = IDisplayConfig::fromBinder(binder);
        if (displayConfigIntf == nullptr) {
            ALOGE("Failed to retrieve DisplayConfig AIDL binder");
        } else {
            mAidlCallbackHandler = std::make_shared<DisplayConfigAidlCallbackHandler>(*this);
            displayConfigIntf->registerCallback(mAidlCallbackHandler, &callbackClientId);
            if (callbackClientId >= 0) {
               ALOGI("Registered to displayconfig aidl service and enabled callback");
            }
        }
    }
#endif

    if (!mIsUserBuild && base::GetBoolProperty("debug.sf.enable_transaction_tracing"s, true)) {
        mTransactionTracing.emplace();
    }

    mIgnoreHdrCameraLayers = ignore_hdr_camera_layers(false);
}

LatchUnsignaledConfig SurfaceFlinger::getLatchUnsignaledConfig() {
    if (base::GetBoolProperty("debug.sf.latch_unsignaled"s, false)) {
        return LatchUnsignaledConfig::Always;
    }

    if (base::GetBoolProperty("debug.sf.auto_latch_unsignaled"s, true)) {
        return LatchUnsignaledConfig::AutoSingleLayer;
    }

    return LatchUnsignaledConfig::Disabled;
}

SurfaceFlinger::~SurfaceFlinger() {
#ifdef AIDL_DISPLAY_CONFIG_ENABLED
    if (displayConfigIntf && callbackClientId >= 0) {
        displayConfigIntf->unRegisterCallback(callbackClientId);
        callbackClientId = -1;
    }
#endif
}

void SurfaceFlinger::binderDied(const wp<IBinder>&) {
    // the window manager died on us. prepare its eulogy.
    mBootFinished = false;

    // Sever the link to inputflinger since it's gone as well.
    static_cast<void>(mScheduler->schedule([=] { mInputFlinger = nullptr; }));

    // restore initial conditions (default device unblank, etc)
    initializeDisplays();

    // restart the boot-animation
    startBootAnim();
}

void SurfaceFlinger::run() {
    mScheduler->run();
}

sp<ISurfaceComposerClient> SurfaceFlinger::createConnection() {
    const sp<Client> client = new Client(this);
    return client->initCheck() == NO_ERROR ? client : nullptr;
}

sp<IBinder> SurfaceFlinger::createDisplay(const String8& displayName, bool secure) {
    // onTransact already checks for some permissions, but adding an additional check here.
    // This is to ensure that only system and graphics can request to create a secure
    // display. Secure displays can show secure content so we add an additional restriction on it.
    const int uid = IPCThreadState::self()->getCallingUid();
    if (secure && uid != AID_GRAPHICS && uid != AID_SYSTEM) {
        ALOGE("Only privileged processes can create a secure display");
        return nullptr;
    }

    class DisplayToken : public BBinder {
        sp<SurfaceFlinger> flinger;
        virtual ~DisplayToken() {
             // no more references, this display must be terminated
             Mutex::Autolock _l(flinger->mStateLock);
             flinger->mCurrentState.displays.removeItem(this);
             flinger->setTransactionFlags(eDisplayTransactionNeeded);
         }
     public:
        explicit DisplayToken(const sp<SurfaceFlinger>& flinger)
            : flinger(flinger) {
        }
    };

    sp<BBinder> token = new DisplayToken(this);

    Mutex::Autolock _l(mStateLock);
    // Display ID is assigned when virtual display is allocated by HWC.
    DisplayDeviceState state;
    state.isSecure = secure;
    state.displayName = displayName;
    mCurrentState.displays.add(token, state);
    mInterceptor->saveDisplayCreation(state);
    return token;
}

void SurfaceFlinger::destroyDisplay(const sp<IBinder>& displayToken) {
    Mutex::Autolock lock(mStateLock);

    const ssize_t index = mCurrentState.displays.indexOfKey(displayToken);
    if (index < 0) {
        ALOGE("%s: Invalid display token %p", __func__, displayToken.get());
        return;
    }

    const DisplayDeviceState& state = mCurrentState.displays.valueAt(index);
    if (state.physical) {
        ALOGE("%s: Invalid operation on physical display", __func__);
        return;
    }
    mInterceptor->saveDisplayDeletion(state.sequenceId);
    mCurrentState.displays.removeItemsAt(index);
    setTransactionFlags(eDisplayTransactionNeeded);
}

void SurfaceFlinger::enableHalVirtualDisplays(bool enable) {
    auto& generator = mVirtualDisplayIdGenerators.hal;
    if (!generator && enable) {
        ALOGI("Enabling HAL virtual displays");
        generator.emplace(getHwComposer().getMaxVirtualDisplayCount());
    } else if (generator && !enable) {
        ALOGW_IF(generator->inUse(), "Disabling HAL virtual displays while in use");
        generator.reset();
    }
}
VirtualDisplayId SurfaceFlinger::acquireVirtualDisplay(ui::Size resolution,
                                                       ui::PixelFormat format,
                                                       bool canAllocateHwcForVDS) {
    auto& generator = mVirtualDisplayIdGenerators.hal;
    if (canAllocateHwcForVDS && generator) {
        if (const auto id = generator->generateId()) {
            if (getHwComposer().allocateVirtualDisplay(*id, resolution, &format)) {
                return *id;
            }

            generator->releaseId(*id);
        } else {
            ALOGW("%s: Exhausted HAL virtual displays", __func__);
        }

        ALOGW("%s: Falling back to GPU virtual display", __func__);
    }

    const auto id = mVirtualDisplayIdGenerators.gpu.generateId();
    LOG_ALWAYS_FATAL_IF(!id, "Failed to generate ID for GPU virtual display");
    return *id;
}

void SurfaceFlinger::releaseVirtualDisplay(VirtualDisplayId displayId) {
    if (const auto id = HalVirtualDisplayId::tryCast(displayId)) {
        if (auto& generator = mVirtualDisplayIdGenerators.hal) {
            generator->releaseId(*id);
        }
        return;
    }

    const auto id = GpuVirtualDisplayId::tryCast(displayId);
    LOG_ALWAYS_FATAL_IF(!id);
    mVirtualDisplayIdGenerators.gpu.releaseId(*id);
}

std::vector<PhysicalDisplayId> SurfaceFlinger::getPhysicalDisplayIdsLocked() const {
    std::vector<PhysicalDisplayId> displayIds;
    displayIds.reserve(mPhysicalDisplayTokens.size());
    const auto defaultDisplayId = [this]() REQUIRES(mStateLock) {
        if (const auto display = getDefaultDisplayDeviceLocked()) {
            return display->getPhysicalId();
        }

        // fallback to the internal display id if the active display is unknown
        return getInternalDisplayIdLocked();
    }();
    displayIds.push_back(defaultDisplayId);

    for (const auto& [id, token] : mPhysicalDisplayTokens) {
        if (id != defaultDisplayId) {
            displayIds.push_back(id);
        }
    }

    return displayIds;
}

status_t SurfaceFlinger::getPrimaryPhysicalDisplayId(PhysicalDisplayId* id) const {
    Mutex::Autolock lock(mStateLock);
    *id = getInternalDisplayIdLocked();
    return NO_ERROR;
}

sp<IBinder> SurfaceFlinger::getPhysicalDisplayToken(PhysicalDisplayId displayId) const {
    Mutex::Autolock lock(mStateLock);
    return getPhysicalDisplayTokenLocked(displayId);
}

status_t SurfaceFlinger::getColorManagement(bool* outGetColorManagement) const {
    if (!outGetColorManagement) {
        return BAD_VALUE;
    }
    *outGetColorManagement = useColorManagement;
    return NO_ERROR;
}

HWComposer& SurfaceFlinger::getHwComposer() const {
    return mCompositionEngine->getHwComposer();
}

renderengine::RenderEngine& SurfaceFlinger::getRenderEngine() const {
    return mCompositionEngine->getRenderEngine();
}

compositionengine::CompositionEngine& SurfaceFlinger::getCompositionEngine() const {
    return *mCompositionEngine.get();
}

void SurfaceFlinger::bootFinished() {
    if (mBootFinished == true) {
        ALOGE("Extra call to bootFinished");
        return;
    }
    mBootFinished = true;
    if (mStartPropertySetThread->join() != NO_ERROR) {
        ALOGE("Join StartPropertySetThread failed!");
    }

    if (mRenderEnginePrimeCacheFuture.valid()) {
        mRenderEnginePrimeCacheFuture.get();
    }
    const nsecs_t now = systemTime();
    const nsecs_t duration = now - mBootTime;
    ALOGI("Boot is finished (%ld ms)", long(ns2ms(duration)) );

    mFrameTracer->initialize();
    mFrameTimeline->onBootFinished();
    getRenderEngine().setEnableTracing(mFlagManager.use_skia_tracing());

    // wait patiently for the window manager death
    const String16 name("window");
    mWindowManager = defaultServiceManager()->getService(name);
    if (mWindowManager != 0) {
        mWindowManager->linkToDeath(static_cast<IBinder::DeathRecipient*>(this));
    }

    // stop boot animation
    // formerly we would just kill the process, but we now ask it to exit so it
    // can choose where to stop the animation.
    property_set("service.bootanim.exit", "1");

    const int LOGTAG_SF_STOP_BOOTANIM = 60110;
    LOG_EVENT_LONG(LOGTAG_SF_STOP_BOOTANIM,
                   ns2ms(systemTime(SYSTEM_TIME_MONOTONIC)));

    sp<IBinder> input(defaultServiceManager()->getService(String16("inputflinger")));

    static_cast<void>(mScheduler->schedule([=] {
        if (input == nullptr) {
            ALOGE("Failed to link to input service");
        } else {
            mInputFlinger = interface_cast<os::IInputFlinger>(input);
        }

        readPersistentProperties();
        mPowerAdvisor.onBootFinished();
        mPowerAdvisor.enablePowerHint(mFlagManager.use_adpf_cpu_hint());
        if (mPowerAdvisor.usePowerHintSession()) {
            std::optional<pid_t> renderEngineTid = getRenderEngine().getRenderEngineTid();
            std::vector<int32_t> tidList;
            tidList.emplace_back(gettid());
            if (renderEngineTid.has_value()) {
                tidList.emplace_back(*renderEngineTid);
            }
            mPowerAdvisor.startPowerHintSession(tidList);
        }

        mBootStage = BootStage::FINISHED;

        if (property_get_bool("sf.debug.show_refresh_rate_overlay", false)) {
            ON_MAIN_THREAD(enableRefreshRateOverlay(true));
        }
        if (mUseFbScaling) {
            Mutex::Autolock _l(mStateLock);
            ssize_t index = mCurrentState.displays.indexOfKey(getInternalDisplayTokenLocked());
            if (index < 0) {
                ALOGE("Invalid token %p", getInternalDisplayTokenLocked().get());
            } else {
                DisplayDeviceState& curState = mCurrentState.displays.editValueAt(index);
                DisplayDeviceState& drawState = mDrawingState.displays.editValueAt(index);
                setFrameBufferSizeForScaling(getDefaultDisplayDeviceLocked(), curState, drawState);
            }
        }

    }));

    setupDisplayExtnFeatures();

    mRETid = getRenderEngine().getRETid();
    mSFTid = gettid();
}

uint32_t SurfaceFlinger::getNewTexture() {
    {
        std::lock_guard lock(mTexturePoolMutex);
        if (!mTexturePool.empty()) {
            uint32_t name = mTexturePool.back();
            mTexturePool.pop_back();
            ATRACE_INT("TexturePoolSize", mTexturePool.size());
            return name;
        }

        // The pool was too small, so increase it for the future
        ++mTexturePoolSize;
    }

    // The pool was empty, so we need to get a new texture name directly using a
    // blocking call to the main thread
    auto genTextures = [this] {
               uint32_t name = 0;
               getRenderEngine().genTextures(1, &name);
               return name;
    };
    if (std::this_thread::get_id() == mMainThreadId) {
        return genTextures();
    } else {
        return mScheduler->schedule(genTextures).get();
    }
}

void SurfaceFlinger::deleteTextureAsync(uint32_t texture) {
    std::lock_guard lock(mTexturePoolMutex);
    // We don't change the pool size, so the fix-up logic in postComposition will decide whether
    // to actually delete this or not based on mTexturePoolSize
    mTexturePool.push_back(texture);
    ATRACE_INT("TexturePoolSize", mTexturePool.size());
}

static std::optional<renderengine::RenderEngine::RenderEngineType>
chooseRenderEngineTypeViaSysProp() {
    char prop[PROPERTY_VALUE_MAX];
    property_get(PROPERTY_DEBUG_RENDERENGINE_BACKEND, prop, "");

    if (strcmp(prop, "gles") == 0) {
        return renderengine::RenderEngine::RenderEngineType::GLES;
    } else if (strcmp(prop, "threaded") == 0) {
        return renderengine::RenderEngine::RenderEngineType::THREADED;
    } else if (strcmp(prop, "skiagl") == 0) {
        return renderengine::RenderEngine::RenderEngineType::SKIA_GL;
    } else if (strcmp(prop, "skiaglthreaded") == 0) {
        return renderengine::RenderEngine::RenderEngineType::SKIA_GL_THREADED;
    } else {
        ALOGE("Unrecognized RenderEngineType %s; ignoring!", prop);
        return {};
    }
}

// Do not call property_set on main thread which will be blocked by init
// Use StartPropertySetThread instead.
void SurfaceFlinger::init() {
    ALOGI(  "SurfaceFlinger's main thread ready to run. "
            "Initializing graphics H/W...");
    Mutex::Autolock _l(mStateLock);

#if defined(QTI_DISPLAY_CONFIG_ENABLED) && defined(AIDL_DISPLAY_CONFIG_ENABLED)
    if (!mDisplayConfigIntf && !displayConfigIntf) {
        ALOGW("DisplayConfig HIDL and AIDL are both unavailable - disabling composer extensions");
    } else {
        ALOGV("Initializing composer extension interface");
        InitComposerExtn();
    }
#endif
    // Get a RenderEngine for the given display / config (can't fail)
    // TODO(b/77156734): We need to stop casting and use HAL types when possible.
    // Sending maxFrameBufferAcquiredBuffers as the cache size is tightly tuned to single-display.
    auto builder = renderengine::RenderEngineCreationArgs::Builder()
                           .setPixelFormat(static_cast<int32_t>(defaultCompositionPixelFormat))
                           .setImageCacheSize(maxFrameBufferAcquiredBuffers)
                           .setUseColorManagerment(useColorManagement)
                           .setEnableProtectedContext(enable_protected_contents(false))
                           .setPrecacheToneMapperShaderOnly(false)
                           .setSupportsBackgroundBlur(mSupportsBlur)
                           .setContextPriority(
                                   useContextPriority
                                           ? renderengine::RenderEngine::ContextPriority::REALTIME
                                           : renderengine::RenderEngine::ContextPriority::MEDIUM);
    if (auto type = chooseRenderEngineTypeViaSysProp()) {
        builder.setRenderEngineType(type.value());
    }
    mCompositionEngine->setRenderEngine(renderengine::RenderEngine::create(builder.build()));
    mMaxRenderTargetSize =
            std::min(getRenderEngine().getMaxTextureSize(), getRenderEngine().getMaxViewportDims());

    // Set SF main policy after initializing RenderEngine which has its own policy.
    if (!SetTaskProfiles(0, {"SFMainPolicy"})) {
        ALOGW("Failed to set main task profile");
    }

    mCompositionEngine->setTimeStats(mTimeStats);
    mCompositionEngine->setHwComposer(getFactory().createHWComposer(mHwcServiceName));
    mCompositionEngine->getHwComposer().setCallback(*this);
    ClientCache::getInstance().setRenderEngine(&getRenderEngine());

    enableLatchUnsignaledConfig = getLatchUnsignaledConfig();

    if (base::GetBoolProperty("debug.sf.enable_hwc_vds"s, false)) {
        enableHalVirtualDisplays(true);
    }

    // Process any initial hotplug and resulting display changes.
    processDisplayHotplugEventsLocked();
    const auto display = getDefaultDisplayDeviceLocked();
    LOG_ALWAYS_FATAL_IF(!display, "Missing primary display after registering composer callback.");
    const auto displayId = display->getPhysicalId();
    LOG_ALWAYS_FATAL_IF(!getHwComposer().isConnected(displayId),
                        "Primary display is disconnected.");
#ifdef QTI_DISPLAY_CONFIG_ENABLED
    if (!mDisplayConfigIntf) {
        ALOGE("DisplayConfig HIDL not present\n");
        mDisplayConfigIntf = nullptr;
    } else {
        mDisplayConfigIntf->IsAsyncVDSCreationSupported(&mAsyncVdsCreationSupported);
        ALOGI("IsAsyncVDSCreationSupported %d", mAsyncVdsCreationSupported);
    }
#endif

    // initialize our drawing state
    mDrawingState = mCurrentState;

    // set initial conditions (e.g. unblank default device)
    initializeDisplays();

    mPowerAdvisor.init();

    char primeShaderCache[PROPERTY_VALUE_MAX];
    property_get("service.sf.prime_shader_cache", primeShaderCache, "1");
    if (atoi(primeShaderCache)) {
        if (setSchedFifo(false) != NO_ERROR) {
            ALOGW("Can't set SCHED_OTHER for primeCache");
        }

        mRenderEnginePrimeCacheFuture = getRenderEngine().primeCache();

        if (setSchedFifo(true) != NO_ERROR) {
            ALOGW("Can't set SCHED_OTHER for primeCache");
        }
    }

    onActiveDisplaySizeChanged(display);

    // Inform native graphics APIs whether the present timestamp is supported:

    const bool presentFenceReliable =
            !getHwComposer().hasCapability(Capability::PRESENT_FENCE_IS_NOT_RELIABLE);
    mStartPropertySetThread = getFactory().createStartPropertySetThread(presentFenceReliable);

    if (mStartPropertySetThread->Start() != NO_ERROR) {
        ALOGE("Run StartPropertySetThread failed!");
    }

    char layerExtProp[PROPERTY_VALUE_MAX];
    property_get("vendor.display.use_layer_ext", layerExtProp, "0");
    if (atoi(layerExtProp)) {
        mUseLayerExt = true;
    }
    property_get("vendor.display.split_layer_ext", layerExtProp, "0");
    if (atoi(layerExtProp)) {
        mSplitLayerExt = true;
    }
    if ((mUseLayerExt || mSplitLayerExt) && mLayerExt.init()) {
        ALOGI("Layer Extension is enabled");
    }

#ifdef FPS_MITIGATION_ENABLED
    auto currMode = display->getActiveMode();
    const auto& supportedModes = display->getSupportedModes();
    std::vector<float> fps_list;
    for (auto mode : supportedModes) {
        if (mode->getWidth() == currMode->getWidth() &&
            mode->getHeight() == currMode->getHeight()) {
            fps_list.push_back(int32_t(mode->getFps().getValue()));
        }
    }

    if (mDisplayExtnIntf) {
        mDisplayExtnIntf->SetFpsMitigationCallback(
                          [this](float newLevelFps){
                              setDesiredModeByThermalLevel(newLevelFps);
                          }, fps_list);
    }
#endif

    startUnifiedDraw();

    mRETid = getRenderEngine().getRETid();
    mSFTid = gettid();

    ALOGV("Done initializing");
}

void SurfaceFlinger::InitComposerExtn() {
    mComposerExtnIntf = composer::ComposerExtnLib::GetInstance();
    if (!mComposerExtnIntf) {
        ALOGE("Unable to get composer extension");
        return;
    }
    int ret = mComposerExtnIntf->CreateFrameScheduler(&mFrameSchedulerExtnIntf);
    if (ret) {
        ALOGI("Unable to create frame scheduler extension");
    }

    ret = mComposerExtnIntf->CreateDisplayExtn(&mDisplayExtnIntf);
    if (ret) {
       ALOGI("Unable to create display extension");
    }
    ALOGI("Init: mDisplayExtnIntf: %p", mDisplayExtnIntf);
}

void SurfaceFlinger::createSmomoInstance(const DisplayDeviceState& state) {
    if (state.isVirtual() || state.physical->type == ui::DisplayConnectionType::External) {
        return;
    }
    char smomoProp[PROPERTY_VALUE_MAX];
    property_get("vendor.display.use_smooth_motion", smomoProp, "0");
    if (!atoi(smomoProp)) {
        ALOGI("Smomo is disabled through property");
        return;
    }
    SmomoInfo smomoInfo;
    smomoInfo.displayId = state.physical->hwcDisplayId;
    smomoInfo.layerStackId = state.layerStack.id;
    smomoInfo.active = true;
    smomo::DisplayInfo displayInfo;
    displayInfo.display_id = state.physical->hwcDisplayId;
    displayInfo.is_primary = state.physical->hwcDisplayId == 0;
    displayInfo.type = smomo::kBuiltin;
    mComposerExtnIntf = composer::ComposerExtnLib::GetInstance();
    bool ret = mComposerExtnIntf->CreateSmomoExtn(&smomoInfo.smoMo, displayInfo);
    if (!ret) {
        ALOGI("Unable to create smomo extension for display: %d", displayInfo.display_id);
        return;
    }

    mSmomoInstances.push_back(smomoInfo);
    // Set refresh rates for primary display's instance.
    smomoInfo.smoMo->SetChangeRefreshRateCallback(
           [this](int32_t refreshRate) {
                setRefreshRateTo(refreshRate);
           });

    const auto display = getDefaultDisplayDeviceLocked();
    setRefreshRates(display);

    if (mSmomoInstances.size() > 1) {
        // Disable DRC on all instances.
        for (auto &instance : mSmomoInstances) {
            instance.smoMo->SetRefreshRateChangeStatus(false);
        }
    }

    ALOGI("SmoMo is enabled for display: %d", displayInfo.display_id);
}

void SurfaceFlinger::destroySmomoInstance(const sp<DisplayDevice>& display) {
  uint32_t hwcDisplayId = 0;
  if (!getHwcDisplayId(display, &hwcDisplayId)) {
      return;
  }

  mSmomoInstances.erase(std::remove_if(mSmomoInstances.begin(), mSmomoInstances.end(),
                                       [&](SmomoInfo const &smomoInfo) {
                                          return smomoInfo.displayId == hwcDisplayId;
                                       }), mSmomoInstances.end());

  // Enable DRC if only one instance is active.
  if (mSmomoInstances.size() == 1) {
      // Disable DRC on all instances.
      mSmomoInstances.at(0).smoMo->SetRefreshRateChangeStatus(false);
  }
}

void SurfaceFlinger::startUnifiedDraw() {
#ifdef QTI_UNIFIED_DRAW
    if (mDisplayExtnIntf) {
        // Displays hotplugged at this point.
        for (const auto& display : mDisplaysList) {
            const auto id = HalDisplayId::tryCast(display->getId());
            if (id) {
                uint32_t hwcDisplayId;
                if (!getHwcDisplayId(display, &hwcDisplayId)) {
                   continue;
                }
                ALOGI("calling TryUnifiedDraw for display=%u", hwcDisplayId);
                if (!mDisplayExtnIntf->TryUnifiedDraw(hwcDisplayId, maxFrameBufferAcquiredBuffers)){
                    ALOGI("Calling tryDrawMethod for display=%u", hwcDisplayId);
                    getHwComposer().tryDrawMethod(*id,
                      IQtiComposerClient::DrawMethod::UNIFIED_DRAW);
                }
            }
        }
    }
#endif
    createPhaseOffsetExtn();
}

void SurfaceFlinger::readPersistentProperties() {
    Mutex::Autolock _l(mStateLock);

    char value[PROPERTY_VALUE_MAX];

    property_get("persist.sys.sf.color_saturation", value, "1.0");
    mGlobalSaturationFactor = atof(value);
    updateColorMatrixLocked();
    ALOGV("Saturation is set to %.2f", mGlobalSaturationFactor);

    property_get("persist.sys.sf.native_mode", value, "0");
    mDisplayColorSetting = static_cast<DisplayColorSetting>(atoi(value));

    property_get("persist.sys.sf.color_mode", value, "0");
    mForceColorMode = static_cast<ColorMode>(atoi(value));
}

void SurfaceFlinger::startBootAnim() {
    // Start boot animation service by setting a property mailbox
    // if property setting thread is already running, Start() will be just a NOP
    mStartPropertySetThread->Start();
    // Wait until property was set
    if (mStartPropertySetThread->join() != NO_ERROR) {
        ALOGE("Join StartPropertySetThread failed!");
    }
}

// ----------------------------------------------------------------------------

bool SurfaceFlinger::authenticateSurfaceTexture(
        const sp<IGraphicBufferProducer>& bufferProducer) const {
    Mutex::Autolock _l(mStateLock);
    return authenticateSurfaceTextureLocked(bufferProducer);
}

bool SurfaceFlinger::authenticateSurfaceTextureLocked(
        const sp<IGraphicBufferProducer>& /* bufferProducer */) const {
    return false;
}

status_t SurfaceFlinger::getSupportedFrameTimestamps(
        std::vector<FrameEvent>* outSupported) const {
    *outSupported = {
        FrameEvent::REQUESTED_PRESENT,
        FrameEvent::ACQUIRE,
        FrameEvent::LATCH,
        FrameEvent::FIRST_REFRESH_START,
        FrameEvent::LAST_REFRESH_START,
        FrameEvent::GPU_COMPOSITION_DONE,
        FrameEvent::DEQUEUE_READY,
        FrameEvent::RELEASE,
    };
    ConditionalLock _l(mStateLock,
            std::this_thread::get_id() != mMainThreadId);
    if (!getHwComposer().hasCapability(Capability::PRESENT_FENCE_IS_NOT_RELIABLE)) {
        outSupported->push_back(FrameEvent::DISPLAY_PRESENT);
    }
    return NO_ERROR;
}

status_t SurfaceFlinger::getDisplayState(const sp<IBinder>& displayToken, ui::DisplayState* state) {
    if (!displayToken || !state) {
        return BAD_VALUE;
    }

    Mutex::Autolock lock(mStateLock);

    const auto display = getDisplayDeviceLocked(displayToken);
    if (!display) {
        return NAME_NOT_FOUND;
    }

    state->layerStack = display->getLayerStack();
    state->orientation = display->getOrientation();

    const Rect layerStackRect = display->getLayerStackSpaceRect();
    state->layerStackSpaceRect =
            layerStackRect.isValid() ? layerStackRect.getSize() : display->getSize();

    return NO_ERROR;
}

status_t SurfaceFlinger::getStaticDisplayInfo(const sp<IBinder>& displayToken,
                                              ui::StaticDisplayInfo* info) {
    if (!displayToken || !info) {
        return BAD_VALUE;
    }

    Mutex::Autolock lock(mStateLock);

    const auto display = getDisplayDeviceLocked(displayToken);
    if (!display) {
        return NAME_NOT_FOUND;
    }

    if (const auto connectionType = display->getConnectionType())
        info->connectionType = *connectionType;
    else {
        return INVALID_OPERATION;
    }

    if (mEmulatedDisplayDensity) {
        info->density = mEmulatedDisplayDensity;
    } else {
        info->density = info->connectionType == ui::DisplayConnectionType::Internal
                ? mInternalDisplayDensity
                : FALLBACK_DENSITY;
    }
    info->density /= ACONFIGURATION_DENSITY_MEDIUM;

    info->secure = display->isSecure();
    info->deviceProductInfo = display->getDeviceProductInfo();
    info->installOrientation = display->getPhysicalOrientation();

    return NO_ERROR;
}

status_t SurfaceFlinger::getDynamicDisplayInfo(const sp<IBinder>& displayToken,
                                               ui::DynamicDisplayInfo* info) {
    if (!displayToken || !info) {
        return BAD_VALUE;
    }

    Mutex::Autolock lock(mStateLock);

    const auto display = getDisplayDeviceLocked(displayToken);
    if (!display) {
        return NAME_NOT_FOUND;
    }

    const auto displayId = PhysicalDisplayId::tryCast(display->getId());
    if (!displayId) {
        return INVALID_OPERATION;
    }

    info->activeDisplayModeId = display->getActiveMode()->getId().value();

    const auto& supportedModes = display->getSupportedModes();
    info->supportedDisplayModes.clear();
    info->supportedDisplayModes.reserve(supportedModes.size());

    for (const auto& [id, mode] : supportedModes) {
        ui::DisplayMode outMode;
        outMode.id = static_cast<int32_t>(id.value());

        auto [width, height] = mode->getResolution();
        auto [xDpi, yDpi] = mode->getDpi();

        if (const auto physicalOrientation = display->getPhysicalOrientation();
            physicalOrientation == ui::ROTATION_90 || physicalOrientation == ui::ROTATION_270) {
            std::swap(width, height);
            std::swap(xDpi, yDpi);
        }

        outMode.resolution = ui::Size(width, height);

        if (mEmulatedDisplayDensity) {
            outMode.xDpi = mEmulatedDisplayDensity;
            outMode.yDpi = mEmulatedDisplayDensity;
        } else {
            outMode.xDpi = xDpi;
            outMode.yDpi = yDpi;
        }

        const nsecs_t period = mode->getVsyncPeriod();
        outMode.refreshRate = Fps::fromPeriodNsecs(period).getValue();

        const auto vsyncConfigSet =
                mVsyncConfiguration->getConfigsForRefreshRate(Fps::fromValue(outMode.refreshRate));
        outMode.appVsyncOffset = vsyncConfigSet.late.appOffset;
        outMode.sfVsyncOffset = vsyncConfigSet.late.sfOffset;
        outMode.group = mode->getGroup();

        // This is how far in advance a buffer must be queued for
        // presentation at a given time.  If you want a buffer to appear
        // on the screen at time N, you must submit the buffer before
        // (N - presentationDeadline).
        //
        // Normally it's one full refresh period (to give SF a chance to
        // latch the buffer), but this can be reduced by configuring a
        // VsyncController offset.  Any additional delays introduced by the hardware
        // composer or panel must be accounted for here.
        //
        // We add an additional 1ms to allow for processing time and
        // differences between the ideal and actual refresh rate.
        outMode.presentationDeadline = period - outMode.sfVsyncOffset + 1000000;

        info->supportedDisplayModes.push_back(outMode);
    }

    info->activeColorMode = display->getCompositionDisplay()->getState().colorMode;
    info->supportedColorModes = getDisplayColorModes(*display);
    info->hdrCapabilities = display->getHdrCapabilities();

    info->autoLowLatencyModeSupported =
            getHwComposer().hasDisplayCapability(*displayId,
                                                 DisplayCapability::AUTO_LOW_LATENCY_MODE);
    info->gameContentTypeSupported =
            getHwComposer().supportsContentType(*displayId, hal::ContentType::GAME);

    info->preferredBootDisplayMode = static_cast<ui::DisplayModeId>(-1);

    if (getHwComposer().hasCapability(Capability::BOOT_DISPLAY_CONFIG)) {
        if (const auto hwcId = getHwComposer().getPreferredBootDisplayMode(*displayId)) {
            if (const auto modeId = display->translateModeId(*hwcId)) {
                info->preferredBootDisplayMode = modeId->value();
            }
        }
    }

    return NO_ERROR;
}

status_t SurfaceFlinger::getDisplayStats(const sp<IBinder>&, DisplayStatInfo* stats) {
    if (!stats) {
        return BAD_VALUE;
    }

    *stats = mScheduler->getDisplayStatInfo(systemTime());
    return NO_ERROR;
}

bool SurfaceFlinger::isFpsDeferNeeded(const ActiveModeInfo& info) {
    const auto display = getDefaultDisplayDeviceLocked();
    if (!display || !mThermalLevelFps) {
        return false;
    }

    auto requestedRefreshRate = display->refreshRateConfigs().getRefreshRateFromModeId(info.mode->getId());
    float newFpsRequest = requestedRefreshRate.getFps().getValue();
    if (mAllowThermalFpsChange) {
        return false;
    }

    if ((int32_t)newFpsRequest > (int32_t)mThermalLevelFps) {
        mLastCachedFps = (int32_t)newFpsRequest;
        return true;
    }

    return false;
}

void SurfaceFlinger::setDesiredActiveMode(const ActiveModeInfo& info) {
    ATRACE_CALL();

    if (!info.mode) {
        ALOGW("requested display mode is null");
        return;
    }
    auto display = getDisplayDeviceLocked(info.mode->getPhysicalDisplayId());
    if (!display) {
        ALOGW("%s: display is no longer valid", __func__);
        return;
    }


    if (isFpsDeferNeeded(info)) {
        return;
    }

    mVsyncPeriod = info.mode->getVsyncPeriod();
    if (mDolphinWrapper.dolphinSetVsyncPeriod) {
        mDolphinWrapper.dolphinSetVsyncPeriod(mVsyncPeriod);
    }

    if (display->setDesiredActiveMode(info)) {
        scheduleComposite(FrameHint::kNone);

        // Start receiving vsync samples now, so that we can detect a period
        // switch.
        mScheduler->resyncToHardwareVsync(true, info.mode->getFps());
        // As we called to set period, we will call to onRefreshRateChangeCompleted once
        // VsyncController model is locked.
        modulateVsync(&VsyncModulator::onRefreshRateChangeInitiated);

        updatePhaseConfiguration(info.mode->getFps());
        mScheduler->setModeChangePending(true);
    }

    setContentFps(static_cast<uint32_t>(info.mode->getFps().getValue()));
}

status_t SurfaceFlinger::setActiveModeFromBackdoor(const sp<IBinder>& displayToken, int modeId) {
    ATRACE_CALL();

    if (!displayToken) {
        return BAD_VALUE;
    }

    auto future = mScheduler->schedule([=]() -> status_t {
        const auto display = ON_MAIN_THREAD(getDisplayDeviceLocked(displayToken));
        if (!display) {
            ALOGE("Attempt to set allowed display modes for invalid display token %p",
                  displayToken.get());
            return NAME_NOT_FOUND;
        }

        if (display->isVirtual()) {
            ALOGW("Attempt to set allowed display modes for virtual display");
            return INVALID_OPERATION;
        }

        const auto mode = display->getMode(DisplayModeId{modeId});
        if (!mode) {
            ALOGW("Attempt to switch to an unsupported mode %d.", modeId);
            return BAD_VALUE;
        }

        const auto fps = mode->getFps();
        // Keep the old switching type.
        const auto allowGroupSwitching =
                display->refreshRateConfigs().getCurrentPolicy().allowGroupSwitching;
        const scheduler::RefreshRateConfigs::Policy policy{mode->getId(),
                                                           allowGroupSwitching,
                                                           {fps, fps}};
        constexpr bool kOverridePolicy = false;

        return setDesiredDisplayModeSpecsInternal(display, policy, kOverridePolicy);
    });

    return future.get();
}

void SurfaceFlinger::updateInternalStateWithChangedMode() {
    ATRACE_CALL();

    const auto display = getDefaultDisplayDeviceLocked();
    if (!display) {
        return;
    }

    const auto upcomingModeInfo = MAIN_THREAD_GUARD(display->getUpcomingActiveMode());
    if (!upcomingModeInfo.mode) {
        // There is no pending mode change. This can happen if the active
        // display changed and the mode change happened on a different display.
        return;
    }

    if (display->getActiveMode()->getResolution() != upcomingModeInfo.mode->getResolution()) {
        auto& state = mCurrentState.displays.editValueFor(display->getDisplayToken());
        // We need to generate new sequenceId in order to recreate the display (and this
        // way the framebuffer).
        state.sequenceId = DisplayDeviceState{}.sequenceId;
        state.physical->activeMode = upcomingModeInfo.mode;
        processDisplayChangesLocked();

        // processDisplayChangesLocked will update all necessary components so we're done here.
        return;
    }

    // We just created this display so we can call even if we are not on
    // the main thread
    MainThreadScopedGuard fakeMainThreadGuard(SF_MAIN_THREAD);
    display->setActiveMode(upcomingModeInfo.mode->getId());

    const Fps refreshRate = upcomingModeInfo.mode->getFps();
    mRefreshRateStats->setRefreshRate(refreshRate);
    updatePhaseConfiguration(refreshRate);

    if (upcomingModeInfo.event != DisplayModeEvent::None) {
        mScheduler->onPrimaryDisplayModeChanged(mAppConnectionHandle, upcomingModeInfo.mode);
    }
}

void SurfaceFlinger::clearDesiredActiveModeState(const sp<DisplayDevice>& display) {
    display->clearDesiredActiveModeState();
    if (isDisplayActiveLocked(display)) {
        mScheduler->setModeChangePending(false);
    }
}

void SurfaceFlinger::desiredActiveModeChangeDone(const sp<DisplayDevice>& display) {
    const auto refreshRate = display->getDesiredActiveMode()->mode->getFps();
    clearDesiredActiveModeState(display);
    mScheduler->resyncToHardwareVsync(true, refreshRate);
    updatePhaseConfiguration(refreshRate);
}

void SurfaceFlinger::setActiveModeInHwcIfNeeded() {
    ATRACE_CALL();

    std::optional<PhysicalDisplayId> displayToUpdateImmediately;

    for (const auto& iter : mDisplays) {
        const auto& display = iter.second;
        if (!display || !display->isInternal()) {
            continue;
        }

        // Store the local variable to release the lock.
        const auto desiredActiveMode = display->getDesiredActiveMode();
        if (!desiredActiveMode) {
            // No desired active mode pending to be applied
            continue;
        }

        if (!isDisplayActiveLocked(display)) {
            // display is no longer the active display, so abort the mode change
            clearDesiredActiveModeState(display);
            continue;
        }

        const auto desiredMode = display->getMode(desiredActiveMode->mode->getId());
        if (!desiredMode) {
            ALOGW("Desired display mode is no longer supported. Mode ID = %d",
                  desiredActiveMode->mode->getId().value());
            clearDesiredActiveModeState(display);
            continue;
        }

        const auto refreshRate = desiredMode->getFps();
        ALOGV("%s changing active mode to %d(%s) for display %s", __func__,
              desiredMode->getId().value(), to_string(refreshRate).c_str(),
              to_string(display->getId()).c_str());

        if (display->getActiveMode()->getId() == desiredActiveMode->mode->getId()) {
            // we are already in the requested mode, there is nothing left to do
            desiredActiveModeChangeDone(display);
            continue;
        }

        // Desired active mode was set, it is different than the mode currently in use, however
        // allowed modes might have changed by the time we process the refresh.
        // Make sure the desired mode is still allowed
        const auto displayModeAllowed =
                display->refreshRateConfigs().isModeAllowed(desiredActiveMode->mode->getId());
        if (!displayModeAllowed) {
            clearDesiredActiveModeState(display);
            continue;
        }

        // TODO(b/142753666) use constrains
        hal::VsyncPeriodChangeConstraints constraints;
        constraints.desiredTimeNanos = systemTime();
        constraints.seamlessRequired = false;
        hal::VsyncPeriodChangeTimeline outTimeline;

        const auto status = MAIN_THREAD_GUARD(
                display->initiateModeChange(*desiredActiveMode, constraints, &outTimeline));
        if (status != NO_ERROR) {
            // initiateModeChange may fail if a hotplug event is just about
            // to be sent. We just log the error in this case.
            ALOGW("initiateModeChange failed: %d", status);
            continue;
        }
        mScheduler->onNewVsyncPeriodChangeTimeline(outTimeline);

        if (outTimeline.refreshRequired) {
            scheduleComposite(FrameHint::kNone);
            mSetActiveModePending = true;
        } else {
            // Updating the internal state should be done outside the loop,
            // because it can recreate a DisplayDevice and modify mDisplays
            // which will invalidate the iterator.
            displayToUpdateImmediately = display->getPhysicalId();
        }
    }

    if (displayToUpdateImmediately) {
        updateInternalStateWithChangedMode();

        const auto display = getDisplayDeviceLocked(*displayToUpdateImmediately);
        const auto desiredActiveMode = display->getDesiredActiveMode();
        if (desiredActiveMode &&
            display->getActiveMode()->getId() == desiredActiveMode->mode->getId()) {
            desiredActiveModeChangeDone(display);
        }
    }
}

void SurfaceFlinger::disableExpensiveRendering() {
    auto future = mScheduler->schedule([=]() MAIN_THREAD {
        ATRACE_CALL();
        if (mPowerAdvisor.isUsingExpensiveRendering()) {
            for (const auto& [_, display] : mDisplays) {
                constexpr bool kDisable = false;
                mPowerAdvisor.setExpensiveRenderingExpected(display->getId(), kDisable);
            }
        }
    });

    future.wait();
}

std::vector<ColorMode> SurfaceFlinger::getDisplayColorModes(const DisplayDevice& display) {
    auto modes = getHwComposer().getColorModes(display.getPhysicalId());

    // If the display is internal and the configuration claims it's not wide color capable,
    // filter out all wide color modes. The typical reason why this happens is that the
    // hardware is not good enough to support GPU composition of wide color, and thus the
    // OEMs choose to disable this capability.
    if (display.getConnectionType() == ui::DisplayConnectionType::Internal &&
        !hasWideColorDisplay) {
        const auto newEnd = std::remove_if(modes.begin(), modes.end(), isWideColorMode);
        modes.erase(newEnd, modes.end());
    }

    return modes;
}

status_t SurfaceFlinger::getDisplayNativePrimaries(const sp<IBinder>& displayToken,
                                                   ui::DisplayPrimaries &primaries) {
    if (!displayToken) {
        return BAD_VALUE;
    }

    // Currently we only support this API for a single internal display.
    if (getInternalDisplayToken() != displayToken) {
        return NAME_NOT_FOUND;
    }

    memcpy(&primaries, &mInternalDisplayPrimaries, sizeof(ui::DisplayPrimaries));
    return NO_ERROR;
}

status_t SurfaceFlinger::setActiveColorMode(const sp<IBinder>& displayToken, ColorMode mode) {
    if (!displayToken) {
        return BAD_VALUE;
    }

    auto future = mScheduler->schedule([=]() MAIN_THREAD -> status_t {
        const auto display = getDisplayDeviceLocked(displayToken);
        if (!display) {
            ALOGE("Attempt to set active color mode %s (%d) for invalid display token %p",
                  decodeColorMode(mode).c_str(), mode, displayToken.get());
            return NAME_NOT_FOUND;
        }

        if (display->isVirtual()) {
            ALOGW("Attempt to set active color mode %s (%d) for virtual display",
                  decodeColorMode(mode).c_str(), mode);
            return INVALID_OPERATION;
        }

        const auto modes = getDisplayColorModes(*display);
        const bool exists = std::find(modes.begin(), modes.end(), mode) != modes.end();

        if (mode < ColorMode::NATIVE || !exists) {
            ALOGE("Attempt to set invalid active color mode %s (%d) for display token %p",
                  decodeColorMode(mode).c_str(), mode, displayToken.get());
            return BAD_VALUE;
        }

        display->getCompositionDisplay()->setColorProfile(
                {mode, Dataspace::UNKNOWN, RenderIntent::COLORIMETRIC, Dataspace::UNKNOWN});

        return NO_ERROR;
    });

    // TODO(b/195698395): Propagate error.
    future.wait();
    return NO_ERROR;
}

status_t SurfaceFlinger::getBootDisplayModeSupport(bool* outSupport) const {
    auto future = mScheduler->schedule([=]() MAIN_THREAD mutable -> status_t {
        *outSupport = getHwComposer().hasCapability(Capability::BOOT_DISPLAY_CONFIG);
        return NO_ERROR;
    });
    return future.get();
}

status_t SurfaceFlinger::setBootDisplayMode(const sp<IBinder>& displayToken,
                                            ui::DisplayModeId modeId) {
    const char* const whence = __func__;
    auto future = mScheduler->schedule([=]() MAIN_THREAD -> status_t {
        const auto display = getDisplayDeviceLocked(displayToken);
        if (!display) {
            ALOGE("%s: Invalid display token %p", whence, displayToken.get());
            return NAME_NOT_FOUND;
        }

        if (display->isVirtual()) {
            ALOGE("%s: Invalid operation on virtual display", whence);
            return INVALID_OPERATION;
        }

        const auto displayId = display->getPhysicalId();
        const auto mode = display->getMode(DisplayModeId{modeId});
        if (!mode) {
            ALOGE("%s: Invalid mode %d for display %s", whence, modeId,
                  to_string(displayId).c_str());
            return BAD_VALUE;
        }

        return getHwComposer().setBootDisplayMode(displayId, mode->getHwcId());
    });
    return future.get();
}

status_t SurfaceFlinger::clearBootDisplayMode(const sp<IBinder>& displayToken) {
    const char* const whence = __func__;
    auto future = mScheduler->schedule([=]() MAIN_THREAD -> status_t {
        if (const auto displayId = getPhysicalDisplayIdLocked(displayToken)) {
            return getHwComposer().clearBootDisplayMode(*displayId);
        } else {
            ALOGE("%s: Invalid display token %p", whence, displayToken.get());
            return BAD_VALUE;
        }
    });
    return future.get();
}

void SurfaceFlinger::setAutoLowLatencyMode(const sp<IBinder>& displayToken, bool on) {
    const char* const whence = __func__;
    static_cast<void>(mScheduler->schedule([=]() MAIN_THREAD {
        if (const auto displayId = getPhysicalDisplayIdLocked(displayToken)) {
            getHwComposer().setAutoLowLatencyMode(*displayId, on);
        } else {
            ALOGE("%s: Invalid display token %p", whence, displayToken.get());
        }
    }));
}

void SurfaceFlinger::setGameContentType(const sp<IBinder>& displayToken, bool on) {
    const char* const whence = __func__;
    static_cast<void>(mScheduler->schedule([=]() MAIN_THREAD {
        if (const auto displayId = getPhysicalDisplayIdLocked(displayToken)) {
            const auto type = on ? hal::ContentType::GAME : hal::ContentType::NONE;
            getHwComposer().setContentType(*displayId, type);
        } else {
            ALOGE("%s: Invalid display token %p", whence, displayToken.get());
        }
    }));
}

status_t SurfaceFlinger::clearAnimationFrameStats() {
    Mutex::Autolock _l(mStateLock);
    mAnimFrameTracker.clearStats();
    return NO_ERROR;
}

status_t SurfaceFlinger::getAnimationFrameStats(FrameStats* outStats) const {
    Mutex::Autolock _l(mStateLock);
    mAnimFrameTracker.getStats(outStats);
    return NO_ERROR;
}

status_t SurfaceFlinger::overrideHdrTypes(const sp<IBinder>& displayToken,
                                          const std::vector<ui::Hdr>& hdrTypes) {
    Mutex::Autolock lock(mStateLock);

    auto display = getDisplayDeviceLocked(displayToken);
    if (!display) {
        ALOGE("%s: Invalid display token %p", __func__, displayToken.get());
        return NAME_NOT_FOUND;
    }

    display->overrideHdrTypes(hdrTypes);
    dispatchDisplayHotplugEvent(display->getPhysicalId(), true /* connected */);
    return NO_ERROR;
}

status_t SurfaceFlinger::onPullAtom(const int32_t atomId, std::string* pulledData, bool* success) {
    *success = mTimeStats->onPullAtom(atomId, pulledData);
    return NO_ERROR;
}

status_t SurfaceFlinger::getDisplayedContentSamplingAttributes(const sp<IBinder>& displayToken,
                                                               ui::PixelFormat* outFormat,
                                                               ui::Dataspace* outDataspace,
                                                               uint8_t* outComponentMask) const {
    if (!outFormat || !outDataspace || !outComponentMask) {
        return BAD_VALUE;
    }

    Mutex::Autolock lock(mStateLock);

    const auto displayId = getPhysicalDisplayIdLocked(displayToken);
    if (!displayId) {
        return NAME_NOT_FOUND;
    }

    return getHwComposer().getDisplayedContentSamplingAttributes(*displayId, outFormat,
                                                                 outDataspace, outComponentMask);
}

status_t SurfaceFlinger::setDisplayContentSamplingEnabled(const sp<IBinder>& displayToken,
                                                          bool enable, uint8_t componentMask,
                                                          uint64_t maxFrames) {
    const char* const whence = __func__;
    auto future = mScheduler->schedule([=]() MAIN_THREAD -> status_t {
        if (const auto displayId = getPhysicalDisplayIdLocked(displayToken)) {
            return getHwComposer().setDisplayContentSamplingEnabled(*displayId, enable,
                                                                    componentMask, maxFrames);
        } else {
            ALOGE("%s: Invalid display token %p", whence, displayToken.get());
            return NAME_NOT_FOUND;
        }
    });

    return future.get();
}

status_t SurfaceFlinger::setDisplayElapseTime(const sp<DisplayDevice>& display,
    std::chrono::steady_clock::time_point earliestPresentTime) const {
    nsecs_t sfOffset = mVsyncConfiguration->getCurrentConfigs().late.sfOffset;
    if (!mUseAdvanceSfOffset || (sfOffset >= 0)) {
        return OK;
    }

    if (mDisplaysList.size() != 1 || display->isVirtual()) {
        // Revisit this for multi displays.
        return OK;
    }

    auto timeStamp =
      std::chrono::time_point_cast<std::chrono::nanoseconds>(earliestPresentTime);
    const auto id = HalDisplayId::tryCast(display->getId());
    if (!id) {
        return BAD_VALUE;
    }
    return getHwComposer().setDisplayElapseTime(*id, timeStamp.time_since_epoch().count());
}

status_t SurfaceFlinger::isSupportedConfigSwitch(const sp<IBinder>& displayToken, int config) {
    sp<DisplayDevice> display = nullptr;
    {
        Mutex::Autolock lock(mStateLock);
        display = (getDisplayDeviceLocked(displayToken));
    }

    if (!display) {
        ALOGE("Attempt to switch config %d for invalid display token %p", config,
               displayToken.get());
        return NAME_NOT_FOUND;
    }
#ifdef AIDL_DISPLAY_CONFIG_ENABLED
    if (displayConfigIntf != nullptr) {
        const auto displayId = PhysicalDisplayId::tryCast(display->getId());
        const auto hwcDisplayId = getHwComposer().fromPhysicalDisplayId(*displayId);
        bool supported = false;
        displayConfigIntf->isSupportedConfigSwitch(*hwcDisplayId, config, &supported);
        if (!supported) {
            ALOGW("AIDL Switching to config:%d is not supported", config);
            return INVALID_OPERATION;
        } else {
            ALOGI("AIDL Switching to config:%d is supported", config);
        }
    }
#elif defined(QTI_DISPLAY_CONFIG_ENABLED)
    const auto displayId = display->getId();
    const auto hwcDisplayId = getHwComposer().fromPhysicalDisplayId(*displayId);
    bool supported = false;
    mDisplayConfigIntf->IsSupportedConfigSwitch(*hwcDisplayId, config, &supported);
    if (!supported) {
        ALOGW("HIDL Switching to config:%d is not supported", config);
        return INVALID_OPERATION;
    }
#endif

    return NO_ERROR;
}

status_t SurfaceFlinger::getDisplayedContentSample(const sp<IBinder>& displayToken,
                                                   uint64_t maxFrames, uint64_t timestamp,
                                                   DisplayedFrameStats* outStats) const {
    Mutex::Autolock lock(mStateLock);

    const auto displayId = getPhysicalDisplayIdLocked(displayToken);
    if (!displayId) {
        return NAME_NOT_FOUND;
    }

    return getHwComposer().getDisplayedContentSample(*displayId, maxFrames, timestamp, outStats);
}

status_t SurfaceFlinger::getProtectedContentSupport(bool* outSupported) const {
    if (!outSupported) {
        return BAD_VALUE;
    }
    *outSupported = getRenderEngine().supportsProtectedContent();
    return NO_ERROR;
}

status_t SurfaceFlinger::isWideColorDisplay(const sp<IBinder>& displayToken,
                                            bool* outIsWideColorDisplay) const {
    if (!displayToken || !outIsWideColorDisplay) {
        return BAD_VALUE;
    }

    Mutex::Autolock lock(mStateLock);
    const auto display = getDisplayDeviceLocked(displayToken);
    if (!display) {
        return NAME_NOT_FOUND;
    }

    *outIsWideColorDisplay =
            display->isPrimary() ? hasWideColorDisplay : display->hasWideColorGamut();
    return NO_ERROR;
}

status_t SurfaceFlinger::isDeviceRCSupported(const sp<IBinder>& displayToken,
                                             bool* outDeviceRCSupported) const {
    if (!displayToken || !outDeviceRCSupported) {
        return BAD_VALUE;
    }

    static bool rc_supported = false;
    static int read_rc_supported = true;
    if (read_rc_supported) {
        read_rc_supported = false;
#ifdef QTI_DISPLAY_CONFIG_ENABLED
        ::DisplayConfig::ClientInterface *DisplayConfigIntf = nullptr;
        ::DisplayConfig::ClientInterface::Create("SurfaceFlinger::Layer" + std::to_string(0),
              nullptr, &DisplayConfigIntf);
        if (DisplayConfigIntf) {
            std::string value = "0";
            std::string rc_prop = "enable_rc_support";
            int ret = DisplayConfigIntf->GetDebugProperty(rc_prop, &value);
            if (!ret && (value == "1")) {
                DisplayConfigIntf->IsRCSupported(0, &rc_supported);
            }
            ::DisplayConfig::ClientInterface::Destroy(DisplayConfigIntf);
        }
#endif  // QTI_DISPLAY_CONFIG_ENABLED
    }
   *outDeviceRCSupported = rc_supported;
    return NO_ERROR;
}

status_t SurfaceFlinger::enableVSyncInjections(bool enable) {
    auto future = mScheduler->schedule([=] {
        Mutex::Autolock lock(mStateLock);

        if (const auto handle = mScheduler->enableVSyncInjection(enable)) {
            mScheduler->setInjector(enable ? mScheduler->getEventConnection(handle) : nullptr);
        }
    });

    future.wait();
    return NO_ERROR;
}

status_t SurfaceFlinger::injectVSync(nsecs_t when) {
    Mutex::Autolock lock(mStateLock);
    const DisplayStatInfo stats = mScheduler->getDisplayStatInfo(when);
    const auto expectedPresent = calculateExpectedPresentTime(stats);
    return mScheduler->injectVSync(when, /*expectedVsyncTime=*/expectedPresent,
                                   /*deadlineTimestamp=*/expectedPresent)
            ? NO_ERROR
            : BAD_VALUE;
}

status_t SurfaceFlinger::getLayerDebugInfo(std::vector<LayerDebugInfo>* outLayers) {
    outLayers->clear();
    auto future = mScheduler->schedule([=] {
        const auto display = ON_MAIN_THREAD(getDefaultDisplayDeviceLocked());
        mDrawingState.traverseInZOrder([&](Layer* layer) {
            outLayers->push_back(layer->getLayerDebugInfo(display.get()));
        });
    });

    future.wait();
    return NO_ERROR;
}

status_t SurfaceFlinger::getCompositionPreference(
        Dataspace* outDataspace, ui::PixelFormat* outPixelFormat,
        Dataspace* outWideColorGamutDataspace,
        ui::PixelFormat* outWideColorGamutPixelFormat) const {
    *outDataspace = mDefaultCompositionDataspace;
    *outPixelFormat = defaultCompositionPixelFormat;
    *outWideColorGamutDataspace = mWideColorGamutCompositionDataspace;
    *outWideColorGamutPixelFormat = wideColorGamutCompositionPixelFormat;
    return NO_ERROR;
}

status_t SurfaceFlinger::addRegionSamplingListener(const Rect& samplingArea,
                                                   const sp<IBinder>& stopLayerHandle,
                                                   const sp<IRegionSamplingListener>& listener) {
    if (!listener || samplingArea == Rect::INVALID_RECT || samplingArea.isEmpty()) {
        return BAD_VALUE;
    }

    const wp<Layer> stopLayer = fromHandle(stopLayerHandle);
    mRegionSamplingThread->addListener(samplingArea, stopLayer, listener);
    return NO_ERROR;
}

status_t SurfaceFlinger::removeRegionSamplingListener(const sp<IRegionSamplingListener>& listener) {
    if (!listener) {
        return BAD_VALUE;
    }
    mRegionSamplingThread->removeListener(listener);
    return NO_ERROR;
}

status_t SurfaceFlinger::addFpsListener(int32_t taskId, const sp<gui::IFpsListener>& listener) {
    if (!listener) {
        return BAD_VALUE;
    }

    mFpsReporter->addListener(listener, taskId);
    return NO_ERROR;
}

status_t SurfaceFlinger::removeFpsListener(const sp<gui::IFpsListener>& listener) {
    if (!listener) {
        return BAD_VALUE;
    }
    mFpsReporter->removeListener(listener);
    return NO_ERROR;
}

status_t SurfaceFlinger::addTunnelModeEnabledListener(
        const sp<gui::ITunnelModeEnabledListener>& listener) {
    if (!listener) {
        return BAD_VALUE;
    }

    mTunnelModeEnabledReporter->addListener(listener);
    return NO_ERROR;
}

status_t SurfaceFlinger::removeTunnelModeEnabledListener(
        const sp<gui::ITunnelModeEnabledListener>& listener) {
    if (!listener) {
        return BAD_VALUE;
    }

    mTunnelModeEnabledReporter->removeListener(listener);
    return NO_ERROR;
}

status_t SurfaceFlinger::getDisplayBrightnessSupport(const sp<IBinder>& displayToken,
                                                     bool* outSupport) const {
    if (!displayToken || !outSupport) {
        return BAD_VALUE;
    }

    Mutex::Autolock lock(mStateLock);

    const auto displayId = getPhysicalDisplayIdLocked(displayToken);
    if (!displayId) {
        return NAME_NOT_FOUND;
    }
    *outSupport = getHwComposer().hasDisplayCapability(*displayId, DisplayCapability::BRIGHTNESS);
    return NO_ERROR;
}

bool SurfaceFlinger::hasVisibleHdrLayer(const sp<DisplayDevice>& display) {
    bool hasHdrLayers = false;
    mDrawingState.traverse([&,
                            compositionDisplay = display->getCompositionDisplay()](Layer* layer) {
        hasHdrLayers |= (layer->isVisible() &&
                         compositionDisplay->includesLayer(layer->getCompositionEngineLayerFE()) &&
                         isHdrDataspace(layer->getDataSpace()));
    });
    return hasHdrLayers;
}

status_t SurfaceFlinger::setDisplayBrightness(const sp<IBinder>& displayToken,
                                              const gui::DisplayBrightness& brightness) {
    if (!displayToken) {
        return BAD_VALUE;
    }

    const char* const whence = __func__;
    return ftl::chain(mScheduler->schedule([=]() MAIN_THREAD {
               if (const auto display = getDisplayDeviceLocked(displayToken)) {
                   const bool supportsDisplayBrightnessCommand =
                           getHwComposer().getComposer()->isSupported(
                                   Hwc2::Composer::OptionalFeature::DisplayBrightnessCommand);
                   // If we support applying display brightness as a command, then we also support
                   // dimming SDR layers.
                   if (supportsDisplayBrightnessCommand) {
                       auto compositionDisplay = display->getCompositionDisplay();
                       float currentDimmingRatio =
                               compositionDisplay->editState().sdrWhitePointNits /
                               compositionDisplay->editState().displayBrightnessNits;
                       compositionDisplay->setDisplayBrightness(brightness.sdrWhitePointNits,
                                                                brightness.displayBrightnessNits);
                       MAIN_THREAD_GUARD(display->stageBrightness(brightness.displayBrightness));
                       if (brightness.sdrWhitePointNits / brightness.displayBrightnessNits !=
                           currentDimmingRatio) {
                           scheduleComposite(FrameHint::kNone);
                       } else {
                           scheduleCommit(FrameHint::kNone);
                       }
                       return ftl::yield<status_t>(OK);
                   } else {
                       return getHwComposer()
                               .setDisplayBrightness(display->getPhysicalId(),
                                                     brightness.displayBrightness,
                                                     Hwc2::Composer::DisplayBrightnessOptions{
                                                             .applyImmediately = true});
                   }

               } else {
                   ALOGE("%s: Invalid display token %p", whence, displayToken.get());
                   return ftl::yield<status_t>(NAME_NOT_FOUND);
               }
           }))
            .then([](std::future<status_t> task) { return task; })
            .get();
}

status_t SurfaceFlinger::addHdrLayerInfoListener(const sp<IBinder>& displayToken,
                                                 const sp<gui::IHdrLayerInfoListener>& listener) {
    if (!displayToken) {
        return BAD_VALUE;
    }

    Mutex::Autolock lock(mStateLock);

    const auto display = getDisplayDeviceLocked(displayToken);
    if (!display) {
        return NAME_NOT_FOUND;
    }
    const auto displayId = display->getId();
    sp<HdrLayerInfoReporter>& hdrInfoReporter = mHdrLayerInfoListeners[displayId];
    if (!hdrInfoReporter) {
        hdrInfoReporter = sp<HdrLayerInfoReporter>::make();
    }
    hdrInfoReporter->addListener(listener);


    mAddingHDRLayerInfoListener = true;
    return OK;
}

status_t SurfaceFlinger::removeHdrLayerInfoListener(
        const sp<IBinder>& displayToken, const sp<gui::IHdrLayerInfoListener>& listener) {
    if (!displayToken) {
        return BAD_VALUE;
    }

    Mutex::Autolock lock(mStateLock);

    const auto display = getDisplayDeviceLocked(displayToken);
    if (!display) {
        return NAME_NOT_FOUND;
    }
    const auto displayId = display->getId();
    sp<HdrLayerInfoReporter>& hdrInfoReporter = mHdrLayerInfoListeners[displayId];
    if (hdrInfoReporter) {
        hdrInfoReporter->removeListener(listener);
    }
    return OK;
}

status_t SurfaceFlinger::notifyPowerBoost(int32_t boostId) {
    Boost powerBoost = static_cast<Boost>(boostId);

    if (powerBoost == Boost::INTERACTION) {
        mScheduler->onTouchHint();
    }

    return NO_ERROR;
}

status_t SurfaceFlinger::getDisplayDecorationSupport(
        const sp<IBinder>& displayToken,
        std::optional<DisplayDecorationSupport>* outSupport) const {
    if (!displayToken || !outSupport) {
        return BAD_VALUE;
    }

    Mutex::Autolock lock(mStateLock);

    const auto displayId = getPhysicalDisplayIdLocked(displayToken);
    if (!displayId) {
        return NAME_NOT_FOUND;
    }
    getHwComposer().getDisplayDecorationSupport(*displayId, outSupport);
    return NO_ERROR;
}

// ----------------------------------------------------------------------------

sp<IDisplayEventConnection> SurfaceFlinger::createDisplayEventConnection(
        ISurfaceComposer::VsyncSource vsyncSource,
        ISurfaceComposer::EventRegistrationFlags eventRegistration) {

    bool triggerRefresh = vsyncSource != eVsyncSourceSurfaceFlinger;
    const auto& handle = triggerRefresh ? mAppConnectionHandle : mSfConnectionHandle;

    return mScheduler->createDisplayEventConnection(handle, triggerRefresh, eventRegistration);
}

void SurfaceFlinger::scheduleCommit(FrameHint hint) {
    if (hint == FrameHint::kActive) {
        mScheduler->resetIdleTimer();
    }
    notifyDisplayUpdateImminent();
    mScheduler->scheduleFrame();
}

void SurfaceFlinger::scheduleComposite(FrameHint hint) {
    mMustComposite = true;
    scheduleCommit(hint);
}

void SurfaceFlinger::scheduleCompositeImmed() {
    mMustComposite = true;
    mScheduler->resetIdleTimer();
    notifyDisplayUpdateImminent();
    mScheduler->scheduleFrameImmed();
}

void SurfaceFlinger::scheduleRepaint() {
    mGeometryDirty = true;
    scheduleComposite(FrameHint::kActive);
}

void SurfaceFlinger::scheduleSample() {
    static_cast<void>(mScheduler->schedule([this] { sample(); }));
}

nsecs_t SurfaceFlinger::getVsyncPeriodFromHWC() const {
    auto display = getDefaultDisplayDeviceLocked();
    if (mNextVsyncSource) {
        display = mNextVsyncSource;
    } else if (mActiveVsyncSource) {
        display = mActiveVsyncSource;
    }

    if (display) {
        return display->getVsyncPeriodFromHWC();
    }

    return 0;
}

void SurfaceFlinger::onComposerHalVsync(hal::HWDisplayId hwcDisplayId, int64_t timestamp,
                                        std::optional<hal::VsyncPeriodNanos> vsyncPeriod) {
    const std::string tracePeriod = [vsyncPeriod]() {
        if (ATRACE_ENABLED() && vsyncPeriod) {
            std::stringstream ss;
            ss << "(" << *vsyncPeriod << ")";
            return ss.str();
        }
        return std::string();
    }();
    ATRACE_FORMAT("onComposerHalVsync%s", tracePeriod.c_str());

    Mutex::Autolock lock(mStateLock);
    const auto displayId = getHwComposer().toPhysicalDisplayId(hwcDisplayId);
    if (displayId) {
        const auto token = getPhysicalDisplayTokenLocked(*displayId);
        const auto display = getDisplayDeviceLocked(token);
        display->onVsync(timestamp);
    }

    if (!getHwComposer().onVsync(hwcDisplayId, timestamp)) {
        return;
    }

    const bool isActiveDisplay =
            displayId && getPhysicalDisplayTokenLocked(*displayId) == mActiveDisplayToken;
    if (!isActiveDisplay) {
        // For now, we don't do anything with non active display vsyncs.
        return;
    }

    bool periodFlushed = false;
    mScheduler->addResyncSample(timestamp, vsyncPeriod, &periodFlushed);
    if (periodFlushed) {
        modulateVsync(&VsyncModulator::onRefreshRateChangeCompleted);
    }
}

void SurfaceFlinger::getCompositorTiming(CompositorTiming* compositorTiming) {
    std::lock_guard<std::mutex> lock(getBE().mCompositorTimingLock);
    *compositorTiming = getBE().mCompositorTiming;
}

void SurfaceFlinger::setRefreshRateTo(int32_t refreshRate) {
    const auto display = [&]() {
        ConditionalLock lock(mStateLock, std::this_thread::get_id() != mMainThreadId);
        return getDefaultDisplayDeviceLocked();
    }();

    auto currentRefreshRate = display->refreshRateConfigs().getCurrentRefreshRate();

    auto policy = display->refreshRateConfigs().getCurrentPolicy();
    const auto& allRates = display->refreshRateConfigs().getAllRefreshRates();
    auto iter = allRates.cbegin();
    while (iter != allRates.cend()) {
        const RefreshRate& refreshRate = *iter->second;
        if(policy.primaryRange.includes(refreshRate.getFps())) {
            break;
        }
        ++iter;
    }

    if (currentRefreshRate != *iter->second) {
        changeRefreshRate(*iter->second, DisplayModeEvent::Changed);
    }
}

void SurfaceFlinger::onComposerHalHotplug(hal::HWDisplayId hwcDisplayId,
                                          hal::Connection connection) {
    const bool connected = connection == hal::Connection::CONNECTED;
    ALOGI("%s HAL display %" PRIu64, connected ? "Connecting" : "Disconnecting", hwcDisplayId);

    // Only lock if we're not on the main thread. This function is normally
    // called on a hwbinder thread, but for the primary display it's called on
    // the main thread with the state lock already held, so don't attempt to
    // acquire it here.
    ConditionalLock lock(mStateLock, std::this_thread::get_id() != mMainThreadId);

    mPendingHotplugEvents.emplace_back(HotplugEvent{hwcDisplayId, connection});

    if (connection != hal::Connection::CONNECTED) {
        const std::optional<DisplayIdentificationInfo> info =
           getHwComposer().onHotplug(hwcDisplayId, connection);
        if (info) {
            mDisplaysList.remove(getDisplayDeviceLocked(mPhysicalDisplayTokens[info->id]));
        }
        mNextVsyncSource = getVsyncSource();
    }

    if (std::this_thread::get_id() == mMainThreadId) {
        // Process all pending hot plug events immediately if we are on the main thread.
        processDisplayHotplugEventsLocked();
    }

    setTransactionFlags(eDisplayTransactionNeeded);
}

void SurfaceFlinger::onComposerHalVsyncPeriodTimingChanged(
        hal::HWDisplayId, const hal::VsyncPeriodChangeTimeline& timeline) {
    Mutex::Autolock lock(mStateLock);
    mScheduler->onNewVsyncPeriodChangeTimeline(timeline);

    if (timeline.refreshRequired) {
        scheduleComposite(FrameHint::kNone);
    }
}

void SurfaceFlinger::onComposerHalSeamlessPossible(hal::HWDisplayId) {
    // TODO(b/142753666): use constraints when calling to setActiveModeWithConstraints and
    // use this callback to know when to retry in case of SEAMLESS_NOT_POSSIBLE.
}

void SurfaceFlinger::onComposerHalRefresh(hal::HWDisplayId) {
    Mutex::Autolock lock(mStateLock);
    scheduleComposite(FrameHint::kNone);
}

void SurfaceFlinger::onComposerHalVsyncIdle(hal::HWDisplayId) {
    ATRACE_CALL();
    mScheduler->forceNextResync();
}

void SurfaceFlinger::setVsyncEnabled(bool enabled) {
    ATRACE_CALL();

    // Enable / Disable HWVsync from the main thread to avoid race conditions with
    // display power state.
    static_cast<void>(mScheduler->schedule([=]() MAIN_THREAD { setVsyncEnabledInternal(enabled); }));
}

void SurfaceFlinger::setVsyncEnabledInternal(bool enabled) {
    ATRACE_CALL();
    Mutex::Autolock lockVsync(mVsyncLock);
    Mutex::Autolock lock(mStateLock);

    mHWCVsyncPendingState = enabled ? hal::Vsync::ENABLE : hal::Vsync::DISABLE;

    auto displayId = getInternalDisplayIdLocked();

    if (mNextVsyncSource) {
        // Disable current vsync source before enabling the next source
        if (mActiveVsyncSource) {
            displayId = mActiveVsyncSource->getPhysicalId();
            setHWCVsyncEnabled(displayId, hal::Vsync::DISABLE);
        }
        displayId = mNextVsyncSource->getPhysicalId();
    } else if (mActiveVsyncSource) {
        displayId = mActiveVsyncSource->getPhysicalId();
    }
    setHWCVsyncEnabled(displayId, mHWCVsyncPendingState);
    if (mNextVsyncSource) {
        mActiveVsyncSource = mNextVsyncSource;
        mNextVsyncSource = NULL;
    }
}

SurfaceFlinger::FenceWithFenceTime SurfaceFlinger::previousFrameFence() {
     return mVsyncModulator->getVsyncConfig().sfOffset >= 0 ? mPreviousPresentFences[0]
                                                           : mPreviousPresentFences[1];
}

bool SurfaceFlinger::previousFramePending(int graceTimeMs) {
    ATRACE_CALL();
    const std::shared_ptr<FenceTime>& fence = previousFrameFence().fenceTime;

    if (fence == FenceTime::NO_FENCE) {
        return false;
    }

    const status_t status = fence->wait(graceTimeMs);
    // This is the same as Fence::Status::Unsignaled, but it saves a getStatus() call,
    // which calls wait(0) again internally
    return status == -ETIME;
}

nsecs_t SurfaceFlinger::previousFramePresentTime() {
    const std::shared_ptr<FenceTime>& fence = previousFrameFence().fenceTime;

    if (fence == FenceTime::NO_FENCE) {
        return Fence::SIGNAL_TIME_INVALID;
    }

    return fence->getSignalTime();
}

nsecs_t SurfaceFlinger::calculateExpectedPresentTime(DisplayStatInfo stats) const {
    // Inflate the expected present time if we're targetting the next vsync.
    return mVsyncModulator->getVsyncConfig().sfOffset >= 0 ? stats.vsyncTime
                                                           : stats.vsyncTime + stats.vsyncPeriod;
}

void SurfaceFlinger::syncToDisplayHardware() NO_THREAD_SAFETY_ANALYSIS {
    ATRACE_CALL();

    SmomoIntf *smoMo = nullptr;
    for (auto &instance: mSmomoInstances) {
        if (instance.displayId == 0) {
            smoMo = instance.smoMo;
            break;
        }
    }

    if (smoMo) {
        nsecs_t timestamp = 0;
        bool needResync = smoMo->SyncToDisplay(previousFrameFence().fence, &timestamp);
        ALOGV("needResync = %d, timestamp = %" PRId64, needResync, timestamp);
    }
}

void SurfaceFlinger::updateFrameScheduler() NO_THREAD_SAFETY_ANALYSIS {
    if (!mFrameSchedulerExtnIntf) {
        return;
    }

    const sp<Fence>& fence = mVsyncModulator->getVsyncConfig().sfOffset > 0 ? mPreviousPresentFences[0].fence
                                                                            : mPreviousPresentFences[1].fence;

    if (fence == Fence::NO_FENCE) {
        return;
    }
    int fenceFd = fence->get();
    nsecs_t timeStamp = 0;
    int ret = mFrameSchedulerExtnIntf->UpdateFrameScheduling(fenceFd, &timeStamp);
    if (ret <= 0) {
        return;
    }

    const nsecs_t period = getVsyncPeriodFromHWC();
    mScheduler->resyncToHardwareVsync(true, period, true /* force resync */);
    if (timeStamp > 0) {
        bool periodFlushed = false;
        mScheduler->addResyncSample(timeStamp, period, &periodFlushed);
        if (periodFlushed) {
            modulateVsync(&VsyncModulator::onRefreshRateChangeCompleted);
        }
    }
}

bool SurfaceFlinger::commit(nsecs_t frameTime, int64_t vsyncId, nsecs_t expectedVsyncTime) {
    MainThreadScopedGuard mainThreadGuard(SF_MAIN_THREAD);

    if (mDolphinWrapper.dolphinTrackVsyncSignal) {
        mDolphinWrapper.dolphinTrackVsyncSignal(frameTime, vsyncId, expectedVsyncTime);
    }

    // we set this once at the beginning of commit to ensure consistency throughout the whole frame
    mPowerHintSessionData.sessionEnabled = mPowerAdvisor.usePowerHintSession();
    if (mPowerHintSessionData.sessionEnabled) {
        mPowerHintSessionData.commitStart = systemTime();
    }

    // calculate the expected present time once and use the cached
    // value throughout this frame to make sure all layers are
    // seeing this same value.
    if (expectedVsyncTime >= frameTime) {
        mExpectedPresentTime = expectedVsyncTime;
    } else {
        const DisplayStatInfo stats = mScheduler->getDisplayStatInfo(frameTime);
        mExpectedPresentTime = calculateExpectedPresentTime(stats);
    }

    const nsecs_t lastScheduledPresentTime = mScheduledPresentTime;
    mScheduledPresentTime = expectedVsyncTime;
    updateFrameScheduler();
    syncToDisplayHardware();

    if (mPowerHintSessionData.sessionEnabled) {
        mPowerAdvisor.setTargetWorkDuration(mExpectedPresentTime -
                                            mPowerHintSessionData.commitStart);
    }
    const auto vsyncIn = [&] {
        if (!ATRACE_ENABLED()) return 0.f;
        return (mExpectedPresentTime - systemTime()) / 1e6f;
    }();
    ATRACE_FORMAT("%s %" PRId64 " vsyncIn %.2fms%s", __func__, vsyncId, vsyncIn,
                  mExpectedPresentTime == expectedVsyncTime ? "" : " (adjusted)");

    // When Backpressure propagation is enabled we want to give a small grace period
    // for the present fence to fire instead of just giving up on this frame to handle cases
    // where present fence is just about to get signaled.
    const int graceTimeForPresentFenceMs =
            (mPropagateBackpressure &&
             (mPropagateBackpressureClientComposition || !mHadClientComposition))
            ? 1
            : 0;

    // Pending frames may trigger backpressure propagation.
    const TracedOrdinal<bool> framePending = {"PrevFramePending",
                                              previousFramePending(graceTimeForPresentFenceMs)};

    // Frame missed counts for metrics tracking.
    // A frame is missed if the prior frame is still pending. If no longer pending,
    // then we still count the frame as missed if the predicted present time
    // was further in the past than when the fence actually fired.

    // Add some slop to correct for drift. This should generally be
    // smaller than a typical frame duration, but should not be so small
    // that it reports reasonable drift as a missed frame.
    const DisplayStatInfo stats = mScheduler->getDisplayStatInfo(systemTime());
    const nsecs_t frameMissedSlop = stats.vsyncPeriod / 2;
    const nsecs_t previousPresentTime = previousFramePresentTime();
    const TracedOrdinal<bool> frameMissed = {"PrevFrameMissed",
                                             framePending ||
                                                     (previousPresentTime >= 0 &&
                                                      (lastScheduledPresentTime <
                                                       previousPresentTime - frameMissedSlop))};
    const TracedOrdinal<bool> hwcFrameMissed = {"PrevHwcFrameMissed",
                                                mHadDeviceComposition && frameMissed};
    const TracedOrdinal<bool> gpuFrameMissed = {"PrevGpuFrameMissed",
                                                mHadClientComposition && frameMissed};

    if (frameMissed) {
        mFrameMissedCount++;
        mTimeStats->incrementMissedFrames();
    }

    if (hwcFrameMissed) {
        mHwcFrameMissedCount++;
    }

    if (gpuFrameMissed) {
        mGpuFrameMissedCount++;
    }

    // If we are in the middle of a mode change and the fence hasn't
    // fired yet just wait for the next commit.
    if (mSetActiveModePending) {
        if (framePending) {
            mScheduler->scheduleFrame();
            return false;
        }

        // We received the present fence from the HWC, so we assume it successfully updated
        // the mode, hence we update SF.
        mSetActiveModePending = false;
        {
            Mutex::Autolock lock(mStateLock);
            updateInternalStateWithChangedMode();
        }
    }

    if (framePending && mPropagateBackpressure) {
        if ((hwcFrameMissed && !gpuFrameMissed) || mPropagateBackpressureClientComposition) {
            scheduleCommit(FrameHint::kNone);
            return false;
        }
    }

    if (mTracingEnabledChanged) {
        mLayerTracingEnabled = mLayerTracing.isEnabled();
        mTracingEnabledChanged = false;
    }

    if (mRefreshRateOverlaySpinner) {
        Mutex::Autolock lock(mStateLock);
        if (const auto display = getDefaultDisplayDeviceLocked()) {
            display->animateRefreshRateOverlay();
        }
    }

    // Composite if transactions were committed, or if requested by HWC.
    bool mustComposite = mMustComposite.exchange(false);
    {
        mFrameTimeline->setSfWakeUp(vsyncId, frameTime, Fps::fromPeriodNsecs(stats.vsyncPeriod));

        bool needsTraversal = false;
        if (clearTransactionFlags(eTransactionFlushNeeded)) {
            needsTraversal |= commitCreatedLayers();
            needsTraversal |= flushTransactionQueues(vsyncId);
        }

        const bool shouldCommit =
                (getTransactionFlags() & ~eTransactionFlushNeeded) || needsTraversal;
        if (shouldCommit) {
            commitTransactions();
        }

        if (transactionFlushNeeded()) {
            setTransactionFlags(eTransactionFlushNeeded);
        }

        mustComposite |= shouldCommit;
        mustComposite |= latchBuffers();

        // This has to be called after latchBuffers because we want to include the layers that have
        // been latched in the commit callback
        if (!needsTraversal) {
            // Invoke empty transaction callbacks early.
            mTransactionCallbackInvoker.sendCallbacks(false /* onCommitOnly */);
        } else {
            // Invoke OnCommit callbacks.
            mTransactionCallbackInvoker.sendCallbacks(true /* onCommitOnly */);
        }

        updateLayerGeometry();
    }

    // Layers need to get updated (in the previous line) before we can use them for
    // choosing the refresh rate.
    // Hold mStateLock as chooseRefreshRateForContent promotes wp<Layer> to sp<Layer>
    // and may eventually call to ~Layer() if it holds the last reference
    {
        Mutex::Autolock _l(mStateLock);
        mScheduler->chooseRefreshRateForContent();
        setActiveModeInHwcIfNeeded();
    }

    updateCursorAsync();
    updateInputFlinger();

    if (mLayerTracingEnabled && !mLayerTracing.flagIsSet(LayerTracing::TRACE_COMPOSITION)) {
        // This will block and tracing should only be enabled for debugging.
        mLayerTracing.notify(mVisibleRegionsDirty, frameTime);
    }

#ifdef PASS_COMPOSITOR_TID
    if (!mTidSentSuccessfully && mBootFinished && mDisplayExtnIntf) {
        bool sfTid = mDisplayExtnIntf->SendCompositorTid(composer::PerfHintType::kSurfaceFlinger,
                                                         mSFTid) == 0;
        bool reTid = mDisplayExtnIntf->SendCompositorTid(composer::PerfHintType::kRenderEngine,
                                                         mRETid) == 0;

        if (sfTid && reTid) {
            mTidSentSuccessfully = true;
        }
    }
#endif

    MAIN_THREAD_GUARD(persistDisplayBrightness(mustComposite));

    return mustComposite && CC_LIKELY(mBootStage != BootStage::BOOTLOADER);
}

void SurfaceFlinger::composite(nsecs_t frameTime, int64_t vsyncId) {
    ATRACE_FORMAT("%s %" PRId64, __func__, vsyncId);
    MainThreadScopedGuard mainThreadGuard(SF_MAIN_THREAD);
    if (mPowerHintSessionData.sessionEnabled) {
        mPowerHintSessionData.compositeStart = systemTime();
    }

    {
        std::lock_guard lock(mEarlyWakeUpMutex);
        mSendEarlyWakeUp = false;
    }

    compositionengine::CompositionRefreshArgs refreshArgs;
    const auto& displays = ON_MAIN_THREAD(mDisplays);
    refreshArgs.outputs.reserve(displays.size());
    for (const auto& [_, display] : displays) {
        refreshArgs.outputs.push_back(display->getCompositionDisplay());
    }
    mDrawingState.traverseInZOrder([&refreshArgs](Layer* layer) {
        if (auto layerFE = layer->getCompositionEngineLayerFE())
            refreshArgs.layers.push_back(layerFE);
    });
    refreshArgs.layersWithQueuedFrames.reserve(mLayersWithQueuedFrames.size());
    for (auto layer : mLayersWithQueuedFrames) {
        if (auto layerFE = layer->getCompositionEngineLayerFE())
            refreshArgs.layersWithQueuedFrames.push_back(layerFE);
    }

    refreshArgs.outputColorSetting = useColorManagement
            ? mDisplayColorSetting
            : compositionengine::OutputColorSetting::kUnmanaged;
    refreshArgs.colorSpaceAgnosticDataspace = mColorSpaceAgnosticDataspace;
    refreshArgs.forceOutputColorMode = mForceColorMode;

    refreshArgs.updatingOutputGeometryThisFrame = mVisibleRegionsDirty;
    refreshArgs.updatingGeometryThisFrame = mGeometryDirty.exchange(false) || mVisibleRegionsDirty;
    refreshArgs.blursAreExpensive = mBlursAreExpensive;
    refreshArgs.internalDisplayRotationFlags = DisplayDevice::getPrimaryDisplayRotationFlags();

    if (CC_UNLIKELY(mDrawingState.colorMatrixChanged)) {
        refreshArgs.colorTransformMatrix = mDrawingState.colorMatrix;
        mDrawingState.colorMatrixChanged = false;
    }

    refreshArgs.devOptForceClientComposition = mDebugDisableHWC;

    if (mDebugFlashDelay != 0) {
        refreshArgs.devOptForceClientComposition = true;
        refreshArgs.devOptFlashDirtyRegionsDelay = std::chrono::milliseconds(mDebugFlashDelay);
    }

    const auto expectedPresentTime = mExpectedPresentTime.load();
    const auto prevVsyncTime = mScheduler->getPreviousVsyncFrom(expectedPresentTime);
    const auto hwcMinWorkDuration = mVsyncConfiguration->getCurrentConfigs().hwcMinWorkDuration;
    refreshArgs.earliestPresentTime = prevVsyncTime - hwcMinWorkDuration;
    refreshArgs.previousPresentFence = mPreviousPresentFences[0].fenceTime;
    refreshArgs.scheduledFrameTime = mScheduler->getScheduledFrameTime();
    refreshArgs.expectedPresentTime = expectedPresentTime;

    // Store the present time just before calling to the composition engine so we could notify
    // the scheduler.
    const auto presentTime = systemTime();
    dumpDrawCycle(true);
    {
      Mutex::Autolock lock(mStateLock);
      for (const auto& [_, display] : mDisplays) {
           setDisplayElapseTime(display, refreshArgs.earliestPresentTime);
      }
    }
    mCompositionEngine->present(refreshArgs);

    if (mPowerHintSessionData.sessionEnabled) {
        mPowerHintSessionData.presentEnd = systemTime();
    }

    mTimeStats->recordFrameDuration(frameTime, systemTime());

    if (mScheduler->onPostComposition(presentTime)) {
        scheduleComposite(FrameHint::kNone);
    }

    postFrame();
    postComposition();

    const bool prevFrameHadClientComposition = mHadClientComposition;

    mHadClientComposition = std::any_of(displays.cbegin(), displays.cend(), [](const auto& pair) {
        const auto& state = pair.second->getCompositionDisplay()->getState();
        return state.usesClientComposition && !state.reusedClientComposition;
    });
    mHadDeviceComposition = std::any_of(displays.cbegin(), displays.cend(), [](const auto& pair) {
        const auto& state = pair.second->getCompositionDisplay()->getState();
        return state.usesDeviceComposition;
    });
    mReusedClientComposition =
            std::any_of(displays.cbegin(), displays.cend(), [](const auto& pair) {
                const auto& state = pair.second->getCompositionDisplay()->getState();
                return state.reusedClientComposition;
            });
    // Only report a strategy change if we move in and out of client composition
    if (prevFrameHadClientComposition != mHadClientComposition) {
        mTimeStats->incrementCompositionStrategyChanges();
    }

    // TODO: b/160583065 Enable skip validation when SF caches all client composition layers
    const bool usedGpuComposition = mHadClientComposition || mReusedClientComposition;
    modulateVsync(&VsyncModulator::onDisplayRefresh, usedGpuComposition);

    mLayersWithQueuedFrames.clear();
    if (mLayerTracingEnabled && mLayerTracing.flagIsSet(LayerTracing::TRACE_COMPOSITION)) {
        // This will block and should only be used for debugging.
        mLayerTracing.notify(mVisibleRegionsDirty, frameTime);
    }

    mVisibleRegionsWereDirtyThisFrame = mVisibleRegionsDirty; // Cache value for use in post-comp
    mVisibleRegionsDirty = false;

    if (mCompositionEngine->needsAnotherUpdate()) {
        scheduleCommit(FrameHint::kNone);
    }

    // calculate total render time for performance hinting if adpf cpu hint is enabled,
    if (mPowerHintSessionData.sessionEnabled) {
        const nsecs_t flingerDuration =
                (mPowerHintSessionData.presentEnd - mPowerHintSessionData.commitStart);
        mPowerAdvisor.sendActualWorkDuration(flingerDuration, mPowerHintSessionData.presentEnd);
    }
}

void SurfaceFlinger::updateLayerGeometry() {
    ATRACE_CALL();

    if (mVisibleRegionsDirty) {
        computeLayerBounds();
    }

    for (auto& layer : mLayersPendingRefresh) {
        Region visibleReg;
        visibleReg.set(layer->getScreenBounds());
        invalidateLayerStack(layer, visibleReg);
    }

    setDisplayAnimating();

    mLayersPendingRefresh.clear();
}

void SurfaceFlinger::setDisplayAnimating() {
    bool hasScreenshot = false;
    for (const auto& pair : ON_MAIN_THREAD(mDisplays)) {
        const auto& displayDevice = pair.second;
        if (!IsDisplayExternalOrVirtual(displayDevice)) {
           continue;
        }
        const auto display = displayDevice->getCompositionDisplay();
        for (const auto& layer : mDrawingState.layersSortedByZ) {
            // only consider the layers on the given layer stack
            if (layer->getLayerStack() == displayDevice->getLayerStack()) {
               hasScreenshot |= layer->isScreenshot();
            }
        }
        auto layers = displayDevice->getCompositionDisplay()->getOutputLayersOrderedByZ();
        hasScreenshot |= std::any_of(layers.begin(), layers.end(), [](auto* layer) {
                                    return layer->getLayerFE().getCompositionState()->isScreenshot;
                                    });
    }

    for (auto& layer : mLayersPendingRefresh) {
        for (const auto& [token, displayDevice] : ON_MAIN_THREAD(mDisplays)) {
            auto display = displayDevice->getCompositionDisplay();
            if (!IsDisplayExternalOrVirtual(displayDevice)) {
               continue;
            }
            if (display->includesLayer(layer->getOutputFilter())) {
               hasScreenshot |= layer->isScreenshot();
            }
        }
    }
#ifdef QTI_DISPLAY_CONFIG_ENABLED
    for (const auto& [token, displayDevice] : ON_MAIN_THREAD(mDisplays)) {
        if (!IsDisplayExternalOrVirtual(displayDevice)) {
           continue;
        }
        uint32_t hwcDisplayId;
        getHwcDisplayId(displayDevice, &hwcDisplayId);
        if (mDisplayConfigIntf && (hasScreenshot != mHasScreenshot)) {
           mDisplayConfigIntf->SetDisplayAnimating(hwcDisplayId, hasScreenshot);
           mHasScreenshot = hasScreenshot;
        }
    }
#endif
}

bool SurfaceFlinger::IsDisplayExternalOrVirtual(const sp<DisplayDevice>& displayDevice) {
    uint32_t hwcDisplayId;
    bool hasHwcId = getHwcDisplayId(displayDevice, &hwcDisplayId);
    if (displayDevice->isVirtual()) {
      return hasHwcId && displayDevice->isVirtual();
    }
    auto displayId = displayDevice->getId();
    bool isExternal = displayId.value &&
          (displayDevice->getConnectionType() == ui::DisplayConnectionType::External);
    return hasHwcId && isExternal;
}

void SurfaceFlinger::updateCompositorTiming(const DisplayStatInfo& stats, nsecs_t compositeTime,
                                            std::shared_ptr<FenceTime>& presentFenceTime) {
    // Update queue of past composite+present times and determine the
    // most recently known composite to present latency.
    getBE().mCompositePresentTimes.push({compositeTime, presentFenceTime});
    nsecs_t compositeToPresentLatency = -1;
    while (!getBE().mCompositePresentTimes.empty()) {
        SurfaceFlingerBE::CompositePresentTime& cpt = getBE().mCompositePresentTimes.front();
        // Cached values should have been updated before calling this method,
        // which helps avoid duplicate syscalls.
        nsecs_t displayTime = cpt.display->getCachedSignalTime();
        if (displayTime == Fence::SIGNAL_TIME_PENDING) {
            break;
        }
        compositeToPresentLatency = displayTime - cpt.composite;
        getBE().mCompositePresentTimes.pop();
    }

    // Don't let mCompositePresentTimes grow unbounded, just in case.
    while (getBE().mCompositePresentTimes.size() > 16) {
        getBE().mCompositePresentTimes.pop();
    }

    setCompositorTimingSnapped(stats, compositeToPresentLatency);
}

void SurfaceFlinger::setCompositorTimingSnapped(const DisplayStatInfo& stats,
                                                nsecs_t compositeToPresentLatency) {
    // Avoid division by 0 by defaulting to 60Hz
    const auto vsyncPeriod = stats.vsyncPeriod ?: (60_Hz).getPeriodNsecs();

    // Integer division and modulo round toward 0 not -inf, so we need to
    // treat negative and positive offsets differently.
    nsecs_t idealLatency = (mVsyncConfiguration->getCurrentConfigs().late.sfOffset > 0)
            ? (vsyncPeriod -
               (mVsyncConfiguration->getCurrentConfigs().late.sfOffset % vsyncPeriod))
            : ((-mVsyncConfiguration->getCurrentConfigs().late.sfOffset) % vsyncPeriod);

    // Just in case mVsyncConfiguration->getCurrentConfigs().late.sf == -vsyncInterval.
    if (idealLatency <= 0) {
        idealLatency = vsyncPeriod;
    }

    // Snap the latency to a value that removes scheduling jitter from the
    // composition and present times, which often have >1ms of jitter.
    // Reducing jitter is important if an app attempts to extrapolate
    // something (such as user input) to an accurate diasplay time.
    // Snapping also allows an app to precisely calculate
    // mVsyncConfiguration->getCurrentConfigs().late.sf with (presentLatency % interval).
    const nsecs_t bias = vsyncPeriod / 2;
    const int64_t extraVsyncs = ((compositeToPresentLatency - idealLatency + bias) / vsyncPeriod);
    const nsecs_t snappedCompositeToPresentLatency =
            (extraVsyncs > 0) ? idealLatency + (extraVsyncs * vsyncPeriod) : idealLatency;

    std::lock_guard<std::mutex> lock(getBE().mCompositorTimingLock);
    getBE().mCompositorTiming.deadline = stats.vsyncTime - idealLatency;
    getBE().mCompositorTiming.interval = vsyncPeriod;
    getBE().mCompositorTiming.presentLatency = snappedCompositeToPresentLatency;
}

bool SurfaceFlinger::isHdrLayer(Layer* layer) const {
    if (!isHdrDataspace(layer->getDataSpace())) {
        return false;
    }
    if (mIgnoreHdrCameraLayers) {
        auto buffer = layer->getBuffer();
        if (buffer && (buffer->getUsage() & GRALLOC_USAGE_HW_CAMERA_WRITE) != 0) {
            return false;
        }
    }
    return true;
}

ui::Rotation SurfaceFlinger::getPhysicalDisplayOrientation(DisplayId displayId,
                                                           bool isPrimary) const {
    const auto id = PhysicalDisplayId::tryCast(displayId);
    if (!id) {
        return ui::ROTATION_0;
    }
    if (getHwComposer().getComposer()->isSupported(
                Hwc2::Composer::OptionalFeature::PhysicalDisplayOrientation)) {
        switch (getHwComposer().getPhysicalDisplayOrientation(*id)) {
            case Hwc2::AidlTransform::ROT_90:
                return ui::ROTATION_90;
            case Hwc2::AidlTransform::ROT_180:
                return ui::ROTATION_180;
            case Hwc2::AidlTransform::ROT_270:
                return ui::ROTATION_270;
            default:
                return ui::ROTATION_0;
        }
    }

    if (isPrimary) {
        using Values = SurfaceFlingerProperties::primary_display_orientation_values;
        switch (primary_display_orientation(Values::ORIENTATION_0)) {
            case Values::ORIENTATION_90:
                return ui::ROTATION_90;
            case Values::ORIENTATION_180:
                return ui::ROTATION_180;
            case Values::ORIENTATION_270:
                return ui::ROTATION_270;
            default:
                break;
        }
    }
    return ui::ROTATION_0;
}

void SurfaceFlinger::postComposition() {
    ATRACE_CALL();
    ALOGV("postComposition");

    const auto* display = ON_MAIN_THREAD(getDefaultDisplayDeviceLocked()).get();

    getBE().mGlCompositionDoneTimeline.updateSignalTimes();
    std::shared_ptr<FenceTime> glCompositionDoneFenceTime;
    if (display && display->getCompositionDisplay()->getState().usesClientComposition) {
        glCompositionDoneFenceTime =
                std::make_shared<FenceTime>(display->getCompositionDisplay()
                                                    ->getRenderSurface()
                                                    ->getClientTargetAcquireFence());
        getBE().mGlCompositionDoneTimeline.push(glCompositionDoneFenceTime);
    } else {
        glCompositionDoneFenceTime = FenceTime::NO_FENCE;
    }

    getBE().mDisplayTimeline.updateSignalTimes();
    mPreviousPresentFences[1] = mPreviousPresentFences[0];

    sp<DisplayDevice> vSyncSource = mNextVsyncSource;
    if (mNextVsyncSource == NULL) {
        vSyncSource = mActiveVsyncSource;
    }
    mPreviousPresentFences[0].fence = vSyncSource ?
        getHwComposer().getPresentFence(vSyncSource->getPhysicalId()) : Fence::NO_FENCE;
    mPreviousPresentFences[0].fenceTime =
            std::make_shared<FenceTime>(mPreviousPresentFences[0].fence);

    getBE().mDisplayTimeline.push(mPreviousPresentFences[0].fenceTime);

    nsecs_t now = systemTime();

    // Set presentation information before calling Layer::releasePendingBuffer, such that jank
    // information from previous' frame classification is already available when sending jank info
    // to clients, so they get jank classification as early as possible.
    mFrameTimeline->setSfPresent(/* sfPresentTime */ now, mPreviousPresentFences[0].fenceTime,
                                 glCompositionDoneFenceTime);

    const DisplayStatInfo stats = mScheduler->getDisplayStatInfo(now);

    // We use the CompositionEngine::getLastFrameRefreshTimestamp() which might
    // be sampled a little later than when we started doing work for this frame,
    // but that should be okay since updateCompositorTiming has snapping logic.
    updateCompositorTiming(stats, mCompositionEngine->getLastFrameRefreshTimestamp(),
                           mPreviousPresentFences[0].fenceTime);
    CompositorTiming compositorTiming;
    {
        std::lock_guard<std::mutex> lock(getBE().mCompositorTimingLock);
        compositorTiming = getBE().mCompositorTiming;
    }

    for (const auto& layer: mLayersWithQueuedFrames) {
        layer->onPostComposition(display, glCompositionDoneFenceTime,
                                 mPreviousPresentFences[0].fenceTime, compositorTiming);
        layer->releasePendingBuffer(/*dequeueReadyTime*/ now);
    }

    std::vector<std::pair<std::shared_ptr<compositionengine::Display>, sp<HdrLayerInfoReporter>>>
            hdrInfoListeners;
    bool haveNewListeners = false;
    {
        Mutex::Autolock lock(mStateLock);
        if (mFpsReporter) {
            mFpsReporter->dispatchLayerFps();
        }

        if (mTunnelModeEnabledReporter) {
            mTunnelModeEnabledReporter->updateTunnelModeStatus();
        }
        hdrInfoListeners.reserve(mHdrLayerInfoListeners.size());
        for (const auto& [displayId, reporter] : mHdrLayerInfoListeners) {
            if (reporter && reporter->hasListeners()) {
                if (const auto display = getDisplayDeviceLocked(displayId)) {
                    hdrInfoListeners.emplace_back(display->getCompositionDisplay(), reporter);
                }
            }
        }
        haveNewListeners = mAddingHDRLayerInfoListener; // grab this with state lock
        mAddingHDRLayerInfoListener = false;
    }

    if (haveNewListeners || mSomeDataspaceChanged || mVisibleRegionsWereDirtyThisFrame) {
        for (auto& [compositionDisplay, listener] : hdrInfoListeners) {
            HdrLayerInfoReporter::HdrLayerInfo info;
            int32_t maxArea = 0;
            mDrawingState.traverse([&, compositionDisplay = compositionDisplay](Layer* layer) {
                const auto layerFe = layer->getCompositionEngineLayerFE();
                if (layer->isVisible() && compositionDisplay->includesLayer(layerFe)) {
                    if (isHdrLayer(layer)) {
                        const auto* outputLayer =
                            compositionDisplay->getOutputLayerForLayer(layerFe);
                        if (outputLayer) {
                            info.numberOfHdrLayers++;
                            const auto displayFrame = outputLayer->getState().displayFrame;
                            const int32_t area = displayFrame.width() * displayFrame.height();
                            if (area > maxArea) {
                                maxArea = area;
                                info.maxW = displayFrame.width();
                                info.maxH = displayFrame.height();
                            }
                        }
                    }
                }
            });
            listener->dispatchHdrLayerInfo(info);
        }
    }

    mSomeDataspaceChanged = false;
    mVisibleRegionsWereDirtyThisFrame = false;

    mTransactionCallbackInvoker.addPresentFence(mPreviousPresentFences[0].fence);
    mTransactionCallbackInvoker.sendCallbacks(false /* onCommitOnly */);
    mTransactionCallbackInvoker.clearCompletedTransactions();

    if (display && display->isInternal() && display->getPowerMode() == hal::PowerMode::ON &&
        mPreviousPresentFences[0].fenceTime->isValid()) {
        mScheduler->addPresentFence(mPreviousPresentFences[0].fenceTime);
    }

    const bool isDisplayConnected =
            display && getHwComposer().isConnected(display->getPhysicalId());

    if (!hasSyncFramework) {
        if (isDisplayConnected && display->isPoweredOn()) {
            mScheduler->enableHardwareVsync();
        }
    }

    if (mAnimCompositionPending) {
        mAnimCompositionPending = false;

        if (mPreviousPresentFences[0].fenceTime->isValid()) {
            mAnimFrameTracker.setActualPresentFence(mPreviousPresentFences[0].fenceTime);
        } else if (isDisplayConnected) {
            // The HWC doesn't support present fences, so use the refresh
            // timestamp instead.
            const nsecs_t presentTime = display->getRefreshTimestamp();
            mAnimFrameTracker.setActualPresentTime(presentTime);
        }
        mAnimFrameTracker.advanceFrame();
    }

    dumpDrawCycle(false);

    mTimeStats->incrementTotalFrames();
    if (mHadClientComposition) {
        mTimeStats->incrementClientCompositionFrames();
    }

    if (mReusedClientComposition) {
        mTimeStats->incrementClientCompositionReusedFrames();
    }

    mTimeStats->setPresentFenceGlobal(mPreviousPresentFences[0].fenceTime);

    const size_t sfConnections = mScheduler->getEventThreadConnectionCount(mSfConnectionHandle);
    const size_t appConnections = mScheduler->getEventThreadConnectionCount(mAppConnectionHandle);
    mTimeStats->recordDisplayEventConnectionCount(sfConnections + appConnections);

    UpdateSmomoState();

    if (isDisplayConnected && !display->isPoweredOn()) {
        getRenderEngine().cleanupPostRender();
        return;
    }

    nsecs_t currentTime = systemTime();
    if (mHasPoweredOff) {
        mHasPoweredOff = false;
    } else {
        nsecs_t elapsedTime = currentTime - getBE().mLastSwapTime;
        size_t numPeriods = static_cast<size_t>(elapsedTime / stats.vsyncPeriod);
        if (numPeriods < SurfaceFlingerBE::NUM_BUCKETS - 1) {
            getBE().mFrameBuckets[numPeriods] += elapsedTime;
        } else {
            getBE().mFrameBuckets[SurfaceFlingerBE::NUM_BUCKETS - 1] += elapsedTime;
        }
        getBE().mTotalTime += elapsedTime;
    }
    getBE().mLastSwapTime = currentTime;

    // Cleanup any outstanding resources due to rendering a prior frame.
    getRenderEngine().cleanupPostRender();

    {
        std::lock_guard lock(mTexturePoolMutex);
        if (mTexturePool.size() < mTexturePoolSize) {
            const size_t refillCount = mTexturePoolSize - mTexturePool.size();
            const size_t offset = mTexturePool.size();
            mTexturePool.resize(mTexturePoolSize);
            getRenderEngine().genTextures(refillCount, mTexturePool.data() + offset);
            ATRACE_INT("TexturePoolSize", mTexturePool.size());
        } else if (mTexturePool.size() > mTexturePoolSize) {
            const size_t deleteCount = mTexturePool.size() - mTexturePoolSize;
            const size_t offset = mTexturePoolSize;
            getRenderEngine().deleteTextures(deleteCount, mTexturePool.data() + offset);
            mTexturePool.resize(mTexturePoolSize);
            ATRACE_INT("TexturePoolSize", mTexturePool.size());
        }
    }

    if (mSplitLayerExt && mLayerExt) {
        std::vector<std::string> layerName;
        std::vector<int32_t> layerSequence;
        const auto compositionDisplay = display->getCompositionDisplay();
        compositionDisplay->getVisibleLayerInfo(&layerName, &layerSequence);
        if (layerName.size() != 0) {
            mLayerExt->UpdateLayerState(layerName, mNumLayers);
        }
    }

    // Even though ATRACE_INT64 already checks if tracing is enabled, it doesn't prevent the
    // side-effect of getTotalSize(), so we check that again here
    if (ATRACE_ENABLED()) {
        // getTotalSize returns the total number of buffers that were allocated by SurfaceFlinger
        ATRACE_INT64("Total Buffer Size", GraphicBufferAllocator::get().getTotalSize());
    }

    if (!mSentInitialFps) {
        uint32_t fps = display->refreshRateConfigs().getCurrentRefreshRate().getFps().getValue();
        setContentFps(fps);
    }
}

void SurfaceFlinger::UpdateSmomoState() {
    ATRACE_NAME("SmoMoUpdateState");
    Mutex::Autolock lock(mStateLock);
    // Check if smomo instances exist.
    if (!mSmomoInstances.size()) {
        return;
    }

    // Disable smomo if external or virtual is connected.
    bool enableSmomo = mSmomoInstances.size() == mDisplays.size();
    uint32_t fps = 0;
    int content_fps = 0;
    int numActiveDisplays = 0;
    for (auto &instance: mSmomoInstances) {
        SmomoIntf *smoMo = instance.smoMo;
        sp<DisplayDevice> device = nullptr;

        for (const auto& [token, displayDevice] : mDisplays) {
            uint32_t hwcDisplayId;
            if (!getHwcDisplayId(displayDevice, &hwcDisplayId)) {
                continue;
            }
            if (hwcDisplayId == instance.displayId) {
                device = displayDevice;
                break;
            }
        }

        instance.active = device->getPowerMode() != hal::PowerMode::OFF;
        if (!instance.active) {
            continue;
        }

        std::vector<smomo::SmomoLayerStats> layers;
        if (enableSmomo) {
            std::vector<std::string> layerName;
            std::vector<int32_t> layerSequence;
            const auto compositionDisplay = device->getCompositionDisplay();
            compositionDisplay->getVisibleLayerInfo(&layerName, &layerSequence);
            bool visibleLayersInfo = (layerName.size() != 0);

            if (visibleLayersInfo) {
                for (int i = 0; i < layerName.size(); i++) {
                    smomo::SmomoLayerStats layerStats;
                    layerStats.name = layerName.at(i);
                    layerStats.id = layerSequence.at(i);
                    layers.push_back(layerStats);
                }
            }

            fps = device->refreshRateConfigs().getCurrentRefreshRate().getFps().getValue();
        }

        smoMo->UpdateSmomoState(layers, fps);

        content_fps = smoMo->GetFrameRate();
        numActiveDisplays++;
    }

    if (numActiveDisplays == 1) {
        bool is_valid_content_fps = false;
        if (mSmomoInstances.size() == 1) {
            if (content_fps > 0) {
                if (mLayersWithQueuedFrames.size() > 1) {
                    mUiLayerFrameCount++;
                } else {
                    mUiLayerFrameCount = 0;
                }

                is_valid_content_fps = (mUiLayerFrameCount < fps) ? true : false;
            } else {
                mUiLayerFrameCount = 0;
            }
        }

        setContentFps(is_valid_content_fps ? content_fps : fps);
    }

    // Disable DRC if active displays is more than 1.
    for (auto &instance : mSmomoInstances) {
        instance.smoMo->SetRefreshRateChangeStatus((numActiveDisplays == 1));
    }
}

FloatRect SurfaceFlinger::getMaxDisplayBounds() {
    // Find the largest width and height among all the displays.
    int32_t maxDisplayWidth = 0;
    int32_t maxDisplayHeight = 0;

    // If there are no displays, set a valid display bounds so we can still compute a valid layer
    // bounds.
    if (ON_MAIN_THREAD(mDisplays.size()) == 0) {
        maxDisplayWidth = maxDisplayHeight = 5000;
    }

    for (const auto& pair : ON_MAIN_THREAD(mDisplays)) {
        const auto& displayDevice = pair.second;
        int32_t width = displayDevice->getWidth();
        int32_t height = displayDevice->getHeight();
        if (width > maxDisplayWidth) {
            maxDisplayWidth = width;
        }
        if (height > maxDisplayHeight) {
            maxDisplayHeight = height;
        }
    }

    // Ignore display bounds for now since they will be computed later. Use a large Rect bound
    // to ensure it's bigger than an actual display will be.
    FloatRect maxBounds = FloatRect(-maxDisplayWidth * 10, -maxDisplayHeight * 10,
                                    maxDisplayWidth * 10, maxDisplayHeight * 10);
    return maxBounds;
}

void SurfaceFlinger::computeLayerBounds() {
    FloatRect maxBounds = getMaxDisplayBounds();
    for (const auto& layer : mDrawingState.layersSortedByZ) {
        layer->computeBounds(maxBounds, ui::Transform(), 0.f /* shadowRadius */);
    }
}

sp<DisplayDevice> SurfaceFlinger::getVsyncSource() {
    // Return the vsync source from the active displays based on the order in which they are
    // connected.
    // Normally the order of priority is Primary (Built-in/Pluggable) followed by Secondary
    // built-ins followed by Pluggable. But if mPluggableVsyncPrioritized is true then the
    // order of priority is Pluggables followed by Primary and Secondary built-ins.

    for (const auto& display : mDisplaysList) {
        hal::PowerMode mode = display->getPowerMode();
        if (display->isVirtual() || (mode == hal::PowerMode::OFF) ||
            (mode == hal::PowerMode::DOZE_SUSPEND)) {
            continue;
        }

        if (mVsyncSourceReliableOnDoze) {
            if ((mode == hal::PowerMode::ON) ||
                (mode == hal::PowerMode::DOZE)) {
              return display;
            }
        } else if (mode == hal::PowerMode::ON) {
            return display;
        }
    }

    // In-case active displays are not present, source the vsync from
    // the display which is in doze mode even if it is unreliable
    // in the same order of display priority as above.
    if (!mVsyncSourceReliableOnDoze) {
        for (const auto& display : mDisplaysList) {
            hal::PowerMode mode = display->getPowerMode();
            if (display->isVirtual()) {
                continue;
            }

            if (mode == hal::PowerMode::DOZE) {
                return display;
            }
        }
    }

    return NULL;
}

void SurfaceFlinger::updateVsyncSource()
            NO_THREAD_SAFETY_ANALYSIS {
    Mutex::Autolock lock(mVsyncLock);
    mNextVsyncSource = getVsyncSource();

    if (mNextVsyncSource == NULL) {
        // Switch off vsync for the last enabled source
        mScheduler->disableHardwareVsync(true);
        mScheduler->onScreenReleased(mAppConnectionHandle);
    } else if (mNextVsyncSource && (mActiveVsyncSource == NULL)) {
        mScheduler->onScreenAcquired(mAppConnectionHandle);
        bool isPrimary = mNextVsyncSource->isPrimary();
        nsecs_t vsync = (isPrimary && (mVsyncPeriod > 0)) ? mVsyncPeriod : getVsyncPeriodFromHWC();
        mScheduler->resyncToHardwareVsync(true, vsync);
    } else if ((mNextVsyncSource != NULL) &&
        (mActiveVsyncSource != NULL)) {
        // Switch vsync to the new source
        mScheduler->disableHardwareVsync(true);
        mScheduler->resyncToHardwareVsync(true, getVsyncPeriodFromHWC());
    }
}

void SurfaceFlinger::postFrame() {
    const auto display = ON_MAIN_THREAD(getDefaultDisplayDeviceLocked());
    if (display && getHwComposer().isConnected(display->getPhysicalId())) {
        uint32_t flipCount = display->getPageFlipCount();
        if (flipCount % LOG_FRAME_STATS_PERIOD == 0) {
            logFrameStats();
        }
    }
}

void SurfaceFlinger::commitTransactions() {
    ATRACE_CALL();

    // Keep a copy of the drawing state (that is going to be overwritten
    // by commitTransactionsLocked) outside of mStateLock so that the side
    // effects of the State assignment don't happen with mStateLock held,
    // which can cause deadlocks.
    State drawingState(mDrawingState);

    Mutex::Autolock lock(mStateLock);
    mDebugInTransaction = systemTime();

    // Here we're guaranteed that some transaction flags are set
    // so we can call commitTransactionsLocked unconditionally.
    // We clear the flags with mStateLock held to guarantee that
    // mCurrentState won't change until the transaction is committed.
    modulateVsync(&VsyncModulator::onTransactionCommit);
    commitTransactionsLocked(clearTransactionFlags(eTransactionMask));

    mDebugInTransaction = 0;
}

std::pair<DisplayModes, DisplayModePtr> SurfaceFlinger::loadDisplayModes(
        PhysicalDisplayId displayId) const {
    std::vector<HWComposer::HWCDisplayMode> hwcModes;
    std::optional<hal::HWDisplayId> activeModeHwcId;

    int attempt = 0;
    constexpr int kMaxAttempts = 3;
    do {
        hwcModes = getHwComposer().getModes(displayId);
        activeModeHwcId = getHwComposer().getActiveMode(displayId);
        LOG_ALWAYS_FATAL_IF(!activeModeHwcId, "HWC returned no active mode");

        const auto isActiveMode = [activeModeHwcId](const HWComposer::HWCDisplayMode& mode) {
            return mode.hwcId == *activeModeHwcId;
        };

        if (std::any_of(hwcModes.begin(), hwcModes.end(), isActiveMode)) {
            break;
        }
    } while (++attempt < kMaxAttempts);

    LOG_ALWAYS_FATAL_IF(attempt == kMaxAttempts,
                        "After %d attempts HWC still returns an active mode which is not"
                        " supported. Active mode ID = %" PRIu64 ". Supported modes = %s",
                        kMaxAttempts, *activeModeHwcId, base::Join(hwcModes, ", ").c_str());

    DisplayModes oldModes;
    if (const auto token = getPhysicalDisplayTokenLocked(displayId)) {
        oldModes = getDisplayDeviceLocked(token)->getSupportedModes();
    }

    ui::DisplayModeId nextModeId = 1 +
            std::accumulate(oldModes.begin(), oldModes.end(), static_cast<ui::DisplayModeId>(-1),
                            [](ui::DisplayModeId max, const auto& pair) {
                                return std::max(max, pair.first.value());
                            });

    DisplayModes newModes;
    for (const auto& hwcMode : hwcModes) {
        const DisplayModeId id{nextModeId++};
        newModes.try_emplace(id,
                             DisplayMode::Builder(hwcMode.hwcId)
                                     .setId(id)
                                     .setPhysicalDisplayId(displayId)
                                     .setResolution({hwcMode.width, hwcMode.height})
                                     .setVsyncPeriod(hwcMode.vsyncPeriod)
                                     .setDpiX(hwcMode.dpiX)
                                     .setDpiY(hwcMode.dpiY)
                                     .setGroup(hwcMode.configGroup)
                                     .build());
    }

    const bool sameModes =
            std::equal(newModes.begin(), newModes.end(), oldModes.begin(), oldModes.end(),
                       [](const auto& lhs, const auto& rhs) {
                           return equalsExceptDisplayModeId(*lhs.second, *rhs.second);
                       });

    // Keep IDs if modes have not changed.
    const auto& modes = sameModes ? oldModes : newModes;
    const DisplayModePtr activeMode =
            std::find_if(modes.begin(), modes.end(), [activeModeHwcId](const auto& pair) {
                return pair.second->getHwcId() == activeModeHwcId;
            })->second;

    return {modes, activeMode};
}

void SurfaceFlinger::processDisplayHotplugEventsLocked() {
    for (const auto& event : mPendingHotplugEvents) {
        std::optional<DisplayIdentificationInfo> info =
                getHwComposer().onHotplug(event.hwcDisplayId, event.connection);

        if (!info) {
            continue;
        }

        const auto displayId = info->id;
        const auto it = mPhysicalDisplayTokens.find(displayId);
        bool isInternalDisplay = (getHwComposer().getDisplayConnectionType(displayId) ==
                                  ui::DisplayConnectionType::Internal);

        if (event.connection == hal::Connection::CONNECTED) {
            auto [supportedModes, activeMode] = loadDisplayModes(displayId);

            if (it == mPhysicalDisplayTokens.end()) {
                ALOGV("Creating display %s", to_string(displayId).c_str());

                DisplayDeviceState state;
                state.physical = {.id = displayId,
                                  .type = getHwComposer().getDisplayConnectionType(displayId),
                                  .hwcDisplayId = event.hwcDisplayId,
                                  .deviceProductInfo = std::move(info->deviceProductInfo),
                                  .supportedModes = std::move(supportedModes),
                                  .activeMode = std::move(activeMode)};
                state.isSecure = true; // All physical displays are currently considered secure.
                state.displayName = std::move(info->name);

                sp<IBinder> token = new BBinder();
                mCurrentState.displays.add(token, state);
                mPhysicalDisplayTokens.emplace(displayId, std::move(token));
                mInterceptor->saveDisplayCreation(state);
            } else {
                ALOGV("Recreating display %s", to_string(displayId).c_str());

                const auto token = it->second;
                auto& state = mCurrentState.displays.editValueFor(token);
                state.sequenceId = DisplayDeviceState{}.sequenceId; // Generate new sequenceId
                state.physical->supportedModes = std::move(supportedModes);
                state.physical->activeMode = std::move(activeMode);
                if (getHwComposer().updatesDeviceProductInfoOnHotplugReconnect()) {
                    state.physical->deviceProductInfo = std::move(info->deviceProductInfo);
                }
            }
        } else {
            ALOGV("Removing display %s", to_string(displayId).c_str());

            const ssize_t index = mCurrentState.displays.indexOfKey(it->second);
            if (index >= 0) {
                const DisplayDeviceState& state = mCurrentState.displays.valueAt(index);
                mInterceptor->saveDisplayDeletion(state.sequenceId);
                mCurrentState.displays.removeItemsAt(index);
            }
            mPhysicalDisplayTokens.erase(it);
            updateVsyncSource();
            if (mInternalPresentationDisplays && isInternalDisplay) {
                // Update mInternalPresentationDisplays flag
                updateInternalDisplaysPresentationMode();
            }
        }
        uint32_t hwcDisplayId = static_cast<uint32_t>(event.hwcDisplayId);
        bool isConnected = (event.connection == hal::Connection::CONNECTED);
        if (isDisplayExtnEnabled() && isInternalDisplay) {
            auto activeConfigId = getHwComposer().getActiveMode(displayId);
            LOG_ALWAYS_FATAL_IF(!activeConfigId, "HWC returned no active config");
            updateDisplayExtension(hwcDisplayId, *activeConfigId, isConnected);
        }
#if defined(QTI_UNIFIED_DRAW) && defined(UNIFIED_DRAW_EXT)
        if (mDisplayExtnIntf && !isConnected && !isInternalDisplay) {
            mDisplayExtnIntf->EndUnifiedDraw(hwcDisplayId);
        }
#endif
        processDisplayChangesLocked();
    }

    mPendingHotplugEvents.clear();
}

void SurfaceFlinger::dispatchDisplayHotplugEvent(PhysicalDisplayId displayId, bool connected) {
    ALOGI("Dispatching display hotplug event displayId=%s, connected=%d",
          to_string(displayId).c_str(), connected);
    mScheduler->onHotplugReceived(mAppConnectionHandle, displayId, connected);
    mScheduler->onHotplugReceived(mSfConnectionHandle, displayId, connected);
}

sp<DisplayDevice> SurfaceFlinger::setupNewDisplayDeviceInternal(
        const wp<IBinder>& displayToken,
        std::shared_ptr<compositionengine::Display> compositionDisplay,
        const DisplayDeviceState& state,
        const sp<compositionengine::DisplaySurface>& displaySurface,
        const sp<IGraphicBufferProducer>& producer) {
    DisplayDeviceCreationArgs creationArgs(this, getHwComposer(), displayToken, compositionDisplay);
    creationArgs.sequenceId = state.sequenceId;
    creationArgs.isSecure = state.isSecure;
    creationArgs.displaySurface = displaySurface;
    creationArgs.hasWideColorGamut = false;
    creationArgs.supportedPerFrameMetadata = 0;

    if (const auto& physical = state.physical) {
        creationArgs.connectionType = physical->type;
        creationArgs.supportedModes = physical->supportedModes;
        creationArgs.activeModeId = physical->activeMode->getId();
        const auto [kernelIdleTimerController, idleTimerTimeoutMs] =
                getKernelIdleTimerProperties(compositionDisplay->getId());

        scheduler::RefreshRateConfigs::Config config =
                {.enableFrameRateOverride = android::sysprop::enable_frame_rate_override(false),
                 .frameRateMultipleThreshold =
                         base::GetIntProperty("debug.sf.frame_rate_multiple_threshold", 0),
                 .idleTimerTimeout = idleTimerTimeoutMs,
                 .kernelIdleTimerController = kernelIdleTimerController};
        creationArgs.refreshRateConfigs =
                std::make_shared<scheduler::RefreshRateConfigs>(creationArgs.supportedModes,
                                                                creationArgs.activeModeId, config);
    }

    if (const auto id = PhysicalDisplayId::tryCast(compositionDisplay->getId())) {
        creationArgs.isPrimary = id == getInternalDisplayIdLocked();

        if (useColorManagement) {
            std::vector<ColorMode> modes = getHwComposer().getColorModes(*id);
            for (ColorMode colorMode : modes) {
                if (isWideColorMode(colorMode)) {
                    creationArgs.hasWideColorGamut = true;
                }

                std::vector<RenderIntent> renderIntents =
                        getHwComposer().getRenderIntents(*id, colorMode);
                creationArgs.hwcColorModes.emplace(colorMode, renderIntents);
            }
        }
    }

    if (const auto id = HalDisplayId::tryCast(compositionDisplay->getId())) {
        getHwComposer().getHdrCapabilities(*id, &creationArgs.hdrCapabilities);
        creationArgs.supportedPerFrameMetadata = getHwComposer().getSupportedPerFrameMetadata(*id);
    }

    auto nativeWindowSurface = getFactory().createNativeWindowSurface(producer);
    auto nativeWindow = nativeWindowSurface->getNativeWindow();
    creationArgs.nativeWindow = nativeWindow;

    // Make sure that composition can never be stalled by a virtual display
    // consumer that isn't processing buffers fast enough. We have to do this
    // here, in case the display is composed entirely by HWC.
    if (state.isVirtual()) {
        nativeWindow->setSwapInterval(nativeWindow.get(), 0);
    }

    creationArgs.physicalOrientation =
            getPhysicalDisplayOrientation(compositionDisplay->getId(), creationArgs.isPrimary);
    ALOGV("Display Orientation: %s", toCString(creationArgs.physicalOrientation));

    // virtual displays are always considered enabled
    creationArgs.initialPowerMode = state.isVirtual() ? hal::PowerMode::ON : hal::PowerMode::OFF;

    sp<DisplayDevice> display = getFactory().createDisplayDevice(creationArgs);

    nativeWindowSurface->preallocateBuffers();

    ColorMode defaultColorMode = ColorMode::NATIVE;
    Dataspace defaultDataSpace = Dataspace::UNKNOWN;
    if (display->hasWideColorGamut()) {
        defaultColorMode = ColorMode::SRGB;
        defaultDataSpace = Dataspace::V0_SRGB;
    }
    display->getCompositionDisplay()->setColorProfile(
            compositionengine::Output::ColorProfile{defaultColorMode, defaultDataSpace,
                                                    RenderIntent::COLORIMETRIC,
                                                    Dataspace::UNKNOWN});
    if (!state.isVirtual()) {
        MAIN_THREAD_GUARD(display->setActiveMode(state.physical->activeMode->getId()));
        display->setDeviceProductInfo(state.physical->deviceProductInfo);
    }

    display->setLayerStack(state.layerStack);
    display->setProjection(state.orientation, state.layerStackSpaceRect,
                           state.orientedDisplaySpaceRect);
    display->setDisplayName(state.displayName);
    display->setFlags(state.flags);

    return display;
}

void SurfaceFlinger::processDisplayAdded(const wp<IBinder>& displayToken,
                                         const DisplayDeviceState& state) {
    bool canAllocateHwcForVDS = false;
    ui::Size resolution(0, 0);

    ui::PixelFormat pixelFormat = static_cast<ui::PixelFormat>(PIXEL_FORMAT_UNKNOWN);
    if (state.physical) {
        resolution = state.physical->activeMode->getResolution();
        pixelFormat = static_cast<ui::PixelFormat>(PIXEL_FORMAT_RGBA_8888);
    } else if (state.surface != nullptr) {
        int status = state.surface->query(NATIVE_WINDOW_WIDTH, &resolution.width);
        ALOGE_IF(status != NO_ERROR, "Unable to query width (%d)", status);
        status = state.surface->query(NATIVE_WINDOW_HEIGHT, &resolution.height);
        ALOGE_IF(status != NO_ERROR, "Unable to query height (%d)", status);
        int format;
        status = state.surface->query(NATIVE_WINDOW_FORMAT, &format);
        ALOGE_IF(status != NO_ERROR, "Unable to query format (%d)", status);
        pixelFormat = static_cast<ui::PixelFormat>(format);
        if (mVirtualDisplayIdGenerators.hal) {
            size_t maxVirtualDisplaySize = getHwComposer().getMaxVirtualDisplayDimension();
            if (maxVirtualDisplaySize == 0 ||
                ((uint64_t)resolution.width <= maxVirtualDisplaySize &&
                (uint64_t)resolution.height <= maxVirtualDisplaySize)) {
                uint64_t usage = 0;
                // Replace with native_window_get_consumer_usage ?
                status = state .surface->getConsumerUsage(&usage);
                ALOGW_IF(status != NO_ERROR, "Unable to query usage (%d)", status);
                if ((status == NO_ERROR) && canAllocateHwcDisplayIdForVDS(usage)) {
                   canAllocateHwcForVDS = true;
               }
            }
        }

    } else {
        // Virtual displays without a surface are dormant:
        // they have external state (layer stack, projection,
        // etc.) but no internal state (i.e. a DisplayDevice).
        return;
    }

    compositionengine::DisplayCreationArgsBuilder builder;
    if (const auto& physical = state.physical) {
        builder.setId(physical->id);
    } else {
        builder.setId(acquireVirtualDisplay(resolution, pixelFormat, canAllocateHwcForVDS));
    }

    builder.setPixels(resolution);
    builder.setIsSecure(state.isSecure);
    builder.setPowerAdvisor(&mPowerAdvisor);
    builder.setName(state.displayName);
    builder.setDisplayExtnIntf(mDisplayExtnIntf);
    auto compositionDisplay = getCompositionEngine().createDisplay(builder.build());
    compositionDisplay->setLayerCachingEnabled(mLayerCachingEnabled);

    sp<compositionengine::DisplaySurface> displaySurface;
    sp<IGraphicBufferProducer> producer;
    sp<IGraphicBufferProducer> bqProducer;
    sp<IGraphicBufferConsumer> bqConsumer;
    getFactory().createBufferQueue(&bqProducer, &bqConsumer, /*consumerIsSurfaceFlinger =*/false);

    if (state.isVirtual()) {
        const auto displayId = VirtualDisplayId::tryCast(compositionDisplay->getId());
        LOG_FATAL_IF(!displayId);
        auto surface = sp<VirtualDisplaySurface>::make(getHwComposer(), *displayId, state.surface,
                                                       bqProducer, bqConsumer, state.displayName,
                                                       state.isSecure);
        displaySurface = surface;
        producer = std::move(surface);
    } else {
        ALOGE_IF(state.surface != nullptr,
                 "adding a supported display, but rendering "
                 "surface is provided (%p), ignoring it",
                 state.surface.get());
        const auto displayId = PhysicalDisplayId::tryCast(compositionDisplay->getId());
        LOG_FATAL_IF(!displayId);
        displaySurface =
                sp<FramebufferSurface>::make(getHwComposer(), *displayId, bqConsumer,
                                             state.physical->activeMode->getResolution(),
                                             ui::Size(maxGraphicsWidth, maxGraphicsHeight));
        producer = bqProducer;
    }

    LOG_FATAL_IF(!displaySurface);
    const auto display = setupNewDisplayDeviceInternal(displayToken, std::move(compositionDisplay),
                                                       state, displaySurface, producer);
    mDisplays.emplace(displayToken, display);
    if (display->isPrimary()) {
        initScheduler(display);
    }

#ifdef QTI_DISPLAY_CONFIG_ENABLED
    bool supported = false;
    const auto physicalDisplayId = PhysicalDisplayId::tryCast(display->getId());
    if (physicalDisplayId) {
        const auto hwcDisplayId = getHwComposer().fromPhysicalDisplayId(*physicalDisplayId);
        if (mDisplayConfigIntf) {
            mDisplayConfigIntf->IsPowerModeOverrideSupported(*hwcDisplayId, &supported);
        }
    }
    if (supported) {
      sp<DisplayDevice> display = getDisplayDeviceLocked(displayToken);
      display->setPowerModeOverrideConfig(true);
    }
#endif
    if (!state.isVirtual()) {
        sp<DisplayDevice> displayNew = getDisplayDeviceLocked(displayToken);
        if (mPluggableVsyncPrioritized && !isInternalDisplay(displayNew)) {
            // Insert the pluggable display just before the first built-in display
            // so that the earlier pluggable display remains the V-sync source.
            auto it = mDisplaysList.begin();
            for (; it != mDisplaysList.end(); it++ ) {
                if(isInternalDisplay(*it)) {
                    break;
                }
            }
            mDisplaysList.insert(it, displayNew);
        } else {
            mDisplaysList.push_back(displayNew);
        }
        dispatchDisplayHotplugEvent(display->getPhysicalId(), true);

        if (!display->isPrimary() && isInternalDisplay(display)) {
            const auto defaultDisplay = getDefaultDisplayDeviceLocked();
            if (defaultDisplay && defaultDisplay->isPrimary()) {
                if (state.layerStack != defaultDisplay->getLayerStack()) {
                    // Internal Physical Displays are in Presentation Mode
                    mInternalPresentationDisplays = true;
                }
            }
        }
    }

#ifdef QTI_UNIFIED_DRAW
    const auto id = HalDisplayId::tryCast(display->getId());
    if (mDisplayExtnIntf && id) {
        uint32_t hwcDisplayId;
        if (!getHwcDisplayId(display, &hwcDisplayId)) {
           return;
        }
        if (!mDisplayExtnIntf->TryUnifiedDraw(hwcDisplayId, maxFrameBufferAcquiredBuffers)){
            getHwComposer().tryDrawMethod(*id, IQtiComposerClient::DrawMethod::UNIFIED_DRAW);
        }
    }
#endif
    createSmomoInstance(state);
}

void SurfaceFlinger::processDisplayRemoved(const wp<IBinder>& displayToken) {
    auto display = getDisplayDeviceLocked(displayToken);
    if (display) {
        display->disconnect();

        if (display->isVirtual()) {
            releaseVirtualDisplay(display->getVirtualId());
        } else {
            dispatchDisplayHotplugEvent(display->getPhysicalId(), false);
        }
        destroySmomoInstance(display);
    }

    mDisplays.erase(displayToken);
    if (display && display->isVirtual()) {
        static_cast<void>(mScheduler->schedule([display = std::move(display)] {
            // Destroy the display without holding the mStateLock.
            // This is a temporary solution until we can manage transaction queues without
            // holding the mStateLock.
            // With blast, the IGBP that is passed to the VirtualDisplaySurface is owned by the
            // client. When the IGBP is disconnected, its buffer cache in SF will be cleared
            // via SurfaceComposerClient::doUncacheBufferTransaction. This call from the client
            // ends up running on the main thread causing a deadlock since setTransactionstate
            // will try to acquire the mStateLock. Instead we extend the lifetime of
            // DisplayDevice and destroy it in the main thread without holding the mStateLock.
            // The display will be disconnected and removed from the mDisplays list so it will
            // not be accessible.
        }));
    }
}

void SurfaceFlinger::processDisplayChanged(const wp<IBinder>& displayToken,
                                           const DisplayDeviceState& currentState,
                                           const DisplayDeviceState& drawingState) {
    const sp<IBinder> currentBinder = IInterface::asBinder(currentState.surface);
    const sp<IBinder> drawingBinder = IInterface::asBinder(drawingState.surface);

    // Recreate the DisplayDevice if the surface or sequence ID changed.
    if (currentBinder != drawingBinder || currentState.sequenceId != drawingState.sequenceId) {
        getRenderEngine().cleanFramebufferCache();

        if (const auto display = getDisplayDeviceLocked(displayToken)) {
            mDisplaysList.remove(display);
            display->disconnect();
            if (display->isVirtual()) {
                releaseVirtualDisplay(display->getVirtualId());
            }
        }

        mDisplays.erase(displayToken);

        if (const auto& physical = currentState.physical) {
            getHwComposer().allocatePhysicalDisplay(physical->hwcDisplayId, physical->id);
        }

        processDisplayAdded(displayToken, currentState);

        if (currentState.physical) {
            const auto display = getDisplayDeviceLocked(displayToken);
            setPowerModeInternal(display, hal::PowerMode::ON);

            // TODO(b/175678251) Call a listener instead.
            if (currentState.physical->hwcDisplayId == getHwComposer().getPrimaryHwcDisplayId()) {
                updateInternalDisplayVsyncLocked(display);
            }
        }
        return;
    }

    if (const auto display = getDisplayDeviceLocked(displayToken)) {
        bool displaySizeChanged = false;
        if (currentState.layerStack != drawingState.layerStack) {
            display->setLayerStack(currentState.layerStack);
            for (auto &instance: mSmomoInstances) {
                if ((instance.displayId == currentState.physical->hwcDisplayId) &&
                    instance.layerStackId == drawingState.layerStack.id) {
                    instance.layerStackId = currentState.layerStack.id;
                    break;
                }
            }
        }
        if (currentState.flags != drawingState.flags) {
            display->setFlags(currentState.flags);
        }
        if ((currentState.orientation != drawingState.orientation) ||
            (currentState.layerStackSpaceRect != drawingState.layerStackSpaceRect) ||
            (currentState.orientedDisplaySpaceRect != drawingState.orientedDisplaySpaceRect)) {
            if (mUseFbScaling && display->isPrimary()) {
                const ssize_t index = mCurrentState.displays.indexOfKey(displayToken);
                DisplayDeviceState& curState = mCurrentState.displays.editValueAt(index);
                setFrameBufferSizeForScaling(display, curState, drawingState);
                displaySizeChanged = true;
            } else {
                display->setProjection(currentState.orientation, currentState.layerStackSpaceRect,
                                       currentState.orientedDisplaySpaceRect);
            }
            if (isDisplayActiveLocked(display)) {
                mActiveDisplayTransformHint = display->getTransformHint();
            }
        }
        if (currentState.width != drawingState.width ||
            currentState.height != drawingState.height) {
            if (!displaySizeChanged) {
                display->setDisplaySize(currentState.width, currentState.height);

                if (isDisplayActiveLocked(display)) {
                    onActiveDisplaySizeChanged(display);
                }
            }
        }
    }
}

void SurfaceFlinger::updateInternalDisplayVsyncLocked(const sp<DisplayDevice>& activeDisplay) {
    mVsyncConfiguration->reset();
    const Fps refreshRate = activeDisplay->refreshRateConfigs().getActiveMode()->getFps();
    updatePhaseConfiguration(refreshRate);
    mRefreshRateStats->setRefreshRate(refreshRate);
    if (mUseAdvanceSfOffset && mComposerExtnIntf) {
        const auto& supportedModes = getDefaultDisplayDeviceLocked()->getSupportedModes();
        for (auto mode : supportedModes) {
            mVsyncConfiguration->getConfigsForRefreshRate(mode->getFps());
        }

        // Update the Advanced SF Offsets/Durations
        mVsyncConfiguration->UpdateSfOffsets(&mAdvancedSfOffsets);
    }
}

void SurfaceFlinger::setFrameBufferSizeForScaling(sp<DisplayDevice> displayDevice,
                                                  DisplayDeviceState& currentState,
                                                  const DisplayDeviceState& drawingState) {
    base::unique_fd fd;
    auto display = displayDevice->getCompositionDisplay();
    int newWidth = currentState.layerStackSpaceRect.width();
    int newHeight = currentState.layerStackSpaceRect.height();
    int currentWidth = drawingState.layerStackSpaceRect.width();
    int currentHeight = drawingState.layerStackSpaceRect.height();
    int displayWidth = displayDevice->getWidth();
    int displayHeight = displayDevice->getHeight();
    bool update_needed = false;

    if (newWidth != currentWidth || newHeight != currentHeight) {
        update_needed = true;
        if (!((newWidth > newHeight && displayWidth > displayHeight) ||
            (newWidth < newHeight && displayWidth < displayHeight))) {
            std::swap(newWidth, newHeight);
        }
    }

    if (displayDevice->getWidth() == newWidth && displayDevice->getHeight() == newHeight &&
        !update_needed) {
        displayDevice->setProjection(currentState.orientation, currentState.layerStackSpaceRect,
                                     currentState.orientedDisplaySpaceRect);
        return;
    }

    if (newWidth > 0 && newHeight > 0) {
        currentState.width =  newWidth;
        currentState.height = newHeight;
    }
    currentState.orientedDisplaySpaceRect =  currentState.layerStackSpaceRect;

    if (mBootStage == BootStage::FINISHED) {
        displayDevice->setDisplaySize(currentState.width, currentState.height);
        displayDevice->setProjection(currentState.orientation, currentState.layerStackSpaceRect,
                                     currentState.orientedDisplaySpaceRect);
        display->getRenderSurface()->setViewportAndProjection();
        display->getRenderSurface()->flipClientTarget(true);
        // queue a scratch buffer to flip Client Target with updated size
        display->getRenderSurface()->queueBuffer(std::move(fd));
        display->getRenderSurface()->flipClientTarget(false);
        // releases the FrameBuffer that was acquired as part of queueBuffer()
        display->getRenderSurface()->onPresentDisplayCompleted();
    }
}
void SurfaceFlinger::processDisplayChangesLocked() {
    // here we take advantage of Vector's copy-on-write semantics to
    // improve performance by skipping the transaction entirely when
    // know that the lists are identical
    const KeyedVector<wp<IBinder>, DisplayDeviceState>& curr(mCurrentState.displays);
    const KeyedVector<wp<IBinder>, DisplayDeviceState>& draw(mDrawingState.displays);
    if (!curr.isIdenticalTo(draw)) {
        mVisibleRegionsDirty = true;

        // find the displays that were removed
        // (ie: in drawing state but not in current state)
        // also handle displays that changed
        // (ie: displays that are in both lists)
        for (size_t i = 0; i < draw.size(); i++) {
            const wp<IBinder>& displayToken = draw.keyAt(i);
            const ssize_t j = curr.indexOfKey(displayToken);
            if (j < 0) {
                // in drawing state but not in current state
                processDisplayRemoved(displayToken);
            } else {
                // this display is in both lists. see if something changed.
                const DisplayDeviceState& currentState = curr[j];
                const DisplayDeviceState& drawingState = draw[i];
                processDisplayChanged(displayToken, currentState, drawingState);
            }
        }

        // find displays that were added
        // (ie: in current state but not in drawing state)
        for (size_t i = 0; i < curr.size(); i++) {
            const wp<IBinder>& displayToken = curr.keyAt(i);
            if (draw.indexOfKey(displayToken) < 0) {
                processDisplayAdded(displayToken, curr[i]);
            }
        }
    }

    mDrawingState.displays = mCurrentState.displays;
}

void SurfaceFlinger::commitTransactionsLocked(uint32_t transactionFlags) {
    // Commit display transactions.
    const bool displayTransactionNeeded = transactionFlags & eDisplayTransactionNeeded;
    if (displayTransactionNeeded) {
        processDisplayChangesLocked();
        processDisplayHotplugEventsLocked();
    }
    mForceTransactionDisplayChange = displayTransactionNeeded;

    if (mSomeChildrenChanged) {
        mVisibleRegionsDirty = true;
        mSomeChildrenChanged = false;
    }

    // Update transform hint.
    if (transactionFlags & (eTransformHintUpdateNeeded | eDisplayTransactionNeeded)) {
        // Layers and/or displays have changed, so update the transform hint for each layer.
        //
        // NOTE: we do this here, rather than when presenting the display so that
        // the hint is set before we acquire a buffer from the surface texture.
        //
        // NOTE: layer transactions have taken place already, so we use their
        // drawing state. However, SurfaceFlinger's own transaction has not
        // happened yet, so we must use the current state layer list
        // (soon to become the drawing state list).
        //
        sp<const DisplayDevice> hintDisplay;
        ui::LayerStack layerStack;

        mCurrentState.traverse([&](Layer* layer) REQUIRES(mStateLock) {
            // NOTE: we rely on the fact that layers are sorted by
            // layerStack first (so we don't have to traverse the list
            // of displays for every layer).
            if (const auto filter = layer->getOutputFilter(); layerStack != filter.layerStack) {
                layerStack = filter.layerStack;
                hintDisplay = nullptr;

                // Find the display that includes the layer.
                for (const auto& [token, display] : mDisplays) {
                    if (!display->getCompositionDisplay()->includesLayer(filter)) {
                        continue;
                    }

                    // Pick the primary display if another display mirrors the layer.
                    if (hintDisplay) {
                        hintDisplay = nullptr;
                        break;
                    }

                    hintDisplay = display;
                }
            }

            if (!hintDisplay) {
                // NOTE: TEMPORARY FIX ONLY. Real fix should cause layers to
                // redraw after transform hint changes. See bug 8508397.

                // could be null when this layer is using a layerStack
                // that is not visible on any display. Also can occur at
                // screen off/on times.
                hintDisplay = getDefaultDisplayDeviceLocked();
            }

            layer->updateTransformHint(hintDisplay->getTransformHint());
        });
    }

    if (mLayersAdded) {
        mLayersAdded = false;
        // Layers have been added.
        mVisibleRegionsDirty = true;
    }

    // some layers might have been removed, so
    // we need to update the regions they're exposing.
    if (mLayersRemoved) {
        mLayersRemoved = false;
        mVisibleRegionsDirty = true;
        mDrawingState.traverseInZOrder([&](Layer* layer) {
            if (mLayersPendingRemoval.indexOf(layer) >= 0) {
                // this layer is not visible anymore
                Region visibleReg;
                visibleReg.set(layer->getScreenBounds());
                invalidateLayerStack(layer, visibleReg);
            }
        });
    }

    doCommitTransactions();
    signalSynchronousTransactions(CountDownLatch::eSyncTransaction);
    mAnimTransactionPending = false;
}

void SurfaceFlinger::updateInputFlinger() {
    ATRACE_CALL();
    if (!mInputFlinger) {
        return;
    }

    std::vector<WindowInfo> windowInfos;
    std::vector<DisplayInfo> displayInfos;
    bool updateWindowInfo = false;
    if (mVisibleRegionsDirty || mInputInfoChanged) {
        mInputInfoChanged = false;
        updateWindowInfo = true;
        buildWindowInfos(windowInfos, displayInfos);
    }
    if (!updateWindowInfo && mInputWindowCommands.empty()) {
        return;
    }
    BackgroundExecutor::getInstance().execute([updateWindowInfo,
                                               windowInfos = std::move(windowInfos),
                                               displayInfos = std::move(displayInfos),
                                               inputWindowCommands =
                                                       std::move(mInputWindowCommands),
                                               inputFlinger = mInputFlinger, this]() {
        ATRACE_NAME("BackgroundExecutor::updateInputFlinger");
        if (updateWindowInfo) {
            mWindowInfosListenerInvoker->windowInfosChanged(windowInfos, displayInfos,
                                                            inputWindowCommands.syncInputWindows);
        } else if (inputWindowCommands.syncInputWindows) {
            // If the caller requested to sync input windows, but there are no
            // changes to input windows, notify immediately.
            windowInfosReported();
        }
        for (const auto& focusRequest : inputWindowCommands.focusRequests) {
            inputFlinger->setFocusedWindow(focusRequest);
        }
    });

    mInputWindowCommands.clear();
}

void SurfaceFlinger::persistDisplayBrightness(bool needsComposite) {
    const bool supportsDisplayBrightnessCommand = getHwComposer().getComposer()->isSupported(
            Hwc2::Composer::OptionalFeature::DisplayBrightnessCommand);
    if (!supportsDisplayBrightnessCommand) {
        return;
    }

    for (const auto& [_, display] : ON_MAIN_THREAD(mDisplays)) {
        if (const auto brightness = display->getStagedBrightness(); brightness) {
            if (!needsComposite) {
                const status_t error =
                        getHwComposer()
                                .setDisplayBrightness(display->getPhysicalId(), *brightness,
                                                      Hwc2::Composer::DisplayBrightnessOptions{
                                                              .applyImmediately = true})
                                .get();

                ALOGE_IF(error != NO_ERROR,
                         "Error setting display brightness for display %s: %d (%s)",
                         display->getDebugName().c_str(), error, strerror(error));
            }
            display->persistBrightness(needsComposite);
        }
    }
}

void SurfaceFlinger::buildWindowInfos(std::vector<WindowInfo>& outWindowInfos,
                                      std::vector<DisplayInfo>& outDisplayInfos) {
    ftl::SmallMap<ui::LayerStack, DisplayDevice::InputInfo, 4> displayInputInfos;

    for (const auto& [_, display] : ON_MAIN_THREAD(mDisplays)) {
        const auto layerStack = display->getLayerStack();
        const auto info = display->getInputInfo();

        const auto [it, emplaced] = displayInputInfos.try_emplace(layerStack, info);
        if (emplaced) {
            continue;
        }

        // If the layer stack is mirrored on multiple displays, the first display that is configured
        // to receive input takes precedence.
        auto& otherInfo = it->second;
        if (otherInfo.receivesInput) {
            ALOGW_IF(display->receivesInput(),
                     "Multiple displays claim to accept input for the same layer stack: %u",
                     layerStack.id);
        } else {
            otherInfo = info;
        }
    }

    static size_t sNumWindowInfos = 0;
    outWindowInfos.reserve(sNumWindowInfos);
    sNumWindowInfos = 0;

    mDrawingState.traverseInReverseZOrder([&](Layer* layer) {
        if (!layer->needsInputInfo()) return;

        // Do not create WindowInfos for windows on displays that cannot receive input.
        if (const auto opt = displayInputInfos.get(layer->getLayerStack())) {
            const auto& info = opt->get();
            outWindowInfos.push_back(layer->fillInputInfo(info.transform, info.isSecure));
        }
    });

    sNumWindowInfos = outWindowInfos.size();

    outDisplayInfos.reserve(displayInputInfos.size());
    for (const auto& [_, info] : displayInputInfos) {
        outDisplayInfos.push_back(info.info);
    }
}

void SurfaceFlinger::updateCursorAsync() {
    compositionengine::CompositionRefreshArgs refreshArgs;
    for (const auto& [_, display] : ON_MAIN_THREAD(mDisplays)) {
        if (HalDisplayId::tryCast(display->getId())) {
            refreshArgs.outputs.push_back(display->getCompositionDisplay());
        }
    }

    mCompositionEngine->updateCursorAsync(refreshArgs);
}

void SurfaceFlinger::requestDisplayMode(DisplayModePtr mode, DisplayModeEvent event) {
    // If this is called from the main thread mStateLock must be locked before
    // Currently the only way to call this function from the main thread is from
    // Scheduler::chooseRefreshRateForContent

    ConditionalLock lock(mStateLock, std::this_thread::get_id() != mMainThreadId);

    const auto display = getDefaultDisplayDeviceLocked();
    if (!display || mBootStage != BootStage::FINISHED) {
        return;
    }
    ATRACE_CALL();

    if (!display->refreshRateConfigs().isModeAllowed(mode->getId())) {
        ALOGV("Skipping disallowed mode %d", mode->getId().value());
        return;
    }

<<<<<<< HEAD
    setDesiredActiveMode({refreshRate.getMode(), event});

    uint32_t hwcDisplayId;
    if (isDisplayExtnEnabled() && getHwcDisplayId(display, &hwcDisplayId)) {
        setDisplayExtnActiveConfig(hwcDisplayId, refreshRate.getModeId().value());
    }
=======
    setDesiredActiveMode({std::move(mode), event});
>>>>>>> ac6ebd17
}

void SurfaceFlinger::triggerOnFrameRateOverridesChanged() {
    PhysicalDisplayId displayId = [&]() {
        ConditionalLock lock(mStateLock, std::this_thread::get_id() != mMainThreadId);
        return getDefaultDisplayDeviceLocked()->getPhysicalId();
    }();

    mScheduler->onFrameRateOverridesChanged(mAppConnectionHandle, displayId);
}

void SurfaceFlinger::initScheduler(const sp<DisplayDevice>& display) {
    if (mScheduler) {
        // If the scheduler is already initialized, this means that we received
        // a hotplug(connected) on the primary display. In that case we should
        // update the scheduler with the most recent display information.
        ALOGW("Scheduler already initialized, updating instead");
        mScheduler->setRefreshRateConfigs(display->holdRefreshRateConfigs());
        return;
    }
    const auto currRefreshRate = display->getActiveMode()->getFps();
    mRefreshRateStats = std::make_unique<scheduler::RefreshRateStats>(*mTimeStats, currRefreshRate,
                                                                      hal::PowerMode::OFF);

    mVsyncConfiguration = getFactory().createVsyncConfiguration(currRefreshRate);
    mVsyncModulator = sp<VsyncModulator>::make(mVsyncConfiguration->getCurrentConfigs());

    using Feature = scheduler::Feature;
    scheduler::FeatureFlags features;

    if (sysprop::use_content_detection_for_refresh_rate(false)) {
        features |= Feature::kContentDetection;
    }
    if (base::GetBoolProperty("debug.sf.show_predicted_vsync"s, false)) {
        features |= Feature::kTracePredictedVsync;
    }
    if (!base::GetBoolProperty("debug.sf.vsync_reactor_ignore_present_fences"s, false) &&
        !getHwComposer().hasCapability(Capability::PRESENT_FENCE_IS_NOT_RELIABLE)) {
        features |= Feature::kPresentFences;
    }

    mScheduler = std::make_unique<scheduler::Scheduler>(static_cast<ICompositor&>(*this),
                                                        static_cast<ISchedulerCallback&>(*this),
                                                        features);
    {
        auto configs = display->holdRefreshRateConfigs();
        if (configs->kernelIdleTimerController().has_value()) {
            features |= Feature::kKernelIdleTimer;
        }

        mScheduler->createVsyncSchedule(features);
        mScheduler->setRefreshRateConfigs(std::move(configs));
    }
    setVsyncEnabled(false);
    mScheduler->startTimers();

    const auto configs = mVsyncConfiguration->getCurrentConfigs();
    const nsecs_t vsyncPeriod = currRefreshRate.getPeriodNsecs();
    mAppConnectionHandle =
            mScheduler->createConnection("app", mFrameTimeline->getTokenManager(),
                                         /*workDuration=*/configs.late.appWorkDuration,
                                         /*readyDuration=*/configs.late.sfWorkDuration,
                                         impl::EventThread::InterceptVSyncsCallback());
    mSfConnectionHandle =
            mScheduler->createConnection("appSf", mFrameTimeline->getTokenManager(),
                                         /*workDuration=*/std::chrono::nanoseconds(vsyncPeriod),
                                         /*readyDuration=*/configs.late.sfWorkDuration,
                                         [this](nsecs_t timestamp) {
                                             mInterceptor->saveVSyncEvent(timestamp);

                                             const auto display = getDefaultDisplayDeviceLocked();
                                             const uint32_t layerStackId = display->getLayerStack().id;
                                             SmomoIntf *smoMo = nullptr;
                                             for (auto &instance: mSmomoInstances) {
                                                  if (instance.layerStackId == layerStackId) {
                                                      smoMo = instance.smoMo;
                                                      break;
                                                   }
                                             }

                                             if (smoMo) {
                                                smoMo->OnVsync(timestamp);
                                             }
                                         });

    mScheduler->initVsync(mScheduler->getVsyncDispatch(), *mFrameTimeline->getTokenManager(),
                          configs.late.sfWorkDuration);

    mRegionSamplingThread =
            new RegionSamplingThread(*this, RegionSamplingThread::EnvironmentTimingTunables());
    mFpsReporter = new FpsReporter(*mFrameTimeline, *this);
    // Dispatch a mode change request for the primary display on scheduler
    // initialization, so that the EventThreads always contain a reference to a
    // prior configuration.
    //
    // This is a bit hacky, but this avoids a back-pointer into the main SF
    // classes from EventThread, and there should be no run-time binder cost
    // anyway since there are no connected apps at this point.
    mScheduler->onPrimaryDisplayModeChanged(mAppConnectionHandle, display->getActiveMode());
}

void SurfaceFlinger::updatePhaseConfiguration(const Fps& refreshRate) {
    mVsyncConfiguration->setRefreshRateFps(refreshRate);
    setVsyncConfig(mVsyncModulator->setVsyncConfigSet(mVsyncConfiguration->getCurrentConfigs()),
                   refreshRate.getPeriodNsecs());
}

void SurfaceFlinger::setVsyncConfig(const VsyncModulator::VsyncConfig& config,
                                    nsecs_t vsyncPeriod) {
    mScheduler->setDuration(mAppConnectionHandle,
                            /*workDuration=*/config.appWorkDuration,
                            /*readyDuration=*/config.sfWorkDuration);
    mScheduler->setDuration(mSfConnectionHandle,
                            /*workDuration=*/std::chrono::nanoseconds(vsyncPeriod),
                            /*readyDuration=*/config.sfWorkDuration);
    mScheduler->setDuration(config.sfWorkDuration);
}

void SurfaceFlinger::doCommitTransactions() {
    ATRACE_CALL();

    if (!mLayersPendingRemoval.isEmpty()) {
        // Notify removed layers now that they can't be drawn from
        for (const auto& l : mLayersPendingRemoval) {
            // Ensure any buffers set to display on any children are released.
            if (l->isRemovedFromCurrentState()) {
                l->latchAndReleaseBuffer();
            }

            // If the layer has been removed and has no parent, then it will not be reachable
            // when traversing layers on screen. Add the layer to the offscreenLayers set to
            // ensure we can copy its current to drawing state.
            if (!l->getParent()) {
                mOffscreenLayers.emplace(l.get());
            }
        }
        mLayersPendingRemoval.clear();
    }

    // If this transaction is part of a window animation then the next frame
    // we composite should be considered an animation as well.
    mAnimCompositionPending = mAnimTransactionPending;

    mDrawingState = mCurrentState;
    // clear the "changed" flags in current state
    mCurrentState.colorMatrixChanged = false;

    if (mVisibleRegionsDirty) {
        for (const auto& rootLayer : mDrawingState.layersSortedByZ) {
            rootLayer->commitChildList();
        }
    }

    commitOffscreenLayers();
    if (mNumClones > 0) {
        mDrawingState.traverse([&](Layer* layer) { layer->updateMirrorInfo(); });
    }
}

void SurfaceFlinger::commitOffscreenLayers() {
    for (Layer* offscreenLayer : mOffscreenLayers) {
        offscreenLayer->traverse(LayerVector::StateSet::Drawing, [](Layer* layer) {
            if (layer->clearTransactionFlags(eTransactionNeeded)) {
                layer->doTransaction(0);
                layer->commitChildList();
            }
        });
    }
}

void SurfaceFlinger::invalidateLayerStack(const sp<const Layer>& layer, const Region& dirty) {
    for (const auto& [token, displayDevice] : ON_MAIN_THREAD(mDisplays)) {
        auto display = displayDevice->getCompositionDisplay();
        if (display->includesLayer(layer->getOutputFilter())) {
            display->editState().dirtyRegion.orSelf(dirty);
        }
    }
}

bool SurfaceFlinger::latchBuffers() {
    ATRACE_CALL();

    const nsecs_t latchTime = systemTime();

    bool visibleRegions = false;
    bool frameQueued = false;
    bool newDataLatched = false;
    std::set<uint32_t> layerStackIds;
    uint32_t layerStackId = 0;

    const nsecs_t expectedPresentTime = mExpectedPresentTime.load();

    // Store the set of layers that need updates. This set must not change as
    // buffers are being latched, as this could result in a deadlock.
    // Example: Two producers share the same command stream and:
    // 1.) Layer 0 is latched
    // 2.) Layer 0 gets a new frame
    // 2.) Layer 1 gets a new frame
    // 3.) Layer 1 is latched.
    // Display is now waiting on Layer 1's frame, which is behind layer 0's
    // second frame. But layer 0's second frame could be waiting on display.
    mDrawingState.traverse([&](Layer* layer) {
        if (layer->clearTransactionFlags(eTransactionNeeded) || mForceTransactionDisplayChange) {
            const uint32_t flags = layer->doTransaction(0);
            if (flags & Layer::eVisibleRegion) {
                mVisibleRegionsDirty = true;
            }
        }

        if (layer->hasReadyFrame()) {
            frameQueued = true;
            if (layer->shouldPresentNow(expectedPresentTime)) {
                mLayersWithQueuedFrames.emplace(layer);
                if (wakeUpPresentationDisplays) {
                    layerStackId = layer->getLayerStack().id;
                    layerStackIds.insert(layerStackId);
                }
            } else {
                ATRACE_NAME("!layer->shouldPresentNow()");
                layer->useEmptyDamage();
            }
        } else {
            layer->useEmptyDamage();
        }
    });
    mForceTransactionDisplayChange = false;

    if (wakeUpPresentationDisplays && !mLayersWithQueuedFrames.empty()) {
        handlePresentationDisplaysEarlyWakeup(layerStackIds.size(), layerStackId);
    }

    // The client can continue submitting buffers for offscreen layers, but they will not
    // be shown on screen. Therefore, we need to latch and release buffers of offscreen
    // layers to ensure dequeueBuffer doesn't block indefinitely.
    for (Layer* offscreenLayer : mOffscreenLayers) {
        offscreenLayer->traverse(LayerVector::StateSet::Drawing,
                                         [&](Layer* l) { l->latchAndReleaseBuffer(); });
    }

    if (!mLayersWithQueuedFrames.empty()) {
        // mStateLock is needed for latchBuffer as LayerRejecter::reject()
        // writes to Layer current state. See also b/119481871
        Mutex::Autolock lock(mStateLock);

        for (const auto& layer : mLayersWithQueuedFrames) {
            if (layer->latchBuffer(visibleRegions, latchTime, expectedPresentTime)) {
                mLayersPendingRefresh.push_back(layer);
                newDataLatched = true;
            }
            layer->useSurfaceDamage();
        }
    }

    mVisibleRegionsDirty |= visibleRegions;

    // If we will need to wake up at some time in the future to deal with a
    // queued frame that shouldn't be displayed during this vsync period, wake
    // up during the next vsync period to check again.
    if (frameQueued && (mLayersWithQueuedFrames.empty() || !newDataLatched)) {
        scheduleCommit(FrameHint::kNone);
    }

    // enter boot animation on first buffer latch
    if (CC_UNLIKELY(mBootStage == BootStage::BOOTLOADER && newDataLatched)) {
        ALOGI("Enter boot animation");
        mBootStage = BootStage::BOOTANIMATION;
    }

    if (mNumClones > 0) {
        mDrawingState.traverse([&](Layer* layer) { layer->updateCloneBufferInfo(); });
    }

    // Only continue with the refresh if there is actually new work to do
    return !mLayersWithQueuedFrames.empty() && newDataLatched;
}

status_t SurfaceFlinger::addClientLayer(const sp<Client>& client, const sp<IBinder>& handle,
                                        const sp<Layer>& layer, const wp<Layer>& parent,
                                        bool addToRoot, uint32_t* outTransformHint) {
    if (mNumLayers >= ISurfaceComposer::MAX_LAYERS) {
        ALOGE("AddClientLayer failed, mNumLayers (%zu) >= MAX_LAYERS (%zu)", mNumLayers.load(),
               ISurfaceComposer::MAX_LAYERS);
        mCurrentState.traverseInZOrder([&](Layer* layer) {
               const auto& p = layer->getParent();
               ALOGE("layer (%s) ::  parent (%s).",
               layer->getName().c_str(),
               (p != nullptr) ? p->getName().c_str() : "no-parent");
        });
        return NO_MEMORY;
    }

    {
        std::scoped_lock<std::mutex> lock(mCreatedLayersLock);
        mCreatedLayers.emplace_back(layer, parent, addToRoot);
    }

    layer->updateTransformHint(mActiveDisplayTransformHint);
    if (outTransformHint) {
        *outTransformHint = mActiveDisplayTransformHint;
    }
    // attach this layer to the client
    if (client != nullptr) {
        client->attachLayer(handle, layer);
    }

    setTransactionFlags(eTransactionNeeded);
    return NO_ERROR;
}

uint32_t SurfaceFlinger::getTransactionFlags() const {
    return mTransactionFlags;
}

uint32_t SurfaceFlinger::clearTransactionFlags(uint32_t mask) {
    return mTransactionFlags.fetch_and(~mask) & mask;
}

void SurfaceFlinger::setTransactionFlags(uint32_t mask, TransactionSchedule schedule,
                                         const sp<IBinder>& applyToken) {
    modulateVsync(&VsyncModulator::setTransactionSchedule, schedule, applyToken);

    if (const bool scheduled = mTransactionFlags.fetch_or(mask) & mask; !scheduled) {
        scheduleCommit(FrameHint::kActive);
    }
}

bool SurfaceFlinger::stopTransactionProcessing(
        const std::unordered_set<sp<IBinder>, SpHash<IBinder>>&
                applyTokensWithUnsignaledTransactions) const {
    if (enableLatchUnsignaledConfig == LatchUnsignaledConfig::AutoSingleLayer) {
        // if we are in LatchUnsignaledConfig::AutoSingleLayer
        // then we should have only one applyToken for processing.
        // so we can stop further transactions on this applyToken.
        return !applyTokensWithUnsignaledTransactions.empty();
    }

    return false;
}

int SurfaceFlinger::flushUnsignaledPendingTransactionQueues(
        std::vector<TransactionState>& transactions,
        std::unordered_map<sp<IBinder>, uint64_t, SpHash<IBinder>>& bufferLayersReadyToPresent,
        std::unordered_set<sp<IBinder>, SpHash<IBinder>>& applyTokensWithUnsignaledTransactions) {
    return flushPendingTransactionQueues(transactions, bufferLayersReadyToPresent,
                                         applyTokensWithUnsignaledTransactions,
                                         /*tryApplyUnsignaled*/ true);
}

int SurfaceFlinger::flushPendingTransactionQueues(
        std::vector<TransactionState>& transactions,
        std::unordered_map<sp<IBinder>, uint64_t, SpHash<IBinder>>& bufferLayersReadyToPresent,
        std::unordered_set<sp<IBinder>, SpHash<IBinder>>& applyTokensWithUnsignaledTransactions,
        bool tryApplyUnsignaled) {
    int transactionsPendingBarrier = 0;
    auto it = mPendingTransactionQueues.begin();
    while (it != mPendingTransactionQueues.end()) {
        auto& [applyToken, transactionQueue] = *it;
        while (!transactionQueue.empty()) {
            if (stopTransactionProcessing(applyTokensWithUnsignaledTransactions)) {
                ATRACE_NAME("stopTransactionProcessing");
                break;
            }

            auto& transaction = transactionQueue.front();
            const auto ready =
                    transactionIsReadyToBeApplied(transaction.frameTimelineInfo,
                                                  transaction.isAutoTimestamp,
                                                  transaction.desiredPresentTime,
                                                  transaction.originUid, transaction.states,
                                                  bufferLayersReadyToPresent, transactions.size(),
                                                  tryApplyUnsignaled);
            ATRACE_INT("TransactionReadiness", static_cast<int>(ready));
            if (ready == TransactionReadiness::NotReady) {
                setTransactionFlags(eTransactionFlushNeeded);
                break;
            }
            if (ready == TransactionReadiness::NotReadyBarrier) {
                transactionsPendingBarrier++;
                setTransactionFlags(eTransactionFlushNeeded);
                break;
            }
            transaction.traverseStatesWithBuffers([&](const layer_state_t& state) {
                const bool frameNumberChanged = state.bufferData->flags.test(
                        BufferData::BufferDataChange::frameNumberChanged);
                if (frameNumberChanged) {
                    bufferLayersReadyToPresent[state.surface] = state.bufferData->frameNumber;
                } else {
                    // Barrier function only used for BBQ which always includes a frame number
                    bufferLayersReadyToPresent[state.surface] =
                        std::numeric_limits<uint64_t>::max();
                }
            });
            const bool appliedUnsignaled = (ready == TransactionReadiness::ReadyUnsignaled);
            if (appliedUnsignaled) {
                applyTokensWithUnsignaledTransactions.insert(transaction.applyToken);
            }

            transactions.emplace_back(std::move(transaction));
            transactionQueue.pop();
        }

        if (transactionQueue.empty()) {
            it = mPendingTransactionQueues.erase(it);
            mTransactionQueueCV.broadcast();
        } else {
            it = std::next(it, 1);
        }
    }
    return transactionsPendingBarrier;
}

bool SurfaceFlinger::flushTransactionQueues(int64_t vsyncId) {
    // to prevent onHandleDestroyed from being called while the lock is held,
    // we must keep a copy of the transactions (specifically the composer
    // states) around outside the scope of the lock
    std::vector<TransactionState> transactions;
    // Layer handles that have transactions with buffers that are ready to be applied.
    std::unordered_map<sp<IBinder>, uint64_t, SpHash<IBinder>> bufferLayersReadyToPresent;
    std::unordered_set<sp<IBinder>, SpHash<IBinder>> applyTokensWithUnsignaledTransactions;
    {
        Mutex::Autolock _l(mStateLock);
        {
            Mutex::Autolock _l(mQueueLock);

            int lastTransactionsPendingBarrier = 0;
            int transactionsPendingBarrier = 0;
            // First collect transactions from the pending transaction queues.
            // We are not allowing unsignaled buffers here as we want to
            // collect all the transactions from applyTokens that are ready first.
            transactionsPendingBarrier =
                    flushPendingTransactionQueues(transactions, bufferLayersReadyToPresent,
                            applyTokensWithUnsignaledTransactions, /*tryApplyUnsignaled*/ false);

            // Second, collect transactions from the transaction queue.
            // Here as well we are not allowing unsignaled buffers for the same
            // reason as above.
            while (!mTransactionQueue.empty()) {
                auto& transaction = mTransactionQueue.front();
                const bool pendingTransactions =
                        mPendingTransactionQueues.find(transaction.applyToken) !=
                        mPendingTransactionQueues.end();
                const auto ready = [&]() REQUIRES(mStateLock) {
                    if (pendingTransactions) {
                        ATRACE_NAME("pendingTransactions");
                        return TransactionReadiness::NotReady;
                    }

                    return transactionIsReadyToBeApplied(transaction.frameTimelineInfo,
                                                         transaction.isAutoTimestamp,
                                                         transaction.desiredPresentTime,
                                                         transaction.originUid, transaction.states,
                                                         bufferLayersReadyToPresent,
                                                         transactions.size(),
                                                         /*tryApplyUnsignaled*/ false);
                }();
                ATRACE_INT("TransactionReadiness", static_cast<int>(ready));
                if (ready != TransactionReadiness::Ready) {
                    if (ready == TransactionReadiness::NotReadyBarrier) {
                        transactionsPendingBarrier++;
                    }
                    mPendingTransactionQueues[transaction.applyToken].push(std::move(transaction));
                } else {
                    transaction.traverseStatesWithBuffers([&](const layer_state_t& state) {
                        const bool frameNumberChanged = state.bufferData->flags.test(
                                BufferData::BufferDataChange::frameNumberChanged);
                        if (frameNumberChanged) {
                            bufferLayersReadyToPresent[state.surface] = state.bufferData->frameNumber;
                        } else {
                            // Barrier function only used for BBQ which always includes a frame number.
                            // This value only used for barrier logic.
                            bufferLayersReadyToPresent[state.surface] =
                                std::numeric_limits<uint64_t>::max();
                        }
                    });
                    transactions.emplace_back(std::move(transaction));
                }
                mTransactionQueue.pop_front();
                ATRACE_INT("TransactionQueue", mTransactionQueue.size());
            }

            // Transactions with a buffer pending on a barrier may be on a different applyToken
            // than the transaction which satisfies our barrier. In fact this is the exact use case
            // that the primitive is designed for. This means we may first process
            // the barrier dependent transaction, determine it ineligible to complete
            // and then satisfy in a later inner iteration of flushPendingTransactionQueues.
            // The barrier dependent transaction was eligible to be presented in this frame
            // but we would have prevented it without case. To fix this we continually
            // loop through flushPendingTransactionQueues until we perform an iteration
            // where the number of transactionsPendingBarrier doesn't change. This way
            // we can continue to resolve dependency chains of barriers as far as possible.
            while (lastTransactionsPendingBarrier != transactionsPendingBarrier) {
                lastTransactionsPendingBarrier = transactionsPendingBarrier;
                transactionsPendingBarrier =
                    flushPendingTransactionQueues(transactions, bufferLayersReadyToPresent,
                        applyTokensWithUnsignaledTransactions,
                        /*tryApplyUnsignaled*/ false);
            }

            // We collected all transactions that could apply without latching unsignaled buffers.
            // If we are allowing latch unsignaled of some form, now it's the time to go over the
            // transactions that were not applied and try to apply them unsignaled.
            if (enableLatchUnsignaledConfig != LatchUnsignaledConfig::Disabled) {
                flushUnsignaledPendingTransactionQueues(transactions, bufferLayersReadyToPresent,
                                                        applyTokensWithUnsignaledTransactions);
            }

            return applyTransactions(transactions, vsyncId);
        }
    }
}

bool SurfaceFlinger::applyTransactions(std::vector<TransactionState>& transactions,
                                       int64_t vsyncId) {
    bool needsTraversal = false;
    // Now apply all transactions.
    for (auto& transaction : transactions) {
        needsTraversal |=
                applyTransactionState(transaction.frameTimelineInfo, transaction.states,
                                      transaction.displays, transaction.flags,
                                      transaction.inputWindowCommands,
                                      transaction.desiredPresentTime, transaction.isAutoTimestamp,
                                      transaction.buffer, transaction.postTime,
                                      transaction.permissions, transaction.hasListenerCallbacks,
                                      transaction.listenerCallbacks, transaction.originPid,
                                      transaction.originUid, transaction.id);
        if (transaction.transactionCommittedSignal) {
            mTransactionCommittedSignals.emplace_back(
                    std::move(transaction.transactionCommittedSignal));
        }
    }

    if (mTransactionTracing) {
        mTransactionTracing->addCommittedTransactions(transactions, vsyncId);
    }
    return needsTraversal;
}

bool SurfaceFlinger::transactionFlushNeeded() {
    Mutex::Autolock _l(mQueueLock);
    return !mPendingTransactionQueues.empty() || !mTransactionQueue.empty();
}

bool SurfaceFlinger::frameIsEarly(nsecs_t expectedPresentTime, int64_t vsyncId) const {
    // The amount of time SF can delay a frame if it is considered early based
    // on the VsyncModulator::VsyncConfig::appWorkDuration
    constexpr static std::chrono::nanoseconds kEarlyLatchMaxThreshold = 100ms;

    const auto currentVsyncPeriod = mScheduler->getDisplayStatInfo(systemTime()).vsyncPeriod;
    const auto earlyLatchVsyncThreshold = currentVsyncPeriod / 2;

    const auto prediction = mFrameTimeline->getTokenManager()->getPredictionsForToken(vsyncId);
    if (!prediction.has_value()) {
        return false;
    }

    if (std::abs(prediction->presentTime - expectedPresentTime) >=
        kEarlyLatchMaxThreshold.count()) {
        return false;
    }

    return prediction->presentTime >= expectedPresentTime &&
            prediction->presentTime - expectedPresentTime >= earlyLatchVsyncThreshold;
}
bool SurfaceFlinger::shouldLatchUnsignaled(const sp<Layer>& layer, const layer_state_t& state,
                                           size_t numStates, size_t totalTXapplied) const {
    if (enableLatchUnsignaledConfig == LatchUnsignaledConfig::Disabled) {
        ALOGV("%s: false (LatchUnsignaledConfig::Disabled)", __func__);
        return false;
    }

    if (enableLatchUnsignaledConfig == LatchUnsignaledConfig::Always) {
        ALOGV("%s: true (LatchUnsignaledConfig::Always)", __func__);
        return true;
    }

    // We only want to latch unsignaled when a single layer is updated in this
    // transaction (i.e. not a blast sync transaction).
    if (numStates != 1) {
        ALOGV("%s: false (numStates=%zu)", __func__, numStates);
        return false;
    }

    if (enableLatchUnsignaledConfig == LatchUnsignaledConfig::AutoSingleLayer) {
        if (totalTXapplied > 0) {
            ALOGV("%s: false (LatchUnsignaledConfig::AutoSingleLayer; totalTXapplied=%zu)",
                  __func__, totalTXapplied);
            return false;
        }

        // We don't want to latch unsignaled if are in early / client composition
        // as it leads to jank due to RenderEngine waiting for unsignaled buffer
        // or window animations being slow.
        const auto isDefaultVsyncConfig = mVsyncModulator->isVsyncConfigDefault();
        if (!isDefaultVsyncConfig) {
            ALOGV("%s: false (LatchUnsignaledConfig::AutoSingleLayer; !isDefaultVsyncConfig)",
                  __func__);
            return false;
        }
    }

    if (!layer->simpleBufferUpdate(state)) {
        ALOGV("%s: false (!simpleBufferUpdate)", __func__);
        return false;
    }

    ALOGV("%s: true", __func__);
    return true;
}

auto SurfaceFlinger::transactionIsReadyToBeApplied(
        const FrameTimelineInfo& info, bool isAutoTimestamp, int64_t desiredPresentTime,
        uid_t originUid, const Vector<ComposerState>& states,
        const std::unordered_map<
            sp<IBinder>, uint64_t, SpHash<IBinder>>& bufferLayersReadyToPresent,
        size_t totalTXapplied, bool tryApplyUnsignaled) const -> TransactionReadiness {
    ATRACE_FORMAT("transactionIsReadyToBeApplied vsyncId: %" PRId64, info.vsyncId);
    const nsecs_t expectedPresentTime = mExpectedPresentTime.load();
    // Do not present if the desiredPresentTime has not passed unless it is more than one second
    // in the future. We ignore timestamps more than 1 second in the future for stability reasons.
    if (!isAutoTimestamp && desiredPresentTime >= expectedPresentTime &&
        desiredPresentTime < expectedPresentTime + s2ns(1)) {
        ATRACE_NAME("not current");
        return TransactionReadiness::NotReady;
    }

    if (!mScheduler->isVsyncValid(expectedPresentTime, originUid)) {
        ATRACE_NAME("!isVsyncValid");
        return TransactionReadiness::NotReady;
    }

    // If the client didn't specify desiredPresentTime, use the vsyncId to determine the expected
    // present time of this transaction.
    if (isAutoTimestamp && frameIsEarly(expectedPresentTime, info.vsyncId)) {
        ATRACE_NAME("frameIsEarly");
        return TransactionReadiness::NotReady;
    }

    bool fenceUnsignaled = false;
    for (const ComposerState& state : states) {
        const layer_state_t& s = state.state;
        sp<Layer> layer = nullptr;
        if (s.surface) {
            layer = fromHandle(s.surface).promote();
        } else if (s.hasBufferChanges()) {
            ALOGW("Transaction with buffer, but no Layer?");
            continue;
        }
        if (!layer) {
            continue;
        }

        if (s.hasBufferChanges() && s.bufferData->hasBarrier &&
            ((layer->getDrawingState().frameNumber) < s.bufferData->barrierFrameNumber)) {
            const bool willApplyBarrierFrame =
                (bufferLayersReadyToPresent.find(s.surface) != bufferLayersReadyToPresent.end()) &&
                (bufferLayersReadyToPresent.at(s.surface) >= s.bufferData->barrierFrameNumber);
            if (!willApplyBarrierFrame) {
                ATRACE_NAME("NotReadyBarrier");
                return TransactionReadiness::NotReadyBarrier;
            }
        }

        const bool allowLatchUnsignaled = tryApplyUnsignaled &&
                shouldLatchUnsignaled(layer, s, states.size(), totalTXapplied);
        ATRACE_FORMAT("%s allowLatchUnsignaled=%s", layer->getName().c_str(),
                      allowLatchUnsignaled ? "true" : "false");

        const bool acquireFenceChanged = s.bufferData &&
                s.bufferData->flags.test(BufferData::BufferDataChange::fenceChanged) &&
                s.bufferData->acquireFence;
        fenceUnsignaled = fenceUnsignaled ||
                (acquireFenceChanged &&
                 s.bufferData->acquireFence->getStatus() == Fence::Status::Unsignaled);

        if (fenceUnsignaled && !allowLatchUnsignaled) {
            ATRACE_NAME("fence unsignaled");
            return TransactionReadiness::NotReady;
        }

        if (s.hasBufferChanges()) {
            // If backpressure is enabled and we already have a buffer to commit, keep the
            // transaction in the queue.
            const bool hasPendingBuffer = bufferLayersReadyToPresent.find(s.surface) !=
                bufferLayersReadyToPresent.end();
            if (layer->backpressureEnabled() && hasPendingBuffer && isAutoTimestamp) {
                ATRACE_NAME("hasPendingBuffer");
                return TransactionReadiness::NotReady;
            }

            const uint32_t layerStackId = layer->getLayerStack().id;
            SmomoIntf *smoMo = nullptr;
            for (auto &instance: mSmomoInstances) {
                if (instance.layerStackId == layerStackId) {
                    smoMo = instance.smoMo;
                    break;
                }
            }

            if (smoMo) {
                if (smoMo->FrameIsEarly(layer->getSequence(), desiredPresentTime)) {
                    return TransactionReadiness::NotReady;
                }
            }
        }
    }
    return fenceUnsignaled ? TransactionReadiness::ReadyUnsignaled : TransactionReadiness::Ready;
}

void SurfaceFlinger::queueTransaction(TransactionState& state) {
    Mutex::Autolock _l(mQueueLock);

    // Generate a CountDownLatch pending state if this is a synchronous transaction.
    if ((state.flags & eSynchronous) || state.inputWindowCommands.syncInputWindows) {
        state.transactionCommittedSignal = std::make_shared<CountDownLatch>(
                (state.inputWindowCommands.syncInputWindows
                         ? (CountDownLatch::eSyncInputWindows | CountDownLatch::eSyncTransaction)
                         : CountDownLatch::eSyncTransaction));
    }

    mTransactionQueue.emplace_back(state);
    ATRACE_INT("TransactionQueue", mTransactionQueue.size());

    const auto schedule = [](uint32_t flags) {
        if (flags & eEarlyWakeupEnd) return TransactionSchedule::EarlyEnd;
        if (flags & eEarlyWakeupStart) return TransactionSchedule::EarlyStart;
        return TransactionSchedule::Late;
    }(state.flags);

    setTransactionFlags(eTransactionFlushNeeded, schedule, state.applyToken);
}

void SurfaceFlinger::waitForSynchronousTransaction(
        const CountDownLatch& transactionCommittedSignal) {
    // applyTransactionState is called on the main SF thread.  While a given process may wish
    // to wait on synchronous transactions, the main SF thread should apply the transaction and
    // set the value to notify this after committed.
    if (!transactionCommittedSignal.wait_until(
                std::chrono::nanoseconds(mAnimationTransactionTimeout))) {
        ALOGE("setTransactionState timed out!");
    }
}

void SurfaceFlinger::signalSynchronousTransactions(const uint32_t flag) {
    for (auto it = mTransactionCommittedSignals.begin();
         it != mTransactionCommittedSignals.end();) {
        if ((*it)->countDown(flag)) {
            it = mTransactionCommittedSignals.erase(it);
        } else {
            it++;
        }
    }
}

status_t SurfaceFlinger::setTransactionState(
        const FrameTimelineInfo& frameTimelineInfo, const Vector<ComposerState>& states,
        const Vector<DisplayState>& displays, uint32_t flags, const sp<IBinder>& applyToken,
        const InputWindowCommands& inputWindowCommands, int64_t desiredPresentTime,
        bool isAutoTimestamp, const client_cache_t& uncacheBuffer, bool hasListenerCallbacks,
        const std::vector<ListenerCallbacks>& listenerCallbacks, uint64_t transactionId) {
    ATRACE_CALL();

    uint32_t permissions =
        callingThreadHasUnscopedSurfaceFlingerAccess() ?
        layer_state_t::Permission::ACCESS_SURFACE_FLINGER : 0;
    // Avoid checking for rotation permissions if the caller already has ACCESS_SURFACE_FLINGER
    // permissions.
    if ((permissions & layer_state_t::Permission::ACCESS_SURFACE_FLINGER) ||
        callingThreadHasRotateSurfaceFlingerAccess()) {
        permissions |= layer_state_t::Permission::ROTATE_SURFACE_FLINGER;
    }

    if (callingThreadHasInternalSystemWindowAccess()) {
        permissions |= layer_state_t::Permission::INTERNAL_SYSTEM_WINDOW;
    }

    if (!(permissions & layer_state_t::Permission::ACCESS_SURFACE_FLINGER) &&
        (flags & (eEarlyWakeupStart | eEarlyWakeupEnd))) {
        ALOGE("Only WindowManager is allowed to use eEarlyWakeup[Start|End] flags");
        flags &= ~(eEarlyWakeupStart | eEarlyWakeupEnd);
    }

    const int64_t postTime = systemTime();

    if (mAsyncVdsCreationSupported) {
       checkVirtualDisplayHint(displays);
    }

    IPCThreadState* ipc = IPCThreadState::self();
    const int originPid = ipc->getCallingPid();
    const int originUid = ipc->getCallingUid();
    TransactionState state{frameTimelineInfo,  states,
                           displays,           flags,
                           applyToken,         inputWindowCommands,
                           desiredPresentTime, isAutoTimestamp,
                           uncacheBuffer,      postTime,
                           permissions,        hasListenerCallbacks,
                           listenerCallbacks,  originPid,
                           originUid,          transactionId};

    // Check for incoming buffer updates and increment the pending buffer count.
    state.traverseStatesWithBuffers([&](const layer_state_t& state) {
        sp<Layer> layer = nullptr;
        {
            Mutex::Autolock _l(mStateLock);
            layer = fromHandle(state.surface).promote();
            if (layer != nullptr) {
                layer->getPreviousGfxInfo();
            }
        }
        mBufferCountTracker.increment(state.surface->localBinder());
    });

    if (mTransactionTracing) {
        mTransactionTracing->addQueuedTransaction(state);
    }
    queueTransaction(state);

    // Check the pending state to make sure the transaction is synchronous.
    if (state.transactionCommittedSignal) {
        waitForSynchronousTransaction(*state.transactionCommittedSignal);
    }

    state.traverseStatesWithBuffers([&](const layer_state_t& state) {
        sp<Layer> layer = fromHandle(state.surface).promote();
        if (layer != nullptr) {
            const uint32_t layerStackId = layer->getLayerStack().id;
            SmomoIntf *smoMo = nullptr;
            for (auto &instance: mSmomoInstances) {
                 if (instance.layerStackId == layerStackId) {
                    smoMo = instance.smoMo;
                    break;
                }
            }

            if (smoMo) {
                smomo::SmomoBufferStats bufferStats;
                const nsecs_t now = systemTime(SYSTEM_TIME_MONOTONIC);
                bufferStats.id = layer->getSequence();
                bufferStats.auto_timestamp = isAutoTimestamp;
                bufferStats.timestamp = now;
                bufferStats.dequeue_latency = 0;
                bufferStats.key = desiredPresentTime;
                smoMo->CollectLayerStats(bufferStats);

                const DisplayStatInfo stats = mScheduler->getDisplayStatInfo(now);
                if (smoMo->FrameIsLate(bufferStats.id, stats.vsyncTime)) {
                    scheduleCompositeImmed();
                }
            }
        }
    });

    return NO_ERROR;
}

bool SurfaceFlinger::applyTransactionState(const FrameTimelineInfo& frameTimelineInfo,
                                           Vector<ComposerState>& states,
                                           const Vector<DisplayState>& displays, uint32_t flags,
                                           const InputWindowCommands& inputWindowCommands,
                                           const int64_t desiredPresentTime, bool isAutoTimestamp,
                                           const client_cache_t& uncacheBuffer,
                                           const int64_t postTime, uint32_t permissions,
                                           bool hasListenerCallbacks,
                                           const std::vector<ListenerCallbacks>& listenerCallbacks,
                                           int originPid, int originUid, uint64_t transactionId) {
    uint32_t transactionFlags = 0;
    for (const DisplayState& display : displays) {
        transactionFlags |= setDisplayStateLocked(display);
    }

    // start and end registration for listeners w/ no surface so they can get their callback.  Note
    // that listeners with SurfaceControls will start registration during setClientStateLocked
    // below.
    for (const auto& listener : listenerCallbacks) {
        mTransactionCallbackInvoker.addEmptyTransaction(listener);
    }

    uint32_t clientStateFlags = 0;
    for (int i = 0; i < states.size(); i++) {
        ComposerState& state = states.editItemAt(i);
        clientStateFlags |= setClientStateLocked(frameTimelineInfo, state, desiredPresentTime,
                                                 isAutoTimestamp, postTime, permissions);
        if ((flags & eAnimation) && state.state.surface) {
            if (const auto layer = fromHandle(state.state.surface).promote()) {
                using LayerUpdateType = scheduler::LayerHistory::LayerUpdateType;
                mScheduler->recordLayerHistory(layer.get(),
                                               isAutoTimestamp ? 0 : desiredPresentTime,
                                               LayerUpdateType::AnimationTX);
            }
        }
    }

    transactionFlags |= clientStateFlags;

    if (permissions & layer_state_t::Permission::ACCESS_SURFACE_FLINGER) {
        transactionFlags |= addInputWindowCommands(inputWindowCommands);
    } else if (!inputWindowCommands.empty()) {
        ALOGE("Only privileged callers are allowed to send input commands.");
    }

    if (uncacheBuffer.isValid()) {
        ClientCache::getInstance().erase(uncacheBuffer);
    }

    // If a synchronous transaction is explicitly requested without any changes, force a transaction
    // anyway. This can be used as a flush mechanism for previous async transactions.
    // Empty animation transaction can be used to simulate back-pressure, so also force a
    // transaction for empty animation transactions.
    if (transactionFlags == 0 &&
            ((flags & eSynchronous) || (flags & eAnimation))) {
        transactionFlags = eTransactionNeeded;
    }

    bool needsTraversal = false;
    if (transactionFlags) {
        if (mInterceptor->isEnabled()) {
            mInterceptor->saveTransaction(states, mCurrentState.displays, displays, flags,
                                          originPid, originUid, transactionId);
        }

        // We are on the main thread, we are about to preform a traversal. Clear the traversal bit
        // so we don't have to wake up again next frame to preform an unnecessary traversal.
        if (transactionFlags & eTraversalNeeded) {
            transactionFlags = transactionFlags & (~eTraversalNeeded);
            needsTraversal = true;
        }
        if (transactionFlags) {
            setTransactionFlags(transactionFlags);
        }

        if (flags & eAnimation) {
            mAnimTransactionPending = true;
        }
    }

    return needsTraversal;
}

void SurfaceFlinger::checkVirtualDisplayHint(const Vector<DisplayState>& displays) {
    for (const DisplayState& s : displays) {
        const ssize_t index = mCurrentState.displays.indexOfKey(s.token);
        if (index < 0)
            continue;

        DisplayDeviceState& state = mCurrentState.displays.editValueAt(index);
        const uint32_t what = s.what;
        if (what & DisplayState::eSurfaceChanged) {
            if (IInterface::asBinder(state.surface) != IInterface::asBinder(s.surface)) {
                if (state.isVirtual() && s.surface != nullptr &&
                    mVirtualDisplayIdGenerators.hal) {
                    int width = 0;
                    int status = s.surface->query(NATIVE_WINDOW_WIDTH, &width);
                    ALOGE_IF(status != NO_ERROR, "Unable to query width (%d)", status);
                    int height = 0;
                    status = s.surface->query(NATIVE_WINDOW_HEIGHT, &height);
                    ALOGE_IF(status != NO_ERROR, "Unable to query height (%d)", status);
                    int format = 0;
                    status = s.surface->query(NATIVE_WINDOW_FORMAT, &format);
                    ALOGE_IF(status != NO_ERROR, "Unable to query format (%d)", status);
#ifdef QTI_DISPLAY_CONFIG_ENABLED
                    size_t maxVirtualDisplaySize =
                        getHwComposer().getMaxVirtualDisplayDimension();
                    if ((mDisplayConfigIntf) && (maxVirtualDisplaySize == 0 ||
                        ((uint64_t)width <= maxVirtualDisplaySize &&
                        (uint64_t)height <= maxVirtualDisplaySize))) {
                        uint64_t usage = 0;
                        // Replace with native_window_get_consumer_usage ?
                        status = s.surface->getConsumerUsage(&usage);
                        ALOGW_IF(status != NO_ERROR, "Unable to query usage (%d)", status);
                        if ((status == NO_ERROR) && canAllocateHwcDisplayIdForVDS(usage)) {
                            mDisplayConfigIntf->CreateVirtualDisplay(width, height, format);
                            return;
                        }
                    }
#endif
                }
            }
        }
    }
}

uint32_t SurfaceFlinger::setDisplayStateLocked(const DisplayState& s) {
    const ssize_t index = mCurrentState.displays.indexOfKey(s.token);
    if (index < 0) return 0;

    uint32_t flags = 0;
    DisplayDeviceState& state = mCurrentState.displays.editValueAt(index);

    const uint32_t what = s.what;
    if (what & DisplayState::eSurfaceChanged) {
        if (IInterface::asBinder(state.surface) != IInterface::asBinder(s.surface)) {
            state.surface = s.surface;
            flags |= eDisplayTransactionNeeded;
        }
    }
    if (what & DisplayState::eLayerStackChanged) {
        if (state.layerStack != s.layerStack) {
            state.layerStack = s.layerStack;
            flags |= eDisplayTransactionNeeded;
        }
    }
    if (what & DisplayState::eFlagsChanged) {
        if (state.flags != s.flags) {
            state.flags = s.flags;
            flags |= eDisplayTransactionNeeded;
        }
    }
    if (what & DisplayState::eDisplayProjectionChanged) {
        if (state.orientation != s.orientation) {
            state.orientation = s.orientation;
            flags |= eDisplayTransactionNeeded;
        }
        if (state.orientedDisplaySpaceRect != s.orientedDisplaySpaceRect) {
            state.orientedDisplaySpaceRect = s.orientedDisplaySpaceRect;
            flags |= eDisplayTransactionNeeded;
        }
        if (state.layerStackSpaceRect != s.layerStackSpaceRect) {
            state.layerStackSpaceRect = s.layerStackSpaceRect;
            flags |= eDisplayTransactionNeeded;
        }
    }
    if (what & DisplayState::eDisplaySizeChanged) {
        if (state.width != s.width) {
            state.width = s.width;
            flags |= eDisplayTransactionNeeded;
        }
        if (state.height != s.height) {
            state.height = s.height;
            flags |= eDisplayTransactionNeeded;
        }
    }

    return flags;
}

bool SurfaceFlinger::callingThreadHasUnscopedSurfaceFlingerAccess(bool usePermissionCache) {
    IPCThreadState* ipc = IPCThreadState::self();
    const int pid = ipc->getCallingPid();
    const int uid = ipc->getCallingUid();
    if ((uid != AID_GRAPHICS && uid != AID_SYSTEM) &&
        (usePermissionCache ? !PermissionCache::checkPermission(sAccessSurfaceFlinger, pid, uid)
                            : !checkPermission(sAccessSurfaceFlinger, pid, uid))) {
        return false;
    }
    return true;
}

uint32_t SurfaceFlinger::setClientStateLocked(const FrameTimelineInfo& frameTimelineInfo,
                                              ComposerState& composerState,
                                              int64_t desiredPresentTime, bool isAutoTimestamp,
                                              int64_t postTime, uint32_t permissions) {
    layer_state_t& s = composerState.state;
    s.sanitize(permissions);

    std::vector<ListenerCallbacks> filteredListeners;
    for (auto& listener : s.listeners) {
        // Starts a registration but separates the callback ids according to callback type. This
        // allows the callback invoker to send on latch callbacks earlier.
        // note that startRegistration will not re-register if the listener has
        // already be registered for a prior surface control

        ListenerCallbacks onCommitCallbacks = listener.filter(CallbackId::Type::ON_COMMIT);
        if (!onCommitCallbacks.callbackIds.empty()) {
            filteredListeners.push_back(onCommitCallbacks);
        }

        ListenerCallbacks onCompleteCallbacks = listener.filter(CallbackId::Type::ON_COMPLETE);
        if (!onCompleteCallbacks.callbackIds.empty()) {
            filteredListeners.push_back(onCompleteCallbacks);
        }
    }

    const uint64_t what = s.what;
    uint32_t flags = 0;
    sp<Layer> layer = nullptr;
    if (s.surface) {
        layer = fromHandle(s.surface).promote();
    } else {
        // The client may provide us a null handle. Treat it as if the layer was removed.
        ALOGW("Attempt to set client state with a null layer handle");
    }
    if (layer == nullptr) {
        for (auto& [listener, callbackIds] : s.listeners) {
            mTransactionCallbackInvoker.registerUnpresentedCallbackHandle(
                    new CallbackHandle(listener, callbackIds, s.surface));
        }
        return 0;
    }

    // Only set by BLAST adapter layers
    if (what & layer_state_t::eProducerDisconnect) {
        layer->onDisconnect();
    }

    if (what & layer_state_t::ePositionChanged) {
        if (layer->setPosition(s.x, s.y)) {
            flags |= eTraversalNeeded;
        }
    }
    if (what & layer_state_t::eLayerChanged) {
        // NOTE: index needs to be calculated before we update the state
        const auto& p = layer->getParent();
        if (p == nullptr) {
            ssize_t idx = mCurrentState.layersSortedByZ.indexOf(layer);
            if (layer->setLayer(s.z) && idx >= 0) {
                mCurrentState.layersSortedByZ.removeAt(idx);
                mCurrentState.layersSortedByZ.add(layer);
                // we need traversal (state changed)
                // AND transaction (list changed)
                flags |= eTransactionNeeded|eTraversalNeeded;
            }
        } else {
            if (p->setChildLayer(layer, s.z)) {
                flags |= eTransactionNeeded|eTraversalNeeded;
            }
        }
    }
    if (what & layer_state_t::eRelativeLayerChanged) {
        // NOTE: index needs to be calculated before we update the state
        const auto& p = layer->getParent();
        const auto& relativeHandle = s.relativeLayerSurfaceControl ?
                s.relativeLayerSurfaceControl->getHandle() : nullptr;
        if (p == nullptr) {
            ssize_t idx = mCurrentState.layersSortedByZ.indexOf(layer);
            if (layer->setRelativeLayer(relativeHandle, s.z) &&
                idx >= 0) {
                mCurrentState.layersSortedByZ.removeAt(idx);
                mCurrentState.layersSortedByZ.add(layer);
                // we need traversal (state changed)
                // AND transaction (list changed)
                flags |= eTransactionNeeded|eTraversalNeeded;
            }
        } else {
            if (p->setChildRelativeLayer(layer, relativeHandle, s.z)) {
                flags |= eTransactionNeeded|eTraversalNeeded;
            }
        }
    }
    if (what & layer_state_t::eSizeChanged) {
        if (layer->setSize(s.w, s.h)) {
            flags |= eTraversalNeeded;
        }
    }
    if (what & layer_state_t::eAlphaChanged) {
        if (layer->setAlpha(s.alpha))
            flags |= eTraversalNeeded;
    }
    if (what & layer_state_t::eColorChanged) {
        if (layer->setColor(s.color))
            flags |= eTraversalNeeded;
    }
    if (what & layer_state_t::eColorTransformChanged) {
        if (layer->setColorTransform(s.colorTransform)) {
            flags |= eTraversalNeeded;
        }
    }
    if (what & layer_state_t::eBackgroundColorChanged) {
        if (layer->setBackgroundColor(s.color, s.bgColorAlpha, s.bgColorDataspace)) {
            flags |= eTraversalNeeded;
        }
    }
    if (what & layer_state_t::eMatrixChanged) {
        if (layer->setMatrix(s.matrix)) flags |= eTraversalNeeded;
    }
    if (what & layer_state_t::eTransparentRegionChanged) {
        if (layer->setTransparentRegionHint(s.transparentRegion))
            flags |= eTraversalNeeded;
    }
    if (what & layer_state_t::eFlagsChanged) {
        if (layer->setFlags(s.flags, s.mask)) flags |= eTraversalNeeded;
    }
    if (what & layer_state_t::eCornerRadiusChanged) {
        if (layer->setCornerRadius(s.cornerRadius))
            flags |= eTraversalNeeded;
    }
    if (what & layer_state_t::eBackgroundBlurRadiusChanged && mSupportsBlur) {
        if (layer->setBackgroundBlurRadius(s.backgroundBlurRadius)) flags |= eTraversalNeeded;
    }
    if (what & layer_state_t::eBlurRegionsChanged) {
        if (layer->setBlurRegions(s.blurRegions)) flags |= eTraversalNeeded;
    }
    if (what & layer_state_t::eLayerStackChanged) {
        ssize_t idx = mCurrentState.layersSortedByZ.indexOf(layer);
        // We only allow setting layer stacks for top level layers,
        // everything else inherits layer stack from its parent.
        if (layer->hasParent()) {
            ALOGE("Attempt to set layer stack on layer with parent (%s) is invalid",
                  layer->getDebugName());
        } else if (idx < 0) {
            ALOGE("Attempt to set layer stack on layer without parent (%s) that "
                  "that also does not appear in the top level layer list. Something"
                  " has gone wrong.",
                  layer->getDebugName());
        } else if (layer->setLayerStack(s.layerStack)) {
            mCurrentState.layersSortedByZ.removeAt(idx);
            mCurrentState.layersSortedByZ.add(layer);
            // we need traversal (state changed)
            // AND transaction (list changed)
            flags |= eTransactionNeeded | eTraversalNeeded | eTransformHintUpdateNeeded;
        }
    }
    if (what & layer_state_t::eTransformChanged) {
        if (layer->setTransform(s.transform)) flags |= eTraversalNeeded;
    }
    if (what & layer_state_t::eTransformToDisplayInverseChanged) {
        if (layer->setTransformToDisplayInverse(s.transformToDisplayInverse))
            flags |= eTraversalNeeded;
    }
    if (what & layer_state_t::eCropChanged) {
        if (layer->setCrop(s.crop)) flags |= eTraversalNeeded;
    }
    if (what & layer_state_t::eDataspaceChanged) {
        if (layer->setDataspace(s.dataspace)) flags |= eTraversalNeeded;
    }
    if (what & layer_state_t::eHdrMetadataChanged) {
        if (layer->setHdrMetadata(s.hdrMetadata)) flags |= eTraversalNeeded;
    }
    if (what & layer_state_t::eSurfaceDamageRegionChanged) {
        if (layer->setSurfaceDamageRegion(s.surfaceDamageRegion)) flags |= eTraversalNeeded;
    }
    if (what & layer_state_t::eApiChanged) {
        if (layer->setApi(s.api)) flags |= eTraversalNeeded;
    }
    if (what & layer_state_t::eSidebandStreamChanged) {
        if (layer->setSidebandStream(s.sidebandStream)) flags |= eTraversalNeeded;
    }
    if (what & layer_state_t::eInputInfoChanged) {
        layer->setInputInfo(*s.windowInfoHandle->getInfo());
        flags |= eTraversalNeeded;
    }
    std::optional<nsecs_t> dequeueBufferTimestamp;
    if (what & layer_state_t::eMetadataChanged) {
        dequeueBufferTimestamp = s.metadata.getInt64(METADATA_DEQUEUE_TIME);

        if (const int32_t gameMode = s.metadata.getInt32(METADATA_GAME_MODE, -1); gameMode != -1) {
            // The transaction will be received on the Task layer and needs to be applied to all
            // child layers. Child layers that are added at a later point will obtain the game mode
            // info through addChild().
            layer->setGameModeForTree(static_cast<GameMode>(gameMode));
        }

        if (layer->setMetadata(s.metadata)) flags |= eTraversalNeeded;
    }
    if (what & layer_state_t::eColorSpaceAgnosticChanged) {
        if (layer->setColorSpaceAgnostic(s.colorSpaceAgnostic)) {
            flags |= eTraversalNeeded;
        }
    }
    if (what & layer_state_t::eShadowRadiusChanged) {
        if (layer->setShadowRadius(s.shadowRadius)) flags |= eTraversalNeeded;
    }
    if (what & layer_state_t::eFrameRateSelectionPriority) {
        if (layer->setFrameRateSelectionPriority(s.frameRateSelectionPriority)) {
            flags |= eTraversalNeeded;
        }
    }
    if (what & layer_state_t::eFrameRateChanged) {
        const auto compatibility =
            Layer::FrameRate::convertCompatibility(s.frameRateCompatibility);
        const auto strategy =
            Layer::FrameRate::convertChangeFrameRateStrategy(s.changeFrameRateStrategy);

        if (layer->setFrameRate(
                Layer::FrameRate(Fps::fromValue(s.frameRate), compatibility, strategy))) {
          flags |= eTraversalNeeded;
        }
    }
    if (what & layer_state_t::eFixedTransformHintChanged) {
        if (layer->setFixedTransformHint(s.fixedTransformHint)) {
            flags |= eTraversalNeeded | eTransformHintUpdateNeeded;
        }
    }
    if (what & layer_state_t::eAutoRefreshChanged) {
        layer->setAutoRefresh(s.autoRefresh);
    }
    if (what & layer_state_t::eTrustedOverlayChanged) {
        if (layer->setTrustedOverlay(s.isTrustedOverlay)) {
            flags |= eTraversalNeeded;
        }
    }
    if (what & layer_state_t::eStretchChanged) {
        if (layer->setStretchEffect(s.stretchEffect)) {
            flags |= eTraversalNeeded;
        }
    }
    if (what & layer_state_t::eBufferCropChanged) {
        if (layer->setBufferCrop(s.bufferCrop)) {
            flags |= eTraversalNeeded;
        }
    }
    if (what & layer_state_t::eDestinationFrameChanged) {
        if (layer->setDestinationFrame(s.destinationFrame)) {
            flags |= eTraversalNeeded;
        }
    }
    if (what & layer_state_t::eDropInputModeChanged) {
        if (layer->setDropInputMode(s.dropInputMode)) {
            flags |= eTraversalNeeded;
            mInputInfoChanged = true;
        }
    }
    // This has to happen after we reparent children because when we reparent to null we remove
    // child layers from current state and remove its relative z. If the children are reparented in
    // the same transaction, then we have to make sure we reparent the children first so we do not
    // lose its relative z order.
    if (what & layer_state_t::eReparent) {
        bool hadParent = layer->hasParent();
        auto parentHandle = (s.parentSurfaceControlForChild)
                ? s.parentSurfaceControlForChild->getHandle()
                : nullptr;
        if (layer->reparent(parentHandle)) {
            if (!hadParent) {
                layer->setIsAtRoot(false);
                mCurrentState.layersSortedByZ.remove(layer);
            }
            flags |= eTransactionNeeded | eTraversalNeeded;
        }
    }
    std::vector<sp<CallbackHandle>> callbackHandles;
    if ((what & layer_state_t::eHasListenerCallbacksChanged) && (!filteredListeners.empty())) {
        for (auto& [listener, callbackIds] : filteredListeners) {
            callbackHandles.emplace_back(new CallbackHandle(listener, callbackIds, s.surface));
        }
    }

    if (what & layer_state_t::eBufferChanged) {
        std::shared_ptr<renderengine::ExternalTexture> buffer =
                getExternalTextureFromBufferData(*s.bufferData, layer->getDebugName());
        if (layer->setBuffer(buffer, *s.bufferData, postTime, desiredPresentTime, isAutoTimestamp,
                             dequeueBufferTimestamp, frameTimelineInfo)) {
            flags |= eTraversalNeeded;
        }
    } else if (frameTimelineInfo.vsyncId != FrameTimelineInfo::INVALID_VSYNC_ID) {
        layer->setFrameTimelineVsyncForBufferlessTransaction(frameTimelineInfo, postTime);
    }

    if (layer->setTransactionCompletedListeners(callbackHandles)) flags |= eTraversalNeeded;
    // Do not put anything that updates layer state or modifies flags after
    // setTransactionCompletedListener
    return flags;
}

uint32_t SurfaceFlinger::addInputWindowCommands(const InputWindowCommands& inputWindowCommands) {
    bool hasChanges = mInputWindowCommands.merge(inputWindowCommands);
    return hasChanges ? eTraversalNeeded : 0;
}

status_t SurfaceFlinger::mirrorLayer(const LayerCreationArgs& args,
                                     const sp<IBinder>& mirrorFromHandle, sp<IBinder>* outHandle,
                                     int32_t* outLayerId) {
    if (!mirrorFromHandle) {
        return NAME_NOT_FOUND;
    }

    sp<Layer> mirrorLayer;
    sp<Layer> mirrorFrom;
    {
        Mutex::Autolock _l(mStateLock);
        mirrorFrom = fromHandle(mirrorFromHandle).promote();
        if (!mirrorFrom) {
            return NAME_NOT_FOUND;
        }
        status_t result = createContainerLayer(args, outHandle, &mirrorLayer);
        if (result != NO_ERROR) {
            return result;
        }

        mirrorLayer->setClonedChild(mirrorFrom->createClone());
    }

    *outLayerId = mirrorLayer->sequence;
    if (mTransactionTracing) {
        mTransactionTracing->onMirrorLayerAdded((*outHandle)->localBinder(), mirrorLayer->sequence,
                                                args.name, mirrorFrom->sequence);
    }
    return addClientLayer(args.client, *outHandle, mirrorLayer /* layer */, nullptr /* parent */,
                          false /* addToRoot */, nullptr /* outTransformHint */);
}

status_t SurfaceFlinger::createLayer(LayerCreationArgs& args, sp<IBinder>* outHandle,
                                     const sp<IBinder>& parentHandle, int32_t* outLayerId,
                                     const sp<Layer>& parentLayer, uint32_t* outTransformHint) {
    ALOG_ASSERT(parentLayer == nullptr || parentHandle == nullptr,
            "Expected only one of parentLayer or parentHandle to be non-null. "
            "Programmer error?");

    status_t result = NO_ERROR;

    sp<Layer> layer;

    switch (args.flags & ISurfaceComposerClient::eFXSurfaceMask) {
        case ISurfaceComposerClient::eFXSurfaceBufferQueue:
        case ISurfaceComposerClient::eFXSurfaceBufferState: {
            result = createBufferStateLayer(args, outHandle, &layer);
            std::atomic<int32_t>* pendingBufferCounter = layer->getPendingBufferCounter();
            if (pendingBufferCounter) {
                std::string counterName = layer->getPendingBufferCounterName();
                mBufferCountTracker.add((*outHandle)->localBinder(), counterName,
                                        pendingBufferCounter);
            }
        } break;
        case ISurfaceComposerClient::eFXSurfaceEffect:
            result = createEffectLayer(args, outHandle, &layer);
            break;
        case ISurfaceComposerClient::eFXSurfaceContainer:
            result = createContainerLayer(args, outHandle, &layer);
            break;
        default:
            result = BAD_VALUE;
            break;
    }

    if (result != NO_ERROR) {
        return result;
    }

    bool addToRoot = args.addToRoot && callingThreadHasUnscopedSurfaceFlingerAccess();
    wp<Layer> parent(parentHandle != nullptr ? fromHandle(parentHandle) : parentLayer);
    if (parentHandle != nullptr && parent == nullptr) {
        ALOGE("Invalid parent handle %p.", parentHandle.get());
        addToRoot = false;
    }
    if (parentLayer != nullptr) {
        addToRoot = false;
    }

    int parentId = -1;
    // We can safely promote the layer in binder thread because we have a strong reference
    // to the layer's handle inside this scope or we were passed in a sp reference to the layer.
    sp<Layer> parentSp = parent.promote();
    if (parentSp != nullptr) {
        parentId = parentSp->getSequence();
    }
    if (mTransactionTracing) {
        mTransactionTracing->onLayerAdded((*outHandle)->localBinder(), layer->sequence, args.name,
                                          args.flags, parentId);
    }

    result = addClientLayer(args.client, *outHandle, layer, parent, addToRoot, outTransformHint);
    if (result != NO_ERROR) {
        return result;
    }

    *outLayerId = layer->sequence;
    return result;
}

status_t SurfaceFlinger::createBufferQueueLayer(LayerCreationArgs& args, PixelFormat& format,
                                                sp<IBinder>* handle,
                                                sp<IGraphicBufferProducer>* gbp,
                                                sp<Layer>* outLayer) {
    // initialize the surfaces
    switch (format) {
    case PIXEL_FORMAT_TRANSPARENT:
    case PIXEL_FORMAT_TRANSLUCENT:
        format = PIXEL_FORMAT_RGBA_8888;
        break;
    case PIXEL_FORMAT_OPAQUE:
        format = PIXEL_FORMAT_RGBX_8888;
        break;
    }

    sp<BufferQueueLayer> layer;
    args.textureName = getNewTexture();
    {
        // Grab the SF state lock during this since it's the only safe way to access
        // RenderEngine when creating a BufferLayerConsumer
        // TODO: Check if this lock is still needed here
        Mutex::Autolock lock(mStateLock);
        layer = getFactory().createBufferQueueLayer(args);
    }

    status_t err = layer->setDefaultBufferProperties(0, 0, format);
    if (err == NO_ERROR) {
        *handle = layer->getHandle();
        *gbp = layer->getProducer();
        *outLayer = layer;
    }

    ALOGE_IF(err, "createBufferQueueLayer() failed (%s)", strerror(-err));
    return err;
}

status_t SurfaceFlinger::createBufferStateLayer(LayerCreationArgs& args, sp<IBinder>* handle,
                                                sp<Layer>* outLayer) {
    args.textureName = getNewTexture();
    *outLayer = getFactory().createBufferStateLayer(args);
    *handle = (*outLayer)->getHandle();
    return NO_ERROR;
}

status_t SurfaceFlinger::createEffectLayer(const LayerCreationArgs& args, sp<IBinder>* handle,
                                           sp<Layer>* outLayer) {
    *outLayer = getFactory().createEffectLayer(args);
    *handle = (*outLayer)->getHandle();
    return NO_ERROR;
}

status_t SurfaceFlinger::createContainerLayer(const LayerCreationArgs& args, sp<IBinder>* handle,
                                              sp<Layer>* outLayer) {
    *outLayer = getFactory().createContainerLayer(args);
    *handle = (*outLayer)->getHandle();
    return NO_ERROR;
}

void SurfaceFlinger::markLayerPendingRemovalLocked(const sp<Layer>& layer) {
    mLayersPendingRemoval.add(layer);
    mLayersRemoved = true;
    setTransactionFlags(eTransactionNeeded);
}

void SurfaceFlinger::onHandleDestroyed(BBinder* handle, sp<Layer>& layer) {
    Mutex::Autolock lock(mStateLock);
    // If a layer has a parent, we allow it to out-live it's handle
    // with the idea that the parent holds a reference and will eventually
    // be cleaned up. However no one cleans up the top-level so we do so
    // here.
    if (layer->isAtRoot()) {
        layer->setIsAtRoot(false);
        mCurrentState.layersSortedByZ.remove(layer);
    }
    markLayerPendingRemovalLocked(layer);
    mBufferCountTracker.remove(handle);
    layer.clear();
    if (mTransactionTracing) {
        mTransactionTracing->onHandleRemoved(handle);
    }
}

// ---------------------------------------------------------------------------

void SurfaceFlinger::onInitializeDisplays() {
    const auto display = getDefaultDisplayDeviceLocked();
    if (!display) return;

    const sp<IBinder> token = display->getDisplayToken().promote();
    LOG_ALWAYS_FATAL_IF(token == nullptr);

    // reset screen orientation and use primary layer stack
    Vector<ComposerState> state;
    Vector<DisplayState> displays;
    DisplayState d;
    d.what = DisplayState::eDisplayProjectionChanged |
             DisplayState::eLayerStackChanged;
    d.token = token;
    d.layerStack = ui::DEFAULT_LAYER_STACK;
    d.orientation = ui::ROTATION_0;
    d.orientedDisplaySpaceRect.makeInvalid();
    d.layerStackSpaceRect.makeInvalid();
    d.width = 0;
    d.height = 0;
    displays.add(d);

    nsecs_t now = systemTime();

    int64_t transactionId = (((int64_t)mPid) << 32) | mUniqueTransactionId++;
    // It should be on the main thread, apply it directly.
    applyTransactionState(FrameTimelineInfo{}, state, displays, 0, mInputWindowCommands,
                          /* desiredPresentTime */ now, true, {}, /* postTime */ now, true, false,
                          {}, mPid, getuid(), transactionId);

    setPowerModeInternal(display, hal::PowerMode::ON);
    const nsecs_t vsyncPeriod = display->refreshRateConfigs().getActiveMode()->getVsyncPeriod();
    mAnimFrameTracker.setDisplayRefreshPeriod(vsyncPeriod);
    mActiveDisplayTransformHint = display->getTransformHint();
    // Use phase of 0 since phase is not known.
    // Use latency of 0, which will snap to the ideal latency.
    DisplayStatInfo stats{0 /* vsyncTime */, vsyncPeriod};
    setCompositorTimingSnapped(stats, 0);
}

void SurfaceFlinger::initializeDisplays() {
    // Async since we may be called from the main thread.
    static_cast<void>(mScheduler->schedule([this]() MAIN_THREAD { onInitializeDisplays(); }));
}

void SurfaceFlinger::setPowerModeInternal(const sp<DisplayDevice>& display, hal::PowerMode mode) {
    if (display->isVirtual()) {
        ALOGE("%s: Invalid operation on virtual display", __func__);
        return;
    }

    const auto displayId = display->getPhysicalId();
    ALOGD("Setting power mode %d on display %s", mode, to_string(displayId).c_str());

    const hal::PowerMode currentMode = display->getPowerMode();
    if (mode == currentMode) {
        return;
    }

    mActiveVsyncSource = getVsyncSource();

    const auto activeDisplay = getDisplayDeviceLocked(mActiveDisplayToken);
    if (activeDisplay != display && display->isInternal() && activeDisplay &&
        activeDisplay->isPoweredOn()) {
        ALOGW("Trying to change power mode on non active display while the active display is ON");
    }

    display->setPowerMode(mode);

    // Dummy display created by LibSurfaceFlinger unit test
    // for setPowerModeInternal test cases.
    bool isDummyDisplay = (std::find(mDisplaysList.begin(),
        mDisplaysList.end(), display) == mDisplaysList.end());

    if (mInterceptor->isEnabled()) {
        mInterceptor->savePowerModeUpdate(display->getSequenceId(), static_cast<int32_t>(mode));
    }
    const auto refreshRate = display->refreshRateConfigs().getActiveMode()->getFps();
    if (currentMode == hal::PowerMode::OFF) {
        // Turn on the display
        if (display->isInternal() && (!activeDisplay || !activeDisplay->isPoweredOn())) {
            onActiveDisplayChangedLocked(display);
        }
        // Keep uclamp in a separate syscall and set it before changing to RT due to b/190237315.
        // We can merge the syscall later.
        if (SurfaceFlinger::setSchedAttr(true) != NO_ERROR) {
            ALOGW("Couldn't set uclamp.min on display on: %s\n", strerror(errno));
        }
        if (SurfaceFlinger::setSchedFifo(true) != NO_ERROR) {
            ALOGW("Couldn't set SCHED_FIFO on display on: %s\n", strerror(errno));
        }
        getHwComposer().setPowerMode(displayId, mode);
<<<<<<< HEAD
        if (isDummyDisplay) {
            if (isDisplayActiveLocked(display) && mode != hal::PowerMode::DOZE_SUSPEND) {
                setHWCVsyncEnabled(displayId, mHWCVsyncPendingState);
                mScheduler->onScreenAcquired(mAppConnectionHandle);
                mScheduler->resyncToHardwareVsync(true, vsyncPeriod);
            }
        } else if ((mPluggableVsyncPrioritized && (displayId != getInternalDisplayIdLocked())) ||
                    displayId == getInternalDisplayIdLocked()) {
            updateVsyncSource();

=======
        if (isDisplayActiveLocked(display) && mode != hal::PowerMode::DOZE_SUSPEND) {
            setHWCVsyncEnabled(displayId, mHWCVsyncPendingState);
            mScheduler->onScreenAcquired(mAppConnectionHandle);
            mScheduler->resyncToHardwareVsync(true, refreshRate);
>>>>>>> ac6ebd17
        }

        mVisibleRegionsDirty = true;
        mHasPoweredOff = true;
        scheduleComposite(FrameHint::kActive);
    } else if (mode == hal::PowerMode::OFF) {
        // Turn off the display
        if (isDummyDisplay) {
            if (SurfaceFlinger::setSchedFifo(false) != NO_ERROR) {
                ALOGW("Couldn't set SCHED_OTHER on display off: %s\n", strerror(errno));
            }
            if (SurfaceFlinger::setSchedAttr(false) != NO_ERROR) {
                ALOGW("Couldn't set uclamp.min on display off: %s\n", strerror(errno));
            }
	    if (isDisplayActiveLocked(display) && currentMode != hal::PowerMode::DOZE_SUSPEND) {
                mScheduler->disableHardwareVsync(true);
                mScheduler->onScreenReleased(mAppConnectionHandle);
            }
            // Make sure HWVsync is disabled before turning off the display
	    setHWCVsyncEnabled(displayId, hal::Vsync::DISABLE);
        } else {
            updateVsyncSource();
        }

        getHwComposer().setPowerMode(displayId, mode);
        mVisibleRegionsDirty = true;
        // from this point on, SF will stop drawing on this display
    } else if (mode == hal::PowerMode::DOZE || mode == hal::PowerMode::ON) {
        // Update display while dozing
        getHwComposer().setPowerMode(displayId, mode);
<<<<<<< HEAD
	if (isDummyDisplay) {
	    if (isDisplayActiveLocked(display) && currentMode == hal::PowerMode::DOZE_SUSPEND) {
                mScheduler->onScreenAcquired(mAppConnectionHandle);
                mScheduler->resyncToHardwareVsync(true, vsyncPeriod);
            }
        } else {
            updateVsyncSource();
=======
        if (isDisplayActiveLocked(display) && currentMode == hal::PowerMode::DOZE_SUSPEND) {
            mScheduler->onScreenAcquired(mAppConnectionHandle);
            mScheduler->resyncToHardwareVsync(true, refreshRate);
>>>>>>> ac6ebd17
        }
    } else if (mode == hal::PowerMode::DOZE_SUSPEND) {
        // Leave display going to doze
        if (isDummyDisplay) {
            if (isDisplayActiveLocked(display)) {
                mScheduler->disableHardwareVsync(true);
                mScheduler->onScreenReleased(mAppConnectionHandle);
            }
        } else {
            updateVsyncSource();
        }
        getHwComposer().setPowerMode(displayId, mode);
    } else {
        ALOGE("Attempting to set unknown power mode: %d\n", mode);
        getHwComposer().setPowerMode(displayId, mode);
    }

    const sp<DisplayDevice> vsyncSource = getVsyncSource();
    struct sched_param param = {0};
    if (vsyncSource != NULL) {
        param.sched_priority = 1;
        if (sched_setscheduler(0, SCHED_FIFO, &param) != 0) {
            ALOGW("Couldn't set SCHED_FIFO on display on");
        }
    } else {
        if (sched_setscheduler(0, SCHED_OTHER, &param) != 0) {
            ALOGW("Couldn't set SCHED_OTHER on display off");
        }
    }

    if (isDisplayActiveLocked(display)) {
        mTimeStats->setPowerMode(mode);
        mRefreshRateStats->setPowerMode(mode);
        mScheduler->setDisplayPowerState(mode == hal::PowerMode::ON);
    }

    setEarlyWakeUpConfig(display, mode);
    ALOGD("Finished setting power mode %d on display %s", mode, to_string(displayId).c_str());
}

void SurfaceFlinger::setPowerModeOnMainThread(const sp<IBinder>& displayToken, int mode) {
    auto future = mScheduler->schedule([=]() MAIN_THREAD {
        const auto display = getDisplayDeviceLocked(displayToken);
        if (!display) {
            ALOGE("Attempt to set power mode %d for invalid display token %p", mode,
                  displayToken.get());
        } else if (display->isVirtual()) {
            ALOGW("Attempt to set power mode %d for virtual display", mode);
        } else {
            setPowerModeInternal(display, static_cast<hal::PowerMode>(mode));
        }
    });

    future.wait();
}

void SurfaceFlinger::setPowerMode(const sp<IBinder>& displayToken, int mode) {
    sp<DisplayDevice> display = nullptr;
    {
        Mutex::Autolock lock(mStateLock);
        display = (getDisplayDeviceLocked(displayToken));
    }
    if (!display) {
        ALOGE("Attempt to set power mode %d for invalid display token %p", mode,
               displayToken.get());
        return;
    } else if (display->isVirtual()) {
         ALOGW("Attempt to set power mode %d for virtual display", mode);
         return;
    }

#ifdef QTI_DISPLAY_CONFIG_ENABLED
    if (mode < 0 || mode > (int)hal::PowerMode::DOZE_SUSPEND) {
        ALOGW("Attempt to set invalid power mode %d", mode);
        return;
    }

    hal::PowerMode power_mode = static_cast<hal::PowerMode>(mode);
    const auto displayId = display->getId();
    const auto physicalDisplayId = PhysicalDisplayId::tryCast(displayId);
    if (!physicalDisplayId) {
      return;
    }
    const auto hwcDisplayId = getHwComposer().fromPhysicalDisplayId(*physicalDisplayId);
    const hal::PowerMode currentDisplayPowerMode = display->getPowerMode();
    const hal::PowerMode newDisplayPowerMode = static_cast<hal::PowerMode>(mode);
    // Fallback to default power state behavior as HWC does not support power mode override.
    if (!display->getPowerModeOverrideConfig() ||
        !((currentDisplayPowerMode  ==  hal::PowerMode::OFF &&
        newDisplayPowerMode == hal::PowerMode::ON) ||
        (currentDisplayPowerMode  ==  hal::PowerMode::ON &&
        newDisplayPowerMode == hal::PowerMode::OFF))) {
        setPowerModeOnMainThread(displayToken, mode);
        return;
    }

    ::DisplayConfig::PowerMode hwcMode = ::DisplayConfig::PowerMode::kOff;
    if (power_mode == hal::PowerMode::ON) {
        hwcMode = ::DisplayConfig::PowerMode::kOn;
    }

    bool step_up = false;
    if (currentDisplayPowerMode == hal::PowerMode::OFF &&
        newDisplayPowerMode == hal::PowerMode::ON) {
        step_up = true;
    }
    // Change hardware state first while stepping up.
    if (step_up) {
        mDisplayConfigIntf->SetPowerMode(*hwcDisplayId, hwcMode);
    }
    // Change SF state now.
    setPowerModeOnMainThread(displayToken, mode);
    // Change hardware state now while stepping down.

    if (!step_up) {
        mDisplayConfigIntf->SetPowerMode(*hwcDisplayId, hwcMode);
    }
#else
    setPowerModeOnMainThread(displayToken, mode);
#endif
}

status_t SurfaceFlinger::doDump(int fd, const DumpArgs& args, bool asProto) {
    size_t numArgs = args.size();
    if (numArgs && ((args[0] == String16("--file")) ||
        (args[0] == String16("--allocated_buffers")))) {
        return doDumpContinuous(fd, args);
    }
    std::string result;

    IPCThreadState* ipc = IPCThreadState::self();
    const int pid = ipc->getCallingPid();
    const int uid = ipc->getCallingUid();

    if ((uid != AID_SHELL) &&
            !PermissionCache::checkPermission(sDump, pid, uid)) {
        StringAppendF(&result, "Permission Denial: can't dump SurfaceFlinger from pid=%d, uid=%d\n",
                      pid, uid);
    } else {
        static const std::unordered_map<std::string, Dumper> dumpers = {
                {"--display-id"s, dumper(&SurfaceFlinger::dumpDisplayIdentificationData)},
                {"--dispsync"s, dumper([this](std::string& s) { mScheduler->dumpVsync(s); })},
                {"--edid"s, argsDumper(&SurfaceFlinger::dumpRawDisplayIdentificationData)},
                {"--frame-events"s, dumper(&SurfaceFlinger::dumpFrameEventsLocked)},
                {"--latency"s, argsDumper(&SurfaceFlinger::dumpStatsLocked)},
                {"--latency-clear"s, argsDumper(&SurfaceFlinger::clearStatsLocked)},
                {"--list"s, dumper(&SurfaceFlinger::listLayersLocked)},
                {"--planner"s, argsDumper(&SurfaceFlinger::dumpPlannerInfo)},
                {"--static-screen"s, dumper(&SurfaceFlinger::dumpStaticScreenStats)},
                {"--timestats"s, protoDumper(&SurfaceFlinger::dumpTimeStats)},
                {"--vsync"s, dumper(&SurfaceFlinger::dumpVSync)},
                {"--wide-color"s, dumper(&SurfaceFlinger::dumpWideColorInfo)},
                {"--frametimeline"s, argsDumper(&SurfaceFlinger::dumpFrameTimeline)},
        };

        const auto flag = args.empty() ? ""s : std::string(String8(args[0]));

        bool dumpLayers = true;
        {
            TimedLock lock(mStateLock, s2ns(1), __FUNCTION__);
            if (!lock.locked()) {
                StringAppendF(&result, "Dumping without lock after timeout: %s (%d)\n",
                              strerror(-lock.status), lock.status);
                ALOGW("Dumping without lock after timeout: %s (%d)",
                              strerror(-lock.status), lock.status);
            }

            if (const auto it = dumpers.find(flag); it != dumpers.end()) {
                (it->second)(args, asProto, result);
                dumpLayers = false;
            } else if (!asProto) {
                // selection of mini dumpsys (Format: adb shell dumpsys SurfaceFlinger --mini)
                if (numArgs && ((args[0] == String16("--mini")))) {
                    dumpMini(result);
                    dumpLayers = false;
                } else {
                    dumpAllLocked(args, result);
                }
            }
        }

        if (dumpLayers) {
            LayersTraceFileProto traceFileProto = mLayerTracing.createTraceFileProto();
            LayersTraceProto* layersTrace = traceFileProto.add_entry();
            LayersProto layersProto = dumpProtoFromMainThread();
            layersTrace->mutable_layers()->Swap(&layersProto);
            dumpDisplayProto(*layersTrace);

            if (asProto) {
                result.append(traceFileProto.SerializeAsString());
            } else {
                // Dump info that we need to access from the main thread
                const auto layerTree = LayerProtoParser::generateLayerTree(layersTrace->layers());
                result.append(LayerProtoParser::layerTreeToString(layerTree));
                result.append("\n");
                dumpOffscreenLayers(result);
            }
        }
    }
    write(fd, result.c_str(), result.size());
    return NO_ERROR;
}

status_t SurfaceFlinger::doDumpContinuous(int fd, const DumpArgs& args) {
    // Format: adb shell dumpsys SurfaceFlinger --file --no-limit
    size_t numArgs = args.size();
    status_t err = NO_ERROR;

    if (args[0] == String16("--allocated_buffers")) {
        std::string dumpsys;
        GraphicBufferAllocator& alloc(GraphicBufferAllocator::get());
        alloc.dump(dumpsys);
        write(fd, dumpsys.c_str(), dumpsys.size());
        return NO_ERROR;
    }

    Mutex::Autolock _l(mFileDump.lock);
    // Same command is used to start and end dump.
    mFileDump.running = !mFileDump.running;
    // selection of full dumpsys or not (defualt, dumpsys will be minimum required)
    // Format: adb shell dumpsys SurfaceFlinger --file --no-limit --full-dump
    if (numArgs >= 3 && (args[2] == String16("--full-dump"))) {
                 mFileDump.fullDump = true;
    }
    if (mFileDump.running) {
        std::ofstream ofs;
        ofs.open(mFileDump.name, std::ofstream::out | std::ofstream::trunc);
        if (!ofs) {
            mFileDump.running = false;
            err = UNKNOWN_ERROR;
        } else {
            ofs.close();
            mFileDump.position = 0;
            if (numArgs >= 2 && (args[1] == String16("--no-limit"))) {
            mFileDump.noLimit = true;
            } else {
                mFileDump.noLimit = false;
            }
        }
    }

    std::string result;
    result += mFileDump.running ? "Start" : "End";
    result += mFileDump.noLimit ? " unlimited" : " fixed limit";
    result += " dumpsys to file : ";
    result += mFileDump.name;
    result += "\n";
    write(fd, result.c_str(), result.size());

    return NO_ERROR;
}

void SurfaceFlinger::dumpDrawCycle(bool prePrepare) {
    Mutex::Autolock _l(mFileDump.lock);

    // User might stop dump collection in middle of prepare & commit.
    // Collect dumpsys again after commit and replace.
    if (!mFileDump.running && !mFileDump.replaceAfterCommit) {
        return;
    }
    Vector<String16> args;
    std::string dumpsys;
    {
        Mutex::Autolock lock(mStateLock);
        if (mFileDump.fullDump) {
            dumpAllLocked(args, dumpsys);
        } else {
            dumpMini(dumpsys);
        }
    }

    if (mFileDump.fullDump) {
        const LayersProto layersProto = dumpDrawingStateProto(LayerTracing::TRACE_ALL);
        const auto layerTree = LayerProtoParser::generateLayerTree(layersProto);
        dumpsys.append(LayerProtoParser::layerTreeToString(layerTree));
        dumpsys.append("\n");
        dumpsys.append("Offscreen Layers:\n");
        for (Layer* offscreenLayer : mOffscreenLayers) {
            offscreenLayer->traverse(LayerVector::StateSet::Drawing,
                                     [&](Layer* layer) {
                                         layer->dumpCallingUidPid(dumpsys);
                                     });
        }
    }

    char timeStamp[32];
    char dataSize[32];
    char hms[32];
    long millis;
    struct timeval tv;
    struct tm *ptm;
    gettimeofday(&tv, NULL);
    ptm = localtime(&tv.tv_sec);
    strftime (hms, sizeof (hms), "%H:%M:%S", ptm);
    millis = tv.tv_usec / 1000;
    snprintf(timeStamp, sizeof(timeStamp), "Timestamp: %s.%03ld", hms, millis);
    snprintf(dataSize, sizeof(dataSize), "Size: %8zu", dumpsys.size());
    std::fstream fs;
    fs.open(mFileDump.name, std::ios::app);
    if (!fs) {
        ALOGE("Failed to open %s file for dumpsys", mFileDump.name);
        return;
    }
    // Format:
    //    | start code | after commit? | time stamp | dump size | dump data |
    fs.seekp(mFileDump.position, std::ios::beg);
    fs << "#@#@-- DUMPSYS START --@#@#" << std::endl;
    fs << "PostCommit: " << ( prePrepare ? "false" : "true" ) << std::endl;
    fs << timeStamp << std::endl;
    fs << dataSize << std::endl;
    fs << dumpsys << std::endl;

    if (prePrepare) {
        mFileDump.replaceAfterCommit = true;
    } else {
        mFileDump.replaceAfterCommit = false;
        // Reposition only after commit.
        // Keep file size to appx 20 MB limit by default, wrap around if exceeds.
        mFileDump.position = fs.tellp();
        if (!mFileDump.noLimit && (mFileDump.position > (20 * 1024 * 1024))) {
            mFileDump.position = 0;
        }
    }
    fs.close();
}

status_t SurfaceFlinger::dumpCritical(int fd, const DumpArgs&, bool asProto) {
    if (asProto) {
        mLayerTracing.writeToFile();
        if (mTransactionTracing) {
            mTransactionTracing->writeToFile();
        }
    }

    return doDump(fd, DumpArgs(), asProto);
}

void SurfaceFlinger::listLayersLocked(std::string& result) const {
    mCurrentState.traverseInZOrder(
            [&](Layer* layer) { StringAppendF(&result, "%s\n", layer->getDebugName()); });
}

void SurfaceFlinger::dumpStatsLocked(const DumpArgs& args, std::string& result) const {
    StringAppendF(&result, "%" PRId64 "\n", getVsyncPeriodFromHWC());

    if (args.size() > 1) {
        const auto name = String8(args[1]);
        mCurrentState.traverseInZOrder([&](Layer* layer) {
            if (layer->getName() == name.string()) {
                layer->dumpFrameStats(result);
            }
        });
    } else {
        mAnimFrameTracker.dumpStats(result);
    }
}

void SurfaceFlinger::clearStatsLocked(const DumpArgs& args, std::string&) {
    const bool clearAll = args.size() < 2;
    const auto name = clearAll ? String8() : String8(args[1]);

    mCurrentState.traverse([&](Layer* layer) {
        if (clearAll || layer->getName() == name.string()) {
            layer->clearFrameStats();
        }
    });

    mAnimFrameTracker.clearStats();
}

void SurfaceFlinger::dumpTimeStats(const DumpArgs& args, bool asProto, std::string& result) const {
    mTimeStats->parseArgs(asProto, args, result);
}

void SurfaceFlinger::dumpFrameTimeline(const DumpArgs& args, std::string& result) const {
    mFrameTimeline->parseArgs(args, result);
}

// This should only be called from the main thread.  Otherwise it would need
// the lock and should use mCurrentState rather than mDrawingState.
void SurfaceFlinger::logFrameStats() {
    mDrawingState.traverse([&](Layer* layer) {
        layer->logFrameStats();
    });

    mAnimFrameTracker.logAndResetStats("<win-anim>");
}

void SurfaceFlinger::appendSfConfigString(std::string& result) const {
    result.append(" [sf");

    StringAppendF(&result, " PRESENT_TIME_OFFSET=%" PRId64, dispSyncPresentTimeOffset);
    StringAppendF(&result, " FORCE_HWC_FOR_RBG_TO_YUV=%d", useHwcForRgbToYuv);
    StringAppendF(&result, " MAX_VIRT_DISPLAY_DIM=%zu",
                  getHwComposer().getMaxVirtualDisplayDimension());
    StringAppendF(&result, " RUNNING_WITHOUT_SYNC_FRAMEWORK=%d", !hasSyncFramework);
    StringAppendF(&result, " NUM_FRAMEBUFFER_SURFACE_BUFFERS=%" PRId64,
                  maxFrameBufferAcquiredBuffers);
    result.append("]");
}

void SurfaceFlinger::dumpVSync(std::string& result) const {
    mScheduler->dump(result);

    mRefreshRateStats->dump(result);
    result.append("\n");

    mVsyncConfiguration->dump(result);
    StringAppendF(&result,
                  "      present offset: %9" PRId64 " ns\t     VSYNC period: %9" PRId64 " ns\n\n",
                  dispSyncPresentTimeOffset, getVsyncPeriodFromHWC());

    StringAppendF(&result, "(mode override by backdoor: %s)\n\n",
                  mDebugDisplayModeSetByBackdoor ? "yes" : "no");

    mScheduler->dump(mAppConnectionHandle, result);
    mScheduler->dumpVsync(result);
    StringAppendF(&result, "mHWCVsyncPendingState=%s mLastHWCVsyncState=%s\n",
                  to_string(mHWCVsyncPendingState).c_str(), to_string(mLastHWCVsyncState).c_str());
}

void SurfaceFlinger::dumpPlannerInfo(const DumpArgs& args, std::string& result) const {
    for (const auto& [token, display] : mDisplays) {
        const auto compositionDisplay = display->getCompositionDisplay();
        compositionDisplay->dumpPlannerInfo(args, result);
    }
}

void SurfaceFlinger::dumpStaticScreenStats(std::string& result) const {
    result.append("Static screen stats:\n");
    for (size_t b = 0; b < SurfaceFlingerBE::NUM_BUCKETS - 1; ++b) {
        float bucketTimeSec = getBE().mFrameBuckets[b] / 1e9;
        float percent = 100.0f *
                static_cast<float>(getBE().mFrameBuckets[b]) / getBE().mTotalTime;
        StringAppendF(&result, "  < %zd frames: %.3f s (%.1f%%)\n", b + 1, bucketTimeSec, percent);
    }
    float bucketTimeSec = getBE().mFrameBuckets[SurfaceFlingerBE::NUM_BUCKETS - 1] / 1e9;
    float percent = 100.0f *
            static_cast<float>(getBE().mFrameBuckets[SurfaceFlingerBE::NUM_BUCKETS - 1]) / getBE().mTotalTime;
    StringAppendF(&result, "  %zd+ frames: %.3f s (%.1f%%)\n", SurfaceFlingerBE::NUM_BUCKETS - 1,
                  bucketTimeSec, percent);
}

void SurfaceFlinger::dumpFrameEventsLocked(std::string& result) {
    result.append("Layer frame timestamps:\n");
    // Traverse all layers to dump frame-events for each layer
    mCurrentState.traverseInZOrder(
        [&] (Layer* layer) { layer->dumpFrameEvents(result); });
}

void SurfaceFlinger::dumpDisplayIdentificationData(std::string& result) const {
    for (const auto& [token, display] : mDisplays) {
        const auto displayId = PhysicalDisplayId::tryCast(display->getId());
        if (!displayId) {
            continue;
        }
        const auto hwcDisplayId = getHwComposer().fromPhysicalDisplayId(*displayId);
        if (!hwcDisplayId) {
            continue;
        }

        StringAppendF(&result,
                      "Display %s (HWC display %" PRIu64 "): ", to_string(*displayId).c_str(),
                      *hwcDisplayId);
        uint8_t port;
        DisplayIdentificationData data;
        if (!getHwComposer().getDisplayIdentificationData(*hwcDisplayId, &port, &data)) {
            result.append("no identification data\n");
            continue;
        }

        if (!isEdid(data)) {
            result.append("unknown identification data\n");
            continue;
        }

        const auto edid = parseEdid(data);
        if (!edid) {
            result.append("invalid EDID\n");
            continue;
        }

        StringAppendF(&result, "port=%u pnpId=%s displayName=\"", port, edid->pnpId.data());
        result.append(edid->displayName.data(), edid->displayName.length());
        result.append("\"\n");
    }
}

void SurfaceFlinger::dumpRawDisplayIdentificationData(const DumpArgs& args,
                                                      std::string& result) const {
    hal::HWDisplayId hwcDisplayId;
    uint8_t port;
    DisplayIdentificationData data;

    if (args.size() > 1 && base::ParseUint(String8(args[1]), &hwcDisplayId) &&
        getHwComposer().getDisplayIdentificationData(hwcDisplayId, &port, &data)) {
        result.append(reinterpret_cast<const char*>(data.data()), data.size());
    }
}

void SurfaceFlinger::dumpWideColorInfo(std::string& result) const {
    StringAppendF(&result, "Device has wide color built-in display: %d\n", hasWideColorDisplay);
    StringAppendF(&result, "Device uses color management: %d\n", useColorManagement);
    StringAppendF(&result, "DisplayColorSetting: %s\n",
                  decodeDisplayColorSetting(mDisplayColorSetting).c_str());

    // TODO: print out if wide-color mode is active or not

    for (const auto& [token, display] : mDisplays) {
        const auto displayId = PhysicalDisplayId::tryCast(display->getId());
        if (!displayId) {
            continue;
        }

        StringAppendF(&result, "Display %s color modes:\n", to_string(*displayId).c_str());
        std::vector<ColorMode> modes = getHwComposer().getColorModes(*displayId);
        for (auto&& mode : modes) {
            StringAppendF(&result, "    %s (%d)\n", decodeColorMode(mode).c_str(), mode);
        }

        ColorMode currentMode = display->getCompositionDisplay()->getState().colorMode;
        StringAppendF(&result, "    Current color mode: %s (%d)\n",
                      decodeColorMode(currentMode).c_str(), currentMode);
    }
    result.append("\n");
}

LayersProto SurfaceFlinger::dumpDrawingStateProto(uint32_t traceFlags) const {
    LayersProto layersProto;
    for (const sp<Layer>& layer : mDrawingState.layersSortedByZ) {
        layer->writeToProto(layersProto, traceFlags);
    }

    return layersProto;
}

void SurfaceFlinger::dumpDisplayProto(LayersTraceProto& layersTraceProto) const {
    for (const auto& [_, display] : ON_MAIN_THREAD(mDisplays)) {
        DisplayProto* displayProto = layersTraceProto.add_displays();
        displayProto->set_id(display->getId().value);
        displayProto->set_name(display->getDisplayName());
        displayProto->set_layer_stack(display->getLayerStack().id);
        LayerProtoHelper::writeSizeToProto(display->getWidth(), display->getHeight(),
                                           [&]() { return displayProto->mutable_size(); });
        LayerProtoHelper::writeToProto(display->getLayerStackSpaceRect(), [&]() {
            return displayProto->mutable_layer_stack_space_rect();
        });
        LayerProtoHelper::writeTransformToProto(display->getTransform(),
                                                displayProto->mutable_transform());
        displayProto->set_is_virtual(display->isVirtual());
    }
}

void SurfaceFlinger::dumpHwc(std::string& result) const {
    getHwComposer().dump(result);
}

void SurfaceFlinger::dumpOffscreenLayersProto(LayersProto& layersProto, uint32_t traceFlags) const {
    // Add a fake invisible root layer to the proto output and parent all the offscreen layers to
    // it.
    LayerProto* rootProto = layersProto.add_layers();
    const int32_t offscreenRootLayerId = INT32_MAX - 2;
    rootProto->set_id(offscreenRootLayerId);
    rootProto->set_name("Offscreen Root");
    rootProto->set_parent(-1);

    for (Layer* offscreenLayer : mOffscreenLayers) {
        // Add layer as child of the fake root
        rootProto->add_children(offscreenLayer->sequence);

        // Add layer
        LayerProto* layerProto = offscreenLayer->writeToProto(layersProto, traceFlags);
        layerProto->set_parent(offscreenRootLayerId);
    }
}

LayersProto SurfaceFlinger::dumpProtoFromMainThread(uint32_t traceFlags) {
    return mScheduler->schedule([=] { return dumpDrawingStateProto(traceFlags); }).get();
}

void SurfaceFlinger::dumpOffscreenLayers(std::string& result) {
    auto future = mScheduler->schedule([this] {
        std::string result;
        for (Layer* offscreenLayer : mOffscreenLayers) {
            offscreenLayer->traverse(LayerVector::StateSet::Drawing,
                                     [&](Layer* layer) { layer->dumpCallingUidPid(result); });
        }
        return result;
    });

    result.append("Offscreen Layers:\n");
    result.append(future.get());
}

void SurfaceFlinger::dumpMini(std::string& result) const {
    /*
     *      * Dump Display state
     *           */
    StringAppendF(&result, "Displays (%zu entries)\n", mDisplays.size());
    for (const auto& [token, display] : mDisplays) {
        display->dump(result);
    }
    result.append("\n");

    /*
     * HWC layer minidump
     */
    for (const auto& [token, display] : mDisplays) {
        const auto displayId = PhysicalDisplayId::tryCast(display->getId());
        if (!displayId) {
            continue;
        }

        StringAppendF(&result, "Display %s HWC layers:\n", to_string(*displayId).c_str());
        Layer::miniDumpHeader(result);
        const DisplayDevice& displayDevice = *display;
        mCurrentState.traverseInZOrder(
                [&](Layer* layer) { layer->miniDump(result, displayDevice); });
        result.append("\n");
    }

    /*
     * Dump HWComposer state
     */
    result.append("h/w composer state:\n");
    bool hwcDisabled = mDebugDisableHWC || mDebugRegion;
    StringAppendF(&result, "  h/w composer %s\n", hwcDisabled ? "disabled" : "enabled");
    getHwComposer().dump(result);
}

void SurfaceFlinger::dumpAllLocked(const DumpArgs& args, std::string& result) const {
    const bool colorize = !args.empty() && args[0] == String16("--color");
    Colorizer colorizer(colorize);

    // figure out if we're stuck somewhere
    const nsecs_t now = systemTime();
    const nsecs_t inTransaction(mDebugInTransaction);
    nsecs_t inTransactionDuration = (inTransaction) ? now-inTransaction : 0;

    /*
     * Dump library configuration.
     */

    colorizer.bold(result);
    result.append("Build configuration:");
    colorizer.reset(result);
    appendSfConfigString(result);
    result.append("\n");

    result.append("\nDisplay identification data:\n");
    dumpDisplayIdentificationData(result);

    result.append("\nWide-Color information:\n");
    dumpWideColorInfo(result);

    colorizer.bold(result);
    result.append("Sync configuration: ");
    colorizer.reset(result);
    result.append(SyncFeatures::getInstance().toString());
    result.append("\n\n");

    colorizer.bold(result);
    result.append("Scheduler:\n");
    colorizer.reset(result);
    dumpVSync(result);
    result.append("\n");

    dumpStaticScreenStats(result);
    result.append("\n");

    StringAppendF(&result, "Total missed frame count: %u\n", mFrameMissedCount.load());
    StringAppendF(&result, "HWC missed frame count: %u\n", mHwcFrameMissedCount.load());
    StringAppendF(&result, "GPU missed frame count: %u\n\n", mGpuFrameMissedCount.load());

    /*
     * Dump the visible layer list
     */
    colorizer.bold(result);
    StringAppendF(&result, "Visible layers (count = %zu)\n", mNumLayers.load());
    colorizer.reset(result);

    {
        StringAppendF(&result, "Composition layers\n");
        mDrawingState.traverseInZOrder([&](Layer* layer) {
            auto* compositionState = layer->getCompositionState();
            if (!compositionState || !compositionState->isVisible) return;

            android::base::StringAppendF(&result, "* Layer %p (%s)\n", layer,
                                         layer->getDebugName() ? layer->getDebugName()
                                                               : "<unknown>");
            compositionState->dump(result);
        });
    }

    /*
     * Dump Display state
     */

    colorizer.bold(result);
    StringAppendF(&result, "Displays (%zu entries)\n", mDisplays.size());
    colorizer.reset(result);
    for (const auto& [token, display] : mDisplays) {
        display->dump(result);
    }
    result.append("\n");

    /*
     * Dump CompositionEngine state
     */

    mCompositionEngine->dump(result);

    /*
     * Dump SurfaceFlinger global state
     */

    colorizer.bold(result);
    result.append("SurfaceFlinger global state:\n");
    colorizer.reset(result);

    getRenderEngine().dump(result);

    result.append("ClientCache state:\n");
    ClientCache::getInstance().dump(result);
    DebugEGLImageTracker::getInstance()->dump(result);

    if (const auto display = getDefaultDisplayDeviceLocked()) {
        display->getCompositionDisplay()->getState().undefinedRegion.dump(result,
                                                                          "undefinedRegion");
        StringAppendF(&result, "  orientation=%s, isPoweredOn=%d\n",
                      toCString(display->getOrientation()), display->isPoweredOn());
    }
    StringAppendF(&result,
                  "  transaction-flags         : %08x\n"
                  "  gpu_to_cpu_unsupported    : %d\n",
                  mTransactionFlags.load(), !mGpuToCpuSupported);

    if (const auto display = getDefaultDisplayDeviceLocked()) {
        std::string fps, xDpi, yDpi;
        if (const auto activeMode = display->getActiveMode()) {
            fps = to_string(activeMode->getFps());

            const auto dpi = activeMode->getDpi();
            xDpi = base::StringPrintf("%.2f", dpi.x);
            yDpi = base::StringPrintf("%.2f", dpi.y);
        } else {
            fps = "unknown";
            xDpi = "unknown";
            yDpi = "unknown";
        }
        StringAppendF(&result,
                      "  refresh-rate              : %s\n"
                      "  x-dpi                     : %s\n"
                      "  y-dpi                     : %s\n",
                      fps.c_str(), xDpi.c_str(), yDpi.c_str());
    }

    StringAppendF(&result, "  transaction time: %f us\n", inTransactionDuration / 1000.0);

    /*
     * Tracing state
     */
    mLayerTracing.dump(result);

    result.append("\nTransaction tracing: ");
    if (mTransactionTracing) {
        result.append("enabled\n");
        mTransactionTracing->dump(result);
    } else {
        result.append("disabled\n");
    }
    result.push_back('\n');

    /*
     * HWC layer minidump
     */
    for (const auto& [token, display] : mDisplays) {
        const auto displayId = HalDisplayId::tryCast(display->getId());
        if (!displayId) {
            continue;
        }

        StringAppendF(&result, "Display %s (%s) HWC layers:\n", to_string(*displayId).c_str(),
                      (isDisplayActiveLocked(display) ? "active" : "inactive"));
        Layer::miniDumpHeader(result);

        const DisplayDevice& ref = *display;
        mCurrentState.traverseInZOrder([&](Layer* layer) { layer->miniDump(result, ref); });
        result.append("\n");
    }

    {
        DumpArgs plannerArgs;
        plannerArgs.add(); // first argument is ignored
        plannerArgs.add(String16("--layers"));
        dumpPlannerInfo(plannerArgs, result);
    }

    /*
     * Dump HWComposer state
     */
    colorizer.bold(result);
    result.append("h/w composer state:\n");
    colorizer.reset(result);
    const bool hwcDisabled = mDebugDisableHWC || mDebugFlashDelay;
    StringAppendF(&result, "  h/w composer %s\n", hwcDisabled ? "disabled" : "enabled");
    dumpHwc(result);

    /*
     * Dump gralloc state
     */
    const GraphicBufferAllocator& alloc(GraphicBufferAllocator::get());
    alloc.dump(result);

    /*
     * Dump flag/property manager state
     */
    mFlagManager.dump(result);

    result.append(mTimeStats->miniDump());
    result.append("\n");
}

mat4 SurfaceFlinger::calculateColorMatrix(float saturation) {
    if (saturation == 1) {
        return mat4();
    }

    float3 luminance{0.213f, 0.715f, 0.072f};
    luminance *= 1.0f - saturation;
    mat4 saturationMatrix = mat4(vec4{luminance.r + saturation, luminance.r, luminance.r, 0.0f},
                                 vec4{luminance.g, luminance.g + saturation, luminance.g, 0.0f},
                                 vec4{luminance.b, luminance.b, luminance.b + saturation, 0.0f},
                                 vec4{0.0f, 0.0f, 0.0f, 1.0f});
    return saturationMatrix;
}

void SurfaceFlinger::updateColorMatrixLocked() {
    mat4 colorMatrix =
            mClientColorMatrix * calculateColorMatrix(mGlobalSaturationFactor) * mDaltonizer();

    if (mCurrentState.colorMatrix != colorMatrix) {
        mCurrentState.colorMatrix = colorMatrix;
        mCurrentState.colorMatrixChanged = true;
        setTransactionFlags(eTransactionNeeded);
    }
}

status_t SurfaceFlinger::CheckTransactCodeCredentials(uint32_t code) {
#pragma clang diagnostic push
#pragma clang diagnostic error "-Wswitch-enum"
    switch (static_cast<ISurfaceComposerTag>(code)) {
        case ENABLE_VSYNC_INJECTIONS:
        case INJECT_VSYNC:
            if (!hasMockHwc()) return PERMISSION_DENIED;
            [[fallthrough]];
        // These methods should at minimum make sure that the client requested
        // access to SF.
        case BOOT_FINISHED:
        case CLEAR_ANIMATION_FRAME_STATS:
        case CREATE_DISPLAY:
        case DESTROY_DISPLAY:
        case GET_ANIMATION_FRAME_STATS:
        case OVERRIDE_HDR_TYPES:
        case GET_HDR_CAPABILITIES:
        case SET_DESIRED_DISPLAY_MODE_SPECS:
        case GET_DESIRED_DISPLAY_MODE_SPECS:
        case SET_ACTIVE_COLOR_MODE:
        case GET_BOOT_DISPLAY_MODE_SUPPORT:
        case SET_BOOT_DISPLAY_MODE:
        case CLEAR_BOOT_DISPLAY_MODE:
        case GET_AUTO_LOW_LATENCY_MODE_SUPPORT:
        case SET_AUTO_LOW_LATENCY_MODE:
        case GET_GAME_CONTENT_TYPE_SUPPORT:
        case SET_GAME_CONTENT_TYPE:
        case SET_POWER_MODE:
        case GET_DISPLAYED_CONTENT_SAMPLING_ATTRIBUTES:
        case SET_DISPLAY_CONTENT_SAMPLING_ENABLED:
        case GET_DISPLAYED_CONTENT_SAMPLE:
        case ADD_TUNNEL_MODE_ENABLED_LISTENER:
        case REMOVE_TUNNEL_MODE_ENABLED_LISTENER:
        case NOTIFY_POWER_BOOST:
        case SET_GLOBAL_SHADOW_SETTINGS:
        case GET_PRIMARY_PHYSICAL_DISPLAY_ID:
        case ACQUIRE_FRAME_RATE_FLEXIBILITY_TOKEN: {
            // OVERRIDE_HDR_TYPES is used by CTS tests, which acquire the necessary
            // permission dynamically. Don't use the permission cache for this check.
            bool usePermissionCache = code != OVERRIDE_HDR_TYPES;
            if (!callingThreadHasUnscopedSurfaceFlingerAccess(usePermissionCache)) {
                IPCThreadState* ipc = IPCThreadState::self();
                ALOGE("Permission Denial: can't access SurfaceFlinger pid=%d, uid=%d",
                        ipc->getCallingPid(), ipc->getCallingUid());
                return PERMISSION_DENIED;
            }
            return OK;
        }
        case GET_LAYER_DEBUG_INFO: {
            IPCThreadState* ipc = IPCThreadState::self();
            const int pid = ipc->getCallingPid();
            const int uid = ipc->getCallingUid();
            if ((uid != AID_SHELL) && !PermissionCache::checkPermission(sDump, pid, uid)) {
                ALOGE("Layer debug info permission denied for pid=%d, uid=%d", pid, uid);
                return PERMISSION_DENIED;
            }
            return OK;
        }
        // Used by apps to hook Choreographer to SurfaceFlinger.
        case CREATE_DISPLAY_EVENT_CONNECTION:
        // The following calls are currently used by clients that do not
        // request necessary permissions. However, they do not expose any secret
        // information, so it is OK to pass them.
        case AUTHENTICATE_SURFACE:
        case GET_ACTIVE_COLOR_MODE:
        case GET_ACTIVE_DISPLAY_MODE:
        case GET_PHYSICAL_DISPLAY_IDS:
        case GET_PHYSICAL_DISPLAY_TOKEN:
        case GET_DISPLAY_COLOR_MODES:
        case GET_DISPLAY_NATIVE_PRIMARIES:
        case GET_STATIC_DISPLAY_INFO:
        case GET_DYNAMIC_DISPLAY_INFO:
        case GET_DISPLAY_MODES:
        case GET_DISPLAY_STATE:
        case GET_DISPLAY_STATS:
        case GET_SUPPORTED_FRAME_TIMESTAMPS:
        // Calling setTransactionState is safe, because you need to have been
        // granted a reference to Client* and Handle* to do anything with it.
        case SET_TRANSACTION_STATE:
        case CREATE_CONNECTION:
        case GET_COLOR_MANAGEMENT:
        case GET_COMPOSITION_PREFERENCE:
        case GET_PROTECTED_CONTENT_SUPPORT:
        case IS_WIDE_COLOR_DISPLAY:
        case IS_HARDWARE_RC_DISPLAY:
        // setFrameRate() is deliberately available for apps to call without any
        // special permissions.
        case SET_FRAME_RATE:
        case GET_DISPLAY_BRIGHTNESS_SUPPORT:
        case GET_DISPLAY_DECORATION_SUPPORT:
        case SET_DISPLAY_BRIGHTNESS:
        case SET_FRAME_TIMELINE_INFO:
        case GET_GPU_CONTEXT_PRIORITY:
        case GET_MAX_ACQUIRED_BUFFER_COUNT: {
            // This is not sensitive information, so should not require permission control.
            return OK;
        }
        case ADD_HDR_LAYER_INFO_LISTENER:
        case REMOVE_HDR_LAYER_INFO_LISTENER: {
            // TODO (b/183985553): Should getting & setting brightness be part of this...?
            // codes that require permission check
            IPCThreadState* ipc = IPCThreadState::self();
            const int pid = ipc->getCallingPid();
            const int uid = ipc->getCallingUid();
            if ((uid != AID_GRAPHICS) && (uid != AID_SYSTEM) &&
                !PermissionCache::checkPermission(sControlDisplayBrightness, pid, uid)) {
                ALOGE("Permission Denial: can't control brightness pid=%d, uid=%d", pid, uid);
                return PERMISSION_DENIED;
            }
            return OK;
        }
        case ADD_FPS_LISTENER:
        case REMOVE_FPS_LISTENER:
        case ADD_REGION_SAMPLING_LISTENER:
        case REMOVE_REGION_SAMPLING_LISTENER: {
            // codes that require permission check
            IPCThreadState* ipc = IPCThreadState::self();
            const int pid = ipc->getCallingPid();
            const int uid = ipc->getCallingUid();
            if ((uid != AID_GRAPHICS) &&
                !PermissionCache::checkPermission(sReadFramebuffer, pid, uid)) {
                ALOGE("Permission Denial: can't read framebuffer pid=%d, uid=%d", pid, uid);
                return PERMISSION_DENIED;
            }
            return OK;
        }
        case ADD_TRANSACTION_TRACE_LISTENER: {
            IPCThreadState* ipc = IPCThreadState::self();
            const int uid = ipc->getCallingUid();
            if (uid == AID_ROOT || uid == AID_GRAPHICS || uid == AID_SYSTEM || uid == AID_SHELL) {
                return OK;
            }
            return PERMISSION_DENIED;
        }
        case SET_OVERRIDE_FRAME_RATE: {
            const int uid = IPCThreadState::self()->getCallingUid();
            if (uid == AID_ROOT || uid == AID_SYSTEM) {
                return OK;
            }
            return PERMISSION_DENIED;
        }
        case ON_PULL_ATOM: {
            const int uid = IPCThreadState::self()->getCallingUid();
            if (uid == AID_SYSTEM) {
                return OK;
            }
            return PERMISSION_DENIED;
        }
        case ADD_WINDOW_INFOS_LISTENER:
        case REMOVE_WINDOW_INFOS_LISTENER: {
            const int uid = IPCThreadState::self()->getCallingUid();
            if (uid == AID_SYSTEM || uid == AID_GRAPHICS) {
                return OK;
            }
            return PERMISSION_DENIED;
        }
        case CAPTURE_LAYERS:
        case CAPTURE_DISPLAY:
        case CAPTURE_DISPLAY_BY_ID:
            LOG_FATAL("Deprecated opcode: %d", code);
            return PERMISSION_DENIED;
    }

    // These codes are used for the IBinder protocol to either interrogate the recipient
    // side of the transaction for its canonical interface descriptor or to dump its state.
    // We let them pass by default.
    if (code == IBinder::INTERFACE_TRANSACTION || code == IBinder::DUMP_TRANSACTION ||
        code == IBinder::PING_TRANSACTION || code == IBinder::SHELL_COMMAND_TRANSACTION ||
        code == IBinder::SYSPROPS_TRANSACTION) {
        return OK;
    }
    // Numbers from 1000 to 1042 and 20000 to 20002 are currently used for backdoors. The code
    // in onTransact verifies that the user is root, and has access to use SF.
    if ((code >= 1000 && code <= 1042) || (code >= 20000 && code <= 20002)) {
        ALOGV("Accessing SurfaceFlinger through backdoor code: %u", code);
        return OK;
    }
    ALOGE("Permission Denial: SurfaceFlinger did not recognize request code: %u", code);
    return PERMISSION_DENIED;
#pragma clang diagnostic pop
}

status_t SurfaceFlinger::onTransact(uint32_t code, const Parcel& data, Parcel* reply,
                                    uint32_t flags) {
    if (const status_t error = CheckTransactCodeCredentials(code); error != OK) {
        return error;
    }

    status_t err = BnSurfaceComposer::onTransact(code, data, reply, flags);
    if (err == UNKNOWN_TRANSACTION || err == PERMISSION_DENIED) {
        CHECK_INTERFACE(ISurfaceComposer, data, reply);
        IPCThreadState* ipc = IPCThreadState::self();
        const int uid = ipc->getCallingUid();
        if (CC_UNLIKELY(uid != AID_SYSTEM
                && !PermissionCache::checkCallingPermission(sHardwareTest))) {
            const int pid = ipc->getCallingPid();
            ALOGE("Permission Denial: "
                    "can't access SurfaceFlinger pid=%d, uid=%d", pid, uid);
            return PERMISSION_DENIED;
        }
        int n;
        switch (code) {
            case 1000: // Unused.
            case 1001:
                return NAME_NOT_FOUND;
            case 1002: // Toggle flashing on surface damage.
                if (const int delay = data.readInt32(); delay > 0) {
                    mDebugFlashDelay = delay;
                } else {
                    mDebugFlashDelay = mDebugFlashDelay ? 0 : 1;
                }
                scheduleRepaint();
                return NO_ERROR;
            case 1004: // Force composite ahead of next VSYNC.
            case 1006:
                scheduleComposite(FrameHint::kActive);
                return NO_ERROR;
            case 1005: { // Force commit ahead of next VSYNC.
                Mutex::Autolock lock(mStateLock);
                setTransactionFlags(eTransactionNeeded | eDisplayTransactionNeeded |
                                    eTraversalNeeded);
                return NO_ERROR;
            }
            case 1007: // Unused.
                return NAME_NOT_FOUND;
            case 1008: // Toggle forced GPU composition.
                mDebugDisableHWC = data.readInt32() != 0;
                scheduleRepaint();
                return NO_ERROR;
            case 1009: // Toggle use of transform hint.
                mDebugDisableTransformHint = data.readInt32() != 0;
                scheduleRepaint();
                return NO_ERROR;
            case 1010: // Interrogate.
                reply->writeInt32(0);
                reply->writeInt32(0);
                reply->writeInt32(mDebugFlashDelay);
                reply->writeInt32(0);
                reply->writeInt32(mDebugDisableHWC);
                return NO_ERROR;
            case 1013: {
                const auto display = getDefaultDisplayDevice();
                if (!display) {
                    return NAME_NOT_FOUND;
                }

                reply->writeInt32(display->getPageFlipCount());
                return NO_ERROR;
            }
            case 1014: {
                Mutex::Autolock _l(mStateLock);
                // daltonize
                n = data.readInt32();
                switch (n % 10) {
                    case 1:
                        mDaltonizer.setType(ColorBlindnessType::Protanomaly);
                        break;
                    case 2:
                        mDaltonizer.setType(ColorBlindnessType::Deuteranomaly);
                        break;
                    case 3:
                        mDaltonizer.setType(ColorBlindnessType::Tritanomaly);
                        break;
                    default:
                        mDaltonizer.setType(ColorBlindnessType::None);
                        break;
                }
                if (n >= 10) {
                    mDaltonizer.setMode(ColorBlindnessMode::Correction);
                } else {
                    mDaltonizer.setMode(ColorBlindnessMode::Simulation);
                }

                updateColorMatrixLocked();
                return NO_ERROR;
            }
            case 1015: {
                Mutex::Autolock _l(mStateLock);
                // apply a color matrix
                n = data.readInt32();
                if (n) {
                    // color matrix is sent as a column-major mat4 matrix
                    for (size_t i = 0 ; i < 4; i++) {
                        for (size_t j = 0; j < 4; j++) {
                            mClientColorMatrix[i][j] = data.readFloat();
                        }
                    }
                } else {
                    mClientColorMatrix = mat4();
                }

                // Check that supplied matrix's last row is {0,0,0,1} so we can avoid
                // the division by w in the fragment shader
                float4 lastRow(transpose(mClientColorMatrix)[3]);
                if (any(greaterThan(abs(lastRow - float4{0, 0, 0, 1}), float4{1e-4f}))) {
                    ALOGE("The color transform's last row must be (0, 0, 0, 1)");
                }

                updateColorMatrixLocked();
                return NO_ERROR;
            }
            case 1016: { // Unused.
                return NAME_NOT_FOUND;
            }
            case 1017: {
                n = data.readInt32();
                mForceFullDamage = n != 0;
                return NO_ERROR;
            }
            case 1018: { // Modify Choreographer's duration
                n = data.readInt32();
                mScheduler->setDuration(mAppConnectionHandle, std::chrono::nanoseconds(n), 0ns);
                return NO_ERROR;
            }
            case 1019: { // Modify SurfaceFlinger's duration
                n = data.readInt32();
                mScheduler->setDuration(mSfConnectionHandle, std::chrono::nanoseconds(n), 0ns);
                return NO_ERROR;
            }
            case 1020: { // Layer updates interceptor
                n = data.readInt32();
                if (n) {
                    ALOGV("Interceptor enabled");
                    mInterceptor->enable(mDrawingState.layersSortedByZ, mDrawingState.displays);
                }
                else{
                    ALOGV("Interceptor disabled");
                    mInterceptor->disable();
                }
                return NO_ERROR;
            }
            case 1021: { // Disable HWC virtual displays
                const bool enable = data.readInt32() != 0;
                static_cast<void>(
                        mScheduler->schedule([this, enable] { enableHalVirtualDisplays(enable); }));
                return NO_ERROR;
            }
            case 1022: { // Set saturation boost
                Mutex::Autolock _l(mStateLock);
                mGlobalSaturationFactor = std::max(0.0f, std::min(data.readFloat(), 2.0f));

                updateColorMatrixLocked();
                return NO_ERROR;
            }
            case 1023: { // Set native mode
                int32_t colorMode;

                mDisplayColorSetting = static_cast<DisplayColorSetting>(data.readInt32());
                if (data.readInt32(&colorMode) == NO_ERROR) {
                    mForceColorMode = static_cast<ColorMode>(colorMode);
                }
                scheduleRepaint();
                return NO_ERROR;
            }
            // Deprecate, use 1030 to check whether the device is color managed.
            case 1024: {
                return NAME_NOT_FOUND;
            }
            case 1025: { // Set layer tracing
                n = data.readInt32();
                bool tracingEnabledChanged;
                if (n == 1) {
                    int64_t fixedStartingTime = data.readInt64();
                    ALOGD("LayerTracing enabled");
                    tracingEnabledChanged = mLayerTracing.enable();
                    if (tracingEnabledChanged) {
                        int64_t startingTime =
                                (fixedStartingTime) ? fixedStartingTime : systemTime();
                        mScheduler
                                ->schedule([&]() MAIN_THREAD {
                                    mLayerTracing.notify("start", startingTime);
                                })
                                .wait();
                    }
                } else if (n == 2) {
                    std::string filename = std::string(data.readCString());
                    ALOGD("LayerTracing disabled. Trace wrote to %s", filename.c_str());
                    tracingEnabledChanged = mLayerTracing.disable(filename.c_str());
                } else {
                    ALOGD("LayerTracing disabled");
                    tracingEnabledChanged = mLayerTracing.disable();
                }
                mTracingEnabledChanged = tracingEnabledChanged;
                reply->writeInt32(NO_ERROR);
                return NO_ERROR;
            }
            case 1026: { // Get layer tracing status
                reply->writeBool(mLayerTracing.isEnabled());
                return NO_ERROR;
            }
            // Is a DisplayColorSetting supported?
            case 1027: {
                const auto display = getDefaultDisplayDevice();
                if (!display) {
                    return NAME_NOT_FOUND;
                }

                DisplayColorSetting setting = static_cast<DisplayColorSetting>(data.readInt32());
                switch (setting) {
                    case DisplayColorSetting::kManaged:
                        reply->writeBool(useColorManagement);
                        break;
                    case DisplayColorSetting::kUnmanaged:
                        reply->writeBool(true);
                        break;
                    case DisplayColorSetting::kEnhanced:
                        reply->writeBool(display->hasRenderIntent(RenderIntent::ENHANCE));
                        break;
                    default: // vendor display color setting
                        reply->writeBool(
                                display->hasRenderIntent(static_cast<RenderIntent>(setting)));
                        break;
                }
                return NO_ERROR;
            }
            case 1028: { // Unused.
                return NAME_NOT_FOUND;
            }
            // Set buffer size for SF tracing (value in KB)
            case 1029: {
                n = data.readInt32();
                if (n <= 0 || n > MAX_TRACING_MEMORY) {
                    ALOGW("Invalid buffer size: %d KB", n);
                    reply->writeInt32(BAD_VALUE);
                    return BAD_VALUE;
                }

                ALOGD("Updating trace buffer to %d KB", n);
                mLayerTracing.setBufferSize(n * 1024);
                reply->writeInt32(NO_ERROR);
                return NO_ERROR;
            }
            // Is device color managed?
            case 1030: {
                reply->writeBool(useColorManagement);
                return NO_ERROR;
            }
            // Override default composition data space
            // adb shell service call SurfaceFlinger 1031 i32 1 DATASPACE_NUMBER DATASPACE_NUMBER \
            // && adb shell stop zygote && adb shell start zygote
            // to restore: adb shell service call SurfaceFlinger 1031 i32 0 && \
            // adb shell stop zygote && adb shell start zygote
            case 1031: {
                Mutex::Autolock _l(mStateLock);
                n = data.readInt32();
                if (n) {
                    n = data.readInt32();
                    if (n) {
                        Dataspace dataspace = static_cast<Dataspace>(n);
                        if (!validateCompositionDataspace(dataspace)) {
                            return BAD_VALUE;
                        }
                        mDefaultCompositionDataspace = dataspace;
                    }
                    n = data.readInt32();
                    if (n) {
                        Dataspace dataspace = static_cast<Dataspace>(n);
                        if (!validateCompositionDataspace(dataspace)) {
                            return BAD_VALUE;
                        }
                        mWideColorGamutCompositionDataspace = dataspace;
                    }
                } else {
                    // restore composition data space.
                    mDefaultCompositionDataspace = defaultCompositionDataspace;
                    mWideColorGamutCompositionDataspace = wideColorGamutCompositionDataspace;
                }
                return NO_ERROR;
            }
            // Set trace flags
            case 1033: {
                n = data.readUint32();
                ALOGD("Updating trace flags to 0x%x", n);
                mLayerTracing.setTraceFlags(n);
                reply->writeInt32(NO_ERROR);
                return NO_ERROR;
            }
            case 1034: {
                auto future = mScheduler->schedule([&] {
                    switch (n = data.readInt32()) {
                        case 0:
                        case 1:
                            ON_MAIN_THREAD(enableRefreshRateOverlay(static_cast<bool>(n)));
                            break;
                        default: {
                            reply->writeBool(ON_MAIN_THREAD(isRefreshRateOverlayEnabled()));
                        }
                    }
                });

                future.wait();
                return NO_ERROR;
            }
            case 1035: {
                const int modeId = data.readInt32();

                const auto display = getDefaultDisplayDevice();
                const auto numConfigs = display->refreshRateConfigs().getAllRefreshRates().size();
                if ((modeId >= 0) && (modeId < numConfigs)) {
                    const auto displayId = getInternalDisplayId();
                    if (!displayId) {
                        ALOGE("No internal display found.");
                        return NO_ERROR;
                    }
                    if(isSupportedConfigSwitch(getPhysicalDisplayToken(*displayId),
                    modeId) != NO_ERROR) {
                       return BAD_VALUE;
                    }
                    status_t result = setActiveModeFromBackdoor(getPhysicalDisplayToken(*displayId), modeId);
                    if (result != NO_ERROR) {
                        return result;
                    }
                    mDebugDisplayModeSetByBackdoor = true;
                }

                const auto displayToken = [&]() -> sp<IBinder> {
                    uint64_t value;
                    if (data.readUint64(&value) != NO_ERROR) {
                        return getDefaultDisplayDevice()->getDisplayToken().promote();
                    }
                    if (const auto id = DisplayId::fromValue<PhysicalDisplayId>(value)) {
                        return getPhysicalDisplayToken(*id);
                    }
                    ALOGE("Invalid physical display ID");
                    return nullptr;
                }();

                mDebugDisplayModeSetByBackdoor = false;
                const status_t result = setActiveModeFromBackdoor(displayToken, modeId);
                mDebugDisplayModeSetByBackdoor = result == NO_ERROR;
                return result;
            }
            // Turn on/off frame rate flexibility mode. When turned on it overrides the display
            // manager frame rate policy a new policy which allows switching between all refresh
            // rates.
            case 1036: {
                if (data.readInt32() > 0) { // turn on
                    return mScheduler
                            ->schedule([this] {
                                const auto display =
                                        ON_MAIN_THREAD(getDefaultDisplayDeviceLocked());

                                // This is a little racy, but not in a way that hurts anything. As
                                // we grab the defaultMode from the display manager policy, we could
                                // be setting a new display manager policy, leaving us using a stale
                                // defaultMode. The defaultMode doesn't matter for the override
                                // policy though, since we set allowGroupSwitching to true, so it's
                                // not a problem.
                                scheduler::RefreshRateConfigs::Policy overridePolicy;
                                overridePolicy.defaultMode = display->refreshRateConfigs()
                                                                     .getDisplayManagerPolicy()
                                                                     .defaultMode;
                                overridePolicy.allowGroupSwitching = true;
                                constexpr bool kOverridePolicy = true;
                                return setDesiredDisplayModeSpecsInternal(display, overridePolicy,
                                                                          kOverridePolicy);
                            })
                            .get();
                } else { // turn off
                    return mScheduler
                            ->schedule([this] {
                                const auto display =
                                        ON_MAIN_THREAD(getDefaultDisplayDeviceLocked());
                                constexpr bool kOverridePolicy = true;
                                return setDesiredDisplayModeSpecsInternal(display, {},
                                                                          kOverridePolicy);
                            })
                            .get();
                }
            }
            // Inject a hotplug connected event for the primary display. This will deallocate and
            // reallocate the display state including framebuffers.
            case 1037: {
                const hal::HWDisplayId hwcId =
                        (Mutex::Autolock(mStateLock), getHwComposer().getPrimaryHwcDisplayId());

                onComposerHalHotplug(hwcId, hal::Connection::CONNECTED);
                return NO_ERROR;
            }
            // Modify the max number of display frames stored within FrameTimeline
            case 1038: {
                n = data.readInt32();
                if (n < 0 || n > MAX_ALLOWED_DISPLAY_FRAMES) {
                    ALOGW("Invalid max size. Maximum allowed is %d", MAX_ALLOWED_DISPLAY_FRAMES);
                    return BAD_VALUE;
                }
                if (n == 0) {
                    // restore to default
                    mFrameTimeline->reset();
                    return NO_ERROR;
                }
                mFrameTimeline->setMaxDisplayFrames(n);
                return NO_ERROR;
            }
            case 1039: {
                PhysicalDisplayId displayId = [&]() {
                    Mutex::Autolock lock(mStateLock);
                    return getDefaultDisplayDeviceLocked()->getPhysicalId();
                }();

                auto inUid = static_cast<uid_t>(data.readInt32());
                const auto refreshRate = data.readFloat();
                mScheduler->setPreferredRefreshRateForUid(FrameRateOverride{inUid, refreshRate});
                mScheduler->onFrameRateOverridesChanged(mAppConnectionHandle, displayId);
                return NO_ERROR;
            }
            // Toggle caching feature
            // First argument is an int32 - nonzero enables caching and zero disables caching
            // Second argument is an optional uint64 - if present, then limits enabling/disabling
            // caching to a particular physical display
            case 1040: {
                auto future = mScheduler->schedule([&] {
                    n = data.readInt32();
                    std::optional<PhysicalDisplayId> inputId = std::nullopt;
                    if (uint64_t inputDisplayId; data.readUint64(&inputDisplayId) == NO_ERROR) {
                        inputId = DisplayId::fromValue<PhysicalDisplayId>(inputDisplayId);
                        if (!inputId || getPhysicalDisplayToken(*inputId)) {
                            ALOGE("No display with id: %" PRIu64, inputDisplayId);
                            return NAME_NOT_FOUND;
                        }
                    }
                    {
                        Mutex::Autolock lock(mStateLock);
                        mLayerCachingEnabled = n != 0;
                        for (const auto& [_, display] : mDisplays) {
                            if (!inputId || *inputId == display->getPhysicalId()) {
                                display->enableLayerCaching(mLayerCachingEnabled);
                            }
                        }
                    }
                    return OK;
                });

                if (const status_t error = future.get(); error != OK) {
                    return error;
                }
                scheduleRepaint();
                return NO_ERROR;
            }
            case 1041: { // Transaction tracing
                if (mTransactionTracing) {
                    if (data.readInt32()) {
                        // Transaction tracing is always running but allow the user to temporarily
                        // increase the buffer when actively debugging.
                        mTransactionTracing->setBufferSize(
                                TransactionTracing::ACTIVE_TRACING_BUFFER_SIZE);
                    } else {
                        mTransactionTracing->writeToFile();
                        mTransactionTracing->setBufferSize(
                                TransactionTracing::CONTINUOUS_TRACING_BUFFER_SIZE);
                    }
                }
                reply->writeInt32(NO_ERROR);
                return NO_ERROR;
            }
            case 1042: { // Write layers trace or transaction trace to file
                if (mTransactionTracing) {
                    mTransactionTracing->writeToFile();
                }
                if (mLayerTracingEnabled) {
                    mLayerTracing.writeToFile();
                }
                reply->writeInt32(NO_ERROR);
                return NO_ERROR;
            }
            case 20000: {
              uint64_t disp = 0;
              hal::PowerMode power_mode = hal::PowerMode::ON;
              int32_t tile_h_loc = -1;
              int32_t tile_v_loc = -1;
               uint32_t num_h_tiles = 1;
                uint32_t num_v_tiles = 1;
                if (data.readUint64(&disp) != NO_ERROR) {
                    err = BAD_TYPE;
                    ALOGE("Invalid 64-bit unsigned-int display id parameter.");
                    break;
                }

                int32_t mode = 0;
                if (data.readInt32(&mode) != NO_ERROR) {
                    err = BAD_TYPE;
                    ALOGE("Invalid 32-bit signed-int power mode parameter.");
                    break;
                }
                power_mode = static_cast<hal::PowerMode>(mode);

                if (data.readInt32(&tile_h_loc) != NO_ERROR) {
                    tile_h_loc = -1;
                }
                if (data.readInt32(&tile_v_loc) != NO_ERROR) {
                    tile_v_loc = 0;
                }
                if (tile_h_loc < 0) {
                    ALOGI("Debug: Set display = %llu, power mode = %d", (unsigned long long)disp,
                          mode);
                    if (const auto dispId = DisplayId::fromValue<PhysicalDisplayId>(disp); dispId) {
                        setPowerMode(getPhysicalDisplayToken(dispId.value()), mode);
                    }
                } else {
#if defined(QTI_DISPLAY_CONFIG_ENABLED) && defined(DISPLAY_CONFIG_TILE_DISPLAY_APIS_1_0)
                    ::DisplayConfig::PowerMode hwcMode = ::DisplayConfig::PowerMode::kOff;
                    switch (power_mode) {
                        case hal::PowerMode::DOZE:
                            hwcMode = ::DisplayConfig::PowerMode::kDoze;
                            break;
                        case hal::PowerMode::ON:
                            hwcMode = ::DisplayConfig::PowerMode::kOn;
                            break;
                        case hal::PowerMode::DOZE_SUSPEND:
                            hwcMode = ::DisplayConfig::PowerMode::kDozeSuspend;
                            break;
                        default:
                            break;
                    }
                    // A regular display has one h tile and one v tile.
                    mDisplayConfigIntf->GetDisplayTileCount(disp, &num_h_tiles, &num_v_tiles);
                    if (((num_h_tiles * num_v_tiles) < 2) || tile_h_loc >= num_h_tiles
                        || tile_v_loc >= num_v_tiles) {
                        ALOGE("Debug: Display %llu has only %u h tiles and %u v tiles. Not a true "
                              "tile display or invalid tile h or v locations given.",
                              (unsigned long long)disp, num_h_tiles, num_v_tiles);
                    } else {
                        err = mDisplayConfigIntf->SetPowerModeTiled(disp, hwcMode, tile_h_loc,
                                                                    tile_v_loc);
                        if (NO_ERROR != err) {
                            ALOGE("Debug: DisplayConfig::SetPowerModeTiled() returned error %d",
                                  err);
                            break;
                        }
                    }
#endif
                    ALOGI("Debug: Set display = %llu, power mode = %d at tile h loc = %d, tile v "
                          "loc = %d (Has %u h tiles and %u v tiles)", (unsigned long long)disp,
                          mode, tile_h_loc, tile_v_loc, num_h_tiles, num_v_tiles);
                }
              return NO_ERROR;
            }
            case 20001: {
                uint64_t disp = 0;
                int32_t level = 0;
                int32_t tile_h_loc = -1;
                int32_t tile_v_loc = -1;
                uint32_t num_h_tiles = 1;
                uint32_t num_v_tiles = 1;
                if (data.readUint64(&disp) != NO_ERROR) {
                    err = BAD_TYPE;
                    ALOGE("Invalid 64-bit unsigned-int display id parameter.");
                    break;
                }
                if (data.readInt32(&level) != NO_ERROR) {
                    err = BAD_TYPE;
                    ALOGE("Invalid 32-bit signed-int brightess parameter.");
                    break;
                }
                float levelf = static_cast<float>(level)/255.0f;
                gui::DisplayBrightness brightness;
                brightness.displayBrightness = levelf;
                if (data.readInt32(&tile_h_loc) != NO_ERROR) {
                    tile_h_loc = -1;
                }
                if (data.readInt32(&tile_v_loc) != NO_ERROR) {
                    tile_v_loc = 0;
                }
                if (tile_h_loc < 0) {
                    ALOGI("Debug: Set display = %llu, brightness level = %d/255 (%0.2ff)",
                          (unsigned long long)disp, level, levelf);
                    if (const auto dispId = DisplayId::fromValue<PhysicalDisplayId>(disp); dispId) {
                        setDisplayBrightness(getPhysicalDisplayToken(dispId.value()),
                                             brightness);
                    }
                } else {
#if defined(QTI_DISPLAY_CONFIG_ENABLED) && defined(DISPLAY_CONFIG_TILE_DISPLAY_APIS_1_0)
                    // A regular display has one h tile and one v tile.
                    mDisplayConfigIntf->GetDisplayTileCount(disp, &num_h_tiles, &num_v_tiles);
                    if (((num_h_tiles * num_v_tiles) < 2) || tile_h_loc >= num_h_tiles
                        || tile_v_loc >= num_v_tiles) {
                        ALOGE("Debug: Display %llu has only %u h tiles and %u v tiles. Not a true "
                              "tile display or invalid tile h or v locations given.",
                              (unsigned long long)disp, num_h_tiles, num_v_tiles);
                    } else {
                        err = mDisplayConfigIntf->SetPanelBrightnessTiled(disp, level, tile_h_loc,
                                                                          tile_v_loc);
                        if (NO_ERROR != err) {
                            ALOGE("Debug: DisplayConfig::SetPanelBrightnessTiled() returned error "
                                  "%d", err);
                            break;
                        }
                    }
#endif
                    ALOGI("Debug: Set display = %llu, brightness level = %d/255 (%0.2ff) at tile h "
                          "loc = %d, tile v loc = %d (Has %u h tiles and %u v tiles)",
                          (unsigned long long)disp, level, levelf, tile_h_loc, tile_v_loc,
                          num_h_tiles, num_v_tiles);
                }
                return NO_ERROR;
            }
            case 20002: {
                uint64_t disp = 0;
                int32_t pref = 0;
                if (data.readUint64(&disp) != NO_ERROR) {
                    err = BAD_TYPE;
                    ALOGE("Invalid 64-bit unsigned-int display id parameter.");
                    break;
                }
                if (data.readInt32(&pref) != NO_ERROR) {
                    err = BAD_TYPE;
                    ALOGE("Invalid 32-bit signed-int wider-mode preference parameter.");
                    break;
                }
                ALOGI("Debug: Set display = %llu, wider-mode preference = %d",
                      (unsigned long long)disp, pref);
#if defined(QTI_DISPLAY_CONFIG_ENABLED) && defined(DISPLAY_CONFIG_TILE_DISPLAY_APIS_1_0)
                ::DisplayConfig::WiderModePref wider_mode_pref =
                    ::DisplayConfig::WiderModePref::kNoPreference;
                switch (pref) {
                    case 1:
                        wider_mode_pref = ::DisplayConfig::WiderModePref::kWiderAsyncMode;
                        break;
                    case 2:
                        wider_mode_pref = ::DisplayConfig::WiderModePref::kWiderSyncMode;
                        break;
                    default:
                        // Use default DisplayConfig::WiderModePref::kNoPreference.
                        break;
                }
                err = mDisplayConfigIntf->SetWiderModePreference(disp, wider_mode_pref);
                if (NO_ERROR != err) {
                    ALOGE("Debug: DisplayConfig::SetWiderModePreference() returned error %d", err);
                    break;
                }
#endif
                return NO_ERROR;
            }
        }
    }
    return err;
}

void SurfaceFlinger::kernelTimerChanged(bool expired) {
    static bool updateOverlay =
            property_get_bool("debug.sf.kernel_idle_timer_update_overlay", true);
    if (!updateOverlay) return;

    // Update the overlay on the main thread to avoid race conditions with
    // mRefreshRateConfigs->getActiveMode()
    static_cast<void>(mScheduler->schedule([=] {
        const auto display = ON_MAIN_THREAD(getDefaultDisplayDeviceLocked());
        if (!display) {
            ALOGW("%s: default display is null", __func__);
            return;
        }
        if (!display->isRefreshRateOverlayEnabled()) return;

        const auto desiredActiveMode = display->getDesiredActiveMode();
        const std::optional<DisplayModeId> desiredModeId = desiredActiveMode
                ? std::make_optional(desiredActiveMode->mode->getId())
                : std::nullopt;

        const bool timerExpired = mKernelIdleTimerEnabled && expired;

        if (display->onKernelTimerChanged(desiredModeId, timerExpired)) {
            mScheduler->scheduleFrame();
        }
    }));
}

std::pair<std::optional<KernelIdleTimerController>, std::chrono::milliseconds>
SurfaceFlinger::getKernelIdleTimerProperties(DisplayId displayId) {
    const bool isKernelIdleTimerHwcSupported = getHwComposer().getComposer()->isSupported(
            android::Hwc2::Composer::OptionalFeature::KernelIdleTimer);
    const auto timeout = getIdleTimerTimeout(displayId);
    if (isKernelIdleTimerHwcSupported) {
        if (const auto id = PhysicalDisplayId::tryCast(displayId);
            getHwComposer().hasDisplayIdleTimerCapability(*id)) {
            // In order to decide if we can use the HWC api for idle timer
            // we query DisplayCapability::DISPLAY_IDLE_TIMER directly on the composer
            // without relying on hasDisplayCapability.
            // hasDisplayCapability relies on DisplayCapabilities
            // which are updated after we set the PowerMode::ON.
            // DISPLAY_IDLE_TIMER is a display driver property
            // and is available before the PowerMode::ON
            return {KernelIdleTimerController::HwcApi, timeout};
        }
        return {std::nullopt, timeout};
    }
    if (getKernelIdleTimerSyspropConfig(displayId)) {
        return {KernelIdleTimerController::Sysprop, timeout};
    }

    return {std::nullopt, timeout};
}

void SurfaceFlinger::updateKernelIdleTimer(std::chrono::milliseconds timeout,
                                           KernelIdleTimerController controller,
                                           PhysicalDisplayId displayId) {
    switch (controller) {
        case KernelIdleTimerController::HwcApi: {
            getHwComposer().setIdleTimerEnabled(displayId, timeout);
            break;
        }
        case KernelIdleTimerController::Sysprop: {
            base::SetProperty(KERNEL_IDLE_TIMER_PROP, timeout > 0ms ? "true" : "false");
            break;
        }
    }
}

void SurfaceFlinger::toggleKernelIdleTimer() {
    using KernelIdleTimerAction = scheduler::RefreshRateConfigs::KernelIdleTimerAction;

    const auto display = getDefaultDisplayDeviceLocked();
    if (!display) {
        ALOGW("%s: default display is null", __func__);
        return;
    }

    // If the support for kernel idle timer is disabled for the active display,
    // don't do anything.
    const std::optional<KernelIdleTimerController> kernelIdleTimerController =
            display->refreshRateConfigs().kernelIdleTimerController();
    if (!kernelIdleTimerController.has_value()) {
        return;
    }

    const KernelIdleTimerAction action = display->refreshRateConfigs().getIdleTimerAction();

    switch (action) {
        case KernelIdleTimerAction::TurnOff:
            if (mKernelIdleTimerEnabled) {
                ATRACE_INT("KernelIdleTimer", 0);
                std::chrono::milliseconds constexpr kTimerDisabledTimeout = 0ms;
                updateKernelIdleTimer(kTimerDisabledTimeout, kernelIdleTimerController.value(),
                                      display->getPhysicalId());
                mKernelIdleTimerEnabled = false;
            }
            break;
        case KernelIdleTimerAction::TurnOn:
            if (!mKernelIdleTimerEnabled) {
                ATRACE_INT("KernelIdleTimer", 1);
                const std::chrono::milliseconds timeout =
                        display->refreshRateConfigs().getIdleTimerTimeout();
                updateKernelIdleTimer(timeout, kernelIdleTimerController.value(),
                                      display->getPhysicalId());
                mKernelIdleTimerEnabled = true;
            }
            break;
    }
}

// A simple RAII class to disconnect from an ANativeWindow* when it goes out of scope
class WindowDisconnector {
public:
    WindowDisconnector(ANativeWindow* window, int api) : mWindow(window), mApi(api) {}
    ~WindowDisconnector() {
        native_window_api_disconnect(mWindow, mApi);
    }

private:
    ANativeWindow* mWindow;
    const int mApi;
};

static Dataspace pickDataspaceFromColorMode(const ColorMode colorMode) {
    switch (colorMode) {
        case ColorMode::DISPLAY_P3:
        case ColorMode::BT2100_PQ:
        case ColorMode::BT2100_HLG:
        case ColorMode::DISPLAY_BT2020:
            return Dataspace::DISPLAY_P3;
        default:
            return Dataspace::V0_SRGB;
    }
}

static bool hasCaptureBlackoutContentPermission() {
    IPCThreadState* ipc = IPCThreadState::self();
    const int pid = ipc->getCallingPid();
    const int uid = ipc->getCallingUid();
    return uid == AID_GRAPHICS || uid == AID_SYSTEM ||
            PermissionCache::checkPermission(sCaptureBlackoutContent, pid, uid);
}

static status_t validateScreenshotPermissions(const CaptureArgs& captureArgs) {
    IPCThreadState* ipc = IPCThreadState::self();
    const int pid = ipc->getCallingPid();
    const int uid = ipc->getCallingUid();
    if (uid == AID_GRAPHICS || PermissionCache::checkPermission(sReadFramebuffer, pid, uid)) {
        return OK;
    }

    // If the caller doesn't have the correct permissions but is only attempting to screenshot
    // itself, we allow it to continue.
    if (captureArgs.uid == uid) {
        return OK;
    }

    ALOGE("Permission Denial: can't take screenshot pid=%d, uid=%d", pid, uid);
    return PERMISSION_DENIED;
}

status_t SurfaceFlinger::setSchedFifo(bool enabled) {
    static constexpr int kFifoPriority = 2;
    static constexpr int kOtherPriority = 0;

    struct sched_param param = {0};
    int sched_policy;
    if (enabled) {
        sched_policy = SCHED_FIFO;
        param.sched_priority = kFifoPriority;
    } else {
        sched_policy = SCHED_OTHER;
        param.sched_priority = kOtherPriority;
    }

    if (sched_setscheduler(0, sched_policy, &param) != 0) {
        return -errno;
    }

    return NO_ERROR;
}

status_t SurfaceFlinger::setSchedAttr(bool enabled) {
    static const unsigned int kUclampMin =
            base::GetUintProperty<unsigned int>("ro.surface_flinger.uclamp.min", 0U);

    if (!kUclampMin) {
        // uclamp.min set to 0 (default), skip setting
        return NO_ERROR;
    }

    // Currently, there is no wrapper in bionic: b/183240349.
    struct sched_attr {
        uint32_t size;
        uint32_t sched_policy;
        uint64_t sched_flags;
        int32_t sched_nice;
        uint32_t sched_priority;
        uint64_t sched_runtime;
        uint64_t sched_deadline;
        uint64_t sched_period;
        uint32_t sched_util_min;
        uint32_t sched_util_max;
    };

    sched_attr attr = {};
    attr.size = sizeof(attr);

    attr.sched_flags = (SCHED_FLAG_KEEP_ALL | SCHED_FLAG_UTIL_CLAMP);
    attr.sched_util_min = enabled ? kUclampMin : 0;
    attr.sched_util_max = 1024;

    if (syscall(__NR_sched_setattr, 0, &attr, 0)) {
        return -errno;
    }

    return NO_ERROR;
}

status_t SurfaceFlinger::captureDisplay(const DisplayCaptureArgs& args,
                                        const sp<IScreenCaptureListener>& captureListener) {
    ATRACE_CALL();

    status_t validate = validateScreenshotPermissions(args);
    if (validate != OK) {
        return validate;
    }

    if (!args.displayToken) return BAD_VALUE;

    wp<const DisplayDevice> displayWeak;
    ui::LayerStack layerStack;
    ui::Size reqSize(args.width, args.height);
    ui::Dataspace dataspace;
    {
        Mutex::Autolock lock(mStateLock);
        sp<DisplayDevice> display = getDisplayDeviceLocked(args.displayToken);
        if (!display) return NAME_NOT_FOUND;
        displayWeak = display;
        layerStack = display->getLayerStack();

        // set the requested width/height to the logical display layer stack rect size by default
        if (args.width == 0 || args.height == 0) {
            reqSize = display->getLayerStackSpaceRect().getSize();
        }

        // The dataspace is depended on the color mode of display, that could use non-native mode
        // (ex. displayP3) to enhance the content, but some cases are checking native RGB in bytes,
        // and failed if display is not in native mode. This provide a way to force using native
        // colors when capture.
        dataspace = args.dataspace;
        if (dataspace == ui::Dataspace::UNKNOWN) {
            const ui::ColorMode colorMode = display->getCompositionDisplay()->getState().colorMode;
            dataspace = pickDataspaceFromColorMode(colorMode);
        }
    }

    RenderAreaFuture renderAreaFuture = ftl::defer([=] {
        return DisplayRenderArea::create(displayWeak, args.sourceCrop, reqSize, dataspace,
                                         args.useIdentityTransform, args.captureSecureLayers);
    });

    auto traverseLayers = [this, args, layerStack](const LayerVector::Visitor& visitor) {
        traverseLayersInLayerStack(layerStack, args.uid, visitor);
    };

    auto captureResultFuture = captureScreenCommon(std::move(renderAreaFuture), traverseLayers,
                                                   reqSize, args.pixelFormat, args.allowProtected,
                                                   args.grayscale, captureListener);
    return captureResultFuture.get().status;
}

status_t SurfaceFlinger::captureDisplay(DisplayId displayId,
                                        const sp<IScreenCaptureListener>& captureListener) {
    ui::LayerStack layerStack;
    wp<const DisplayDevice> displayWeak;
    ui::Size size;
    ui::Dataspace dataspace;
    {
        Mutex::Autolock lock(mStateLock);

        const auto display = getDisplayDeviceLocked(displayId);
        if (!display) {
            return NAME_NOT_FOUND;
        }

        displayWeak = display;
        layerStack = display->getLayerStack();
        size = display->getLayerStackSpaceRect().getSize();

        dataspace =
                pickDataspaceFromColorMode(display->getCompositionDisplay()->getState().colorMode);
    }

    RenderAreaFuture renderAreaFuture = ftl::defer([=] {
        return DisplayRenderArea::create(displayWeak, Rect(), size, dataspace,
                                         false /* useIdentityTransform */,
                                         false /* captureSecureLayers */);
    });

    auto traverseLayers = [this, layerStack](const LayerVector::Visitor& visitor) {
        traverseLayersInLayerStack(layerStack, CaptureArgs::UNSET_UID, visitor);
    };

    if (captureListener == nullptr) {
        ALOGE("capture screen must provide a capture listener callback");
        return BAD_VALUE;
    }
    auto captureResultFuture =
            captureScreenCommon(std::move(renderAreaFuture), traverseLayers, size,
                                ui::PixelFormat::RGBA_8888, false /* allowProtected */,
                                false /* grayscale */, captureListener);
    return captureResultFuture.get().status;
}

status_t SurfaceFlinger::captureLayers(const LayerCaptureArgs& args,
                                       const sp<IScreenCaptureListener>& captureListener) {
    ATRACE_CALL();

    status_t validate = validateScreenshotPermissions(args);
    if (validate != OK) {
        return validate;
    }

    ui::Size reqSize;
    sp<Layer> parent;
    Rect crop(args.sourceCrop);
    std::unordered_set<sp<Layer>, SpHash<Layer>> excludeLayers;
    ui::Dataspace dataspace;

    // Call this before holding mStateLock to avoid any deadlocking.
    bool canCaptureBlackoutContent = hasCaptureBlackoutContentPermission();

    {
        Mutex::Autolock lock(mStateLock);

        parent = fromHandle(args.layerHandle).promote();
        if (parent == nullptr) {
            ALOGE("captureLayers called with an invalid or removed parent");
            return NAME_NOT_FOUND;
        }

        if (!canCaptureBlackoutContent &&
            parent->getDrawingState().flags & layer_state_t::eLayerSecure) {
            ALOGW("Attempting to capture secure layer: PERMISSION_DENIED");
            return PERMISSION_DENIED;
        }

        Rect parentSourceBounds = parent->getCroppedBufferSize(parent->getDrawingState());
        if (args.sourceCrop.width() <= 0) {
            crop.left = 0;
            crop.right = parentSourceBounds.getWidth();
        }

        if (args.sourceCrop.height() <= 0) {
            crop.top = 0;
            crop.bottom = parentSourceBounds.getHeight();
        }

        if (crop.isEmpty() || args.frameScaleX <= 0.0f || args.frameScaleY <= 0.0f) {
            // Error out if the layer has no source bounds (i.e. they are boundless) and a source
            // crop was not specified, or an invalid frame scale was provided.
            return BAD_VALUE;
        }
        reqSize = ui::Size(crop.width() * args.frameScaleX, crop.height() * args.frameScaleY);

        for (const auto& handle : args.excludeHandles) {
            sp<Layer> excludeLayer = fromHandle(handle).promote();
            if (excludeLayer != nullptr) {
                excludeLayers.emplace(excludeLayer);
            } else {
                ALOGW("Invalid layer handle passed as excludeLayer to captureLayers");
                return NAME_NOT_FOUND;
            }
        }

        // The dataspace is depended on the color mode of display, that could use non-native mode
        // (ex. displayP3) to enhance the content, but some cases are checking native RGB in bytes,
        // and failed if display is not in native mode. This provide a way to force using native
        // colors when capture.
        dataspace = args.dataspace;
    } // mStateLock

    // really small crop or frameScale
    if (reqSize.width <= 0 || reqSize.height <= 0) {
        ALOGW("Failed to captureLayes: crop or scale too small");
        return BAD_VALUE;
    }

    Rect layerStackSpaceRect(0, 0, reqSize.width, reqSize.height);
    bool childrenOnly = args.childrenOnly;
    RenderAreaFuture renderAreaFuture = ftl::defer([=]() -> std::unique_ptr<RenderArea> {
        return std::make_unique<LayerRenderArea>(*this, parent, crop, reqSize, dataspace,
                                                 childrenOnly, layerStackSpaceRect,
                                                 args.captureSecureLayers);
    });

    auto traverseLayers = [parent, args, excludeLayers](const LayerVector::Visitor& visitor) {
        parent->traverseChildrenInZOrder(LayerVector::StateSet::Drawing, [&](Layer* layer) {
            if (!layer->isVisible()) {
                return;
            } else if (args.childrenOnly && layer == parent.get()) {
                return;
            } else if (args.uid != CaptureArgs::UNSET_UID && args.uid != layer->getOwnerUid()) {
                return;
            }

            sp<Layer> p = layer;
            while (p != nullptr) {
                if (excludeLayers.count(p) != 0) {
                    return;
                }
                p = p->getParent();
            }

            visitor(layer);
        });
    };

    if (captureListener == nullptr) {
        ALOGE("capture screen must provide a capture listener callback");
        return BAD_VALUE;
    }

    auto captureResultFuture = captureScreenCommon(std::move(renderAreaFuture), traverseLayers,
                                                   reqSize, args.pixelFormat, args.allowProtected,
                                                   args.grayscale, captureListener);
    return captureResultFuture.get().status;
}

std::shared_future<renderengine::RenderEngineResult> SurfaceFlinger::captureScreenCommon(
        RenderAreaFuture renderAreaFuture, TraverseLayersFunction traverseLayers,
        ui::Size bufferSize, ui::PixelFormat reqPixelFormat, bool allowProtected, bool grayscale,
        const sp<IScreenCaptureListener>& captureListener) {
    ATRACE_CALL();

    if (exceedsMaxRenderTargetSize(bufferSize.getWidth(), bufferSize.getHeight())) {
        ALOGE("Attempted to capture screen with size (%" PRId32 ", %" PRId32
              ") that exceeds render target size limit.",
              bufferSize.getWidth(), bufferSize.getHeight());
        return ftl::yield<renderengine::RenderEngineResult>({BAD_VALUE, base::unique_fd()}).share();
    }

    // Loop over all visible layers to see whether there's any protected layer. A protected layer is
    // typically a layer with DRM contents, or have the GRALLOC_USAGE_PROTECTED set on the buffer.
    // A protected layer has no implication on whether it's secure, which is explicitly set by
    // application to avoid being screenshot or drawn via unsecure display.
    const bool supportsProtected = getRenderEngine().supportsProtectedContent();
    bool hasProtectedLayer = false;
    if (allowProtected && supportsProtected) {
        auto future = mScheduler->schedule([=]() {
            bool protectedLayerFound = false;
            traverseLayers([&](Layer* layer) {
                protectedLayerFound = protectedLayerFound ||
                        (layer->isVisible() && layer->isProtected() &&
                         !layer->isSecureCamera() && !layer->isSecureDisplay());
            });
            return protectedLayerFound;
        });
        hasProtectedLayer = future.get();
    }

    // Surface flinger captures individual screen shot for each display
    // This will lead consumption of high GPU secure memory in case
    // of secure video use cases and cause out of memory.
    {
        Mutex::Autolock lock(mStateLock);
        if(mDisplays.size() > 1) {
           hasProtectedLayer = false;
        }
    }

    const uint32_t usage = GRALLOC_USAGE_HW_COMPOSER | GRALLOC_USAGE_HW_RENDER |
            GRALLOC_USAGE_HW_TEXTURE |
            (hasProtectedLayer && allowProtected && supportsProtected
                     ? GRALLOC_USAGE_PROTECTED
                     : GRALLOC_USAGE_SW_READ_OFTEN | GRALLOC_USAGE_SW_WRITE_OFTEN);
    sp<GraphicBuffer> buffer =
            getFactory().createGraphicBuffer(bufferSize.getWidth(), bufferSize.getHeight(),
                                             static_cast<android_pixel_format>(reqPixelFormat),
                                             1 /* layerCount */, usage, "screenshot");

    const status_t bufferStatus = buffer->initCheck();
    LOG_ALWAYS_FATAL_IF(bufferStatus != OK, "captureScreenCommon: Buffer failed to allocate: %d",
                        bufferStatus);
    const std::shared_ptr<renderengine::ExternalTexture> texture = std::make_shared<
            renderengine::impl::ExternalTexture>(buffer, getRenderEngine(),
                                                 renderengine::impl::ExternalTexture::Usage::
                                                         WRITEABLE);
    return captureScreenCommon(std::move(renderAreaFuture), traverseLayers, texture,
                               false /* regionSampling */, grayscale, captureListener);
}

std::shared_future<renderengine::RenderEngineResult> SurfaceFlinger::captureScreenCommon(
        RenderAreaFuture renderAreaFuture, TraverseLayersFunction traverseLayers,
        const std::shared_ptr<renderengine::ExternalTexture>& buffer, bool regionSampling,
        bool grayscale, const sp<IScreenCaptureListener>& captureListener) {
    ATRACE_CALL();

    bool canCaptureBlackoutContent = hasCaptureBlackoutContentPermission();

    auto scheduleResultFuture = mScheduler->schedule([=,
                                                      renderAreaFuture =
                                                              std::move(renderAreaFuture)]() mutable
                                                     -> std::shared_future<
                                                             renderengine::RenderEngineResult> {
        ScreenCaptureResults captureResults;
        std::unique_ptr<RenderArea> renderArea = renderAreaFuture.get();
        if (!renderArea) {
            ALOGW("Skipping screen capture because of invalid render area.");
            captureResults.result = NO_MEMORY;
            captureListener->onScreenCaptureCompleted(captureResults);
            return ftl::yield<renderengine::RenderEngineResult>({NO_ERROR, base::unique_fd()})
                    .share();
        }

        std::shared_future<renderengine::RenderEngineResult> renderEngineResultFuture;

        renderArea->render([&] {
            renderEngineResultFuture =
                    renderScreenImpl(*renderArea, traverseLayers, buffer,
                                           canCaptureBlackoutContent, regionSampling, grayscale,
                                           captureResults);
        });
        // spring up a thread to unblock SF main thread and wait for
        // RenderEngineResult to be available
        if (captureListener != nullptr) {
            std::async([=]() mutable {
                ATRACE_NAME("captureListener is nonnull!");
                auto& [status, drawFence] = renderEngineResultFuture.get();
                captureResults.result = status;
                captureResults.fence = new Fence(dup(drawFence));
                captureListener->onScreenCaptureCompleted(captureResults);
            });
        }
        return renderEngineResultFuture;
    });

    // flatten scheduleResultFuture object to single shared_future object
    if (captureListener == nullptr) {
        std::future<renderengine::RenderEngineResult> captureScreenResultFuture =
                ftl::chain(std::move(scheduleResultFuture))
                        .then([=](std::shared_future<renderengine::RenderEngineResult> futureObject)
                                      -> renderengine::RenderEngineResult {
                            auto& [status, drawFence] = futureObject.get();
                            return {status, base::unique_fd(dup(drawFence))};
                        });
        return captureScreenResultFuture.share();
    } else {
        return ftl::yield<renderengine::RenderEngineResult>({NO_ERROR, base::unique_fd()}).share();
    }
}

std::shared_future<renderengine::RenderEngineResult> SurfaceFlinger::renderScreenImpl(
        const RenderArea& renderArea, TraverseLayersFunction traverseLayers,
        const std::shared_ptr<renderengine::ExternalTexture>& buffer,
        bool canCaptureBlackoutContent, bool regionSampling, bool grayscale,
        ScreenCaptureResults& captureResults) {
    ATRACE_CALL();

    traverseLayers([&](Layer* layer) {
        captureResults.capturedSecureLayers =
                captureResults.capturedSecureLayers || (layer->isVisible() && layer->isSecure());
    });

    const bool useProtected = buffer->getUsage() & GRALLOC_USAGE_PROTECTED;

    // We allow the system server to take screenshots of secure layers for
    // use in situations like the Screen-rotation animation and place
    // the impetus on WindowManager to not persist them.
    if (captureResults.capturedSecureLayers && !canCaptureBlackoutContent) {
        ALOGW("FB is protected: PERMISSION_DENIED");
        return ftl::yield<renderengine::RenderEngineResult>({PERMISSION_DENIED, base::unique_fd()})
                .share();
    }

    captureResults.buffer = buffer->getBuffer();
    auto dataspace = renderArea.getReqDataSpace();
    auto parent = renderArea.getParentLayer();
    if ((dataspace == ui::Dataspace::UNKNOWN) && (parent != nullptr)) {
        Mutex::Autolock lock(mStateLock);
        auto display = findDisplay([layerStack = parent->getLayerStack()](const auto& display) {
            return display.getLayerStack() == layerStack;
        });
        if (!display) {
            // If the layer is not on a display, use the dataspace for the default display.
            display = getDefaultDisplayDeviceLocked();
        }

        const ui::ColorMode colorMode = display->getCompositionDisplay()->getState().colorMode;
        dataspace = pickDataspaceFromColorMode(colorMode);
    }
    captureResults.capturedDataspace = dataspace;

    const auto reqWidth = renderArea.getReqWidth();
    const auto reqHeight = renderArea.getReqHeight();
    const auto sourceCrop = renderArea.getSourceCrop();
    const auto transform = renderArea.getTransform();
    const auto rotation = renderArea.getRotationFlags();
    const auto& layerStackSpaceRect = renderArea.getLayerStackSpaceRect();

    renderengine::DisplaySettings clientCompositionDisplay;
    std::vector<compositionengine::LayerFE::LayerSettings> clientCompositionLayers;

    // assume that bounds are never offset, and that they are the same as the
    // buffer bounds.
    clientCompositionDisplay.physicalDisplay = Rect(reqWidth, reqHeight);
    clientCompositionDisplay.clip = sourceCrop;
    clientCompositionDisplay.orientation = rotation;

    clientCompositionDisplay.outputDataspace = dataspace;
    clientCompositionDisplay.maxLuminance = DisplayDevice::sDefaultMaxLumiance;

    const float colorSaturation = grayscale ? 0 : 1;
    clientCompositionDisplay.colorTransform = calculateColorMatrix(colorSaturation);

    const float alpha = RenderArea::getCaptureFillValue(renderArea.getCaptureFill());

    compositionengine::LayerFE::LayerSettings fillLayer;
    fillLayer.source.buffer.buffer = nullptr;
    fillLayer.source.solidColor = half3(0.0, 0.0, 0.0);
    fillLayer.geometry.boundaries =
            FloatRect(sourceCrop.left, sourceCrop.top, sourceCrop.right, sourceCrop.bottom);
    fillLayer.alpha = half(alpha);
    clientCompositionLayers.push_back(fillLayer);

    const auto display = renderArea.getDisplayDevice();
    std::vector<Layer*> renderedLayers;
    bool disableBlurs = false;
    traverseLayers([&](Layer* layer) {
        if (layer->isSecureDisplay()) {
            return;
        }
        disableBlurs |= layer->getDrawingState().sidebandStream != nullptr;

        Region clip(renderArea.getBounds());
        compositionengine::LayerFE::ClientCompositionTargetSettings targetSettings{
                clip,
                layer->needsFilteringForScreenshots(display.get(), transform) ||
                        renderArea.needsFiltering(),
                renderArea.isSecure(),
                useProtected,
                layerStackSpaceRect,
                clientCompositionDisplay.outputDataspace,
                true,  /* realContentIsVisible */
                false, /* clearContent */
                disableBlurs ? compositionengine::LayerFE::ClientCompositionTargetSettings::
                                       BlurSetting::Disabled
                             : compositionengine::LayerFE::ClientCompositionTargetSettings::
                                       BlurSetting::Enabled,
                DisplayDevice::sDefaultMaxLumiance,

        };
        std::vector<compositionengine::LayerFE::LayerSettings> results =
                layer->prepareClientCompositionList(targetSettings);
        if (results.size() > 0) {
            for (auto& settings : results) {
                settings.geometry.positionTransform =
                        transform.asMatrix4() * settings.geometry.positionTransform;
                // There's no need to process blurs when we're executing region sampling,
                // we're just trying to understand what we're drawing, and doing so without
                // blurs is already a pretty good approximation.
                if (regionSampling) {
                    settings.backgroundBlurRadius = 0;
                }
            }

            clientCompositionLayers.insert(clientCompositionLayers.end(),
                                           std::make_move_iterator(results.begin()),
                                           std::make_move_iterator(results.end()));
            renderedLayers.push_back(layer);
        }

    });

    std::vector<renderengine::LayerSettings> clientRenderEngineLayers;
    clientRenderEngineLayers.reserve(clientCompositionLayers.size());
    std::transform(clientCompositionLayers.begin(), clientCompositionLayers.end(),
                   std::back_inserter(clientRenderEngineLayers),
                   [](compositionengine::LayerFE::LayerSettings& settings)
                           -> renderengine::LayerSettings { return settings; });

    // Use an empty fence for the buffer fence, since we just created the buffer so
    // there is no need for synchronization with the GPU.
    base::unique_fd bufferFence;
    getRenderEngine().useProtectedContext(useProtected);

    const constexpr bool kUseFramebufferCache = false;
    std::future<renderengine::RenderEngineResult> drawLayersResult =
            getRenderEngine().drawLayers(clientCompositionDisplay, clientRenderEngineLayers, buffer,
                                         kUseFramebufferCache, std::move(bufferFence));

    std::shared_future<renderengine::RenderEngineResult> drawLayersResultFuture =
            drawLayersResult.share(); // drawLayersResult will be moved to shared one

    for (auto* layer : renderedLayers) {
        // make a copy of shared_future object for each layer
        layer->onLayerDisplayed(drawLayersResultFuture);
    }

    // Always switch back to unprotected context.
    getRenderEngine().useProtectedContext(false);

    return drawLayersResultFuture;
}

void SurfaceFlinger::windowInfosReported() {
    Mutex::Autolock _l(mStateLock);
    signalSynchronousTransactions(CountDownLatch::eSyncInputWindows);
}

// ---------------------------------------------------------------------------

void SurfaceFlinger::State::traverse(const LayerVector::Visitor& visitor) const {
    layersSortedByZ.traverse(visitor);
}

void SurfaceFlinger::State::traverseInZOrder(const LayerVector::Visitor& visitor) const {
    layersSortedByZ.traverseInZOrder(stateSet, visitor);
}

void SurfaceFlinger::State::traverseInReverseZOrder(const LayerVector::Visitor& visitor) const {
    layersSortedByZ.traverseInReverseZOrder(stateSet, visitor);
}

void SurfaceFlinger::traverseLayersInLayerStack(ui::LayerStack layerStack, const int32_t uid,
                                                const LayerVector::Visitor& visitor) {
    // We loop through the first level of layers without traversing,
    // as we need to determine which layers belong to the requested display.
    for (const auto& layer : mDrawingState.layersSortedByZ) {
        if (layer->getLayerStack() != layerStack) {
            continue;
        }
        // relative layers are traversed in Layer::traverseInZOrder
        layer->traverseInZOrder(LayerVector::StateSet::Drawing, [&](Layer* layer) {
            if (layer->isInternalDisplayOverlay()) {
                return;
            }
            if (!layer->isVisible()) {
                return;
            }
            if (uid != CaptureArgs::UNSET_UID && layer->getOwnerUid() != uid) {
                return;
            }
            visitor(layer);
        });
    }
}

status_t SurfaceFlinger::setDesiredDisplayModeSpecsInternal(
        const sp<DisplayDevice>& display,
        const std::optional<scheduler::RefreshRateConfigs::Policy>& policy, bool overridePolicy) {
    Mutex::Autolock lock(mStateLock);

    if (mDebugDisplayModeSetByBackdoor) {
        // ignore this request as mode is overridden by backdoor
        return NO_ERROR;
    }

    status_t setPolicyResult = overridePolicy
            ? display->refreshRateConfigs().setOverridePolicy(policy)
            : display->refreshRateConfigs().setDisplayManagerPolicy(*policy);
    if (setPolicyResult < 0) {
        return BAD_VALUE;
    }
    if (setPolicyResult == scheduler::RefreshRateConfigs::CURRENT_POLICY_UNCHANGED) {
        return NO_ERROR;
    }

    scheduler::RefreshRateConfigs::Policy currentPolicy =
            display->refreshRateConfigs().getCurrentPolicy();

    ALOGV("Setting desired display mode specs: %s", currentPolicy.toString().c_str());

    // TODO(b/140204874): Leave the event in until we do proper testing with all apps that might
    // be depending in this callback.
    const auto activeMode = display->getActiveMode();
    if (isDisplayActiveLocked(display)) {
        mScheduler->onPrimaryDisplayModeChanged(mAppConnectionHandle, activeMode);
        toggleKernelIdleTimer();
    } else {
        mScheduler->onNonPrimaryDisplayModeChanged(mAppConnectionHandle, activeMode);
    }

    const DisplayModePtr preferredDisplayMode = [&] {
        const auto schedulerMode = mScheduler->getPreferredDisplayMode();
        if (schedulerMode && schedulerMode->getPhysicalDisplayId() == display->getPhysicalId()) {
            return schedulerMode;
        }

        return display->getMode(currentPolicy.defaultMode);
    }();

    ALOGV("trying to switch to Scheduler preferred mode %d (%s)",
          preferredDisplayMode->getId().value(), to_string(preferredDisplayMode->getFps()).c_str());

    if (display->refreshRateConfigs().isModeAllowed(preferredDisplayMode->getId())) {
        ALOGV("switching to Scheduler preferred display mode %d",
              preferredDisplayMode->getId().value());
        setDesiredActiveMode({preferredDisplayMode, DisplayModeEvent::Changed});
        uint32_t hwcDisplayId;
        if (isDisplayExtnEnabled() && getHwcDisplayId(display, &hwcDisplayId)) {
            setDisplayExtnActiveConfig(hwcDisplayId, preferredDisplayMode->getId().value());
            if (mDynamicSfIdleEnabled) {
                setupIdleTimeoutHandling(hwcDisplayId);
            }
        }
    } else {
        LOG_ALWAYS_FATAL("Desired display mode not allowed: %d",
                         preferredDisplayMode->getId().value());
    }

    setRefreshRates(display);
    return NO_ERROR;
}

bool SurfaceFlinger::canAllocateHwcDisplayIdForVDS(uint64_t usage) {
    uint64_t flag_mask_pvt_wfd = ~0;
    uint64_t flag_mask_hw_video = ~0;
    char value[PROPERTY_VALUE_MAX] = {};
    property_get("vendor.display.vds_allow_hwc", value, "0");
    int allowHwcForVDS = atoi(value);
    // Reserve hardware acceleration for WFD use-case
    // GRALLOC_USAGE_PRIVATE_WFD + GRALLOC_USAGE_HW_VIDEO_ENCODER = WFD using HW composer.
    flag_mask_pvt_wfd = GRALLOC_USAGE_PRIVATE_WFD;
    flag_mask_hw_video = GRALLOC_USAGE_HW_VIDEO_ENCODER;
    // GRALLOC_USAGE_PRIVATE_WFD + GRALLOC_USAGE_SW_READ_OFTEN
    // WFD using GLES (directstreaming).
    sDirectStreaming = ((usage & GRALLOC_USAGE_PRIVATE_WFD) &&
                        (usage & GRALLOC_USAGE_SW_READ_OFTEN));
    return (allowHwcForVDS || ((usage & flag_mask_pvt_wfd) &&
            (usage & flag_mask_hw_video)));
}

bool SurfaceFlinger::skipColorLayer(const char* layerType) {
    return (sDirectStreaming && !strncmp(layerType, "ColorLayer", strlen("ColorLayer")));
}
status_t SurfaceFlinger::setDesiredDisplayModeSpecs(
        const sp<IBinder>& displayToken, ui::DisplayModeId defaultMode, bool allowGroupSwitching,
        float primaryRefreshRateMin, float primaryRefreshRateMax, float appRequestRefreshRateMin,
        float appRequestRefreshRateMax) {
    ATRACE_CALL();

    if (!displayToken) {
        return BAD_VALUE;
    }

    auto future = mScheduler->schedule([=]() -> status_t {
        const auto display = ON_MAIN_THREAD(getDisplayDeviceLocked(displayToken));
        if (!display) {
            ALOGE("Attempt to set desired display modes for invalid display token %p",
                  displayToken.get());
            return NAME_NOT_FOUND;
        } else if (display->isVirtual()) {
            ALOGW("Attempt to set desired display modes for virtual display");
            return INVALID_OPERATION;
        } else {
            using Policy = scheduler::RefreshRateConfigs::Policy;
            const Policy policy{DisplayModeId(defaultMode),
                                allowGroupSwitching,
                                {Fps::fromValue(primaryRefreshRateMin),
                                 Fps::fromValue(primaryRefreshRateMax)},
                                {Fps::fromValue(appRequestRefreshRateMin),
                                 Fps::fromValue(appRequestRefreshRateMax)}};
            constexpr bool kOverridePolicy = false;

            return setDesiredDisplayModeSpecsInternal(display, policy, kOverridePolicy);
        }
    });

    return future.get();
}

status_t SurfaceFlinger::getDesiredDisplayModeSpecs(const sp<IBinder>& displayToken,
                                                    ui::DisplayModeId* outDefaultMode,
                                                    bool* outAllowGroupSwitching,
                                                    float* outPrimaryRefreshRateMin,
                                                    float* outPrimaryRefreshRateMax,
                                                    float* outAppRequestRefreshRateMin,
                                                    float* outAppRequestRefreshRateMax) {
    ATRACE_CALL();

    if (!displayToken || !outDefaultMode || !outPrimaryRefreshRateMin ||
        !outPrimaryRefreshRateMax || !outAppRequestRefreshRateMin || !outAppRequestRefreshRateMax) {
        return BAD_VALUE;
    }

    Mutex::Autolock lock(mStateLock);
    const auto display = getDisplayDeviceLocked(displayToken);
    if (!display) {
        return NAME_NOT_FOUND;
    }

    if (display->isVirtual()) {
        return INVALID_OPERATION;
    }

    scheduler::RefreshRateConfigs::Policy policy =
            display->refreshRateConfigs().getDisplayManagerPolicy();
    *outDefaultMode = policy.defaultMode.value();
    *outAllowGroupSwitching = policy.allowGroupSwitching;
    *outPrimaryRefreshRateMin = policy.primaryRange.min.getValue();
    *outPrimaryRefreshRateMax = policy.primaryRange.max.getValue();
    *outAppRequestRefreshRateMin = policy.appRequestRange.min.getValue();
    *outAppRequestRefreshRateMax = policy.appRequestRange.max.getValue();
    return NO_ERROR;
}

wp<Layer> SurfaceFlinger::fromHandle(const sp<IBinder>& handle) const {
    return Layer::fromHandle(handle);
}

void SurfaceFlinger::onLayerFirstRef(Layer* layer) {
    mNumLayers++;
    if (!layer->isRemovedFromCurrentState()) {
        mScheduler->registerLayer(layer);
    }
}

void SurfaceFlinger::onLayerDestroyed(Layer* layer) {
    mNumLayers--;
    removeHierarchyFromOffscreenLayers(layer);
    if (!layer->isRemovedFromCurrentState()) {
        mScheduler->deregisterLayer(layer);
    }
    if (mTransactionTracing) {
        mTransactionTracing->onLayerRemoved(layer->getSequence());
    }
}

void SurfaceFlinger::onLayerUpdate() {
    scheduleCommit(FrameHint::kActive);
}

// WARNING: ONLY CALL THIS FROM LAYER DTOR
// Here we add children in the current state to offscreen layers and remove the
// layer itself from the offscreen layer list.  Since
// this is the dtor, it is safe to access the current state.  This keeps us
// from dangling children layers such that they are not reachable from the
// Drawing state nor the offscreen layer list
// See b/141111965
void SurfaceFlinger::removeHierarchyFromOffscreenLayers(Layer* layer) {
    for (auto& child : layer->getCurrentChildren()) {
        mOffscreenLayers.emplace(child.get());
    }
    mOffscreenLayers.erase(layer);
}

void SurfaceFlinger::removeFromOffscreenLayers(Layer* layer) {
    mOffscreenLayers.erase(layer);
}

status_t SurfaceFlinger::setGlobalShadowSettings(const half4& ambientColor, const half4& spotColor,
                                                 float lightPosY, float lightPosZ,
                                                 float lightRadius) {
    Mutex::Autolock _l(mStateLock);
    mCurrentState.globalShadowSettings.ambientColor = vec4(ambientColor);
    mCurrentState.globalShadowSettings.spotColor = vec4(spotColor);
    mCurrentState.globalShadowSettings.lightPos.y = lightPosY;
    mCurrentState.globalShadowSettings.lightPos.z = lightPosZ;
    mCurrentState.globalShadowSettings.lightRadius = lightRadius;

    // these values are overridden when calculating the shadow settings for a layer.
    mCurrentState.globalShadowSettings.lightPos.x = 0.f;
    mCurrentState.globalShadowSettings.length = 0.f;
    return NO_ERROR;
}

const std::unordered_map<std::string, uint32_t>& SurfaceFlinger::getGenericLayerMetadataKeyMap()
        const {
    // TODO(b/149500060): Remove this fixed/static mapping. Please prefer taking
    // on the work to remove the table in that bug rather than adding more to
    // it.
    static const std::unordered_map<std::string, uint32_t> genericLayerMetadataKeyMap{
            {"org.chromium.arc.V1_0.TaskId", METADATA_TASK_ID},
            {"org.chromium.arc.V1_0.CursorInfo", METADATA_MOUSE_CURSOR},
    };
    return genericLayerMetadataKeyMap;
}

status_t SurfaceFlinger::setFrameRate(const sp<IGraphicBufferProducer>& surface, float frameRate,
                                      int8_t compatibility, int8_t changeFrameRateStrategy) {
    if (!ValidateFrameRate(frameRate, compatibility, changeFrameRateStrategy,
                           "SurfaceFlinger::setFrameRate")) {
        return BAD_VALUE;
    }

    static_cast<void>(mScheduler->schedule([=] {
        Mutex::Autolock lock(mStateLock);
        if (authenticateSurfaceTextureLocked(surface)) {
            sp<Layer> layer = (static_cast<MonitoredProducer*>(surface.get()))->getLayer();
            if (layer == nullptr) {
                ALOGE("Attempt to set frame rate on a layer that no longer exists");
                return BAD_VALUE;
            }
            const auto strategy =
                    Layer::FrameRate::convertChangeFrameRateStrategy(changeFrameRateStrategy);
            if (layer->setFrameRate(
                        Layer::FrameRate(Fps::fromValue(frameRate),
                                         Layer::FrameRate::convertCompatibility(compatibility),
                                         strategy))) {
                setTransactionFlags(eTraversalNeeded);
            }
        } else {
            ALOGE("Attempt to set frame rate on an unrecognized IGraphicBufferProducer");
            return BAD_VALUE;
        }
        return NO_ERROR;
    }));

    return NO_ERROR;
}

status_t SurfaceFlinger::setOverrideFrameRate(uid_t uid, float frameRate) {
    PhysicalDisplayId displayId = [&]() {
        Mutex::Autolock lock(mStateLock);
        return getDefaultDisplayDeviceLocked()->getPhysicalId();
    }();

    mScheduler->setGameModeRefreshRateForUid(FrameRateOverride{static_cast<uid_t>(uid), frameRate});
    mScheduler->onFrameRateOverridesChanged(mAppConnectionHandle, displayId);
    return NO_ERROR;
}

status_t SurfaceFlinger::setFrameTimelineInfo(const sp<IGraphicBufferProducer>& surface,
                                              const FrameTimelineInfo& frameTimelineInfo) {
    Mutex::Autolock lock(mStateLock);
    if (!authenticateSurfaceTextureLocked(surface)) {
        ALOGE("Attempt to set frame timeline info on an unrecognized IGraphicBufferProducer");
        return BAD_VALUE;
    }

    sp<Layer> layer = (static_cast<MonitoredProducer*>(surface.get()))->getLayer();
    if (layer == nullptr) {
        ALOGE("Attempt to set frame timeline info on a layer that no longer exists");
        return BAD_VALUE;
    }

    layer->setFrameTimelineInfoForBuffer(frameTimelineInfo);
    return NO_ERROR;
}

void SurfaceFlinger::enableRefreshRateOverlay(bool enable) {
    for (const auto& [ignored, display] : mDisplays) {
        if (display->isInternal()) {
            display->enableRefreshRateOverlay(enable, mRefreshRateOverlaySpinner);
        }
    }
}

status_t SurfaceFlinger::addTransactionTraceListener(
        const sp<gui::ITransactionTraceListener>& listener) {
    if (!listener) {
        return BAD_VALUE;
    }

    mInterceptor->addTransactionTraceListener(listener);

    return NO_ERROR;
}

int SurfaceFlinger::getGPUContextPriority() {
    return getRenderEngine().getContextPriority();
}

int SurfaceFlinger::calculateMaxAcquiredBufferCount(Fps refreshRate,
                                                    std::chrono::nanoseconds presentLatency) {
    auto pipelineDepth = presentLatency.count() / refreshRate.getPeriodNsecs();
    if (presentLatency.count() % refreshRate.getPeriodNsecs()) {
        pipelineDepth++;
    }
    return std::max(1ll, pipelineDepth - 1);
}

status_t SurfaceFlinger::getMaxAcquiredBufferCount(int* buffers) const {
    Fps maxRefreshRate = 60_Hz;

    if (!getHwComposer().isHeadless()) {
        if (const auto display = getDefaultDisplayDevice()) {
            maxRefreshRate = display->refreshRateConfigs().getSupportedRefreshRateRange().max;
        }
    }

    *buffers = getMaxAcquiredBufferCountForRefreshRate(maxRefreshRate);
    return NO_ERROR;
}

uint32_t SurfaceFlinger::getMaxAcquiredBufferCountForCurrentRefreshRate(uid_t uid) const {
    Fps refreshRate = 60_Hz;

    if (const auto frameRateOverride = mScheduler->getFrameRateOverride(uid)) {
        refreshRate = *frameRateOverride;
    } else if (!getHwComposer().isHeadless()) {
        if (const auto display = ON_MAIN_THREAD(getDefaultDisplayDeviceLocked())) {
            refreshRate = display->refreshRateConfigs().getActiveMode()->getFps();
        }
    }

    return getMaxAcquiredBufferCountForRefreshRate(refreshRate);
}

int SurfaceFlinger::getMaxAcquiredBufferCountForRefreshRate(Fps refreshRate) const {
    const auto vsyncConfig = mVsyncConfiguration->getConfigsForRefreshRate(refreshRate).late;
    const auto presentLatency = vsyncConfig.appWorkDuration + vsyncConfig.sfWorkDuration;
    return calculateMaxAcquiredBufferCount(refreshRate, presentLatency);
}

void TransactionState::traverseStatesWithBuffers(
        std::function<void(const layer_state_t&)> visitor) {
    for (const auto& state : states) {
        if (state.state.hasBufferChanges() && state.state.hasValidBuffer() && state.state.surface) {
            visitor(state.state);
        }
    }
}

void SurfaceFlinger::handleLayerCreatedLocked(const LayerCreatedState& state) {
    sp<Layer> layer = state.layer.promote();
    if (!layer) {
        ALOGD("Layer was destroyed soon after creation %p", state.layer.unsafe_get());
        return;
    }

    sp<Layer> parent;
    bool addToRoot = state.addToRoot;
    if (state.initialParent != nullptr) {
        parent = state.initialParent.promote();
        if (parent == nullptr) {
            ALOGD("Parent was destroyed soon after creation %p", state.initialParent.unsafe_get());
            addToRoot = false;
        }
    }

    if (parent == nullptr && addToRoot) {
        layer->setIsAtRoot(true);
        mCurrentState.layersSortedByZ.add(layer);
    } else if (parent == nullptr) {
        layer->onRemovedFromCurrentState();
    } else if (parent->isRemovedFromCurrentState()) {
        parent->addChild(layer);
        layer->onRemovedFromCurrentState();
    } else {
        parent->addChild(layer);
    }

    layer->updateTransformHint(mActiveDisplayTransformHint);

    mInterceptor->saveSurfaceCreation(layer);
}

void SurfaceFlinger::sample() {
    if (!mLumaSampling || !mRegionSamplingThread) {
        return;
    }

    mRegionSamplingThread->onCompositionComplete(mScheduler->getScheduledFrameTime());
}

void SurfaceFlinger::setContentFps(uint32_t contentFps) {
    if (mBootFinished && !mSetActiveModePending) {
        if (mDisplayExtnIntf) {
            mSentInitialFps = mDisplayExtnIntf->SetContentFps(contentFps) == 0;
        }
    }
}

bool SurfaceFlinger::isInternalDisplay(const sp<DisplayDevice>& display) {
    if (display) {
        const auto connectionType = display->getConnectionType();
        return (connectionType && (*connectionType == ui::DisplayConnectionType::Internal));
    }
    return false;
}

bool SurfaceFlinger::getHwcDisplayId(const sp<DisplayDevice>& display, uint32_t *hwcDisplayId) {
    if (!display) {
        return false;
    }
    const auto displayId = display->getId();
    if (!displayId.value) {
        return false;
    }
    if (display->isVirtual()) {
        const auto virtualDisplayId = HalVirtualDisplayId::tryCast(displayId);
        if (!virtualDisplayId) {
            return false;
        }
        const auto halDisplayId = getHwComposer().fromVirtualDisplayId(*virtualDisplayId);
        if (!halDisplayId) {
            return false;
        }
        *hwcDisplayId = static_cast<uint32_t>(*halDisplayId);
    } else {
        const auto physicalDisplayId = PhysicalDisplayId::tryCast(displayId);
        if (!physicalDisplayId) {
            return false;
        }
        const auto halDisplayId = getHwComposer().fromPhysicalDisplayId(*physicalDisplayId);
        if (!halDisplayId) {
            return false;
        }
        *hwcDisplayId = static_cast<uint32_t>(*halDisplayId);
    }
    return true;
}

void SurfaceFlinger::updateDisplayExtension(uint32_t displayId, uint32_t configId, bool connected) {
    ALOGV("updateDisplayExtn: Display:%d, Config:%d, Connected:%d", displayId, configId, connected);

#ifdef EARLY_WAKEUP_FEATURE
    if (mDisplayExtnIntf) {
        if (connected) {
            mDisplayExtnIntf->RegisterDisplay(displayId);
            mDisplayExtnIntf->SetActiveConfig(displayId, configId);
        } else {
            mDisplayExtnIntf->UnregisterDisplay(displayId);
        }
    }
#endif
}

void SurfaceFlinger::setDisplayExtnActiveConfig(uint32_t displayId, uint32_t activeConfigId) {
    ALOGV("setDisplayExtnActiveConfig: Display:%d, ActiveConfig:%d", displayId, activeConfigId);

#ifdef EARLY_WAKEUP_FEATURE
    if (mDisplayExtnIntf) {
        mDisplayExtnIntf->SetActiveConfig(displayId, activeConfigId);
    }
#endif
}

void SurfaceFlinger::notifyAllDisplaysUpdateImminent() {
    if (!mEarlyWakeUpEnabled) {
        mPowerAdvisor.notifyDisplayUpdateImminent();
        return;
    }

#ifdef EARLY_WAKEUP_FEATURE
    bool doEarlyWakeUp = false;
    {
        // Synchronize the critical section.
        std::lock_guard lock(mEarlyWakeUpMutex);
        if (!mSendEarlyWakeUp) {
            mSendEarlyWakeUp = mPowerAdvisor.canNotifyDisplayUpdateImminent();
            doEarlyWakeUp = mSendEarlyWakeUp;
        }
    }

    if (mDisplayExtnIntf && doEarlyWakeUp) {
        ATRACE_CALL();
        // Notify Display Extn for GPU and Display Early Wakeup
        mDisplayExtnIntf->NotifyEarlyWakeUp(true, true);
    }
#endif
}

void SurfaceFlinger::notifyDisplayUpdateImminent() {
    if (!mEarlyWakeUpEnabled) {
        mPowerAdvisor.notifyDisplayUpdateImminent();
        return;
    }

#ifdef EARLY_WAKEUP_FEATURE
    bool doEarlyWakeUp = false;
    {
        // Synchronize the critical section.
        std::lock_guard lock(mEarlyWakeUpMutex);
        if (!mSendEarlyWakeUp) {
            mSendEarlyWakeUp = mPowerAdvisor.canNotifyDisplayUpdateImminent();
            doEarlyWakeUp = mSendEarlyWakeUp;
        }
    }

    if (mDisplayExtnIntf && doEarlyWakeUp) {
        ATRACE_CALL();

        if (mInternalPresentationDisplays) {
            // Notify Display Extn for GPU Early Wakeup only
            mDisplayExtnIntf->NotifyEarlyWakeUp(true, false);
            wakeUpPresentationDisplays = true;
        } else {
            // Notify Display Extn for GPU and Display Early Wakeup
            mDisplayExtnIntf->NotifyEarlyWakeUp(true, true);
        }
    }
#endif
}

void SurfaceFlinger::handlePresentationDisplaysEarlyWakeup(size_t updatingDisplays,
                                                           uint32_t layerStackId) {
    // Filter-out the updating display(s) for early wake-up in Presentation mode.
    if (mDisplayExtnIntf && mEarlyWakeUpEnabled && mInternalPresentationDisplays) {
        ATRACE_CALL();
        uint32_t hwcDisplayId;
        bool internalDisplay = false;
        bool singleUpdatingDisplay = (updatingDisplays == 1);

        if (singleUpdatingDisplay) {
            Mutex::Autolock lock(mStateLock);
            const sp<DisplayDevice> display = findDisplay([layerStackId](const auto& display) {
                    return display.getLayerStack().id == layerStackId;
                });
            internalDisplay = isInternalDisplay(display) && getHwcDisplayId(display, &hwcDisplayId);
        }

#ifdef EARLY_WAKEUP_FEATURE
        if (!singleUpdatingDisplay) {
            // Notify Display Extn for Early Wakeup of displays
            mDisplayExtnIntf->NotifyEarlyWakeUp(false, true);
        } else if (internalDisplay) {
            // Notify Display Extn for Early Wakeup of given display
            mDisplayExtnIntf->NotifyDisplayEarlyWakeUp(hwcDisplayId);
        }
#endif

    }
    wakeUpPresentationDisplays = false;
}

void SurfaceFlinger::updateInternalDisplaysPresentationMode() {
    mInternalPresentationDisplays = false;
    if (mDisplaysList.size() <= 1) {
        return;
    }

    bool compareStack = false;
    ui::LayerStack previousStackId;
    for (const auto& display : mDisplaysList) {
        if (isInternalDisplay(display)) {
            auto currentStackId = display->getLayerStack();
            // Compare Layer Stack IDs of Internal Displays
            if (compareStack && (previousStackId != currentStackId)) {
                mInternalPresentationDisplays = true;
                return;
            }
            previousStackId = currentStackId;
            compareStack = true;
        }
    }
}

void SurfaceFlinger::createPhaseOffsetExtn() {
#ifdef PHASE_OFFSET_EXTN
    if (mUseAdvanceSfOffset && mComposerExtnIntf) {
        int ret = mComposerExtnIntf->CreatePhaseOffsetExtn(&g_comp_ext_intf_.phaseOffsetExtnIntf);
        if (ret) {
            ALOGI("Unable to create PhaseOffset extension");
            return;
        } else {
            ALOGI("Created PhaseOffset extension");
        }

        g_comp_ext_intf_.phaseOffsetExtnIntf->GetAdvancedSfOffsets(&mAdvancedSfOffsets);

        // Populate the fps supported on device in mOffsetCache
        const auto& supportedModes = getDefaultDisplayDeviceLocked()->getSupportedModes();
        for (auto mode : supportedModes) {
            mVsyncConfiguration->getConfigsForRefreshRate(mode->getFps());
        }

        // Update the Advanced SF Offsets/Durations
        mVsyncConfiguration->UpdateSfOffsets(&mAdvancedSfOffsets);
        const auto vsyncConfig =
            mVsyncModulator->setVsyncConfigSet(mVsyncConfiguration->getCurrentConfigs());
        ALOGI("VsyncConfig sfOffset %" PRId64 "\n", vsyncConfig.sfOffset);
        ALOGI("VsyncConfig appOffset %" PRId64 "\n", vsyncConfig.appOffset);
    }
#endif
}

void SurfaceFlinger::NotifyIdleStatus() {
  mScheduler->setIdleState();
}

void SurfaceFlinger::NotifyResolutionSwitch(int displayId, int32_t width, int32_t height,
                                            int32_t vsyncPeriod) {
#ifdef AIDL_DISPLAY_CONFIG_ENABLED
    const auto dispId = getInternalDisplayId();
    if (!dispId) {
        ALOGE("No internal display found.");
        return;
    }

    sp<IBinder> displayToken = getPhysicalDisplayToken(*dispId);
    sp<DisplayDevice> display = nullptr;
    {
        Mutex::Autolock lock(mStateLock);
        display = (getDisplayDeviceLocked(displayToken));
    }
    if (!display) {
        ALOGE("Attempt to notify resolution switch for invalid display token %p",
               displayToken.get());
        return;
    }

    const auto& supportedModes = display->getSupportedModes();
    int32_t newModeId;
    for (const auto& mode : supportedModes) {

        auto modeWidth = mode->getWidth();
        auto modeHeight = mode->getHeight();
        const int32_t modePeriod = static_cast<int32_t>(mode->getVsyncPeriod());

        if (modeWidth == width && modeHeight == height && vsyncPeriod == modePeriod) {
            newModeId = static_cast<int32_t>(mode->getId().value());
            break;
        }
    }

    if(isSupportedConfigSwitch(displayToken, newModeId) != NO_ERROR) {
        return;
    }
    status_t result = setActiveModeFromBackdoor(displayToken, newModeId);
    if (result != NO_ERROR) {
        return;
    }
#endif
}

void SurfaceFlinger::setupDisplayExtnFeatures() {
#ifdef EARLY_WAKEUP_FEATURE
    mEarlyWakeUpEnabled = false;
    mDynamicSfIdleEnabled = false;
    if (!mDisplayExtnIntf) {
        return;
    }

    char propValue[PROPERTY_VALUE_MAX];
    property_get("vendor.display.enable_early_wakeup", propValue, "0");
    bool enableEarlyWakeUp = (atoi(propValue) == 1);

    property_get("vendor.display.disable_dynamic_sf_idle", propValue, "0");
    // TODO(b/204208295): idle timer was replaced with refresh rate configs
    bool enableDynamicSfIdle = (atoi(propValue) == 0);

    if (enableEarlyWakeUp || enableDynamicSfIdle) {
        for (const auto& display : mDisplaysList) {
            // Register Internal Physical Displays
            if (isInternalDisplay(display)) {
                uint32_t hwcDisplayId;
                if (getHwcDisplayId(display, &hwcDisplayId)) {
                    const auto displayId = DisplayId::fromValue<PhysicalDisplayId>( display->getId().value);
                    if (displayId) {
                        auto configId = getHwComposer().getActiveMode(displayId.value());
                        LOG_ALWAYS_FATAL_IF(!configId, "HWC returned no active config");
                        updateDisplayExtension(hwcDisplayId, *configId, true);
                        if (enableDynamicSfIdle && display->isPrimary()) {
                            setupIdleTimeoutHandling(hwcDisplayId);
                        }
                    }
                }
            }
        }
        mEarlyWakeUpEnabled = enableEarlyWakeUp;
        mDynamicSfIdleEnabled = enableDynamicSfIdle;
    }
    ALOGI("Early Wakeup: %d, Dynamic SF Idle: %d", mEarlyWakeUpEnabled, mDynamicSfIdleEnabled);
#endif
}

void SurfaceFlinger::setEarlyWakeUpConfig(const sp<DisplayDevice>& display, hal::PowerMode mode) {
    if (mEarlyWakeUpEnabled && isInternalDisplay(display)) {
        uint32_t hwcDisplayId;
        if (getHwcDisplayId(display, &hwcDisplayId)) {
            // Enable/disable Early Wake-up feature on a display based on its Power mode.
            bool enable = (mode == hal::PowerMode::ON) || (mode == hal::PowerMode::DOZE);
            ALOGV("setEarlyWakeUpConfig: Display: %d, Enable: %d", hwcDisplayId, enable);
#ifdef DYNAMIC_EARLY_WAKEUP_CONFIG
            if (mDisplayExtnIntf) {
                mDisplayExtnIntf->SetEarlyWakeUpConfig(hwcDisplayId, enable);
            }
#endif
        }
    }
}

void SurfaceFlinger::setupIdleTimeoutHandling(uint32_t displayId) {
#ifdef SMART_DISPLAY_CONFIG
    if (mDisplayExtnIntf) {
        bool isSmartConfig = mDisplayExtnIntf->IsSmartDisplayConfig(displayId);
        mScheduler->handleIdleTimeout(isSmartConfig);
    }
#endif
}

void SurfaceFlinger::getModeFromFps(float fps,DisplayModePtr& outMode) {
    const auto display = ON_MAIN_THREAD(getDefaultDisplayDeviceLocked());
    const auto& supportedModes = display->getSupportedModes();
    auto currMode = display->getActiveMode();

    for (auto mode : supportedModes) {
        if (mode->getWidth() == currMode->getWidth() &&
            mode->getHeight() == currMode->getHeight() &&
            (int32_t)(mode->getFps().getValue()) == (int32_t)(fps)) {
            outMode = mode;
            return;
        }
    }
    outMode = nullptr;
}

void SurfaceFlinger::handleNewLevelFps(float currFps, float newLevelFps, float* fpsToSet) {
    if (!mThermalLevelFps) { // Thermal hint not running already, cache current fps
        mLastCachedFps = currFps;
    }

    if(newLevelFps > mThermalLevelFps) {
        *fpsToSet = std::min(newLevelFps, mLastCachedFps);
    } else if (newLevelFps < mThermalLevelFps && newLevelFps > (int32_t)currFps) {
        *fpsToSet = currFps;
    } else if(newLevelFps <= (int32_t)currFps){
        *fpsToSet = newLevelFps;
    }
}

void SurfaceFlinger::setDesiredModeByThermalLevel(float newLevelFps) {
    if (mThermalLevelFps == newLevelFps) {
        return;
    }

    const auto displayId = ON_MAIN_THREAD(getInternalDisplayId());
    const auto display = ON_MAIN_THREAD(getDisplayDeviceLocked
                                        (getPhysicalDisplayToken(*displayId))
                                       );

    auto currRefreshRate = display->refreshRateConfigs().getRefreshRateFromModeId
                                (display->getActiveMode()->getId());

    float currFps = currRefreshRate.getFps().getValue();

    float fps = 0;
    handleNewLevelFps(currFps, newLevelFps, &fps);

    if (!fps) {
        return;
    }

    auto mode = display->getMode(display->getActiveMode()->getId());
    getModeFromFps(fps, mode);

    if (!mode) {
        return;
    }

    mThermalLevelFps = newLevelFps;

    if (fps == currFps) {
        mScheduler->updateThermalFps(newLevelFps);
        return;
    }

    auto future = mScheduler->schedule([=]() -> status_t {
        int ret = 0;
        if (!display) {
            ALOGE("Attempt to set desired display modes for invalid display token %p",
            getPhysicalDisplayToken(*displayId).get());
            return NAME_NOT_FOUND;
        }
        if (display->isVirtual()) {
            ALOGW("Attempt to set desired display modes for virtual display");
            return INVALID_OPERATION;
        }
        scheduler::RefreshRateConfigs::Policy policy =
                                                  display->refreshRateConfigs().getCurrentPolicy();

        if (fps < policy.primaryRange.min.getValue() ||
            fps < policy.appRequestRange.min.getValue()) {
            return ret;
        }

        mScheduler->updateThermalFps(newLevelFps);
        policy.primaryRange.max = Fps::fromValue(fps);
        policy.appRequestRange.max = Fps::fromValue(fps);
        policy.defaultMode = mode->getId();

        mAllowThermalFpsChange = true;
        ret = setDesiredDisplayModeSpecsInternal(display, policy, false);
        mAllowThermalFpsChange = false;
        return ret;
    });
}

void SurfaceFlinger::onActiveDisplaySizeChanged(const sp<DisplayDevice>& activeDisplay) {
    mScheduler->onActiveDisplayAreaChanged(activeDisplay->getWidth() * activeDisplay->getHeight());
    getRenderEngine().onActiveDisplaySizeChanged(activeDisplay->getSize());
}

void SurfaceFlinger::onActiveDisplayChangedLocked(const sp<DisplayDevice>& activeDisplay) {
    ATRACE_CALL();

    if (const auto display = getDisplayDeviceLocked(mActiveDisplayToken)) {
        display->getCompositionDisplay()->setLayerCachingTexturePoolEnabled(false);
    }

    if (!activeDisplay) {
        ALOGE("%s: activeDisplay is null", __func__);
        return;
    }
    mActiveDisplayToken = activeDisplay->getDisplayToken();
    activeDisplay->getCompositionDisplay()->setLayerCachingTexturePoolEnabled(true);
    updateInternalDisplayVsyncLocked(activeDisplay);
    mScheduler->setModeChangePending(false);
    mScheduler->setRefreshRateConfigs(activeDisplay->holdRefreshRateConfigs());
    onActiveDisplaySizeChanged(activeDisplay);
    mActiveDisplayTransformHint = activeDisplay->getTransformHint();

    // Update the kernel timer for the current active display, since the policy
    // for this display might have changed when it was not the active display.
    toggleKernelIdleTimer();
}

status_t SurfaceFlinger::addWindowInfosListener(
        const sp<IWindowInfosListener>& windowInfosListener) const {
    mWindowInfosListenerInvoker->addWindowInfosListener(windowInfosListener);
    return NO_ERROR;
}

status_t SurfaceFlinger::removeWindowInfosListener(
        const sp<IWindowInfosListener>& windowInfosListener) const {
    mWindowInfosListenerInvoker->removeWindowInfosListener(windowInfosListener);
    return NO_ERROR;
}

std::shared_ptr<renderengine::ExternalTexture> SurfaceFlinger::getExternalTextureFromBufferData(
        const BufferData& bufferData, const char* layerName) const {
    bool cacheIdChanged = bufferData.flags.test(BufferData::BufferDataChange::cachedBufferChanged);
    bool bufferSizeExceedsLimit = false;
    std::shared_ptr<renderengine::ExternalTexture> buffer = nullptr;
    if (cacheIdChanged && bufferData.buffer != nullptr) {
        bufferSizeExceedsLimit = exceedsMaxRenderTargetSize(bufferData.buffer->getWidth(),
                                                            bufferData.buffer->getHeight());
        if (!bufferSizeExceedsLimit) {
            ClientCache::getInstance().add(bufferData.cachedBuffer, bufferData.buffer);
            buffer = ClientCache::getInstance().get(bufferData.cachedBuffer);
        }
    } else if (cacheIdChanged) {
        buffer = ClientCache::getInstance().get(bufferData.cachedBuffer);
    } else if (bufferData.buffer != nullptr) {
        bufferSizeExceedsLimit = exceedsMaxRenderTargetSize(bufferData.buffer->getWidth(),
                                                            bufferData.buffer->getHeight());
        if (!bufferSizeExceedsLimit) {
            buffer = std::make_shared<
                    renderengine::impl::ExternalTexture>(bufferData.buffer, getRenderEngine(),
                                                         renderengine::impl::ExternalTexture::
                                                                 Usage::READABLE);
        }
    }
    ALOGE_IF(bufferSizeExceedsLimit,
             "Attempted to create an ExternalTexture for layer %s that exceeds render target size "
             "limit.",
             layerName);
    return buffer;
}

bool SurfaceFlinger::commitCreatedLayers() {
    std::vector<LayerCreatedState> createdLayers;
    {
        std::scoped_lock<std::mutex> lock(mCreatedLayersLock);
        createdLayers = std::move(mCreatedLayers);
        mCreatedLayers.clear();
        if (createdLayers.size() == 0) {
            return false;
        }
    }

    Mutex::Autolock _l(mStateLock);
    for (const auto& createdLayer : createdLayers) {
        handleLayerCreatedLocked(createdLayer);
    }
    createdLayers.clear();
    mLayersAdded = true;
    return true;
}

// gui::ISurfaceComposer
binder::Status SurfaceComposerAIDL::captureDisplay(
        const DisplayCaptureArgs& args, const sp<IScreenCaptureListener>& captureListener) {
    status_t status = mFlinger->captureDisplay(args, captureListener);
    return binder::Status::fromStatusT(status);
}

binder::Status SurfaceComposerAIDL::captureDisplayById(
        int64_t displayId, const sp<IScreenCaptureListener>& captureListener) {
    status_t status;
    IPCThreadState* ipc = IPCThreadState::self();
    const int uid = ipc->getCallingUid();
    if (uid == AID_ROOT || uid == AID_GRAPHICS || uid == AID_SYSTEM || uid == AID_SHELL) {
        std::optional<DisplayId> id = DisplayId::fromValue(static_cast<uint64_t>(displayId));
        status = mFlinger->captureDisplay(*id, captureListener);
    } else {
        status = PERMISSION_DENIED;
    }
    return binder::Status::fromStatusT(status);
}

binder::Status SurfaceComposerAIDL::captureLayers(
        const LayerCaptureArgs& args, const sp<IScreenCaptureListener>& captureListener) {
    status_t status = mFlinger->captureLayers(args, captureListener);
    return binder::Status::fromStatusT(status);
}

} // namespace android

#if defined(__gl_h_)
#error "don't include gl/gl.h in this file"
#endif

#if defined(__gl2_h_)
#error "don't include gl2/gl2.h in this file"
#endif

// TODO(b/129481165): remove the #pragma below and fix conversion issues
#pragma clang diagnostic pop // ignored "-Wconversion -Wextra"<|MERGE_RESOLUTION|>--- conflicted
+++ resolved
@@ -467,7 +467,7 @@
 
     auto iter = display->refreshRateConfigs().getAllRefreshRates().cbegin();
     while (iter != display->refreshRateConfigs().getAllRefreshRates().cend()) {
-        if (display->refreshRateConfigs().isModeAllowed(iter->second->getModeId())) {
+        if (display->refreshRateConfigs().isModeAllowed(iter->second->getId())) {
             refreshRates.push_back(iter->second->getFps().getValue());
         }
         ++iter;
@@ -1210,7 +1210,7 @@
     auto currMode = display->getActiveMode();
     const auto& supportedModes = display->getSupportedModes();
     std::vector<float> fps_list;
-    for (auto mode : supportedModes) {
+    for (const auto& [id, mode] : supportedModes) {
         if (mode->getWidth() == currMode->getWidth() &&
             mode->getHeight() == currMode->getHeight()) {
             fps_list.push_back(int32_t(mode->getFps().getValue()));
@@ -1565,16 +1565,10 @@
     if (!display || !mThermalLevelFps) {
         return false;
     }
-
-    auto requestedRefreshRate = display->refreshRateConfigs().getRefreshRateFromModeId(info.mode->getId());
-    float newFpsRequest = requestedRefreshRate.getFps().getValue();
+    // TODO(b/226947083) QC value-adds were deleted here due to change in
+    // datatype
     if (mAllowThermalFpsChange) {
         return false;
-    }
-
-    if ((int32_t)newFpsRequest > (int32_t)mThermalLevelFps) {
-        mLastCachedFps = (int32_t)newFpsRequest;
-        return true;
     }
 
     return false;
@@ -2512,21 +2506,21 @@
         return getDefaultDisplayDeviceLocked();
     }();
 
-    auto currentRefreshRate = display->refreshRateConfigs().getCurrentRefreshRate();
+    auto currentRefreshRate = display->refreshRateConfigs().getActiveMode();
 
     auto policy = display->refreshRateConfigs().getCurrentPolicy();
     const auto& allRates = display->refreshRateConfigs().getAllRefreshRates();
     auto iter = allRates.cbegin();
     while (iter != allRates.cend()) {
-        const RefreshRate& refreshRate = *iter->second;
+        const auto& refreshRate = *iter->second;
         if(policy.primaryRange.includes(refreshRate.getFps())) {
             break;
         }
         ++iter;
     }
 
-    if (currentRefreshRate != *iter->second) {
-        changeRefreshRate(*iter->second, DisplayModeEvent::Changed);
+    if (currentRefreshRate->getId() != iter->second->getId()) {
+        requestDisplayMode(iter->second, DisplayModeEvent::Changed);
     }
 }
 
@@ -2691,10 +2685,11 @@
     }
 
     const nsecs_t period = getVsyncPeriodFromHWC();
-    mScheduler->resyncToHardwareVsync(true, period, true /* force resync */);
+    mScheduler->resyncToHardwareVsync(true, Fps::fromPeriodNsecs(period),
+                                      true /* force resync */);
     if (timeStamp > 0) {
         bool periodFlushed = false;
-        mScheduler->addResyncSample(timeStamp, period, &periodFlushed);
+        mScheduler->addResyncSample(timeStamp, period,&periodFlushed);
         if (periodFlushed) {
             modulateVsync(&VsyncModulator::onRefreshRateChangeCompleted);
         }
@@ -3432,7 +3427,7 @@
     }
 
     if (!mSentInitialFps) {
-        uint32_t fps = display->refreshRateConfigs().getCurrentRefreshRate().getFps().getValue();
+        uint32_t fps = display->refreshRateConfigs().getActiveMode()->getFps().getValue();
         setContentFps(fps);
     }
 }
@@ -3487,7 +3482,7 @@
                 }
             }
 
-            fps = device->refreshRateConfigs().getCurrentRefreshRate().getFps().getValue();
+            fps =  device->getActiveMode()->getFps().getValue();
         }
 
         smoMo->UpdateSmomoState(layers, fps);
@@ -3614,12 +3609,12 @@
         mScheduler->onScreenAcquired(mAppConnectionHandle);
         bool isPrimary = mNextVsyncSource->isPrimary();
         nsecs_t vsync = (isPrimary && (mVsyncPeriod > 0)) ? mVsyncPeriod : getVsyncPeriodFromHWC();
-        mScheduler->resyncToHardwareVsync(true, vsync);
+        mScheduler->resyncToHardwareVsync(true, Fps::fromPeriodNsecs(vsync));
     } else if ((mNextVsyncSource != NULL) &&
         (mActiveVsyncSource != NULL)) {
         // Switch vsync to the new source
         mScheduler->disableHardwareVsync(true);
-        mScheduler->resyncToHardwareVsync(true, getVsyncPeriodFromHWC());
+        mScheduler->resyncToHardwareVsync(true, Fps::fromValue(getVsyncPeriodFromHWC()));
     }
 }
 
@@ -4177,7 +4172,7 @@
     mRefreshRateStats->setRefreshRate(refreshRate);
     if (mUseAdvanceSfOffset && mComposerExtnIntf) {
         const auto& supportedModes = getDefaultDisplayDeviceLocked()->getSupportedModes();
-        for (auto mode : supportedModes) {
+        for (const auto& [id, mode] : supportedModes) {
             mVsyncConfiguration->getConfigsForRefreshRate(mode->getFps());
         }
 
@@ -4508,16 +4503,12 @@
         return;
     }
 
-<<<<<<< HEAD
-    setDesiredActiveMode({refreshRate.getMode(), event});
+    setDesiredActiveMode({mode, event});
 
     uint32_t hwcDisplayId;
     if (isDisplayExtnEnabled() && getHwcDisplayId(display, &hwcDisplayId)) {
-        setDisplayExtnActiveConfig(hwcDisplayId, refreshRate.getModeId().value());
-    }
-=======
-    setDesiredActiveMode({std::move(mode), event});
->>>>>>> ac6ebd17
+        setDisplayExtnActiveConfig(hwcDisplayId, mode->getId().value());
+    }
 }
 
 void SurfaceFlinger::triggerOnFrameRateOverridesChanged() {
@@ -6141,23 +6132,16 @@
             ALOGW("Couldn't set SCHED_FIFO on display on: %s\n", strerror(errno));
         }
         getHwComposer().setPowerMode(displayId, mode);
-<<<<<<< HEAD
         if (isDummyDisplay) {
             if (isDisplayActiveLocked(display) && mode != hal::PowerMode::DOZE_SUSPEND) {
                 setHWCVsyncEnabled(displayId, mHWCVsyncPendingState);
                 mScheduler->onScreenAcquired(mAppConnectionHandle);
-                mScheduler->resyncToHardwareVsync(true, vsyncPeriod);
+                mScheduler->resyncToHardwareVsync(true, refreshRate);
             }
         } else if ((mPluggableVsyncPrioritized && (displayId != getInternalDisplayIdLocked())) ||
                     displayId == getInternalDisplayIdLocked()) {
             updateVsyncSource();
 
-=======
-        if (isDisplayActiveLocked(display) && mode != hal::PowerMode::DOZE_SUSPEND) {
-            setHWCVsyncEnabled(displayId, mHWCVsyncPendingState);
-            mScheduler->onScreenAcquired(mAppConnectionHandle);
-            mScheduler->resyncToHardwareVsync(true, refreshRate);
->>>>>>> ac6ebd17
         }
 
         mVisibleRegionsDirty = true;
@@ -6188,19 +6172,13 @@
     } else if (mode == hal::PowerMode::DOZE || mode == hal::PowerMode::ON) {
         // Update display while dozing
         getHwComposer().setPowerMode(displayId, mode);
-<<<<<<< HEAD
 	if (isDummyDisplay) {
 	    if (isDisplayActiveLocked(display) && currentMode == hal::PowerMode::DOZE_SUSPEND) {
                 mScheduler->onScreenAcquired(mAppConnectionHandle);
-                mScheduler->resyncToHardwareVsync(true, vsyncPeriod);
+                mScheduler->resyncToHardwareVsync(true, refreshRate);
             }
         } else {
             updateVsyncSource();
-=======
-        if (isDisplayActiveLocked(display) && currentMode == hal::PowerMode::DOZE_SUSPEND) {
-            mScheduler->onScreenAcquired(mAppConnectionHandle);
-            mScheduler->resyncToHardwareVsync(true, refreshRate);
->>>>>>> ac6ebd17
         }
     } else if (mode == hal::PowerMode::DOZE_SUSPEND) {
         // Leave display going to doze
@@ -9244,7 +9222,7 @@
 
         // Populate the fps supported on device in mOffsetCache
         const auto& supportedModes = getDefaultDisplayDeviceLocked()->getSupportedModes();
-        for (auto mode : supportedModes) {
+        for (const auto& [id, mode] : supportedModes) {
             mVsyncConfiguration->getConfigsForRefreshRate(mode->getFps());
         }
 
@@ -9285,7 +9263,7 @@
 
     const auto& supportedModes = display->getSupportedModes();
     int32_t newModeId;
-    for (const auto& mode : supportedModes) {
+    for (const auto& [id, mode] : supportedModes) {
 
         auto modeWidth = mode->getWidth();
         auto modeHeight = mode->getHeight();
@@ -9378,7 +9356,7 @@
     const auto& supportedModes = display->getSupportedModes();
     auto currMode = display->getActiveMode();
 
-    for (auto mode : supportedModes) {
+    for (const auto& [id, mode] : supportedModes) {
         if (mode->getWidth() == currMode->getWidth() &&
             mode->getHeight() == currMode->getHeight() &&
             (int32_t)(mode->getFps().getValue()) == (int32_t)(fps)) {
@@ -9413,10 +9391,7 @@
                                         (getPhysicalDisplayToken(*displayId))
                                        );
 
-    auto currRefreshRate = display->refreshRateConfigs().getRefreshRateFromModeId
-                                (display->getActiveMode()->getId());
-
-    float currFps = currRefreshRate.getFps().getValue();
+    float currFps = display->getActiveMode()->getFps().getValue();
 
     float fps = 0;
     handleNewLevelFps(currFps, newLevelFps, &fps);
