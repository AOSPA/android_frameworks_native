--- conflicted
+++ resolved
@@ -916,8 +916,6 @@
         ALOGE("Run StartPropertySetThread failed!");
     }
 
-<<<<<<< HEAD
-=======
     if (mTransactionTracing) {
         TransactionTraceWriter::getInstance().setWriterFunction([&](const std::string& prefix,
                                                                     bool overwrite) {
@@ -939,7 +937,6 @@
         });
     }
 
->>>>>>> c15fef58
     ALOGV("Done initializing");
 }
 
@@ -6853,7 +6850,7 @@
                         mTransactionTracing->setBufferSize(
                                 TransactionTracing::ACTIVE_TRACING_BUFFER_SIZE);
                     } else {
-                        mTransactionTracing->writeToFile();
+                        TransactionTraceWriter::getInstance().invoke("", /* overwrite= */ true);
                         mTransactionTracing->setBufferSize(
                                 TransactionTracing::CONTINUOUS_TRACING_BUFFER_SIZE);
                     }
