--- conflicted
+++ resolved
@@ -979,9 +979,9 @@
         }
         if (mUseFbScaling) {
             Mutex::Autolock _l(mStateLock);
-            ssize_t index = mCurrentState.displays.indexOfKey(getInternalDisplayTokenLocked());
+            ssize_t index = mCurrentState.displays.indexOfKey(getPrimaryDisplayTokenLocked());
             if (index < 0) {
-                ALOGE("Invalid token %p", getInternalDisplayTokenLocked().get());
+                ALOGE("Invalid token %p", getPrimaryDisplayTokenLocked().get());
             } else {
                 DisplayDeviceState& curState = mCurrentState.displays.editValueAt(index);
                 DisplayDeviceState& drawState = mDrawingState.displays.editValueAt(index);
@@ -1277,6 +1277,8 @@
 #ifdef QTI_UNIFIED_DRAW
     if (mDisplayExtnIntf) {
         // Displays hotplugged at this point.
+        // TODO(b/230790745): Re-enable this function
+        /*
         for (const auto& display : mDisplaysList) {
             const auto id = HalDisplayId::tryCast(display->getId());
             if (id) {
@@ -1292,6 +1294,7 @@
                 }
             }
         }
+        */
     }
 #endif
     createPhaseOffsetExtn();
@@ -2512,7 +2515,7 @@
         const std::optional<DisplayIdentificationInfo> info =
            getHwComposer().onHotplug(hwcDisplayId, connection);
         if (info) {
-            mDisplaysList.remove(getDisplayDeviceLocked(mPhysicalDisplayTokens[info->id]));
+            mDisplaysList.remove(getDisplayDeviceLocked(info->id));
         }
         mNextVsyncSource = getVsyncSource();
     }
@@ -2565,7 +2568,7 @@
 
     mHWCVsyncPendingState = enabled ? hal::Vsync::ENABLE : hal::Vsync::DISABLE;
 
-    auto displayId = getInternalDisplayIdLocked();
+    auto displayId = getPrimaryDisplayIdLocked();
 
     if (mNextVsyncSource) {
         // Disable current vsync source before enabling the next source
@@ -3521,6 +3524,9 @@
 }
 
 sp<DisplayDevice> SurfaceFlinger::getVsyncSource() {
+    // TODO(b/230790745): Re-enable this function
+    if (/* DISABLES CODE */ (true)) return NULL;
+
     // Return the vsync source from the active displays based on the order in which they are
     // connected.
     // Normally the order of priority is Primary (Built-in/Pluggable) followed by Secondary
@@ -3695,13 +3701,9 @@
         }
 
         const auto displayId = info->id;
-<<<<<<< HEAD
-        const auto it = mPhysicalDisplayTokens.find(displayId);
+        const auto token = mPhysicalDisplayTokens.get(displayId);
         bool isInternalDisplay = (getHwComposer().getDisplayConnectionType(displayId) ==
                                   ui::DisplayConnectionType::Internal);
-=======
-        const auto token = mPhysicalDisplayTokens.get(displayId);
->>>>>>> 842a9a4c
 
         if (event.connection == hal::Connection::CONNECTED) {
             auto [supportedModes, activeMode] = loadDisplayModes(displayId);
@@ -3742,17 +3744,12 @@
                 mInterceptor->saveDisplayDeletion(state.sequenceId);
                 mCurrentState.displays.removeItemsAt(index);
             }
-<<<<<<< HEAD
-            mPhysicalDisplayTokens.erase(it);
+            mPhysicalDisplayTokens.erase(displayId);
             updateVsyncSource();
             if (mInternalPresentationDisplays && isInternalDisplay) {
                 // Update mInternalPresentationDisplays flag
                 updateInternalDisplaysPresentationMode();
             }
-=======
-
-            mPhysicalDisplayTokens.erase(displayId);
->>>>>>> 842a9a4c
         }
         uint32_t hwcDisplayId = static_cast<uint32_t>(event.hwcDisplayId);
         bool isConnected = (event.connection == hal::Connection::CONNECTED);
@@ -4022,13 +4019,10 @@
             getHwComposer().tryDrawMethod(*id, IQtiComposerClient::DrawMethod::UNIFIED_DRAW);
         }
     }
-<<<<<<< HEAD
 #endif
+    // TODO(b/230790745): add back std::move
+    mDisplays.try_emplace(displayToken, display);
     createSmomoInstance(state);
-=======
-
-    mDisplays.try_emplace(displayToken, std::move(display));
->>>>>>> 842a9a4c
 }
 
 void SurfaceFlinger::processDisplayRemoved(const wp<IBinder>& displayToken) {
@@ -6149,8 +6143,8 @@
                 mScheduler->onScreenAcquired(mAppConnectionHandle);
                 mScheduler->resyncToHardwareVsync(true, refreshRate);
             }
-        } else if ((mPluggableVsyncPrioritized && (displayId != getInternalDisplayIdLocked())) ||
-                    displayId == getInternalDisplayIdLocked()) {
+        } else if ((mPluggableVsyncPrioritized && (displayId != getPrimaryDisplayIdLocked())) ||
+                    displayId == getPrimaryDisplayIdLocked()) {
             updateVsyncSource();
 
         }
@@ -9196,6 +9190,8 @@
 
     bool compareStack = false;
     ui::LayerStack previousStackId;
+    // TODO(b/230790745): Re-enable this function
+    /*
     for (const auto& display : mDisplaysList) {
         if (isInternalDisplay(display)) {
             auto currentStackId = display->getLayerStack();
@@ -9208,6 +9204,7 @@
             compareStack = true;
         }
     }
+    */
 }
 
 void SurfaceFlinger::createPhaseOffsetExtn() {
@@ -9305,6 +9302,8 @@
     bool enableDynamicSfIdle = (atoi(propValue) == 0);
 
     if (enableEarlyWakeUp || enableDynamicSfIdle) {
+        // TODO(b/230790745): Re-enable this function
+        /*
         for (const auto& display : mDisplaysList) {
             // Register Internal Physical Displays
             if (isInternalDisplay(display)) {
@@ -9322,6 +9321,7 @@
                 }
             }
         }
+        */
         mEarlyWakeUpEnabled = enableEarlyWakeUp;
         mDynamicSfIdleEnabled = enableDynamicSfIdle;
     }
