--- conflicted
+++ resolved
@@ -2699,18 +2699,12 @@
     // the scheduler.
     const auto presentTime = systemTime();
 
-<<<<<<< HEAD
     /* QTI_BEGIN */
     mQtiSFExtnIntf->qtiSetDisplayElapseTime(refreshArgs.earliestPresentTime);
     /* QTI_END */
 
-    std::vector<std::pair<Layer*, LayerFE*>> layers =
-            moveSnapshotsToCompositionArgs(refreshArgs, /*cursorOnly=*/false, vsyncId.value);
-=======
     constexpr bool kCursorOnly = false;
     const auto layers = moveSnapshotsToCompositionArgs(refreshArgs, kCursorOnly);
-
->>>>>>> d41769fc
     mCompositionEngine->present(refreshArgs);
     moveSnapshotsFromCompositionArgs(refreshArgs, layers);
 
@@ -5801,13 +5795,11 @@
         mRefreshRateStats->setPowerMode(mode);
     }
 
-<<<<<<< HEAD
     /* QTI_BEGIN */
     mQtiSFExtnIntf->qtiSetEarlyWakeUpConfig(display, mode);
     /* QTI_END */
-=======
+
     mScheduler->setDisplayPowerMode(displayId, mode);
->>>>>>> d41769fc
 
     ALOGD("Finished setting power mode %d on display %s", mode, to_string(displayId).c_str());
 }
