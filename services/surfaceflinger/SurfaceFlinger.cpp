--- conflicted
+++ resolved
@@ -2333,17 +2333,13 @@
                   ticks<std::milli, float>(mExpectedPresentTime - TimePoint::now()),
                   mExpectedPresentTime == expectedVsyncTime ? "" : " (adjusted)");
 
-<<<<<<< HEAD
     /* QTI_BEGIN */
     mQtiSFExtnIntf->qtiUpdateFrameScheduler();
     // TODO(rmedel): Handle locking for early wake up
     mQtiSFExtnIntf->qtiResetEarlyWakeUp();
     /* QTI_END */
 
-    const Period vsyncPeriod = mScheduler->getVsyncSchedule().period();
-=======
     const Period vsyncPeriod = mScheduler->getVsyncSchedule()->period();
->>>>>>> e10298a4
     const FenceTimePtr& previousPresentFence = getPreviousPresentFence(frameTime, vsyncPeriod);
 
     // When backpressure propagation is enabled, we want to give a small grace period of 1ms
@@ -7230,7 +7226,7 @@
                                     ->schedule([=]() {
                                         bool protectedLayerFound = false;
                                         auto layers = getLayerSnapshots();
-                                        for (auto& [_, layerFe] : layers) {
+                                        for (auto& [layer, layerFe] : layers) {
                                             protectedLayerFound |=
                                                     (layerFe->mSnapshot->isVisible &&
                                                      layerFe->mSnapshot->hasProtectedContent &&
