--- conflicted
+++ resolved
@@ -418,11 +418,7 @@
 ui::PixelFormat SurfaceFlinger::defaultCompositionPixelFormat = ui::PixelFormat::RGBA_8888;
 Dataspace SurfaceFlinger::wideColorGamutCompositionDataspace = Dataspace::V0_SRGB;
 ui::PixelFormat SurfaceFlinger::wideColorGamutCompositionPixelFormat = ui::PixelFormat::RGBA_8888;
-<<<<<<< HEAD
-bool SurfaceFlinger::enableSdrDimming;
 bool SurfaceFlinger::sDirectStreaming;
-=======
->>>>>>> 5f86cff7
 LatchUnsignaledConfig SurfaceFlinger::enableLatchUnsignaledConfig;
 
 #ifdef AIDL_DISPLAY_CONFIG_ENABLED
@@ -764,10 +760,6 @@
 #endif
     mRefreshRateOverlaySpinner = property_get_bool("sf.debug.show_refresh_rate_overlay_spinner", 0);
 
-<<<<<<< HEAD
-    // Debug property overrides ro. property
-    enableSdrDimming = property_get_bool("debug.sf.enable_sdr_dimming", enable_sdr_dimming(false));
-
 #ifdef AIDL_DISPLAY_CONFIG_ENABLED
     ndk::SpAIBinder binder(
          AServiceManager_checkService("vendor.qti.hardware.display.config.IDisplayConfig/default"));
@@ -788,8 +780,6 @@
     }
 #endif
 
-=======
->>>>>>> 5f86cff7
     enableLatchUnsignaledConfig = getLatchUnsignaledConfig();
 
     if (!mIsUserBuild && base::GetBoolProperty("debug.sf.enable_transaction_tracing"s, true)) {
@@ -2820,7 +2810,6 @@
     updateCursorAsync();
     updateInputFlinger();
 
-<<<<<<< HEAD
 #ifdef PASS_COMPOSITOR_TID
     if (!mTidSentSuccessfully && mBootFinished && mDisplayExtnIntf) {
         bool sfTid = mDisplayExtnIntf->SendCompositorTid(composer::PerfHintType::kSurfaceFlinger,
@@ -2833,9 +2822,8 @@
         }
     }
 #endif
-=======
+
     MAIN_THREAD_GUARD(persistDisplayBrightness(mustComposite));
->>>>>>> 5f86cff7
 
     return mustComposite && CC_LIKELY(mBootStage != BootStage::BOOTLOADER);
 }
@@ -4885,18 +4873,11 @@
 
     for (const ComposerState& state : states) {
         const layer_state_t& s = state.state;
-<<<<<<< HEAD
-        const bool acquireFenceChanged =
-                s.bufferData.flags.test(BufferData::BufferDataChange::fenceChanged);
-        if (BufferLayer::latchUnsignaledBuffers() && acquireFenceChanged &&
-            s.bufferData.acquireFence && !allowLatchUnsignaled &&
-            s.bufferData.acquireFence->getStatus() == Fence::Status::Unsignaled) {
-=======
         const bool acquireFenceChanged = s.bufferData &&
                 s.bufferData->flags.test(BufferData::BufferDataChange::fenceChanged);
-        if (acquireFenceChanged && s.bufferData->acquireFence && !allowLatchUnsignaled &&
+        if (BufferLayer::latchUnsignaledBuffers() && acquireFenceChanged &&
+            s.bufferData->acquireFence && !allowLatchUnsignaled &&
             s.bufferData->acquireFence->getStatus() == Fence::Status::Unsignaled) {
->>>>>>> 5f86cff7
             ATRACE_NAME("fence unsignaled");
             return false;
         }
