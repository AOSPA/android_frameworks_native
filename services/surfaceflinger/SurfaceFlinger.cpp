--- conflicted
+++ resolved
@@ -902,8 +902,6 @@
     mRefreshRateConfigs.populate(getHwComposer().getConfigs(*display->getId()));
     mRefreshRateStats.setConfigMode(active_config);
 
-<<<<<<< HEAD
-=======
     // Set Phase Offsets type for the Default Refresh Rate config.
     RefreshRateType type = mRefreshRateConfigs.getDefaultRefreshRateType();
     if (type != RefreshRateType::DEFAULT) {
@@ -913,7 +911,6 @@
                                         mPhaseOffsets->getOffsetThresholdForNextVsync());
     }
 
->>>>>>> 0e3ac1d8
     if (mUseLayerExt) {
         mLayerExt = LayerExtWrapper::Create();
         if (!mLayerExt) {
