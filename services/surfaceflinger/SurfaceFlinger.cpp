/*
 * Copyright (C) 2007 The Android Open Source Project
 *
 * Licensed under the Apache License, Version 2.0 (the "License");
 * you may not use this file except in compliance with the License.
 * You may obtain a copy of the License at
 *
 *      http://www.apache.org/licenses/LICENSE-2.0
 *
 * Unless required by applicable law or agreed to in writing, software
 * distributed under the License is distributed on an "AS IS" BASIS,
 * WITHOUT WARRANTIES OR CONDITIONS OF ANY KIND, either express or implied.
 * See the License for the specific language governing permissions and
 * limitations under the License.
 */

// #define LOG_NDEBUG 0
#define ATRACE_TAG ATRACE_TAG_GRAPHICS

#include <stdint.h>
#include <sys/types.h>
#include <algorithm>
#include <errno.h>
#include <math.h>
#include <mutex>
#include <dlfcn.h>
#include <inttypes.h>
#include <stdatomic.h>
#include <optional>

#include <cutils/properties.h>
#include <log/log.h>

#include <binder/IPCThreadState.h>
#include <binder/IServiceManager.h>
#include <binder/PermissionCache.h>

#include <dvr/vr_flinger.h>

#include <ui/ColorSpace.h>
#include <ui/DebugUtils.h>
#include <ui/DisplayInfo.h>
#include <ui/DisplayStatInfo.h>

#include <gui/BufferQueue.h>
#include <gui/GuiConfig.h>
#include <gui/IDisplayEventConnection.h>
#include <gui/LayerDebugInfo.h>
#include <gui/Surface.h>
#include <renderengine/RenderEngine.h>
#include <ui/GraphicBufferAllocator.h>
#include <ui/PixelFormat.h>
#include <ui/UiConfig.h>

#include <utils/misc.h>
#include <utils/String8.h>
#include <utils/String16.h>
#include <utils/StopWatch.h>
#include <utils/Timers.h>
#include <utils/Trace.h>

#include <private/android_filesystem_config.h>
#include <private/gui/SyncFeatures.h>

#include "BufferLayer.h"
#include "BufferQueueLayer.h"
#include "BufferStateLayer.h"
#include "Client.h"
#include "ColorLayer.h"
#include "Colorizer.h"
#include "ContainerLayer.h"
#include "DdmConnection.h"
#include "DisplayDevice.h"
#include "Layer.h"
#include "LayerVector.h"
#include "MonitoredProducer.h"
#include "NativeWindowSurface.h"
#include "SurfaceFlinger.h"

#include "DisplayUtils.h"
#include "DisplayHardware/ComposerHal.h"
#include "DisplayHardware/DisplayIdentification.h"
#include "DisplayHardware/FramebufferSurface.h"
#include "DisplayHardware/HWComposer.h"
#include "DisplayHardware/VirtualDisplaySurface.h"
#include "Effects/Daltonizer.h"
#include "Scheduler/DispSync.h"
#include "Scheduler/DispSyncSource.h"
#include "Scheduler/EventControlThread.h"
#include "Scheduler/EventThread.h"
#include "Scheduler/InjectVSyncSource.h"
#include "Scheduler/Scheduler.h"

#include <cutils/compiler.h>

#include "android-base/stringprintf.h"

#include <android/hardware/configstore/1.0/ISurfaceFlingerConfigs.h>
#include <android/hardware/configstore/1.1/ISurfaceFlingerConfigs.h>
#include <android/hardware/configstore/1.2/ISurfaceFlingerConfigs.h>
#include <android/hardware/configstore/1.1/types.h>
#include <configstore/Utils.h>

#include <layerproto/LayerProtoParser.h>

#define DISPLAY_COUNT       1

namespace android {

using namespace android::hardware::configstore;
using namespace android::hardware::configstore::V1_0;
using ui::ColorMode;
using ui::Dataspace;
using ui::Hdr;
using ui::RenderIntent;

namespace {

#pragma clang diagnostic push
#pragma clang diagnostic error "-Wswitch-enum"

bool isWideColorMode(const ColorMode colorMode) {
    switch (colorMode) {
        case ColorMode::DISPLAY_P3:
        case ColorMode::ADOBE_RGB:
        case ColorMode::DCI_P3:
        case ColorMode::BT2020:
        case ColorMode::BT2100_PQ:
        case ColorMode::BT2100_HLG:
            return true;
        case ColorMode::NATIVE:
        case ColorMode::STANDARD_BT601_625:
        case ColorMode::STANDARD_BT601_625_UNADJUSTED:
        case ColorMode::STANDARD_BT601_525:
        case ColorMode::STANDARD_BT601_525_UNADJUSTED:
        case ColorMode::STANDARD_BT709:
        case ColorMode::SRGB:
            return false;
    }
    return false;
}

ui::Transform::orientation_flags fromSurfaceComposerRotation(ISurfaceComposer::Rotation rotation) {
    switch (rotation) {
        case ISurfaceComposer::eRotateNone:
            return ui::Transform::ROT_0;
        case ISurfaceComposer::eRotate90:
            return ui::Transform::ROT_90;
        case ISurfaceComposer::eRotate180:
            return ui::Transform::ROT_180;
        case ISurfaceComposer::eRotate270:
            return ui::Transform::ROT_270;
    }
    ALOGE("Invalid rotation passed to captureScreen(): %d\n", rotation);
    return ui::Transform::ROT_0;
}

#pragma clang diagnostic pop

class ConditionalLock {
public:
    ConditionalLock(Mutex& mutex, bool lock) : mMutex(mutex), mLocked(lock) {
        if (lock) {
            mMutex.lock();
        }
    }
    ~ConditionalLock() { if (mLocked) mMutex.unlock(); }
private:
    Mutex& mMutex;
    bool mLocked;
};

}  // namespace anonymous

// ---------------------------------------------------------------------------

const String16 sHardwareTest("android.permission.HARDWARE_TEST");
const String16 sAccessSurfaceFlinger("android.permission.ACCESS_SURFACE_FLINGER");
const String16 sReadFramebuffer("android.permission.READ_FRAME_BUFFER");
const String16 sDump("android.permission.DUMP");

// ---------------------------------------------------------------------------
int64_t SurfaceFlinger::vsyncPhaseOffsetNs;
int64_t SurfaceFlinger::sfVsyncPhaseOffsetNs;
int64_t SurfaceFlinger::dispSyncPresentTimeOffset;
bool SurfaceFlinger::useHwcForRgbToYuv;
uint64_t SurfaceFlinger::maxVirtualDisplaySize;
bool SurfaceFlinger::hasSyncFramework;
bool SurfaceFlinger::useVrFlinger;
int64_t SurfaceFlinger::maxFrameBufferAcquiredBuffers;
// TODO(courtneygo): Rename hasWideColorDisplay to clarify its actual meaning.
bool SurfaceFlinger::hasWideColorDisplay;
int SurfaceFlinger::primaryDisplayOrientation = DisplayState::eOrientationDefault;
bool SurfaceFlinger::useColorManagement;
bool SurfaceFlinger::useContextPriority;
Dataspace SurfaceFlinger::compositionDataSpace = Dataspace::V0_SRGB;
ui::PixelFormat SurfaceFlinger::compositionPixelFormat = ui::PixelFormat::RGBA_8888;

std::string getHwcServiceName() {
    char value[PROPERTY_VALUE_MAX] = {};
    property_get("debug.sf.hwc_service_name", value, "default");
    ALOGI("Using HWComposer service: '%s'", value);
    return std::string(value);
}

bool useTrebleTestingOverride() {
    char value[PROPERTY_VALUE_MAX] = {};
    property_get("debug.sf.treble_testing_override", value, "false");
    ALOGI("Treble testing override: '%s'", value);
    return std::string(value) == "true";
}

std::string decodeDisplayColorSetting(DisplayColorSetting displayColorSetting) {
    switch(displayColorSetting) {
        case DisplayColorSetting::MANAGED:
            return std::string("Managed");
        case DisplayColorSetting::UNMANAGED:
            return std::string("Unmanaged");
        case DisplayColorSetting::ENHANCED:
            return std::string("Enhanced");
        default:
            return std::string("Unknown ") +
                std::to_string(static_cast<int>(displayColorSetting));
    }
}

SurfaceFlingerBE::SurfaceFlingerBE()
      : mHwcServiceName(getHwcServiceName()),
        mRenderEngine(nullptr),
        mFrameBuckets(),
        mTotalTime(0),
        mLastSwapTime(0),
        mComposerSequenceId(0) {
}

SurfaceFlinger::SurfaceFlinger(SurfaceFlinger::SkipInitializationTag)
      : BnSurfaceComposer(),
        mTransactionPending(false),
        mAnimTransactionPending(false),
        mLayersRemoved(false),
        mLayersAdded(false),
        mBootTime(systemTime()),
        mDisplayTokens(),
        mVisibleRegionsDirty(false),
        mGeometryInvalid(false),
        mAnimCompositionPending(false),
        mBootStage(BootStage::BOOTLOADER),
        mActiveDisplays(0),
        mBuiltInBitmask(0),
        mDebugRegion(0),
        mDebugDDMS(0),
        mDebugDisableHWC(0),
        mDebugDisableTransformHint(0),
        mDebugInTransaction(0),
        mLastTransactionTime(0),
        mForceFullDamage(false),
        mPrimaryHWVsyncEnabled(false),
        mHWVsyncAvailable(false),
        mRefreshStartTime(0),
        mHasPoweredOff(false),
        mNumLayers(0),
        mVrFlingerRequestsDisplay(false),
        mMainThreadId(std::this_thread::get_id()),
        mCreateBufferQueue(&BufferQueue::createBufferQueue),
        mCreateNativeWindowSurface(&surfaceflinger::impl::createNativeWindowSurface) {}

SurfaceFlinger::SurfaceFlinger() : SurfaceFlinger(SkipInitialization) {
    ALOGI("SurfaceFlinger is starting");

    vsyncPhaseOffsetNs = getInt64< ISurfaceFlingerConfigs,
            &ISurfaceFlingerConfigs::vsyncEventPhaseOffsetNs>(1000000);

    sfVsyncPhaseOffsetNs = getInt64< ISurfaceFlingerConfigs,
            &ISurfaceFlingerConfigs::vsyncSfEventPhaseOffsetNs>(1000000);

    hasSyncFramework = getBool< ISurfaceFlingerConfigs,
            &ISurfaceFlingerConfigs::hasSyncFramework>(true);

    dispSyncPresentTimeOffset = getInt64< ISurfaceFlingerConfigs,
            &ISurfaceFlingerConfigs::presentTimeOffsetFromVSyncNs>(0);

    useHwcForRgbToYuv = getBool< ISurfaceFlingerConfigs,
            &ISurfaceFlingerConfigs::useHwcForRGBtoYUV>(false);

    maxVirtualDisplaySize = getUInt64<ISurfaceFlingerConfigs,
            &ISurfaceFlingerConfigs::maxVirtualDisplaySize>(0);

    // Vr flinger is only enabled on Daydream ready devices.
    useVrFlinger = getBool< ISurfaceFlingerConfigs,
            &ISurfaceFlingerConfigs::useVrFlinger>(false);

    maxFrameBufferAcquiredBuffers = getInt64< ISurfaceFlingerConfigs,
            &ISurfaceFlingerConfigs::maxFrameBufferAcquiredBuffers>(2);

    hasWideColorDisplay =
            getBool<ISurfaceFlingerConfigs, &ISurfaceFlingerConfigs::hasWideColorDisplay>(false);
    useColorManagement =
            getBool<V1_2::ISurfaceFlingerConfigs,
                    &V1_2::ISurfaceFlingerConfigs::useColorManagement>(false);

    auto surfaceFlingerConfigsServiceV1_2 = V1_2::ISurfaceFlingerConfigs::getService();
    if (surfaceFlingerConfigsServiceV1_2) {
        surfaceFlingerConfigsServiceV1_2->getCompositionPreference(
            [&](Dataspace tmpDataSpace, ui::PixelFormat tmpPixelFormat) {
                compositionDataSpace = tmpDataSpace;
                compositionPixelFormat = tmpPixelFormat;
            });
    }

    useContextPriority = getBool<ISurfaceFlingerConfigs,
                                 &ISurfaceFlingerConfigs::useContextPriority>(true);

    V1_1::DisplayOrientation primaryDisplayOrientation =
        getDisplayOrientation<V1_1::ISurfaceFlingerConfigs,
                              &V1_1::ISurfaceFlingerConfigs::primaryDisplayOrientation>(
            V1_1::DisplayOrientation::ORIENTATION_0);

    switch (primaryDisplayOrientation) {
        case V1_1::DisplayOrientation::ORIENTATION_90:
            SurfaceFlinger::primaryDisplayOrientation = DisplayState::eOrientation90;
            break;
        case V1_1::DisplayOrientation::ORIENTATION_180:
            SurfaceFlinger::primaryDisplayOrientation = DisplayState::eOrientation180;
            break;
        case V1_1::DisplayOrientation::ORIENTATION_270:
            SurfaceFlinger::primaryDisplayOrientation = DisplayState::eOrientation270;
            break;
        default:
            SurfaceFlinger::primaryDisplayOrientation = DisplayState::eOrientationDefault;
            break;
    }
    ALOGV("Primary Display Orientation is set to %2d.", SurfaceFlinger::primaryDisplayOrientation);

    // Note: We create a local temporary with the real DispSync implementation
    // type temporarily so we can initialize it with the configured values,
    // before storing it for more generic use using the interface type.
    auto primaryDispSync = std::make_unique<impl::DispSync>("PrimaryDispSync");
    primaryDispSync->init(SurfaceFlinger::hasSyncFramework,
                          SurfaceFlinger::dispSyncPresentTimeOffset);
    mPrimaryDispSync = std::move(primaryDispSync);

    // debugging stuff...
    char value[PROPERTY_VALUE_MAX];

    property_get("ro.bq.gpu_to_cpu_unsupported", value, "0");
    mGpuToCpuSupported = !atoi(value);

    property_get("debug.sf.showupdates", value, "0");
    mDebugRegion = atoi(value);

    property_get("debug.sf.ddms", value, "0");
    mDebugDDMS = atoi(value);
    if (mDebugDDMS) {
        if (!startDdmConnection()) {
            // start failed, and DDMS debugging not enabled
            mDebugDDMS = 0;
        }
    }
    ALOGI_IF(mDebugRegion, "showupdates enabled");
    ALOGI_IF(mDebugDDMS, "DDMS debugging enabled");

    property_get("debug.sf.disable_backpressure", value, "0");
    mPropagateBackpressure = !atoi(value);
    ALOGI_IF(!mPropagateBackpressure, "Disabling backpressure propagation");

    property_get("debug.sf.enable_hwc_vds", value, "0");
    mUseHwcVirtualDisplays = atoi(value);
    ALOGI_IF(mUseHwcVirtualDisplays, "Enabling HWC virtual displays");

    property_get("ro.sf.disable_triple_buffer", value, "1");
    mLayerTripleBufferingDisabled = atoi(value);
    ALOGI_IF(mLayerTripleBufferingDisabled, "Disabling Triple Buffering");

    const size_t defaultListSize = MAX_LAYERS;
    auto listSize = property_get_int32("debug.sf.max_igbp_list_size", int32_t(defaultListSize));
    mMaxGraphicBufferProducerListSize = (listSize > 0) ? size_t(listSize) : defaultListSize;

    property_get("debug.sf.early_phase_offset_ns", value, "-1");
    const int earlySfOffsetNs = atoi(value);

    property_get("debug.sf.early_gl_phase_offset_ns", value, "-1");
    const int earlyGlSfOffsetNs = atoi(value);

    property_get("debug.sf.early_app_phase_offset_ns", value, "-1");
    const int earlyAppOffsetNs = atoi(value);

    property_get("debug.sf.early_gl_app_phase_offset_ns", value, "-1");
    const int earlyGlAppOffsetNs = atoi(value);

    property_get("debug.sf.use_scheduler", value, "0");
    mUseScheduler = atoi(value);

    const VSyncModulator::Offsets earlyOffsets =
            {earlySfOffsetNs != -1 ? earlySfOffsetNs : sfVsyncPhaseOffsetNs,
            earlyAppOffsetNs != -1 ? earlyAppOffsetNs : vsyncPhaseOffsetNs};
    const VSyncModulator::Offsets earlyGlOffsets =
            {earlyGlSfOffsetNs != -1 ? earlyGlSfOffsetNs : sfVsyncPhaseOffsetNs,
            earlyGlAppOffsetNs != -1 ? earlyGlAppOffsetNs : vsyncPhaseOffsetNs};
    mVsyncModulator.setPhaseOffsets(earlyOffsets, earlyGlOffsets,
            {sfVsyncPhaseOffsetNs, vsyncPhaseOffsetNs});

    // We should be reading 'persist.sys.sf.color_saturation' here
    // but since /data may be encrypted, we need to wait until after vold
    // comes online to attempt to read the property. The property is
    // instead read after the boot animation

    if (useTrebleTestingOverride()) {
        // Without the override SurfaceFlinger cannot connect to HIDL
        // services that are not listed in the manifests.  Considered
        // deriving the setting from the set service name, but it
        // would be brittle if the name that's not 'default' is used
        // for production purposes later on.
        setenv("TREBLE_TESTING_OVERRIDE", "true", true);
    }
}

void SurfaceFlinger::onFirstRef()
{
    mEventQueue->init(this);
}

SurfaceFlinger::~SurfaceFlinger()
{
}

void SurfaceFlinger::binderDied(const wp<IBinder>& /* who */)
{
    // the window manager died on us. prepare its eulogy.

    // restore initial conditions (default device unblank, etc)
    initializeDisplays();

    // restart the boot-animation
    startBootAnim();
}

static sp<ISurfaceComposerClient> initClient(const sp<Client>& client) {
    status_t err = client->initCheck();
    if (err == NO_ERROR) {
        return client;
    }
    return nullptr;
}

sp<ISurfaceComposerClient> SurfaceFlinger::createConnection() {
    return initClient(new Client(this));
}

sp<ISurfaceComposerClient> SurfaceFlinger::createScopedConnection(
        const sp<IGraphicBufferProducer>& gbp) {
    if (authenticateSurfaceTexture(gbp) == false) {
        return nullptr;
    }
    const auto& layer = (static_cast<MonitoredProducer*>(gbp.get()))->getLayer();
    if (layer == nullptr) {
        return nullptr;
    }

   return initClient(new Client(this, layer));
}

sp<IBinder> SurfaceFlinger::createDisplay(const String8& displayName,
        bool secure)
{
    class DisplayToken : public BBinder {
        sp<SurfaceFlinger> flinger;
        virtual ~DisplayToken() {
             // no more references, this display must be terminated
             Mutex::Autolock _l(flinger->mStateLock);
             flinger->mCurrentState.displays.removeItem(this);
             flinger->setTransactionFlags(eDisplayTransactionNeeded);
         }
     public:
        explicit DisplayToken(const sp<SurfaceFlinger>& flinger)
            : flinger(flinger) {
        }
    };

    sp<BBinder> token = new DisplayToken(this);

    Mutex::Autolock _l(mStateLock);
    DisplayDeviceState info;
    info.type = DisplayDevice::DISPLAY_VIRTUAL;
    info.displayName = displayName;
    info.isSecure = secure;
    mCurrentState.displays.add(token, info);
    mInterceptor->saveDisplayCreation(info);
    return token;
}

void SurfaceFlinger::destroyDisplay(const sp<IBinder>& displayToken) {
    Mutex::Autolock _l(mStateLock);

    ssize_t idx = mCurrentState.displays.indexOfKey(displayToken);
    if (idx < 0) {
        ALOGE("destroyDisplay: Invalid display token %p", displayToken.get());
        return;
    }

    const DisplayDeviceState& info(mCurrentState.displays.valueAt(idx));
    if (!info.isVirtual()) {
        ALOGE("destroyDisplay called for non-virtual display");
        return;
    }
    mInterceptor->saveDisplayDeletion(info.sequenceId);
    mCurrentState.displays.removeItemsAt(idx);
    setTransactionFlags(eDisplayTransactionNeeded);
}

sp<IBinder> SurfaceFlinger::getBuiltInDisplay(int32_t id) {
    if (uint32_t(id) >= DisplayDevice::NUM_BUILTIN_DISPLAY_TYPES) {
        ALOGE("getDefaultDisplay: id=%d is not a valid default display id", id);
        return nullptr;
    }
    return mDisplayTokens[id];
}

void SurfaceFlinger::bootFinished()
{
    if (mStartPropertySetThread->join() != NO_ERROR) {
        ALOGE("Join StartPropertySetThread failed!");
    }
    const nsecs_t now = systemTime();
    const nsecs_t duration = now - mBootTime;
    ALOGI("Boot is finished (%ld ms)", long(ns2ms(duration)) );

    // wait patiently for the window manager death
    const String16 name("window");
    sp<IBinder> window(defaultServiceManager()->getService(name));
    if (window != 0) {
        window->linkToDeath(static_cast<IBinder::DeathRecipient*>(this));
    }

    if (mVrFlinger) {
      mVrFlinger->OnBootFinished();
    }

    // stop boot animation
    // formerly we would just kill the process, but we now ask it to exit so it
    // can choose where to stop the animation.
    property_set("service.bootanim.exit", "1");

    const int LOGTAG_SF_STOP_BOOTANIM = 60110;
    LOG_EVENT_LONG(LOGTAG_SF_STOP_BOOTANIM,
                   ns2ms(systemTime(SYSTEM_TIME_MONOTONIC)));

    postMessageAsync(new LambdaMessage([this] {
        readPersistentProperties();
        mBootStage = BootStage::FINISHED;
    }));
}

uint32_t SurfaceFlinger::getNewTexture() {
    {
        std::lock_guard lock(mTexturePoolMutex);
        if (!mTexturePool.empty()) {
            uint32_t name = mTexturePool.back();
            mTexturePool.pop_back();
            ATRACE_INT("TexturePoolSize", mTexturePool.size());
            return name;
        }

        // The pool was too small, so increase it for the future
        ++mTexturePoolSize;
    }

    // The pool was empty, so we need to get a new texture name directly using a
    // blocking call to the main thread
    uint32_t name = 0;
    postMessageSync(new LambdaMessage([&]() { getRenderEngine().genTextures(1, &name); }));
    return name;
}

void SurfaceFlinger::deleteTextureAsync(uint32_t texture) {
    postMessageAsync(new LambdaMessage([=] { getRenderEngine().deleteTextures(1, &texture); }));
}

// Do not call property_set on main thread which will be blocked by init
// Use StartPropertySetThread instead.
void SurfaceFlinger::init() {
    ALOGI(  "SurfaceFlinger's main thread ready to run. "
            "Initializing graphics H/W...");

    ALOGI("Phase offest NS: %" PRId64 "", vsyncPhaseOffsetNs);

    Mutex::Autolock _l(mStateLock);

    // start the EventThread
    if (mUseScheduler) {
        mScheduler = std::make_unique<Scheduler>(
                [this](bool enabled) { setVsyncEnabled(HWC_DISPLAY_PRIMARY, enabled); });
        mAppConnectionHandle =
                mScheduler->createConnection("appConnection", SurfaceFlinger::vsyncPhaseOffsetNs,
                                             [this] { resyncWithRateLimit(); },
                                             impl::EventThread::InterceptVSyncsCallback());
        mSfConnectionHandle =
                mScheduler->createConnection("sfConnection", SurfaceFlinger::sfVsyncPhaseOffsetNs,
                                             [this] { resyncWithRateLimit(); },
                                             [this](nsecs_t timestamp) {
                                                 mInterceptor->saveVSyncEvent(timestamp);
                                             });

        mEventQueue->setEventConnection(mScheduler->getEventConnection(mSfConnectionHandle));
        mVsyncModulator.setSchedulerAndHandles(mScheduler.get(), mAppConnectionHandle.get(),
                                               mSfConnectionHandle.get());
    } else {
        mEventThreadSource =
                std::make_unique<DispSyncSource>(mPrimaryDispSync.get(),
                                                 SurfaceFlinger::vsyncPhaseOffsetNs, true, "app");
        mEventThread =
                std::make_unique<impl::EventThread>(mEventThreadSource.get(),
                                                    [this] { resyncWithRateLimit(); },
                                                    impl::EventThread::InterceptVSyncsCallback(),
                                                    "appEventThread");
        mSfEventThreadSource =
                std::make_unique<DispSyncSource>(mPrimaryDispSync.get(),
                                                 SurfaceFlinger::sfVsyncPhaseOffsetNs, true, "sf");

        mSFEventThread =
                std::make_unique<impl::EventThread>(mSfEventThreadSource.get(),
                                                    [this] { resyncWithRateLimit(); },
                                                    [this](nsecs_t timestamp) {
                                                        mInterceptor->saveVSyncEvent(timestamp);
                                                    },
                                                    "sfEventThread");
        mEventQueue->setEventThread(mSFEventThread.get());
        mVsyncModulator.setEventThreads(mSFEventThread.get(), mEventThread.get());
    }

    // Get a RenderEngine for the given display / config (can't fail)
    int32_t renderEngineFeature = 0;
    renderEngineFeature |= (useColorManagement ?
                            renderengine::RenderEngine::USE_COLOR_MANAGEMENT : 0);
    renderEngineFeature |= (useContextPriority ?
                            renderengine::RenderEngine::USE_HIGH_PRIORITY_CONTEXT : 0);

    // TODO(b/77156734): We need to stop casting and use HAL types when possible.
    getBE().mRenderEngine =
        renderengine::RenderEngine::create(static_cast<int32_t>(compositionPixelFormat),
                                           renderEngineFeature);
    LOG_ALWAYS_FATAL_IF(getBE().mRenderEngine == nullptr, "couldn't create RenderEngine");

    LOG_ALWAYS_FATAL_IF(mVrFlingerRequestsDisplay,
            "Starting with vr flinger active is not currently supported.");
    getBE().mHwc.reset(
            new HWComposer(std::make_unique<Hwc2::impl::Composer>(getBE().mHwcServiceName)));
    getBE().mHwc->registerCallback(this, getBE().mComposerSequenceId);
    // Process any initial hotplug and resulting display changes.
    processDisplayHotplugEventsLocked();
    const auto display = getDefaultDisplayDeviceLocked();
    LOG_ALWAYS_FATAL_IF(!display, "Missing internal display after registering composer callback.");
    LOG_ALWAYS_FATAL_IF(!getHwComposer().isConnected(display->getId()),
                        "Internal display is disconnected.");

    // make the default display GLContext current so that we can create textures
    // when creating Layers (which may happens before we render something)
    display->makeCurrent();

    if (useVrFlinger) {
        auto vrFlingerRequestDisplayCallback = [this](bool requestDisplay) {
            // This callback is called from the vr flinger dispatch thread. We
            // need to call signalTransaction(), which requires holding
            // mStateLock when we're not on the main thread. Acquiring
            // mStateLock from the vr flinger dispatch thread might trigger a
            // deadlock in surface flinger (see b/66916578), so post a message
            // to be handled on the main thread instead.
            postMessageAsync(new LambdaMessage([=] {
                ALOGI("VR request display mode: requestDisplay=%d", requestDisplay);
                mVrFlingerRequestsDisplay = requestDisplay;
                signalTransaction();
            }));
        };
        mVrFlinger = dvr::VrFlinger::Create(getHwComposer().getComposer(),
                                            getHwComposer()
                                                    .getHwcDisplayId(display->getId())
                                                    .value_or(0),
                                            vrFlingerRequestDisplayCallback);
        if (!mVrFlinger) {
            ALOGE("Failed to start vrflinger");
        }
    }

    mEventControlThread = std::make_unique<impl::EventControlThread>(
            [this](bool enabled) { setVsyncEnabled(HWC_DISPLAY_PRIMARY, enabled); });

    // initialize our drawing state
    mDrawingState = mCurrentState;

    // set initial conditions (e.g. unblank default device)
    initializeDisplays();

    getBE().mRenderEngine->primeCache();

    // Inform native graphics APIs whether the present timestamp is supported:
    if (getHwComposer().hasCapability(
            HWC2::Capability::PresentFenceIsNotReliable)) {
        mStartPropertySetThread = new StartPropertySetThread(false);
    } else {
        mStartPropertySetThread = new StartPropertySetThread(true);
    }

    if (mStartPropertySetThread->Start() != NO_ERROR) {
        ALOGE("Run StartPropertySetThread failed!");
    }

    // This is a hack. Per definition of getDataspaceSaturationMatrix, the returned matrix
    // is used to saturate legacy sRGB content. However, to make sure the same color under
    // Display P3 will be saturated to the same color, we intentionally break the API spec
    // and apply this saturation matrix on Display P3 content. Unless the risk of applying
    // such saturation matrix on Display P3 is understood fully, the API should always return
    // identify matrix.
    mEnhancedSaturationMatrix = getBE().mHwc->getDataspaceSaturationMatrix(display->getId(),
            Dataspace::SRGB_LINEAR);

    // we will apply this on Display P3.
    if (mEnhancedSaturationMatrix != mat4()) {
        ColorSpace srgb(ColorSpace::sRGB());
        ColorSpace displayP3(ColorSpace::DisplayP3());
        mat4 srgbToP3 = mat4(ColorSpaceConnector(srgb, displayP3).getTransform());
        mat4 p3ToSrgb = mat4(ColorSpaceConnector(displayP3, srgb).getTransform());
        mEnhancedSaturationMatrix = srgbToP3 * mEnhancedSaturationMatrix * p3ToSrgb;
    }

    mBuiltInBitmask.set(HWC_DISPLAY_PRIMARY);
    for (int disp = HWC_DISPLAY_BUILTIN_2; disp <= HWC_DISPLAY_BUILTIN_4; disp++) {
      mBuiltInBitmask.set(disp);
    }
    ALOGV("Done initializing");
}

void SurfaceFlinger::readPersistentProperties() {
    Mutex::Autolock _l(mStateLock);

    char value[PROPERTY_VALUE_MAX];

    property_get("persist.sys.sf.color_saturation", value, "1.0");
    mGlobalSaturationFactor = atof(value);
    updateColorMatrixLocked();
    ALOGV("Saturation is set to %.2f", mGlobalSaturationFactor);

    property_get("persist.sys.sf.native_mode", value, "0");
    mDisplayColorSetting = static_cast<DisplayColorSetting>(atoi(value));
}

void SurfaceFlinger::startBootAnim() {
    // Start boot animation service by setting a property mailbox
    // if property setting thread is already running, Start() will be just a NOP
    mStartPropertySetThread->Start();
    // Wait until property was set
    if (mStartPropertySetThread->join() != NO_ERROR) {
        ALOGE("Join StartPropertySetThread failed!");
    }
}

size_t SurfaceFlinger::getMaxTextureSize() const {
    return getBE().mRenderEngine->getMaxTextureSize();
}

size_t SurfaceFlinger::getMaxViewportDims() const {
    return getBE().mRenderEngine->getMaxViewportDims();
}

// ----------------------------------------------------------------------------

bool SurfaceFlinger::authenticateSurfaceTexture(
        const sp<IGraphicBufferProducer>& bufferProducer) const {
    Mutex::Autolock _l(mStateLock);
    return authenticateSurfaceTextureLocked(bufferProducer);
}

bool SurfaceFlinger::authenticateSurfaceTextureLocked(
        const sp<IGraphicBufferProducer>& bufferProducer) const {
    sp<IBinder> surfaceTextureBinder(IInterface::asBinder(bufferProducer));
    return mGraphicBufferProducerList.count(surfaceTextureBinder.get()) > 0;
}

status_t SurfaceFlinger::getSupportedFrameTimestamps(
        std::vector<FrameEvent>* outSupported) const {
    *outSupported = {
        FrameEvent::REQUESTED_PRESENT,
        FrameEvent::ACQUIRE,
        FrameEvent::LATCH,
        FrameEvent::FIRST_REFRESH_START,
        FrameEvent::LAST_REFRESH_START,
        FrameEvent::GPU_COMPOSITION_DONE,
        FrameEvent::DEQUEUE_READY,
        FrameEvent::RELEASE,
    };
    ConditionalLock _l(mStateLock,
            std::this_thread::get_id() != mMainThreadId);
    if (!getHwComposer().hasCapability(
            HWC2::Capability::PresentFenceIsNotReliable)) {
        outSupported->push_back(FrameEvent::DISPLAY_PRESENT);
    }
    return NO_ERROR;
}

status_t SurfaceFlinger::getDisplayConfigs(const sp<IBinder>& displayToken,
                                           Vector<DisplayInfo>* configs) {
    if (!displayToken || !configs) {
        return BAD_VALUE;
    }

    int32_t type = NAME_NOT_FOUND;
    for (int i = 0; i < DisplayDevice::NUM_BUILTIN_DISPLAY_TYPES; ++i) {
        if (displayToken == mDisplayTokens[i]) {
            type = i;
            break;
        }
    }

    if (type < 0) {
        return type;
    }

    // TODO: Not sure if display density should handled by SF any longer
    class Density {
        static float getDensityFromProperty(char const* propName) {
            char property[PROPERTY_VALUE_MAX];
            float density = 0.0f;
            if (property_get(propName, property, nullptr) > 0) {
                density = strtof(property, nullptr);
            }
            return density;
        }
    public:
        static float getEmuDensity() {
            return getDensityFromProperty("qemu.sf.lcd_density"); }
        static float getBuildDensity()  {
            return getDensityFromProperty("ro.sf.lcd_density"); }
    };

    configs->clear();

    ConditionalLock _l(mStateLock,
            std::this_thread::get_id() != mMainThreadId);
    for (const auto& hwConfig : getHwComposer().getConfigs(type)) {
        DisplayInfo info = DisplayInfo();

        float xdpi = hwConfig->getDpiX();
        float ydpi = hwConfig->getDpiY();

        info.w = hwConfig->getWidth();
        info.h = hwConfig->getHeight();
        // Default display viewport to display width and height
        info.viewportW = info.w;
        info.viewportH = info.h;

        if (type == DisplayDevice::DISPLAY_PRIMARY) {
            // The density of the device is provided by a build property
            float density = Density::getBuildDensity() / 160.0f;
            if (density == 0) {
                // the build doesn't provide a density -- this is wrong!
                // use xdpi instead
                ALOGE("ro.sf.lcd_density must be defined as a build property");
                density = xdpi / 160.0f;
            }
            if (Density::getEmuDensity()) {
                // if "qemu.sf.lcd_density" is specified, it overrides everything
                xdpi = ydpi = density = Density::getEmuDensity();
                density /= 160.0f;
            }
            info.density = density;

            // TODO: this needs to go away (currently needed only by webkit)
            const auto display = getDefaultDisplayDeviceLocked();
            info.orientation = display ? display->getOrientation() : 0;

            // This is for screenrecord
            const Rect viewport = display->getViewport();
            if (viewport.isValid()) {
                info.viewportW = uint32_t(viewport.getWidth());
                info.viewportH = uint32_t(viewport.getHeight());
            }
        } else {
            // TODO: where should this value come from?
            static const int TV_DENSITY = 213;
            info.density = TV_DENSITY / 160.0f;
            info.orientation = 0;
        }

        info.xdpi = xdpi;
        info.ydpi = ydpi;
        info.fps = 1e9 / hwConfig->getVsyncPeriod();
        info.appVsyncOffset = vsyncPhaseOffsetNs;

        // This is how far in advance a buffer must be queued for
        // presentation at a given time.  If you want a buffer to appear
        // on the screen at time N, you must submit the buffer before
        // (N - presentationDeadline).
        //
        // Normally it's one full refresh period (to give SF a chance to
        // latch the buffer), but this can be reduced by configuring a
        // DispSync offset.  Any additional delays introduced by the hardware
        // composer or panel must be accounted for here.
        //
        // We add an additional 1ms to allow for processing time and
        // differences between the ideal and actual refresh rate.
        info.presentationDeadline = hwConfig->getVsyncPeriod() -
                sfVsyncPhaseOffsetNs + 1000000;

        // All non-virtual displays are currently considered secure.
        info.secure = true;

        if (type == DisplayDevice::DISPLAY_PRIMARY &&
            primaryDisplayOrientation & DisplayState::eOrientationSwapMask) {
            std::swap(info.w, info.h);
        }

        configs->push_back(info);
    }

    return NO_ERROR;
}

status_t SurfaceFlinger::getDisplayStats(const sp<IBinder>&, DisplayStatInfo* stats) {
    if (!stats) {
        return BAD_VALUE;
    }

    // FIXME for now we always return stats for the primary display.
    if (mUseScheduler) {
        mScheduler->getDisplayStatInfo(stats);
    } else {
        stats->vsyncTime = mPrimaryDispSync->computeNextRefresh(0);
        stats->vsyncPeriod = mPrimaryDispSync->getPeriod();
    }
    return NO_ERROR;
}

int SurfaceFlinger::getActiveConfig(const sp<IBinder>& displayToken) {
    const auto display = getDisplayDevice(displayToken);
    if (!display) {
        ALOGE("getActiveConfig: Invalid display token %p", displayToken.get());
        return BAD_VALUE;
    }

    return display->getActiveConfig();
}

void SurfaceFlinger::setActiveConfigInternal(const sp<DisplayDevice>& display, int mode) {
    int currentMode = display->getActiveConfig();
    if (mode == currentMode) {
        return;
    }

    if (display->isVirtual()) {
        ALOGW("Trying to set config for virtual display");
        return;
    }


    status_t status = getHwComposer().setActiveConfig(display->getDisplayType(), mode);
    if (status == NO_ERROR) {
        display->setActiveConfig(mode);
    }
}

status_t SurfaceFlinger::setActiveConfig(const sp<IBinder>& displayToken, int mode) {
    postMessageSync(new LambdaMessage([&] {
        Vector<DisplayInfo> configs;
        getDisplayConfigs(displayToken, &configs);
        if (mode < 0 || mode >= static_cast<int>(configs.size())) {
            ALOGE("Attempt to set active config %d for display with %zu configs", mode,
                  configs.size());
            return;
        }
        const auto display = getDisplayDevice(displayToken);
        if (!display) {
            ALOGE("Attempt to set active config %d for invalid display token %p", mode,
                  displayToken.get());
        } else if (display->isVirtual()) {
            ALOGW("Attempt to set active config %d for virtual display", mode);
        } else {
            setActiveConfigInternal(display, mode);
        }
    }));

    return NO_ERROR;
}
status_t SurfaceFlinger::getDisplayColorModes(const sp<IBinder>& displayToken,
                                              Vector<ColorMode>* outColorModes) {
    if (!displayToken || !outColorModes) {
        return BAD_VALUE;
    }

    int32_t type = NAME_NOT_FOUND;
    for (int i = 0; i < DisplayDevice::NUM_BUILTIN_DISPLAY_TYPES; ++i) {
        if (displayToken == mDisplayTokens[i]) {
            type = i;
            break;
        }
    }

    if (type < 0) {
        return type;
    }

    std::vector<ColorMode> modes;
    {
        ConditionalLock _l(mStateLock,
                std::this_thread::get_id() != mMainThreadId);
        modes = getHwComposer().getColorModes(type);
    }
    outColorModes->clear();
    std::copy(modes.cbegin(), modes.cend(), std::back_inserter(*outColorModes));

    return NO_ERROR;
}

ColorMode SurfaceFlinger::getActiveColorMode(const sp<IBinder>& displayToken) {
    if (const auto display = getDisplayDevice(displayToken)) {
        return display->getActiveColorMode();
    }
    return static_cast<ColorMode>(BAD_VALUE);
}

void SurfaceFlinger::setActiveColorModeInternal(const sp<DisplayDevice>& display, ColorMode mode,
                                                Dataspace dataSpace, RenderIntent renderIntent) {
    ColorMode currentMode = display->getActiveColorMode();
    Dataspace currentDataSpace = display->getCompositionDataSpace();
    RenderIntent currentRenderIntent = display->getActiveRenderIntent();

    if (mode == currentMode && dataSpace == currentDataSpace &&
        renderIntent == currentRenderIntent) {
        return;
    }

    if (display->isVirtual()) {
        ALOGW("Trying to set config for virtual display");
        return;
    }

    display->setActiveColorMode(mode);
    display->setCompositionDataSpace(dataSpace);
    display->setActiveRenderIntent(renderIntent);
    getHwComposer().setActiveColorMode(display->getDisplayType(), mode, renderIntent);

    ALOGV("Set active color mode: %s (%d), active render intent: %s (%d), type=%d",
          decodeColorMode(mode).c_str(), mode, decodeRenderIntent(renderIntent).c_str(),
          renderIntent, display->getDisplayType());
}

status_t SurfaceFlinger::setActiveColorMode(const sp<IBinder>& displayToken, ColorMode mode) {
    postMessageSync(new LambdaMessage([&] {
        Vector<ColorMode> modes;
        getDisplayColorModes(displayToken, &modes);
        bool exists = std::find(std::begin(modes), std::end(modes), mode) != std::end(modes);
        if (mode < ColorMode::NATIVE || !exists) {
            ALOGE("Attempt to set invalid active color mode %s (%d) for display token %p",
                  decodeColorMode(mode).c_str(), mode, displayToken.get());
            return;
        }
        const auto display = getDisplayDevice(displayToken);
        if (!display) {
            ALOGE("Attempt to set active color mode %s (%d) for invalid display token %p",
                  decodeColorMode(mode).c_str(), mode, displayToken.get());
        } else if (display->isVirtual()) {
            ALOGW("Attempt to set active color mode %s (%d) for virtual display",
                  decodeColorMode(mode).c_str(), mode);
        } else {
            setActiveColorModeInternal(display, mode, Dataspace::UNKNOWN,
                                       RenderIntent::COLORIMETRIC);
        }
    }));

    return NO_ERROR;
}

status_t SurfaceFlinger::clearAnimationFrameStats() {
    Mutex::Autolock _l(mStateLock);
    mAnimFrameTracker.clearStats();
    return NO_ERROR;
}

status_t SurfaceFlinger::getAnimationFrameStats(FrameStats* outStats) const {
    Mutex::Autolock _l(mStateLock);
    mAnimFrameTracker.getStats(outStats);
    return NO_ERROR;
}

status_t SurfaceFlinger::getHdrCapabilities(const sp<IBinder>& displayToken,
                                            HdrCapabilities* outCapabilities) const {
    Mutex::Autolock _l(mStateLock);

    const auto display = getDisplayDeviceLocked(displayToken);
    if (!display) {
        ALOGE("getHdrCapabilities: Invalid display token %p", displayToken.get());
        return BAD_VALUE;
    }

    // At this point the DisplayDeivce should already be set up,
    // meaning the luminance information is already queried from
    // hardware composer and stored properly.
    const HdrCapabilities& capabilities = display->getHdrCapabilities();
    *outCapabilities = HdrCapabilities(capabilities.getSupportedHdrTypes(),
                                       capabilities.getDesiredMaxLuminance(),
                                       capabilities.getDesiredMaxAverageLuminance(),
                                       capabilities.getDesiredMinLuminance());

    return NO_ERROR;
}

status_t SurfaceFlinger::enableVSyncInjections(bool enable) {
    postMessageSync(new LambdaMessage([&] {
        Mutex::Autolock _l(mStateLock);

        if (mInjectVSyncs == enable) {
            return;
        }

        // TODO(akrulec): Part of the Injector should be refactored, so that it
        // can be passed to Scheduler.
        if (enable) {
            ALOGV("VSync Injections enabled");
            if (mVSyncInjector.get() == nullptr) {
                mVSyncInjector = std::make_unique<InjectVSyncSource>();
                mInjectorEventThread = std::make_unique<
                        impl::EventThread>(mVSyncInjector.get(), [this] { resyncWithRateLimit(); },
                                           impl::EventThread::InterceptVSyncsCallback(),
                                           "injEventThread");
            }
            mEventQueue->setEventThread(mInjectorEventThread.get());
        } else {
            ALOGV("VSync Injections disabled");
            mEventQueue->setEventThread(mSFEventThread.get());
        }

        mInjectVSyncs = enable;
    }));

    return NO_ERROR;
}

status_t SurfaceFlinger::injectVSync(nsecs_t when) {
    Mutex::Autolock _l(mStateLock);

    if (!mInjectVSyncs) {
        ALOGE("VSync Injections not enabled");
        return BAD_VALUE;
    }
    if (mInjectVSyncs && mInjectorEventThread.get() != nullptr) {
        ALOGV("Injecting VSync inside SurfaceFlinger");
        mVSyncInjector->onInjectSyncEvent(when);
    }
    return NO_ERROR;
}

status_t SurfaceFlinger::getLayerDebugInfo(std::vector<LayerDebugInfo>* outLayers) const
        NO_THREAD_SAFETY_ANALYSIS {
    // Try to acquire a lock for 1s, fail gracefully
    const status_t err = mStateLock.timedLock(s2ns(1));
    const bool locked = (err == NO_ERROR);
    if (!locked) {
        ALOGE("LayerDebugInfo: SurfaceFlinger unresponsive (%s [%d]) - exit", strerror(-err), err);
        return TIMED_OUT;
    }

    outLayers->clear();
    mCurrentState.traverseInZOrder([&](Layer* layer) {
        outLayers->push_back(layer->getLayerDebugInfo());
    });

    mStateLock.unlock();
    return NO_ERROR;
}

status_t SurfaceFlinger::getCompositionPreference(Dataspace* outDataSpace,
                                                  ui::PixelFormat* outPixelFormat) const {
    *outDataSpace = compositionDataSpace;
    *outPixelFormat = compositionPixelFormat;
    return NO_ERROR;
}

// ----------------------------------------------------------------------------

sp<IDisplayEventConnection> SurfaceFlinger::createDisplayEventConnection(
        ISurfaceComposer::VsyncSource vsyncSource) {
    if (mUseScheduler) {
        if (vsyncSource == eVsyncSourceSurfaceFlinger) {
            return mScheduler->createDisplayEventConnection(mSfConnectionHandle);
        } else {
            return mScheduler->createDisplayEventConnection(mAppConnectionHandle);
        }
    } else {
        if (vsyncSource == eVsyncSourceSurfaceFlinger) {
            return mSFEventThread->createEventConnection();
        } else {
            return mEventThread->createEventConnection();
        }
    }
}

// ----------------------------------------------------------------------------

void SurfaceFlinger::waitForEvent() {
    mEventQueue->waitMessage();
}

void SurfaceFlinger::signalTransaction() {
    mEventQueue->invalidate();
}

void SurfaceFlinger::signalLayerUpdate() {
    mEventQueue->invalidate();
}

void SurfaceFlinger::signalRefresh() {
    mRefreshPending = true;
    mEventQueue->refresh();
}

status_t SurfaceFlinger::postMessageAsync(const sp<MessageBase>& msg,
        nsecs_t reltime, uint32_t /* flags */) {
    return mEventQueue->postMessage(msg, reltime);
}

status_t SurfaceFlinger::postMessageSync(const sp<MessageBase>& msg,
        nsecs_t reltime, uint32_t /* flags */) {
    status_t res = mEventQueue->postMessage(msg, reltime);
    if (res == NO_ERROR) {
        msg->wait();
    }
    return res;
}

void SurfaceFlinger::run() {
    do {
        waitForEvent();
    } while (true);
}

void SurfaceFlinger::enableHardwareVsync() {
    Mutex::Autolock _l(mHWVsyncLock);
    if (!mPrimaryHWVsyncEnabled && mHWVsyncAvailable) {
        mPrimaryDispSync->beginResync();
        mEventControlThread->setVsyncEnabled(true);
        mPrimaryHWVsyncEnabled = true;
    }
}

void SurfaceFlinger::resyncToHardwareVsync(bool makeAvailable) {
    Mutex::Autolock _l(mHWVsyncLock);

    if (makeAvailable) {
        mHWVsyncAvailable = true;
    } else if (!mHWVsyncAvailable) {
        // Hardware vsync is not currently available, so abort the resync
        // attempt for now
        return;
    }

    const auto displayId = DisplayDevice::DISPLAY_PRIMARY;
    if (!getHwComposer().isConnected(displayId)) {
        return;
    }

    const auto activeConfig = getHwComposer().getActiveConfig(displayId);
    const nsecs_t period = activeConfig->getVsyncPeriod();

    if (mUseScheduler) {
        mScheduler->setVsyncPeriod(period);
    } else {
        mPrimaryDispSync->reset();
        mPrimaryDispSync->setPeriod(period);

        if (!mPrimaryHWVsyncEnabled) {
            mPrimaryDispSync->beginResync();
            mEventControlThread->setVsyncEnabled(true);
            mPrimaryHWVsyncEnabled = true;
        }
    }
}

void SurfaceFlinger::disableHardwareVsync(bool makeUnavailable) {
    Mutex::Autolock _l(mHWVsyncLock);
    if (mPrimaryHWVsyncEnabled) {
        mEventControlThread->setVsyncEnabled(false);
        mPrimaryDispSync->endResync();
        mPrimaryHWVsyncEnabled = false;
    }
    if (makeUnavailable) {
        mHWVsyncAvailable = false;
    }
}

void SurfaceFlinger::resyncWithRateLimit() {
    static constexpr nsecs_t kIgnoreDelay = ms2ns(500);

    // No explicit locking is needed here since EventThread holds a lock while calling this method
    static nsecs_t sLastResyncAttempted = 0;
    const nsecs_t now = systemTime();
    if (now - sLastResyncAttempted > kIgnoreDelay) {
        resyncToHardwareVsync(false);
    }
    sLastResyncAttempted = now;
}

void SurfaceFlinger::onVsyncReceived(int32_t sequenceId, hwc2_display_t hwcDisplayId,
                                     int64_t timestamp) {
    ATRACE_NAME("SF onVsync");

    Mutex::Autolock lock(mStateLock);
    // Ignore any vsyncs from a previous hardware composer.
    if (sequenceId != getBE().mComposerSequenceId) {
        return;
    }

    int32_t type;
    if (!getBE().mHwc->onVsync(hwcDisplayId, timestamp, &type)) {
        return;
    }

    if (type != DisplayDevice::DISPLAY_PRIMARY) {
        // For now, we don't do anything with external display vsyncs.
        return;
    }

    if (mUseScheduler) {
        mScheduler->addResyncSample(timestamp);
    } else {
        bool needsHwVsync = false;
        { // Scope for the lock
            Mutex::Autolock _l(mHWVsyncLock);
            if (mPrimaryHWVsyncEnabled) {
                needsHwVsync = mPrimaryDispSync->addResyncSample(timestamp);
            }
        }

        if (needsHwVsync) {
            enableHardwareVsync();
        } else {
            disableHardwareVsync(false);
        }
    }
}

void SurfaceFlinger::getCompositorTiming(CompositorTiming* compositorTiming) {
    std::lock_guard<std::mutex> lock(getBE().mCompositorTimingLock);
    *compositorTiming = getBE().mCompositorTiming;
}

void SurfaceFlinger::onHotplugReceived(int32_t sequenceId, hwc2_display_t hwcDisplayId,
                                       HWC2::Connection connection) {
    ALOGV("%s(%d, %" PRIu64 ", %s)", __FUNCTION__, sequenceId, hwcDisplayId,
          connection == HWC2::Connection::Connected ? "connected" : "disconnected");

    // Ignore events that do not have the right sequenceId.
    if (sequenceId != getBE().mComposerSequenceId) {
        return;
    }

    // Only lock if we're not on the main thread. This function is normally
    // called on a hwbinder thread, but for the primary display it's called on
    // the main thread with the state lock already held, so don't attempt to
    // acquire it here.
    ConditionalLock lock(mStateLock, std::this_thread::get_id() != mMainThreadId);

    mPendingHotplugEvents.emplace_back(HotplugEvent{hwcDisplayId, connection});

    if (std::this_thread::get_id() == mMainThreadId) {
        // Process all pending hot plug events immediately if we are on the main thread.
        processDisplayHotplugEventsLocked();
    }

    setTransactionFlags(eDisplayTransactionNeeded);
}

void SurfaceFlinger::onRefreshReceived(int sequenceId, hwc2_display_t /*hwcDisplayId*/) {
    Mutex::Autolock lock(mStateLock);
    if (sequenceId != getBE().mComposerSequenceId) {
        return;
    }
    repaintEverything();
}

void SurfaceFlinger::setVsyncEnabled(int disp, int enabled) {
    ATRACE_CALL();
    Mutex::Autolock lock(mStateLock);
    getHwComposer().setVsyncEnabled(disp,
            enabled ? HWC2::Vsync::Enable : HWC2::Vsync::Disable);
}

// Note: it is assumed the caller holds |mStateLock| when this is called
void SurfaceFlinger::resetDisplayState() {
    if (mUseScheduler) {
        mScheduler->disableHardwareVsync(true);
    } else {
        disableHardwareVsync(true);
    }
    // Clear the drawing state so that the logic inside of
    // handleTransactionLocked will fire. It will determine the delta between
    // mCurrentState and mDrawingState and re-apply all changes when we make the
    // transition.
    mDrawingState.displays.clear();
    getRenderEngine().resetCurrentSurface();
    mDisplays.clear();
}

void SurfaceFlinger::updateVrFlinger() {
    if (!mVrFlinger)
        return;
    bool vrFlingerRequestsDisplay = mVrFlingerRequestsDisplay;
    if (vrFlingerRequestsDisplay == getBE().mHwc->isUsingVrComposer()) {
        return;
    }

    if (vrFlingerRequestsDisplay && !getBE().mHwc->getComposer()->isRemote()) {
        ALOGE("Vr flinger is only supported for remote hardware composer"
              " service connections. Ignoring request to transition to vr"
              " flinger.");
        mVrFlingerRequestsDisplay = false;
        return;
    }

    Mutex::Autolock _l(mStateLock);

    sp<DisplayDevice> display = getDefaultDisplayDeviceLocked();
    LOG_ALWAYS_FATAL_IF(!display);
    const int currentDisplayPowerMode = display->getPowerMode();
    // This DisplayDevice will no longer be relevant once resetDisplayState() is
    // called below. Clear the reference now so we don't accidentally use it
    // later.
    display.clear();

    if (!vrFlingerRequestsDisplay) {
        mVrFlinger->SeizeDisplayOwnership();
    }

    resetDisplayState();
    getBE().mHwc.reset(); // Delete the current instance before creating the new one
    getBE().mHwc.reset(new HWComposer(std::make_unique<Hwc2::impl::Composer>(
            vrFlingerRequestsDisplay ? "vr" : getBE().mHwcServiceName)));
    getBE().mHwc->registerCallback(this, ++getBE().mComposerSequenceId);

    LOG_ALWAYS_FATAL_IF(!getBE().mHwc->getComposer()->isRemote(),
                        "Switched to non-remote hardware composer");

    if (vrFlingerRequestsDisplay) {
        mVrFlinger->GrantDisplayOwnership();
    }

    mVisibleRegionsDirty = true;
    invalidateHwcGeometry();

    // Re-enable default display.
    display = getDefaultDisplayDeviceLocked();
    LOG_ALWAYS_FATAL_IF(!display);
    setPowerModeInternal(display, currentDisplayPowerMode, /*stateLockHeld*/ true);

    // Reset the timing values to account for the period of the swapped in HWC
    const auto activeConfig = getHwComposer().getActiveConfig(display->getId());
    const nsecs_t period = activeConfig->getVsyncPeriod();
    mAnimFrameTracker.setDisplayRefreshPeriod(period);

    // The present fences returned from vr_hwc are not an accurate
    // representation of vsync times.
    if (mUseScheduler) {
        mScheduler->setIgnorePresentFences(getBE().mHwc->isUsingVrComposer() || !hasSyncFramework);
    } else {
        mPrimaryDispSync->setIgnorePresentFences(getBE().mHwc->isUsingVrComposer() ||
                                                 !hasSyncFramework);
    }

    // Use phase of 0 since phase is not known.
    // Use latency of 0, which will snap to the ideal latency.
    DisplayStatInfo stats{0 /* vsyncTime */, period /* vsyncPeriod */};
    setCompositorTimingSnapped(stats, 0);

    resyncToHardwareVsync(false);

    mRepaintEverything = true;
    setTransactionFlags(eDisplayTransactionNeeded);
}

void SurfaceFlinger::onMessageReceived(int32_t what) {
    ATRACE_CALL();
    switch (what) {
        case MessageQueue::INVALIDATE: {
            bool frameMissed = !mHadClientComposition &&
                    mPreviousPresentFence != Fence::NO_FENCE &&
                    (mPreviousPresentFence->getSignalTime() ==
                            Fence::SIGNAL_TIME_PENDING);
            mFrameMissedCount += frameMissed;
            ATRACE_INT("FrameMissed", static_cast<int>(frameMissed));
            if (frameMissed) {
                mTimeStats.incrementMissedFrames();
                if (mPropagateBackpressure) {
                    signalLayerUpdate();
                    break;
                }
            }

            // Now that we're going to make it to the handleMessageTransaction()
            // call below it's safe to call updateVrFlinger(), which will
            // potentially trigger a display handoff.
            updateVrFlinger();

            bool refreshNeeded = handleMessageTransaction();
            refreshNeeded |= handleMessageInvalidate();
            refreshNeeded |= mRepaintEverything;
            if (refreshNeeded && CC_LIKELY(mBootStage != BootStage::BOOTLOADER)) {
                // Signal a refresh if a transaction modified the window state,
                // a new buffer was latched, or if HWC has requested a full
                // repaint
                signalRefresh();
            }
            break;
        }
        case MessageQueue::REFRESH: {
            handleMessageRefresh();
            break;
        }
    }
}

bool SurfaceFlinger::handleMessageTransaction() {
    uint32_t transactionFlags = peekTransactionFlags();
    if (transactionFlags) {
        handleTransaction(transactionFlags);
        return true;
    }
    return false;
}

void SurfaceFlinger::handleMessageRefresh() {
    ATRACE_CALL();

    mRefreshPending = false;

    const bool repaintEverything = mRepaintEverything.exchange(false);
    preComposition();
    rebuildLayerStacks();
    calculateWorkingSet();
    for (const auto& [token, display] : mDisplays) {
        beginFrame(display);
        prepareFrame(display);
        doDebugFlashRegions(display, repaintEverything);
        doComposition(display, repaintEverything);
    }

    doTracing("handleRefresh");
    logLayerStats();

    postFrame();
    postComposition();

    mHadClientComposition = false;
    for (const auto& [token, display] : mDisplays) {
        mHadClientComposition = mHadClientComposition ||
                getBE().mHwc->hasClientComposition(display->getId());
    }

    // Setup RenderEngine sync fences if native sync is supported.
    if (getBE().mRenderEngine->useNativeFenceSync()) {
        if (mHadClientComposition) {
            base::unique_fd flushFence(getRenderEngine().flush());
            ALOGE_IF(flushFence < 0, "Failed to flush RenderEngine!");
            getBE().flushFence = new Fence(std::move(flushFence));
        } else {
            // Cleanup for hygiene.
            getBE().flushFence = Fence::NO_FENCE;
        }
    }

    mVsyncModulator.onRefreshed(mHadClientComposition);

    getBE().mEndOfFrameCompositionInfo = std::move(getBE().mCompositionInfo);
    for (const auto& [token, display] : mDisplays) {
        const auto displayId = display->getId();
        for (auto& compositionInfo : getBE().mEndOfFrameCompositionInfo[displayId]) {
            compositionInfo.hwc.hwcLayer = nullptr;
        }
    }

    mLayersWithQueuedFrames.clear();
}


bool SurfaceFlinger::handleMessageInvalidate() {
    ATRACE_CALL();
    return handlePageFlip();
}

void SurfaceFlinger::calculateWorkingSet() {
    ATRACE_CALL();
    ALOGV(__FUNCTION__);

    // build the h/w work list
    if (CC_UNLIKELY(mGeometryInvalid)) {
        mGeometryInvalid = false;
        for (const auto& [token, display] : mDisplays) {
            const auto displayId = display->getId();
            if (displayId >= 0) {
                const Vector<sp<Layer>>& currentLayers(
                        display->getVisibleLayersSortedByZ());
                setDisplayAnimating(display);
                for (size_t i = 0; i < currentLayers.size(); i++) {
                    const auto& layer = currentLayers[i];

                    if (!layer->hasHwcLayer(displayId)) {
                        if (!layer->createHwcLayer(getBE().mHwc.get(), displayId)) {
                            layer->forceClientComposition(displayId);
                            continue;
                        }
                    }

                    layer->setGeometry(display, i);
                    if (mDebugDisableHWC || mDebugRegion) {
                        layer->forceClientComposition(displayId);
                    }
                }
            }
        }
    }

    // Set the per-frame data
    for (const auto& [token, display] : mDisplays) {
        const auto displayId = display->getId();
        if (displayId < 0) {
            continue;
        }

        if (mDrawingState.colorMatrixChanged) {
            display->setColorTransform(mDrawingState.colorMatrix);
            status_t result = getBE().mHwc->setColorTransform(displayId, mDrawingState.colorMatrix);
            ALOGE_IF(result != NO_ERROR, "Failed to set color transform on "
                    "display %d: %d", displayId, result);
        }
        for (auto& layer : display->getVisibleLayersSortedByZ()) {
            if (layer->isHdrY410()) {
                layer->forceClientComposition(displayId);
            } else if ((layer->getDataSpace() == Dataspace::BT2020_PQ ||
                        layer->getDataSpace() == Dataspace::BT2020_ITU_PQ) &&
                    !display->hasHDR10Support()) {
                layer->forceClientComposition(displayId);
            } else if ((layer->getDataSpace() == Dataspace::BT2020_HLG ||
                        layer->getDataSpace() == Dataspace::BT2020_ITU_HLG) &&
                    !display->hasHLGSupport()) {
                layer->forceClientComposition(displayId);
            }

            // TODO(b/111562338) remove when composer 2.3 is shipped.
            if (layer->hasColorTransform()) {
                layer->forceClientComposition(displayId);
            }

            if (layer->getForceClientComposition(displayId)) {
                ALOGV("[%s] Requesting Client composition", layer->getName().string());
                layer->setCompositionType(displayId, HWC2::Composition::Client);
                continue;
            }

            layer->setPerFrameData(display);
        }

        if (useColorManagement) {
            ColorMode  colorMode;
            Dataspace dataSpace;
            RenderIntent renderIntent;
            pickColorMode(display, &colorMode, &dataSpace, &renderIntent);
            setActiveColorModeInternal(display, colorMode, dataSpace, renderIntent);
        }
    }

    mDrawingState.colorMatrixChanged = false;

    for (const auto& [token, display] : mDisplays) {
        const auto displayId = display->getId();
        getBE().mCompositionInfo[displayId].clear();
        for (auto& layer : display->getVisibleLayersSortedByZ()) {
            auto displayId = display->getId();
            layer->getBE().compositionInfo.compositionType = layer->getCompositionType(displayId);
            if (!layer->setHwcLayer(displayId)) {
                ALOGV("Need to create HWCLayer for %s", layer->getName().string());
            }
            layer->getBE().compositionInfo.hwc.displayId = displayId;
            getBE().mCompositionInfo[displayId].push_back(layer->getBE().compositionInfo);
            layer->getBE().compositionInfo.hwc.hwcLayer = nullptr;
        }
    }
}

void SurfaceFlinger::doDebugFlashRegions(const sp<DisplayDevice>& display, bool repaintEverything)
{
    const auto displayId = display->getId();
    // is debugging enabled
    if (CC_LIKELY(!mDebugRegion))
        return;

    if (display->isPoweredOn()) {
        // transform the dirty region into this screen's coordinate space
        const Region dirtyRegion(display->getDirtyRegion(repaintEverything));
        if (!dirtyRegion.isEmpty()) {
            // redraw the whole screen
            doComposeSurfaces(display);

            // and draw the dirty region
            auto& engine(getRenderEngine());
            engine.fillRegionWithColor(dirtyRegion, 1, 0, 1, 1);

            display->swapBuffers(getHwComposer());
        }
    }

    postFramebuffer(display);

    if (mDebugRegion > 1) {
        usleep(mDebugRegion * 1000);
    }

    if (display->isPoweredOn()) {
        status_t result = display->prepareFrame(
                *getBE().mHwc, getBE().mCompositionInfo[displayId]);
        ALOGE_IF(result != NO_ERROR,
                 "prepareFrame for display %d failed:"
                 " %d (%s)",
                 display->getId(), result, strerror(-result));
    }
}

void SurfaceFlinger::doTracing(const char* where) {
    ATRACE_CALL();
    ATRACE_NAME(where);
    if (CC_UNLIKELY(mTracing.isEnabled())) {
        mTracing.traceLayers(where, dumpProtoInfo(LayerVector::StateSet::Drawing));
    }
}

void SurfaceFlinger::logLayerStats() {
    ATRACE_CALL();
    if (CC_UNLIKELY(mLayerStats.isEnabled())) {
        for (const auto& [token, display] : mDisplays) {
            if (display->isPrimary()) {
                mLayerStats.logLayerStats(dumpVisibleLayersProtoInfo(*display));
                return;
            }
        }

        ALOGE("logLayerStats: no primary display");
    }
}

void SurfaceFlinger::preComposition()
{
    ATRACE_CALL();
    ALOGV("preComposition");

    mRefreshStartTime = systemTime(SYSTEM_TIME_MONOTONIC);

    bool needExtraInvalidate = false;
    mDrawingState.traverseInZOrder([&](Layer* layer) {
        if (layer->onPreComposition(mRefreshStartTime)) {
            needExtraInvalidate = true;
        }
    });

    if (needExtraInvalidate) {
        signalLayerUpdate();
    }
}

void SurfaceFlinger::updateCompositorTiming(const DisplayStatInfo& stats, nsecs_t compositeTime,
                                            std::shared_ptr<FenceTime>& presentFenceTime) {
    // Update queue of past composite+present times and determine the
    // most recently known composite to present latency.
    getBE().mCompositePresentTimes.push({compositeTime, presentFenceTime});
    nsecs_t compositeToPresentLatency = -1;
    while (!getBE().mCompositePresentTimes.empty()) {
        SurfaceFlingerBE::CompositePresentTime& cpt = getBE().mCompositePresentTimes.front();
        // Cached values should have been updated before calling this method,
        // which helps avoid duplicate syscalls.
        nsecs_t displayTime = cpt.display->getCachedSignalTime();
        if (displayTime == Fence::SIGNAL_TIME_PENDING) {
            break;
        }
        compositeToPresentLatency = displayTime - cpt.composite;
        getBE().mCompositePresentTimes.pop();
    }

    // Don't let mCompositePresentTimes grow unbounded, just in case.
    while (getBE().mCompositePresentTimes.size() > 16) {
        getBE().mCompositePresentTimes.pop();
    }

    setCompositorTimingSnapped(stats, compositeToPresentLatency);
}

void SurfaceFlinger::setCompositorTimingSnapped(const DisplayStatInfo& stats,
                                                nsecs_t compositeToPresentLatency) {
    // Integer division and modulo round toward 0 not -inf, so we need to
    // treat negative and positive offsets differently.
    nsecs_t idealLatency = (sfVsyncPhaseOffsetNs > 0)
            ? (stats.vsyncPeriod - (sfVsyncPhaseOffsetNs % stats.vsyncPeriod))
            : ((-sfVsyncPhaseOffsetNs) % stats.vsyncPeriod);

    // Just in case sfVsyncPhaseOffsetNs == -vsyncInterval.
    if (idealLatency <= 0) {
        idealLatency = stats.vsyncPeriod;
    }

    // Snap the latency to a value that removes scheduling jitter from the
    // composition and present times, which often have >1ms of jitter.
    // Reducing jitter is important if an app attempts to extrapolate
    // something (such as user input) to an accurate diasplay time.
    // Snapping also allows an app to precisely calculate sfVsyncPhaseOffsetNs
    // with (presentLatency % interval).
    nsecs_t bias = stats.vsyncPeriod / 2;
    int64_t extraVsyncs = (compositeToPresentLatency - idealLatency + bias) / stats.vsyncPeriod;
    nsecs_t snappedCompositeToPresentLatency =
            (extraVsyncs > 0) ? idealLatency + (extraVsyncs * stats.vsyncPeriod) : idealLatency;

    std::lock_guard<std::mutex> lock(getBE().mCompositorTimingLock);
    getBE().mCompositorTiming.deadline = stats.vsyncTime - idealLatency;
    getBE().mCompositorTiming.interval = stats.vsyncPeriod;
    getBE().mCompositorTiming.presentLatency = snappedCompositeToPresentLatency;
}

void SurfaceFlinger::postComposition()
{
    ATRACE_CALL();
    ALOGV("postComposition");

    // Release any buffers which were replaced this frame
    nsecs_t dequeueReadyTime = systemTime();
    for (auto& layer : mLayersWithQueuedFrames) {
        layer->releasePendingBuffer(dequeueReadyTime);
    }

    // |mStateLock| not needed as we are on the main thread
    const auto display = getDefaultDisplayDeviceLocked();

    getBE().mGlCompositionDoneTimeline.updateSignalTimes();
    std::shared_ptr<FenceTime> glCompositionDoneFenceTime;
    if (display && getHwComposer().hasClientComposition(display->getId())) {
        glCompositionDoneFenceTime =
                std::make_shared<FenceTime>(display->getClientTargetAcquireFence());
        getBE().mGlCompositionDoneTimeline.push(glCompositionDoneFenceTime);
    } else {
        glCompositionDoneFenceTime = FenceTime::NO_FENCE;
    }

    getBE().mDisplayTimeline.updateSignalTimes();
    mPreviousPresentFence =
            display ? getHwComposer().getPresentFence(display->getId()) : Fence::NO_FENCE;
    auto presentFenceTime = std::make_shared<FenceTime>(mPreviousPresentFence);
    getBE().mDisplayTimeline.push(presentFenceTime);

    DisplayStatInfo stats;
    if (mUseScheduler) {
        mScheduler->getDisplayStatInfo(&stats);
    } else {
        stats.vsyncTime = mPrimaryDispSync->computeNextRefresh(0);
        stats.vsyncPeriod = mPrimaryDispSync->getPeriod();
    }

    // We use the mRefreshStartTime which might be sampled a little later than
    // when we started doing work for this frame, but that should be okay
    // since updateCompositorTiming has snapping logic.
    updateCompositorTiming(stats, mRefreshStartTime, presentFenceTime);
    CompositorTiming compositorTiming;
    {
        std::lock_guard<std::mutex> lock(getBE().mCompositorTimingLock);
        compositorTiming = getBE().mCompositorTiming;
    }

    mDrawingState.traverseInZOrder([&](Layer* layer) {
        bool frameLatched = layer->onPostComposition(glCompositionDoneFenceTime,
                presentFenceTime, compositorTiming);
        if (frameLatched) {
            recordBufferingStats(layer->getName().string(),
                    layer->getOccupancyHistory(false));
        }
    });

    if (presentFenceTime->isValid()) {
        if (mUseScheduler) {
            mScheduler->addPresentFence(presentFenceTime);
        } else {
            if (mPrimaryDispSync->addPresentFence(presentFenceTime)) {
                enableHardwareVsync();
            } else {
                disableHardwareVsync(false);
            }
        }
    }

    if (!hasSyncFramework) {
        if (display && getHwComposer().isConnected(display->getId()) && display->isPoweredOn()) {
            if (mUseScheduler) {
                mScheduler->enableHardwareVsync();
            } else {
                enableHardwareVsync();
            }
        }
    }

    if (mAnimCompositionPending) {
        mAnimCompositionPending = false;

        if (presentFenceTime->isValid()) {
            mAnimFrameTracker.setActualPresentFence(
                    std::move(presentFenceTime));
        } else if (display && getHwComposer().isConnected(display->getId())) {
            // The HWC doesn't support present fences, so use the refresh
            // timestamp instead.
            const nsecs_t presentTime = getHwComposer().getRefreshTimestamp(display->getId());
            mAnimFrameTracker.setActualPresentTime(presentTime);
        }
        mAnimFrameTracker.advanceFrame();
    }

    dumpDrawCycle(false);

    mTimeStats.incrementTotalFrames();
    if (mHadClientComposition) {
        mTimeStats.incrementClientCompositionFrames();
    }

    if (display && getHwComposer().isConnected(display->getId()) &&
        display->getPowerMode() == HWC_POWER_MODE_OFF) {
        return;
    }

    nsecs_t currentTime = systemTime();
    if (mHasPoweredOff) {
        mHasPoweredOff = false;
    } else {
        nsecs_t elapsedTime = currentTime - getBE().mLastSwapTime;
        size_t numPeriods = static_cast<size_t>(elapsedTime / stats.vsyncPeriod);
        if (numPeriods < SurfaceFlingerBE::NUM_BUCKETS - 1) {
            getBE().mFrameBuckets[numPeriods] += elapsedTime;
        } else {
            getBE().mFrameBuckets[SurfaceFlingerBE::NUM_BUCKETS - 1] += elapsedTime;
        }
        getBE().mTotalTime += elapsedTime;
    }
    getBE().mLastSwapTime = currentTime;

    {
        std::lock_guard lock(mTexturePoolMutex);
        const size_t refillCount = mTexturePoolSize - mTexturePool.size();
        if (refillCount > 0) {
            const size_t offset = mTexturePool.size();
            mTexturePool.resize(mTexturePoolSize);
            getRenderEngine().genTextures(refillCount, mTexturePool.data() + offset);
            ATRACE_INT("TexturePoolSize", mTexturePool.size());
        }
    }
}

void SurfaceFlinger::rebuildLayerStacks() {
    ATRACE_CALL();
    ALOGV("rebuildLayerStacks");

    // rebuild the visible layer list per screen
    if (CC_UNLIKELY(mVisibleRegionsDirty)) {
        ATRACE_NAME("rebuildLayerStacks VR Dirty");
        mVisibleRegionsDirty = false;
        invalidateHwcGeometry();

        for (const auto& pair : mDisplays) {
            const auto& display = pair.second;
            Region opaqueRegion;
            Region dirtyRegion;
            Vector<sp<Layer>> layersSortedByZ;
            Vector<sp<Layer>> layersNeedingFences;
            const ui::Transform& tr = display->getTransform();
            const Rect bounds = display->getBounds();
            if (display->isPoweredOn()) {
                computeVisibleRegions(display, dirtyRegion, opaqueRegion);

                mDrawingState.traverseInZOrder([&](Layer* layer) {
                    bool hwcLayerDestroyed = false;
                    if (layer->belongsToDisplay(display->getLayerStack(), display->isPrimary())) {
                        Region drawRegion(tr.transform(
                                layer->visibleNonTransparentRegion));
                        drawRegion.andSelf(bounds);
                        if (!drawRegion.isEmpty()) {
                            layersSortedByZ.add(layer);
                        } else {
                            // Clear out the HWC layer if this layer was
                            // previously visible, but no longer is
                            hwcLayerDestroyed = layer->destroyHwcLayer(display->getId());
                        }
                    } else {
                        // WM changes display->layerStack upon sleep/awake.
                        // Here we make sure we delete the HWC layers even if
                        // WM changed their layer stack.
                        hwcLayerDestroyed = layer->destroyHwcLayer(display->getId());
                    }

                    // If a layer is not going to get a release fence because
                    // it is invisible, but it is also going to release its
                    // old buffer, add it to the list of layers needing
                    // fences.
                    if (hwcLayerDestroyed) {
                        auto found = std::find(mLayersWithQueuedFrames.cbegin(),
                                mLayersWithQueuedFrames.cend(), layer);
                        if (found != mLayersWithQueuedFrames.cend()) {
                            layersNeedingFences.add(layer);
                        }
                    }
                });
            }
            display->setVisibleLayersSortedByZ(layersSortedByZ);
            display->setLayersNeedingFences(layersNeedingFences);
            display->undefinedRegion.set(bounds);
            display->undefinedRegion.subtractSelf(tr.transform(opaqueRegion));
            display->dirtyRegion.orSelf(dirtyRegion);
        }
    }
}

// Returns a data space that fits all visible layers.  The returned data space
// can only be one of
//  - Dataspace::SRGB (use legacy dataspace and let HWC saturate when colors are enhanced)
//  - Dataspace::DISPLAY_P3
// The returned HDR data space is one of
//  - Dataspace::UNKNOWN
//  - Dataspace::BT2020_HLG
//  - Dataspace::BT2020_PQ
Dataspace SurfaceFlinger::getBestDataspace(const sp<const DisplayDevice>& display,
                                           Dataspace* outHdrDataSpace) const {
    Dataspace bestDataSpace = Dataspace::SRGB;
    *outHdrDataSpace = Dataspace::UNKNOWN;

    for (const auto& layer : display->getVisibleLayersSortedByZ()) {
        switch (layer->getDataSpace()) {
            case Dataspace::V0_SCRGB:
            case Dataspace::V0_SCRGB_LINEAR:
            case Dataspace::DISPLAY_P3:
                bestDataSpace = Dataspace::DISPLAY_P3;
                break;
            case Dataspace::BT2020_PQ:
            case Dataspace::BT2020_ITU_PQ:
                bestDataSpace = Dataspace::DISPLAY_P3;
                *outHdrDataSpace = Dataspace::BT2020_PQ;
                break;
            case Dataspace::BT2020_HLG:
            case Dataspace::BT2020_ITU_HLG:
                bestDataSpace = Dataspace::DISPLAY_P3;
                // When there's mixed PQ content and HLG content, we set the HDR
                // data space to be BT2020_PQ and convert HLG to PQ.
                if (*outHdrDataSpace == Dataspace::UNKNOWN) {
                    *outHdrDataSpace = Dataspace::BT2020_HLG;
                }
                break;
            default:
                break;
        }
    }

    return bestDataSpace;
}

// Pick the ColorMode / Dataspace for the display device.
void SurfaceFlinger::pickColorMode(const sp<DisplayDevice>& display, ColorMode* outMode,
                                   Dataspace* outDataSpace, RenderIntent* outRenderIntent) const {
    if (mDisplayColorSetting == DisplayColorSetting::UNMANAGED) {
        *outMode = ColorMode::NATIVE;
        *outDataSpace = Dataspace::UNKNOWN;
        *outRenderIntent = RenderIntent::COLORIMETRIC;
        return;
    }

    Dataspace hdrDataSpace;
    Dataspace bestDataSpace = getBestDataspace(display, &hdrDataSpace);

    // respect hdrDataSpace only when there is no legacy HDR support
    const bool isHdr = hdrDataSpace != Dataspace::UNKNOWN &&
        !display->hasLegacyHdrSupport(hdrDataSpace);
    if (isHdr) {
        bestDataSpace = hdrDataSpace;
    }

    RenderIntent intent;
    switch (mDisplayColorSetting) {
        case DisplayColorSetting::MANAGED:
        case DisplayColorSetting::UNMANAGED:
            intent = isHdr ? RenderIntent::TONE_MAP_COLORIMETRIC : RenderIntent::COLORIMETRIC;
            break;
        case DisplayColorSetting::ENHANCED:
            intent = isHdr ? RenderIntent::TONE_MAP_ENHANCE : RenderIntent::ENHANCE;
            break;
        default: // vendor display color setting
            intent = static_cast<RenderIntent>(mDisplayColorSetting);
            break;
    }

    display->getBestColorMode(bestDataSpace, intent, outDataSpace, outMode, outRenderIntent);
}

void SurfaceFlinger::beginFrame(const sp<DisplayDevice>& display)
{
    bool dirty = !display->getDirtyRegion(false).isEmpty();
    bool empty = display->getVisibleLayersSortedByZ().size() == 0;
    bool wasEmpty = !display->lastCompositionHadVisibleLayers;

    // If nothing has changed (!dirty), don't recompose.
    // If something changed, but we don't currently have any visible layers,
    //   and didn't when we last did a composition, then skip it this time.
    // The second rule does two things:
    // - When all layers are removed from a display, we'll emit one black
    //   frame, then nothing more until we get new layers.
    // - When a display is created with a private layer stack, we won't
    //   emit any black frames until a layer is added to the layer stack.
    bool mustRecompose = dirty && !(empty && wasEmpty);

    ALOGV_IF(display->getDisplayType() == DisplayDevice::DISPLAY_VIRTUAL,
            "id[%d]: %s composition (%sdirty %sempty %swasEmpty)", display->getId(),
            mustRecompose ? "doing" : "skipping",
            dirty ? "+" : "-",
            empty ? "+" : "-",
            wasEmpty ? "+" : "-");

    display->beginFrame(mustRecompose);

    if (mustRecompose) {
        display->lastCompositionHadVisibleLayers = !empty;
    }
}

void SurfaceFlinger::prepareFrame(const sp<DisplayDevice>& display)
{
    const auto displayId = display->getId();
    if (!display->isPoweredOn()) {
        return;
    }

    status_t result = display->prepareFrame(
            *getBE().mHwc, getBE().mCompositionInfo[displayId]);
    ALOGE_IF(result != NO_ERROR,
             "prepareFrame for display %d failed:"
             " %d (%s)",
             display->getId(), result, strerror(-result));
}

void SurfaceFlinger::doComposition(const sp<DisplayDevice>& display, bool repaintEverything) {
    ATRACE_CALL();
    ALOGV("doComposition");

    if (display->isPoweredOn()) {
        // transform the dirty region into this screen's coordinate space
        const Region dirtyRegion(display->getDirtyRegion(repaintEverything));

        // repaint the framebuffer (if needed)
        doDisplayComposition(display, dirtyRegion);

        display->dirtyRegion.clear();
        display->flip();
    }
    postFramebuffer(display);
}

void SurfaceFlinger::postFrame()
{
    // |mStateLock| not needed as we are on the main thread
    if (getBE().mHwc->isConnected(HWC_DISPLAY_PRIMARY)) {
        uint32_t flipCount = getDefaultDisplayDeviceLocked()->getPageFlipCount();
        if (flipCount % LOG_FRAME_STATS_PERIOD == 0) {
            logFrameStats();
        }
    }
}

void SurfaceFlinger::postFramebuffer(const sp<DisplayDevice>& display)
{
    ATRACE_CALL();
    ALOGV("postFramebuffer");

    mPostFramebufferTime = systemTime();

    if (display->isPoweredOn()) {
        const auto displayId = display->getId();
        if (displayId >= 0) {
            getBE().mHwc->presentAndGetReleaseFences(displayId);
        }
        display->onSwapBuffersCompleted();
        display->makeCurrent();
        for (auto& layer : display->getVisibleLayersSortedByZ()) {
            sp<Fence> releaseFence = Fence::NO_FENCE;

            // The layer buffer from the previous frame (if any) is released
            // by HWC only when the release fence from this frame (if any) is
            // signaled.  Always get the release fence from HWC first.
            auto hwcLayer = layer->getHwcLayer(displayId);
            if (displayId >= 0) {
                releaseFence = getBE().mHwc->getLayerReleaseFence(displayId, hwcLayer);
            }

            // If the layer was client composited in the previous frame, we
            // need to merge with the previous client target acquire fence.
            // Since we do not track that, always merge with the current
            // client target acquire fence when it is available, even though
            // this is suboptimal.
            if (layer->getCompositionType(displayId) == HWC2::Composition::Client) {
                releaseFence = Fence::merge("LayerRelease", releaseFence,
                                            display->getClientTargetAcquireFence());
            }

            layer->getBE().onLayerDisplayed(releaseFence);
        }

        // We've got a list of layers needing fences, that are disjoint with
        // display->getVisibleLayersSortedByZ.  The best we can do is to
        // supply them with the present fence.
        if (!display->getLayersNeedingFences().isEmpty()) {
            sp<Fence> presentFence = getBE().mHwc->getPresentFence(displayId);
            for (auto& layer : display->getLayersNeedingFences()) {
                layer->getBE().onLayerDisplayed(presentFence);
            }
        }

        if (displayId >= 0) {
            getBE().mHwc->clearReleaseFences(displayId);
        }
    }
}

void SurfaceFlinger::handleTransaction(uint32_t transactionFlags)
{
    ATRACE_CALL();

    // here we keep a copy of the drawing state (that is the state that's
    // going to be overwritten by handleTransactionLocked()) outside of
    // mStateLock so that the side-effects of the State assignment
    // don't happen with mStateLock held (which can cause deadlocks).
    State drawingState(mDrawingState);

    Mutex::Autolock _l(mStateLock);
    const nsecs_t now = systemTime();
    mDebugInTransaction = now;

    // Here we're guaranteed that some transaction flags are set
    // so we can call handleTransactionLocked() unconditionally.
    // We call getTransactionFlags(), which will also clear the flags,
    // with mStateLock held to guarantee that mCurrentState won't change
    // until the transaction is committed.

    mVsyncModulator.onTransactionHandled();
    transactionFlags = getTransactionFlags(eTransactionMask);
    handleTransactionLocked(transactionFlags);

    mLastTransactionTime = systemTime() - now;
    mDebugInTransaction = 0;
    invalidateHwcGeometry();
    // here the transaction has been committed
}

DisplayDevice::DisplayType SurfaceFlinger::determineDisplayType(hwc2_display_t hwcDisplayId,
                                                                HWC2::Connection connection) const {
    // Figure out whether the event is for the primary display or an
    // external display by matching the Hwc display id against one for a
    // connected display. If we did not find a match, we then check what
    // displays are not already connected to determine the type. If we don't
    // have a connected primary display, we assume the new display is meant to
    // be the primary display, and then if we don't have an external display,
    // we assume it is that.
    const auto primaryHwcDisplayId = getBE().mHwc->getHwcDisplayId(DisplayDevice::DISPLAY_PRIMARY);
    const auto externalHwcDisplayId =
            getBE().mHwc->getHwcDisplayId(DisplayDevice::DISPLAY_EXTERNAL);
    if (primaryHwcDisplayId && primaryHwcDisplayId == hwcDisplayId) {
        return DisplayDevice::DISPLAY_PRIMARY;
    } else if (externalHwcDisplayId && externalHwcDisplayId == hwcDisplayId) {
        return DisplayDevice::DISPLAY_EXTERNAL;
    } else if (connection == HWC2::Connection::Connected && !primaryHwcDisplayId) {
        return DisplayDevice::DISPLAY_PRIMARY;
    } else if (connection == HWC2::Connection::Connected && !externalHwcDisplayId) {
        return DisplayDevice::DISPLAY_EXTERNAL;
    }

    return DisplayDevice::DISPLAY_ID_INVALID;
}

void SurfaceFlinger::processDisplayHotplugEventsLocked() {
    for (const auto& event : mPendingHotplugEvents) {
        auto displayType = determineDisplayType(event.hwcDisplayId, event.connection);
        if (displayType == DisplayDevice::DISPLAY_ID_INVALID) {
            ALOGW("Unable to determine the display type for display %" PRIu64, event.hwcDisplayId);
            continue;
        }

        if (getBE().mHwc->isUsingVrComposer() && displayType == DisplayDevice::DISPLAY_EXTERNAL) {
            ALOGE("External displays are not supported by the vr hardware composer.");
            continue;
        }

        const auto displayId =
                getBE().mHwc->onHotplug(event.hwcDisplayId, displayType, event.connection);
        if (displayId) {
            ALOGV("Display %" PRIu64 " has stable ID %" PRIu64, event.hwcDisplayId, *displayId);
        }

        if (event.connection == HWC2::Connection::Connected) {
            if (!mDisplayTokens[displayType].get()) {
                ALOGV("Creating built in display %d", displayType);
                mDisplayTokens[displayType] = new BBinder();
                DisplayDeviceState info;
                info.type = displayType;
                info.displayName = displayType == DisplayDevice::DISPLAY_PRIMARY ?
                        "Built-in Screen" : "External Screen";
                info.isSecure = true; // All physical displays are currently considered secure.
                mCurrentState.displays.add(mDisplayTokens[displayType], info);
                mInterceptor->saveDisplayCreation(info);
            }
        } else {
            ALOGV("Removing built in display %d", displayType);

            ssize_t idx = mCurrentState.displays.indexOfKey(mDisplayTokens[displayType]);
            if (idx >= 0) {
                const DisplayDeviceState& info(mCurrentState.displays.valueAt(idx));
                mInterceptor->saveDisplayDeletion(info.sequenceId);
                mCurrentState.displays.removeItemsAt(idx);
            }
            mDisplayTokens[displayType].clear();
        }

        processDisplayChangesLocked();
    }

    mPendingHotplugEvents.clear();
}

sp<DisplayDevice> SurfaceFlinger::setupNewDisplayDeviceInternal(
        const wp<IBinder>& displayToken, int32_t displayId, const DisplayDeviceState& state,
        const sp<DisplaySurface>& dispSurface, const sp<IGraphicBufferProducer>& producer) {
    DisplayDeviceCreationArgs creationArgs(this, displayToken, state.type, displayId);
    creationArgs.isSecure = state.isSecure;
    creationArgs.displaySurface = dispSurface;
    creationArgs.hasWideColorGamut = false;
    creationArgs.supportedPerFrameMetadata = 0;

    if (useColorManagement && displayId >= 0) {
        std::vector<ColorMode> modes = getHwComposer().getColorModes(displayId);
        for (ColorMode colorMode : modes) {
            if (isWideColorMode(colorMode)) {
                creationArgs.hasWideColorGamut = true;
            }

            std::vector<RenderIntent> renderIntents =
                    getHwComposer().getRenderIntents(displayId, colorMode);
            creationArgs.hwcColorModes.emplace(colorMode, renderIntents);
        }
    }

    if (displayId >= 0) {
        getHwComposer().getHdrCapabilities(displayId, &creationArgs.hdrCapabilities);
        creationArgs.supportedPerFrameMetadata =
                getHwComposer().getSupportedPerFrameMetadata(displayId);
    }

    auto nativeWindowSurface = mCreateNativeWindowSurface(producer);
    auto nativeWindow = nativeWindowSurface->getNativeWindow();
    creationArgs.nativeWindow = nativeWindow;

    /*
     * Create our display's surface
     */
    std::unique_ptr<renderengine::Surface> renderSurface = getRenderEngine().createSurface();
    renderSurface->setCritical(state.type == DisplayDevice::DISPLAY_PRIMARY);
    renderSurface->setAsync(state.isVirtual());
    renderSurface->setNativeWindow(nativeWindow.get());
    creationArgs.displayWidth = renderSurface->getWidth();
    creationArgs.displayHeight = renderSurface->getHeight();
    creationArgs.renderSurface = std::move(renderSurface);

    // Make sure that composition can never be stalled by a virtual display
    // consumer that isn't processing buffers fast enough. We have to do this
    // in two places:
    // * Here, in case the display is composed entirely by HWC.
    // * In makeCurrent(), using eglSwapInterval. Some EGL drivers set the
    //   window's swap interval in eglMakeCurrent, so they'll override the
    //   interval we set here.
    if (state.isVirtual()) {
        nativeWindow->setSwapInterval(nativeWindow.get(), 0);
    }

    creationArgs.displayInstallOrientation = state.type == DisplayDevice::DISPLAY_PRIMARY
            ? primaryDisplayOrientation
            : DisplayState::eOrientationDefault;

    // virtual displays are always considered enabled
    creationArgs.initialPowerMode = state.isVirtual() ? HWC_POWER_MODE_NORMAL : HWC_POWER_MODE_OFF;

    sp<DisplayDevice> display = new DisplayDevice(std::move(creationArgs));

    if (maxFrameBufferAcquiredBuffers >= 3) {
        nativeWindowSurface->preallocateBuffers();
    }

    ColorMode defaultColorMode = ColorMode::NATIVE;
    Dataspace defaultDataSpace = Dataspace::UNKNOWN;
    if (display->hasWideColorGamut()) {
        defaultColorMode = ColorMode::SRGB;
        defaultDataSpace = Dataspace::SRGB;
    }
    setActiveColorModeInternal(display, defaultColorMode, defaultDataSpace,
                               RenderIntent::COLORIMETRIC);
    if (state.type < DisplayDevice::DISPLAY_VIRTUAL) {
        display->setActiveConfig(getHwComposer().getActiveConfigIndex(state.type));
    }
    display->setLayerStack(state.layerStack);
    display->setProjection(state.orientation, state.viewport, state.frame);
    display->setDisplayName(state.displayName);

    return display;
}

void SurfaceFlinger::processDisplayChangesLocked() {
    // here we take advantage of Vector's copy-on-write semantics to
    // improve performance by skipping the transaction entirely when
    // know that the lists are identical
    const KeyedVector<wp<IBinder>, DisplayDeviceState>& curr(mCurrentState.displays);
    const KeyedVector<wp<IBinder>, DisplayDeviceState>& draw(mDrawingState.displays);
    if (!curr.isIdenticalTo(draw)) {
        mVisibleRegionsDirty = true;
        const size_t cc = curr.size();
        size_t dc = draw.size();

        // find the displays that were removed
        // (ie: in drawing state but not in current state)
        // also handle displays that changed
        // (ie: displays that are in both lists)
        for (size_t i = 0; i < dc;) {
            const ssize_t j = curr.indexOfKey(draw.keyAt(i));
            if (j < 0) {
                // in drawing state but not in current state
                // Call makeCurrent() on the primary display so we can
                // be sure that nothing associated with this display
                // is current.
                if (const auto defaultDisplay = getDefaultDisplayDeviceLocked()) {
                    defaultDisplay->makeCurrent();
                }
                if (const auto display = getDisplayDeviceLocked(draw.keyAt(i))) {
                    display->disconnect(getHwComposer());
                }
                if (draw[i].type == DisplayDevice::DISPLAY_PRIMARY) {
                    if (mUseScheduler) {
                        mScheduler->hotplugReceived(mAppConnectionHandle,
                                                    EventThread::DisplayType::Primary, false);
                    } else {
                        mEventThread->onHotplugReceived(EventThread::DisplayType::Primary, false);
                    }
                } else if (draw[i].type == DisplayDevice::DISPLAY_EXTERNAL) {
                    if (mUseScheduler) {
                        mScheduler->hotplugReceived(mAppConnectionHandle,
                                                    EventThread::DisplayType::External, false);
                    } else {
                        mEventThread->onHotplugReceived(EventThread::DisplayType::External, false);
                    }
                }
                mDisplays.erase(draw.keyAt(i));
            } else {
                // this display is in both lists. see if something changed.
                const DisplayDeviceState& state(curr[j]);
                const wp<IBinder>& displayToken = curr.keyAt(j);
                const sp<IBinder> state_binder = IInterface::asBinder(state.surface);
                const sp<IBinder> draw_binder = IInterface::asBinder(draw[i].surface);
                if (state_binder != draw_binder) {
                    // changing the surface is like destroying and
                    // recreating the DisplayDevice, so we just remove it
                    // from the drawing state, so that it get re-added
                    // below.
                    if (const auto display = getDisplayDeviceLocked(displayToken)) {
                        display->disconnect(getHwComposer());
                    }
                    mDisplays.erase(displayToken);
                    mDrawingState.displays.removeItemsAt(i);
                    dc--;
                    // at this point we must loop to the next item
                    continue;
                }

                if (const auto display = getDisplayDeviceLocked(displayToken)) {
                    if (state.layerStack != draw[i].layerStack) {
                        display->setLayerStack(state.layerStack);
                    }
                    if ((state.orientation != draw[i].orientation) ||
                        (state.viewport != draw[i].viewport) || (state.frame != draw[i].frame)) {
                        display->setProjection(state.orientation, state.viewport, state.frame);
                    }
                    if (state.width != draw[i].width || state.height != draw[i].height) {
                        display->setDisplaySize(state.width, state.height);
                    }
                }
            }
            ++i;
        }

        // find displays that were added
        // (ie: in current state but not in drawing state)
        for (size_t i = 0; i < cc; i++) {
            if (draw.indexOfKey(curr.keyAt(i)) < 0) {
                const DisplayDeviceState& state(curr[i]);

                sp<DisplaySurface> dispSurface;
                sp<IGraphicBufferProducer> producer;
                sp<IGraphicBufferProducer> bqProducer;
                sp<IGraphicBufferConsumer> bqConsumer;
                mCreateBufferQueue(&bqProducer, &bqConsumer, false);

                int32_t displayId = -1;
                if (state.isVirtual()) {
                    // Virtual displays without a surface are dormant:
                    // they have external state (layer stack, projection,
                    // etc.) but no internal state (i.e. a DisplayDevice).
                    if (state.surface != nullptr) {
                        // Allow VR composer to use virtual displays.
                        if (mUseHwcVirtualDisplays || getBE().mHwc->isUsingVrComposer()) {
                            DisplayUtils *displayUtils = DisplayUtils::getInstance();
                            int width = 0;
                            int status = state.surface->query(NATIVE_WINDOW_WIDTH, &width);
                            ALOGE_IF(status != NO_ERROR, "Unable to query width (%d)", status);
                            int height = 0;
                            status = state.surface->query(NATIVE_WINDOW_HEIGHT, &height);
                            ALOGE_IF(status != NO_ERROR, "Unable to query height (%d)", status);
                            int intFormat = 0;
                            status = state.surface->query(NATIVE_WINDOW_FORMAT, &intFormat);
                            ALOGE_IF(status != NO_ERROR, "Unable to query format (%d)", status);
                            auto format = static_cast<ui::PixelFormat>(intFormat);

                            if (maxVirtualDisplaySize == 0 ||
                                 ( (uint64_t)width <= maxVirtualDisplaySize &&
                                 (uint64_t)height <= maxVirtualDisplaySize)) {
                                uint64_t usage = 0;
                                // Replace with native_window_get_consumer_usage ?
                                status = state.surface->getConsumerUsage(&usage);
                                ALOGW_IF(status != NO_ERROR, "Unable to query usage (%d)", status);
                                if ( (status == NO_ERROR) &&
                                     displayUtils->canAllocateHwcDisplayIdForVDS(usage)) {
                                    getBE().mHwc->allocateVirtualDisplay(
                                            width, height, &format, &displayId);
                                 }
                            }
                        }

                        // TODO: Plumb requested format back up to consumer
                        DisplayUtils::getInstance()->initVDSInstance(*getBE().mHwc,
                                                        displayId, state.surface,
                                                        dispSurface, producer,
                                                        bqProducer, bqConsumer,
                                                        state.displayName, state.isSecure);
                    }
                } else {
                    ALOGE_IF(state.surface != nullptr,
                             "adding a supported display, but rendering "
                             "surface is provided (%p), ignoring it",
                             state.surface.get());

                    displayId = state.type;
                    dispSurface = new FramebufferSurface(*getBE().mHwc, displayId, bqConsumer);
                    producer = bqProducer;
                }

                const wp<IBinder>& displayToken = curr.keyAt(i);
                if (dispSurface != nullptr) {
                    mDisplays.emplace(displayToken,
                                      setupNewDisplayDeviceInternal(displayToken, displayId, state,
                                                                    dispSurface, producer));
                    if (!state.isVirtual()) {
                        if (state.type == DisplayDevice::DISPLAY_PRIMARY) {
                            if (mUseScheduler) {
                                mScheduler->hotplugReceived(mAppConnectionHandle,
                                                            EventThread::DisplayType::Primary,
                                                            true);
                            } else {
                                mEventThread->onHotplugReceived(EventThread::DisplayType::Primary,
                                                                true);
                            }
                        } else if (state.type == DisplayDevice::DISPLAY_EXTERNAL) {
                            if (mUseScheduler) {
                                mScheduler->hotplugReceived(mAppConnectionHandle,
                                                            EventThread::DisplayType::External,
                                                            true);
                            } else {
                                mEventThread->onHotplugReceived(EventThread::DisplayType::External,
                                                                true);
                            }
                        }
                    }
                }
            }
        }
    }

    mDrawingState.displays = mCurrentState.displays;
}

void SurfaceFlinger::handleTransactionLocked(uint32_t transactionFlags)
{
    // Notify all layers of available frames
    mCurrentState.traverseInZOrder([](Layer* layer) {
        layer->notifyAvailableFrames();
    });

    /*
     * Traversal of the children
     * (perform the transaction for each of them if needed)
     */

    if (transactionFlags & eTraversalNeeded) {
        mCurrentState.traverseInZOrder([&](Layer* layer) {
            uint32_t trFlags = layer->getTransactionFlags(eTransactionNeeded);
            if (!trFlags) return;

            const uint32_t flags = layer->doTransaction(0);
            if (flags & Layer::eVisibleRegion)
                mVisibleRegionsDirty = true;
        });
    }

    /*
     * Perform display own transactions if needed
     */

    if (transactionFlags & eDisplayTransactionNeeded) {
        processDisplayChangesLocked();
        processDisplayHotplugEventsLocked();
    }

    if (transactionFlags & (eDisplayLayerStackChanged|eDisplayTransactionNeeded)) {
        // The transform hint might have changed for some layers
        // (either because a display has changed, or because a layer
        // as changed).
        //
        // Walk through all the layers in currentLayers,
        // and update their transform hint.
        //
        // If a layer is visible only on a single display, then that
        // display is used to calculate the hint, otherwise we use the
        // default display.
        //
        // NOTE: we do this here, rather than in rebuildLayerStacks() so that
        // the hint is set before we acquire a buffer from the surface texture.
        //
        // NOTE: layer transactions have taken place already, so we use their
        // drawing state. However, SurfaceFlinger's own transaction has not
        // happened yet, so we must use the current state layer list
        // (soon to become the drawing state list).
        //
        sp<const DisplayDevice> hintDisplay;
        uint32_t currentlayerStack = 0;
        bool first = true;
        mCurrentState.traverseInZOrder([&](Layer* layer) {
            // NOTE: we rely on the fact that layers are sorted by
            // layerStack first (so we don't have to traverse the list
            // of displays for every layer).
            uint32_t layerStack = layer->getLayerStack();
            if (first || currentlayerStack != layerStack) {
                currentlayerStack = layerStack;
                // figure out if this layerstack is mirrored
                // (more than one display) if so, pick the default display,
                // if not, pick the only display it's on.
                hintDisplay = nullptr;
                for (const auto& [token, display] : mDisplays) {
                    if (layer->belongsToDisplay(display->getLayerStack(), display->isPrimary())) {
                        if (hintDisplay) {
                            hintDisplay = nullptr;
                            break;
                        } else {
                            hintDisplay = display;
                        }
                    }
                }
            }

            if (!hintDisplay) {
                // NOTE: TEMPORARY FIX ONLY. Real fix should cause layers to
                // redraw after transform hint changes. See bug 8508397.

                // could be null when this layer is using a layerStack
                // that is not visible on any display. Also can occur at
                // screen off/on times.
                hintDisplay = getDefaultDisplayDeviceLocked();
            }

            // could be null if there is no display available at all to get
            // the transform hint from.
            if (hintDisplay) {
                layer->updateTransformHint(hintDisplay);
            }

            first = false;
        });
    }


    /*
     * Perform our own transaction if needed
     */

    if (mLayersAdded) {
        mLayersAdded = false;
        // Layers have been added.
        mVisibleRegionsDirty = true;
    }

    // some layers might have been removed, so
    // we need to update the regions they're exposing.
    if (mLayersRemoved) {
        mLayersRemoved = false;
        mVisibleRegionsDirty = true;
        mDrawingState.traverseInZOrder([&](Layer* layer) {
            if (mLayersPendingRemoval.indexOf(layer) >= 0) {
                // this layer is not visible anymore
                // TODO: we could traverse the tree from front to back and
                //       compute the actual visible region
                // TODO: we could cache the transformed region
                Region visibleReg;
                visibleReg.set(layer->computeScreenBounds());
                invalidateLayerStack(layer, visibleReg);
            }
        });
    }

    commitTransaction();

    updateCursorAsync();
}

void SurfaceFlinger::updateCursorAsync()
{
    for (const auto& [token, display] : mDisplays) {
        if (display->getId() < 0) {
            continue;
        }

        for (auto& layer : display->getVisibleLayersSortedByZ()) {
            layer->updateCursorPosition(display);
        }
    }
}

void SurfaceFlinger::commitTransaction()
{
    if (!mLayersPendingRemoval.isEmpty()) {
        // Notify removed layers now that they can't be drawn from
        for (const auto& l : mLayersPendingRemoval) {
            recordBufferingStats(l->getName().string(),
                    l->getOccupancyHistory(true));
            l->onRemoved();
        }
        mLayersPendingRemoval.clear();
    }

    // If this transaction is part of a window animation then the next frame
    // we composite should be considered an animation as well.
    mAnimCompositionPending = mAnimTransactionPending;

    mDrawingState = mCurrentState;
    // clear the "changed" flags in current state
    mCurrentState.colorMatrixChanged = false;

    mDrawingState.traverseInZOrder([](Layer* layer) {
        layer->commitChildList();
    });
    mTransactionPending = false;
    mAnimTransactionPending = false;
    mTransactionCV.broadcast();
}

void SurfaceFlinger::computeVisibleRegions(const sp<const DisplayDevice>& display,
                                           Region& outDirtyRegion, Region& outOpaqueRegion) {
    ATRACE_CALL();
    ALOGV("computeVisibleRegions");

    Region aboveOpaqueLayers;
    Region aboveCoveredLayers;
    Region dirty;

    outDirtyRegion.clear();

    Layer* layerOfInterest = NULL;
    bool bIgnoreLayer = false;
    mDrawingState.traverseInReverseZOrder([&](Layer* layer) {
        if (layer->isSecureDisplay()) {
            bIgnoreLayer = true;
            const int32_t displayId = display->getId();
            const auto hwcDisplayId = getHwComposer().getHwcDisplayId(displayId);
            if (!hwcDisplayId) {
                layerOfInterest = layer;
            }
            return;
        }
    });

    mDrawingState.traverseInReverseZOrder([&](Layer* layer) {
        // start with the whole surface at its current location
        const Layer::State& s(layer->getDrawingState());

        // only consider the layers on the given layer stack
        if (!layer->belongsToDisplay(display->getLayerStack(), display->isPrimary())) {
            return;
        }

        if (bIgnoreLayer && layerOfInterest != layer) {
            Region visibleNonTransRegion;
            visibleNonTransRegion.set(Rect(0, 0));
            layer->setVisibleNonTransparentRegion(visibleNonTransRegion);
            return;
        }

        /*
         * opaqueRegion: area of a surface that is fully opaque.
         */
        Region opaqueRegion;

        /*
         * visibleRegion: area of a surface that is visible on screen
         * and not fully transparent. This is essentially the layer's
         * footprint minus the opaque regions above it.
         * Areas covered by a translucent surface are considered visible.
         */
        Region visibleRegion;

        /*
         * coveredRegion: area of a surface that is covered by all
         * visible regions above it (which includes the translucent areas).
         */
        Region coveredRegion;

        /*
         * transparentRegion: area of a surface that is hinted to be completely
         * transparent. This is only used to tell when the layer has no visible
         * non-transparent regions and can be removed from the layer list. It
         * does not affect the visibleRegion of this layer or any layers
         * beneath it. The hint may not be correct if apps don't respect the
         * SurfaceView restrictions (which, sadly, some don't).
         */
        Region transparentRegion;


        // handle hidden surfaces by setting the visible region to empty
        if (CC_LIKELY(layer->isVisible())) {
            const bool translucent = !layer->isOpaque(s);
            Rect bounds(layer->computeScreenBounds());
            visibleRegion.set(bounds);
            ui::Transform tr = layer->getTransform();
            if (!visibleRegion.isEmpty()) {
                // Remove the transparent area from the visible region
                if (translucent) {
                    if (tr.preserveRects()) {
                        // transform the transparent region
                        transparentRegion = tr.transform(layer->getActiveTransparentRegion(s));
                    } else {
                        // transformation too complex, can't do the
                        // transparent region optimization.
                        transparentRegion.clear();
                    }
                }

                // compute the opaque region
                const int32_t layerOrientation = tr.getOrientation();
                if (layer->getAlpha() == 1.0f && !translucent &&
                        ((layerOrientation & ui::Transform::ROT_INVALID) == false)) {
                    // the opaque region is the layer's footprint
                    opaqueRegion = visibleRegion;
                }
            }
        }

        if (visibleRegion.isEmpty()) {
            layer->clearVisibilityRegions();
            return;
        }

        // Clip the covered region to the visible region
        coveredRegion = aboveCoveredLayers.intersect(visibleRegion);

        // Update aboveCoveredLayers for next (lower) layer
        aboveCoveredLayers.orSelf(visibleRegion);

        // subtract the opaque region covered by the layers above us
        visibleRegion.subtractSelf(aboveOpaqueLayers);

        // compute this layer's dirty region
        if (layer->contentDirty) {
            // we need to invalidate the whole region
            dirty = visibleRegion;
            // as well, as the old visible region
            dirty.orSelf(layer->visibleRegion);
            layer->contentDirty = false;
        } else {
            /* compute the exposed region:
             *   the exposed region consists of two components:
             *   1) what's VISIBLE now and was COVERED before
             *   2) what's EXPOSED now less what was EXPOSED before
             *
             * note that (1) is conservative, we start with the whole
             * visible region but only keep what used to be covered by
             * something -- which mean it may have been exposed.
             *
             * (2) handles areas that were not covered by anything but got
             * exposed because of a resize.
             */
            const Region newExposed = visibleRegion - coveredRegion;
            const Region oldVisibleRegion = layer->visibleRegion;
            const Region oldCoveredRegion = layer->coveredRegion;
            const Region oldExposed = oldVisibleRegion - oldCoveredRegion;
            dirty = (visibleRegion&oldCoveredRegion) | (newExposed-oldExposed);
        }
        dirty.subtractSelf(aboveOpaqueLayers);

        // accumulate to the screen dirty region
        outDirtyRegion.orSelf(dirty);

        // Update aboveOpaqueLayers for next (lower) layer
        aboveOpaqueLayers.orSelf(opaqueRegion);

        // Store the visible region in screen space
        layer->setVisibleRegion(visibleRegion);
        layer->setCoveredRegion(coveredRegion);
        layer->setVisibleNonTransparentRegion(
                visibleRegion.subtract(transparentRegion));
    });

    outOpaqueRegion = aboveOpaqueLayers;
}

void SurfaceFlinger::invalidateLayerStack(const sp<const Layer>& layer, const Region& dirty) {
    for (const auto& [token, display] : mDisplays) {
        if (layer->belongsToDisplay(display->getLayerStack(), display->isPrimary())) {
            display->dirtyRegion.orSelf(dirty);
        }
    }
}

bool SurfaceFlinger::handlePageFlip()
{
    ALOGV("handlePageFlip");

    nsecs_t latchTime = systemTime();

    bool visibleRegions = false;
    bool frameQueued = false;
    bool newDataLatched = false;

    // Store the set of layers that need updates. This set must not change as
    // buffers are being latched, as this could result in a deadlock.
    // Example: Two producers share the same command stream and:
    // 1.) Layer 0 is latched
    // 2.) Layer 0 gets a new frame
    // 2.) Layer 1 gets a new frame
    // 3.) Layer 1 is latched.
    // Display is now waiting on Layer 1's frame, which is behind layer 0's
    // second frame. But layer 0's second frame could be waiting on display.
    mDrawingState.traverseInZOrder([&](Layer* layer) {
        if (layer->hasReadyFrame()) {
            frameQueued = true;
            const nsecs_t expectedPresentTime = mPrimaryDispSync->expectedPresentTime();
            if (layer->shouldPresentNow(expectedPresentTime)) {
                mLayersWithQueuedFrames.push_back(layer);
            } else {
                layer->useEmptyDamage();
            }
        } else {
            layer->useEmptyDamage();
        }
    });

    for (auto& layer : mLayersWithQueuedFrames) {
        const Region dirty(layer->latchBuffer(visibleRegions, latchTime, getBE().flushFence));
        layer->useSurfaceDamage();
        invalidateLayerStack(layer, dirty);
        if (layer->isBufferLatched()) {
            newDataLatched = true;
        }
    }

    // Clear the renderengine fence here...
    // downstream code assumes that a cleared fence == NO_FENCE, so reassign to
    // clear instead of sp::clear.
    getBE().flushFence = Fence::NO_FENCE;

    mVisibleRegionsDirty |= visibleRegions;

    // If we will need to wake up at some time in the future to deal with a
    // queued frame that shouldn't be displayed during this vsync period, wake
    // up during the next vsync period to check again.
    if (frameQueued && (mLayersWithQueuedFrames.empty() || !newDataLatched)) {
        signalLayerUpdate();
    }

    // enter boot animation on first buffer latch
    if (CC_UNLIKELY(mBootStage == BootStage::BOOTLOADER && newDataLatched)) {
        ALOGI("Enter boot animation");
        mBootStage = BootStage::BOOTANIMATION;
    }

    // Only continue with the refresh if there is actually new work to do
    return !mLayersWithQueuedFrames.empty() && newDataLatched;
}

void SurfaceFlinger::invalidateHwcGeometry()
{
    mGeometryInvalid = true;
}

void SurfaceFlinger::doDisplayComposition(const sp<const DisplayDevice>& display,
                                          const Region& inDirtyRegion) {
    // We only need to actually compose the display if:
    // 1) It is being handled by hardware composer, which may need this to
    //    keep its virtual display state machine in sync, or
    // 2) There is work to be done (the dirty region isn't empty)
    bool isHwcDisplay = display->getId() >= 0;
    if (!isHwcDisplay && inDirtyRegion.isEmpty()) {
        ALOGV("Skipping display composition");
        return;
    }

    ALOGV("doDisplayComposition");
    if (!doComposeSurfaces(display)) return;

    // swap buffers (presentation)
    display->swapBuffers(getHwComposer());
}

bool SurfaceFlinger::doComposeSurfaces(const sp<const DisplayDevice>& display) {
    ALOGV("doComposeSurfaces");

    const Region bounds(display->bounds());
    const DisplayRenderArea renderArea(display);
    const auto displayId = display->getId();
    const bool hasClientComposition = getBE().mHwc->hasClientComposition(displayId);
    ATRACE_INT("hasClientComposition", hasClientComposition);

    mat4 colorMatrix;
    bool applyColorMatrix = false;
    bool needsEnhancedColorMatrix = false;

    if (hasClientComposition) {
        ALOGV("hasClientComposition");

        Dataspace outputDataspace = Dataspace::UNKNOWN;
        if (display->hasWideColorGamut()) {
            outputDataspace = display->getCompositionDataSpace();
        }
        getBE().mRenderEngine->setOutputDataSpace(outputDataspace);
        getBE().mRenderEngine->setDisplayMaxLuminance(
                display->getHdrCapabilities().getDesiredMaxLuminance());

        const bool hasDeviceComposition = getBE().mHwc->hasDeviceComposition(displayId);
        const bool skipClientColorTransform = getBE().mHwc->hasCapability(
            HWC2::Capability::SkipClientColorTransform);

        // Compute the global color transform matrix.
        applyColorMatrix = !hasDeviceComposition && !skipClientColorTransform;
        if (applyColorMatrix) {
            colorMatrix = mDrawingState.colorMatrix;
        }

        // The current enhanced saturation matrix is designed to enhance Display P3,
        // thus we only apply this matrix when the render intent is not colorimetric
        // and the output color space is Display P3.
        needsEnhancedColorMatrix =
            (display->getActiveRenderIntent() >= RenderIntent::ENHANCE &&
             outputDataspace == Dataspace::DISPLAY_P3);
        if (needsEnhancedColorMatrix) {
            colorMatrix *= mEnhancedSaturationMatrix;
        }

        if (!display->makeCurrent()) {
            ALOGW("DisplayDevice::makeCurrent failed. Aborting surface composition for display %s",
                  display->getDisplayName().c_str());
            getRenderEngine().resetCurrentSurface();

            // |mStateLock| not needed as we are on the main thread
            const auto defaultDisplay = getDefaultDisplayDeviceLocked();
            if (!defaultDisplay || !defaultDisplay->makeCurrent()) {
                ALOGE("DisplayDevice::makeCurrent on default display failed. Aborting.");
            }
            return false;
        }

        // Never touch the framebuffer if we don't have any framebuffer layers
        if (hasDeviceComposition) {
            // when using overlays, we assume a fully transparent framebuffer
            // NOTE: we could reduce how much we need to clear, for instance
            // remove where there are opaque FB layers. however, on some
            // GPUs doing a "clean slate" clear might be more efficient.
            // We'll revisit later if needed.
            getBE().mRenderEngine->clearWithColor(0, 0, 0, 0);
        } else {
            // we start with the whole screen area and remove the scissor part
            // we're left with the letterbox region
            // (common case is that letterbox ends-up being empty)
            const Region letterbox = bounds.subtract(display->getScissor());

            // compute the area to clear
            const Region region = display->undefinedRegion.merge(letterbox);

            // screen is already cleared here
            if (!region.isEmpty()) {
                // can happen with SurfaceView
                drawWormhole(region);
            }
        }

        const Rect& bounds = display->getBounds();
        const Rect& scissor = display->getScissor();
        if (scissor != bounds) {
            // scissor doesn't match the screen's dimensions, so we
            // need to clear everything outside of it and enable
            // the GL scissor so we don't draw anything where we shouldn't

            // enable scissor for this frame
            getBE().mRenderEngine->setScissor(scissor);
        }
    }

    /*
     * and then, render the layers targeted at the framebuffer
     */

    ALOGV("Rendering client layers");
    const ui::Transform& displayTransform = display->getTransform();
    bool firstLayer = true;
    for (auto& layer : display->getVisibleLayersSortedByZ()) {
        const Region clip(bounds.intersect(
                displayTransform.transform(layer->visibleRegion)));
        ALOGV("Layer: %s", layer->getName().string());
        ALOGV("  Composition type: %s", to_string(layer->getCompositionType(displayId)).c_str());
        if (!clip.isEmpty()) {
            switch (layer->getCompositionType(displayId)) {
                case HWC2::Composition::Cursor:
                case HWC2::Composition::Device:
                case HWC2::Composition::Sideband:
                case HWC2::Composition::SolidColor: {
                    const Layer::State& state(layer->getDrawingState());
                    if (layer->getClearClientTarget(displayId) && !firstLayer &&
                        layer->isOpaque(state) && (layer->getAlpha() == 1.0f) &&
                        hasClientComposition) {
                        // never clear the very first layer since we're
                        // guaranteed the FB is already cleared
                        layer->clearWithOpenGL(renderArea);
                    }
                    break;
                }
                case HWC2::Composition::Client: {
                    const auto hwcDisplayId = getHwComposer().getHwcDisplayId(displayId);
                    if ((hwcDisplayId < 0) &&
                        (DisplayUtils::getInstance()->skipColorLayer(layer->getTypeId()))) {
                        // We are not using h/w composer.
                        // Skip color (dim) layer for WFD direct streaming.
                        continue;
                    }
                    if (layer->hasColorTransform()) {
                        mat4 tmpMatrix;
                        if (applyColorMatrix) {
                            tmpMatrix = mDrawingState.colorMatrix;
                        }
                        tmpMatrix *= layer->getColorTransform();
                        if (needsEnhancedColorMatrix) {
                            tmpMatrix *= mEnhancedSaturationMatrix;
                        }
                        getRenderEngine().setColorTransform(tmpMatrix);
                    } else {
                        getRenderEngine().setColorTransform(colorMatrix);
                    }
                    layer->draw(renderArea, clip);
                    break;
                }
                default:
                    break;
            }
        } else {
            ALOGV("  Skipping for empty clip");
        }
        firstLayer = false;
    }

    // Clear color transform matrix at the end of the frame.
    getRenderEngine().setColorTransform(mat4());

    // disable scissor at the end of the frame
    getBE().mRenderEngine->disableScissor();
    return true;
}

void SurfaceFlinger::drawWormhole(const Region& region) const {
    auto& engine(getRenderEngine());
    engine.fillRegionWithColor(region, 0, 0, 0, 0);
}

status_t SurfaceFlinger::addClientLayer(const sp<Client>& client,
        const sp<IBinder>& handle,
        const sp<IGraphicBufferProducer>& gbc,
        const sp<Layer>& lbc,
        const sp<Layer>& parent)
{
    // add this layer to the current state list
    {
        Mutex::Autolock _l(mStateLock);
        if (mNumLayers >= MAX_LAYERS) {
            ALOGE("AddClientLayer failed, mNumLayers (%zu) >= MAX_LAYERS (%zu)", mNumLayers,
                  MAX_LAYERS);
            return NO_MEMORY;
        }
        if (parent == nullptr) {
            mCurrentState.layersSortedByZ.add(lbc);
        } else {
            if (parent->isPendingRemoval()) {
                ALOGE("addClientLayer called with a removed parent");
                return NAME_NOT_FOUND;
            }
            parent->addChild(lbc);
        }

        if (gbc != nullptr) {
            mGraphicBufferProducerList.insert(IInterface::asBinder(gbc).get());
            ALOGE_IF(mGraphicBufferProducerList.size() >
                                        mMaxGraphicBufferProducerListSize,
                                "Suspected IGBP leak: %zu IGBPs (%zu max), %zu Layers",
                                mGraphicBufferProducerList.size(),
                                mMaxGraphicBufferProducerListSize, mNumLayers);
        }
        mLayersAdded = true;
        mNumLayers++;
    }

    // attach this layer to the client
    client->attachLayer(handle, lbc);

    return NO_ERROR;
}

status_t SurfaceFlinger::removeLayer(const sp<Layer>& layer, bool topLevelOnly) {
    Mutex::Autolock _l(mStateLock);
    return removeLayerLocked(mStateLock, layer, topLevelOnly);
}

status_t SurfaceFlinger::removeLayerLocked(const Mutex&, const sp<Layer>& layer,
                                           bool topLevelOnly) {
    if (layer->isPendingRemoval()) {
        return NO_ERROR;
    }

    const auto& p = layer->getParent();
    ssize_t index;
    if (p != nullptr) {
        if (topLevelOnly) {
            return NO_ERROR;
        }

        sp<Layer> ancestor = p;
        while (ancestor->getParent() != nullptr) {
            ancestor = ancestor->getParent();
        }
        if (mCurrentState.layersSortedByZ.indexOf(ancestor) < 0) {
            ALOGE("removeLayer called with a layer whose parent has been removed");
            return NAME_NOT_FOUND;
        }

        index = p->removeChild(layer);
    } else {
        index = mCurrentState.layersSortedByZ.remove(layer);
    }

    // As a matter of normal operation, the LayerCleaner will produce a second
    // attempt to remove the surface. The Layer will be kept alive in mDrawingState
    // so we will succeed in promoting it, but it's already been removed
    // from mCurrentState. As long as we can find it in mDrawingState we have no problem
    // otherwise something has gone wrong and we are leaking the layer.
    if (index < 0 && mDrawingState.layersSortedByZ.indexOf(layer) < 0) {
        ALOGE("Failed to find layer (%s) in layer parent (%s).",
                layer->getName().string(),
                (p != nullptr) ? p->getName().string() : "no-parent");
        return BAD_VALUE;
    } else if (index < 0) {
        return NO_ERROR;
    }

    layer->onRemovedFromCurrentState();
    mLayersPendingRemoval.add(layer);
    mLayersRemoved = true;
    mNumLayers -= 1 + layer->getChildrenCount();
    setTransactionFlags(eTransactionNeeded);
    return NO_ERROR;
}

uint32_t SurfaceFlinger::peekTransactionFlags() {
    return mTransactionFlags;
}

uint32_t SurfaceFlinger::getTransactionFlags(uint32_t flags) {
    return mTransactionFlags.fetch_and(~flags) & flags;
}

uint32_t SurfaceFlinger::setTransactionFlags(uint32_t flags) {
    return setTransactionFlags(flags, Scheduler::TransactionStart::NORMAL);
}

uint32_t SurfaceFlinger::setTransactionFlags(uint32_t flags,
                                             Scheduler::TransactionStart transactionStart) {
    uint32_t old = mTransactionFlags.fetch_or(flags);
    mVsyncModulator.setTransactionStart(transactionStart);
    if ((old & flags)==0) { // wake the server up
        signalTransaction();
    }
    return old;
}

bool SurfaceFlinger::containsAnyInvalidClientState(const Vector<ComposerState>& states) {
    for (const ComposerState& state : states) {
        // Here we need to check that the interface we're given is indeed
        // one of our own. A malicious client could give us a nullptr
        // IInterface, or one of its own or even one of our own but a
        // different type. All these situations would cause us to crash.
        if (state.client == nullptr) {
            return true;
        }

        sp<IBinder> binder = IInterface::asBinder(state.client);
        if (binder == nullptr) {
            return true;
        }

        if (binder->queryLocalInterface(ISurfaceComposerClient::descriptor) == nullptr) {
            return true;
        }
    }
    return false;
}

void SurfaceFlinger::setTransactionState(
        const Vector<ComposerState>& states,
        const Vector<DisplayState>& displays,
        uint32_t flags)
{
    ATRACE_CALL();

    handleDPTransactionIfNeeded(displays);
    Mutex::Autolock _l(mStateLock);
    uint32_t transactionFlags = 0;

    if (containsAnyInvalidClientState(states)) {
        return;
    }

    if (flags & eAnimation) {
        // For window updates that are part of an animation we must wait for
        // previous animation "frames" to be handled.
        while (mAnimTransactionPending) {
            status_t err = mTransactionCV.waitRelative(mStateLock, s2ns(5));
            if (CC_UNLIKELY(err != NO_ERROR)) {
                // just in case something goes wrong in SF, return to the
                // caller after a few seconds.
                ALOGW_IF(err == TIMED_OUT, "setTransactionState timed out "
                        "waiting for previous animation frame");
                mAnimTransactionPending = false;
                break;
            }
        }
    }

    for (const DisplayState& display : displays) {
        transactionFlags |= setDisplayStateLocked(display);
    }

    for (const ComposerState& state : states) {
        transactionFlags |= setClientStateLocked(state);
    }

    // Iterate through all layers again to determine if any need to be destroyed. Marking layers
    // as destroyed should only occur after setting all other states. This is to allow for a
    // child re-parent to happen before marking its original parent as destroyed (which would
    // then mark the child as destroyed).
    for (const ComposerState& state : states) {
        setDestroyStateLocked(state);
    }

    // If a synchronous transaction is explicitly requested without any changes, force a transaction
    // anyway. This can be used as a flush mechanism for previous async transactions.
    // Empty animation transaction can be used to simulate back-pressure, so also force a
    // transaction for empty animation transactions.
    if (transactionFlags == 0 &&
            ((flags & eSynchronous) || (flags & eAnimation))) {
        transactionFlags = eTransactionNeeded;
    }

    if (transactionFlags) {
        if (mInterceptor->isEnabled()) {
            mInterceptor->saveTransaction(states, mCurrentState.displays, displays, flags);
        }

        // this triggers the transaction
        const auto start = (flags & eEarlyWakeup) ? Scheduler::TransactionStart::EARLY
                                                  : Scheduler::TransactionStart::NORMAL;
        setTransactionFlags(transactionFlags, start);

        // if this is a synchronous transaction, wait for it to take effect
        // before returning.
        if (flags & eSynchronous) {
            mTransactionPending = true;
        }
        if (flags & eAnimation) {
            mAnimTransactionPending = true;
        }
        while (mTransactionPending) {
            status_t err = mTransactionCV.waitRelative(mStateLock, s2ns(5));
            if (CC_UNLIKELY(err != NO_ERROR)) {
                // just in case something goes wrong in SF, return to the
                // called after a few seconds.
                ALOGW_IF(err == TIMED_OUT, "setTransactionState timed out!");
                mTransactionPending = false;
                break;
            }
        }
    }
}

uint32_t SurfaceFlinger::setDisplayStateLocked(const DisplayState& s) {
    const ssize_t index = mCurrentState.displays.indexOfKey(s.token);
    if (index < 0) return 0;

    uint32_t flags = 0;
    DisplayDeviceState& state = mCurrentState.displays.editValueAt(index);

    const uint32_t what = s.what;
    if (what & DisplayState::eSurfaceChanged) {
        if (IInterface::asBinder(state.surface) != IInterface::asBinder(s.surface)) {
            state.surface = s.surface;
            flags |= eDisplayTransactionNeeded;
        }
    }
    if (what & DisplayState::eLayerStackChanged) {
        if (state.layerStack != s.layerStack) {
            state.layerStack = s.layerStack;
            flags |= eDisplayTransactionNeeded;
        }
    }
    if (what & DisplayState::eDisplayProjectionChanged) {
        if (state.orientation != s.orientation) {
            state.orientation = s.orientation;
            flags |= eDisplayTransactionNeeded;
        }
        if (state.frame != s.frame) {
            state.frame = s.frame;
            flags |= eDisplayTransactionNeeded;
        }
        if (state.viewport != s.viewport) {
            state.viewport = s.viewport;
            flags |= eDisplayTransactionNeeded;
        }
    }
    if (what & DisplayState::eDisplaySizeChanged) {
        if (state.width != s.width) {
            state.width = s.width;
            flags |= eDisplayTransactionNeeded;
        }
        if (state.height != s.height) {
            state.height = s.height;
            flags |= eDisplayTransactionNeeded;
        }
    }

    return flags;
}

bool callingThreadHasUnscopedSurfaceFlingerAccess() {
    IPCThreadState* ipc = IPCThreadState::self();
    const int pid = ipc->getCallingPid();
    const int uid = ipc->getCallingUid();
    if ((uid != AID_GRAPHICS && uid != AID_SYSTEM) &&
        !PermissionCache::checkPermission(sAccessSurfaceFlinger, pid, uid)) {
        return false;
    }
    return true;
}

uint32_t SurfaceFlinger::setClientStateLocked(const ComposerState& composerState) {
    const layer_state_t& s = composerState.state;
    sp<Client> client(static_cast<Client*>(composerState.client.get()));

    sp<Layer> layer(client->getLayerUser(s.surface));
    if (layer == nullptr) {
        return 0;
    }

    if (layer->isPendingRemoval()) {
        ALOGW("Attempting to set client state on removed layer: %s", layer->getName().string());
        return 0;
    }

    uint32_t flags = 0;

    const uint32_t what = s.what;
    bool geometryAppliesWithResize =
            what & layer_state_t::eGeometryAppliesWithResize;

    // If we are deferring transaction, make sure to push the pending state, as otherwise the
    // pending state will also be deferred.
    if (what & layer_state_t::eDeferTransaction_legacy) {
        layer->pushPendingState();
    }

    if (what & layer_state_t::ePositionChanged) {
        if (layer->setPosition(s.x, s.y, !geometryAppliesWithResize)) {
            flags |= eTraversalNeeded;
        }
    }
    if (what & layer_state_t::eLayerChanged) {
        // NOTE: index needs to be calculated before we update the state
        const auto& p = layer->getParent();
        if (p == nullptr) {
            ssize_t idx = mCurrentState.layersSortedByZ.indexOf(layer);
            if (layer->setLayer(s.z) && idx >= 0) {
                mCurrentState.layersSortedByZ.removeAt(idx);
                mCurrentState.layersSortedByZ.add(layer);
                // we need traversal (state changed)
                // AND transaction (list changed)
                flags |= eTransactionNeeded|eTraversalNeeded;
            }
        } else {
            if (p->setChildLayer(layer, s.z)) {
                flags |= eTransactionNeeded|eTraversalNeeded;
            }
        }
    }
    if (what & layer_state_t::eRelativeLayerChanged) {
        // NOTE: index needs to be calculated before we update the state
        const auto& p = layer->getParent();
        if (p == nullptr) {
            ssize_t idx = mCurrentState.layersSortedByZ.indexOf(layer);
            if (layer->setRelativeLayer(s.relativeLayerHandle, s.z) && idx >= 0) {
                mCurrentState.layersSortedByZ.removeAt(idx);
                mCurrentState.layersSortedByZ.add(layer);
                // we need traversal (state changed)
                // AND transaction (list changed)
                flags |= eTransactionNeeded|eTraversalNeeded;
            }
        } else {
            if (p->setChildRelativeLayer(layer, s.relativeLayerHandle, s.z)) {
                flags |= eTransactionNeeded|eTraversalNeeded;
            }
        }
    }
    if (what & layer_state_t::eSizeChanged) {
        if (layer->setSize(s.w, s.h)) {
            flags |= eTraversalNeeded;
        }
    }
    if (what & layer_state_t::eAlphaChanged) {
        if (layer->setAlpha(s.alpha))
            flags |= eTraversalNeeded;
    }
    if (what & layer_state_t::eColorChanged) {
        if (layer->setColor(s.color))
            flags |= eTraversalNeeded;
    }
    if (what & layer_state_t::eColorTransformChanged) {
        if (layer->setColorTransform(s.colorTransform)) {
            flags |= eTraversalNeeded;
        }
    }
    if (what & layer_state_t::eMatrixChanged) {
        // TODO: b/109894387
        //
        // SurfaceFlinger's renderer is not prepared to handle cropping in the face of arbitrary
        // rotation. To see the problem observe that if we have a square parent, and a child
        // of the same size, then we rotate the child 45 degrees around it's center, the child
        // must now be cropped to a non rectangular 8 sided region.
        //
        // Of course we can fix this in the future. For now, we are lucky, SurfaceControl is
        // private API, and the WindowManager only uses rotation in one case, which is on a top
        // level layer in which cropping is not an issue.
        //
        // However given that abuse of rotation matrices could lead to surfaces extending outside
        // of cropped areas, we need to prevent non-root clients without permission ACCESS_SURFACE_FLINGER
        // (a.k.a. everyone except WindowManager and tests) from setting non rectangle preserving
        // transformations.
        if (layer->setMatrix(s.matrix, callingThreadHasUnscopedSurfaceFlingerAccess()))
            flags |= eTraversalNeeded;
    }
    if (what & layer_state_t::eTransparentRegionChanged) {
        if (layer->setTransparentRegionHint(s.transparentRegion))
            flags |= eTraversalNeeded;
    }
    if (what & layer_state_t::eFlagsChanged) {
        if (layer->setFlags(s.flags, s.mask))
            flags |= eTraversalNeeded;
    }
    if (what & layer_state_t::eCropChanged_legacy) {
        if (layer->setCrop_legacy(s.crop_legacy, !geometryAppliesWithResize))
            flags |= eTraversalNeeded;
    }
    if (what & layer_state_t::eLayerStackChanged) {
        ssize_t idx = mCurrentState.layersSortedByZ.indexOf(layer);
        // We only allow setting layer stacks for top level layers,
        // everything else inherits layer stack from its parent.
        if (layer->hasParent()) {
            ALOGE("Attempt to set layer stack on layer with parent (%s) is invalid",
                    layer->getName().string());
        } else if (idx < 0) {
            ALOGE("Attempt to set layer stack on layer without parent (%s) that "
                    "that also does not appear in the top level layer list. Something"
                    " has gone wrong.", layer->getName().string());
        } else if (layer->setLayerStack(s.layerStack)) {
            mCurrentState.layersSortedByZ.removeAt(idx);
            mCurrentState.layersSortedByZ.add(layer);
            // we need traversal (state changed)
            // AND transaction (list changed)
            flags |= eTransactionNeeded|eTraversalNeeded|eDisplayLayerStackChanged;
        }
    }
    if (what & layer_state_t::eDeferTransaction_legacy) {
        if (s.barrierHandle_legacy != nullptr) {
            layer->deferTransactionUntil_legacy(s.barrierHandle_legacy, s.frameNumber_legacy);
        } else if (s.barrierGbp_legacy != nullptr) {
            const sp<IGraphicBufferProducer>& gbp = s.barrierGbp_legacy;
            if (authenticateSurfaceTextureLocked(gbp)) {
                const auto& otherLayer =
                    (static_cast<MonitoredProducer*>(gbp.get()))->getLayer();
                layer->deferTransactionUntil_legacy(otherLayer, s.frameNumber_legacy);
            } else {
                ALOGE("Attempt to defer transaction to to an"
                        " unrecognized GraphicBufferProducer");
            }
        }
        // We don't trigger a traversal here because if no other state is
        // changed, we don't want this to cause any more work
    }
    if (what & layer_state_t::eReparent) {
        bool hadParent = layer->hasParent();
        if (layer->reparent(s.parentHandleForChild)) {
            if (!hadParent) {
                mCurrentState.layersSortedByZ.remove(layer);
            }
            flags |= eTransactionNeeded|eTraversalNeeded;
        }
    }
    if (what & layer_state_t::eReparentChildren) {
        if (layer->reparentChildren(s.reparentHandle)) {
            flags |= eTransactionNeeded|eTraversalNeeded;
        }
    }
    if (what & layer_state_t::eDetachChildren) {
        layer->detachChildren();
    }
    if (what & layer_state_t::eOverrideScalingModeChanged) {
        layer->setOverrideScalingMode(s.overrideScalingMode);
        // We don't trigger a traversal here because if no other state is
        // changed, we don't want this to cause any more work
    }
    if (what & layer_state_t::eTransformChanged) {
        if (layer->setTransform(s.transform)) flags |= eTraversalNeeded;
    }
    if (what & layer_state_t::eTransformToDisplayInverseChanged) {
        if (layer->setTransformToDisplayInverse(s.transformToDisplayInverse))
            flags |= eTraversalNeeded;
    }
    if (what & layer_state_t::eCropChanged) {
        if (layer->setCrop(s.crop)) flags |= eTraversalNeeded;
    }
    if (what & layer_state_t::eBufferChanged) {
        if (layer->setBuffer(s.buffer)) flags |= eTraversalNeeded;
    }
    if (what & layer_state_t::eAcquireFenceChanged) {
        if (layer->setAcquireFence(s.acquireFence)) flags |= eTraversalNeeded;
    }
    if (what & layer_state_t::eDataspaceChanged) {
        if (layer->setDataspace(s.dataspace)) flags |= eTraversalNeeded;
    }
    if (what & layer_state_t::eHdrMetadataChanged) {
        if (layer->setHdrMetadata(s.hdrMetadata)) flags |= eTraversalNeeded;
    }
    if (what & layer_state_t::eSurfaceDamageRegionChanged) {
        if (layer->setSurfaceDamageRegion(s.surfaceDamageRegion)) flags |= eTraversalNeeded;
    }
    if (what & layer_state_t::eApiChanged) {
        if (layer->setApi(s.api)) flags |= eTraversalNeeded;
    }
    if (what & layer_state_t::eSidebandStreamChanged) {
        if (layer->setSidebandStream(s.sidebandStream)) flags |= eTraversalNeeded;
    }
    return flags;
}

void SurfaceFlinger::setDestroyStateLocked(const ComposerState& composerState) {
    const layer_state_t& state = composerState.state;
    sp<Client> client(static_cast<Client*>(composerState.client.get()));

    sp<Layer> layer(client->getLayerUser(state.surface));
    if (layer == nullptr) {
        return;
    }

    if (layer->isPendingRemoval()) {
        ALOGW("Attempting to destroy on removed layer: %s", layer->getName().string());
        return;
    }

    if (state.what & layer_state_t::eDestroySurface) {
        removeLayerLocked(mStateLock, layer);
    }
}

status_t SurfaceFlinger::createLayer(
        const String8& name,
        const sp<Client>& client,
        uint32_t w, uint32_t h, PixelFormat format, uint32_t flags,
        int32_t windowType, int32_t ownerUid, sp<IBinder>* handle,
        sp<IGraphicBufferProducer>* gbp, sp<Layer>* parent)
{
    if (int32_t(w|h) < 0) {
        ALOGE("createLayer() failed, w or h is negative (w=%d, h=%d)",
                int(w), int(h));
        return BAD_VALUE;
    }

    status_t result = NO_ERROR;

    sp<Layer> layer;

    String8 uniqueName = getUniqueLayerName(name);

    switch (flags & ISurfaceComposerClient::eFXSurfaceMask) {
        case ISurfaceComposerClient::eFXSurfaceBufferQueue:
            result = createBufferQueueLayer(client, uniqueName, w, h, flags, format, handle, gbp,
                                            &layer);

            break;
        case ISurfaceComposerClient::eFXSurfaceBufferState:
            result = createBufferStateLayer(client, uniqueName, w, h, flags, handle, &layer);
            break;
        case ISurfaceComposerClient::eFXSurfaceColor:
            result = createColorLayer(client,
                    uniqueName, w, h, flags,
                    handle, &layer);
            break;
        case ISurfaceComposerClient::eFXSurfaceContainer:
            result = createContainerLayer(client,
                    uniqueName, w, h, flags,
                    handle, &layer);
            break;
        default:
            result = BAD_VALUE;
            break;
    }

    if (result != NO_ERROR) {
        return result;
    }

    // window type is WINDOW_TYPE_DONT_SCREENSHOT from SurfaceControl.java
    // TODO b/64227542
    if (windowType == 441731) {
        windowType = 2024; // TYPE_NAVIGATION_BAR_PANEL
        layer->setPrimaryDisplayOnly();
    }

    layer->setInfo(windowType, ownerUid);

    result = addClientLayer(client, *handle, *gbp, layer, *parent);
    if (result != NO_ERROR) {
        return result;
    }
    mInterceptor->saveSurfaceCreation(layer);

    setTransactionFlags(eTransactionNeeded);
    return result;
}

String8 SurfaceFlinger::getUniqueLayerName(const String8& name)
{
    bool matchFound = true;
    uint32_t dupeCounter = 0;

    // Tack on our counter whether there is a hit or not, so everyone gets a tag
    String8 uniqueName = name + "#" + String8(std::to_string(dupeCounter).c_str());

    // Grab the state lock since we're accessing mCurrentState
    Mutex::Autolock lock(mStateLock);

    // Loop over layers until we're sure there is no matching name
    while (matchFound) {
        matchFound = false;
        mCurrentState.traverseInZOrder([&](Layer* layer) {
            if (layer->getName() == uniqueName) {
                matchFound = true;
                uniqueName = name + "#" + String8(std::to_string(++dupeCounter).c_str());
            }
        });
    }

    ALOGV_IF(dupeCounter > 0, "duplicate layer name: changing %s to %s", name.c_str(),
             uniqueName.c_str());

    return uniqueName;
}

status_t SurfaceFlinger::createBufferQueueLayer(const sp<Client>& client, const String8& name,
                                                uint32_t w, uint32_t h, uint32_t flags,
                                                PixelFormat& format, sp<IBinder>* handle,
                                                sp<IGraphicBufferProducer>* gbp,
                                                sp<Layer>* outLayer) {
    // initialize the surfaces
    switch (format) {
    case PIXEL_FORMAT_TRANSPARENT:
    case PIXEL_FORMAT_TRANSLUCENT:
        format = PIXEL_FORMAT_RGBA_8888;
        break;
    case PIXEL_FORMAT_OPAQUE:
        format = PIXEL_FORMAT_RGBX_8888;
        break;
    }

    sp<BufferQueueLayer> layer =
            new BufferQueueLayer(LayerCreationArgs(this, client, name, w, h, flags));
    status_t err = layer->setDefaultBufferProperties(w, h, format);
    if (err == NO_ERROR) {
        *handle = layer->getHandle();
        *gbp = layer->getProducer();
        *outLayer = layer;
    }

    ALOGE_IF(err, "createBufferQueueLayer() failed (%s)", strerror(-err));
    return err;
}

status_t SurfaceFlinger::createBufferStateLayer(const sp<Client>& client, const String8& name,
                                                uint32_t w, uint32_t h, uint32_t flags,
                                                sp<IBinder>* handle, sp<Layer>* outLayer) {
    sp<BufferStateLayer> layer =
            new BufferStateLayer(LayerCreationArgs(this, client, name, w, h, flags));
    *handle = layer->getHandle();
    *outLayer = layer;

    return NO_ERROR;
}

status_t SurfaceFlinger::createColorLayer(const sp<Client>& client,
        const String8& name, uint32_t w, uint32_t h, uint32_t flags,
        sp<IBinder>* handle, sp<Layer>* outLayer)
{
    *outLayer = new ColorLayer(LayerCreationArgs(this, client, name, w, h, flags));
    *handle = (*outLayer)->getHandle();
    return NO_ERROR;
}

status_t SurfaceFlinger::createContainerLayer(const sp<Client>& client,
        const String8& name, uint32_t w, uint32_t h, uint32_t flags,
        sp<IBinder>* handle, sp<Layer>* outLayer)
{
    *outLayer = new ContainerLayer(LayerCreationArgs(this, client, name, w, h, flags));
    *handle = (*outLayer)->getHandle();
    return NO_ERROR;
}


status_t SurfaceFlinger::onLayerRemoved(const sp<Client>& client, const sp<IBinder>& handle)
{
    // called by a client when it wants to remove a Layer
    status_t err = NO_ERROR;
    sp<Layer> l(client->getLayerUser(handle));
    if (l != nullptr) {
        mInterceptor->saveSurfaceDeletion(l);
        err = removeLayer(l);
        ALOGE_IF(err<0 && err != NAME_NOT_FOUND,
                "error removing layer=%p (%s)", l.get(), strerror(-err));
    }
    return err;
}

status_t SurfaceFlinger::onLayerDestroyed(const wp<Layer>& layer)
{
    // called by ~LayerCleaner() when all references to the IBinder (handle)
    // are gone
    sp<Layer> l = layer.promote();
    if (l == nullptr) {
        // The layer has already been removed, carry on
        return NO_ERROR;
    }
    // If we have a parent, then we can continue to live as long as it does.
    return removeLayer(l, true);
}

// ---------------------------------------------------------------------------

void SurfaceFlinger::onInitializeDisplays() {
    const auto displayToken = mDisplayTokens[DisplayDevice::DISPLAY_PRIMARY];
    if (!displayToken) return;

    // reset screen orientation and use primary layer stack
    Vector<ComposerState> state;
    Vector<DisplayState> displays;
    DisplayState d;
    d.what = DisplayState::eDisplayProjectionChanged |
             DisplayState::eLayerStackChanged;
    d.token = displayToken;
    d.layerStack = 0;
    d.orientation = DisplayState::eOrientationDefault;
    d.frame.makeInvalid();
    d.viewport.makeInvalid();
    d.width = 0;
    d.height = 0;
    displays.add(d);
    setTransactionState(state, displays, 0);

    const auto display = getDisplayDevice(displayToken);
    if (!display) return;

    setPowerModeInternal(display, HWC_POWER_MODE_NORMAL, /*stateLockHeld*/ false);

    const auto activeConfig = getHwComposer().getActiveConfig(display->getId());
    const nsecs_t period = activeConfig->getVsyncPeriod();
    mAnimFrameTracker.setDisplayRefreshPeriod(period);

    // Use phase of 0 since phase is not known.
    // Use latency of 0, which will snap to the ideal latency.
    DisplayStatInfo stats{0 /* vsyncTime */, period /* vsyncPeriod */};
    setCompositorTimingSnapped(stats, 0);
}

void SurfaceFlinger::initializeDisplays() {
    // Async since we may be called from the main thread.
    postMessageAsync(new LambdaMessage([this] { onInitializeDisplays(); }));
}

void SurfaceFlinger::setPowerModeInternal(const sp<DisplayDevice>& display, int mode,
                                          bool stateLockHeld) {
    const int32_t displayId = display->getId();
    ALOGD("Setting power mode %d on display %d", mode, displayId);

    int currentMode = display->getPowerMode();
    if (mode == currentMode) {
        return;
    }

    if (display->isVirtual()) {
        ALOGW("Trying to set power mode for virtual display");
        return;
    }

    display->setPowerMode(mode);

    if (mInterceptor->isEnabled()) {
        ConditionalLock lock(mStateLock, !stateLockHeld);
        ssize_t idx = mCurrentState.displays.indexOfKey(display->getDisplayToken());
        if (idx < 0) {
            ALOGW("Surface Interceptor SavePowerMode: invalid display token");
            return;
        }
        mInterceptor->savePowerModeUpdate(mCurrentState.displays.valueAt(idx).sequenceId, mode);
    }

    int32_t type = display->getDisplayType();
    mActiveDisplays[type] = (mode != HWC_POWER_MODE_OFF && mode != HWC_POWER_MODE_DOZE_SUSPEND);
    if (currentMode == HWC_POWER_MODE_OFF) {
        // Turn on the display
        getHwComposer().setPowerMode(type, mode);
        if (mActiveDisplays.any() &&
            mode != HWC_POWER_MODE_DOZE_SUSPEND) {
            // FIXME: eventthread only knows about the main display right now
            if (mUseScheduler) {
                mScheduler->onScreenAcquired(mAppConnectionHandle);
            } else {
                mEventThread->onScreenAcquired();
            }
            resyncToHardwareVsync(true);
        }

        mVisibleRegionsDirty = true;
        mHasPoweredOff = true;
        repaintEverything();

        struct sched_param param = {0};
        param.sched_priority = 1;
        if (sched_setscheduler(0, SCHED_FIFO, &param) != 0) {
            ALOGW("Couldn't set SCHED_FIFO on display on");
        }
    } else if (mode == HWC_POWER_MODE_OFF) {
        // Turn off the display
        struct sched_param param = {0};
        if (sched_setscheduler(0, SCHED_OTHER, &param) != 0) {
            ALOGW("Couldn't set SCHED_OTHER on display off");
        }

<<<<<<< HEAD
        if (mActiveDisplays.none()) {
            disableHardwareVsync(true); // also cancels any in-progress resync

=======
        if (display->isPrimary() && currentMode != HWC_POWER_MODE_DOZE_SUSPEND) {
            if (mUseScheduler) {
                mScheduler->disableHardwareVsync(true);
            } else {
                disableHardwareVsync(true); // also cancels any in-progress resync
            }
>>>>>>> 00790d56
            // FIXME: eventthread only knows about the main display right now
            if (mUseScheduler) {
                mScheduler->onScreenReleased(mAppConnectionHandle);
            } else {
                mEventThread->onScreenReleased();
            }
        }

        getHwComposer().setPowerMode(type, mode);
        mVisibleRegionsDirty = true;
        // from this point on, SF will stop drawing on this display
    } else if (mode == HWC_POWER_MODE_DOZE ||
               mode == HWC_POWER_MODE_NORMAL) {
        // Update display while dozing
        getHwComposer().setPowerMode(type, mode);
        if (mActiveDisplays.any()) {
            // FIXME: eventthread only knows about the main display right now
            if (mUseScheduler) {
                mScheduler->onScreenAcquired(mAppConnectionHandle);
            } else {
                mEventThread->onScreenAcquired();
            }
            resyncToHardwareVsync(true);
        }
    } else if (mode == HWC_POWER_MODE_DOZE_SUSPEND) {
        // Leave display going to doze
<<<<<<< HEAD
        if (mActiveDisplays.none()) {
            disableHardwareVsync(true); // also cancels any in-progress resync
=======
        if (display->isPrimary()) {
            if (mUseScheduler) {
                mScheduler->disableHardwareVsync(true);
            } else {
                disableHardwareVsync(true); // also cancels any in-progress resync
            }
>>>>>>> 00790d56
            // FIXME: eventthread only knows about the main display right now
            if (mUseScheduler) {
                mScheduler->onScreenReleased(mAppConnectionHandle);
            } else {
                mEventThread->onScreenReleased();
            }
        }
        getHwComposer().setPowerMode(type, mode);
    } else {
        ALOGE("Attempting to set unknown power mode: %d\n", mode);
        getHwComposer().setPowerMode(type, mode);
    }

    ALOGD("Finished setting power mode %d on display %d", mode, displayId);
}

void SurfaceFlinger::setPowerMode(const sp<IBinder>& displayToken, int mode) {
    postMessageSync(new LambdaMessage([&] {
        const auto display = getDisplayDevice(displayToken);
        if (!display) {
            ALOGE("Attempt to set power mode %d for invalid display token %p", mode,
                  displayToken.get());
        } else if (display->isVirtual()) {
            ALOGW("Attempt to set power mode %d for virtual display", mode);
        } else {
            setPowerModeInternal(display, mode, /*stateLockHeld*/ false);
        }
    }));
}

// ---------------------------------------------------------------------------

status_t SurfaceFlinger::doDump(int fd, const Vector<String16>& args, bool asProto)
        NO_THREAD_SAFETY_ANALYSIS {
    String8 result;

    IPCThreadState* ipc = IPCThreadState::self();
    const int pid = ipc->getCallingPid();
    const int uid = ipc->getCallingUid();

    if ((uid != AID_SHELL) &&
            !PermissionCache::checkPermission(sDump, pid, uid)) {
        result.appendFormat("Permission Denial: "
                "can't dump SurfaceFlinger from pid=%d, uid=%d\n", pid, uid);
    } else {
        // Try to get the main lock, but give up after one second
        // (this would indicate SF is stuck, but we want to be able to
        // print something in dumpsys).
        status_t err = mStateLock.timedLock(s2ns(1));
        bool locked = (err == NO_ERROR);
        if (!locked) {
            result.appendFormat(
                    "SurfaceFlinger appears to be unresponsive (%s [%d]), "
                    "dumping anyways (no locks held)\n", strerror(-err), err);
        }

        bool dumpAll = true;
        bool enableRegionDump = false;
        size_t index = 0;
        size_t numArgs = args.size();

        if (numArgs) {
            if ((index < numArgs) &&
                    (args[index] == String16("--list"))) {
                index++;
                listLayersLocked(args, index, result);
                dumpAll = false;
            }

            if ((index < numArgs) &&
                    (args[index] == String16("--latency"))) {
                index++;
                dumpStatsLocked(args, index, result);
                dumpAll = false;
            }

            if ((index < numArgs) &&
                    (args[index] == String16("--latency-clear"))) {
                index++;
                clearStatsLocked(args, index, result);
                dumpAll = false;
            }

            if ((index < numArgs) &&
                    (args[index] == String16("--dispsync"))) {
                index++;
                mPrimaryDispSync->dump(result);
                dumpAll = false;
            }

            if ((index < numArgs) &&
                    (args[index] == String16("--static-screen"))) {
                index++;
                dumpStaticScreenStats(result);
                dumpAll = false;
            }

            if ((index < numArgs) &&
                    (args[index] == String16("--frame-events"))) {
                index++;
                dumpFrameEventsLocked(result);
                dumpAll = false;
            }

            if ((index < numArgs) && (args[index] == String16("--wide-color"))) {
                index++;
                dumpWideColorInfo(result);
                dumpAll = false;
            }

            if ((index < numArgs) &&
                (args[index] == String16("--enable-layer-stats"))) {
                index++;
                mLayerStats.enable();
                dumpAll = false;
            }

            if ((index < numArgs) &&
                (args[index] == String16("--disable-layer-stats"))) {
                index++;
                mLayerStats.disable();
                dumpAll = false;
            }

            if ((index < numArgs) &&
                (args[index] == String16("--clear-layer-stats"))) {
                index++;
                mLayerStats.clear();
                dumpAll = false;
            }

            if ((index < numArgs) &&
                (args[index] == String16("--dump-layer-stats"))) {
                index++;
                mLayerStats.dump(result);
                dumpAll = false;
            }

            if ((index < numArgs) &&
                    (args[index] == String16("--frame-composition"))) {
                index++;
                dumpFrameCompositionInfo(result);
                dumpAll = false;
            }

            if ((index < numArgs) &&
                (args[index] == String16("--display-identification"))) {
                index++;
                dumpDisplayIdentificationData(result);
                dumpAll = false;
            }

            if ((index < numArgs) &&
                (args[index] == String16("--region-dump"))) {
                index++;
                enableRegionDump = true;
            }

            if ((index < numArgs) && (args[index] == String16("--timestats"))) {
                index++;
                mTimeStats.parseArgs(asProto, args, index, result);
                dumpAll = false;
            }
        }

        if (dumpAll) {
            if (asProto) {
                LayersProto layersProto = dumpProtoInfo(LayerVector::StateSet::Current,
                        enableRegionDump);
                result.append(layersProto.SerializeAsString().c_str(), layersProto.ByteSize());
            } else {
                dumpAllLocked(args, index, result, enableRegionDump);
            }
        }

        if (locked) {
            mStateLock.unlock();
        }
    }
    write(fd, result.string(), result.size());
    return NO_ERROR;
}

void SurfaceFlinger::listLayersLocked(const Vector<String16>& /* args */,
        size_t& /* index */, String8& result) const
{
    mCurrentState.traverseInZOrder([&](Layer* layer) {
        result.appendFormat("%s\n", layer->getName().string());
    });
}

void SurfaceFlinger::dumpStatsLocked(const Vector<String16>& args, size_t& index,
        String8& result) const
{
    String8 name;
    if (index < args.size()) {
        name = String8(args[index]);
        index++;
    }

    if (const auto displayId = DisplayDevice::DISPLAY_PRIMARY;
        getHwComposer().isConnected(displayId)) {
        const auto activeConfig = getBE().mHwc->getActiveConfig(displayId);
        const nsecs_t period = activeConfig->getVsyncPeriod();
        result.appendFormat("%" PRId64 "\n", period);
    }

    if (name.isEmpty()) {
        mAnimFrameTracker.dumpStats(result);
    } else {
        mCurrentState.traverseInZOrder([&](Layer* layer) {
            if (name == layer->getName()) {
                layer->dumpFrameStats(result);
            }
        });
    }
}

void SurfaceFlinger::clearStatsLocked(const Vector<String16>& args, size_t& index,
        String8& /* result */)
{
    String8 name;
    if (index < args.size()) {
        name = String8(args[index]);
        index++;
    }

    mCurrentState.traverseInZOrder([&](Layer* layer) {
        if (name.isEmpty() || (name == layer->getName())) {
            layer->clearFrameStats();
        }
    });

    mAnimFrameTracker.clearStats();
}

// This should only be called from the main thread.  Otherwise it would need
// the lock and should use mCurrentState rather than mDrawingState.
void SurfaceFlinger::logFrameStats() {
    mDrawingState.traverseInZOrder([&](Layer* layer) {
        layer->logFrameStats();
    });

    mAnimFrameTracker.logAndResetStats(String8("<win-anim>"));
}

void SurfaceFlinger::appendSfConfigString(String8& result) const
{
    result.append(" [sf");

    if (isLayerTripleBufferingDisabled())
        result.append(" DISABLE_TRIPLE_BUFFERING");

    result.appendFormat(" PRESENT_TIME_OFFSET=%" PRId64 , dispSyncPresentTimeOffset);
    result.appendFormat(" FORCE_HWC_FOR_RBG_TO_YUV=%d", useHwcForRgbToYuv);
    result.appendFormat(" MAX_VIRT_DISPLAY_DIM=%" PRIu64, maxVirtualDisplaySize);
    result.appendFormat(" RUNNING_WITHOUT_SYNC_FRAMEWORK=%d", !hasSyncFramework);
    result.appendFormat(" NUM_FRAMEBUFFER_SURFACE_BUFFERS=%" PRId64,
                        maxFrameBufferAcquiredBuffers);
    result.append("]");
}

void SurfaceFlinger::dumpStaticScreenStats(String8& result) const
{
    result.appendFormat("Static screen stats:\n");
    for (size_t b = 0; b < SurfaceFlingerBE::NUM_BUCKETS - 1; ++b) {
        float bucketTimeSec = getBE().mFrameBuckets[b] / 1e9;
        float percent = 100.0f *
                static_cast<float>(getBE().mFrameBuckets[b]) / getBE().mTotalTime;
        result.appendFormat("  < %zd frames: %.3f s (%.1f%%)\n",
                b + 1, bucketTimeSec, percent);
    }
    float bucketTimeSec = getBE().mFrameBuckets[SurfaceFlingerBE::NUM_BUCKETS - 1] / 1e9;
    float percent = 100.0f *
            static_cast<float>(getBE().mFrameBuckets[SurfaceFlingerBE::NUM_BUCKETS - 1]) / getBE().mTotalTime;
    result.appendFormat("  %zd+ frames: %.3f s (%.1f%%)\n",
            SurfaceFlingerBE::NUM_BUCKETS - 1, bucketTimeSec, percent);
}

void SurfaceFlinger::recordBufferingStats(const char* layerName,
        std::vector<OccupancyTracker::Segment>&& history) {
    Mutex::Autolock lock(getBE().mBufferingStatsMutex);
    auto& stats = getBE().mBufferingStats[layerName];
    for (const auto& segment : history) {
        if (!segment.usedThirdBuffer) {
            stats.twoBufferTime += segment.totalTime;
        }
        if (segment.occupancyAverage < 1.0f) {
            stats.doubleBufferedTime += segment.totalTime;
        } else if (segment.occupancyAverage < 2.0f) {
            stats.tripleBufferedTime += segment.totalTime;
        }
        ++stats.numSegments;
        stats.totalTime += segment.totalTime;
    }
}

void SurfaceFlinger::dumpFrameEventsLocked(String8& result) {
    result.appendFormat("Layer frame timestamps:\n");

    const LayerVector& currentLayers = mCurrentState.layersSortedByZ;
    const size_t count = currentLayers.size();
    for (size_t i=0 ; i<count ; i++) {
        currentLayers[i]->dumpFrameEvents(result);
    }
}

void SurfaceFlinger::dumpBufferingStats(String8& result) const {
    result.append("Buffering stats:\n");
    result.append("  [Layer name] <Active time> <Two buffer> "
            "<Double buffered> <Triple buffered>\n");
    Mutex::Autolock lock(getBE().mBufferingStatsMutex);
    typedef std::tuple<std::string, float, float, float> BufferTuple;
    std::map<float, BufferTuple, std::greater<float>> sorted;
    for (const auto& statsPair : getBE().mBufferingStats) {
        const char* name = statsPair.first.c_str();
        const SurfaceFlingerBE::BufferingStats& stats = statsPair.second;
        if (stats.numSegments == 0) {
            continue;
        }
        float activeTime = ns2ms(stats.totalTime) / 1000.0f;
        float twoBufferRatio = static_cast<float>(stats.twoBufferTime) /
                stats.totalTime;
        float doubleBufferRatio = static_cast<float>(
                stats.doubleBufferedTime) / stats.totalTime;
        float tripleBufferRatio = static_cast<float>(
                stats.tripleBufferedTime) / stats.totalTime;
        sorted.insert({activeTime, {name, twoBufferRatio,
                doubleBufferRatio, tripleBufferRatio}});
    }
    for (const auto& sortedPair : sorted) {
        float activeTime = sortedPair.first;
        const BufferTuple& values = sortedPair.second;
        result.appendFormat("  [%s] %.2f %.3f %.3f %.3f\n",
                std::get<0>(values).c_str(), activeTime,
                std::get<1>(values), std::get<2>(values),
                std::get<3>(values));
    }
    result.append("\n");
}

void SurfaceFlinger::dumpDisplayIdentificationData(String8& result) const {
    for (const auto& [token, display] : mDisplays) {
        const int32_t displayId = display->getId();
        const auto hwcDisplayId = getHwComposer().getHwcDisplayId(displayId);
        if (!hwcDisplayId) {
            continue;
        }

        result.appendFormat("Display %d (HWC display %" PRIu64 "): ", displayId, *hwcDisplayId);
        uint8_t port;
        DisplayIdentificationData data;
        if (!getHwComposer().getDisplayIdentificationData(*hwcDisplayId, &port, &data)) {
            result.append("no identification data\n");
            continue;
        }

        if (!isEdid(data)) {
            result.append("unknown identification data: ");
            for (uint8_t byte : data) {
                result.appendFormat("%x ", byte);
            }
            result.append("\n");
            continue;
        }

        const auto edid = parseEdid(data);
        if (!edid) {
            result.append("invalid EDID: ");
            for (uint8_t byte : data) {
                result.appendFormat("%x ", byte);
            }
            result.append("\n");
            continue;
        }

        result.appendFormat("port=%u pnpId=%s displayName=\"", port, edid->pnpId.data());
        result.append(edid->displayName.data(), edid->displayName.length());
        result.append("\"\n");
    }
    result.append("\n");
}

void SurfaceFlinger::dumpWideColorInfo(String8& result) const {
    result.appendFormat("Device has wide color display: %d\n", hasWideColorDisplay);
    result.appendFormat("Device uses color management: %d\n", useColorManagement);
    result.appendFormat("DisplayColorSetting: %s\n",
            decodeDisplayColorSetting(mDisplayColorSetting).c_str());

    // TODO: print out if wide-color mode is active or not

    for (const auto& [token, display] : mDisplays) {
        const int32_t displayId = display->getId();
        if (displayId == DisplayDevice::DISPLAY_ID_INVALID) {
            continue;
        }

        result.appendFormat("Display %d color modes:\n", displayId);
        std::vector<ColorMode> modes = getHwComposer().getColorModes(displayId);
        for (auto&& mode : modes) {
            result.appendFormat("    %s (%d)\n", decodeColorMode(mode).c_str(), mode);
        }

        ColorMode currentMode = display->getActiveColorMode();
        result.appendFormat("    Current color mode: %s (%d)\n",
                            decodeColorMode(currentMode).c_str(), currentMode);
    }
    result.append("\n");
}

void SurfaceFlinger::dumpFrameCompositionInfo(String8& result) const {
    std::string stringResult;

    for (const auto& [token, display] : mDisplays) {
        const auto displayId = display->getId();
        if (displayId == DisplayDevice::DISPLAY_ID_INVALID) {
            continue;
        }

        const auto& compositionInfoIt = getBE().mEndOfFrameCompositionInfo.find(displayId);
        if (compositionInfoIt == getBE().mEndOfFrameCompositionInfo.end()) {
            break;
        }
        const auto& compositionInfoList = compositionInfoIt->second;
        stringResult += base::StringPrintf("Display: %d\n", displayId);
        stringResult += base::StringPrintf("numComponents: %zu\n", compositionInfoList.size());
        for (const auto& compositionInfo : compositionInfoList) {
            compositionInfo.dump(stringResult, nullptr);
            stringResult += base::StringPrintf("\n");
        }
    }

    result.append(stringResult.c_str());
}

LayersProto SurfaceFlinger::dumpProtoInfo(LayerVector::StateSet stateSet,
                                          bool enableRegionDump) const {
    LayersProto layersProto;
    const bool useDrawing = stateSet == LayerVector::StateSet::Drawing;
    const State& state = useDrawing ? mDrawingState : mCurrentState;
    state.traverseInZOrder([&](Layer* layer) {
        LayerProto* layerProto = layersProto.add_layers();
        layer->writeToProto(layerProto, stateSet, enableRegionDump);
    });

    return layersProto;
}

LayersProto SurfaceFlinger::dumpVisibleLayersProtoInfo(const DisplayDevice& display) const {
    LayersProto layersProto;

    SizeProto* resolution = layersProto.mutable_resolution();
    resolution->set_w(display.getWidth());
    resolution->set_h(display.getHeight());

    layersProto.set_color_mode(decodeColorMode(display.getActiveColorMode()));
    layersProto.set_color_transform(decodeColorTransform(display.getColorTransform()));
    layersProto.set_global_transform(static_cast<int32_t>(display.getOrientationTransform()));

    const int32_t displayId = display.getId();
    mDrawingState.traverseInZOrder([&](Layer* layer) {
        if (!layer->visibleRegion.isEmpty() && layer->getBE().mHwcLayers.count(displayId)) {
            LayerProto* layerProto = layersProto.add_layers();
            layer->writeToProto(layerProto, displayId);
        }
    });

    return layersProto;
}

void SurfaceFlinger::dumpAllLocked(const Vector<String16>& args, size_t& index,
        String8& result, bool enableRegionDump) const
{
    bool colorize = false;
    if (index < args.size()
            && (args[index] == String16("--color"))) {
        colorize = true;
        index++;
    }

    Colorizer colorizer(colorize);

    // figure out if we're stuck somewhere
    const nsecs_t now = systemTime();
    const nsecs_t inTransaction(mDebugInTransaction);
    nsecs_t inTransactionDuration = (inTransaction) ? now-inTransaction : 0;

    /*
     * Dump library configuration.
     */

    colorizer.bold(result);
    result.append("Build configuration:");
    colorizer.reset(result);
    appendSfConfigString(result);
    appendUiConfigString(result);
    appendGuiConfigString(result);
    result.append("\n");

    result.append("\nDisplay identification data:\n");
    dumpDisplayIdentificationData(result);

    result.append("\nWide-Color information:\n");
    dumpWideColorInfo(result);

    colorizer.bold(result);
    result.append("Sync configuration: ");
    colorizer.reset(result);
    result.append(SyncFeatures::getInstance().toString());
    result.append("\n");

    colorizer.bold(result);
    result.append("DispSync configuration:\n");
    colorizer.reset(result);

    const auto [sfEarlyOffset, appEarlyOffset] = mVsyncModulator.getEarlyOffsets();
    const auto [sfEarlyGlOffset, appEarlyGlOffset] = mVsyncModulator.getEarlyGlOffsets();
    if (const auto displayId = DisplayDevice::DISPLAY_PRIMARY;
        getHwComposer().isConnected(displayId)) {
        const auto activeConfig = getHwComposer().getActiveConfig(displayId);
        result.appendFormat("Display %d: "
                "app phase %" PRId64 " ns, "
                "sf phase %" PRId64 " ns, "
                "early app phase %" PRId64 " ns, "
                "early sf phase %" PRId64 " ns, "
                "early app gl phase %" PRId64 " ns, "
                "early sf gl phase %" PRId64 " ns, "
                "present offset %" PRId64 " ns (refresh %" PRId64 " ns)",
                displayId,
                vsyncPhaseOffsetNs,
                sfVsyncPhaseOffsetNs,
                appEarlyOffset,
                sfEarlyOffset,
                appEarlyGlOffset,
                sfEarlyGlOffset,
                dispSyncPresentTimeOffset, activeConfig->getVsyncPeriod());
    }
    result.append("\n");

    // Dump static screen stats
    result.append("\n");
    dumpStaticScreenStats(result);
    result.append("\n");

    result.appendFormat("Missed frame count: %u\n\n", mFrameMissedCount.load());

    dumpBufferingStats(result);

    /*
     * Dump the visible layer list
     */
    colorizer.bold(result);
    result.appendFormat("Visible layers (count = %zu)\n", mNumLayers);
    result.appendFormat("GraphicBufferProducers: %zu, max %zu\n",
                        mGraphicBufferProducerList.size(), mMaxGraphicBufferProducerListSize);
    colorizer.reset(result);

    {
        LayersProto layersProto = dumpProtoInfo(LayerVector::StateSet::Current, enableRegionDump);
        auto layerTree = LayerProtoParser::generateLayerTree(layersProto);
        result.append(LayerProtoParser::layerTreeToString(layerTree).c_str());
        result.append("\n");
    }

    result.append("\nFrame-Composition information:\n");
    dumpFrameCompositionInfo(result);
    result.append("\n");

    /*
     * Dump Display state
     */

    colorizer.bold(result);
    result.appendFormat("Displays (%zu entries)\n", mDisplays.size());
    colorizer.reset(result);
    for (const auto& [token, display] : mDisplays) {
        display->dump(result);
    }
    result.append("\n");

    /*
     * Dump SurfaceFlinger global state
     */

    colorizer.bold(result);
    result.append("SurfaceFlinger global state:\n");
    colorizer.reset(result);

    HWComposer& hwc(getHwComposer());
    const auto display = getDefaultDisplayDeviceLocked();

    getBE().mRenderEngine->dump(result);

    if (display) {
        display->undefinedRegion.dump(result, "undefinedRegion");
        result.appendFormat("  orientation=%d, isPoweredOn=%d\n", display->getOrientation(),
                            display->isPoweredOn());
    }
    result.appendFormat("  transaction-flags         : %08x\n"
                        "  gpu_to_cpu_unsupported    : %d\n",
                        mTransactionFlags.load(), !mGpuToCpuSupported);

    if (display) {
        const auto activeConfig = getHwComposer().getActiveConfig(display->getId());
        result.appendFormat("  refresh-rate              : %f fps\n"
                            "  x-dpi                     : %f\n"
                            "  y-dpi                     : %f\n",
                            1e9 / activeConfig->getVsyncPeriod(), activeConfig->getDpiX(),
                            activeConfig->getDpiY());
    }

    result.appendFormat("  transaction time: %f us\n",
            inTransactionDuration/1000.0);

    result.appendFormat("  use Scheduler: %s\n", mUseScheduler ? "true" : "false");
    /*
     * VSYNC state
     */
    if (mUseScheduler) {
        mScheduler->dump(mAppConnectionHandle, result);
    } else {
        mEventThread->dump(result);
    }
    result.append("\n");

    /*
     * Tracing state
     */
    mTracing.dump(result);
    result.append("\n");

    /*
     * HWC layer minidump
     */
    for (const auto& [token, display] : mDisplays) {
        const int32_t displayId = display->getId();
        if (displayId == DisplayDevice::DISPLAY_ID_INVALID) {
            continue;
        }

        result.appendFormat("Display %d HWC layers:\n", displayId);
        Layer::miniDumpHeader(result);
        mCurrentState.traverseInZOrder([&](Layer* layer) { layer->miniDump(result, displayId); });
        result.append("\n");
    }

    /*
     * Dump HWComposer state
     */
    colorizer.bold(result);
    result.append("h/w composer state:\n");
    colorizer.reset(result);
    bool hwcDisabled = mDebugDisableHWC || mDebugRegion;
    result.appendFormat("  h/w composer %s\n",
            hwcDisabled ? "disabled" : "enabled");
    hwc.dump(result);

    /*
     * Dump gralloc state
     */
    const GraphicBufferAllocator& alloc(GraphicBufferAllocator::get());
    alloc.dump(result);

    /*
     * Dump VrFlinger state if in use.
     */
    if (mVrFlingerRequestsDisplay && mVrFlinger) {
        result.append("VrFlinger state:\n");
        result.append(mVrFlinger->Dump().c_str());
        result.append("\n");
    }
}

const Vector<sp<Layer>>& SurfaceFlinger::getLayerSortedByZForHwcDisplay(int32_t displayId) {
    // Note: mStateLock is held here
    for (const auto& [token, display] : mDisplays) {
        if (display->getId() == displayId) {
            return getDisplayDeviceLocked(token)->getVisibleLayersSortedByZ();
        }
    }

    ALOGE("%s: Invalid display %d", __FUNCTION__, displayId);
    static const Vector<sp<Layer>> empty;
    return empty;
}

bool SurfaceFlinger::startDdmConnection()
{
    void* libddmconnection_dso =
            dlopen("libsurfaceflinger_ddmconnection.so", RTLD_NOW);
    if (!libddmconnection_dso) {
        return false;
    }
    void (*DdmConnection_start)(const char* name);
    DdmConnection_start =
            (decltype(DdmConnection_start))dlsym(libddmconnection_dso, "DdmConnection_start");
    if (!DdmConnection_start) {
        dlclose(libddmconnection_dso);
        return false;
    }
    (*DdmConnection_start)(getServiceName());
    return true;
}

void SurfaceFlinger::updateColorMatrixLocked() {
    mat4 colorMatrix;
    if (mGlobalSaturationFactor != 1.0f) {
        // Rec.709 luma coefficients
        float3 luminance{0.213f, 0.715f, 0.072f};
        luminance *= 1.0f - mGlobalSaturationFactor;
        mat4 saturationMatrix = mat4(
            vec4{luminance.r + mGlobalSaturationFactor, luminance.r, luminance.r, 0.0f},
            vec4{luminance.g, luminance.g + mGlobalSaturationFactor, luminance.g, 0.0f},
            vec4{luminance.b, luminance.b, luminance.b + mGlobalSaturationFactor, 0.0f},
            vec4{0.0f, 0.0f, 0.0f, 1.0f}
        );
        colorMatrix = mClientColorMatrix * saturationMatrix * mDaltonizer();
    } else {
        colorMatrix = mClientColorMatrix * mDaltonizer();
    }

    if (mCurrentState.colorMatrix != colorMatrix) {
        mCurrentState.colorMatrix = colorMatrix;
        mCurrentState.colorMatrixChanged = true;
        setTransactionFlags(eTransactionNeeded);
    }
}

status_t SurfaceFlinger::CheckTransactCodeCredentials(uint32_t code) {
#pragma clang diagnostic push
#pragma clang diagnostic error "-Wswitch-enum"
    switch (static_cast<ISurfaceComposerTag>(code)) {
        // These methods should at minimum make sure that the client requested
        // access to SF.
        case BOOT_FINISHED:
        case CLEAR_ANIMATION_FRAME_STATS:
        case CREATE_CONNECTION:
        case CREATE_DISPLAY:
        case DESTROY_DISPLAY:
        case ENABLE_VSYNC_INJECTIONS:
        case GET_ACTIVE_COLOR_MODE:
        case GET_ANIMATION_FRAME_STATS:
        case GET_HDR_CAPABILITIES:
        case SET_ACTIVE_CONFIG:
        case SET_ACTIVE_COLOR_MODE:
        case INJECT_VSYNC:
        case SET_POWER_MODE: {
            if (!callingThreadHasUnscopedSurfaceFlingerAccess()) {
                IPCThreadState* ipc = IPCThreadState::self();
                ALOGE("Permission Denial: can't access SurfaceFlinger pid=%d, uid=%d",
                        ipc->getCallingPid(), ipc->getCallingUid());
                return PERMISSION_DENIED;
            }
            return OK;
        }
        case GET_LAYER_DEBUG_INFO: {
            IPCThreadState* ipc = IPCThreadState::self();
            const int pid = ipc->getCallingPid();
            const int uid = ipc->getCallingUid();
            if ((uid != AID_SHELL) && !PermissionCache::checkPermission(sDump, pid, uid)) {
                ALOGE("Layer debug info permission denied for pid=%d, uid=%d", pid, uid);
                return PERMISSION_DENIED;
            }
            return OK;
        }
        // Used by apps to hook Choreographer to SurfaceFlinger.
        case CREATE_DISPLAY_EVENT_CONNECTION:
        // The following calls are currently used by clients that do not
        // request necessary permissions. However, they do not expose any secret
        // information, so it is OK to pass them.
        case AUTHENTICATE_SURFACE:
        case GET_ACTIVE_CONFIG:
        case GET_BUILT_IN_DISPLAY:
        case GET_DISPLAY_COLOR_MODES:
        case GET_DISPLAY_CONFIGS:
        case GET_DISPLAY_STATS:
        case GET_SUPPORTED_FRAME_TIMESTAMPS:
        // Calling setTransactionState is safe, because you need to have been
        // granted a reference to Client* and Handle* to do anything with it.
        case SET_TRANSACTION_STATE:
        // Creating a scoped connection is safe, as per discussion in ISurfaceComposer.h
        case CREATE_SCOPED_CONNECTION:
        case GET_COMPOSITION_PREFERENCE: {
            return OK;
        }
        case CAPTURE_LAYERS:
        case CAPTURE_SCREEN: {
            // codes that require permission check
            IPCThreadState* ipc = IPCThreadState::self();
            const int pid = ipc->getCallingPid();
            const int uid = ipc->getCallingUid();
            if ((uid != AID_GRAPHICS) &&
                !PermissionCache::checkPermission(sReadFramebuffer, pid, uid)) {
                ALOGE("Permission Denial: can't read framebuffer pid=%d, uid=%d", pid, uid);
                return PERMISSION_DENIED;
            }
            return OK;
        }
        // The following codes are deprecated and should never be allowed to access SF.
        case CONNECT_DISPLAY_UNUSED:
        case CREATE_GRAPHIC_BUFFER_ALLOC_UNUSED: {
            ALOGE("Attempting to access SurfaceFlinger with unused code: %u", code);
            return PERMISSION_DENIED;
        }
    }

    // These codes are used for the IBinder protocol to either interrogate the recipient
    // side of the transaction for its canonical interface descriptor or to dump its state.
    // We let them pass by default.
    if (code == IBinder::INTERFACE_TRANSACTION || code == IBinder::DUMP_TRANSACTION ||
        code == IBinder::PING_TRANSACTION || code == IBinder::SHELL_COMMAND_TRANSACTION ||
        code == IBinder::SYSPROPS_TRANSACTION) {
        return OK;
    }
    // Numbers from 1000 to 1029 are currently use for backdoors. The code
    // in onTransact verifies that the user is root, and has access to use SF.
    if (code >= 1000 && code <= 1029) {
        ALOGV("Accessing SurfaceFlinger through backdoor code: %u", code);
        return OK;
    }
    ALOGE("Permission Denial: SurfaceFlinger did not recognize request code: %u", code);
    return PERMISSION_DENIED;
#pragma clang diagnostic pop
}

status_t SurfaceFlinger::onTransact(uint32_t code, const Parcel& data, Parcel* reply,
                                    uint32_t flags) {
    status_t credentialCheck = CheckTransactCodeCredentials(code);
    if (credentialCheck != OK) {
        return credentialCheck;
    }

    status_t err = BnSurfaceComposer::onTransact(code, data, reply, flags);
    if (err == UNKNOWN_TRANSACTION || err == PERMISSION_DENIED) {
        CHECK_INTERFACE(ISurfaceComposer, data, reply);
        IPCThreadState* ipc = IPCThreadState::self();
        const int uid = ipc->getCallingUid();
        if (CC_UNLIKELY(uid != AID_SYSTEM
                && !PermissionCache::checkCallingPermission(sHardwareTest))) {
            const int pid = ipc->getCallingPid();
            ALOGE("Permission Denial: "
                    "can't access SurfaceFlinger pid=%d, uid=%d", pid, uid);
            return PERMISSION_DENIED;
        }
        int n;
        switch (code) {
            case 1000: // SHOW_CPU, NOT SUPPORTED ANYMORE
            case 1001: // SHOW_FPS, NOT SUPPORTED ANYMORE
                return NO_ERROR;
            case 1002:  // SHOW_UPDATES
                n = data.readInt32();
                mDebugRegion = n ? n : (mDebugRegion ? 0 : 1);
                invalidateHwcGeometry();
                repaintEverything();
                return NO_ERROR;
            case 1004:{ // repaint everything
                repaintEverything();
                return NO_ERROR;
            }
            case 1005:{ // force transaction
                Mutex::Autolock _l(mStateLock);
                setTransactionFlags(
                        eTransactionNeeded|
                        eDisplayTransactionNeeded|
                        eTraversalNeeded);
                return NO_ERROR;
            }
            case 1006:{ // send empty update
                signalRefresh();
                return NO_ERROR;
            }
            case 1008:  // toggle use of hw composer
                n = data.readInt32();
                mDebugDisableHWC = n ? 1 : 0;
                invalidateHwcGeometry();
                repaintEverything();
                return NO_ERROR;
            case 1009:  // toggle use of transform hint
                n = data.readInt32();
                mDebugDisableTransformHint = n ? 1 : 0;
                invalidateHwcGeometry();
                repaintEverything();
                return NO_ERROR;
            case 1010:  // interrogate.
                reply->writeInt32(0);
                reply->writeInt32(0);
                reply->writeInt32(mDebugRegion);
                reply->writeInt32(0);
                reply->writeInt32(mDebugDisableHWC);
                return NO_ERROR;
            case 1013: {
                const auto display = getDefaultDisplayDevice();
                if (!display) {
                    return NAME_NOT_FOUND;
                }

                reply->writeInt32(display->getPageFlipCount());
                return NO_ERROR;
            }
            case 1014: {
                Mutex::Autolock _l(mStateLock);
                // daltonize
                n = data.readInt32();
                switch (n % 10) {
                    case 1:
                        mDaltonizer.setType(ColorBlindnessType::Protanomaly);
                        break;
                    case 2:
                        mDaltonizer.setType(ColorBlindnessType::Deuteranomaly);
                        break;
                    case 3:
                        mDaltonizer.setType(ColorBlindnessType::Tritanomaly);
                        break;
                    default:
                        mDaltonizer.setType(ColorBlindnessType::None);
                        break;
                }
                if (n >= 10) {
                    mDaltonizer.setMode(ColorBlindnessMode::Correction);
                } else {
                    mDaltonizer.setMode(ColorBlindnessMode::Simulation);
                }

                updateColorMatrixLocked();
                return NO_ERROR;
            }
            case 1015: {
                Mutex::Autolock _l(mStateLock);
                // apply a color matrix
                n = data.readInt32();
                if (n) {
                    // color matrix is sent as a column-major mat4 matrix
                    for (size_t i = 0 ; i < 4; i++) {
                        for (size_t j = 0; j < 4; j++) {
                            mClientColorMatrix[i][j] = data.readFloat();
                        }
                    }
                } else {
                    mClientColorMatrix = mat4();
                }

                // Check that supplied matrix's last row is {0,0,0,1} so we can avoid
                // the division by w in the fragment shader
                float4 lastRow(transpose(mClientColorMatrix)[3]);
                if (any(greaterThan(abs(lastRow - float4{0, 0, 0, 1}), float4{1e-4f}))) {
                    ALOGE("The color transform's last row must be (0, 0, 0, 1)");
                }

                updateColorMatrixLocked();
                return NO_ERROR;
            }
            // This is an experimental interface
            // Needs to be shifted to proper binder interface when we productize
            case 1016: {
                n = data.readInt32();
                // TODO(b/113612090): Evaluate if this can be removed.
                mPrimaryDispSync->setRefreshSkipCount(n);
                return NO_ERROR;
            }
            case 1017: {
                n = data.readInt32();
                mForceFullDamage = static_cast<bool>(n);
                return NO_ERROR;
            }
            case 1018: { // Modify Choreographer's phase offset
                n = data.readInt32();
                if (mUseScheduler) {
                    mScheduler->setPhaseOffset(mAppConnectionHandle, static_cast<nsecs_t>(n));
                } else {
                    mEventThread->setPhaseOffset(static_cast<nsecs_t>(n));
                }
                return NO_ERROR;
            }
            case 1019: { // Modify SurfaceFlinger's phase offset
                n = data.readInt32();
                if (mUseScheduler) {
                    mScheduler->setPhaseOffset(mSfConnectionHandle, static_cast<nsecs_t>(n));
                } else {
                    mSFEventThread->setPhaseOffset(static_cast<nsecs_t>(n));
                }
                return NO_ERROR;
            }
            case 1020: { // Layer updates interceptor
                n = data.readInt32();
                if (n) {
                    ALOGV("Interceptor enabled");
                    mInterceptor->enable(mDrawingState.layersSortedByZ, mDrawingState.displays);
                }
                else{
                    ALOGV("Interceptor disabled");
                    mInterceptor->disable();
                }
                return NO_ERROR;
            }
            case 1021: { // Disable HWC virtual displays
                n = data.readInt32();
                mUseHwcVirtualDisplays = !n;
                return NO_ERROR;
            }
            case 1022: { // Set saturation boost
                Mutex::Autolock _l(mStateLock);
                mGlobalSaturationFactor = std::max(0.0f, std::min(data.readFloat(), 2.0f));

                updateColorMatrixLocked();
                return NO_ERROR;
            }
            case 1023: { // Set native mode
                mDisplayColorSetting = static_cast<DisplayColorSetting>(data.readInt32());
                invalidateHwcGeometry();
                repaintEverything();
                return NO_ERROR;
            }
            // TODO(b/111505327): Find out whether the usage of 1024 can switch to 1030,
            // deprecate 1024 if they can.
            case 1024: { // Does device have wide color gamut display?
                reply->writeBool(hasWideColorDisplay);
                return NO_ERROR;
            }
            case 1025: { // Set layer tracing
                n = data.readInt32();
                if (n) {
                    ALOGD("LayerTracing enabled");
                    mTracing.enable();
                    doTracing("tracing.enable");
                    reply->writeInt32(NO_ERROR);
                } else {
                    ALOGD("LayerTracing disabled");
                    status_t err = mTracing.disable();
                    reply->writeInt32(err);
                }
                return NO_ERROR;
            }
            case 1026: { // Get layer tracing status
                reply->writeBool(mTracing.isEnabled());
                return NO_ERROR;
            }
            // Is a DisplayColorSetting supported?
            case 1027: {
                const auto display = getDefaultDisplayDevice();
                if (!display) {
                    return NAME_NOT_FOUND;
                }

                DisplayColorSetting setting = static_cast<DisplayColorSetting>(data.readInt32());
                switch (setting) {
                    case DisplayColorSetting::MANAGED:
                        reply->writeBool(useColorManagement);
                        break;
                    case DisplayColorSetting::UNMANAGED:
                        reply->writeBool(true);
                        break;
                    case DisplayColorSetting::ENHANCED:
                        reply->writeBool(display->hasRenderIntent(RenderIntent::ENHANCE));
                        break;
                    default: // vendor display color setting
                        reply->writeBool(
                                display->hasRenderIntent(static_cast<RenderIntent>(setting)));
                        break;
                }
                return NO_ERROR;
            }
            // Is VrFlinger active?
            case 1028: {
                Mutex::Autolock _l(mStateLock);
                reply->writeBool(getBE().mHwc->isUsingVrComposer());
                return NO_ERROR;
            }
            case 1029: {
                // Code 1029 is an experimental feature that allows applications to
                // simulate a high frequency panel by setting a multiplier and divisor
                // on the VSYNC-sf clock.  If either the multiplier or divisor are
                // 0, then the code simply return the current multiplier and divisor.
                HWC2::Device::FrequencyScaler frequencyScaler;
                frequencyScaler.multiplier = data.readInt32();
                frequencyScaler.divisor = data.readInt32();

                if ((frequencyScaler.multiplier == 0) || (frequencyScaler.divisor == 0)) {
                    frequencyScaler = getBE().mHwc->getDisplayFrequencyScaleParameters();
                    reply->writeInt32(frequencyScaler.multiplier);
                    reply->writeInt32(frequencyScaler.divisor);
                    return NO_ERROR;
                }

                if ((frequencyScaler.multiplier == 1) && (frequencyScaler.divisor == 1)) {
                    if (mUseScheduler) {
                        mScheduler->enableHardwareVsync();
                    } else {
                        enableHardwareVsync();
                    }
                } else {
                    if (mUseScheduler) {
                        mScheduler->disableHardwareVsync(true);
                    } else {
                        disableHardwareVsync(true);
                    }
                }
                mPrimaryDispSync->scalePeriod(frequencyScaler);
                getBE().mHwc->setDisplayFrequencyScaleParameters(frequencyScaler);

                ATRACE_INT("PeriodMultiplier", frequencyScaler.multiplier);
                ATRACE_INT("PeriodDivisor", frequencyScaler.divisor);

                const hwc2_display_t hwcDisplayId = getBE().mHwc->getActiveConfig(
                        DisplayDevice::DISPLAY_PRIMARY)->getDisplayId();

                onHotplugReceived(getBE().mComposerSequenceId,
                        hwcDisplayId, HWC2::Connection::Disconnected);
                onHotplugReceived(getBE().mComposerSequenceId,
                        hwcDisplayId, HWC2::Connection::Connected);
                frequencyScaler = getBE().mHwc->getDisplayFrequencyScaleParameters();
                reply->writeInt32(frequencyScaler.multiplier);
                reply->writeInt32(frequencyScaler.divisor);

                return NO_ERROR;
            }
            // Is device color managed?
            case 1030: {
                reply->writeBool(useColorManagement);
                return NO_ERROR;
            }
            case 10000: { // Get frame stats of specific layer
                Layer* rightLayer = nullptr;
                bool isSurfaceView = false;
                FrameStats frameStats;
                size_t arraySize = 0;
                String8 activityName = String8(data.readString16());
                String8 surfaceView = String8("SurfaceView -");
                mCurrentState.traverseInZOrder([&](Layer* layer) {
                    if (!isSurfaceView && layer->getName().contains(activityName)) {
                        rightLayer = layer;
                        if (strncmp(layer->getName().string(), surfaceView.string(),
                                surfaceView.size()) == 0) {
                            isSurfaceView = true;
                        }
                    }
                });
                if (rightLayer != nullptr) {
                    rightLayer->getFrameStats(&frameStats);
                    arraySize = frameStats.actualPresentTimesNano.size();
                }
                reply->writeInt32(arraySize);
                if (arraySize > 0) {
                    reply->write(frameStats.actualPresentTimesNano.array(), 8*arraySize);
                }
                return NO_ERROR;
            }
            case 20000: {
              int disp = data.readInt32();
              int mode = data.readInt32();
              ALOGI("Debug: Set display = %d, power mode = %d", disp, mode);
              setPowerMode(getBuiltInDisplay(disp), mode);
              return NO_ERROR;
            }
        }
    }
    return err;
}

void SurfaceFlinger::repaintEverything() {
    mRepaintEverything = true;
    signalTransaction();
}

// A simple RAII class to disconnect from an ANativeWindow* when it goes out of scope
class WindowDisconnector {
public:
    WindowDisconnector(ANativeWindow* window, int api) : mWindow(window), mApi(api) {}
    ~WindowDisconnector() {
        native_window_api_disconnect(mWindow, mApi);
    }

private:
    ANativeWindow* mWindow;
    const int mApi;
};

status_t SurfaceFlinger::captureScreen(const sp<IBinder>& displayToken,
                                       sp<GraphicBuffer>* outBuffer, Rect sourceCrop,
                                       uint32_t reqWidth, uint32_t reqHeight,
                                       bool useIdentityTransform,
                                       ISurfaceComposer::Rotation rotation) {
    ATRACE_CALL();

    if (!displayToken) return BAD_VALUE;

    auto renderAreaRotation = fromSurfaceComposerRotation(rotation);

    sp<DisplayDevice> display;
    {
        Mutex::Autolock _l(mStateLock);

        display = getDisplayDeviceLocked(displayToken);
        if (!display) return BAD_VALUE;

        // ignore sourceCrop (i.e., use the projected logical display
        // viewport) until the framework is fixed
        sourceCrop.clear();

        // set the requested width/height to the logical display viewport size
        // by default
        if (reqWidth == 0 || reqHeight == 0) {
            reqWidth = uint32_t(display->getViewport().width());
            reqHeight = uint32_t(display->getViewport().height());
        }
    }

    DisplayRenderArea renderArea(display, sourceCrop, reqWidth, reqHeight, renderAreaRotation);

    auto traverseLayers = std::bind(std::mem_fn(&SurfaceFlinger::traverseLayersInDisplay), this,
                                    display, std::placeholders::_1);
    return captureScreenCommon(renderArea, traverseLayers, outBuffer, useIdentityTransform);
}

status_t SurfaceFlinger::captureLayers(const sp<IBinder>& layerHandleBinder,
                                       sp<GraphicBuffer>* outBuffer, const Rect& sourceCrop,
                                       float frameScale, bool childrenOnly) {
    ATRACE_CALL();

    class LayerRenderArea : public RenderArea {
    public:
        LayerRenderArea(SurfaceFlinger* flinger, const sp<Layer>& layer, const Rect crop,
                        int32_t reqWidth, int32_t reqHeight, bool childrenOnly)
              : RenderArea(reqWidth, reqHeight, CaptureFill::CLEAR),
                mLayer(layer),
                mCrop(crop),
                mNeedsFiltering(false),
                mFlinger(flinger),
                mChildrenOnly(childrenOnly) {}
        const ui::Transform& getTransform() const override { return mTransform; }
        Rect getBounds() const override {
            const Layer::State& layerState(mLayer->getDrawingState());
            return Rect(mLayer->getActiveWidth(layerState), mLayer->getActiveHeight(layerState));
        }
        int getHeight() const override {
            return mLayer->getActiveHeight(mLayer->getDrawingState());
        }
        int getWidth() const override { return mLayer->getActiveWidth(mLayer->getDrawingState()); }
        bool isSecure() const override { return false; }
        bool needsFiltering() const override { return mNeedsFiltering; }
        Rect getSourceCrop() const override {
            if (mCrop.isEmpty()) {
                return getBounds();
            } else {
                return mCrop;
            }
        }
        class ReparentForDrawing {
        public:
            const sp<Layer>& oldParent;
            const sp<Layer>& newParent;

            ReparentForDrawing(const sp<Layer>& oldParent, const sp<Layer>& newParent)
                  : oldParent(oldParent), newParent(newParent) {
                oldParent->setChildrenDrawingParent(newParent);
            }
            ~ReparentForDrawing() { oldParent->setChildrenDrawingParent(oldParent); }
        };

        void render(std::function<void()> drawLayers) override {
            const Rect sourceCrop = getSourceCrop();
            // no need to check rotation because there is none
            mNeedsFiltering = sourceCrop.width() != getReqWidth() ||
                sourceCrop.height() != getReqHeight();

            if (!mChildrenOnly) {
                mTransform = mLayer->getTransform().inverse();
                drawLayers();
            } else {
                Rect bounds = getBounds();
                screenshotParentLayer = new ContainerLayer(
                        LayerCreationArgs(mFlinger, nullptr, String8("Screenshot Parent"),
                                          bounds.getWidth(), bounds.getHeight(), 0));

                ReparentForDrawing reparent(mLayer, screenshotParentLayer);
                drawLayers();
            }
        }

        std::string getType() const override { return "LayerRenderArea"; }

    private:
        const sp<Layer> mLayer;
        const Rect mCrop;

        // In the "childrenOnly" case we reparent the children to a screenshot
        // layer which has no properties set and which does not draw.
        sp<ContainerLayer> screenshotParentLayer;
        ui::Transform mTransform;
        bool mNeedsFiltering;

        SurfaceFlinger* mFlinger;
        const bool mChildrenOnly;
    };

    auto layerHandle = reinterpret_cast<Layer::Handle*>(layerHandleBinder.get());
    auto parent = layerHandle->owner.promote();

    if (parent == nullptr || parent->isPendingRemoval()) {
        ALOGE("captureLayers called with a removed parent");
        return NAME_NOT_FOUND;
    }

    const int uid = IPCThreadState::self()->getCallingUid();
    const bool forSystem = uid == AID_GRAPHICS || uid == AID_SYSTEM;
    if (!forSystem && parent->getCurrentState().flags & layer_state_t::eLayerSecure) {
        ALOGW("Attempting to capture secure layer: PERMISSION_DENIED");
        return PERMISSION_DENIED;
    }

    Rect crop(sourceCrop);
    if (sourceCrop.width() <= 0) {
        crop.left = 0;
        crop.right = parent->getActiveWidth(parent->getCurrentState());
    }

    if (sourceCrop.height() <= 0) {
        crop.top = 0;
        crop.bottom = parent->getActiveHeight(parent->getCurrentState());
    }

    int32_t reqWidth = crop.width() * frameScale;
    int32_t reqHeight = crop.height() * frameScale;

    // really small crop or frameScale
    if (reqWidth <= 0) {
        reqWidth = 1;
    }
    if (reqHeight <= 0) {
        reqHeight = 1;
    }

    LayerRenderArea renderArea(this, parent, crop, reqWidth, reqHeight, childrenOnly);

    auto traverseLayers = [parent, childrenOnly](const LayerVector::Visitor& visitor) {
        parent->traverseChildrenInZOrder(LayerVector::StateSet::Drawing, [&](Layer* layer) {
            if (!layer->isVisible()) {
                return;
            } else if (childrenOnly && layer == parent.get()) {
                return;
            }
            visitor(layer);
        });
    };
    return captureScreenCommon(renderArea, traverseLayers, outBuffer, false);
}

status_t SurfaceFlinger::captureScreenCommon(RenderArea& renderArea,
                                             TraverseLayersFunction traverseLayers,
                                             sp<GraphicBuffer>* outBuffer,
                                             bool useIdentityTransform) {
    ATRACE_CALL();

    const uint32_t usage = GRALLOC_USAGE_SW_READ_OFTEN | GRALLOC_USAGE_SW_WRITE_OFTEN |
            GRALLOC_USAGE_HW_RENDER | GRALLOC_USAGE_HW_TEXTURE;
    *outBuffer = new GraphicBuffer(renderArea.getReqWidth(), renderArea.getReqHeight(),
                                   HAL_PIXEL_FORMAT_RGBA_8888, 1, usage, "screenshot");

    // This mutex protects syncFd and captureResult for communication of the return values from the
    // main thread back to this Binder thread
    std::mutex captureMutex;
    std::condition_variable captureCondition;
    std::unique_lock<std::mutex> captureLock(captureMutex);
    int syncFd = -1;
    std::optional<status_t> captureResult;

    const int uid = IPCThreadState::self()->getCallingUid();
    const bool forSystem = uid == AID_GRAPHICS || uid == AID_SYSTEM;

    sp<LambdaMessage> message = new LambdaMessage([&] {
        // If there is a refresh pending, bug out early and tell the binder thread to try again
        // after the refresh.
        if (mRefreshPending) {
            ATRACE_NAME("Skipping screenshot for now");
            std::unique_lock<std::mutex> captureLock(captureMutex);
            captureResult = std::make_optional<status_t>(EAGAIN);
            captureCondition.notify_one();
            return;
        }

        status_t result = NO_ERROR;
        int fd = -1;
        {
            Mutex::Autolock _l(mStateLock);
            renderArea.render([&] {
                result = captureScreenImplLocked(renderArea, traverseLayers, (*outBuffer).get(),
                                                 useIdentityTransform, forSystem, &fd);
            });
        }

        {
            std::unique_lock<std::mutex> captureLock(captureMutex);
            syncFd = fd;
            captureResult = std::make_optional<status_t>(result);
            captureCondition.notify_one();
        }
    });

    status_t result = postMessageAsync(message);
    if (result == NO_ERROR) {
        captureCondition.wait(captureLock, [&] { return captureResult; });
        while (*captureResult == EAGAIN) {
            captureResult.reset();
            result = postMessageAsync(message);
            if (result != NO_ERROR) {
                return result;
            }
            captureCondition.wait(captureLock, [&] { return captureResult; });
        }
        result = *captureResult;
    }

    if (result == NO_ERROR) {
        sync_wait(syncFd, -1);
        close(syncFd);
    }

    return result;
}

void SurfaceFlinger::renderScreenImplLocked(const RenderArea& renderArea,
                                            TraverseLayersFunction traverseLayers,
                                            bool useIdentityTransform) {
    ATRACE_CALL();

    auto& engine(getRenderEngine());

    const auto reqWidth = renderArea.getReqWidth();
    const auto reqHeight = renderArea.getReqHeight();
    const auto sourceCrop = renderArea.getSourceCrop();
    const auto rotation = renderArea.getRotationFlags();

    // assume ColorMode::SRGB / RenderIntent::COLORIMETRIC
    engine.setOutputDataSpace(Dataspace::SRGB);
    engine.setDisplayMaxLuminance(DisplayDevice::sDefaultMaxLumiance);

    // make sure to clear all GL error flags
    engine.checkErrors();

    // set-up our viewport
    engine.setViewportAndProjection(reqWidth, reqHeight, sourceCrop, rotation);
    engine.disableTexturing();

    const float alpha = RenderArea::getCaptureFillValue(renderArea.getCaptureFill());
    // redraw the screen entirely...
    engine.clearWithColor(0, 0, 0, alpha);

    traverseLayers([&](Layer* layer) {
        if (layer->isSecureDisplay()) {
            return;
        }
        engine.setColorTransform(layer->getColorTransform());
        layer->draw(renderArea, useIdentityTransform);
        engine.setColorTransform(mat4());
    });
}

status_t SurfaceFlinger::captureScreenImplLocked(const RenderArea& renderArea,
                                                 TraverseLayersFunction traverseLayers,
                                                 ANativeWindowBuffer* buffer,
                                                 bool useIdentityTransform,
                                                 bool forSystem,
                                                 int* outSyncFd) {
    ATRACE_CALL();

    bool secureLayerIsVisible = false;

    traverseLayers([&](Layer* layer) {
        secureLayerIsVisible = secureLayerIsVisible || (layer->isVisible() && layer->isSecure());
    });

    // We allow the system server to take screenshots of secure layers for
    // use in situations like the Screen-rotation animation and place
    // the impetus on WindowManager to not persist them.
    if (secureLayerIsVisible && !forSystem) {
        ALOGW("FB is protected: PERMISSION_DENIED");
        return PERMISSION_DENIED;
    }

    // this binds the given EGLImage as a framebuffer for the
    // duration of this scope.
    renderengine::BindNativeBufferAsFramebuffer bufferBond(getRenderEngine(), buffer);
    if (bufferBond.getStatus() != NO_ERROR) {
        ALOGE("got ANWB binding error while taking screenshot");
        return INVALID_OPERATION;
    }

    // this will in fact render into our dequeued buffer
    // via an FBO, which means we didn't have to create
    // an EGLSurface and therefore we're not
    // dependent on the context's EGLConfig.
    renderScreenImplLocked(renderArea, traverseLayers, useIdentityTransform);

    base::unique_fd syncFd = getRenderEngine().flush();
    if (syncFd < 0) {
        getRenderEngine().finish();
    }
    *outSyncFd = syncFd.release();

    return NO_ERROR;
}

// ---------------------------------------------------------------------------

void SurfaceFlinger::State::traverseInZOrder(const LayerVector::Visitor& visitor) const {
    layersSortedByZ.traverseInZOrder(stateSet, visitor);
}

void SurfaceFlinger::State::traverseInReverseZOrder(const LayerVector::Visitor& visitor) const {
    layersSortedByZ.traverseInReverseZOrder(stateSet, visitor);
}

void SurfaceFlinger::traverseLayersInDisplay(const sp<const DisplayDevice>& display,
                                             const LayerVector::Visitor& visitor) {
    // We loop through the first level of layers without traversing,
    // as we need to determine which layers belong to the requested display.
    for (const auto& layer : mDrawingState.layersSortedByZ) {
        if (!layer->belongsToDisplay(display->getLayerStack(), false)) {
            continue;
        }
        // relative layers are traversed in Layer::traverseInZOrder
        layer->traverseInZOrder(LayerVector::StateSet::Drawing, [&](Layer* layer) {
            if (!layer->belongsToDisplay(display->getLayerStack(), false)) {
                return;
            }
            if (!layer->isVisible()) {
                return;
            }
            visitor(layer);
        });
    }
}

}; // namespace android


#if defined(__gl_h_)
#error "don't include gl/gl.h in this file"
#endif

#if defined(__gl2_h_)
#error "don't include gl2/gl2.h in this file"
#endif<|MERGE_RESOLUTION|>--- conflicted
+++ resolved
@@ -3977,18 +3977,12 @@
             ALOGW("Couldn't set SCHED_OTHER on display off");
         }
 
-<<<<<<< HEAD
         if (mActiveDisplays.none()) {
-            disableHardwareVsync(true); // also cancels any in-progress resync
-
-=======
-        if (display->isPrimary() && currentMode != HWC_POWER_MODE_DOZE_SUSPEND) {
             if (mUseScheduler) {
                 mScheduler->disableHardwareVsync(true);
             } else {
                 disableHardwareVsync(true); // also cancels any in-progress resync
             }
->>>>>>> 00790d56
             // FIXME: eventthread only knows about the main display right now
             if (mUseScheduler) {
                 mScheduler->onScreenReleased(mAppConnectionHandle);
@@ -4015,17 +4009,12 @@
         }
     } else if (mode == HWC_POWER_MODE_DOZE_SUSPEND) {
         // Leave display going to doze
-<<<<<<< HEAD
         if (mActiveDisplays.none()) {
-            disableHardwareVsync(true); // also cancels any in-progress resync
-=======
-        if (display->isPrimary()) {
             if (mUseScheduler) {
                 mScheduler->disableHardwareVsync(true);
             } else {
                 disableHardwareVsync(true); // also cancels any in-progress resync
             }
->>>>>>> 00790d56
             // FIXME: eventthread only knows about the main display right now
             if (mUseScheduler) {
                 mScheduler->onScreenReleased(mAppConnectionHandle);
