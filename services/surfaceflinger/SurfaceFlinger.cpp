/*
 * Copyright (C) 2007 The Android Open Source Project
 *
 * Licensed under the Apache License, Version 2.0 (the "License");
 * you may not use this file except in compliance with the License.
 * You may obtain a copy of the License at
 *
 *      http://www.apache.org/licenses/LICENSE-2.0
 *
 * Unless required by applicable law or agreed to in writing, software
 * distributed under the License is distributed on an "AS IS" BASIS,
 * WITHOUT WARRANTIES OR CONDITIONS OF ANY KIND, either express or implied.
 * See the License for the specific language governing permissions and
 * limitations under the License.
 */

// TODO(b/129481165): remove the #pragma below and fix conversion issues
#pragma clang diagnostic push
#pragma clang diagnostic ignored "-Wconversion"
#pragma clang diagnostic ignored "-Wextra"

//#define LOG_NDEBUG 0
#define ATRACE_TAG ATRACE_TAG_GRAPHICS

#include "SurfaceFlinger.h"

#include <android-base/parseint.h>
#include <aidl/vendor/qti/hardware/display/config/IDisplayConfig.h>
#include <aidl/vendor/qti/hardware/display/config/IDisplayConfigCallback.h>
#include <aidl/vendor/qti/hardware/display/config/BnDisplayConfigCallback.h>
#include <android/binder_process.h>
#include <android/binder_manager.h>
#include <android-base/properties.h>
#include <android-base/stringprintf.h>
#include <android-base/strings.h>
#include <android/configuration.h>
#include <android/gui/IDisplayEventConnection.h>
#include <android/gui/StaticDisplayInfo.h>
#include <android/hardware/configstore/1.0/ISurfaceFlingerConfigs.h>
#include <android/hardware/configstore/1.1/ISurfaceFlingerConfigs.h>
#include <android/hardware/configstore/1.1/types.h>
#include <android/hardware/power/Boost.h>
#include <android/native_window.h>
#include <android/os/IInputFlinger.h>
#include <binder/IPCThreadState.h>
#include <binder/IServiceManager.h>
#include <binder/PermissionCache.h>
#include <compositionengine/CompositionEngine.h>
#include <compositionengine/CompositionRefreshArgs.h>
#include <compositionengine/Display.h>
#include <compositionengine/DisplayColorProfile.h>
#include <compositionengine/DisplayCreationArgs.h>
#include <compositionengine/LayerFECompositionState.h>
#include <compositionengine/OutputLayer.h>
#include <compositionengine/RenderSurface.h>
#include <compositionengine/impl/OutputCompositionState.h>
#include <compositionengine/impl/OutputLayerCompositionState.h>
#include <configstore/Utils.h>
#include <cutils/compiler.h>
#include <cutils/properties.h>
#include <ftl/fake_guard.h>
#include <ftl/future.h>
#include <ftl/small_map.h>
#include <gui/AidlStatusUtil.h>
#include <gui/BufferQueue.h>
#include <gui/DebugEGLImageTracker.h>
#include <gui/IProducerListener.h>
#include <gui/LayerDebugInfo.h>
#include <gui/LayerMetadata.h>
#include <gui/LayerState.h>
#include <gui/Surface.h>
#include <gui/TraceUtils.h>
#include <hidl/ServiceManagement.h>
#include <layerproto/LayerProtoParser.h>
#include <log/log.h>
#include <private/android_filesystem_config.h>
#include <private/gui/SyncFeatures.h>
#include <processgroup/processgroup.h>
#include <renderengine/RenderEngine.h>
#include <renderengine/impl/ExternalTexture.h>
#include <sys/types.h>
#include <sys/stat.h>
#include <fstream>
#include <ui/ColorSpace.h>
#include <ui/DataspaceUtils.h>
#include <ui/DebugUtils.h>
#include <ui/DisplayId.h>
#include <ui/DisplayMode.h>
#include <ui/DisplayStatInfo.h>
#include <ui/DisplayState.h>
#include <ui/DynamicDisplayInfo.h>
#include <ui/GraphicBufferAllocator.h>
#include <ui/PixelFormat.h>
#include <ui/StaticDisplayInfo.h>
#include <utils/StopWatch.h>
#include <utils/String16.h>
#include <utils/String8.h>
#include <utils/Timers.h>
#include <utils/misc.h>

#include <algorithm>
#include <cerrno>
#include <cinttypes>
#include <cmath>
#include <cstdint>
#include <functional>
#include <memory>
#include <mutex>
#include <optional>
#include <type_traits>
#include <unordered_map>

#include <ui/DisplayIdentification.h>
#include "BackgroundExecutor.h"
#include "BufferStateLayer.h"
#include "Client.h"
#include "Colorizer.h"
#include "ContainerLayer.h"
#include "DisplayDevice.h"
#include "DisplayHardware/ComposerHal.h"
#include "DisplayHardware/FramebufferSurface.h"
#include "DisplayHardware/HWComposer.h"
#include "DisplayHardware/Hal.h"
#include "DisplayHardware/PowerAdvisor.h"
#include "DisplayHardware/VirtualDisplaySurface.h"
#include "DisplayRenderArea.h"
#include "EffectLayer.h"
#include "Effects/Daltonizer.h"
#include "FlagManager.h"
#include "FpsReporter.h"
#include "FrameTimeline/FrameTimeline.h"
#include "FrameTracer/FrameTracer.h"
#include "HdrLayerInfoReporter.h"
#include "Layer.h"
#include "LayerProtoHelper.h"
#include "LayerRenderArea.h"
#include "LayerVector.h"
#include "MutexUtils.h"
#include "NativeWindowSurface.h"
#include "RefreshRateOverlay.h"
#include "RegionSamplingThread.h"
#include "Scheduler/DispSyncSource.h"
#include "Scheduler/EventThread.h"
#include "Scheduler/LayerHistory.h"
#include "Scheduler/Scheduler.h"
#include "Scheduler/VsyncConfiguration.h"
#include "Scheduler/VsyncController.h"
#include "StartPropertySetThread.h"
#include "SurfaceFlingerProperties.h"
#include "SurfaceInterceptor.h"
#include "TimeStats/TimeStats.h"
#include "TunnelModeEnabledReporter.h"
#include "WindowInfosListenerInvoker.h"
#include <composer_extn_intf.h>

#include "smomo_interface.h"
#include "QtiGralloc.h"
#include "layer_extn_intf.h"

#ifdef QTI_DISPLAY_CONFIG_ENABLED
#include <hardware/hwcomposer_defs.h>
#include <config/client_interface.h>
namespace DisplayConfig {
class ClientInterface;
}
#endif

#include <aidl/android/hardware/graphics/common/DisplayDecorationSupport.h>
#include <aidl/android/hardware/graphics/composer3/DisplayCapability.h>
#include <aidl/android/hardware/graphics/composer3/RenderIntent.h>

// TODO(b/157175504): Restore NO_THREAD_SAFETY_ANALYSIS prohibition and fix all
//   identified issues.
//#undef NO_THREAD_SAFETY_ANALYSIS
//#define NO_THREAD_SAFETY_ANALYSIS \
//    _Pragma("GCC error \"Prefer MAIN_THREAD macros or {Conditional,Timed,Unnecessary}Lock.\"")

composer::ComposerExtnLib composer::ComposerExtnLib::g_composer_ext_lib_;


#ifdef PHASE_OFFSET_EXTN
struct ComposerExtnIntf {
    composer::PhaseOffsetExtnIntf *phaseOffsetExtnIntf = nullptr;
};
struct ComposerExtnIntf g_comp_ext_intf_;
#endif

// To enable layer borders in the system, change the below flag to true.
#undef DOES_CONTAIN_BORDER
#define DOES_CONTAIN_BORDER false

namespace android {

using namespace std::string_literals;

using namespace hardware::configstore;
using namespace hardware::configstore::V1_0;
using namespace sysprop;

using aidl::android::hardware::graphics::common::DisplayDecorationSupport;
using aidl::android::hardware::graphics::composer3::Capability;
using aidl::android::hardware::graphics::composer3::DisplayCapability;
using CompositionStrategyPredictionState = android::compositionengine::impl::
        OutputCompositionState::CompositionStrategyPredictionState;

using base::StringAppendF;
using gui::DisplayInfo;
using gui::GameMode;
using gui::IDisplayEventConnection;
using gui::IWindowInfosListener;
using gui::LayerMetadata;
using gui::WindowInfo;
using gui::aidl_utils::binderStatusFromStatusT;
using ui::ColorMode;
using ui::Dataspace;
using ui::DisplayPrimaries;
using ui::RenderIntent;
using aidl::vendor::qti::hardware::display::config::IDisplayConfig;
using aidl::vendor::qti::hardware::display::config::BnDisplayConfigCallback;
using aidl::vendor::qti::hardware::display::config::Attributes;
using aidl::vendor::qti::hardware::display::config::CameraSmoothOp;
using aidl::vendor::qti::hardware::display::config::Concurrency;

using KernelIdleTimerController = scheduler::RefreshRateConfigs::KernelIdleTimerController;

namespace hal = android::hardware::graphics::composer::hal;

namespace {

#pragma clang diagnostic push
#pragma clang diagnostic error "-Wswitch-enum"

bool isWideColorMode(const ColorMode colorMode) {
    switch (colorMode) {
        case ColorMode::DISPLAY_P3:
        case ColorMode::ADOBE_RGB:
        case ColorMode::DCI_P3:
        case ColorMode::BT2020:
        case ColorMode::DISPLAY_BT2020:
        case ColorMode::BT2100_PQ:
        case ColorMode::BT2100_HLG:
            return true;
        case ColorMode::NATIVE:
        case ColorMode::STANDARD_BT601_625:
        case ColorMode::STANDARD_BT601_625_UNADJUSTED:
        case ColorMode::STANDARD_BT601_525:
        case ColorMode::STANDARD_BT601_525_UNADJUSTED:
        case ColorMode::STANDARD_BT709:
        case ColorMode::SRGB:
            return false;
    }
    return false;
}

#pragma clang diagnostic pop

// TODO(b/141333600): Consolidate with DisplayMode::Builder::getDefaultDensity.
constexpr float FALLBACK_DENSITY = ACONFIGURATION_DENSITY_TV;

float getDensityFromProperty(const char* property, bool required) {
    char value[PROPERTY_VALUE_MAX];
    const float density = property_get(property, value, nullptr) > 0 ? std::atof(value) : 0.f;
    if (!density && required) {
        ALOGE("%s must be defined as a build property", property);
        return FALLBACK_DENSITY;
    }
    return density;
}

// Currently we only support V0_SRGB and DISPLAY_P3 as composition preference.
bool validateCompositionDataspace(Dataspace dataspace) {
    return dataspace == Dataspace::V0_SRGB || dataspace == Dataspace::DISPLAY_P3;
}

#ifdef QTI_DISPLAY_CONFIG_ENABLED
class DisplayConfigCallbackHandler : public ::DisplayConfig::ConfigCallback {
public:
    DisplayConfigCallbackHandler(SurfaceFlinger& flinger) : mFlinger(flinger) {
    }
    void NotifyIdleStatus(bool is_idle) {
      ALOGV("received idle notification");
      ATRACE_CALL();
      mFlinger.NotifyIdleStatus();
    }
  private:
    SurfaceFlinger& mFlinger;
};
#endif

#ifdef AIDL_DISPLAY_CONFIG_ENABLED
class DisplayConfigAidlCallbackHandler: public BnDisplayConfigCallback {
 public:
    DisplayConfigAidlCallbackHandler(SurfaceFlinger& flinger) : mFlinger(flinger) {
    }
    virtual ndk::ScopedAStatus notifyCameraSmoothInfo(CameraSmoothOp op, int fps) {
        return ndk::ScopedAStatus::ok();
    }
    virtual ndk::ScopedAStatus notifyCWBBufferDone(int32_t in_error,
                               const ::aidl::android::hardware::common::NativeHandle& in_buffer) {
        return ndk::ScopedAStatus::ok();
    }
    virtual ndk::ScopedAStatus notifyQsyncChange(bool in_qsyncEnabled, int32_t in_refreshRate,
                                                 int32_t in_qsyncRefreshRate) {
        return ndk::ScopedAStatus::ok();
    }
    virtual ndk::ScopedAStatus notifyIdleStatus(bool in_isIdle) {
        return ndk::ScopedAStatus::ok();
    }
    virtual ndk::ScopedAStatus notifyResolutionChange(int32_t displayId, const Attributes& attr) {
        ALOGV("received notification for resolution change");
        ATRACE_CALL();
        mFlinger.NotifyResolutionSwitch(displayId, attr.xRes, attr.yRes, attr.vsyncPeriod);
        return ndk::ScopedAStatus::ok();
    }
    virtual ndk::ScopedAStatus notifyFpsMitigation(int32_t displayId, const Attributes& attr,
                                                   Concurrency concurrency) {
        return ndk::ScopedAStatus::ok();
    }
 private:
    SurfaceFlinger& mFlinger;
};
#endif
struct IdleTimerConfig {
    int32_t timeoutMs;
    bool supportKernelIdleTimer;
};

std::chrono::milliseconds getIdleTimerTimeout(DisplayId displayId) {
    const auto displayIdleTimerMsKey = [displayId] {
        std::stringstream ss;
        ss << "debug.sf.set_idle_timer_ms_" << displayId.value;
        return ss.str();
    }();

    const int32_t displayIdleTimerMs = base::GetIntProperty(displayIdleTimerMsKey, 0);
    if (displayIdleTimerMs > 0) {
        return std::chrono::milliseconds(displayIdleTimerMs);
    }

    const int32_t setIdleTimerMs = base::GetIntProperty("debug.sf.set_idle_timer_ms", 0);
    const int32_t millis = setIdleTimerMs ? setIdleTimerMs : sysprop::set_idle_timer_ms(0);
    return std::chrono::milliseconds(millis);
}

bool getKernelIdleTimerSyspropConfig(DisplayId displayId) {
    const auto displaySupportKernelIdleTimerKey = [displayId] {
        std::stringstream ss;
        ss << "debug.sf.support_kernel_idle_timer_" << displayId.value;
        return ss.str();
    }();

    const auto displaySupportKernelIdleTimer =
            base::GetBoolProperty(displaySupportKernelIdleTimerKey, false);
    return displaySupportKernelIdleTimer || sysprop::support_kernel_idle_timer(false);
}

}  // namespace anonymous

// ---------------------------------------------------------------------------

const String16 sHardwareTest("android.permission.HARDWARE_TEST");
const String16 sAccessSurfaceFlinger("android.permission.ACCESS_SURFACE_FLINGER");
const String16 sRotateSurfaceFlinger("android.permission.ROTATE_SURFACE_FLINGER");
const String16 sReadFramebuffer("android.permission.READ_FRAME_BUFFER");
const String16 sControlDisplayBrightness("android.permission.CONTROL_DISPLAY_BRIGHTNESS");
const String16 sDump("android.permission.DUMP");
const String16 sCaptureBlackoutContent("android.permission.CAPTURE_BLACKOUT_CONTENT");
const String16 sInternalSystemWindow("android.permission.INTERNAL_SYSTEM_WINDOW");

const char* KERNEL_IDLE_TIMER_PROP = "graphics.display.kernel_idle_timer.enabled";

static const int MAX_TRACING_MEMORY = 1024 * 1024 * 1024; // 1GB

// ---------------------------------------------------------------------------
int64_t SurfaceFlinger::dispSyncPresentTimeOffset;
bool SurfaceFlinger::useHwcForRgbToYuv;
bool SurfaceFlinger::hasSyncFramework;
int64_t SurfaceFlinger::maxFrameBufferAcquiredBuffers;
uint32_t SurfaceFlinger::maxGraphicsWidth;
uint32_t SurfaceFlinger::maxGraphicsHeight;
bool SurfaceFlinger::hasWideColorDisplay;
bool SurfaceFlinger::useContextPriority;
Dataspace SurfaceFlinger::defaultCompositionDataspace = Dataspace::V0_SRGB;
ui::PixelFormat SurfaceFlinger::defaultCompositionPixelFormat = ui::PixelFormat::RGBA_8888;
Dataspace SurfaceFlinger::wideColorGamutCompositionDataspace = Dataspace::V0_SRGB;
ui::PixelFormat SurfaceFlinger::wideColorGamutCompositionPixelFormat = ui::PixelFormat::RGBA_8888;
bool SurfaceFlinger::sDirectStreaming;
LatchUnsignaledConfig SurfaceFlinger::enableLatchUnsignaledConfig;

#ifdef AIDL_DISPLAY_CONFIG_ENABLED
std::shared_ptr<IDisplayConfig> displayConfigIntf = nullptr;
std::shared_ptr<DisplayConfigAidlCallbackHandler> mAidlCallbackHandler = nullptr;
int64_t callbackClientId = -1;
#endif

#ifdef QTI_DISPLAY_CONFIG_ENABLED
::DisplayConfig::ClientInterface *mDisplayConfigIntf = nullptr;
DisplayConfigCallbackHandler *mDisplayConfigCallbackhandler = nullptr;
#endif

std::string decodeDisplayColorSetting(DisplayColorSetting displayColorSetting) {
    switch(displayColorSetting) {
        case DisplayColorSetting::kManaged:
            return std::string("Managed");
        case DisplayColorSetting::kUnmanaged:
            return std::string("Unmanaged");
        case DisplayColorSetting::kEnhanced:
            return std::string("Enhanced");
        default:
            return std::string("Unknown ") +
                std::to_string(static_cast<int>(displayColorSetting));
    }
}

bool callingThreadHasRotateSurfaceFlingerAccess() {
    IPCThreadState* ipc = IPCThreadState::self();
    const int pid = ipc->getCallingPid();
    const int uid = ipc->getCallingUid();
    return uid == AID_GRAPHICS || uid == AID_SYSTEM ||
            PermissionCache::checkPermission(sRotateSurfaceFlinger, pid, uid);
}

bool callingThreadHasInternalSystemWindowAccess() {
    IPCThreadState* ipc = IPCThreadState::self();
    const int pid = ipc->getCallingPid();
    const int uid = ipc->getCallingUid();
    return uid == AID_GRAPHICS || uid == AID_SYSTEM ||
        PermissionCache::checkPermission(sInternalSystemWindow, pid, uid);
}

void SurfaceFlinger::setRefreshRates(const sp<DisplayDevice>& display) {
    // Get Primary Smomo Instance.
    std::vector<float> refreshRates;

    auto iter = display->refreshRateConfigs().getAllRefreshRates().cbegin();
    while (iter != display->refreshRateConfigs().getAllRefreshRates().cend()) {
        if (display->refreshRateConfigs().isModeAllowed(iter->second->getId())) {
            refreshRates.push_back(iter->second->getFps().getValue());
        }
        ++iter;
    }

    SmomoIntf *smoMo = nullptr;
    for (auto &instance: mSmomoInstances) {
        smoMo = instance.smoMo;
        if (smoMo == nullptr) {
            continue;
        }
        smoMo->SetDisplayRefreshRates(refreshRates);
    }
}

bool LayerExtWrapper::init() {
    mLayerExtLibHandle = dlopen(LAYER_EXTN_LIBRARY_NAME, RTLD_NOW);
    if (!mLayerExtLibHandle) {
        ALOGE("Unable to open layer ext lib: %s", dlerror());
        return false;
    }

    mLayerExtCreateFunc =
        reinterpret_cast<CreateLayerExtnFuncPtr>(dlsym(mLayerExtLibHandle,
            CREATE_LAYER_EXTN_INTERFACE));
    mLayerExtDestroyFunc =
        reinterpret_cast<DestroyLayerExtnFuncPtr>(dlsym(mLayerExtLibHandle,
            DESTROY_LAYER_EXTN_INTERFACE));

    if (!mLayerExtCreateFunc || !mLayerExtDestroyFunc) {
        ALOGE("Can't load layer ext symbols: %s", dlerror());
        dlclose(mLayerExtLibHandle);
        return false;
    }

    if (!mLayerExtCreateFunc(LAYER_EXTN_VERSION_TAG, &mInst)) {
        ALOGE("Unable to create layer ext interface");
        dlclose(mLayerExtLibHandle);
        return false;
    }

    return true;
}

LayerExtWrapper::~LayerExtWrapper() {
    if (mInst) {
        mLayerExtDestroyFunc(mInst);
    }

    if (mLayerExtLibHandle) {
      dlclose(mLayerExtLibHandle);
    }
}

bool DolphinWrapper::init() {
    bool succeed = false;
    mDolphinHandle = dlopen("libdolphin.so", RTLD_NOW);
    if (!mDolphinHandle) {
        ALOGW("Unable to open libdolphin.so: %s.", dlerror());
    } else {
        dolphinInit = (bool (*) ())dlsym(mDolphinHandle, "dolphinInit");
        dolphinSetVsyncPeriod = (void (*) (nsecs_t)) dlsym(mDolphinHandle,
                "dolphinSetVsyncPeriod");
        dolphinTrackBufferIncrement = (void (*) (const char*, int))dlsym(mDolphinHandle,
                "dolphinTrackBufferIncrement");
        dolphinTrackBufferDecrement = (void (*) (const char*, int))dlsym(mDolphinHandle,
                "dolphinTrackBufferDecrement");
        dolphinTrackVsyncSignal = (void (*) (nsecs_t, int64_t, nsecs_t))dlsym(mDolphinHandle,
                "dolphinTrackVsyncSignal");
        bool isFunctionsFound = dolphinInit && dolphinSetVsyncPeriod &&
                                dolphinTrackBufferIncrement && dolphinTrackBufferDecrement &&
                                dolphinTrackVsyncSignal;
        if (isFunctionsFound) {
            dolphinInit();
            succeed = true;
        } else {
            dlclose(mDolphinHandle);
            dolphinInit = nullptr;
            dolphinSetVsyncPeriod = nullptr;
            dolphinTrackBufferIncrement = nullptr;
            dolphinTrackBufferDecrement = nullptr;
            dolphinTrackVsyncSignal = nullptr;
        }
    }
    return succeed;
}

DolphinWrapper::~DolphinWrapper() {
    if (mDolphinHandle) {
        dlclose(mDolphinHandle);
    }
}

SurfaceFlinger::SurfaceFlinger(Factory& factory, SkipInitializationTag)
      : mFactory(factory),
        mPid(getpid()),
        mInterceptor(mFactory.createSurfaceInterceptor()),
        mTimeStats(std::make_shared<impl::TimeStats>()),
        mFrameTracer(mFactory.createFrameTracer()),
        mFrameTimeline(mFactory.createFrameTimeline(mTimeStats, mPid)),
        mCompositionEngine(mFactory.createCompositionEngine()),
        mHwcServiceName(base::GetProperty("debug.sf.hwc_service_name"s, "default"s)),
        mTunnelModeEnabledReporter(new TunnelModeEnabledReporter()),
        mInternalDisplayDensity(getDensityFromProperty("ro.sf.lcd_density", true)),
        mEmulatedDisplayDensity(getDensityFromProperty("qemu.sf.lcd_density", false)),
        mPowerAdvisor(std::make_unique<Hwc2::impl::PowerAdvisor>(*this)),
        mWindowInfosListenerInvoker(sp<WindowInfosListenerInvoker>::make()) {
    ALOGI("Using HWComposer service: %s", mHwcServiceName.c_str());
}

SurfaceFlinger::SurfaceFlinger(Factory& factory) : SurfaceFlinger(factory, SkipInitialization) {
    ALOGI("SurfaceFlinger is starting");

    hasSyncFramework = running_without_sync_framework(true);

    dispSyncPresentTimeOffset = present_time_offset_from_vsync_ns(0);

    useHwcForRgbToYuv = force_hwc_copy_for_virtual_displays(false);

    maxFrameBufferAcquiredBuffers = max_frame_buffer_acquired_buffers(2);

    maxGraphicsWidth = std::max(max_graphics_width(0), 0);
    maxGraphicsHeight = std::max(max_graphics_height(0), 0);

    hasWideColorDisplay = has_wide_color_display(false);
    mDefaultCompositionDataspace =
            static_cast<ui::Dataspace>(default_composition_dataspace(Dataspace::V0_SRGB));
    mWideColorGamutCompositionDataspace = static_cast<ui::Dataspace>(wcg_composition_dataspace(
            hasWideColorDisplay ? Dataspace::DISPLAY_P3 : Dataspace::V0_SRGB));
    defaultCompositionDataspace = mDefaultCompositionDataspace;
    wideColorGamutCompositionDataspace = mWideColorGamutCompositionDataspace;
    defaultCompositionPixelFormat = static_cast<ui::PixelFormat>(
            default_composition_pixel_format(ui::PixelFormat::RGBA_8888));
    wideColorGamutCompositionPixelFormat =
            static_cast<ui::PixelFormat>(wcg_composition_pixel_format(ui::PixelFormat::RGBA_8888));

    mColorSpaceAgnosticDataspace =
            static_cast<ui::Dataspace>(color_space_agnostic_dataspace(Dataspace::UNKNOWN));

    mLayerCachingEnabled = [] {
        const bool enable =
                android::sysprop::SurfaceFlingerProperties::enable_layer_caching().value_or(false);
        return base::GetBoolProperty(std::string("debug.sf.enable_layer_caching"), enable);
    }();

    useContextPriority = use_context_priority(true);

    mInternalDisplayPrimaries = sysprop::getDisplayNativePrimaries();

    // debugging stuff...
    char value[PROPERTY_VALUE_MAX];

    property_get("ro.bq.gpu_to_cpu_unsupported", value, "0");
    mGpuToCpuSupported = !atoi(value);

    property_get("ro.build.type", value, "user");
    mIsUserBuild = strcmp(value, "user") == 0;

    mDebugFlashDelay = base::GetUintProperty("debug.sf.showupdates"s, 0u);

    // DDMS debugging deprecated (b/120782499)
    property_get("debug.sf.ddms", value, "0");
    int debugDdms = atoi(value);
    ALOGI_IF(debugDdms, "DDMS debugging not supported");

    property_get("debug.sf.disable_backpressure", value, "0");
    mPropagateBackpressure = !atoi(value);
    ALOGI_IF(!mPropagateBackpressure, "Disabling backpressure propagation");

    property_get("debug.sf.enable_gl_backpressure", value, "0");
    mPropagateBackpressureClientComposition = atoi(value);
    ALOGI_IF(mPropagateBackpressureClientComposition,
             "Enabling backpressure propagation for Client Composition");

    property_get("ro.surface_flinger.supports_background_blur", value, "0");
    bool supportsBlurs = atoi(value);
    mSupportsBlur = supportsBlurs;
    ALOGI_IF(!mSupportsBlur, "Disabling blur effects, they are not supported.");
    property_get("ro.sf.blurs_are_expensive", value, "0");
    mBlursAreExpensive = atoi(value);

    property_get("vendor.display.enable_fb_scaling", value, "0");
    mUseFbScaling = atoi(value);
    ALOGI_IF(mUseFbScaling, "Enable FrameBuffer Scaling");
    property_get("debug.sf.enable_advanced_sf_phase_offset", value, "0");
    mUseAdvanceSfOffset = atoi(value);
    ALOGI_IF(mUseAdvanceSfOffset, "Enable Advance SF Phase Offset");

    const size_t defaultListSize = MAX_LAYERS;
    auto listSize = property_get_int32("debug.sf.max_igbp_list_size", int32_t(defaultListSize));
    mMaxGraphicBufferProducerListSize = (listSize > 0) ? size_t(listSize) : defaultListSize;
    mGraphicBufferProducerListSizeLogThreshold =
            std::max(static_cast<int>(0.95 *
                                      static_cast<double>(mMaxGraphicBufferProducerListSize)),
                     1);

    property_get("debug.sf.luma_sampling", value, "1");
    mLumaSampling = atoi(value);

    property_get("debug.sf.disable_client_composition_cache", value, "0");
    mDisableClientCompositionCache = atoi(value);

    property_get("debug.sf.predict_hwc_composition_strategy", value, "1");
    mPredictCompositionStrategy = atoi(value);

    property_get("debug.sf.treat_170m_as_sRGB", value, "0");
    mTreat170mAsSrgb = atoi(value);
    char property[PROPERTY_VALUE_MAX] = {0};
    if((property_get("vendor.display.vsync_reliable_on_doze", property, "0") > 0) &&
        (!strncmp(property, "1", PROPERTY_VALUE_MAX ) ||
        (!strncasecmp(property,"true", PROPERTY_VALUE_MAX )))) {
        mVsyncSourceReliableOnDoze = true;
    }

    // If mPluggableVsyncPrioritized is true then the order of priority of V-syncs is Pluggable
    // followed by Primary and Secondary built-ins.
    if((property_get("vendor.display.pluggable_vsync_prioritized", property, "0") > 0) &&
        (!strncmp(property, "1", PROPERTY_VALUE_MAX ) ||
        (!strncasecmp(property,"true", PROPERTY_VALUE_MAX )))) {
        mPluggableVsyncPrioritized = true;
    }

    // We should be reading 'persist.sys.sf.color_saturation' here
    // but since /data may be encrypted, we need to wait until after vold
    // comes online to attempt to read the property. The property is
    // instead read after the boot animation

    if (base::GetBoolProperty("debug.sf.treble_testing_override"s, false)) {
        // Without the override SurfaceFlinger cannot connect to HIDL
        // services that are not listed in the manifests.  Considered
        // deriving the setting from the set service name, but it
        // would be brittle if the name that's not 'default' is used
        // for production purposes later on.
        ALOGI("Enabling Treble testing override");
        android::hardware::details::setTrebleTestingOverride(true);
    }

#ifdef QTI_DISPLAY_CONFIG_ENABLED
    mDisplayConfigCallbackhandler = new DisplayConfigCallbackHandler(*this);
    int ret = ::DisplayConfig::ClientInterface::Create("SurfaceFlinger"+std::to_string(0),
                                                        mDisplayConfigCallbackhandler,
                                                        &mDisplayConfigIntf);
    if (ret || !mDisplayConfigIntf) {
        ALOGE("DisplayConfig HIDL not present\n");
        mDisplayConfigIntf = nullptr;
    } else {
        ALOGV("DisplayConfig HIDL is present\n");
    }

    if (mDisplayConfigIntf) {
#ifdef DISPLAY_CONFIG_API_LEVEL_1
        std::string value = "";
        std::string qsync_prop = "enable_qsync_idle";
        ret = mDisplayConfigIntf->GetDebugProperty(qsync_prop, &value);
        ALOGI("enable_qsync_idle, ret:%d value:%s", ret, value.c_str());
        if (!ret && (value == "1")) {
          mDisplayConfigIntf->ControlIdleStatusCallback(true);
        }
#endif
    }
#endif
    mRefreshRateOverlaySpinner = property_get_bool("sf.debug.show_refresh_rate_overlay_spinner", 0);

#ifdef AIDL_DISPLAY_CONFIG_ENABLED
    ndk::SpAIBinder binder(
         AServiceManager_checkService("vendor.qti.hardware.display.config.IDisplayConfig/default"));

    if (binder.get() == nullptr) {
        ALOGE("DisplayConfig AIDL is not present");
    } else {
        displayConfigIntf = IDisplayConfig::fromBinder(binder);
        if (displayConfigIntf == nullptr) {
            ALOGE("Failed to retrieve DisplayConfig AIDL binder");
        } else {
            mAidlCallbackHandler = ndk::SharedRefBase::make<DisplayConfigAidlCallbackHandler>(*this);
            displayConfigIntf->registerCallback(mAidlCallbackHandler, &callbackClientId);
            if (callbackClientId >= 0) {
               ALOGI("Registered to displayconfig aidl service and enabled callback");
            }
        }
    }
#endif

    if (!mIsUserBuild && base::GetBoolProperty("debug.sf.enable_transaction_tracing"s, true)) {
        mTransactionTracing.emplace();
    }

    mIgnoreHdrCameraLayers = ignore_hdr_camera_layers(false);

    // Power hint session mode, representing which hint(s) to send: early, late, or both)
    mPowerHintSessionMode =
            {.late = base::GetBoolProperty("debug.sf.send_late_power_session_hint"s, true),
             .early = base::GetBoolProperty("debug.sf.send_early_power_session_hint"s, true)};
}

LatchUnsignaledConfig SurfaceFlinger::getLatchUnsignaledConfig() {
    if (base::GetBoolProperty("debug.sf.latch_unsignaled"s, false)) {
        return LatchUnsignaledConfig::Always;
    }

    if (base::GetBoolProperty("debug.sf.auto_latch_unsignaled"s, true)) {
        return LatchUnsignaledConfig::AutoSingleLayer;
    }

    return LatchUnsignaledConfig::Disabled;
}

SurfaceFlinger::~SurfaceFlinger() {
#ifdef AIDL_DISPLAY_CONFIG_ENABLED
    if (displayConfigIntf && callbackClientId >= 0) {
        displayConfigIntf->unRegisterCallback(callbackClientId);
        callbackClientId = -1;
    }
#endif
}

void SurfaceFlinger::binderDied(const wp<IBinder>&) {
    // the window manager died on us. prepare its eulogy.
    mBootFinished = false;

    // Sever the link to inputflinger since it's gone as well.
    static_cast<void>(mScheduler->schedule([=] { mInputFlinger = nullptr; }));

    // restore initial conditions (default device unblank, etc)
    initializeDisplays();

    // restart the boot-animation
    startBootAnim();
}

void SurfaceFlinger::run() {
    mScheduler->run();
}

sp<IBinder> SurfaceFlinger::createDisplay(const String8& displayName, bool secure) {
    // onTransact already checks for some permissions, but adding an additional check here.
    // This is to ensure that only system and graphics can request to create a secure
    // display. Secure displays can show secure content so we add an additional restriction on it.
    const int uid = IPCThreadState::self()->getCallingUid();
    if (secure && uid != AID_GRAPHICS && uid != AID_SYSTEM) {
        ALOGE("Only privileged processes can create a secure display");
        return nullptr;
    }

    class DisplayToken : public BBinder {
        sp<SurfaceFlinger> flinger;
        virtual ~DisplayToken() {
             // no more references, this display must be terminated
             Mutex::Autolock _l(flinger->mStateLock);
             flinger->mCurrentState.displays.removeItem(this);
             flinger->setTransactionFlags(eDisplayTransactionNeeded);
         }
     public:
        explicit DisplayToken(const sp<SurfaceFlinger>& flinger)
            : flinger(flinger) {
        }
    };

    sp<BBinder> token = new DisplayToken(this);

    Mutex::Autolock _l(mStateLock);
    // Display ID is assigned when virtual display is allocated by HWC.
    DisplayDeviceState state;
    state.isSecure = secure;
    state.displayName = displayName;
    mCurrentState.displays.add(token, state);
    mInterceptor->saveDisplayCreation(state);
    return token;
}

void SurfaceFlinger::destroyDisplay(const sp<IBinder>& displayToken) {
    Mutex::Autolock lock(mStateLock);

    const ssize_t index = mCurrentState.displays.indexOfKey(displayToken);
    if (index < 0) {
        ALOGE("%s: Invalid display token %p", __func__, displayToken.get());
        return;
    }

    const DisplayDeviceState& state = mCurrentState.displays.valueAt(index);
    if (state.physical) {
        ALOGE("%s: Invalid operation on physical display", __func__);
        return;
    }
    mInterceptor->saveDisplayDeletion(state.sequenceId);
    mCurrentState.displays.removeItemsAt(index);
    setTransactionFlags(eDisplayTransactionNeeded);
}

void SurfaceFlinger::enableHalVirtualDisplays(bool enable) {
    auto& generator = mVirtualDisplayIdGenerators.hal;
    if (!generator && enable) {
        ALOGI("Enabling HAL virtual displays");
        generator.emplace(getHwComposer().getMaxVirtualDisplayCount());
    } else if (generator && !enable) {
        ALOGW_IF(generator->inUse(), "Disabling HAL virtual displays while in use");
        generator.reset();
    }
}
VirtualDisplayId SurfaceFlinger::acquireVirtualDisplay(ui::Size resolution,
                                                       ui::PixelFormat format,
                                                       bool canAllocateHwcForVDS) {
    auto& generator = mVirtualDisplayIdGenerators.hal;
    if (canAllocateHwcForVDS && generator) {
        if (const auto id = generator->generateId()) {
            if (getHwComposer().allocateVirtualDisplay(*id, resolution, &format)) {
                return *id;
            }

            generator->releaseId(*id);
        } else {
            ALOGW("%s: Exhausted HAL virtual displays", __func__);
        }

        ALOGW("%s: Falling back to GPU virtual display", __func__);
    }

    const auto id = mVirtualDisplayIdGenerators.gpu.generateId();
    LOG_ALWAYS_FATAL_IF(!id, "Failed to generate ID for GPU virtual display");
    return *id;
}

void SurfaceFlinger::releaseVirtualDisplay(VirtualDisplayId displayId) {
    if (const auto id = HalVirtualDisplayId::tryCast(displayId)) {
        if (auto& generator = mVirtualDisplayIdGenerators.hal) {
            generator->releaseId(*id);
        }
        return;
    }

    const auto id = GpuVirtualDisplayId::tryCast(displayId);
    LOG_ALWAYS_FATAL_IF(!id);
    mVirtualDisplayIdGenerators.gpu.releaseId(*id);
}

std::vector<PhysicalDisplayId> SurfaceFlinger::getPhysicalDisplayIdsLocked() const {
    std::vector<PhysicalDisplayId> displayIds;
    displayIds.reserve(mPhysicalDisplayTokens.size());

    const auto defaultDisplayId = getDefaultDisplayDeviceLocked()->getPhysicalId();
    displayIds.push_back(defaultDisplayId);

    for (const auto& [id, token] : mPhysicalDisplayTokens) {
        if (id != defaultDisplayId) {
            displayIds.push_back(id);
        }
    }

    return displayIds;
}

status_t SurfaceFlinger::getPrimaryPhysicalDisplayId(PhysicalDisplayId* id) const {
    Mutex::Autolock lock(mStateLock);
    *id = getPrimaryDisplayIdLocked();
    return NO_ERROR;
}

sp<IBinder> SurfaceFlinger::getPhysicalDisplayToken(PhysicalDisplayId displayId) const {
    Mutex::Autolock lock(mStateLock);
    return getPhysicalDisplayTokenLocked(displayId);
}

status_t SurfaceFlinger::getColorManagement(bool* outGetColorManagement) const {
    if (!outGetColorManagement) {
        return BAD_VALUE;
    }
    *outGetColorManagement = useColorManagement;
    return NO_ERROR;
}

HWComposer& SurfaceFlinger::getHwComposer() const {
    return mCompositionEngine->getHwComposer();
}

renderengine::RenderEngine& SurfaceFlinger::getRenderEngine() const {
    return mCompositionEngine->getRenderEngine();
}

compositionengine::CompositionEngine& SurfaceFlinger::getCompositionEngine() const {
    return *mCompositionEngine.get();
}

void SurfaceFlinger::bootFinished() {
    if (mBootFinished == true) {
        ALOGE("Extra call to bootFinished");
        return;
    }
    mBootFinished = true;
    if (mStartPropertySetThread->join() != NO_ERROR) {
        ALOGE("Join StartPropertySetThread failed!");
    }

    if (mRenderEnginePrimeCacheFuture.valid()) {
        mRenderEnginePrimeCacheFuture.get();
    }
    const nsecs_t now = systemTime();
    const nsecs_t duration = now - mBootTime;
    ALOGI("Boot is finished (%ld ms)", long(ns2ms(duration)) );

    mFrameTracer->initialize();
    mFrameTimeline->onBootFinished();
    getRenderEngine().setEnableTracing(mFlagManager.use_skia_tracing());

    // wait patiently for the window manager death
    const String16 name("window");
    mWindowManager = defaultServiceManager()->getService(name);
    if (mWindowManager != 0) {
        mWindowManager->linkToDeath(static_cast<IBinder::DeathRecipient*>(this));
    }

    // stop boot animation
    // formerly we would just kill the process, but we now ask it to exit so it
    // can choose where to stop the animation.
    property_set("service.bootanim.exit", "1");

    const int LOGTAG_SF_STOP_BOOTANIM = 60110;
    LOG_EVENT_LONG(LOGTAG_SF_STOP_BOOTANIM,
                   ns2ms(systemTime(SYSTEM_TIME_MONOTONIC)));

    sp<IBinder> input(defaultServiceManager()->getService(String16("inputflinger")));

    static_cast<void>(mScheduler->schedule([=] {
        if (input == nullptr) {
            ALOGE("Failed to link to input service");
        } else {
            mInputFlinger = interface_cast<os::IInputFlinger>(input);
        }

        readPersistentProperties();
        mPowerAdvisor->onBootFinished();
        const bool powerHintEnabled = mFlagManager.use_adpf_cpu_hint();
        mPowerAdvisor->enablePowerHint(powerHintEnabled);
        const bool powerHintUsed = mPowerAdvisor->usePowerHintSession();
        ALOGD("Power hint is %s",
              powerHintUsed ? "supported" : (powerHintEnabled ? "unsupported" : "disabled"));
        if (powerHintUsed) {
            std::optional<pid_t> renderEngineTid = getRenderEngine().getRenderEngineTid();
            std::vector<int32_t> tidList;
            tidList.emplace_back(gettid());
            if (renderEngineTid.has_value()) {
                tidList.emplace_back(*renderEngineTid);
            }
            if (!mPowerAdvisor->startPowerHintSession(tidList)) {
                ALOGW("Cannot start power hint session");
            }
        }

        mBootStage = BootStage::FINISHED;

        if (property_get_bool("sf.debug.show_refresh_rate_overlay", false)) {
            FTL_FAKE_GUARD(mStateLock, enableRefreshRateOverlay(true));
        }
        if (mUseFbScaling) {
            Mutex::Autolock _l(mStateLock);
            ssize_t index = mCurrentState.displays.indexOfKey(getPrimaryDisplayTokenLocked());
            if (index < 0) {
                ALOGE("Invalid token %p", getPrimaryDisplayTokenLocked().get());
            } else {
                DisplayDeviceState& curState = mCurrentState.displays.editValueAt(index);
                DisplayDeviceState& drawState = mDrawingState.displays.editValueAt(index);
                setFrameBufferSizeForScaling(getDefaultDisplayDeviceLocked(), curState, drawState);
            }
        }

    }));

    setupDisplayExtnFeatures();
}

uint32_t SurfaceFlinger::getNewTexture() {
    {
        std::lock_guard lock(mTexturePoolMutex);
        if (!mTexturePool.empty()) {
            uint32_t name = mTexturePool.back();
            mTexturePool.pop_back();
            ATRACE_INT("TexturePoolSize", mTexturePool.size());
            return name;
        }

        // The pool was too small, so increase it for the future
        ++mTexturePoolSize;
    }

    // The pool was empty, so we need to get a new texture name directly using a
    // blocking call to the main thread
    auto genTextures = [this] {
               uint32_t name = 0;
               getRenderEngine().genTextures(1, &name);
               return name;
    };
    if (std::this_thread::get_id() == mMainThreadId) {
        return genTextures();
    } else {
        return mScheduler->schedule(genTextures).get();
    }
}

void SurfaceFlinger::deleteTextureAsync(uint32_t texture) {
    std::lock_guard lock(mTexturePoolMutex);
    // We don't change the pool size, so the fix-up logic in postComposition will decide whether
    // to actually delete this or not based on mTexturePoolSize
    mTexturePool.push_back(texture);
    ATRACE_INT("TexturePoolSize", mTexturePool.size());
}

static std::optional<renderengine::RenderEngine::RenderEngineType>
chooseRenderEngineTypeViaSysProp() {
    char prop[PROPERTY_VALUE_MAX];
    property_get(PROPERTY_DEBUG_RENDERENGINE_BACKEND, prop, "");

    if (strcmp(prop, "gles") == 0) {
        return renderengine::RenderEngine::RenderEngineType::GLES;
    } else if (strcmp(prop, "threaded") == 0) {
        return renderengine::RenderEngine::RenderEngineType::THREADED;
    } else if (strcmp(prop, "skiagl") == 0) {
        return renderengine::RenderEngine::RenderEngineType::SKIA_GL;
    } else if (strcmp(prop, "skiaglthreaded") == 0) {
        return renderengine::RenderEngine::RenderEngineType::SKIA_GL_THREADED;
    } else {
        ALOGE("Unrecognized RenderEngineType %s; ignoring!", prop);
        return {};
    }
}

// Do not call property_set on main thread which will be blocked by init
// Use StartPropertySetThread instead.
void SurfaceFlinger::init() {
    ALOGI(  "SurfaceFlinger's main thread ready to run. "
            "Initializing graphics H/W...");
    Mutex::Autolock _l(mStateLock);

#if defined(QTI_DISPLAY_CONFIG_ENABLED) && defined(AIDL_DISPLAY_CONFIG_ENABLED)
    if (!mDisplayConfigIntf && !displayConfigIntf) {
        ALOGW("DisplayConfig HIDL and AIDL are both unavailable - disabling composer extensions");
    } else {
        ALOGV("Initializing composer extension interface");
        InitComposerExtn();
    }
#endif
    // Get a RenderEngine for the given display / config (can't fail)
    // TODO(b/77156734): We need to stop casting and use HAL types when possible.
    // Sending maxFrameBufferAcquiredBuffers as the cache size is tightly tuned to single-display.
    auto builder = renderengine::RenderEngineCreationArgs::Builder()
                           .setPixelFormat(static_cast<int32_t>(defaultCompositionPixelFormat))
                           .setImageCacheSize(maxFrameBufferAcquiredBuffers)
                           .setUseColorManagerment(useColorManagement)
                           .setEnableProtectedContext(enable_protected_contents(false))
                           .setPrecacheToneMapperShaderOnly(false)
                           .setSupportsBackgroundBlur(mSupportsBlur)
                           .setContextPriority(
                                   useContextPriority
                                           ? renderengine::RenderEngine::ContextPriority::REALTIME
                                           : renderengine::RenderEngine::ContextPriority::MEDIUM);
    if (auto type = chooseRenderEngineTypeViaSysProp()) {
        builder.setRenderEngineType(type.value());
    }
    mCompositionEngine->setRenderEngine(renderengine::RenderEngine::create(builder.build()));
    mMaxRenderTargetSize =
            std::min(getRenderEngine().getMaxTextureSize(), getRenderEngine().getMaxViewportDims());

    // Set SF main policy after initializing RenderEngine which has its own policy.
    if (!SetTaskProfiles(0, {"SFMainPolicy"})) {
        ALOGW("Failed to set main task profile");
    }

    mCompositionEngine->setTimeStats(mTimeStats);
    mCompositionEngine->setHwComposer(getFactory().createHWComposer(mHwcServiceName));
    mCompositionEngine->getHwComposer().setCallback(*this);
    ClientCache::getInstance().setRenderEngine(&getRenderEngine());

    enableLatchUnsignaledConfig = getLatchUnsignaledConfig();

    if (base::GetBoolProperty("vendor.display.disable_latch_media_content"s, false)) {
        mLatchMediaContent = false;
    }

    if (base::GetBoolProperty("debug.sf.enable_hwc_vds"s, false)) {
        enableHalVirtualDisplays(true);
    }

    // Process any initial hotplug and resulting display changes.
    processDisplayHotplugEventsLocked();
    const auto display = getDefaultDisplayDeviceLocked();
    LOG_ALWAYS_FATAL_IF(!display, "Missing primary display after registering composer callback.");
    const auto displayId = display->getPhysicalId();
    LOG_ALWAYS_FATAL_IF(!getHwComposer().isConnected(displayId),
                        "Primary display is disconnected.");
#ifdef QTI_DISPLAY_CONFIG_ENABLED
    if (!mDisplayConfigIntf) {
        ALOGE("DisplayConfig HIDL not present\n");
        mDisplayConfigIntf = nullptr;
    } else {
        mDisplayConfigIntf->IsAsyncVDSCreationSupported(&mAsyncVdsCreationSupported);
        ALOGI("IsAsyncVDSCreationSupported %d", mAsyncVdsCreationSupported);
    }
#endif

    // initialize our drawing state
    mDrawingState = mCurrentState;

    // set initial conditions (e.g. unblank default device)
    initializeDisplays();

    mPowerAdvisor->init();

    char primeShaderCache[PROPERTY_VALUE_MAX];
    property_get("service.sf.prime_shader_cache", primeShaderCache, "1");
    if (atoi(primeShaderCache)) {
        if (setSchedFifo(false) != NO_ERROR) {
            ALOGW("Can't set SCHED_OTHER for primeCache");
        }

        mRenderEnginePrimeCacheFuture = getRenderEngine().primeCache();

        if (setSchedFifo(true) != NO_ERROR) {
            ALOGW("Can't set SCHED_OTHER for primeCache");
        }
    }

    onActiveDisplaySizeChanged(display);

    // Inform native graphics APIs whether the present timestamp is supported:

    const bool presentFenceReliable =
            !getHwComposer().hasCapability(Capability::PRESENT_FENCE_IS_NOT_RELIABLE);
    mStartPropertySetThread = getFactory().createStartPropertySetThread(presentFenceReliable);

    if (mStartPropertySetThread->Start() != NO_ERROR) {
        ALOGE("Run StartPropertySetThread failed!");
    }

    char layerExtProp[PROPERTY_VALUE_MAX];
    property_get("vendor.display.use_layer_ext", layerExtProp, "0");
    if (atoi(layerExtProp)) {
        mUseLayerExt = true;
    }
    property_get("vendor.display.split_layer_ext", layerExtProp, "0");
    if (atoi(layerExtProp)) {
        mSplitLayerExt = true;
    }
    if ((mUseLayerExt || mSplitLayerExt) && mLayerExt.init()) {
        ALOGI("Layer Extension is enabled");
    }

#ifdef FPS_MITIGATION_ENABLED
    auto currMode = display->getActiveMode();
    const auto& supportedModes = display->getSupportedModes();
    std::vector<float> fps_list;
    for (const auto& [id, mode] : supportedModes) {
        if (mode->getWidth() == currMode->getWidth() &&
            mode->getHeight() == currMode->getHeight()) {
            fps_list.push_back(int32_t(mode->getFps().getValue()));
        }
    }

    if (mDisplayExtnIntf) {
        mDisplayExtnIntf->SetFpsMitigationCallback(
                          [this](float newLevelFps){
                              setDesiredModeByThermalLevel(newLevelFps);
                          }, fps_list);
    }
#endif

    startUnifiedDraw();

    mRETid = getRenderEngine().getRETid();
    mSFTid = gettid();

    ALOGV("Done initializing");
}

void SurfaceFlinger::InitComposerExtn() {
    mComposerExtnIntf = composer::ComposerExtnLib::GetInstance();
    if (!mComposerExtnIntf) {
        ALOGE("Unable to get composer extension");
        return;
    }
    int ret = mComposerExtnIntf->CreateFrameScheduler(&mFrameSchedulerExtnIntf);
    if (ret) {
        ALOGI("Unable to create frame scheduler extension");
    }

    ret = mComposerExtnIntf->CreateDisplayExtn(&mDisplayExtnIntf);
    if (ret) {
       ALOGI("Unable to create display extension");
    }
    ALOGI("Init: mDisplayExtnIntf: %p", mDisplayExtnIntf);
}

void SurfaceFlinger::createSmomoInstance(const DisplayDeviceState& state) {
    if (state.isVirtual() || state.physical->type == ui::DisplayConnectionType::External) {
        return;
    }
    char smomoProp[PROPERTY_VALUE_MAX];
    property_get("vendor.display.use_smooth_motion", smomoProp, "0");
    if (!atoi(smomoProp)) {
        ALOGI("Smomo is disabled through property");
        return;
    }
    SmomoInfo smomoInfo;
    smomoInfo.displayId = state.physical->hwcDisplayId;
    smomoInfo.layerStackId = state.layerStack.id;
    smomoInfo.active = true;
    smomo::DisplayInfo displayInfo;
    displayInfo.display_id = state.physical->hwcDisplayId;
    displayInfo.is_primary = state.physical->hwcDisplayId == 0;
    displayInfo.type = smomo::kBuiltin;
    mComposerExtnIntf = composer::ComposerExtnLib::GetInstance();
    bool ret = mComposerExtnIntf->CreateSmomoExtn(&smomoInfo.smoMo, displayInfo);
    if (!ret) {
        ALOGI("Unable to create smomo extension for display: %d", displayInfo.display_id);
        return;
    }

    mSmomoInstances.push_back(smomoInfo);
    // Set refresh rates for primary display's instance.
    smomoInfo.smoMo->SetChangeRefreshRateCallback(
           [this](int32_t refreshRate) {
                setRefreshRateTo(refreshRate);
           });

    const auto display = getDefaultDisplayDeviceLocked();
    setRefreshRates(display);

    if (mSmomoInstances.size() > 1) {
        // Disable DRC on all instances.
        for (auto &instance : mSmomoInstances) {
            instance.smoMo->SetRefreshRateChangeStatus(false);
        }
    }

    ALOGI("SmoMo is enabled for display: %d", displayInfo.display_id);
}

void SurfaceFlinger::destroySmomoInstance(const sp<DisplayDevice>& display) {
  uint32_t hwcDisplayId = 0;
  if (!getHwcDisplayId(display, &hwcDisplayId)) {
      return;
  }

  mSmomoInstances.erase(std::remove_if(mSmomoInstances.begin(), mSmomoInstances.end(),
                                       [&](SmomoInfo const &smomoInfo) {
                                          return smomoInfo.displayId == hwcDisplayId;
                                       }), mSmomoInstances.end());

  // Enable DRC if only one instance is active.
  if (mSmomoInstances.size() == 1) {
      // Disable DRC on all instances.
      mSmomoInstances.at(0).smoMo->SetRefreshRateChangeStatus(false);
  }
}

void SurfaceFlinger::startUnifiedDraw() {
#ifdef QTI_UNIFIED_DRAW
    if (mDisplayExtnIntf) {
        // Displays hotplugged at this point.
        // TODO(b/230790745): Re-enable this function
        /*
        for (const auto& display : mDisplaysList) {
            const auto id = HalDisplayId::tryCast(display->getId());
            if (id) {
                uint32_t hwcDisplayId;
                if (!getHwcDisplayId(display, &hwcDisplayId)) {
                   continue;
                }
                ALOGI("calling TryUnifiedDraw for display=%u", hwcDisplayId);
                if (!mDisplayExtnIntf->TryUnifiedDraw(hwcDisplayId, maxFrameBufferAcquiredBuffers)){
                    ALOGI("Calling tryDrawMethod for display=%u", hwcDisplayId);
                    getHwComposer().tryDrawMethod(*id,
                      IQtiComposerClient::DrawMethod::UNIFIED_DRAW);
                }
            }
        }
        */
    }
#endif
    createPhaseOffsetExtn();
}

void SurfaceFlinger::readPersistentProperties() {
    Mutex::Autolock _l(mStateLock);

    char value[PROPERTY_VALUE_MAX];

    property_get("persist.sys.sf.color_saturation", value, "1.0");
    mGlobalSaturationFactor = atof(value);
    updateColorMatrixLocked();
    ALOGV("Saturation is set to %.2f", mGlobalSaturationFactor);

    property_get("persist.sys.sf.native_mode", value, "0");
    mDisplayColorSetting = static_cast<DisplayColorSetting>(atoi(value));

    property_get("persist.sys.sf.color_mode", value, "0");
    mForceColorMode = static_cast<ColorMode>(atoi(value));
}

void SurfaceFlinger::startBootAnim() {
    // Start boot animation service by setting a property mailbox
    // if property setting thread is already running, Start() will be just a NOP
    mStartPropertySetThread->Start();
    // Wait until property was set
    if (mStartPropertySetThread->join() != NO_ERROR) {
        ALOGE("Join StartPropertySetThread failed!");
    }
}

// ----------------------------------------------------------------------------

status_t SurfaceFlinger::getSupportedFrameTimestamps(
        std::vector<FrameEvent>* outSupported) const {
    *outSupported = {
        FrameEvent::REQUESTED_PRESENT,
        FrameEvent::ACQUIRE,
        FrameEvent::LATCH,
        FrameEvent::FIRST_REFRESH_START,
        FrameEvent::LAST_REFRESH_START,
        FrameEvent::GPU_COMPOSITION_DONE,
        FrameEvent::DEQUEUE_READY,
        FrameEvent::RELEASE,
    };

    ConditionalLock lock(mStateLock, std::this_thread::get_id() != mMainThreadId);

    if (!getHwComposer().hasCapability(Capability::PRESENT_FENCE_IS_NOT_RELIABLE)) {
        outSupported->push_back(FrameEvent::DISPLAY_PRESENT);
    }
    return NO_ERROR;
}

status_t SurfaceFlinger::getDisplayState(const sp<IBinder>& displayToken, ui::DisplayState* state) {
    if (!displayToken || !state) {
        return BAD_VALUE;
    }

    Mutex::Autolock lock(mStateLock);

    const auto display = getDisplayDeviceLocked(displayToken);
    if (!display) {
        return NAME_NOT_FOUND;
    }

    state->layerStack = display->getLayerStack();
    state->orientation = display->getOrientation();

    const Rect layerStackRect = display->getLayerStackSpaceRect();
    state->layerStackSpaceRect =
            layerStackRect.isValid() ? layerStackRect.getSize() : display->getSize();

    return NO_ERROR;
}

status_t SurfaceFlinger::getStaticDisplayInfo(const sp<IBinder>& displayToken,
                                              ui::StaticDisplayInfo* info) {
    if (!displayToken || !info) {
        return BAD_VALUE;
    }

    Mutex::Autolock lock(mStateLock);

    const auto display = getDisplayDeviceLocked(displayToken);
    if (!display) {
        return NAME_NOT_FOUND;
    }

    if (const auto connectionType = display->getConnectionType())
        info->connectionType = *connectionType;
    else {
        return INVALID_OPERATION;
    }

    if (mEmulatedDisplayDensity) {
        info->density = mEmulatedDisplayDensity;
    } else {
        info->density = info->connectionType == ui::DisplayConnectionType::Internal
                ? mInternalDisplayDensity
                : FALLBACK_DENSITY;
    }
    info->density /= ACONFIGURATION_DENSITY_MEDIUM;

    info->secure = display->isSecure();
    info->deviceProductInfo = display->getDeviceProductInfo();
    info->installOrientation = display->getPhysicalOrientation();

    return NO_ERROR;
}

status_t SurfaceFlinger::getDynamicDisplayInfo(const sp<IBinder>& displayToken,
                                               ui::DynamicDisplayInfo* info) {
    if (!displayToken || !info) {
        return BAD_VALUE;
    }

    Mutex::Autolock lock(mStateLock);

    const auto display = getDisplayDeviceLocked(displayToken);
    if (!display) {
        return NAME_NOT_FOUND;
    }

    const auto displayId = PhysicalDisplayId::tryCast(display->getId());
    if (!displayId) {
        return INVALID_OPERATION;
    }

    info->activeDisplayModeId = display->getActiveMode()->getId().value();

    const auto& supportedModes = display->getSupportedModes();
    info->supportedDisplayModes.clear();
    info->supportedDisplayModes.reserve(supportedModes.size());

    for (const auto& [id, mode] : supportedModes) {
        ui::DisplayMode outMode;
        outMode.id = static_cast<int32_t>(id.value());

        auto [width, height] = mode->getResolution();
        auto [xDpi, yDpi] = mode->getDpi();

        if (const auto physicalOrientation = display->getPhysicalOrientation();
            physicalOrientation == ui::ROTATION_90 || physicalOrientation == ui::ROTATION_270) {
            std::swap(width, height);
            std::swap(xDpi, yDpi);
        }

        outMode.resolution = ui::Size(width, height);

        outMode.xDpi = xDpi;
        outMode.yDpi = yDpi;

        const nsecs_t period = mode->getVsyncPeriod();
        outMode.refreshRate = Fps::fromPeriodNsecs(period).getValue();

        const auto vsyncConfigSet =
                mVsyncConfiguration->getConfigsForRefreshRate(Fps::fromValue(outMode.refreshRate));
        outMode.appVsyncOffset = vsyncConfigSet.late.appOffset;
        outMode.sfVsyncOffset = vsyncConfigSet.late.sfOffset;
        outMode.group = mode->getGroup();

        // This is how far in advance a buffer must be queued for
        // presentation at a given time.  If you want a buffer to appear
        // on the screen at time N, you must submit the buffer before
        // (N - presentationDeadline).
        //
        // Normally it's one full refresh period (to give SF a chance to
        // latch the buffer), but this can be reduced by configuring a
        // VsyncController offset.  Any additional delays introduced by the hardware
        // composer or panel must be accounted for here.
        //
        // We add an additional 1ms to allow for processing time and
        // differences between the ideal and actual refresh rate.
        outMode.presentationDeadline = period - outMode.sfVsyncOffset + 1000000;

        info->supportedDisplayModes.push_back(outMode);
    }

    info->activeColorMode = display->getCompositionDisplay()->getState().colorMode;
    info->supportedColorModes = getDisplayColorModes(*display);
    info->hdrCapabilities = display->getHdrCapabilities();

    info->autoLowLatencyModeSupported =
            getHwComposer().hasDisplayCapability(*displayId,
                                                 DisplayCapability::AUTO_LOW_LATENCY_MODE);
    info->gameContentTypeSupported =
            getHwComposer().supportsContentType(*displayId, hal::ContentType::GAME);

    info->preferredBootDisplayMode = static_cast<ui::DisplayModeId>(-1);

    if (getHwComposer().hasCapability(Capability::BOOT_DISPLAY_CONFIG)) {
        if (const auto hwcId = getHwComposer().getPreferredBootDisplayMode(*displayId)) {
            if (const auto modeId = display->translateModeId(*hwcId)) {
                info->preferredBootDisplayMode = modeId->value();
            }
        }
    }

    return NO_ERROR;
}

status_t SurfaceFlinger::getDisplayStats(const sp<IBinder>&, DisplayStatInfo* outStats) {
    if (!outStats) {
        return BAD_VALUE;
    }

    const auto& schedule = mScheduler->getVsyncSchedule();
    outStats->vsyncTime = schedule.vsyncDeadlineAfter(scheduler::SchedulerClock::now()).ns();
    outStats->vsyncPeriod = schedule.period().ns();
    return NO_ERROR;
}

bool SurfaceFlinger::isFpsDeferNeeded(const ActiveModeInfo& info) {
    const auto display = getDefaultDisplayDeviceLocked();
    if (!display || !mThermalLevelFps) {
        return false;
    }
    // TODO(b/226947083) QC value-adds were deleted here due to change in
    // datatype
    if (mAllowThermalFpsChange) {
        return false;
    }

    return false;
}

void SurfaceFlinger::setDesiredActiveMode(const ActiveModeInfo& info) {
    ATRACE_CALL();

    if (!info.mode) {
        ALOGW("requested display mode is null");
        return;
    }
    auto display = getDisplayDeviceLocked(info.mode->getPhysicalDisplayId());
    if (!display) {
        ALOGW("%s: display is no longer valid", __func__);
        return;
    }


    if (isFpsDeferNeeded(info)) {
        return;
    }

    mVsyncPeriod = info.mode->getVsyncPeriod();
    if (mDolphinWrapper.dolphinSetVsyncPeriod) {
        mDolphinWrapper.dolphinSetVsyncPeriod(mVsyncPeriod);
    }

    if (display->setDesiredActiveMode(info)) {
        scheduleComposite(FrameHint::kNone);

        // Start receiving vsync samples now, so that we can detect a period
        // switch.
        mScheduler->resyncToHardwareVsync(true, info.mode->getFps());
        // As we called to set period, we will call to onRefreshRateChangeCompleted once
        // VsyncController model is locked.
        modulateVsync(&VsyncModulator::onRefreshRateChangeInitiated);

        updatePhaseConfiguration(info.mode->getFps());
        mScheduler->setModeChangePending(true);
    }

    setContentFps(static_cast<uint32_t>(info.mode->getFps().getValue()));
}

status_t SurfaceFlinger::setActiveModeFromBackdoor(const sp<IBinder>& displayToken, int modeId) {
    ATRACE_CALL();

    if (!displayToken) {
        return BAD_VALUE;
    }

    auto future = mScheduler->schedule([=]() -> status_t {
        const auto display = FTL_FAKE_GUARD(mStateLock, getDisplayDeviceLocked(displayToken));
        if (!display) {
            ALOGE("Attempt to set allowed display modes for invalid display token %p",
                  displayToken.get());
            return NAME_NOT_FOUND;
        }

        if (display->isVirtual()) {
            ALOGW("Attempt to set allowed display modes for virtual display");
            return INVALID_OPERATION;
        }

        const auto mode = display->getMode(DisplayModeId{modeId});
        if (!mode) {
            ALOGW("Attempt to switch to an unsupported mode %d.", modeId);
            return BAD_VALUE;
        }

        const auto fps = mode->getFps();
        // Keep the old switching type.
        const auto allowGroupSwitching =
                display->refreshRateConfigs().getCurrentPolicy().allowGroupSwitching;
        const scheduler::RefreshRateConfigs::Policy policy{mode->getId(),
                                                           allowGroupSwitching,
                                                           {fps, fps}};
        constexpr bool kOverridePolicy = false;

        return setDesiredDisplayModeSpecsInternal(display, policy, kOverridePolicy);
    });

    return future.get();
}

void SurfaceFlinger::updateInternalStateWithChangedMode() {
    ATRACE_CALL();

    const auto display = getDefaultDisplayDeviceLocked();
    if (!display) {
        return;
    }

    const auto upcomingModeInfo =
            FTL_FAKE_GUARD(kMainThreadContext, display->getUpcomingActiveMode());

    if (!upcomingModeInfo.mode) {
        // There is no pending mode change. This can happen if the active
        // display changed and the mode change happened on a different display.
        return;
    }

    if (display->getActiveMode()->getResolution() != upcomingModeInfo.mode->getResolution()) {
        auto& state = mCurrentState.displays.editValueFor(display->getDisplayToken());
        // We need to generate new sequenceId in order to recreate the display (and this
        // way the framebuffer).
        state.sequenceId = DisplayDeviceState{}.sequenceId;
        state.physical->activeMode = upcomingModeInfo.mode;
        processDisplayChangesLocked();

        // processDisplayChangesLocked will update all necessary components so we're done here.
        return;
    }

    // We just created this display so we can call even if we are not on the main thread.
    ftl::FakeGuard guard(kMainThreadContext);
    display->setActiveMode(upcomingModeInfo.mode->getId());

    const Fps refreshRate = upcomingModeInfo.mode->getFps();
    mRefreshRateStats->setRefreshRate(refreshRate);
    updatePhaseConfiguration(refreshRate);

    if (upcomingModeInfo.event != DisplayModeEvent::None) {
        mScheduler->onPrimaryDisplayModeChanged(mAppConnectionHandle, upcomingModeInfo.mode);
    }
}

void SurfaceFlinger::clearDesiredActiveModeState(const sp<DisplayDevice>& display) {
    display->clearDesiredActiveModeState();
    if (isDisplayActiveLocked(display)) {
        mScheduler->setModeChangePending(false);
    }
}

void SurfaceFlinger::desiredActiveModeChangeDone(const sp<DisplayDevice>& display) {
    const auto refreshRate = display->getDesiredActiveMode()->mode->getFps();
    clearDesiredActiveModeState(display);
    mScheduler->resyncToHardwareVsync(true, refreshRate);
    updatePhaseConfiguration(refreshRate);
}

void SurfaceFlinger::setActiveModeInHwcIfNeeded() {
    ATRACE_CALL();

    std::optional<PhysicalDisplayId> displayToUpdateImmediately;

    for (const auto& iter : mDisplays) {
        const auto& display = iter.second;
        if (!display || !display->isInternal()) {
            continue;
        }

        // Store the local variable to release the lock.
        const auto desiredActiveMode = display->getDesiredActiveMode();
        if (!desiredActiveMode) {
            // No desired active mode pending to be applied
            continue;
        }

        if (!isDisplayActiveLocked(display)) {
            // display is no longer the active display, so abort the mode change
            clearDesiredActiveModeState(display);
            continue;
        }

        const auto desiredMode = display->getMode(desiredActiveMode->mode->getId());
        if (!desiredMode) {
            ALOGW("Desired display mode is no longer supported. Mode ID = %d",
                  desiredActiveMode->mode->getId().value());
            clearDesiredActiveModeState(display);
            continue;
        }

        const auto refreshRate = desiredMode->getFps();
        ALOGV("%s changing active mode to %d(%s) for display %s", __func__,
              desiredMode->getId().value(), to_string(refreshRate).c_str(),
              to_string(display->getId()).c_str());

        if (display->getActiveMode()->getId() == desiredActiveMode->mode->getId()) {
            // we are already in the requested mode, there is nothing left to do
            desiredActiveModeChangeDone(display);
            continue;
        }

        // Desired active mode was set, it is different than the mode currently in use, however
        // allowed modes might have changed by the time we process the refresh.
        // Make sure the desired mode is still allowed
        const auto displayModeAllowed =
                display->refreshRateConfigs().isModeAllowed(desiredActiveMode->mode->getId());
        if (!displayModeAllowed) {
            clearDesiredActiveModeState(display);
            continue;
        }

        // TODO(b/142753666) use constrains
        hal::VsyncPeriodChangeConstraints constraints;
        constraints.desiredTimeNanos = systemTime();
        constraints.seamlessRequired = false;
        hal::VsyncPeriodChangeTimeline outTimeline;

        const auto status = FTL_FAKE_GUARD(kMainThreadContext,
                                           display->initiateModeChange(*desiredActiveMode,
                                                                       constraints, &outTimeline));

        if (status != NO_ERROR) {
            // initiateModeChange may fail if a hotplug event is just about
            // to be sent. We just log the error in this case.
            ALOGW("initiateModeChange failed: %d", status);
            continue;
        }
        mScheduler->onNewVsyncPeriodChangeTimeline(outTimeline);

        if (outTimeline.refreshRequired) {
            scheduleComposite(FrameHint::kNone);
            mSetActiveModePending = true;
        } else {
            // Updating the internal state should be done outside the loop,
            // because it can recreate a DisplayDevice and modify mDisplays
            // which will invalidate the iterator.
            displayToUpdateImmediately = display->getPhysicalId();
        }
    }

    if (displayToUpdateImmediately) {
        updateInternalStateWithChangedMode();

        const auto display = getDisplayDeviceLocked(*displayToUpdateImmediately);
        const auto desiredActiveMode = display->getDesiredActiveMode();
        if (desiredActiveMode &&
            display->getActiveMode()->getId() == desiredActiveMode->mode->getId()) {
            desiredActiveModeChangeDone(display);
        }
    }
}

void SurfaceFlinger::disableExpensiveRendering() {
    const char* const whence = __func__;
    auto future = mScheduler->schedule([=]() FTL_FAKE_GUARD(mStateLock) {
        ATRACE_NAME(whence);
        if (mPowerAdvisor->isUsingExpensiveRendering()) {
            for (const auto& [_, display] : mDisplays) {
                constexpr bool kDisable = false;
                mPowerAdvisor->setExpensiveRenderingExpected(display->getId(), kDisable);
            }
        }
    });

    future.wait();
}

std::vector<ColorMode> SurfaceFlinger::getDisplayColorModes(const DisplayDevice& display) {
    auto modes = getHwComposer().getColorModes(display.getPhysicalId());

    // If the display is internal and the configuration claims it's not wide color capable,
    // filter out all wide color modes. The typical reason why this happens is that the
    // hardware is not good enough to support GPU composition of wide color, and thus the
    // OEMs choose to disable this capability.
    if (display.getConnectionType() == ui::DisplayConnectionType::Internal &&
        !hasWideColorDisplay) {
        const auto newEnd = std::remove_if(modes.begin(), modes.end(), isWideColorMode);
        modes.erase(newEnd, modes.end());
    }

    return modes;
}

status_t SurfaceFlinger::getDisplayNativePrimaries(const sp<IBinder>& displayToken,
                                                   ui::DisplayPrimaries& primaries) {
    if (!displayToken) {
        return BAD_VALUE;
    }

    Mutex::Autolock lock(mStateLock);

    const auto display = getDisplayDeviceLocked(displayToken);
    if (!display) {
        return NAME_NOT_FOUND;
    }

    const auto connectionType = display->getConnectionType();
    if (connectionType != ui::DisplayConnectionType::Internal) {
        return INVALID_OPERATION;
    }

    // TODO(b/229846990): For now, assume that all internal displays have the same primaries.
    primaries = mInternalDisplayPrimaries;
    return NO_ERROR;
}

status_t SurfaceFlinger::setActiveColorMode(const sp<IBinder>& displayToken, ColorMode mode) {
    if (!displayToken) {
        return BAD_VALUE;
    }

    auto future = mScheduler->schedule([=]() FTL_FAKE_GUARD(mStateLock) -> status_t {
        const auto display = getDisplayDeviceLocked(displayToken);
        if (!display) {
            ALOGE("Attempt to set active color mode %s (%d) for invalid display token %p",
                  decodeColorMode(mode).c_str(), mode, displayToken.get());
            return NAME_NOT_FOUND;
        }

        if (display->isVirtual()) {
            ALOGW("Attempt to set active color mode %s (%d) for virtual display",
                  decodeColorMode(mode).c_str(), mode);
            return INVALID_OPERATION;
        }

        const auto modes = getDisplayColorModes(*display);
        const bool exists = std::find(modes.begin(), modes.end(), mode) != modes.end();

        if (mode < ColorMode::NATIVE || !exists) {
            ALOGE("Attempt to set invalid active color mode %s (%d) for display token %p",
                  decodeColorMode(mode).c_str(), mode, displayToken.get());
            return BAD_VALUE;
        }

        display->getCompositionDisplay()->setColorProfile(
                {mode, Dataspace::UNKNOWN, RenderIntent::COLORIMETRIC, Dataspace::UNKNOWN});

        return NO_ERROR;
    });

    // TODO(b/195698395): Propagate error.
    future.wait();
    return NO_ERROR;
}

status_t SurfaceFlinger::getBootDisplayModeSupport(bool* outSupport) const {
    auto future = mScheduler->schedule(
            [this] { return getHwComposer().hasCapability(Capability::BOOT_DISPLAY_CONFIG); });

    *outSupport = future.get();
    return NO_ERROR;
}

status_t SurfaceFlinger::setBootDisplayMode(const sp<IBinder>& displayToken,
                                            ui::DisplayModeId modeId) {
    const char* const whence = __func__;
    auto future = mScheduler->schedule([=]() FTL_FAKE_GUARD(mStateLock) -> status_t {
        const auto display = getDisplayDeviceLocked(displayToken);
        if (!display) {
            ALOGE("%s: Invalid display token %p", whence, displayToken.get());
            return NAME_NOT_FOUND;
        }

        if (display->isVirtual()) {
            ALOGE("%s: Invalid operation on virtual display", whence);
            return INVALID_OPERATION;
        }

        const auto displayId = display->getPhysicalId();
        const auto mode = display->getMode(DisplayModeId{modeId});
        if (!mode) {
            ALOGE("%s: Invalid mode %d for display %s", whence, modeId,
                  to_string(displayId).c_str());
            return BAD_VALUE;
        }

        return getHwComposer().setBootDisplayMode(displayId, mode->getHwcId());
    });
    return future.get();
}

status_t SurfaceFlinger::clearBootDisplayMode(const sp<IBinder>& displayToken) {
    const char* const whence = __func__;
    auto future = mScheduler->schedule([=]() FTL_FAKE_GUARD(mStateLock) -> status_t {
        if (const auto displayId = getPhysicalDisplayIdLocked(displayToken)) {
            return getHwComposer().clearBootDisplayMode(*displayId);
        } else {
            ALOGE("%s: Invalid display token %p", whence, displayToken.get());
            return BAD_VALUE;
        }
    });
    return future.get();
}

void SurfaceFlinger::setAutoLowLatencyMode(const sp<IBinder>& displayToken, bool on) {
    const char* const whence = __func__;
    static_cast<void>(mScheduler->schedule([=]() FTL_FAKE_GUARD(mStateLock) {
        if (const auto displayId = getPhysicalDisplayIdLocked(displayToken)) {
            getHwComposer().setAutoLowLatencyMode(*displayId, on);
        } else {
            ALOGE("%s: Invalid display token %p", whence, displayToken.get());
        }
    }));
}

void SurfaceFlinger::setGameContentType(const sp<IBinder>& displayToken, bool on) {
    const char* const whence = __func__;
    static_cast<void>(mScheduler->schedule([=]() FTL_FAKE_GUARD(mStateLock) {
        if (const auto displayId = getPhysicalDisplayIdLocked(displayToken)) {
            const auto type = on ? hal::ContentType::GAME : hal::ContentType::NONE;
            getHwComposer().setContentType(*displayId, type);
        } else {
            ALOGE("%s: Invalid display token %p", whence, displayToken.get());
        }
    }));
}

status_t SurfaceFlinger::clearAnimationFrameStats() {
    Mutex::Autolock _l(mStateLock);
    mAnimFrameTracker.clearStats();
    return NO_ERROR;
}

status_t SurfaceFlinger::getAnimationFrameStats(FrameStats* outStats) const {
    Mutex::Autolock _l(mStateLock);
    mAnimFrameTracker.getStats(outStats);
    return NO_ERROR;
}

status_t SurfaceFlinger::overrideHdrTypes(const sp<IBinder>& displayToken,
                                          const std::vector<ui::Hdr>& hdrTypes) {
    Mutex::Autolock lock(mStateLock);

    auto display = getDisplayDeviceLocked(displayToken);
    if (!display) {
        ALOGE("%s: Invalid display token %p", __func__, displayToken.get());
        return NAME_NOT_FOUND;
    }

    display->overrideHdrTypes(hdrTypes);
    dispatchDisplayHotplugEvent(display->getPhysicalId(), true /* connected */);
    return NO_ERROR;
}

status_t SurfaceFlinger::onPullAtom(const int32_t atomId, std::string* pulledData, bool* success) {
    *success = mTimeStats->onPullAtom(atomId, pulledData);
    return NO_ERROR;
}

status_t SurfaceFlinger::getDisplayedContentSamplingAttributes(const sp<IBinder>& displayToken,
                                                               ui::PixelFormat* outFormat,
                                                               ui::Dataspace* outDataspace,
                                                               uint8_t* outComponentMask) const {
    if (!outFormat || !outDataspace || !outComponentMask) {
        return BAD_VALUE;
    }

    Mutex::Autolock lock(mStateLock);

    const auto displayId = getPhysicalDisplayIdLocked(displayToken);
    if (!displayId) {
        return NAME_NOT_FOUND;
    }

    return getHwComposer().getDisplayedContentSamplingAttributes(*displayId, outFormat,
                                                                 outDataspace, outComponentMask);
}

status_t SurfaceFlinger::setDisplayContentSamplingEnabled(const sp<IBinder>& displayToken,
                                                          bool enable, uint8_t componentMask,
                                                          uint64_t maxFrames) {
    const char* const whence = __func__;
    auto future = mScheduler->schedule([=]() FTL_FAKE_GUARD(mStateLock) -> status_t {
        if (const auto displayId = getPhysicalDisplayIdLocked(displayToken)) {
            return getHwComposer().setDisplayContentSamplingEnabled(*displayId, enable,
                                                                    componentMask, maxFrames);
        } else {
            ALOGE("%s: Invalid display token %p", whence, displayToken.get());
            return NAME_NOT_FOUND;
        }
    });

    return future.get();
}

status_t SurfaceFlinger::setDisplayElapseTime(const sp<DisplayDevice>& display,
    std::chrono::steady_clock::time_point earliestPresentTime) const {
    nsecs_t sfOffset = mVsyncConfiguration->getCurrentConfigs().late.sfOffset;
    if (!mUseAdvanceSfOffset || (sfOffset >= 0)) {
        return OK;
    }

    if (mDisplaysList.size() != 1 || display->isVirtual()) {
        // Revisit this for multi displays.
        return OK;
    }

    auto timeStamp =
      std::chrono::time_point_cast<std::chrono::nanoseconds>(earliestPresentTime);
    const auto id = HalDisplayId::tryCast(display->getId());
    if (!id) {
        return BAD_VALUE;
    }
    return getHwComposer().setDisplayElapseTime(*id, timeStamp.time_since_epoch().count());
}

status_t SurfaceFlinger::isSupportedConfigSwitch(const sp<IBinder>& displayToken, int config) {
    sp<DisplayDevice> display = nullptr;
    {
        Mutex::Autolock lock(mStateLock);
        display = (getDisplayDeviceLocked(displayToken));
    }

    if (!display) {
        ALOGE("Attempt to switch config %d for invalid display token %p", config,
               displayToken.get());
        return NAME_NOT_FOUND;
    }
#ifdef AIDL_DISPLAY_CONFIG_ENABLED
    if (displayConfigIntf != nullptr) {
        const auto displayId = PhysicalDisplayId::tryCast(display->getId());
        const auto hwcDisplayId = getHwComposer().fromPhysicalDisplayId(*displayId);
        bool supported = false;
        displayConfigIntf->isSupportedConfigSwitch(*hwcDisplayId, config, &supported);
        if (!supported) {
            ALOGW("AIDL Switching to config:%d is not supported", config);
            return INVALID_OPERATION;
        } else {
            ALOGI("AIDL Switching to config:%d is supported", config);
        }
    }
#elif defined(QTI_DISPLAY_CONFIG_ENABLED)
    const auto displayId = display->getId();
    const auto hwcDisplayId = getHwComposer().fromPhysicalDisplayId(*displayId);
    bool supported = false;
    mDisplayConfigIntf->IsSupportedConfigSwitch(*hwcDisplayId, config, &supported);
    if (!supported) {
        ALOGW("HIDL Switching to config:%d is not supported", config);
        return INVALID_OPERATION;
    }
#endif

    return NO_ERROR;
}

status_t SurfaceFlinger::getDisplayedContentSample(const sp<IBinder>& displayToken,
                                                   uint64_t maxFrames, uint64_t timestamp,
                                                   DisplayedFrameStats* outStats) const {
    Mutex::Autolock lock(mStateLock);

    const auto displayId = getPhysicalDisplayIdLocked(displayToken);
    if (!displayId) {
        return NAME_NOT_FOUND;
    }

    return getHwComposer().getDisplayedContentSample(*displayId, maxFrames, timestamp, outStats);
}

status_t SurfaceFlinger::getProtectedContentSupport(bool* outSupported) const {
    if (!outSupported) {
        return BAD_VALUE;
    }
    *outSupported = getRenderEngine().supportsProtectedContent();
    return NO_ERROR;
}

status_t SurfaceFlinger::isWideColorDisplay(const sp<IBinder>& displayToken,
                                            bool* outIsWideColorDisplay) const {
    if (!displayToken || !outIsWideColorDisplay) {
        return BAD_VALUE;
    }

    Mutex::Autolock lock(mStateLock);
    const auto display = getDisplayDeviceLocked(displayToken);
    if (!display) {
        return NAME_NOT_FOUND;
    }

    *outIsWideColorDisplay =
            display->isPrimary() ? hasWideColorDisplay : display->hasWideColorGamut();
    return NO_ERROR;
}

status_t SurfaceFlinger::isDeviceRCSupported(const sp<IBinder>& displayToken,
                                             bool* outDeviceRCSupported) const {
    if (!displayToken || !outDeviceRCSupported) {
        return BAD_VALUE;
    }

    static bool rc_supported = false;
    static int read_rc_supported = true;
    if (read_rc_supported) {
        read_rc_supported = false;
#ifdef QTI_DISPLAY_CONFIG_ENABLED
        ::DisplayConfig::ClientInterface *DisplayConfigIntf = nullptr;
        ::DisplayConfig::ClientInterface::Create("SurfaceFlinger::Layer" + std::to_string(0),
              nullptr, &DisplayConfigIntf);
        if (DisplayConfigIntf) {
            std::string value = "0";
            std::string rc_prop = "enable_rc_support";
            int ret = DisplayConfigIntf->GetDebugProperty(rc_prop, &value);
            if (!ret && (value == "1")) {
                DisplayConfigIntf->IsRCSupported(0, &rc_supported);
            }
            ::DisplayConfig::ClientInterface::Destroy(DisplayConfigIntf);
        }
#endif  // QTI_DISPLAY_CONFIG_ENABLED
    }
   *outDeviceRCSupported = rc_supported;
    return NO_ERROR;
}

status_t SurfaceFlinger::enableVSyncInjections(bool enable) {
    auto future = mScheduler->schedule([=] {
        Mutex::Autolock lock(mStateLock);

        if (const auto handle = mScheduler->enableVSyncInjection(enable)) {
            mScheduler->setInjector(enable ? mScheduler->getEventConnection(handle) : nullptr);
        }
    });

    future.wait();
    return NO_ERROR;
}

status_t SurfaceFlinger::injectVSync(nsecs_t when) {
    Mutex::Autolock lock(mStateLock);
<<<<<<< HEAD
    const DisplayStatInfo stats = mScheduler->getDisplayStatInfo(when);
    const auto expectedPresent = calculateExpectedPresentTime(stats);
    return mScheduler->injectVSync(when, /*expectedVsyncTime=*/expectedPresent,
                                   /*deadlineTimestamp=*/expectedPresent)
            ? NO_ERROR
            : BAD_VALUE;
=======
    const nsecs_t expectedPresentTime = calculateExpectedPresentTime(when).ns();
    const nsecs_t deadlineTimestamp = expectedPresentTime;
    return mScheduler->injectVSync(when, expectedPresentTime, deadlineTimestamp) ? NO_ERROR
                                                                                 : BAD_VALUE;
>>>>>>> 8e40d078
}

status_t SurfaceFlinger::getLayerDebugInfo(std::vector<gui::LayerDebugInfo>* outLayers) {
    outLayers->clear();
    auto future = mScheduler->schedule([=] {
        const auto display = FTL_FAKE_GUARD(mStateLock, getDefaultDisplayDeviceLocked());
        mDrawingState.traverseInZOrder([&](Layer* layer) {
            outLayers->push_back(layer->getLayerDebugInfo(display.get()));
        });
    });

    future.wait();
    return NO_ERROR;
}

status_t SurfaceFlinger::getCompositionPreference(
        Dataspace* outDataspace, ui::PixelFormat* outPixelFormat,
        Dataspace* outWideColorGamutDataspace,
        ui::PixelFormat* outWideColorGamutPixelFormat) const {
    *outDataspace = mDefaultCompositionDataspace;
    *outPixelFormat = defaultCompositionPixelFormat;
    *outWideColorGamutDataspace = mWideColorGamutCompositionDataspace;
    *outWideColorGamutPixelFormat = wideColorGamutCompositionPixelFormat;
    return NO_ERROR;
}

status_t SurfaceFlinger::addRegionSamplingListener(const Rect& samplingArea,
                                                   const sp<IBinder>& stopLayerHandle,
                                                   const sp<IRegionSamplingListener>& listener) {
    if (!listener || samplingArea == Rect::INVALID_RECT || samplingArea.isEmpty()) {
        return BAD_VALUE;
    }

    const wp<Layer> stopLayer = fromHandle(stopLayerHandle);
    mRegionSamplingThread->addListener(samplingArea, stopLayer, listener);
    return NO_ERROR;
}

status_t SurfaceFlinger::removeRegionSamplingListener(const sp<IRegionSamplingListener>& listener) {
    if (!listener) {
        return BAD_VALUE;
    }
    mRegionSamplingThread->removeListener(listener);
    return NO_ERROR;
}

status_t SurfaceFlinger::addFpsListener(int32_t taskId, const sp<gui::IFpsListener>& listener) {
    if (!listener) {
        return BAD_VALUE;
    }

    mFpsReporter->addListener(listener, taskId);
    return NO_ERROR;
}

status_t SurfaceFlinger::removeFpsListener(const sp<gui::IFpsListener>& listener) {
    if (!listener) {
        return BAD_VALUE;
    }
    mFpsReporter->removeListener(listener);
    return NO_ERROR;
}

status_t SurfaceFlinger::addTunnelModeEnabledListener(
        const sp<gui::ITunnelModeEnabledListener>& listener) {
    if (!listener) {
        return BAD_VALUE;
    }

    mTunnelModeEnabledReporter->addListener(listener);
    return NO_ERROR;
}

status_t SurfaceFlinger::removeTunnelModeEnabledListener(
        const sp<gui::ITunnelModeEnabledListener>& listener) {
    if (!listener) {
        return BAD_VALUE;
    }

    mTunnelModeEnabledReporter->removeListener(listener);
    return NO_ERROR;
}

status_t SurfaceFlinger::getDisplayBrightnessSupport(const sp<IBinder>& displayToken,
                                                     bool* outSupport) const {
    if (!displayToken || !outSupport) {
        return BAD_VALUE;
    }

    Mutex::Autolock lock(mStateLock);

    const auto displayId = getPhysicalDisplayIdLocked(displayToken);
    if (!displayId) {
        return NAME_NOT_FOUND;
    }
    *outSupport = getHwComposer().hasDisplayCapability(*displayId, DisplayCapability::BRIGHTNESS);
    return NO_ERROR;
}

bool SurfaceFlinger::hasVisibleHdrLayer(const sp<DisplayDevice>& display) {
    bool hasHdrLayers = false;
    mDrawingState.traverse([&,
                            compositionDisplay = display->getCompositionDisplay()](Layer* layer) {
        hasHdrLayers |= (layer->isVisible() &&
                         compositionDisplay->includesLayer(layer->getCompositionEngineLayerFE()) &&
                         isHdrDataspace(layer->getDataSpace()));
    });
    return hasHdrLayers;
}

status_t SurfaceFlinger::setDisplayBrightness(const sp<IBinder>& displayToken,
                                              const gui::DisplayBrightness& brightness) {
    if (!displayToken) {
        return BAD_VALUE;
    }

    const char* const whence = __func__;
    return ftl::Future(mScheduler->schedule([=]() FTL_FAKE_GUARD(mStateLock) {
               if (const auto display = getDisplayDeviceLocked(displayToken)) {
                   const bool supportsDisplayBrightnessCommand =
                           getHwComposer().getComposer()->isSupported(
                                   Hwc2::Composer::OptionalFeature::DisplayBrightnessCommand);
                   // If we support applying display brightness as a command, then we also support
                   // dimming SDR layers.
                   if (supportsDisplayBrightnessCommand) {
                       auto compositionDisplay = display->getCompositionDisplay();
                       float currentDimmingRatio =
                               compositionDisplay->editState().sdrWhitePointNits /
                               compositionDisplay->editState().displayBrightnessNits;
                       compositionDisplay->setDisplayBrightness(brightness.sdrWhitePointNits,
                                                                brightness.displayBrightnessNits);
                       FTL_FAKE_GUARD(kMainThreadContext,
                                      display->stageBrightness(brightness.displayBrightness));

                       if (brightness.sdrWhitePointNits / brightness.displayBrightnessNits !=
                           currentDimmingRatio) {
                           scheduleComposite(FrameHint::kNone);
                       } else {
                           scheduleCommit(FrameHint::kNone);
                       }
                       return ftl::yield<status_t>(OK);
                   } else {
                       return getHwComposer()
                               .setDisplayBrightness(display->getPhysicalId(),
                                                     brightness.displayBrightness,
                                                     brightness.displayBrightnessNits,
                                                     Hwc2::Composer::DisplayBrightnessOptions{
                                                             .applyImmediately = true});
                   }

               } else {
                   ALOGE("%s: Invalid display token %p", whence, displayToken.get());
                   return ftl::yield<status_t>(NAME_NOT_FOUND);
               }
           }))
            .then([](ftl::Future<status_t> task) { return task; })
            .get();
}

status_t SurfaceFlinger::addHdrLayerInfoListener(const sp<IBinder>& displayToken,
                                                 const sp<gui::IHdrLayerInfoListener>& listener) {
    if (!displayToken) {
        return BAD_VALUE;
    }

    Mutex::Autolock lock(mStateLock);

    const auto display = getDisplayDeviceLocked(displayToken);
    if (!display) {
        return NAME_NOT_FOUND;
    }
    const auto displayId = display->getId();
    sp<HdrLayerInfoReporter>& hdrInfoReporter = mHdrLayerInfoListeners[displayId];
    if (!hdrInfoReporter) {
        hdrInfoReporter = sp<HdrLayerInfoReporter>::make();
    }
    hdrInfoReporter->addListener(listener);


    mAddingHDRLayerInfoListener = true;
    return OK;
}

status_t SurfaceFlinger::removeHdrLayerInfoListener(
        const sp<IBinder>& displayToken, const sp<gui::IHdrLayerInfoListener>& listener) {
    if (!displayToken) {
        return BAD_VALUE;
    }

    Mutex::Autolock lock(mStateLock);

    const auto display = getDisplayDeviceLocked(displayToken);
    if (!display) {
        return NAME_NOT_FOUND;
    }
    const auto displayId = display->getId();
    sp<HdrLayerInfoReporter>& hdrInfoReporter = mHdrLayerInfoListeners[displayId];
    if (hdrInfoReporter) {
        hdrInfoReporter->removeListener(listener);
    }
    return OK;
}

status_t SurfaceFlinger::notifyPowerBoost(int32_t boostId) {
    using hardware::power::Boost;
    Boost powerBoost = static_cast<Boost>(boostId);

    if (powerBoost == Boost::INTERACTION) {
        mScheduler->onTouchHint();
    }

    return NO_ERROR;
}

status_t SurfaceFlinger::getDisplayDecorationSupport(
        const sp<IBinder>& displayToken,
        std::optional<DisplayDecorationSupport>* outSupport) const {
    if (!displayToken || !outSupport) {
        return BAD_VALUE;
    }

    Mutex::Autolock lock(mStateLock);

    const auto displayId = getPhysicalDisplayIdLocked(displayToken);
    if (!displayId) {
        return NAME_NOT_FOUND;
    }
    getHwComposer().getDisplayDecorationSupport(*displayId, outSupport);
    return NO_ERROR;
}

// ----------------------------------------------------------------------------

sp<IDisplayEventConnection> SurfaceFlinger::createDisplayEventConnection(
        gui::ISurfaceComposer::VsyncSource vsyncSource, EventRegistrationFlags eventRegistration) {

    bool triggerRefresh = vsyncSource != gui::ISurfaceComposer::VsyncSource::eVsyncSourceSurfaceFlinger;
    const auto& handle = triggerRefresh ? mAppConnectionHandle : mSfConnectionHandle;

    return mScheduler->createDisplayEventConnection(handle, triggerRefresh, eventRegistration);
}

void SurfaceFlinger::scheduleCommit(FrameHint hint) {
    if (hint == FrameHint::kActive) {
        mScheduler->resetIdleTimer();
    }
    notifyDisplayUpdateImminent();
    mScheduler->scheduleFrame();
}

void SurfaceFlinger::scheduleComposite(FrameHint hint) {
    mMustComposite = true;
    scheduleCommit(hint);
}

void SurfaceFlinger::scheduleCompositeImmed() {
    mMustComposite = true;
    mScheduler->resetIdleTimer();
    notifyDisplayUpdateImminent();
    mScheduler->scheduleFrameImmed();
}

void SurfaceFlinger::scheduleRepaint() {
    mGeometryDirty = true;
    scheduleComposite(FrameHint::kActive);
}

void SurfaceFlinger::scheduleSample() {
    static_cast<void>(mScheduler->schedule([this] { sample(); }));
}

nsecs_t SurfaceFlinger::getVsyncPeriodFromHWC() const {
    auto display = getDefaultDisplayDeviceLocked();
    if (mNextVsyncSource) {
        display = mNextVsyncSource;
    } else if (mActiveVsyncSource) {
        display = mActiveVsyncSource;
    }

    if (display) {
        return display->getVsyncPeriodFromHWC();
    }

    return 0;
}

void SurfaceFlinger::onComposerHalVsync(hal::HWDisplayId hwcDisplayId, int64_t timestamp,
                                        std::optional<hal::VsyncPeriodNanos> vsyncPeriod) {
    const std::string tracePeriod = [vsyncPeriod]() {
        if (ATRACE_ENABLED() && vsyncPeriod) {
            std::stringstream ss;
            ss << "(" << *vsyncPeriod << ")";
            return ss.str();
        }
        return std::string();
    }();
    ATRACE_FORMAT("onComposerHalVsync%s", tracePeriod.c_str());

    Mutex::Autolock lock(mStateLock);
    const auto displayId = getHwComposer().toPhysicalDisplayId(hwcDisplayId);
    if (displayId) {
        const auto token = getPhysicalDisplayTokenLocked(*displayId);
        const auto display = getDisplayDeviceLocked(token);
        display->onVsync(timestamp);
    }

    if (!getHwComposer().onVsync(hwcDisplayId, timestamp)) {
        return;
    }

    const bool isActiveDisplay =
            displayId && getPhysicalDisplayTokenLocked(*displayId) == mActiveDisplayToken;
    if (!isActiveDisplay) {
        // For now, we don't do anything with non active display vsyncs.
        return;
    }

    bool periodFlushed = false;
    mScheduler->addResyncSample(timestamp, vsyncPeriod, &periodFlushed);
    if (periodFlushed) {
        modulateVsync(&VsyncModulator::onRefreshRateChangeCompleted);
    }
}

<<<<<<< HEAD
void SurfaceFlinger::getCompositorTiming(CompositorTiming* compositorTiming) {
    std::lock_guard<std::mutex> lock(getBE().mCompositorTimingLock);
    *compositorTiming = getBE().mCompositorTiming;
}

void SurfaceFlinger::setRefreshRateTo(int32_t refreshRate) {
    const auto display = [&]() {
        ConditionalLock lock(mStateLock, std::this_thread::get_id() != mMainThreadId);
        return getDefaultDisplayDeviceLocked();
    }();

    auto currentRefreshRate = display->refreshRateConfigs().getActiveMode();

    auto policy = display->refreshRateConfigs().getCurrentPolicy();
    const auto& allRates = display->refreshRateConfigs().getAllRefreshRates();
    auto iter = allRates.cbegin();
    while (iter != allRates.cend()) {
        const auto& refreshRate = *iter->second;
        if(policy.primaryRange.includes(refreshRate.getFps())) {
            break;
        }
        ++iter;
    }

    if (currentRefreshRate->getId() != iter->second->getId()) {
        requestDisplayMode(iter->second, DisplayModeEvent::Changed);
    }
}

=======
>>>>>>> 8e40d078
void SurfaceFlinger::onComposerHalHotplug(hal::HWDisplayId hwcDisplayId,
                                          hal::Connection connection) {
    const bool connected = connection == hal::Connection::CONNECTED;
    ALOGI("%s HAL display %" PRIu64, connected ? "Connecting" : "Disconnecting", hwcDisplayId);

    // Only lock if we're not on the main thread. This function is normally
    // called on a hwbinder thread, but for the primary display it's called on
    // the main thread with the state lock already held, so don't attempt to
    // acquire it here.
    ConditionalLock lock(mStateLock, std::this_thread::get_id() != mMainThreadId);

    mPendingHotplugEvents.emplace_back(HotplugEvent{hwcDisplayId, connection});

    if (connection != hal::Connection::CONNECTED) {
        const std::optional<DisplayIdentificationInfo> info =
           getHwComposer().onHotplug(hwcDisplayId, connection);
        if (info) {
            mDisplaysList.remove(getDisplayDeviceLocked(info->id));
        }
        mNextVsyncSource = getVsyncSource();
    }

    if (std::this_thread::get_id() == mMainThreadId) {
        // Process all pending hot plug events immediately if we are on the main thread.
        processDisplayHotplugEventsLocked();
    }

    setTransactionFlags(eDisplayTransactionNeeded);
}

void SurfaceFlinger::onComposerHalVsyncPeriodTimingChanged(
        hal::HWDisplayId, const hal::VsyncPeriodChangeTimeline& timeline) {
    Mutex::Autolock lock(mStateLock);
    mScheduler->onNewVsyncPeriodChangeTimeline(timeline);

    if (timeline.refreshRequired) {
        scheduleComposite(FrameHint::kNone);
    }
}

void SurfaceFlinger::onComposerHalSeamlessPossible(hal::HWDisplayId) {
    // TODO(b/142753666): use constraints when calling to setActiveModeWithConstraints and
    // use this callback to know when to retry in case of SEAMLESS_NOT_POSSIBLE.
}

void SurfaceFlinger::onComposerHalRefresh(hal::HWDisplayId) {
    Mutex::Autolock lock(mStateLock);
    scheduleComposite(FrameHint::kNone);
}

void SurfaceFlinger::onComposerHalVsyncIdle(hal::HWDisplayId) {
    ATRACE_CALL();
    mScheduler->forceNextResync();
}

void SurfaceFlinger::setVsyncEnabled(bool enabled) {
    ATRACE_CALL();

    // Enable / Disable HWVsync from the main thread to avoid race conditions with
    // display power state.
    static_cast<void>(mScheduler->schedule([=]() FTL_FAKE_GUARD(mStateLock) { setVsyncEnabledInternal(enabled); }));
}

void SurfaceFlinger::setVsyncEnabledInternal(bool enabled) {
    ATRACE_CALL();
    Mutex::Autolock lockVsync(mVsyncLock);
    Mutex::Autolock lock(mStateLock);

    mHWCVsyncPendingState = enabled ? hal::Vsync::ENABLE : hal::Vsync::DISABLE;

    auto displayId = getPrimaryDisplayIdLocked();

    if (mNextVsyncSource) {
        // Disable current vsync source before enabling the next source
        if (mActiveVsyncSource) {
            displayId = mActiveVsyncSource->getPhysicalId();
            setHWCVsyncEnabled(displayId, hal::Vsync::DISABLE);
        }
        displayId = mNextVsyncSource->getPhysicalId();
    } else if (mActiveVsyncSource) {
        displayId = mActiveVsyncSource->getPhysicalId();
    }
    setHWCVsyncEnabled(displayId, mHWCVsyncPendingState);
    if (mNextVsyncSource) {
        mActiveVsyncSource = mNextVsyncSource;
        mNextVsyncSource = NULL;
    }
}

<<<<<<< HEAD
SurfaceFlinger::FenceWithFenceTime SurfaceFlinger::previousFrameFence() {
     return mVsyncModulator->getVsyncConfig().sfOffset >= 0 ? mPreviousPresentFences[0]
                                                           : mPreviousPresentFences[1];
=======
auto SurfaceFlinger::getPreviousPresentFence(nsecs_t frameTime, Period vsyncPeriod)
        -> const FenceTimePtr& {
    const bool isTwoVsyncsAhead = mExpectedPresentTime - frameTime > vsyncPeriod.ns();
    const size_t i = static_cast<size_t>(isTwoVsyncsAhead);
    return mPreviousPresentFences[i].fenceTime;
>>>>>>> 8e40d078
}

bool SurfaceFlinger::isFencePending(const FenceTimePtr& fence, int graceTimeMs) {
    ATRACE_CALL();
    if (fence == FenceTime::NO_FENCE) {
        return false;
    }

    const status_t status = fence->wait(graceTimeMs);
    // This is the same as Fence::Status::Unsignaled, but it saves a getStatus() call,
    // which calls wait(0) again internally
    return status == -ETIME;
}

TimePoint SurfaceFlinger::calculateExpectedPresentTime(nsecs_t frameTime) const {
    const auto& schedule = mScheduler->getVsyncSchedule();

    const TimePoint vsyncDeadline = schedule.vsyncDeadlineAfter(TimePoint::fromNs(frameTime));
    if (mVsyncModulator->getVsyncConfig().sfOffset > 0) {
        return vsyncDeadline;
    }

<<<<<<< HEAD
    return fence->getSignalTime();
}

nsecs_t SurfaceFlinger::calculateExpectedPresentTime(DisplayStatInfo stats) const {
    // Inflate the expected present time if we're targetting the next vsync.
    return mVsyncModulator->getVsyncConfig().sfOffset >= 0 ? stats.vsyncTime
                                                           : stats.vsyncTime + stats.vsyncPeriod;
}

void SurfaceFlinger::syncToDisplayHardware() NO_THREAD_SAFETY_ANALYSIS {
    ATRACE_CALL();

    const uint32_t layerStackId = getDefaultDisplayDeviceLocked()->getLayerStack().id;
    if (SmomoIntf *smoMo = getSmomoInstance(layerStackId)) {
        nsecs_t timestamp = 0;
        bool needResync = smoMo->SyncToDisplay(previousFrameFence().fence, &timestamp);
        ALOGV("needResync = %d, timestamp = %" PRId64, needResync, timestamp);
    }
=======
    // Inflate the expected present time if we're targeting the next vsync.
    return vsyncDeadline + schedule.period();
>>>>>>> 8e40d078
}

void SurfaceFlinger::updateFrameScheduler() NO_THREAD_SAFETY_ANALYSIS {
    if (!mFrameSchedulerExtnIntf) {
        return;
    }

    const sp<Fence>& fence = mVsyncModulator->getVsyncConfig().sfOffset > 0 ? mPreviousPresentFences[0].fence
                                                                            : mPreviousPresentFences[1].fence;

    if (fence == Fence::NO_FENCE) {
        return;
    }
    int fenceFd = fence->get();
    nsecs_t timeStamp = 0;
    int ret = mFrameSchedulerExtnIntf->UpdateFrameScheduling(fenceFd, &timeStamp);
    if (ret <= 0) {
        return;
    }

    const nsecs_t period = getVsyncPeriodFromHWC();
    mScheduler->resyncToHardwareVsync(true, Fps::fromPeriodNsecs(period),
                                      true /* force resync */);
    if (timeStamp > 0) {
        bool periodFlushed = false;
        mScheduler->addResyncSample(timeStamp, period,&periodFlushed);
        if (periodFlushed) {
            modulateVsync(&VsyncModulator::onRefreshRateChangeCompleted);
        }
    }
}

bool SurfaceFlinger::commit(nsecs_t frameTime, int64_t vsyncId, nsecs_t expectedVsyncTime) 
        FTL_FAKE_GUARD(kMainThreadContext) {
<<<<<<< HEAD

    if (mDolphinWrapper.dolphinTrackVsyncSignal) {
        mDolphinWrapper.dolphinTrackVsyncSignal(frameTime, vsyncId, expectedVsyncTime);
    }

    const uint32_t layerStackId = getDefaultDisplayDeviceLocked()->getLayerStack().id;
    if (SmomoIntf *smoMo = getSmomoInstance(layerStackId)) {
        smoMo->OnVsync(expectedVsyncTime);
    }

    // calculate the expected present time once and use the cached
    // value throughout this frame to make sure all layers are
    // seeing this same value.
    if (expectedVsyncTime >= frameTime) {
        mExpectedPresentTime = expectedVsyncTime;
    } else {
        const DisplayStatInfo stats = mScheduler->getDisplayStatInfo(frameTime);
        mExpectedPresentTime = calculateExpectedPresentTime(stats);
    }

=======
    // The expectedVsyncTime, which was predicted when this frame was scheduled, is normally in the
    // future relative to frameTime, but may not be for delayed frames. Adjust mExpectedPresentTime
    // accordingly, but not mScheduledPresentTime.
>>>>>>> 8e40d078
    const nsecs_t lastScheduledPresentTime = mScheduledPresentTime;
    mScheduledPresentTime = expectedVsyncTime;
    updateFrameScheduler();
    syncToDisplayHardware();

    // Calculate the expected present time once and use the cached value throughout this frame to
    // make sure all layers are seeing this same value.
    mExpectedPresentTime = expectedVsyncTime >= frameTime
            ? expectedVsyncTime
            : calculateExpectedPresentTime(frameTime).ns();

    const auto vsyncIn = [&] {
        if (!ATRACE_ENABLED()) return 0.f;
        return (mExpectedPresentTime - systemTime()) / 1e6f;
    }();
    ATRACE_FORMAT("%s %" PRId64 " vsyncIn %.2fms%s", __func__, vsyncId, vsyncIn,
                  mExpectedPresentTime == expectedVsyncTime ? "" : " (adjusted)");

    const Period vsyncPeriod = mScheduler->getVsyncSchedule().period();
    const FenceTimePtr& previousPresentFence = getPreviousPresentFence(frameTime, vsyncPeriod);

    // When Backpressure propagation is enabled we want to give a small grace period
    // for the present fence to fire instead of just giving up on this frame to handle cases
    // where present fence is just about to get signaled.
    const int graceTimeForPresentFenceMs =
            (mPropagateBackpressure &&
             (mPropagateBackpressureClientComposition || !mHadClientComposition))
            ? 1
            : 0;

    // Pending frames may trigger backpressure propagation.
    const TracedOrdinal<bool> framePending = {"PrevFramePending",
                                              isFencePending(previousPresentFence,
                                                             graceTimeForPresentFenceMs)};

    // Frame missed counts for metrics tracking.
    // A frame is missed if the prior frame is still pending. If no longer pending,
    // then we still count the frame as missed if the predicted present time
    // was further in the past than when the fence actually fired.

    // Add some slop to correct for drift. This should generally be
    // smaller than a typical frame duration, but should not be so small
    // that it reports reasonable drift as a missed frame.
    const nsecs_t frameMissedSlop = vsyncPeriod.ns() / 2;
    const nsecs_t previousPresentTime = previousPresentFence->getSignalTime();
    const TracedOrdinal<bool> frameMissed = {"PrevFrameMissed",
                                             framePending ||
                                                     (previousPresentTime >= 0 &&
                                                      (lastScheduledPresentTime <
                                                       previousPresentTime - frameMissedSlop))};
    const TracedOrdinal<bool> hwcFrameMissed = {"PrevHwcFrameMissed",
                                                mHadDeviceComposition && frameMissed};
    const TracedOrdinal<bool> gpuFrameMissed = {"PrevGpuFrameMissed",
                                                mHadClientComposition && frameMissed};

    if (frameMissed) {
        mFrameMissedCount++;
        mTimeStats->incrementMissedFrames();
    }

    if (hwcFrameMissed) {
        mHwcFrameMissedCount++;
    }

    if (gpuFrameMissed) {
        mGpuFrameMissedCount++;
    }

    if (mTracingEnabledChanged) {
        mLayerTracingEnabled = mLayerTracing.isEnabled();
        mTracingEnabledChanged = false;
    }

    // If we are in the middle of a mode change and the fence hasn't
    // fired yet just wait for the next commit.
    if (mSetActiveModePending) {
        if (framePending) {
            mScheduler->scheduleFrame();
            return false;
        }

        // We received the present fence from the HWC, so we assume it successfully updated
        // the mode, hence we update SF.
        mSetActiveModePending = false;
        {
            Mutex::Autolock lock(mStateLock);
            updateInternalStateWithChangedMode();
        }
    }

    if (framePending && mPropagateBackpressure) {
        if ((hwcFrameMissed && !gpuFrameMissed) || mPropagateBackpressureClientComposition) {
            scheduleCommit(FrameHint::kNone);
            return false;
        }
    }

    // Save this once per commit + composite to ensure consistency
    mPowerHintSessionEnabled = mPowerAdvisor->usePowerHintSession();
    if (mPowerHintSessionEnabled) {
        nsecs_t vsyncPeriod;
        {
            Mutex::Autolock lock(mStateLock);
            vsyncPeriod = getVsyncPeriodFromHWC();
        }
        mPowerAdvisor->setCommitStart(frameTime);
        mPowerAdvisor->setExpectedPresentTime(mExpectedPresentTime);
        const nsecs_t idealSfWorkDuration =
                mVsyncModulator->getVsyncConfig().sfWorkDuration.count();
        // Frame delay is how long we should have minus how long we actually have
        mPowerAdvisor->setFrameDelay(idealSfWorkDuration - (mExpectedPresentTime - frameTime));
        mPowerAdvisor->setTotalFrameTargetWorkDuration(idealSfWorkDuration);
        mPowerAdvisor->setTargetWorkDuration(vsyncPeriod);

        // Send early hint here to make sure there's not another frame pending
        if (mPowerHintSessionMode.early) {
            // Send a rough prediction for this frame based on last frame's timing info
            mPowerAdvisor->sendPredictedWorkDuration();
        }
    }

    if (mRefreshRateOverlaySpinner) {
        Mutex::Autolock lock(mStateLock);
        if (const auto display = getDefaultDisplayDeviceLocked()) {
            display->animateRefreshRateOverlay();
        }
    }

    // Composite if transactions were committed, or if requested by HWC.
    bool mustComposite = mMustComposite.exchange(false);
    {
        mFrameTimeline->setSfWakeUp(vsyncId, frameTime, Fps::fromPeriodNsecs(vsyncPeriod.ns()));

        bool needsTraversal = false;
        if (clearTransactionFlags(eTransactionFlushNeeded)) {
            needsTraversal |= commitCreatedLayers(vsyncId);
            needsTraversal |= flushTransactionQueues(vsyncId);
        }

        const bool shouldCommit =
                (getTransactionFlags() & ~eTransactionFlushNeeded) || needsTraversal;
        if (shouldCommit) {
            commitTransactions();
        }

        if (transactionFlushNeeded()) {
            setTransactionFlags(eTransactionFlushNeeded);
        }

        mustComposite |= shouldCommit;
        mustComposite |= latchBuffers();

        // This has to be called after latchBuffers because we want to include the layers that have
        // been latched in the commit callback
        if (!needsTraversal) {
            // Invoke empty transaction callbacks early.
            mTransactionCallbackInvoker.sendCallbacks(false /* onCommitOnly */);
        } else {
            // Invoke OnCommit callbacks.
            mTransactionCallbackInvoker.sendCallbacks(true /* onCommitOnly */);
        }

        updateLayerGeometry();
    }

    // Layers need to get updated (in the previous line) before we can use them for
    // choosing the refresh rate.
    // Hold mStateLock as chooseRefreshRateForContent promotes wp<Layer> to sp<Layer>
    // and may eventually call to ~Layer() if it holds the last reference
    {
        Mutex::Autolock _l(mStateLock);
        mScheduler->chooseRefreshRateForContent();
        setActiveModeInHwcIfNeeded();
    }

    updateCursorAsync();
    updateInputFlinger();

    if (mLayerTracingEnabled && !mLayerTracing.flagIsSet(LayerTracing::TRACE_COMPOSITION)) {
        // This will block and tracing should only be enabled for debugging.
        mLayerTracing.notify(mVisibleRegionsDirty, frameTime, vsyncId);
    }
    mLastCommittedVsyncId = vsyncId;

#ifdef PASS_COMPOSITOR_TID
    if (!mTidSentSuccessfully && mBootFinished && mDisplayExtnIntf) {
        bool sfTid = mDisplayExtnIntf->SendCompositorTid(composer::PerfHintType::kSurfaceFlinger,
                                                         mSFTid) == 0;
        bool reTid = mDisplayExtnIntf->SendCompositorTid(composer::PerfHintType::kRenderEngine,
                                                         mRETid) == 0;

        if (sfTid && reTid) {
            mTidSentSuccessfully = true;
        }
    }
#endif

    persistDisplayBrightness(mustComposite);

    return mustComposite && CC_LIKELY(mBootStage != BootStage::BOOTLOADER);
}

void SurfaceFlinger::composite(nsecs_t frameTime, int64_t vsyncId)
        FTL_FAKE_GUARD(kMainThreadContext) {
    ATRACE_FORMAT("%s %" PRId64, __func__, vsyncId);


    {
        std::lock_guard lock(mEarlyWakeUpMutex);
        mSendEarlyWakeUp = false;
    }

    compositionengine::CompositionRefreshArgs refreshArgs;
    const auto& displays = FTL_FAKE_GUARD(mStateLock, mDisplays);
    refreshArgs.outputs.reserve(displays.size());
    std::vector<DisplayId> displayIds;
    for (const auto& [_, display] : displays) {
        refreshArgs.outputs.push_back(display->getCompositionDisplay());
        displayIds.push_back(display->getId());
    }
    mPowerAdvisor->setDisplays(displayIds);
    mDrawingState.traverseInZOrder([&refreshArgs](Layer* layer) {
        if (auto layerFE = layer->getCompositionEngineLayerFE())
            refreshArgs.layers.push_back(layerFE);
    });

    if (DOES_CONTAIN_BORDER) {
        refreshArgs.borderInfoList.clear();
        mDrawingState.traverse([&refreshArgs](Layer* layer) {
            if (layer->isBorderEnabled()) {
                compositionengine::BorderRenderInfo info;
                info.width = layer->getBorderWidth();
                info.color = layer->getBorderColor();
                layer->traverse(LayerVector::StateSet::Drawing, [&info](Layer* ilayer) {
                    info.layerIds.push_back(ilayer->getSequence());
                });
                refreshArgs.borderInfoList.emplace_back(std::move(info));
            }
        });
    }

    refreshArgs.layersWithQueuedFrames.reserve(mLayersWithQueuedFrames.size());
    for (auto layer : mLayersWithQueuedFrames) {
        if (auto layerFE = layer->getCompositionEngineLayerFE())
            refreshArgs.layersWithQueuedFrames.push_back(layerFE);
    }

    refreshArgs.outputColorSetting = useColorManagement
            ? mDisplayColorSetting
            : compositionengine::OutputColorSetting::kUnmanaged;
    refreshArgs.colorSpaceAgnosticDataspace = mColorSpaceAgnosticDataspace;
    refreshArgs.forceOutputColorMode = mForceColorMode;

    refreshArgs.updatingOutputGeometryThisFrame = mVisibleRegionsDirty;
    refreshArgs.updatingGeometryThisFrame = mGeometryDirty.exchange(false) || mVisibleRegionsDirty;
    refreshArgs.blursAreExpensive = mBlursAreExpensive;
    refreshArgs.internalDisplayRotationFlags = DisplayDevice::getPrimaryDisplayRotationFlags();

    if (CC_UNLIKELY(mDrawingState.colorMatrixChanged)) {
        refreshArgs.colorTransformMatrix = mDrawingState.colorMatrix;
        mDrawingState.colorMatrixChanged = false;
    }

    refreshArgs.devOptForceClientComposition = mDebugDisableHWC;

    if (mDebugFlashDelay != 0) {
        refreshArgs.devOptForceClientComposition = true;
        refreshArgs.devOptFlashDirtyRegionsDelay = std::chrono::milliseconds(mDebugFlashDelay);
    }

    const auto expectedPresentTime = mExpectedPresentTime.load();
    const auto prevVsyncTime =
            TimePoint::fromNs(expectedPresentTime) - mScheduler->getVsyncSchedule().period();

    const auto hwcMinWorkDuration = mVsyncConfiguration->getCurrentConfigs().hwcMinWorkDuration;
    refreshArgs.earliestPresentTime = prevVsyncTime - hwcMinWorkDuration;
    refreshArgs.previousPresentFence = mPreviousPresentFences[0].fenceTime;
    refreshArgs.scheduledFrameTime = mScheduler->getScheduledFrameTime();
    refreshArgs.expectedPresentTime = expectedPresentTime;

    // Store the present time just before calling to the composition engine so we could notify
    // the scheduler.
    const auto presentTime = systemTime();
    dumpDrawCycle(true);
    {
      Mutex::Autolock lock(mStateLock);
      for (const auto& [_, display] : mDisplays) {
           setDisplayElapseTime(display, refreshArgs.earliestPresentTime);
      }
    }
    mCompositionEngine->present(refreshArgs);

    mTimeStats->recordFrameDuration(frameTime, systemTime());

    // Send a power hint hint after presentation is finished
    if (mPowerHintSessionEnabled) {
        mPowerAdvisor->setPresentFenceTime(mPreviousPresentFences[0].fenceTime->getSignalTime());
        if (mPowerHintSessionMode.late) {
            mPowerAdvisor->sendActualWorkDuration();
        }
    }

    if (mScheduler->onPostComposition(presentTime)) {
        scheduleComposite(FrameHint::kNone);
    }

    postFrame();
    postComposition();

    const bool prevFrameHadClientComposition = mHadClientComposition;

    mHadClientComposition = mHadDeviceComposition = mReusedClientComposition = false;
    TimeStats::ClientCompositionRecord clientCompositionRecord;
    for (const auto& [_, display] : displays) {
        const auto& state = display->getCompositionDisplay()->getState();
        mHadClientComposition |= state.usesClientComposition && !state.reusedClientComposition;
        mHadDeviceComposition |= state.usesDeviceComposition;
        mReusedClientComposition |= state.reusedClientComposition;
        clientCompositionRecord.predicted |=
                (state.strategyPrediction != CompositionStrategyPredictionState::DISABLED);
        clientCompositionRecord.predictionSucceeded |=
                (state.strategyPrediction == CompositionStrategyPredictionState::SUCCESS);
    }

    clientCompositionRecord.hadClientComposition = mHadClientComposition;
    clientCompositionRecord.reused = mReusedClientComposition;
    clientCompositionRecord.changed = prevFrameHadClientComposition != mHadClientComposition;
    mTimeStats->pushCompositionStrategyState(clientCompositionRecord);

    // TODO: b/160583065 Enable skip validation when SF caches all client composition layers
    const bool usedGpuComposition = mHadClientComposition || mReusedClientComposition;
    modulateVsync(&VsyncModulator::onDisplayRefresh, usedGpuComposition);

    mLayersWithQueuedFrames.clear();
    if (mLayerTracingEnabled && mLayerTracing.flagIsSet(LayerTracing::TRACE_COMPOSITION)) {
        // This will block and should only be used for debugging.
        mLayerTracing.notify(mVisibleRegionsDirty, frameTime, vsyncId);
    }

    mVisibleRegionsWereDirtyThisFrame = mVisibleRegionsDirty; // Cache value for use in post-comp
    mVisibleRegionsDirty = false;

    if (mCompositionEngine->needsAnotherUpdate()) {
        scheduleCommit(FrameHint::kNone);
    }

    if (mPowerHintSessionEnabled) {
        mPowerAdvisor->setCompositeEnd(systemTime());
    }
}

void SurfaceFlinger::updateLayerGeometry() {
    ATRACE_CALL();

    if (mVisibleRegionsDirty) {
        computeLayerBounds();
    }

    for (auto& layer : mLayersPendingRefresh) {
        Region visibleReg;
        visibleReg.set(layer->getScreenBounds());
        invalidateLayerStack(layer, visibleReg);
    }

    setDisplayAnimating();

    mLayersPendingRefresh.clear();
}

<<<<<<< HEAD
void SurfaceFlinger::setDisplayAnimating() {
    bool hasScreenshot = false;
    for (const auto& pair : FTL_FAKE_GUARD(mStateLock, mDisplays)) {
        const auto& displayDevice = pair.second;
        if (!IsDisplayExternalOrVirtual(displayDevice)) {
           continue;
        }
        const auto display = displayDevice->getCompositionDisplay();
        for (const auto& layer : mDrawingState.layersSortedByZ) {
            // only consider the layers on the given layer stack
            if (layer->getLayerStack() == displayDevice->getLayerStack()) {
               hasScreenshot |= layer->isScreenshot();
            }
        }
        auto layers = displayDevice->getCompositionDisplay()->getOutputLayersOrderedByZ();
        hasScreenshot |= std::any_of(layers.begin(), layers.end(), [](auto* layer) {
                                    return layer->getLayerFE().getCompositionState()->isScreenshot;
                                    });
    }

    for (auto& layer : mLayersPendingRefresh) {
        for (const auto& [token, displayDevice] : FTL_FAKE_GUARD(mStateLock, mDisplays)) {
            auto display = displayDevice->getCompositionDisplay();
            if (!IsDisplayExternalOrVirtual(displayDevice)) {
               continue;
            }
            if (display->includesLayer(layer->getOutputFilter())) {
               hasScreenshot |= layer->isScreenshot();
            }
        }
    }
#ifdef QTI_DISPLAY_CONFIG_ENABLED
    for (const auto& [token, displayDevice] : FTL_FAKE_GUARD(mStateLock, mDisplays)) {
        if (!IsDisplayExternalOrVirtual(displayDevice)) {
           continue;
        }
        uint32_t hwcDisplayId;
        getHwcDisplayId(displayDevice, &hwcDisplayId);
        if (mDisplayConfigIntf && (hasScreenshot != mHasScreenshot)) {
           mDisplayConfigIntf->SetDisplayAnimating(hwcDisplayId, hasScreenshot);
           mHasScreenshot = hasScreenshot;
        }
    }
#endif
}

bool SurfaceFlinger::IsDisplayExternalOrVirtual(const sp<DisplayDevice>& displayDevice) {
    uint32_t hwcDisplayId;
    bool hasHwcId = getHwcDisplayId(displayDevice, &hwcDisplayId);
    if (displayDevice->isVirtual()) {
      return hasHwcId && displayDevice->isVirtual();
    }
    auto displayId = displayDevice->getId();
    bool isExternal = displayId.value &&
          (displayDevice->getConnectionType() == ui::DisplayConnectionType::External);
    return hasHwcId && isExternal;
}

void SurfaceFlinger::updateCompositorTiming(const DisplayStatInfo& stats, nsecs_t compositeTime,
                                            std::shared_ptr<FenceTime>& presentFenceTime) {
=======
nsecs_t SurfaceFlinger::trackPresentLatency(nsecs_t compositeTime,
                                            std::shared_ptr<FenceTime> presentFenceTime) {
>>>>>>> 8e40d078
    // Update queue of past composite+present times and determine the
    // most recently known composite to present latency.
    getBE().mCompositePresentTimes.push({compositeTime, std::move(presentFenceTime)});
    nsecs_t compositeToPresentLatency = -1;
    while (!getBE().mCompositePresentTimes.empty()) {
        SurfaceFlingerBE::CompositePresentTime& cpt = getBE().mCompositePresentTimes.front();
        // Cached values should have been updated before calling this method,
        // which helps avoid duplicate syscalls.
        nsecs_t displayTime = cpt.display->getCachedSignalTime();
        if (displayTime == Fence::SIGNAL_TIME_PENDING) {
            break;
        }
        compositeToPresentLatency = displayTime - cpt.composite;
        getBE().mCompositePresentTimes.pop();
    }

    // Don't let mCompositePresentTimes grow unbounded, just in case.
    while (getBE().mCompositePresentTimes.size() > 16) {
        getBE().mCompositePresentTimes.pop();
    }

    return compositeToPresentLatency;
}

bool SurfaceFlinger::isHdrLayer(Layer* layer) const {
    // Treat all layers as non-HDR if:
    // 1. They do not have a valid HDR dataspace. Currently we treat those as PQ or HLG. and
    // 2. The layer is allowed to be dimmed. WindowManager may disable dimming in order to
    // keep animations invoking SDR screenshots of HDR layers seamless. Treat such tagged
    // layers as HDR so that DisplayManagerService does not try to change the screen brightness
    if (!isHdrDataspace(layer->getDataSpace()) && layer->isDimmingEnabled()) {
        return false;
    }
    if (mIgnoreHdrCameraLayers) {
        auto buffer = layer->getBuffer();
        if (buffer && (buffer->getUsage() & GRALLOC_USAGE_HW_CAMERA_WRITE) != 0) {
            return false;
        }
    }
    return true;
}

ui::Rotation SurfaceFlinger::getPhysicalDisplayOrientation(DisplayId displayId,
                                                           bool isPrimary) const {
    const auto id = PhysicalDisplayId::tryCast(displayId);
    if (!id) {
        return ui::ROTATION_0;
    }
    if (getHwComposer().getComposer()->isSupported(
                Hwc2::Composer::OptionalFeature::PhysicalDisplayOrientation)) {
        switch (getHwComposer().getPhysicalDisplayOrientation(*id)) {
            case Hwc2::AidlTransform::ROT_90:
                return ui::ROTATION_90;
            case Hwc2::AidlTransform::ROT_180:
                return ui::ROTATION_180;
            case Hwc2::AidlTransform::ROT_270:
                return ui::ROTATION_270;
            default:
                return ui::ROTATION_0;
        }
    }

    if (isPrimary) {
        using Values = SurfaceFlingerProperties::primary_display_orientation_values;
        switch (primary_display_orientation(Values::ORIENTATION_0)) {
            case Values::ORIENTATION_90:
                return ui::ROTATION_90;
            case Values::ORIENTATION_180:
                return ui::ROTATION_180;
            case Values::ORIENTATION_270:
                return ui::ROTATION_270;
            default:
                break;
        }
    }
    return ui::ROTATION_0;
}

void SurfaceFlinger::postComposition() {
    ATRACE_CALL();
    ALOGV("postComposition");

    const auto* display = FTL_FAKE_GUARD(mStateLock, getDefaultDisplayDeviceLocked()).get();

    std::shared_ptr<FenceTime> glCompositionDoneFenceTime;
    if (display && display->getCompositionDisplay()->getState().usesClientComposition) {
        glCompositionDoneFenceTime =
                std::make_shared<FenceTime>(display->getCompositionDisplay()
                                                    ->getRenderSurface()
                                                    ->getClientTargetAcquireFence());
    } else {
        glCompositionDoneFenceTime = FenceTime::NO_FENCE;
    }

    mPreviousPresentFences[1] = mPreviousPresentFences[0];

    sp<DisplayDevice> vSyncSource = mNextVsyncSource;
    if (mNextVsyncSource == NULL) {
        vSyncSource = mActiveVsyncSource;
    }
    mPreviousPresentFences[0].fence = vSyncSource ?
        getHwComposer().getPresentFence(vSyncSource->getPhysicalId()) : Fence::NO_FENCE;
    mPreviousPresentFences[0].fenceTime =
            std::make_shared<FenceTime>(mPreviousPresentFences[0].fence);

    nsecs_t now = systemTime();

    // Set presentation information before calling Layer::releasePendingBuffer, such that jank
    // information from previous' frame classification is already available when sending jank info
    // to clients, so they get jank classification as early as possible.
    mFrameTimeline->setSfPresent(/* sfPresentTime */ now, mPreviousPresentFences[0].fenceTime,
                                 glCompositionDoneFenceTime);

    // We use the CompositionEngine::getLastFrameRefreshTimestamp() which might
    // be sampled a little later than when we started doing work for this frame,
    // but that should be okay since CompositorTiming has snapping logic.
    const nsecs_t compositeTime = mCompositionEngine->getLastFrameRefreshTimestamp();
    const nsecs_t presentLatency =
            trackPresentLatency(compositeTime, mPreviousPresentFences[0].fenceTime);

    const auto& schedule = mScheduler->getVsyncSchedule();
    const TimePoint vsyncDeadline = schedule.vsyncDeadlineAfter(TimePoint::fromNs(now));
    const Period vsyncPeriod = schedule.period();
    const nsecs_t vsyncPhase = mVsyncConfiguration->getCurrentConfigs().late.sfOffset;

    const CompositorTiming compositorTiming(vsyncDeadline.ns(), vsyncPeriod.ns(), vsyncPhase,
                                            presentLatency);

    for (const auto& layer: mLayersWithQueuedFrames) {
        layer->onPostComposition(display, glCompositionDoneFenceTime,
                                 mPreviousPresentFences[0].fenceTime, compositorTiming);
        layer->releasePendingBuffer(/*dequeueReadyTime*/ now);
    }

    std::vector<std::pair<std::shared_ptr<compositionengine::Display>, sp<HdrLayerInfoReporter>>>
            hdrInfoListeners;
    bool haveNewListeners = false;
    {
        Mutex::Autolock lock(mStateLock);
        if (mFpsReporter) {
            mFpsReporter->dispatchLayerFps();
        }

        if (mTunnelModeEnabledReporter) {
            mTunnelModeEnabledReporter->updateTunnelModeStatus();
        }
        hdrInfoListeners.reserve(mHdrLayerInfoListeners.size());
        for (const auto& [displayId, reporter] : mHdrLayerInfoListeners) {
            if (reporter && reporter->hasListeners()) {
                if (const auto display = getDisplayDeviceLocked(displayId)) {
                    hdrInfoListeners.emplace_back(display->getCompositionDisplay(), reporter);
                }
            }
        }
        haveNewListeners = mAddingHDRLayerInfoListener; // grab this with state lock
        mAddingHDRLayerInfoListener = false;
    }

    if (haveNewListeners || mSomeDataspaceChanged || mVisibleRegionsWereDirtyThisFrame) {
        for (auto& [compositionDisplay, listener] : hdrInfoListeners) {
            HdrLayerInfoReporter::HdrLayerInfo info;
            int32_t maxArea = 0;
            mDrawingState.traverse([&, compositionDisplay = compositionDisplay](Layer* layer) {
                const auto layerFe = layer->getCompositionEngineLayerFE();
                if (layer->isVisible() && compositionDisplay->includesLayer(layerFe)) {
                    if (isHdrLayer(layer)) {
                        const auto* outputLayer =
                            compositionDisplay->getOutputLayerForLayer(layerFe);
                        if (outputLayer) {
                            info.numberOfHdrLayers++;
                            const auto displayFrame = outputLayer->getState().displayFrame;
                            const int32_t area = displayFrame.width() * displayFrame.height();
                            if (area > maxArea) {
                                maxArea = area;
                                info.maxW = displayFrame.width();
                                info.maxH = displayFrame.height();
                            }
                        }
                    }
                }
            });
            listener->dispatchHdrLayerInfo(info);
        }
    }

    mSomeDataspaceChanged = false;
    mVisibleRegionsWereDirtyThisFrame = false;

    mTransactionCallbackInvoker.addPresentFence(mPreviousPresentFences[0].fence);
    mTransactionCallbackInvoker.sendCallbacks(false /* onCommitOnly */);
    mTransactionCallbackInvoker.clearCompletedTransactions();

    if (display && display->isInternal() && display->getPowerMode() == hal::PowerMode::ON &&
        mPreviousPresentFences[0].fenceTime->isValid()) {
        mScheduler->addPresentFence(mPreviousPresentFences[0].fenceTime);
    }

    const bool isDisplayConnected =
            display && getHwComposer().isConnected(display->getPhysicalId());

    if (!hasSyncFramework) {
        if (isDisplayConnected && display->isPoweredOn()) {
            mScheduler->enableHardwareVsync();
        }
    }

    if (mAnimCompositionPending) {
        mAnimCompositionPending = false;

        if (mPreviousPresentFences[0].fenceTime->isValid()) {
            mAnimFrameTracker.setActualPresentFence(mPreviousPresentFences[0].fenceTime);
        } else if (isDisplayConnected) {
            // The HWC doesn't support present fences, so use the refresh
            // timestamp instead.
            const nsecs_t presentTime = display->getRefreshTimestamp();
            mAnimFrameTracker.setActualPresentTime(presentTime);
        }
        mAnimFrameTracker.advanceFrame();
    }

    dumpDrawCycle(false);

    mTimeStats->incrementTotalFrames();

    mTimeStats->setPresentFenceGlobal(mPreviousPresentFences[0].fenceTime);

    const size_t sfConnections = mScheduler->getEventThreadConnectionCount(mSfConnectionHandle);
    const size_t appConnections = mScheduler->getEventThreadConnectionCount(mAppConnectionHandle);
    mTimeStats->recordDisplayEventConnectionCount(sfConnections + appConnections);

    UpdateSmomoState();

    if (isDisplayConnected && !display->isPoweredOn()) {
        getRenderEngine().cleanupPostRender();
        return;
    }

    nsecs_t currentTime = systemTime();
    if (mHasPoweredOff) {
        mHasPoweredOff = false;
    } else {
        nsecs_t elapsedTime = currentTime - getBE().mLastSwapTime;
        const size_t numPeriods = static_cast<size_t>(elapsedTime / vsyncPeriod.ns());
        if (numPeriods < SurfaceFlingerBE::NUM_BUCKETS - 1) {
            getBE().mFrameBuckets[numPeriods] += elapsedTime;
        } else {
            getBE().mFrameBuckets[SurfaceFlingerBE::NUM_BUCKETS - 1] += elapsedTime;
        }
        getBE().mTotalTime += elapsedTime;
    }
    getBE().mLastSwapTime = currentTime;

    // Cleanup any outstanding resources due to rendering a prior frame.
    getRenderEngine().cleanupPostRender();

    {
        std::lock_guard lock(mTexturePoolMutex);
        if (mTexturePool.size() < mTexturePoolSize) {
            const size_t refillCount = mTexturePoolSize - mTexturePool.size();
            const size_t offset = mTexturePool.size();
            mTexturePool.resize(mTexturePoolSize);
            getRenderEngine().genTextures(refillCount, mTexturePool.data() + offset);
            ATRACE_INT("TexturePoolSize", mTexturePool.size());
        } else if (mTexturePool.size() > mTexturePoolSize) {
            const size_t deleteCount = mTexturePool.size() - mTexturePoolSize;
            const size_t offset = mTexturePoolSize;
            getRenderEngine().deleteTextures(deleteCount, mTexturePool.data() + offset);
            mTexturePool.resize(mTexturePoolSize);
            ATRACE_INT("TexturePoolSize", mTexturePool.size());
        }
    }

    if (mSplitLayerExt && mLayerExt) {
        std::vector<std::string> layerName;
        std::vector<int32_t> layerSequence;
        const auto compositionDisplay = display->getCompositionDisplay();
        compositionDisplay->getVisibleLayerInfo(&layerName, &layerSequence);
        if (layerName.size() != 0) {
            mLayerExt->UpdateLayerState(layerName, mNumLayers);
        }
    }

    // Even though ATRACE_INT64 already checks if tracing is enabled, it doesn't prevent the
    // side-effect of getTotalSize(), so we check that again here
    if (ATRACE_ENABLED()) {
        // getTotalSize returns the total number of buffers that were allocated by SurfaceFlinger
        ATRACE_INT64("Total Buffer Size", GraphicBufferAllocator::get().getTotalSize());
    }

    if (!mSentInitialFps) {
        uint32_t fps = display->refreshRateConfigs().getActiveMode()->getFps().getValue();
        setContentFps(fps);
    }
}

void SurfaceFlinger::UpdateSmomoState() {
    ATRACE_NAME("SmoMoUpdateState");
    Mutex::Autolock lock(mStateLock);
    // Check if smomo instances exist.
    if (!mSmomoInstances.size()) {
        return;
    }

    mDrawingState.traverse([&](Layer* layer) {
    layer->setSmomoLayerStackId();
    });

    // Disable smomo if external or virtual is connected.
    bool enableSmomo = mSmomoInstances.size() == mDisplays.size();
    uint32_t fps = 0;
    int content_fps = 0;
    int numActiveDisplays = 0;
    for (auto &instance: mSmomoInstances) {
        SmomoIntf *smoMo = instance.smoMo;
        sp<DisplayDevice> device = nullptr;

        for (const auto& [token, displayDevice] : mDisplays) {
            uint32_t hwcDisplayId;
            if (!getHwcDisplayId(displayDevice, &hwcDisplayId)) {
                continue;
            }
            if (hwcDisplayId == instance.displayId) {
                device = displayDevice;
                break;
            }
        }

        instance.active = device->getPowerMode() != hal::PowerMode::OFF;
        if (!instance.active) {
            continue;
        }

        std::vector<smomo::SmomoLayerStats> layers;
        if (enableSmomo) {
            std::vector<std::string> layerName;
            std::vector<int32_t> layerSequence;
            const auto compositionDisplay = device->getCompositionDisplay();
            compositionDisplay->getVisibleLayerInfo(&layerName, &layerSequence);
            bool visibleLayersInfo = (layerName.size() != 0);

            if (visibleLayersInfo) {
                for (int i = 0; i < layerName.size(); i++) {
                    smomo::SmomoLayerStats layerStats;
                    layerStats.name = layerName.at(i);
                    layerStats.id = layerSequence.at(i);
                    layers.push_back(layerStats);
                }
            }

            fps =  device->getActiveMode()->getFps().getValue();
        }

        smoMo->UpdateSmomoState(layers, fps);

        content_fps = smoMo->GetFrameRate();
        numActiveDisplays++;
    }

    if (numActiveDisplays == 1) {
        bool is_valid_content_fps = false;
        if (mSmomoInstances.size() == 1) {
            if (content_fps > 0) {
                if (mLayersWithQueuedFrames.size() > 1) {
                    mUiLayerFrameCount++;
                } else {
                    mUiLayerFrameCount = 0;
                }

                is_valid_content_fps = (mUiLayerFrameCount < fps) ? true : false;
            } else {
                mUiLayerFrameCount = 0;
            }
        }

        setContentFps(is_valid_content_fps ? content_fps : fps);
    }

    // Disable DRC if active displays is more than 1.
    for (auto &instance : mSmomoInstances) {
        instance.smoMo->SetRefreshRateChangeStatus((numActiveDisplays == 1));
    }
}

SmomoIntf* SurfaceFlinger::getSmomoInstance(const uint32_t layerStackId) const {
    SmomoIntf *smoMo = nullptr;
    for (auto &instance: mSmomoInstances) {
        if (instance.layerStackId == layerStackId) {
            smoMo = instance.smoMo;
            break;
        }
    }

    return smoMo;
}

void SurfaceFlinger::updateSmomoLayerInfo(TransactionState &ts,
        int64_t desiredPresentTime, bool isAutoTimestamp) {
    ts.traverseStatesWithBuffers([&](const layer_state_t& state) {
        sp<Layer> layer = nullptr;
        SmomoIntf *smoMo = nullptr;
        {
            Mutex::Autolock _l(mStateLock);
            layer = fromHandle(state.surface).promote();
            if (layer != nullptr) {
                smoMo = getSmomoInstance(layer->getSmomoLayerStackId());
            }
        }

        if (smoMo) {
            smomo::SmomoBufferStats bufferStats;
            bufferStats.id = layer->getSequence();
            bufferStats.auto_timestamp = isAutoTimestamp;
            bufferStats.timestamp = desiredPresentTime;
            bufferStats.dequeue_latency = 0;
            bufferStats.key = desiredPresentTime;
#ifdef TIMED_RENDERING_METADATA_FEATURE
            auto buffer = getExternalTextureFromBufferData(*state.bufferData,
                    layer->getDebugName());
            if (buffer && buffer->getBuffer()) {
                bufferStats.buffer_hnd = buffer->getBuffer()->handle;
            }
#endif
            smoMo->CollectLayerStats(bufferStats);

            const DisplayStatInfo stats =
                mScheduler->getDisplayStatInfo(systemTime(SYSTEM_TIME_MONOTONIC));
            if (smoMo->FrameIsLate(bufferStats.id, stats.vsyncTime)) {
                scheduleCompositeImmed();
            }
        }
      });
}

FloatRect SurfaceFlinger::getMaxDisplayBounds() {
    const ui::Size maxSize = [this] {
        ftl::FakeGuard guard(mStateLock);

        // The LayerTraceGenerator tool runs without displays.
        if (mDisplays.empty()) return ui::Size{5000, 5000};

        return std::accumulate(mDisplays.begin(), mDisplays.end(), ui::kEmptySize,
                               [](ui::Size size, const auto& pair) -> ui::Size {
                                   const auto& display = pair.second;
                                   return {std::max(size.getWidth(), display->getWidth()),
                                           std::max(size.getHeight(), display->getHeight())};
                               });
    }();

    // Ignore display bounds for now since they will be computed later. Use a large Rect bound
    // to ensure it's bigger than an actual display will be.
    const float xMax = maxSize.getWidth() * 10.f;
    const float yMax = maxSize.getHeight() * 10.f;

    return {-xMax, -yMax, xMax, yMax};
}

void SurfaceFlinger::computeLayerBounds() {
    const FloatRect maxBounds = getMaxDisplayBounds();
    for (const auto& layer : mDrawingState.layersSortedByZ) {
        layer->computeBounds(maxBounds, ui::Transform(), 0.f /* shadowRadius */);
    }
}

sp<DisplayDevice> SurfaceFlinger::getVsyncSource() {
    // TODO(b/230790745): Re-enable this function
    if (/* DISABLES CODE */ (true)) return NULL;

    // Return the vsync source from the active displays based on the order in which they are
    // connected.
    // Normally the order of priority is Primary (Built-in/Pluggable) followed by Secondary
    // built-ins followed by Pluggable. But if mPluggableVsyncPrioritized is true then the
    // order of priority is Pluggables followed by Primary and Secondary built-ins.

    for (const auto& display : mDisplaysList) {
        hal::PowerMode mode = display->getPowerMode();
        if (display->isVirtual() || (mode == hal::PowerMode::OFF) ||
            (mode == hal::PowerMode::DOZE_SUSPEND)) {
            continue;
        }

        if (mVsyncSourceReliableOnDoze) {
            if ((mode == hal::PowerMode::ON) ||
                (mode == hal::PowerMode::DOZE)) {
              return display;
            }
        } else if (mode == hal::PowerMode::ON) {
            return display;
        }
    }

    // In-case active displays are not present, source the vsync from
    // the display which is in doze mode even if it is unreliable
    // in the same order of display priority as above.
    if (!mVsyncSourceReliableOnDoze) {
        for (const auto& display : mDisplaysList) {
            hal::PowerMode mode = display->getPowerMode();
            if (display->isVirtual()) {
                continue;
            }

            if (mode == hal::PowerMode::DOZE) {
                return display;
            }
        }
    }

    return NULL;
}

void SurfaceFlinger::updateVsyncSource()
            NO_THREAD_SAFETY_ANALYSIS {
    Mutex::Autolock lock(mVsyncLock);
    mNextVsyncSource = getVsyncSource();

    if (mNextVsyncSource == NULL) {
        // Switch off vsync for the last enabled source
        mScheduler->disableHardwareVsync(true);
        mScheduler->onScreenReleased(mAppConnectionHandle);
    } else if (mNextVsyncSource && (mActiveVsyncSource == NULL)) {
        mScheduler->onScreenAcquired(mAppConnectionHandle);
        bool isPrimary = mNextVsyncSource->isPrimary();
        nsecs_t vsync = (isPrimary && (mVsyncPeriod > 0)) ? mVsyncPeriod : getVsyncPeriodFromHWC();
        mScheduler->resyncToHardwareVsync(true, Fps::fromPeriodNsecs(vsync));
    } else if ((mNextVsyncSource != NULL) &&
        (mActiveVsyncSource != NULL)) {
        // Switch vsync to the new source
        mScheduler->disableHardwareVsync(true);
        mScheduler->resyncToHardwareVsync(true, Fps::fromValue(getVsyncPeriodFromHWC()));
    }
}

void SurfaceFlinger::postFrame() {
    const auto display = FTL_FAKE_GUARD(mStateLock, getDefaultDisplayDeviceLocked());
    if (display && getHwComposer().isConnected(display->getPhysicalId())) {
        uint32_t flipCount = display->getPageFlipCount();
        if (flipCount % LOG_FRAME_STATS_PERIOD == 0) {
            logFrameStats();
        }
    }
}

void SurfaceFlinger::commitTransactions() {
    ATRACE_CALL();

    // Keep a copy of the drawing state (that is going to be overwritten
    // by commitTransactionsLocked) outside of mStateLock so that the side
    // effects of the State assignment don't happen with mStateLock held,
    // which can cause deadlocks.
    State drawingState(mDrawingState);

    Mutex::Autolock lock(mStateLock);
    mDebugInTransaction = systemTime();

    // Here we're guaranteed that some transaction flags are set
    // so we can call commitTransactionsLocked unconditionally.
    // We clear the flags with mStateLock held to guarantee that
    // mCurrentState won't change until the transaction is committed.
    modulateVsync(&VsyncModulator::onTransactionCommit);
    commitTransactionsLocked(clearTransactionFlags(eTransactionMask));

    mDebugInTransaction = 0;
}

std::pair<DisplayModes, DisplayModePtr> SurfaceFlinger::loadDisplayModes(
        PhysicalDisplayId displayId) const {
    std::vector<HWComposer::HWCDisplayMode> hwcModes;
    std::optional<hal::HWDisplayId> activeModeHwcId;

    int attempt = 0;
    constexpr int kMaxAttempts = 3;
    do {
        hwcModes = getHwComposer().getModes(displayId);
        activeModeHwcId = getHwComposer().getActiveMode(displayId);
        LOG_ALWAYS_FATAL_IF(!activeModeHwcId, "HWC returned no active mode");

        const auto isActiveMode = [activeModeHwcId](const HWComposer::HWCDisplayMode& mode) {
            return mode.hwcId == *activeModeHwcId;
        };

        if (std::any_of(hwcModes.begin(), hwcModes.end(), isActiveMode)) {
            break;
        }
    } while (++attempt < kMaxAttempts);

    LOG_ALWAYS_FATAL_IF(attempt == kMaxAttempts,
                        "After %d attempts HWC still returns an active mode which is not"
                        " supported. Active mode ID = %" PRIu64 ". Supported modes = %s",
                        kMaxAttempts, *activeModeHwcId, base::Join(hwcModes, ", ").c_str());

    DisplayModes oldModes;
    if (const auto token = getPhysicalDisplayTokenLocked(displayId)) {
        oldModes = getDisplayDeviceLocked(token)->getSupportedModes();
    }

    ui::DisplayModeId nextModeId = 1 +
            std::accumulate(oldModes.begin(), oldModes.end(), static_cast<ui::DisplayModeId>(-1),
                            [](ui::DisplayModeId max, const auto& pair) {
                                return std::max(max, pair.first.value());
                            });

    DisplayModes newModes;
    for (const auto& hwcMode : hwcModes) {
        const DisplayModeId id{nextModeId++};
        newModes.try_emplace(id,
                             DisplayMode::Builder(hwcMode.hwcId)
                                     .setId(id)
                                     .setPhysicalDisplayId(displayId)
                                     .setResolution({hwcMode.width, hwcMode.height})
                                     .setVsyncPeriod(hwcMode.vsyncPeriod)
                                     .setDpiX(hwcMode.dpiX)
                                     .setDpiY(hwcMode.dpiY)
                                     .setGroup(hwcMode.configGroup)
                                     .build());
    }

    const bool sameModes =
            std::equal(newModes.begin(), newModes.end(), oldModes.begin(), oldModes.end(),
                       [](const auto& lhs, const auto& rhs) {
                           return equalsExceptDisplayModeId(*lhs.second, *rhs.second);
                       });

    // Keep IDs if modes have not changed.
    const auto& modes = sameModes ? oldModes : newModes;
    const DisplayModePtr activeMode =
            std::find_if(modes.begin(), modes.end(), [activeModeHwcId](const auto& pair) {
                return pair.second->getHwcId() == activeModeHwcId;
            })->second;

    return {modes, activeMode};
}

void SurfaceFlinger::processDisplayHotplugEventsLocked() {
    for (const auto& event : mPendingHotplugEvents) {
        std::optional<DisplayIdentificationInfo> info =
                getHwComposer().onHotplug(event.hwcDisplayId, event.connection);

        if (!info) {
            continue;
        }

        const auto displayId = info->id;
        const auto token = mPhysicalDisplayTokens.get(displayId);
        bool isInternalDisplay = (getHwComposer().getDisplayConnectionType(displayId) ==
                                  ui::DisplayConnectionType::Internal);

        if (event.connection == hal::Connection::CONNECTED) {
            auto [supportedModes, activeMode] = loadDisplayModes(displayId);

            if (!token) {
                ALOGV("Creating display %s", to_string(displayId).c_str());

                DisplayDeviceState state;
                state.physical = {.id = displayId,
                                  .type = getHwComposer().getDisplayConnectionType(displayId),
                                  .hwcDisplayId = event.hwcDisplayId,
                                  .deviceProductInfo = std::move(info->deviceProductInfo),
                                  .supportedModes = std::move(supportedModes),
                                  .activeMode = std::move(activeMode)};
                state.isSecure = true; // All physical displays are currently considered secure.
                state.displayName = std::move(info->name);

                sp<IBinder> token = new BBinder();
                mCurrentState.displays.add(token, state);
                mPhysicalDisplayTokens.try_emplace(displayId, std::move(token));
                mInterceptor->saveDisplayCreation(state);
            } else {
                ALOGV("Recreating display %s", to_string(displayId).c_str());

                auto& state = mCurrentState.displays.editValueFor(token->get());
                state.sequenceId = DisplayDeviceState{}.sequenceId; // Generate new sequenceId.
                state.physical->supportedModes = std::move(supportedModes);
                state.physical->activeMode = std::move(activeMode);
                if (getHwComposer().updatesDeviceProductInfoOnHotplugReconnect()) {
                    state.physical->deviceProductInfo = std::move(info->deviceProductInfo);
                }
            }
        } else {
            ALOGV("Removing display %s", to_string(displayId).c_str());

            if (const ssize_t index = mCurrentState.displays.indexOfKey(token->get()); index >= 0) {
                const DisplayDeviceState& state = mCurrentState.displays.valueAt(index);
                mInterceptor->saveDisplayDeletion(state.sequenceId);
                mCurrentState.displays.removeItemsAt(index);
            }
            mPhysicalDisplayTokens.erase(displayId);
            updateVsyncSource();
            if (mInternalPresentationDisplays && isInternalDisplay) {
                // Update mInternalPresentationDisplays flag
                updateInternalDisplaysPresentationMode();
            }
        }
        uint32_t hwcDisplayId = static_cast<uint32_t>(event.hwcDisplayId);
        bool isConnected = (event.connection == hal::Connection::CONNECTED);
        if (isDisplayExtnEnabled() && isInternalDisplay) {
            auto activeConfigId = getHwComposer().getActiveMode(displayId);
            LOG_ALWAYS_FATAL_IF(!activeConfigId, "HWC returned no active config");
            updateDisplayExtension(hwcDisplayId, *activeConfigId, isConnected);
        }
#if defined(QTI_UNIFIED_DRAW) && defined(UNIFIED_DRAW_EXT)
        if (mDisplayExtnIntf && !isConnected && !isInternalDisplay) {
            mDisplayExtnIntf->EndUnifiedDraw(hwcDisplayId);
        }
#endif
        processDisplayChangesLocked();
    }

    mPendingHotplugEvents.clear();
}

void SurfaceFlinger::dispatchDisplayHotplugEvent(PhysicalDisplayId displayId, bool connected) {
    ALOGI("Dispatching display hotplug event displayId=%s, connected=%d",
          to_string(displayId).c_str(), connected);
    mScheduler->onHotplugReceived(mAppConnectionHandle, displayId, connected);
    mScheduler->onHotplugReceived(mSfConnectionHandle, displayId, connected);
}

sp<DisplayDevice> SurfaceFlinger::setupNewDisplayDeviceInternal(
        const wp<IBinder>& displayToken,
        std::shared_ptr<compositionengine::Display> compositionDisplay,
        const DisplayDeviceState& state,
        const sp<compositionengine::DisplaySurface>& displaySurface,
        const sp<IGraphicBufferProducer>& producer) {
    DisplayDeviceCreationArgs creationArgs(this, getHwComposer(), displayToken, compositionDisplay);
    creationArgs.sequenceId = state.sequenceId;
    creationArgs.isSecure = state.isSecure;
    creationArgs.displaySurface = displaySurface;
    creationArgs.hasWideColorGamut = false;
    creationArgs.supportedPerFrameMetadata = 0;

    if (const auto& physical = state.physical) {
        creationArgs.connectionType = physical->type;
        creationArgs.supportedModes = physical->supportedModes;
        creationArgs.activeModeId = physical->activeMode->getId();
        const auto [kernelIdleTimerController, idleTimerTimeoutMs] =
                getKernelIdleTimerProperties(compositionDisplay->getId());

        scheduler::RefreshRateConfigs::Config config =
                {.enableFrameRateOverride = android::sysprop::enable_frame_rate_override(false),
                 .frameRateMultipleThreshold =
                         base::GetIntProperty("debug.sf.frame_rate_multiple_threshold", 0),
                 .idleTimerTimeout = idleTimerTimeoutMs,
                 .kernelIdleTimerController = kernelIdleTimerController};
        creationArgs.refreshRateConfigs =
                std::make_shared<scheduler::RefreshRateConfigs>(creationArgs.supportedModes,
                                                                creationArgs.activeModeId, config);
    }

    if (const auto id = PhysicalDisplayId::tryCast(compositionDisplay->getId())) {
        creationArgs.isPrimary = id == getPrimaryDisplayIdLocked();

        if (useColorManagement) {
            std::vector<ColorMode> modes = getHwComposer().getColorModes(*id);
            for (ColorMode colorMode : modes) {
                if (isWideColorMode(colorMode)) {
                    creationArgs.hasWideColorGamut = true;
                }

                std::vector<RenderIntent> renderIntents =
                        getHwComposer().getRenderIntents(*id, colorMode);
                creationArgs.hwcColorModes.emplace(colorMode, renderIntents);
            }
        }
    }

    if (const auto id = HalDisplayId::tryCast(compositionDisplay->getId())) {
        getHwComposer().getHdrCapabilities(*id, &creationArgs.hdrCapabilities);
        creationArgs.supportedPerFrameMetadata = getHwComposer().getSupportedPerFrameMetadata(*id);
    }

    auto nativeWindowSurface = getFactory().createNativeWindowSurface(producer);
    auto nativeWindow = nativeWindowSurface->getNativeWindow();
    creationArgs.nativeWindow = nativeWindow;

    // Make sure that composition can never be stalled by a virtual display
    // consumer that isn't processing buffers fast enough. We have to do this
    // here, in case the display is composed entirely by HWC.
    if (state.isVirtual()) {
        nativeWindow->setSwapInterval(nativeWindow.get(), 0);
    }

    creationArgs.physicalOrientation =
            getPhysicalDisplayOrientation(compositionDisplay->getId(), creationArgs.isPrimary);
    ALOGV("Display Orientation: %s", toCString(creationArgs.physicalOrientation));

    // virtual displays are always considered enabled
    creationArgs.initialPowerMode = state.isVirtual() ? hal::PowerMode::ON : hal::PowerMode::OFF;

    sp<DisplayDevice> display = getFactory().createDisplayDevice(creationArgs);

    nativeWindowSurface->preallocateBuffers();

    ColorMode defaultColorMode = ColorMode::NATIVE;
    Dataspace defaultDataSpace = Dataspace::UNKNOWN;
    if (display->hasWideColorGamut()) {
        defaultColorMode = ColorMode::SRGB;
        defaultDataSpace = Dataspace::V0_SRGB;
    }
    display->getCompositionDisplay()->setColorProfile(
            compositionengine::Output::ColorProfile{defaultColorMode, defaultDataSpace,
                                                    RenderIntent::COLORIMETRIC,
                                                    Dataspace::UNKNOWN});
    if (!state.isVirtual()) {
        FTL_FAKE_GUARD(kMainThreadContext,
                       display->setActiveMode(state.physical->activeMode->getId()));
        display->setDeviceProductInfo(state.physical->deviceProductInfo);
    }

    display->setLayerStack(state.layerStack);
    display->setProjection(state.orientation, state.layerStackSpaceRect,
                           state.orientedDisplaySpaceRect);
    display->setDisplayName(state.displayName);
    display->setFlags(state.flags);

    return display;
}

void SurfaceFlinger::processDisplayAdded(const wp<IBinder>& displayToken,
                                         const DisplayDeviceState& state) {
    bool canAllocateHwcForVDS = false;
    ui::Size resolution(0, 0);

    ui::PixelFormat pixelFormat = static_cast<ui::PixelFormat>(PIXEL_FORMAT_UNKNOWN);
    if (state.physical) {
        resolution = state.physical->activeMode->getResolution();
        pixelFormat = static_cast<ui::PixelFormat>(PIXEL_FORMAT_RGBA_8888);
    } else if (state.surface != nullptr) {
        int status = state.surface->query(NATIVE_WINDOW_WIDTH, &resolution.width);
        ALOGE_IF(status != NO_ERROR, "Unable to query width (%d)", status);
        status = state.surface->query(NATIVE_WINDOW_HEIGHT, &resolution.height);
        ALOGE_IF(status != NO_ERROR, "Unable to query height (%d)", status);
        int format;
        status = state.surface->query(NATIVE_WINDOW_FORMAT, &format);
        ALOGE_IF(status != NO_ERROR, "Unable to query format (%d)", status);
        pixelFormat = static_cast<ui::PixelFormat>(format);
        if (mVirtualDisplayIdGenerators.hal) {
            size_t maxVirtualDisplaySize = getHwComposer().getMaxVirtualDisplayDimension();
            if (maxVirtualDisplaySize == 0 ||
                ((uint64_t)resolution.width <= maxVirtualDisplaySize &&
                (uint64_t)resolution.height <= maxVirtualDisplaySize)) {
                uint64_t usage = 0;
                // Replace with native_window_get_consumer_usage ?
                status = state .surface->getConsumerUsage(&usage);
                ALOGW_IF(status != NO_ERROR, "Unable to query usage (%d)", status);
                if ((status == NO_ERROR) && canAllocateHwcDisplayIdForVDS(usage)) {
                   canAllocateHwcForVDS = true;
               }
            }
        }

    } else {
        // Virtual displays without a surface are dormant:
        // they have external state (layer stack, projection,
        // etc.) but no internal state (i.e. a DisplayDevice).
        return;
    }

    compositionengine::DisplayCreationArgsBuilder builder;
    if (const auto& physical = state.physical) {
        builder.setId(physical->id);
    } else {
        builder.setId(acquireVirtualDisplay(resolution, pixelFormat, canAllocateHwcForVDS));
    }

    builder.setPixels(resolution);
    builder.setIsSecure(state.isSecure);
    builder.setPowerAdvisor(mPowerAdvisor.get());
    builder.setName(state.displayName);
    builder.setDisplayExtnIntf(mDisplayExtnIntf);
    auto compositionDisplay = getCompositionEngine().createDisplay(builder.build());
    compositionDisplay->setLayerCachingEnabled(mLayerCachingEnabled);

    sp<compositionengine::DisplaySurface> displaySurface;
    sp<IGraphicBufferProducer> producer;
    sp<IGraphicBufferProducer> bqProducer;
    sp<IGraphicBufferConsumer> bqConsumer;
    getFactory().createBufferQueue(&bqProducer, &bqConsumer, /*consumerIsSurfaceFlinger =*/false);

    if (state.isVirtual()) {
        const auto displayId = VirtualDisplayId::tryCast(compositionDisplay->getId());
        LOG_FATAL_IF(!displayId);
        auto surface = sp<VirtualDisplaySurface>::make(getHwComposer(), *displayId, state.surface,
                                                       bqProducer, bqConsumer, state.displayName,
                                                       state.isSecure);
        displaySurface = surface;
        producer = std::move(surface);
    } else {
        ALOGE_IF(state.surface != nullptr,
                 "adding a supported display, but rendering "
                 "surface is provided (%p), ignoring it",
                 state.surface.get());
        const auto displayId = PhysicalDisplayId::tryCast(compositionDisplay->getId());
        LOG_FATAL_IF(!displayId);
        displaySurface =
                sp<FramebufferSurface>::make(getHwComposer(), *displayId, bqConsumer,
                                             state.physical->activeMode->getResolution(),
                                             ui::Size(maxGraphicsWidth, maxGraphicsHeight));
        producer = bqProducer;
    }

    LOG_FATAL_IF(!displaySurface);
    auto display = setupNewDisplayDeviceInternal(displayToken, std::move(compositionDisplay), state,
                                                 displaySurface, producer);
    if (display->isPrimary()) {
        initScheduler(display);
    }

#ifdef QTI_DISPLAY_CONFIG_ENABLED
    bool supported = false;
    const auto physicalDisplayId = PhysicalDisplayId::tryCast(display->getId());
    if (physicalDisplayId) {
        const auto hwcDisplayId = getHwComposer().fromPhysicalDisplayId(*physicalDisplayId);
        if (mDisplayConfigIntf) {
            mDisplayConfigIntf->IsPowerModeOverrideSupported(*hwcDisplayId, &supported);
        }
    }
    if (supported) {
      sp<DisplayDevice> display = getDisplayDeviceLocked(displayToken);
      display->setPowerModeOverrideConfig(true);
    }
#endif
    if (!state.isVirtual()) {
        sp<DisplayDevice> displayNew = getDisplayDeviceLocked(displayToken);
        if (mPluggableVsyncPrioritized && !isInternalDisplay(displayNew)) {
            // Insert the pluggable display just before the first built-in display
            // so that the earlier pluggable display remains the V-sync source.
            auto it = mDisplaysList.begin();
            for (; it != mDisplaysList.end(); it++ ) {
                if(isInternalDisplay(*it)) {
                    break;
                }
            }
            mDisplaysList.insert(it, displayNew);
        } else {
            mDisplaysList.push_back(displayNew);
        }
        dispatchDisplayHotplugEvent(display->getPhysicalId(), true);

        if (!display->isPrimary() && isInternalDisplay(display)) {
            const auto defaultDisplay = getDefaultDisplayDeviceLocked();
            if (defaultDisplay && defaultDisplay->isPrimary()) {
                if (state.layerStack != defaultDisplay->getLayerStack()) {
                    // Internal Physical Displays are in Presentation Mode
                    mInternalPresentationDisplays = true;
                }
            }
        }
    }

#ifdef QTI_UNIFIED_DRAW
    const auto id = HalDisplayId::tryCast(display->getId());
    if (mDisplayExtnIntf && id) {
        uint32_t hwcDisplayId;
        if (!getHwcDisplayId(display, &hwcDisplayId)) {
           return;
        }
        if (!mDisplayExtnIntf->TryUnifiedDraw(hwcDisplayId, maxFrameBufferAcquiredBuffers)){
            getHwComposer().tryDrawMethod(*id, IQtiComposerClient::DrawMethod::UNIFIED_DRAW);
        }
    }
#endif
    // TODO(b/230790745): add back std::move
    mDisplays.try_emplace(displayToken, display);
    createSmomoInstance(state);
}

void SurfaceFlinger::processDisplayRemoved(const wp<IBinder>& displayToken) {
    auto display = getDisplayDeviceLocked(displayToken);
    if (display) {
        display->disconnect();

        if (display->isVirtual()) {
            releaseVirtualDisplay(display->getVirtualId());
        } else {
            dispatchDisplayHotplugEvent(display->getPhysicalId(), false);
        }
        destroySmomoInstance(display);
    }

    mDisplays.erase(displayToken);
    if (display && display->isVirtual()) {
        static_cast<void>(mScheduler->schedule([display = std::move(display)] {
            // Destroy the display without holding the mStateLock.
            // This is a temporary solution until we can manage transaction queues without
            // holding the mStateLock.
            // With blast, the IGBP that is passed to the VirtualDisplaySurface is owned by the
            // client. When the IGBP is disconnected, its buffer cache in SF will be cleared
            // via SurfaceComposerClient::doUncacheBufferTransaction. This call from the client
            // ends up running on the main thread causing a deadlock since setTransactionstate
            // will try to acquire the mStateLock. Instead we extend the lifetime of
            // DisplayDevice and destroy it in the main thread without holding the mStateLock.
            // The display will be disconnected and removed from the mDisplays list so it will
            // not be accessible.
        }));
    }
}

void SurfaceFlinger::processDisplayChanged(const wp<IBinder>& displayToken,
                                           const DisplayDeviceState& currentState,
                                           const DisplayDeviceState& drawingState) {
    const sp<IBinder> currentBinder = IInterface::asBinder(currentState.surface);
    const sp<IBinder> drawingBinder = IInterface::asBinder(drawingState.surface);

    // Recreate the DisplayDevice if the surface or sequence ID changed.
    if (currentBinder != drawingBinder || currentState.sequenceId != drawingState.sequenceId) {
        getRenderEngine().cleanFramebufferCache();

        if (const auto display = getDisplayDeviceLocked(displayToken)) {
            mDisplaysList.remove(display);
            display->disconnect();
            if (display->isVirtual()) {
                releaseVirtualDisplay(display->getVirtualId());
            }
        }

        mDisplays.erase(displayToken);

        if (const auto& physical = currentState.physical) {
            getHwComposer().allocatePhysicalDisplay(physical->hwcDisplayId, physical->id);
        }

        processDisplayAdded(displayToken, currentState);

        if (currentState.physical) {
            const auto display = getDisplayDeviceLocked(displayToken);
            setPowerModeInternal(display, hal::PowerMode::ON);

            // TODO(b/175678251) Call a listener instead.
            if (currentState.physical->hwcDisplayId == getHwComposer().getPrimaryHwcDisplayId()) {
                updateInternalDisplayVsyncLocked(display);
            }
        }
        return;
    }

    if (const auto display = getDisplayDeviceLocked(displayToken)) {
        bool displaySizeChanged = false;
        if (currentState.layerStack != drawingState.layerStack) {
            display->setLayerStack(currentState.layerStack);
            for (auto &instance: mSmomoInstances) {
                if ((instance.displayId == currentState.physical->hwcDisplayId) &&
                    instance.layerStackId == drawingState.layerStack.id) {
                    instance.layerStackId = currentState.layerStack.id;
                    break;
                }
            }
        }
        if (currentState.flags != drawingState.flags) {
            display->setFlags(currentState.flags);
        }
        if ((currentState.orientation != drawingState.orientation) ||
            (currentState.layerStackSpaceRect != drawingState.layerStackSpaceRect) ||
            (currentState.orientedDisplaySpaceRect != drawingState.orientedDisplaySpaceRect)) {
            if (mUseFbScaling && display->isPrimary() && display->isPoweredOn()) {
                const ssize_t index = mCurrentState.displays.indexOfKey(displayToken);
                DisplayDeviceState& curState = mCurrentState.displays.editValueAt(index);
                setFrameBufferSizeForScaling(display, curState, drawingState);
                displaySizeChanged = true;
            } else {
                display->setProjection(currentState.orientation, currentState.layerStackSpaceRect,
                                       currentState.orientedDisplaySpaceRect);
            }
            if (isDisplayActiveLocked(display)) {
                mActiveDisplayTransformHint = display->getTransformHint();
            }
        }
        if (currentState.width != drawingState.width ||
            currentState.height != drawingState.height) {
            if (!displaySizeChanged) {
                display->setDisplaySize(currentState.width, currentState.height);

                if (isDisplayActiveLocked(display)) {
                    onActiveDisplaySizeChanged(display);
                }
            }
        }
    }
}

void SurfaceFlinger::updateInternalDisplayVsyncLocked(const sp<DisplayDevice>& activeDisplay) {
    mVsyncConfiguration->reset();
    const Fps refreshRate = activeDisplay->refreshRateConfigs().getActiveMode()->getFps();
    updatePhaseConfiguration(refreshRate);
    mRefreshRateStats->setRefreshRate(refreshRate);
    if (mUseAdvanceSfOffset && mComposerExtnIntf) {
        const auto& supportedModes = getDefaultDisplayDeviceLocked()->getSupportedModes();
        for (const auto& [id, mode] : supportedModes) {
            mVsyncConfiguration->getConfigsForRefreshRate(mode->getFps());
        }

        // Update the Advanced SF Offsets/Durations
        mVsyncConfiguration->UpdateSfOffsets(&mAdvancedSfOffsets);
    }
}

void SurfaceFlinger::setFrameBufferSizeForScaling(sp<DisplayDevice> displayDevice,
                                                  DisplayDeviceState& currentState,
                                                  const DisplayDeviceState& drawingState) {
    base::unique_fd fd;
    auto display = displayDevice->getCompositionDisplay();
    int newWidth = currentState.layerStackSpaceRect.width();
    int newHeight = currentState.layerStackSpaceRect.height();
    int currentWidth = drawingState.layerStackSpaceRect.width();
    int currentHeight = drawingState.layerStackSpaceRect.height();
    int displayWidth = displayDevice->getWidth();
    int displayHeight = displayDevice->getHeight();
    bool update_needed = false;

    if (newWidth != currentWidth || newHeight != currentHeight) {
        update_needed = true;
        if (!((newWidth > newHeight && displayWidth > displayHeight) ||
            (newWidth < newHeight && displayWidth < displayHeight))) {
            std::swap(newWidth, newHeight);
        }
    }

    if (displayDevice->getWidth() == newWidth && displayDevice->getHeight() == newHeight &&
        !update_needed) {
        displayDevice->setProjection(currentState.orientation, currentState.layerStackSpaceRect,
                                     currentState.orientedDisplaySpaceRect);
        return;
    }

    if (newWidth > 0 && newHeight > 0) {
        currentState.width =  newWidth;
        currentState.height = newHeight;
    }
    currentState.orientedDisplaySpaceRect =  currentState.layerStackSpaceRect;

    if (mBootStage == BootStage::FINISHED) {
        displayDevice->setDisplaySize(currentState.width, currentState.height);
        displayDevice->setProjection(currentState.orientation, currentState.layerStackSpaceRect,
                                     currentState.orientedDisplaySpaceRect);
        display->getRenderSurface()->setViewportAndProjection();
        display->getRenderSurface()->flipClientTarget(true);
        // queue a scratch buffer to flip Client Target with updated size
        display->getRenderSurface()->queueBuffer(std::move(fd));
        display->getRenderSurface()->flipClientTarget(false);
        // releases the FrameBuffer that was acquired as part of queueBuffer()
        display->getRenderSurface()->onPresentDisplayCompleted();
    }
}
void SurfaceFlinger::processDisplayChangesLocked() {
    // here we take advantage of Vector's copy-on-write semantics to
    // improve performance by skipping the transaction entirely when
    // know that the lists are identical
    const KeyedVector<wp<IBinder>, DisplayDeviceState>& curr(mCurrentState.displays);
    const KeyedVector<wp<IBinder>, DisplayDeviceState>& draw(mDrawingState.displays);
    if (!curr.isIdenticalTo(draw)) {
        mVisibleRegionsDirty = true;
        mUpdateInputInfo = true;

        // find the displays that were removed
        // (ie: in drawing state but not in current state)
        // also handle displays that changed
        // (ie: displays that are in both lists)
        for (size_t i = 0; i < draw.size(); i++) {
            const wp<IBinder>& displayToken = draw.keyAt(i);
            const ssize_t j = curr.indexOfKey(displayToken);
            if (j < 0) {
                // in drawing state but not in current state
                processDisplayRemoved(displayToken);
            } else {
                // this display is in both lists. see if something changed.
                const DisplayDeviceState& currentState = curr[j];
                const DisplayDeviceState& drawingState = draw[i];
                processDisplayChanged(displayToken, currentState, drawingState);
            }
        }

        // find displays that were added
        // (ie: in current state but not in drawing state)
        for (size_t i = 0; i < curr.size(); i++) {
            const wp<IBinder>& displayToken = curr.keyAt(i);
            if (draw.indexOfKey(displayToken) < 0) {
                processDisplayAdded(displayToken, curr[i]);
            }
        }
    }

    mDrawingState.displays = mCurrentState.displays;
}

void SurfaceFlinger::commitTransactionsLocked(uint32_t transactionFlags) {
    // Commit display transactions.
    const bool displayTransactionNeeded = transactionFlags & eDisplayTransactionNeeded;
    if (displayTransactionNeeded) {
        processDisplayChangesLocked();
        processDisplayHotplugEventsLocked();
    }
    mForceTransactionDisplayChange = displayTransactionNeeded;

    if (mSomeChildrenChanged) {
        mVisibleRegionsDirty = true;
        mSomeChildrenChanged = false;
        mUpdateInputInfo = true;
    }

    // Update transform hint.
    if (transactionFlags & (eTransformHintUpdateNeeded | eDisplayTransactionNeeded)) {
        // Layers and/or displays have changed, so update the transform hint for each layer.
        //
        // NOTE: we do this here, rather than when presenting the display so that
        // the hint is set before we acquire a buffer from the surface texture.
        //
        // NOTE: layer transactions have taken place already, so we use their
        // drawing state. However, SurfaceFlinger's own transaction has not
        // happened yet, so we must use the current state layer list
        // (soon to become the drawing state list).
        //
        sp<const DisplayDevice> hintDisplay;
        ui::LayerStack layerStack;

        mCurrentState.traverse([&](Layer* layer) REQUIRES(mStateLock) {
            // NOTE: we rely on the fact that layers are sorted by
            // layerStack first (so we don't have to traverse the list
            // of displays for every layer).
            if (const auto filter = layer->getOutputFilter(); layerStack != filter.layerStack) {
                layerStack = filter.layerStack;
                hintDisplay = nullptr;

                // Find the display that includes the layer.
                for (const auto& [token, display] : mDisplays) {
                    if (!display->getCompositionDisplay()->includesLayer(filter)) {
                        continue;
                    }

                    // Pick the primary display if another display mirrors the layer.
                    if (hintDisplay) {
                        hintDisplay = nullptr;
                        break;
                    }

                    hintDisplay = display;
                }
            }

            if (!hintDisplay && mDisplays.size() > 0) {
                // NOTE: TEMPORARY FIX ONLY. Real fix should cause layers to
                // redraw after transform hint changes. See bug 8508397.

                // could be null when this layer is using a layerStack
                // that is not visible on any display. Also can occur at
                // screen off/on times.
                hintDisplay = getDefaultDisplayDeviceLocked();
            }

            if (hintDisplay) {
                layer->updateTransformHint(hintDisplay->getTransformHint());
            } else {
                ALOGW("Ignoring transform hint update for %s", layer->getDebugName());
            }
        });
    }

    if (mLayersAdded) {
        mLayersAdded = false;
        // Layers have been added.
        mVisibleRegionsDirty = true;
        mUpdateInputInfo = true;
    }

    // some layers might have been removed, so
    // we need to update the regions they're exposing.
    if (mLayersRemoved) {
        mLayersRemoved = false;
        mVisibleRegionsDirty = true;
        mUpdateInputInfo = true;
        mDrawingState.traverseInZOrder([&](Layer* layer) {
            if (mLayersPendingRemoval.indexOf(layer) >= 0) {
                // this layer is not visible anymore
                Region visibleReg;
                visibleReg.set(layer->getScreenBounds());
                invalidateLayerStack(layer, visibleReg);
            }
        });
    }

    doCommitTransactions();
    signalSynchronousTransactions(CountDownLatch::eSyncTransaction);
    mAnimTransactionPending = false;
}

void SurfaceFlinger::updateInputFlinger() {
    ATRACE_CALL();
    if (!mInputFlinger) {
        return;
    }

    std::vector<WindowInfo> windowInfos;
    std::vector<DisplayInfo> displayInfos;
    bool updateWindowInfo = false;
    if (mUpdateInputInfo) {
        mUpdateInputInfo = false;
        updateWindowInfo = true;
        buildWindowInfos(windowInfos, displayInfos);
    } else if (mInputWindowCommands.empty()) {
        return;
    }

    BackgroundExecutor::getInstance().sendCallbacks({[updateWindowInfo,
                                                      windowInfos = std::move(windowInfos),
                                                      displayInfos = std::move(displayInfos),
                                                      inputWindowCommands =
                                                              std::move(mInputWindowCommands),
                                                      inputFlinger = mInputFlinger, this]() {
        ATRACE_NAME("BackgroundExecutor::updateInputFlinger");
        if (updateWindowInfo) {
            mWindowInfosListenerInvoker
                    ->windowInfosChanged(windowInfos, displayInfos,
                                         inputWindowCommands.windowInfosReportedListeners);
        } else {
            // If there are listeners but no changes to input windows, call the listeners
            // immediately.
            for (const auto& listener : inputWindowCommands.windowInfosReportedListeners) {
                if (IInterface::asBinder(listener)->isBinderAlive()) {
                    listener->onWindowInfosReported();
                }
            }
        }
        for (const auto& focusRequest : inputWindowCommands.focusRequests) {
            inputFlinger->setFocusedWindow(focusRequest);
        }
    }});

    mInputWindowCommands.clear();
}

void SurfaceFlinger::persistDisplayBrightness(bool needsComposite) {
    const bool supportsDisplayBrightnessCommand = getHwComposer().getComposer()->isSupported(
            Hwc2::Composer::OptionalFeature::DisplayBrightnessCommand);
    if (!supportsDisplayBrightnessCommand) {
        return;
    }

    for (const auto& [_, display] : FTL_FAKE_GUARD(mStateLock, mDisplays)) {
        if (const auto brightness = display->getStagedBrightness(); brightness) {
            if (!needsComposite) {
                const status_t error =
                        getHwComposer()
                                .setDisplayBrightness(display->getPhysicalId(), *brightness,
                                                      display->getCompositionDisplay()
                                                              ->getState()
                                                              .displayBrightnessNits,
                                                      Hwc2::Composer::DisplayBrightnessOptions{
                                                              .applyImmediately = true})
                                .get();

                ALOGE_IF(error != NO_ERROR,
                         "Error setting display brightness for display %s: %d (%s)",
                         display->getDebugName().c_str(), error, strerror(error));
            }
            display->persistBrightness(needsComposite);
        }
    }
}

void SurfaceFlinger::buildWindowInfos(std::vector<WindowInfo>& outWindowInfos,
                                      std::vector<DisplayInfo>& outDisplayInfos) {
    ftl::SmallMap<ui::LayerStack, DisplayDevice::InputInfo, 4> displayInputInfos;

    for (const auto& [_, display] : FTL_FAKE_GUARD(mStateLock, mDisplays)) {
        const auto layerStack = display->getLayerStack();
        const auto info = display->getInputInfo();

        const auto [it, emplaced] = displayInputInfos.try_emplace(layerStack, info);
        if (emplaced) {
            continue;
        }

        // If the layer stack is mirrored on multiple displays, the first display that is configured
        // to receive input takes precedence.
        auto& otherInfo = it->second;
        if (otherInfo.receivesInput) {
            ALOGW_IF(display->receivesInput(),
                     "Multiple displays claim to accept input for the same layer stack: %u",
                     layerStack.id);
        } else {
            otherInfo = info;
        }
    }

    static size_t sNumWindowInfos = 0;
    outWindowInfos.reserve(sNumWindowInfos);
    sNumWindowInfos = 0;

    mDrawingState.traverseInReverseZOrder([&](Layer* layer) {
        if (!layer->needsInputInfo()) return;

        // Do not create WindowInfos for windows on displays that cannot receive input.
        if (const auto opt = displayInputInfos.get(layer->getLayerStack())) {
            const auto& info = opt->get();
            outWindowInfos.push_back(layer->fillInputInfo(info.transform, info.isSecure));
        }
    });

    sNumWindowInfos = outWindowInfos.size();

    outDisplayInfos.reserve(displayInputInfos.size());
    for (const auto& [_, info] : displayInputInfos) {
        outDisplayInfos.push_back(info.info);
    }
}

void SurfaceFlinger::updateCursorAsync() {
    compositionengine::CompositionRefreshArgs refreshArgs;
    for (const auto& [_, display] : FTL_FAKE_GUARD(mStateLock, mDisplays)) {
        if (HalDisplayId::tryCast(display->getId())) {
            refreshArgs.outputs.push_back(display->getCompositionDisplay());
        }
    }

    mCompositionEngine->updateCursorAsync(refreshArgs);
}

void SurfaceFlinger::requestDisplayMode(DisplayModePtr mode, DisplayModeEvent event) {
    // If this is called from the main thread mStateLock must be locked before
    // Currently the only way to call this function from the main thread is from
    // Scheduler::chooseRefreshRateForContent

    ConditionalLock lock(mStateLock, std::this_thread::get_id() != mMainThreadId);

    const auto display = getDefaultDisplayDeviceLocked();
    if (!display || mBootStage != BootStage::FINISHED) {
        return;
    }
    ATRACE_CALL();

    if (!display->refreshRateConfigs().isModeAllowed(mode->getId())) {
        ALOGV("Skipping disallowed mode %d", mode->getId().value());
        return;
    }

    setDesiredActiveMode({mode, event});

    uint32_t hwcDisplayId;
    if (isDisplayExtnEnabled() && getHwcDisplayId(display, &hwcDisplayId)) {
        setDisplayExtnActiveConfig(hwcDisplayId, mode->getId().value());
    }
}

void SurfaceFlinger::triggerOnFrameRateOverridesChanged() {
    PhysicalDisplayId displayId = [&]() {
        ConditionalLock lock(mStateLock, std::this_thread::get_id() != mMainThreadId);
        return getDefaultDisplayDeviceLocked()->getPhysicalId();
    }();

    mScheduler->onFrameRateOverridesChanged(mAppConnectionHandle, displayId);
}

void SurfaceFlinger::initScheduler(const sp<DisplayDevice>& display) {
    if (mScheduler) {
        // If the scheduler is already initialized, this means that we received
        // a hotplug(connected) on the primary display. In that case we should
        // update the scheduler with the most recent display information.
        ALOGW("Scheduler already initialized, updating instead");
        mScheduler->setRefreshRateConfigs(display->holdRefreshRateConfigs());
        return;
    }
    const auto currRefreshRate = display->getActiveMode()->getFps();
    mRefreshRateStats = std::make_unique<scheduler::RefreshRateStats>(*mTimeStats, currRefreshRate,
                                                                      hal::PowerMode::OFF);

    mVsyncConfiguration = getFactory().createVsyncConfiguration(currRefreshRate);
    mVsyncModulator = sp<VsyncModulator>::make(mVsyncConfiguration->getCurrentConfigs());

    using Feature = scheduler::Feature;
    scheduler::FeatureFlags features;

    if (sysprop::use_content_detection_for_refresh_rate(false)) {
        features |= Feature::kContentDetection;
    }
    if (base::GetBoolProperty("debug.sf.show_predicted_vsync"s, false)) {
        features |= Feature::kTracePredictedVsync;
    }
    if (!base::GetBoolProperty("debug.sf.vsync_reactor_ignore_present_fences"s, false) &&
        !getHwComposer().hasCapability(Capability::PRESENT_FENCE_IS_NOT_RELIABLE)) {
        features |= Feature::kPresentFences;
    }

    mScheduler = std::make_unique<scheduler::Scheduler>(static_cast<ICompositor&>(*this),
                                                        static_cast<ISchedulerCallback&>(*this),
                                                        features);
    {
        auto configs = display->holdRefreshRateConfigs();
        if (configs->kernelIdleTimerController().has_value()) {
            features |= Feature::kKernelIdleTimer;
        }

        mScheduler->createVsyncSchedule(features);
        mScheduler->setRefreshRateConfigs(std::move(configs));
    }
    setVsyncEnabled(false);
    mScheduler->startTimers();

    const auto configs = mVsyncConfiguration->getCurrentConfigs();
    const nsecs_t vsyncPeriod = currRefreshRate.getPeriodNsecs();
    mAppConnectionHandle =
            mScheduler->createConnection("app", mFrameTimeline->getTokenManager(),
                                         /*workDuration=*/configs.late.appWorkDuration,
                                         /*readyDuration=*/configs.late.sfWorkDuration,
                                         impl::EventThread::InterceptVSyncsCallback());
    mSfConnectionHandle =
            mScheduler->createConnection("appSf", mFrameTimeline->getTokenManager(),
                                         /*workDuration=*/std::chrono::nanoseconds(vsyncPeriod),
                                         /*readyDuration=*/configs.late.sfWorkDuration,
                                         [this](nsecs_t timestamp) {
                                             mInterceptor->saveVSyncEvent(timestamp);
                                         });

    mScheduler->initVsync(mScheduler->getVsyncSchedule().getDispatch(),
                          *mFrameTimeline->getTokenManager(), configs.late.sfWorkDuration);

    mRegionSamplingThread =
            new RegionSamplingThread(*this, RegionSamplingThread::EnvironmentTimingTunables());
    mFpsReporter = new FpsReporter(*mFrameTimeline, *this);
    // Dispatch a mode change request for the primary display on scheduler
    // initialization, so that the EventThreads always contain a reference to a
    // prior configuration.
    //
    // This is a bit hacky, but this avoids a back-pointer into the main SF
    // classes from EventThread, and there should be no run-time binder cost
    // anyway since there are no connected apps at this point.
    mScheduler->onPrimaryDisplayModeChanged(mAppConnectionHandle, display->getActiveMode());
}

void SurfaceFlinger::updatePhaseConfiguration(const Fps& refreshRate) {
    mVsyncConfiguration->setRefreshRateFps(refreshRate);
    setVsyncConfig(mVsyncModulator->setVsyncConfigSet(mVsyncConfiguration->getCurrentConfigs()),
                   refreshRate.getPeriodNsecs());
}

void SurfaceFlinger::setVsyncConfig(const VsyncModulator::VsyncConfig& config,
                                    nsecs_t vsyncPeriod) {
    mScheduler->setDuration(mAppConnectionHandle,
                            /*workDuration=*/config.appWorkDuration,
                            /*readyDuration=*/config.sfWorkDuration);
    mScheduler->setDuration(mSfConnectionHandle,
                            /*workDuration=*/std::chrono::nanoseconds(vsyncPeriod),
                            /*readyDuration=*/config.sfWorkDuration);
    mScheduler->setDuration(config.sfWorkDuration);
}

void SurfaceFlinger::doCommitTransactions() {
    ATRACE_CALL();

    if (!mLayersPendingRemoval.isEmpty()) {
        // Notify removed layers now that they can't be drawn from
        for (const auto& l : mLayersPendingRemoval) {
            // Ensure any buffers set to display on any children are released.
            if (l->isRemovedFromCurrentState()) {
                l->latchAndReleaseBuffer();
            }

            // If a layer has a parent, we allow it to out-live it's handle
            // with the idea that the parent holds a reference and will eventually
            // be cleaned up. However no one cleans up the top-level so we do so
            // here.
            if (l->isAtRoot()) {
                l->setIsAtRoot(false);
                mCurrentState.layersSortedByZ.remove(l);
            }

            // If the layer has been removed and has no parent, then it will not be reachable
            // when traversing layers on screen. Add the layer to the offscreenLayers set to
            // ensure we can copy its current to drawing state.
            if (!l->getParent()) {
                mOffscreenLayers.emplace(l.get());
            }
        }
        mLayersPendingRemoval.clear();
    }

    // If this transaction is part of a window animation then the next frame
    // we composite should be considered an animation as well.
    mAnimCompositionPending = mAnimTransactionPending;

    mDrawingState = mCurrentState;
    // clear the "changed" flags in current state
    mCurrentState.colorMatrixChanged = false;

    if (mVisibleRegionsDirty) {
        for (const auto& rootLayer : mDrawingState.layersSortedByZ) {
            rootLayer->commitChildList();
        }
    }

    commitOffscreenLayers();
    if (mNumClones > 0) {
        mDrawingState.traverse([&](Layer* layer) { layer->updateMirrorInfo(); });
    }
}

void SurfaceFlinger::commitOffscreenLayers() {
    for (Layer* offscreenLayer : mOffscreenLayers) {
        offscreenLayer->traverse(LayerVector::StateSet::Drawing, [](Layer* layer) {
            if (layer->clearTransactionFlags(eTransactionNeeded)) {
                layer->doTransaction(0);
                layer->commitChildList();
            }
        });
    }
}

void SurfaceFlinger::invalidateLayerStack(const sp<const Layer>& layer, const Region& dirty) {
    for (const auto& [token, displayDevice] : FTL_FAKE_GUARD(mStateLock, mDisplays)) {
        auto display = displayDevice->getCompositionDisplay();
        if (display->includesLayer(layer->getOutputFilter())) {
            display->editState().dirtyRegion.orSelf(dirty);
        }
    }
}

bool SurfaceFlinger::latchBuffers() {
    ATRACE_CALL();

    const nsecs_t latchTime = systemTime();

    bool visibleRegions = false;
    bool frameQueued = false;
    bool newDataLatched = false;
    std::set<uint32_t> layerStackIds;
    uint32_t layerStackId = 0;

    const nsecs_t expectedPresentTime = mExpectedPresentTime.load();

    // Store the set of layers that need updates. This set must not change as
    // buffers are being latched, as this could result in a deadlock.
    // Example: Two producers share the same command stream and:
    // 1.) Layer 0 is latched
    // 2.) Layer 0 gets a new frame
    // 2.) Layer 1 gets a new frame
    // 3.) Layer 1 is latched.
    // Display is now waiting on Layer 1's frame, which is behind layer 0's
    // second frame. But layer 0's second frame could be waiting on display.
    mDrawingState.traverse([&](Layer* layer) {
        if (layer->clearTransactionFlags(eTransactionNeeded) || mForceTransactionDisplayChange) {
            const uint32_t flags = layer->doTransaction(0);
            if (flags & Layer::eVisibleRegion) {
                mVisibleRegionsDirty = true;
            }
        }

        if (layer->hasReadyFrame()) {
            frameQueued = true;
            if (layer->shouldPresentNow(expectedPresentTime)) {
                mLayersWithQueuedFrames.emplace(layer);
                if (wakeUpPresentationDisplays) {
                    layerStackId = layer->getLayerStack().id;
                    layerStackIds.insert(layerStackId);
                }
            } else {
                ATRACE_NAME("!layer->shouldPresentNow()");
                layer->useEmptyDamage();
            }
        } else {
            layer->useEmptyDamage();
        }
    });
    mForceTransactionDisplayChange = false;

    if (wakeUpPresentationDisplays && !mLayersWithQueuedFrames.empty()) {
        handlePresentationDisplaysEarlyWakeup(layerStackIds.size(), layerStackId);
    }

    // The client can continue submitting buffers for offscreen layers, but they will not
    // be shown on screen. Therefore, we need to latch and release buffers of offscreen
    // layers to ensure dequeueBuffer doesn't block indefinitely.
    for (Layer* offscreenLayer : mOffscreenLayers) {
        offscreenLayer->traverse(LayerVector::StateSet::Drawing,
                                         [&](Layer* l) { l->latchAndReleaseBuffer(); });
    }

    if (!mLayersWithQueuedFrames.empty()) {
        // mStateLock is needed for latchBuffer as LayerRejecter::reject()
        // writes to Layer current state. See also b/119481871
        Mutex::Autolock lock(mStateLock);

        for (const auto& layer : mLayersWithQueuedFrames) {
            if (layer->latchBuffer(visibleRegions, latchTime, expectedPresentTime)) {
                mLayersPendingRefresh.push_back(layer);
                newDataLatched = true;
            }
            layer->useSurfaceDamage();
        }
    }

    mVisibleRegionsDirty |= visibleRegions;

    // If we will need to wake up at some time in the future to deal with a
    // queued frame that shouldn't be displayed during this vsync period, wake
    // up during the next vsync period to check again.
    if (frameQueued && (mLayersWithQueuedFrames.empty() || !newDataLatched)) {
        scheduleCommit(FrameHint::kNone);
    }

    // enter boot animation on first buffer latch
    if (CC_UNLIKELY(mBootStage == BootStage::BOOTLOADER && newDataLatched)) {
        ALOGI("Enter boot animation");
        mBootStage = BootStage::BOOTANIMATION;
    }

    if (mNumClones > 0) {
        mDrawingState.traverse([&](Layer* layer) { layer->updateCloneBufferInfo(); });
    }

    // Only continue with the refresh if there is actually new work to do
    return !mLayersWithQueuedFrames.empty() && newDataLatched;
}

status_t SurfaceFlinger::addClientLayer(const sp<Client>& client, const sp<IBinder>& handle,
                                        const sp<Layer>& layer, const wp<Layer>& parent,
                                        bool addToRoot, uint32_t* outTransformHint) {
    if (mNumLayers >= MAX_LAYERS) {
        ALOGE("AddClientLayer failed, mNumLayers (%zu) >= MAX_LAYERS (%zu)", mNumLayers.load(),
               MAX_LAYERS);
        mCurrentState.traverseInZOrder([&](Layer* layer) {
               const auto& p = layer->getParent();
               ALOGE("layer (%s) ::  parent (%s).",
               layer->getName().c_str(),
               (p != nullptr) ? p->getName().c_str() : "no-parent");
        });
        static_cast<void>(mScheduler->schedule([=] {
            ALOGE("Dumping random sampling of on-screen layers: ");
            mDrawingState.traverse([&](Layer *layer) {
                // Aim to dump about 200 layers to avoid totally trashing
                // logcat. On the other hand, if there really are 4096 layers
                // something has gone totally wrong its probably the most
                // useful information in logcat.
                if (rand() % 20 == 13) {
                    ALOGE("Layer: %s", layer->getName().c_str());
                }
            });
            for (Layer* offscreenLayer : mOffscreenLayers) {
                if (rand() % 20 == 13) {
                    ALOGE("Offscreen-layer: %s", offscreenLayer->getName().c_str());
                }
            }
        }));
        return NO_MEMORY;
    }

    {
        std::scoped_lock<std::mutex> lock(mCreatedLayersLock);
        mCreatedLayers.emplace_back(layer, parent, addToRoot);
    }

    layer->updateTransformHint(mActiveDisplayTransformHint);
    if (outTransformHint) {
        *outTransformHint = mActiveDisplayTransformHint;
    }
    // attach this layer to the client
    if (client != nullptr) {
        client->attachLayer(handle, layer);
    }

    setTransactionFlags(eTransactionNeeded);
    return NO_ERROR;
}

uint32_t SurfaceFlinger::getTransactionFlags() const {
    return mTransactionFlags;
}

uint32_t SurfaceFlinger::clearTransactionFlags(uint32_t mask) {
    return mTransactionFlags.fetch_and(~mask) & mask;
}

void SurfaceFlinger::setTransactionFlags(uint32_t mask, TransactionSchedule schedule,
                                         const sp<IBinder>& applyToken, FrameHint frameHint) {
    modulateVsync(&VsyncModulator::setTransactionSchedule, schedule, applyToken);

    if (const bool scheduled = mTransactionFlags.fetch_or(mask) & mask; !scheduled) {
        scheduleCommit(frameHint);
    }
}

bool SurfaceFlinger::stopTransactionProcessing(
        const std::unordered_set<sp<IBinder>, SpHash<IBinder>>&
                applyTokensWithUnsignaledTransactions) const {
    if (enableLatchUnsignaledConfig == LatchUnsignaledConfig::AutoSingleLayer) {
        // if we are in LatchUnsignaledConfig::AutoSingleLayer
        // then we should have only one applyToken for processing.
        // so we can stop further transactions on this applyToken.
        return !applyTokensWithUnsignaledTransactions.empty();
    }

    return false;
}

int SurfaceFlinger::flushUnsignaledPendingTransactionQueues(
        std::vector<TransactionState>& transactions,
        std::unordered_map<sp<IBinder>, uint64_t, SpHash<IBinder>>& bufferLayersReadyToPresent,
        std::unordered_set<sp<IBinder>, SpHash<IBinder>>& applyTokensWithUnsignaledTransactions) {
    return flushPendingTransactionQueues(transactions, bufferLayersReadyToPresent,
                                         applyTokensWithUnsignaledTransactions,
                                         /*tryApplyUnsignaled*/ true);
}

int SurfaceFlinger::flushPendingTransactionQueues(
        std::vector<TransactionState>& transactions,
        std::unordered_map<sp<IBinder>, uint64_t, SpHash<IBinder>>& bufferLayersReadyToPresent,
        std::unordered_set<sp<IBinder>, SpHash<IBinder>>& applyTokensWithUnsignaledTransactions,
        bool tryApplyUnsignaled) {
    int transactionsPendingBarrier = 0;
    auto it = mPendingTransactionQueues.begin();
    while (it != mPendingTransactionQueues.end()) {
        auto& [applyToken, transactionQueue] = *it;
        while (!transactionQueue.empty()) {
            if (stopTransactionProcessing(applyTokensWithUnsignaledTransactions)) {
                ATRACE_NAME("stopTransactionProcessing");
                break;
            }

            auto& transaction = transactionQueue.front();
            const auto ready =
                transactionIsReadyToBeApplied(transaction,
                                              transaction.frameTimelineInfo,
                                              transaction.isAutoTimestamp,
                                              transaction.desiredPresentTime,
                                              transaction.originUid, transaction.states,
                                              bufferLayersReadyToPresent, transactions.size(),
                                              tryApplyUnsignaled);
            ATRACE_INT("TransactionReadiness", static_cast<int>(ready));
            if (ready == TransactionReadiness::NotReady) {
                setTransactionFlags(eTransactionFlushNeeded);
                break;
            }
            if (ready == TransactionReadiness::NotReadyBarrier) {
                transactionsPendingBarrier++;
                setTransactionFlags(eTransactionFlushNeeded);
                break;
            }
            transaction.traverseStatesWithBuffers([&](const layer_state_t& state) {
                const bool frameNumberChanged = state.bufferData->flags.test(
                        BufferData::BufferDataChange::frameNumberChanged);
                if (frameNumberChanged) {
                    bufferLayersReadyToPresent[state.surface] = state.bufferData->frameNumber;
                } else {
                    // Barrier function only used for BBQ which always includes a frame number
                    bufferLayersReadyToPresent[state.surface] =
                        std::numeric_limits<uint64_t>::max();
                }
            });
            const bool appliedUnsignaled = (ready == TransactionReadiness::ReadyUnsignaled);
            if (appliedUnsignaled) {
                applyTokensWithUnsignaledTransactions.insert(transaction.applyToken);
            }

            transactions.emplace_back(std::move(transaction));
            transactionQueue.pop();
        }

        if (transactionQueue.empty()) {
            it = mPendingTransactionQueues.erase(it);
            mTransactionQueueCV.broadcast();
        } else {
            it = std::next(it, 1);
        }
    }
    return transactionsPendingBarrier;
}

bool SurfaceFlinger::flushTransactionQueues(int64_t vsyncId) {
    // to prevent onHandleDestroyed from being called while the lock is held,
    // we must keep a copy of the transactions (specifically the composer
    // states) around outside the scope of the lock
    std::vector<TransactionState> transactions;
    // Layer handles that have transactions with buffers that are ready to be applied.
    std::unordered_map<sp<IBinder>, uint64_t, SpHash<IBinder>> bufferLayersReadyToPresent;
    std::unordered_set<sp<IBinder>, SpHash<IBinder>> applyTokensWithUnsignaledTransactions;
    {
        Mutex::Autolock _l(mStateLock);
        {
            Mutex::Autolock _l(mQueueLock);

            int lastTransactionsPendingBarrier = 0;
            int transactionsPendingBarrier = 0;
            // First collect transactions from the pending transaction queues.
            // We are not allowing unsignaled buffers here as we want to
            // collect all the transactions from applyTokens that are ready first.
            transactionsPendingBarrier =
                    flushPendingTransactionQueues(transactions, bufferLayersReadyToPresent,
                            applyTokensWithUnsignaledTransactions, /*tryApplyUnsignaled*/ false);

            // Second, collect transactions from the transaction queue.
            // Here as well we are not allowing unsignaled buffers for the same
            // reason as above.
            while (!mTransactionQueue.empty()) {
                auto& transaction = mTransactionQueue.front();
                const bool pendingTransactions =
                        mPendingTransactionQueues.find(transaction.applyToken) !=
                        mPendingTransactionQueues.end();
                const auto ready = [&]() REQUIRES(mStateLock) {
                    if (pendingTransactions) {
                        ATRACE_NAME("pendingTransactions");
                        return TransactionReadiness::NotReady;
                    }

                    return transactionIsReadyToBeApplied(transaction, transaction.frameTimelineInfo,
                                                         transaction.isAutoTimestamp,
                                                         transaction.desiredPresentTime,
                                                         transaction.originUid, transaction.states,
                                                         bufferLayersReadyToPresent,
                                                         transactions.size(),
                                                         /*tryApplyUnsignaled*/ false);
                }();
                ATRACE_INT("TransactionReadiness", static_cast<int>(ready));
                if (ready != TransactionReadiness::Ready) {
                    if (ready == TransactionReadiness::NotReadyBarrier) {
                        transactionsPendingBarrier++;
                    }
                    mPendingTransactionQueues[transaction.applyToken].push(std::move(transaction));
                } else {
                    transaction.traverseStatesWithBuffers([&](const layer_state_t& state) {
                        const bool frameNumberChanged = state.bufferData->flags.test(
                                BufferData::BufferDataChange::frameNumberChanged);
                        if (frameNumberChanged) {
                            bufferLayersReadyToPresent[state.surface] = state.bufferData->frameNumber;
                        } else {
                            // Barrier function only used for BBQ which always includes a frame number.
                            // This value only used for barrier logic.
                            bufferLayersReadyToPresent[state.surface] =
                                std::numeric_limits<uint64_t>::max();
                        }
                    });
                    transactions.emplace_back(std::move(transaction));
                }
                mTransactionQueue.pop_front();
                ATRACE_INT("TransactionQueue", mTransactionQueue.size());
            }

            // Transactions with a buffer pending on a barrier may be on a different applyToken
            // than the transaction which satisfies our barrier. In fact this is the exact use case
            // that the primitive is designed for. This means we may first process
            // the barrier dependent transaction, determine it ineligible to complete
            // and then satisfy in a later inner iteration of flushPendingTransactionQueues.
            // The barrier dependent transaction was eligible to be presented in this frame
            // but we would have prevented it without case. To fix this we continually
            // loop through flushPendingTransactionQueues until we perform an iteration
            // where the number of transactionsPendingBarrier doesn't change. This way
            // we can continue to resolve dependency chains of barriers as far as possible.
            while (lastTransactionsPendingBarrier != transactionsPendingBarrier) {
                lastTransactionsPendingBarrier = transactionsPendingBarrier;
                transactionsPendingBarrier =
                    flushPendingTransactionQueues(transactions, bufferLayersReadyToPresent,
                        applyTokensWithUnsignaledTransactions,
                        /*tryApplyUnsignaled*/ false);
            }

            // We collected all transactions that could apply without latching unsignaled buffers.
            // If we are allowing latch unsignaled of some form, now it's the time to go over the
            // transactions that were not applied and try to apply them unsignaled.
            if (enableLatchUnsignaledConfig != LatchUnsignaledConfig::Disabled) {
                flushUnsignaledPendingTransactionQueues(transactions, bufferLayersReadyToPresent,
                                                        applyTokensWithUnsignaledTransactions);
            }

            return applyTransactions(transactions, vsyncId);
        }
    }
}

bool SurfaceFlinger::applyTransactions(std::vector<TransactionState>& transactions,
                                       int64_t vsyncId) {
    bool needsTraversal = false;
    // Now apply all transactions.
    for (auto& transaction : transactions) {
        needsTraversal |=
                applyTransactionState(transaction.frameTimelineInfo, transaction.states,
                                      transaction.displays, transaction.flags,
                                      transaction.inputWindowCommands,
                                      transaction.desiredPresentTime, transaction.isAutoTimestamp,
                                      transaction.buffer, transaction.postTime,
                                      transaction.permissions, transaction.hasListenerCallbacks,
                                      transaction.listenerCallbacks, transaction.originPid,
                                      transaction.originUid, transaction.id);
        if (transaction.transactionCommittedSignal) {
            mTransactionCommittedSignals.emplace_back(
                    std::move(transaction.transactionCommittedSignal));
        }
    }

    if (mTransactionTracing) {
        mTransactionTracing->addCommittedTransactions(transactions, vsyncId);
    }
    return needsTraversal;
}

bool SurfaceFlinger::transactionFlushNeeded() {
    Mutex::Autolock _l(mQueueLock);
    return !mPendingTransactionQueues.empty() || !mTransactionQueue.empty();
}

bool SurfaceFlinger::frameIsEarly(nsecs_t expectedPresentTime, int64_t vsyncId) const {
    // The amount of time SF can delay a frame if it is considered early based
    // on the VsyncModulator::VsyncConfig::appWorkDuration
    constexpr std::chrono::nanoseconds kEarlyLatchMaxThreshold = 100ms;

    const nsecs_t currentVsyncPeriod = mScheduler->getVsyncSchedule().period().ns();
    const nsecs_t earlyLatchVsyncThreshold = currentVsyncPeriod / 2;

    const auto prediction = mFrameTimeline->getTokenManager()->getPredictionsForToken(vsyncId);
    if (!prediction.has_value()) {
        return false;
    }

    if (std::abs(prediction->presentTime - expectedPresentTime) >=
        kEarlyLatchMaxThreshold.count()) {
        return false;
    }

    return prediction->presentTime >= expectedPresentTime &&
            prediction->presentTime - expectedPresentTime >= earlyLatchVsyncThreshold;
}
bool SurfaceFlinger::shouldLatchUnsignaled(const sp<Layer>& layer, const layer_state_t& state,
                                           size_t numStates, size_t totalTXapplied) const {
    if (enableLatchUnsignaledConfig == LatchUnsignaledConfig::Disabled) {
        ALOGV("%s: false (LatchUnsignaledConfig::Disabled)", __func__);
        return false;
    }

    if (enableLatchUnsignaledConfig == LatchUnsignaledConfig::Always) {
        ALOGV("%s: true (LatchUnsignaledConfig::Always)", __func__);
        return true;
    }

    // We only want to latch unsignaled when a single layer is updated in this
    // transaction (i.e. not a blast sync transaction).
    if (numStates != 1) {
        ALOGV("%s: false (numStates=%zu)", __func__, numStates);
        return false;
    }

    if (enableLatchUnsignaledConfig == LatchUnsignaledConfig::AutoSingleLayer) {
        if (totalTXapplied > 0) {
            ALOGV("%s: false (LatchUnsignaledConfig::AutoSingleLayer; totalTXapplied=%zu)",
                  __func__, totalTXapplied);
            return false;
        }

        // We don't want to latch unsignaled if are in early / client composition
        // as it leads to jank due to RenderEngine waiting for unsignaled buffer
        // or window animations being slow.
        const auto isDefaultVsyncConfig = mVsyncModulator->isVsyncConfigDefault();
        if (!isDefaultVsyncConfig) {
            ALOGV("%s: false (LatchUnsignaledConfig::AutoSingleLayer; !isDefaultVsyncConfig)",
                  __func__);
            return false;
        }
    }

    if (!layer->simpleBufferUpdate(state)) {
        ALOGV("%s: false (!simpleBufferUpdate)", __func__);
        return false;
    }

    ALOGV("%s: true", __func__);
    return true;
}

auto SurfaceFlinger::transactionIsReadyToBeApplied(TransactionState& transaction,
        const FrameTimelineInfo& info, bool isAutoTimestamp, int64_t desiredPresentTime,
        uid_t originUid, Vector<ComposerState>& states,
        const std::unordered_map<
            sp<IBinder>, uint64_t, SpHash<IBinder>>& bufferLayersReadyToPresent,
        size_t totalTXapplied, bool tryApplyUnsignaled) const -> TransactionReadiness {
    ATRACE_FORMAT("transactionIsReadyToBeApplied vsyncId: %" PRId64, info.vsyncId);
    const nsecs_t expectedPresentTime = mExpectedPresentTime.load();
    // Do not present if the desiredPresentTime has not passed unless it is more than one second
    // in the future. We ignore timestamps more than 1 second in the future for stability reasons.
    if (!isAutoTimestamp && desiredPresentTime >= expectedPresentTime &&
        desiredPresentTime < expectedPresentTime + s2ns(1)) {
        ATRACE_NAME("not current");
        return TransactionReadiness::NotReady;
    }

    if (!mScheduler->isVsyncValid(expectedPresentTime, originUid)) {
        ATRACE_NAME("!isVsyncValid");
        return TransactionReadiness::NotReady;
    }

    // If the client didn't specify desiredPresentTime, use the vsyncId to determine the expected
    // present time of this transaction.
    if (isAutoTimestamp && frameIsEarly(expectedPresentTime, info.vsyncId)) {
        ATRACE_NAME("frameIsEarly");
        return TransactionReadiness::NotReady;
    }

    bool fenceUnsignaled = false;
    auto queueProcessTime = systemTime();
    for (ComposerState& state : states) {
        layer_state_t& s = state.state;

        sp<Layer> layer = nullptr;
        if (s.surface) {
            layer = fromHandle(s.surface).promote();
        } else if (s.hasBufferChanges()) {
            ALOGW("Transaction with buffer, but no Layer?");
            continue;
        }
        if (!layer) {
            continue;
        }

        if (s.hasBufferChanges() && s.bufferData->hasBarrier &&
            ((layer->getDrawingState().frameNumber) < s.bufferData->barrierFrameNumber)) {
            const bool willApplyBarrierFrame =
                (bufferLayersReadyToPresent.find(s.surface) != bufferLayersReadyToPresent.end()) &&
                (bufferLayersReadyToPresent.at(s.surface) >= s.bufferData->barrierFrameNumber);
            if (!willApplyBarrierFrame) {
                ATRACE_NAME("NotReadyBarrier");
                return TransactionReadiness::NotReadyBarrier;
            }
        }

        const bool allowLatchUnsignaled = tryApplyUnsignaled &&
                shouldLatchUnsignaled(layer, s, states.size(), totalTXapplied);
        ATRACE_FORMAT("%s allowLatchUnsignaled=%s", layer->getName().c_str(),
                      allowLatchUnsignaled ? "true" : "false");

        const bool acquireFenceChanged = s.bufferData &&
                s.bufferData->flags.test(BufferData::BufferDataChange::fenceChanged) &&
                s.bufferData->acquireFence;
        fenceUnsignaled = fenceUnsignaled ||
                (acquireFenceChanged &&
                 s.bufferData->acquireFence->getStatus() == Fence::Status::Unsignaled);

        uint32_t usage = layer->getBuffer() ? layer->getBuffer()->getUsage() : 0;
        bool cameraOrVideo = ((usage & GRALLOC_USAGE_HW_CAMERA_WRITE) != 0) ||
          ((usage & GRALLOC_USAGE_HW_VIDEO_ENCODER) != 0);

        if (fenceUnsignaled && (!allowLatchUnsignaled || (mLatchMediaContent && cameraOrVideo))) {
            if (!transaction.sentFenceTimeoutWarning &&
                queueProcessTime - transaction.queueTime > std::chrono::nanoseconds(4s).count()) {
                transaction.sentFenceTimeoutWarning = true;
                auto listener = s.bufferData->releaseBufferListener;
                if (listener) {
                    listener->onTransactionQueueStalled();
                }
            }

            ATRACE_NAME("fence unsignaled");
            return TransactionReadiness::NotReady;
        }

        if (mLatchMediaContent && cameraOrVideo &&
            s.bufferData && s.bufferData->acquireFence &&
            (s.bufferData->acquireFence->getStatus() == Fence::Status::Signaled) &&
            (s.bufferData->acquireFence->getSignalTime() == Fence::SIGNAL_TIME_INVALID)) {
            ATRACE_NAME("fence signaled with error. drop");
            s.bufferData->invalid=true;
        }

        if (s.hasBufferChanges()) {
            // If backpressure is enabled and we already have a buffer to commit, keep the
            // transaction in the queue.
            const bool hasPendingBuffer = bufferLayersReadyToPresent.find(s.surface) !=
                bufferLayersReadyToPresent.end();
            if (layer->backpressureEnabled() && hasPendingBuffer && isAutoTimestamp) {
                ATRACE_NAME("hasPendingBuffer");
                return TransactionReadiness::NotReady;
            }

            if (SmomoIntf *smoMo = getSmomoInstance(layer->getSmomoLayerStackId())) {
                if (smoMo->FrameIsEarly(layer->getSequence(), desiredPresentTime)) {
                    return TransactionReadiness::NotReady;
                }
            }
        }
    }
    return fenceUnsignaled ? TransactionReadiness::ReadyUnsignaled : TransactionReadiness::Ready;
}

void SurfaceFlinger::queueTransaction(TransactionState& state) {
    state.queueTime = systemTime();

    Mutex::Autolock lock(mQueueLock);

    // Generate a CountDownLatch pending state if this is a synchronous transaction.
    if (state.flags & eSynchronous) {
        state.transactionCommittedSignal =
                std::make_shared<CountDownLatch>(CountDownLatch::eSyncTransaction);
    }

    mTransactionQueue.emplace_back(state);
    ATRACE_INT("TransactionQueue", mTransactionQueue.size());

    const auto schedule = [](uint32_t flags) {
        if (flags & eEarlyWakeupEnd) return TransactionSchedule::EarlyEnd;
        if (flags & eEarlyWakeupStart) return TransactionSchedule::EarlyStart;
        return TransactionSchedule::Late;
    }(state.flags);

    const auto frameHint = state.isFrameActive() ? FrameHint::kActive : FrameHint::kNone;

    setTransactionFlags(eTransactionFlushNeeded, schedule, state.applyToken, frameHint);
}

void SurfaceFlinger::waitForSynchronousTransaction(
        const CountDownLatch& transactionCommittedSignal) {
    // applyTransactionState is called on the main SF thread.  While a given process may wish
    // to wait on synchronous transactions, the main SF thread should apply the transaction and
    // set the value to notify this after committed.
    if (!transactionCommittedSignal.wait_until(
                std::chrono::nanoseconds(mAnimationTransactionTimeout))) {
        ALOGE("setTransactionState timed out!");
    }
}

void SurfaceFlinger::signalSynchronousTransactions(const uint32_t flag) {
    for (auto it = mTransactionCommittedSignals.begin();
         it != mTransactionCommittedSignals.end();) {
        if ((*it)->countDown(flag)) {
            it = mTransactionCommittedSignals.erase(it);
        } else {
            it++;
        }
    }
}

status_t SurfaceFlinger::setTransactionState(
        const FrameTimelineInfo& frameTimelineInfo, const Vector<ComposerState>& states,
        const Vector<DisplayState>& displays, uint32_t flags, const sp<IBinder>& applyToken,
        const InputWindowCommands& inputWindowCommands, int64_t desiredPresentTime,
        bool isAutoTimestamp, const client_cache_t& uncacheBuffer, bool hasListenerCallbacks,
        const std::vector<ListenerCallbacks>& listenerCallbacks, uint64_t transactionId) {
    ATRACE_CALL();

    uint32_t permissions =
        callingThreadHasUnscopedSurfaceFlingerAccess() ?
        layer_state_t::Permission::ACCESS_SURFACE_FLINGER : 0;
    // Avoid checking for rotation permissions if the caller already has ACCESS_SURFACE_FLINGER
    // permissions.
    if ((permissions & layer_state_t::Permission::ACCESS_SURFACE_FLINGER) ||
        callingThreadHasRotateSurfaceFlingerAccess()) {
        permissions |= layer_state_t::Permission::ROTATE_SURFACE_FLINGER;
    }

    if (callingThreadHasInternalSystemWindowAccess()) {
        permissions |= layer_state_t::Permission::INTERNAL_SYSTEM_WINDOW;
    }

    if (!(permissions & layer_state_t::Permission::ACCESS_SURFACE_FLINGER) &&
        (flags & (eEarlyWakeupStart | eEarlyWakeupEnd))) {
        ALOGE("Only WindowManager is allowed to use eEarlyWakeup[Start|End] flags");
        flags &= ~(eEarlyWakeupStart | eEarlyWakeupEnd);
    }

    const int64_t postTime = systemTime();

    if (mAsyncVdsCreationSupported) {
       checkVirtualDisplayHint(displays);
    }

    IPCThreadState* ipc = IPCThreadState::self();
    const int originPid = ipc->getCallingPid();
    const int originUid = ipc->getCallingUid();
    TransactionState state{frameTimelineInfo,  states,
                           displays,           flags,
                           applyToken,         inputWindowCommands,
                           desiredPresentTime, isAutoTimestamp,
                           uncacheBuffer,      postTime,
                           permissions,        hasListenerCallbacks,
                           listenerCallbacks,  originPid,
                           originUid,          transactionId};

    // Check for incoming buffer updates and increment the pending buffer count.
    state.traverseStatesWithBuffers([&](const layer_state_t& state) {
        sp<Layer> layer = fromHandle(state.surface).promote();
        if (layer != nullptr) {
            layer->getPreviousGfxInfo();
        }
        mBufferCountTracker.increment(state.surface->localBinder());
    });

    if (mTransactionTracing) {
        mTransactionTracing->addQueuedTransaction(state);
    }
    queueTransaction(state);

    // Check the pending state to make sure the transaction is synchronous.
    if (state.transactionCommittedSignal) {
        waitForSynchronousTransaction(*state.transactionCommittedSignal);
    }

    updateSmomoLayerInfo(state, desiredPresentTime, isAutoTimestamp);

    return NO_ERROR;
}

bool SurfaceFlinger::applyTransactionState(const FrameTimelineInfo& frameTimelineInfo,
                                           Vector<ComposerState>& states,
                                           const Vector<DisplayState>& displays, uint32_t flags,
                                           const InputWindowCommands& inputWindowCommands,
                                           const int64_t desiredPresentTime, bool isAutoTimestamp,
                                           const client_cache_t& uncacheBuffer,
                                           const int64_t postTime, uint32_t permissions,
                                           bool hasListenerCallbacks,
                                           const std::vector<ListenerCallbacks>& listenerCallbacks,
                                           int originPid, int originUid, uint64_t transactionId) {
    uint32_t transactionFlags = 0;
    for (const DisplayState& display : displays) {
        transactionFlags |= setDisplayStateLocked(display);
    }

    // start and end registration for listeners w/ no surface so they can get their callback.  Note
    // that listeners with SurfaceControls will start registration during setClientStateLocked
    // below.
    for (const auto& listener : listenerCallbacks) {
        mTransactionCallbackInvoker.addEmptyTransaction(listener);
    }

    uint32_t clientStateFlags = 0;
    for (int i = 0; i < states.size(); i++) {
        ComposerState& state = states.editItemAt(i);
        clientStateFlags |= setClientStateLocked(frameTimelineInfo, state, desiredPresentTime,
                                                 isAutoTimestamp, postTime, permissions);
        if ((flags & eAnimation) && state.state.surface) {
            if (const auto layer = fromHandle(state.state.surface).promote()) {
                using LayerUpdateType = scheduler::LayerHistory::LayerUpdateType;
                mScheduler->recordLayerHistory(layer.get(),
                                               isAutoTimestamp ? 0 : desiredPresentTime,
                                               LayerUpdateType::AnimationTX);
            }
        }
    }

    transactionFlags |= clientStateFlags;

    if (permissions & layer_state_t::Permission::ACCESS_SURFACE_FLINGER) {
        transactionFlags |= addInputWindowCommands(inputWindowCommands);
    } else if (!inputWindowCommands.empty()) {
        ALOGE("Only privileged callers are allowed to send input commands.");
    }

    if (uncacheBuffer.isValid()) {
        ClientCache::getInstance().erase(uncacheBuffer);
    }

    // If a synchronous transaction is explicitly requested without any changes, force a transaction
    // anyway. This can be used as a flush mechanism for previous async transactions.
    // Empty animation transaction can be used to simulate back-pressure, so also force a
    // transaction for empty animation transactions.
    if (transactionFlags == 0 &&
            ((flags & eSynchronous) || (flags & eAnimation))) {
        transactionFlags = eTransactionNeeded;
    }

    bool needsTraversal = false;
    if (transactionFlags) {
        if (mInterceptor->isEnabled()) {
            mInterceptor->saveTransaction(states, mCurrentState.displays, displays, flags,
                                          originPid, originUid, transactionId);
        }

        // We are on the main thread, we are about to preform a traversal. Clear the traversal bit
        // so we don't have to wake up again next frame to preform an unnecessary traversal.
        if (transactionFlags & eTraversalNeeded) {
            transactionFlags = transactionFlags & (~eTraversalNeeded);
            needsTraversal = true;
        }
        if (transactionFlags) {
            setTransactionFlags(transactionFlags);
        }

        if (flags & eAnimation) {
            mAnimTransactionPending = true;
        }
    }

    return needsTraversal;
}

void SurfaceFlinger::checkVirtualDisplayHint(const Vector<DisplayState>& displays) {
    for (const DisplayState& s : displays) {
        const ssize_t index = mCurrentState.displays.indexOfKey(s.token);
        if (index < 0)
            continue;

        DisplayDeviceState& state = mCurrentState.displays.editValueAt(index);
        const uint32_t what = s.what;
        if (what & DisplayState::eSurfaceChanged) {
            if (IInterface::asBinder(state.surface) != IInterface::asBinder(s.surface)) {
                if (state.isVirtual() && s.surface != nullptr &&
                    mVirtualDisplayIdGenerators.hal) {
                    int width = 0;
                    int status = s.surface->query(NATIVE_WINDOW_WIDTH, &width);
                    ALOGE_IF(status != NO_ERROR, "Unable to query width (%d)", status);
                    int height = 0;
                    status = s.surface->query(NATIVE_WINDOW_HEIGHT, &height);
                    ALOGE_IF(status != NO_ERROR, "Unable to query height (%d)", status);
                    int format = 0;
                    status = s.surface->query(NATIVE_WINDOW_FORMAT, &format);
                    ALOGE_IF(status != NO_ERROR, "Unable to query format (%d)", status);
#ifdef QTI_DISPLAY_CONFIG_ENABLED
                    size_t maxVirtualDisplaySize =
                        getHwComposer().getMaxVirtualDisplayDimension();
                    if ((mDisplayConfigIntf) && (maxVirtualDisplaySize == 0 ||
                        ((uint64_t)width <= maxVirtualDisplaySize &&
                        (uint64_t)height <= maxVirtualDisplaySize))) {
                        uint64_t usage = 0;
                        // Replace with native_window_get_consumer_usage ?
                        status = s.surface->getConsumerUsage(&usage);
                        ALOGW_IF(status != NO_ERROR, "Unable to query usage (%d)", status);
                        if ((status == NO_ERROR) && canAllocateHwcDisplayIdForVDS(usage)) {
                            mDisplayConfigIntf->CreateVirtualDisplay(width, height, format);
                            return;
                        }
                    }
#endif
                }
            }
        }
    }
}

uint32_t SurfaceFlinger::setDisplayStateLocked(const DisplayState& s) {
    const ssize_t index = mCurrentState.displays.indexOfKey(s.token);
    if (index < 0) return 0;

    uint32_t flags = 0;
    DisplayDeviceState& state = mCurrentState.displays.editValueAt(index);

    const uint32_t what = s.what;
    if (what & DisplayState::eSurfaceChanged) {
        if (IInterface::asBinder(state.surface) != IInterface::asBinder(s.surface)) {
            state.surface = s.surface;
            flags |= eDisplayTransactionNeeded;
        }
    }
    if (what & DisplayState::eLayerStackChanged) {
        if (state.layerStack != s.layerStack) {
            state.layerStack = s.layerStack;
            flags |= eDisplayTransactionNeeded;
        }
    }
    if (what & DisplayState::eFlagsChanged) {
        if (state.flags != s.flags) {
            state.flags = s.flags;
            flags |= eDisplayTransactionNeeded;
        }
    }
    if (what & DisplayState::eDisplayProjectionChanged) {
        if (state.orientation != s.orientation) {
            state.orientation = s.orientation;
            flags |= eDisplayTransactionNeeded;
        }
        if (state.orientedDisplaySpaceRect != s.orientedDisplaySpaceRect) {
            state.orientedDisplaySpaceRect = s.orientedDisplaySpaceRect;
            flags |= eDisplayTransactionNeeded;
        }
        if (state.layerStackSpaceRect != s.layerStackSpaceRect) {
            state.layerStackSpaceRect = s.layerStackSpaceRect;
            flags |= eDisplayTransactionNeeded;
        }
    }
    if (what & DisplayState::eDisplaySizeChanged) {
        if (state.width != s.width) {
            state.width = s.width;
            flags |= eDisplayTransactionNeeded;
        }
        if (state.height != s.height) {
            state.height = s.height;
            flags |= eDisplayTransactionNeeded;
        }
    }

    return flags;
}

bool SurfaceFlinger::callingThreadHasUnscopedSurfaceFlingerAccess(bool usePermissionCache) {
    IPCThreadState* ipc = IPCThreadState::self();
    const int pid = ipc->getCallingPid();
    const int uid = ipc->getCallingUid();
    if ((uid != AID_GRAPHICS && uid != AID_SYSTEM) &&
        (usePermissionCache ? !PermissionCache::checkPermission(sAccessSurfaceFlinger, pid, uid)
                            : !checkPermission(sAccessSurfaceFlinger, pid, uid))) {
        return false;
    }
    return true;
}

uint32_t SurfaceFlinger::setClientStateLocked(const FrameTimelineInfo& frameTimelineInfo,
                                              ComposerState& composerState,
                                              int64_t desiredPresentTime, bool isAutoTimestamp,
                                              int64_t postTime, uint32_t permissions) {
    layer_state_t& s = composerState.state;
    s.sanitize(permissions);

    std::vector<ListenerCallbacks> filteredListeners;
    for (auto& listener : s.listeners) {
        // Starts a registration but separates the callback ids according to callback type. This
        // allows the callback invoker to send on latch callbacks earlier.
        // note that startRegistration will not re-register if the listener has
        // already be registered for a prior surface control

        ListenerCallbacks onCommitCallbacks = listener.filter(CallbackId::Type::ON_COMMIT);
        if (!onCommitCallbacks.callbackIds.empty()) {
            filteredListeners.push_back(onCommitCallbacks);
        }

        ListenerCallbacks onCompleteCallbacks = listener.filter(CallbackId::Type::ON_COMPLETE);
        if (!onCompleteCallbacks.callbackIds.empty()) {
            filteredListeners.push_back(onCompleteCallbacks);
        }
    }

    const uint64_t what = s.what;
    uint32_t flags = 0;
    sp<Layer> layer = nullptr;
    if (s.surface) {
        layer = fromHandle(s.surface).promote();
    } else {
        // The client may provide us a null handle. Treat it as if the layer was removed.
        ALOGW("Attempt to set client state with a null layer handle");
    }
    if (layer == nullptr) {
        for (auto& [listener, callbackIds] : s.listeners) {
            mTransactionCallbackInvoker.registerUnpresentedCallbackHandle(
                    new CallbackHandle(listener, callbackIds, s.surface));
        }
        return 0;
    }

    // Only set by BLAST adapter layers
    if (what & layer_state_t::eProducerDisconnect) {
        layer->onDisconnect();
    }

    if (what & layer_state_t::ePositionChanged) {
        if (layer->setPosition(s.x, s.y)) {
            flags |= eTraversalNeeded;
        }
    }
    if (what & layer_state_t::eLayerChanged) {
        // NOTE: index needs to be calculated before we update the state
        const auto& p = layer->getParent();
        if (p == nullptr) {
            ssize_t idx = mCurrentState.layersSortedByZ.indexOf(layer);
            if (layer->setLayer(s.z) && idx >= 0) {
                mCurrentState.layersSortedByZ.removeAt(idx);
                mCurrentState.layersSortedByZ.add(layer);
                // we need traversal (state changed)
                // AND transaction (list changed)
                flags |= eTransactionNeeded|eTraversalNeeded;
            }
        } else {
            if (p->setChildLayer(layer, s.z)) {
                flags |= eTransactionNeeded|eTraversalNeeded;
            }
        }
    }
    if (what & layer_state_t::eRelativeLayerChanged) {
        // NOTE: index needs to be calculated before we update the state
        const auto& p = layer->getParent();
        const auto& relativeHandle = s.relativeLayerSurfaceControl ?
                s.relativeLayerSurfaceControl->getHandle() : nullptr;
        if (p == nullptr) {
            ssize_t idx = mCurrentState.layersSortedByZ.indexOf(layer);
            if (layer->setRelativeLayer(relativeHandle, s.z) &&
                idx >= 0) {
                mCurrentState.layersSortedByZ.removeAt(idx);
                mCurrentState.layersSortedByZ.add(layer);
                // we need traversal (state changed)
                // AND transaction (list changed)
                flags |= eTransactionNeeded|eTraversalNeeded;
            }
        } else {
            if (p->setChildRelativeLayer(layer, relativeHandle, s.z)) {
                flags |= eTransactionNeeded|eTraversalNeeded;
            }
        }
    }
    if (what & layer_state_t::eSizeChanged) {
        if (layer->setSize(s.w, s.h)) {
            flags |= eTraversalNeeded;
        }
    }
    if (what & layer_state_t::eAlphaChanged) {
        if (layer->setAlpha(s.alpha))
            flags |= eTraversalNeeded;
    }
    if (what & layer_state_t::eColorChanged) {
        if (layer->setColor(s.color))
            flags |= eTraversalNeeded;
    }
    if (what & layer_state_t::eColorTransformChanged) {
        if (layer->setColorTransform(s.colorTransform)) {
            flags |= eTraversalNeeded;
        }
    }
    if (what & layer_state_t::eBackgroundColorChanged) {
        if (layer->setBackgroundColor(s.color, s.bgColorAlpha, s.bgColorDataspace)) {
            flags |= eTraversalNeeded;
        }
    }
    if (what & layer_state_t::eMatrixChanged) {
        if (layer->setMatrix(s.matrix)) flags |= eTraversalNeeded;
    }
    if (what & layer_state_t::eTransparentRegionChanged) {
        if (layer->setTransparentRegionHint(s.transparentRegion))
            flags |= eTraversalNeeded;
    }
    if (what & layer_state_t::eFlagsChanged) {
        if (layer->setFlags(s.flags, s.mask)) flags |= eTraversalNeeded;
    }
    if (what & layer_state_t::eCornerRadiusChanged) {
        if (layer->setCornerRadius(s.cornerRadius))
            flags |= eTraversalNeeded;
    }
    if (what & layer_state_t::eBackgroundBlurRadiusChanged && mSupportsBlur) {
        if (layer->setBackgroundBlurRadius(s.backgroundBlurRadius)) flags |= eTraversalNeeded;
    }
    if (what & layer_state_t::eBlurRegionsChanged) {
        if (layer->setBlurRegions(s.blurRegions)) flags |= eTraversalNeeded;
    }
    if (what & layer_state_t::eRenderBorderChanged) {
        if (layer->enableBorder(s.borderEnabled, s.borderWidth, s.borderColor)) {
            flags |= eTraversalNeeded;
        }
    }
    if (what & layer_state_t::eLayerStackChanged) {
        ssize_t idx = mCurrentState.layersSortedByZ.indexOf(layer);
        // We only allow setting layer stacks for top level layers,
        // everything else inherits layer stack from its parent.
        if (layer->hasParent()) {
            ALOGE("Attempt to set layer stack on layer with parent (%s) is invalid",
                  layer->getDebugName());
        } else if (idx < 0) {
            ALOGE("Attempt to set layer stack on layer without parent (%s) that "
                  "that also does not appear in the top level layer list. Something"
                  " has gone wrong.",
                  layer->getDebugName());
        } else if (layer->setLayerStack(s.layerStack)) {
            mCurrentState.layersSortedByZ.removeAt(idx);
            mCurrentState.layersSortedByZ.add(layer);
            // we need traversal (state changed)
            // AND transaction (list changed)
            flags |= eTransactionNeeded | eTraversalNeeded | eTransformHintUpdateNeeded;
        }
    }
    if (what & layer_state_t::eTransformChanged) {
        if (layer->setTransform(s.transform)) flags |= eTraversalNeeded;
    }
    if (what & layer_state_t::eTransformToDisplayInverseChanged) {
        if (layer->setTransformToDisplayInverse(s.transformToDisplayInverse))
            flags |= eTraversalNeeded;
    }
    if (what & layer_state_t::eCropChanged) {
        if (layer->setCrop(s.crop)) flags |= eTraversalNeeded;
    }
    if (what & layer_state_t::eDataspaceChanged) {
        if (layer->setDataspace(s.dataspace)) flags |= eTraversalNeeded;
    }
    if (what & layer_state_t::eHdrMetadataChanged) {
        if (layer->setHdrMetadata(s.hdrMetadata)) flags |= eTraversalNeeded;
    }
    if (what & layer_state_t::eSurfaceDamageRegionChanged) {
        if (layer->setSurfaceDamageRegion(s.surfaceDamageRegion)) flags |= eTraversalNeeded;
    }
    if (what & layer_state_t::eApiChanged) {
        if (layer->setApi(s.api)) flags |= eTraversalNeeded;
    }
    if (what & layer_state_t::eSidebandStreamChanged) {
        if (layer->setSidebandStream(s.sidebandStream)) flags |= eTraversalNeeded;
    }
    if (what & layer_state_t::eInputInfoChanged) {
        layer->setInputInfo(*s.windowInfoHandle->getInfo());
        flags |= eTraversalNeeded;
    }
    std::optional<nsecs_t> dequeueBufferTimestamp;
    if (what & layer_state_t::eMetadataChanged) {
        dequeueBufferTimestamp = s.metadata.getInt64(gui::METADATA_DEQUEUE_TIME);

        if (const int32_t gameMode = s.metadata.getInt32(gui::METADATA_GAME_MODE, -1);
            gameMode != -1) {
            // The transaction will be received on the Task layer and needs to be applied to all
            // child layers. Child layers that are added at a later point will obtain the game mode
            // info through addChild().
            layer->setGameModeForTree(static_cast<GameMode>(gameMode));
        }

        if (layer->setMetadata(s.metadata)) flags |= eTraversalNeeded;
    }
    if (what & layer_state_t::eColorSpaceAgnosticChanged) {
        if (layer->setColorSpaceAgnostic(s.colorSpaceAgnostic)) {
            flags |= eTraversalNeeded;
        }
    }
    if (what & layer_state_t::eShadowRadiusChanged) {
        if (layer->setShadowRadius(s.shadowRadius)) flags |= eTraversalNeeded;
    }
    if (what & layer_state_t::eDefaultFrameRateCompatibilityChanged) {
        const auto compatibility =
                Layer::FrameRate::convertCompatibility(s.defaultFrameRateCompatibility);

        if (layer->setDefaultFrameRateCompatibility(compatibility)) {
            flags |= eTraversalNeeded;
        }
    }
    if (what & layer_state_t::eFrameRateSelectionPriority) {
        if (layer->setFrameRateSelectionPriority(s.frameRateSelectionPriority)) {
            flags |= eTraversalNeeded;
        }
    }
    if (what & layer_state_t::eFrameRateChanged) {
        const auto compatibility =
            Layer::FrameRate::convertCompatibility(s.frameRateCompatibility);
        const auto strategy =
            Layer::FrameRate::convertChangeFrameRateStrategy(s.changeFrameRateStrategy);

        if (layer->setFrameRate(
                Layer::FrameRate(Fps::fromValue(s.frameRate), compatibility, strategy))) {
          flags |= eTraversalNeeded;
        }
    }
    if (what & layer_state_t::eFixedTransformHintChanged) {
        if (layer->setFixedTransformHint(s.fixedTransformHint)) {
            flags |= eTraversalNeeded | eTransformHintUpdateNeeded;
        }
    }
    if (what & layer_state_t::eAutoRefreshChanged) {
        layer->setAutoRefresh(s.autoRefresh);
    }
    if (what & layer_state_t::eDimmingEnabledChanged) {
        if (layer->setDimmingEnabled(s.dimmingEnabled)) flags |= eTraversalNeeded;
    }
    if (what & layer_state_t::eTrustedOverlayChanged) {
        if (layer->setTrustedOverlay(s.isTrustedOverlay)) {
            flags |= eTraversalNeeded;
        }
    }
    if (what & layer_state_t::eStretchChanged) {
        if (layer->setStretchEffect(s.stretchEffect)) {
            flags |= eTraversalNeeded;
        }
    }
    if (what & layer_state_t::eBufferCropChanged) {
        if (layer->setBufferCrop(s.bufferCrop)) {
            flags |= eTraversalNeeded;
        }
    }
    if (what & layer_state_t::eDestinationFrameChanged) {
        if (layer->setDestinationFrame(s.destinationFrame)) {
            flags |= eTraversalNeeded;
        }
    }
    if (what & layer_state_t::eDropInputModeChanged) {
        if (layer->setDropInputMode(s.dropInputMode)) {
            flags |= eTraversalNeeded;
            mUpdateInputInfo = true;
        }
    }
    // This has to happen after we reparent children because when we reparent to null we remove
    // child layers from current state and remove its relative z. If the children are reparented in
    // the same transaction, then we have to make sure we reparent the children first so we do not
    // lose its relative z order.
    if (what & layer_state_t::eReparent) {
        bool hadParent = layer->hasParent();
        auto parentHandle = (s.parentSurfaceControlForChild)
                ? s.parentSurfaceControlForChild->getHandle()
                : nullptr;
        if (layer->reparent(parentHandle)) {
            if (!hadParent) {
                layer->setIsAtRoot(false);
                mCurrentState.layersSortedByZ.remove(layer);
            }
            flags |= eTransactionNeeded | eTraversalNeeded;
        }
    }
    std::vector<sp<CallbackHandle>> callbackHandles;
    if ((what & layer_state_t::eHasListenerCallbacksChanged) && (!filteredListeners.empty())) {
        for (auto& [listener, callbackIds] : filteredListeners) {
            callbackHandles.emplace_back(new CallbackHandle(listener, callbackIds, s.surface));
        }
    }

    if (what & layer_state_t::eBufferChanged) {
        std::shared_ptr<renderengine::ExternalTexture> buffer =
                getExternalTextureFromBufferData(*s.bufferData, layer->getDebugName());
        if (layer->setBuffer(buffer, *s.bufferData, postTime, desiredPresentTime, isAutoTimestamp,
                             dequeueBufferTimestamp, frameTimelineInfo)) {
            flags |= eTraversalNeeded;
        }
    } else if (frameTimelineInfo.vsyncId != FrameTimelineInfo::INVALID_VSYNC_ID) {
        layer->setFrameTimelineVsyncForBufferlessTransaction(frameTimelineInfo, postTime);
    }

    if (layer->setTransactionCompletedListeners(callbackHandles)) flags |= eTraversalNeeded;
    // Do not put anything that updates layer state or modifies flags after
    // setTransactionCompletedListener
    return flags;
}

uint32_t SurfaceFlinger::addInputWindowCommands(const InputWindowCommands& inputWindowCommands) {
    bool hasChanges = mInputWindowCommands.merge(inputWindowCommands);
    return hasChanges ? eTraversalNeeded : 0;
}

status_t SurfaceFlinger::mirrorLayer(const LayerCreationArgs& args,
                                     const sp<IBinder>& mirrorFromHandle, sp<IBinder>* outHandle,
                                     int32_t* outLayerId) {
    if (!mirrorFromHandle) {
        return NAME_NOT_FOUND;
    }

    sp<Layer> mirrorLayer;
    sp<Layer> mirrorFrom;
    {
        Mutex::Autolock _l(mStateLock);
        mirrorFrom = fromHandle(mirrorFromHandle).promote();
        if (!mirrorFrom) {
            return NAME_NOT_FOUND;
        }
        status_t result = createContainerLayer(args, outHandle, &mirrorLayer);
        if (result != NO_ERROR) {
            return result;
        }

        mirrorLayer->setClonedChild(mirrorFrom->createClone());
    }

    *outLayerId = mirrorLayer->sequence;
    if (mTransactionTracing) {
        mTransactionTracing->onMirrorLayerAdded((*outHandle)->localBinder(), mirrorLayer->sequence,
                                                args.name, mirrorFrom->sequence);
    }
    return addClientLayer(args.client, *outHandle, mirrorLayer /* layer */, nullptr /* parent */,
                          false /* addToRoot */, nullptr /* outTransformHint */);
}

status_t SurfaceFlinger::createLayer(LayerCreationArgs& args, sp<IBinder>* outHandle,
                                     const sp<IBinder>& parentHandle, int32_t* outLayerId,
                                     const sp<Layer>& parentLayer, uint32_t* outTransformHint) {
    ALOG_ASSERT(parentLayer == nullptr || parentHandle == nullptr,
            "Expected only one of parentLayer or parentHandle to be non-null. "
            "Programmer error?");

    status_t result = NO_ERROR;

    sp<Layer> layer;

    switch (args.flags & ISurfaceComposerClient::eFXSurfaceMask) {
        case ISurfaceComposerClient::eFXSurfaceBufferQueue:
        case ISurfaceComposerClient::eFXSurfaceBufferState: {
            result = createBufferStateLayer(args, outHandle, &layer);
            std::atomic<int32_t>* pendingBufferCounter = layer->getPendingBufferCounter();
            if (pendingBufferCounter) {
                std::string counterName = layer->getPendingBufferCounterName();
                mBufferCountTracker.add((*outHandle)->localBinder(), counterName,
                                        pendingBufferCounter);
            }
        } break;
        case ISurfaceComposerClient::eFXSurfaceEffect:
            result = createEffectLayer(args, outHandle, &layer);
            break;
        case ISurfaceComposerClient::eFXSurfaceContainer:
            result = createContainerLayer(args, outHandle, &layer);
            break;
        default:
            result = BAD_VALUE;
            break;
    }

    if (result != NO_ERROR) {
        return result;
    }

    bool addToRoot = args.addToRoot && callingThreadHasUnscopedSurfaceFlingerAccess();
    wp<Layer> parent(parentHandle != nullptr ? fromHandle(parentHandle) : parentLayer);
    if (parentHandle != nullptr && parent == nullptr) {
        ALOGE("Invalid parent handle %p.", parentHandle.get());
        addToRoot = false;
    }
    if (parentLayer != nullptr) {
        addToRoot = false;
    }

    int parentId = -1;
    // We can safely promote the layer in binder thread because we have a strong reference
    // to the layer's handle inside this scope or we were passed in a sp reference to the layer.
    sp<Layer> parentSp = parent.promote();
    if (parentSp != nullptr) {
        parentId = parentSp->getSequence();
    }
    if (mTransactionTracing) {
        mTransactionTracing->onLayerAdded((*outHandle)->localBinder(), layer->sequence, args.name,
                                          args.flags, parentId);
    }

    result = addClientLayer(args.client, *outHandle, layer, parent, addToRoot, outTransformHint);
    if (result != NO_ERROR) {
        return result;
    }

    *outLayerId = layer->sequence;
    return result;
}

status_t SurfaceFlinger::createBufferStateLayer(LayerCreationArgs& args, sp<IBinder>* handle,
                                                sp<Layer>* outLayer) {
    args.textureName = getNewTexture();
    *outLayer = getFactory().createBufferStateLayer(args);
    *handle = (*outLayer)->getHandle();
    return NO_ERROR;
}

status_t SurfaceFlinger::createEffectLayer(const LayerCreationArgs& args, sp<IBinder>* handle,
                                           sp<Layer>* outLayer) {
    *outLayer = getFactory().createEffectLayer(args);
    *handle = (*outLayer)->getHandle();
    return NO_ERROR;
}

status_t SurfaceFlinger::createContainerLayer(const LayerCreationArgs& args, sp<IBinder>* handle,
                                              sp<Layer>* outLayer) {
    *outLayer = getFactory().createContainerLayer(args);
    *handle = (*outLayer)->getHandle();
    return NO_ERROR;
}

void SurfaceFlinger::markLayerPendingRemovalLocked(const sp<Layer>& layer) {
    mLayersPendingRemoval.add(layer);
    mLayersRemoved = true;
    setTransactionFlags(eTransactionNeeded);
}

void SurfaceFlinger::onHandleDestroyed(BBinder* handle, sp<Layer>& layer) {
    Mutex::Autolock lock(mStateLock);
    if (!layer) {
      ALOGW("Attempted to destroy an invalid layer");
      return;
    }

    markLayerPendingRemovalLocked(layer);
    mBufferCountTracker.remove(handle);
    layer.clear();
    if (mTransactionTracing) {
        mTransactionTracing->onHandleRemoved(handle);
    }
}

// ---------------------------------------------------------------------------

void SurfaceFlinger::onInitializeDisplays() {
    const auto display = getDefaultDisplayDeviceLocked();
    if (!display) return;

    const sp<IBinder> token = display->getDisplayToken().promote();
    LOG_ALWAYS_FATAL_IF(token == nullptr);

    // reset screen orientation and use primary layer stack
    Vector<ComposerState> state;
    Vector<DisplayState> displays;
    DisplayState d;
    d.what = DisplayState::eDisplayProjectionChanged |
             DisplayState::eLayerStackChanged;
    d.token = token;
    d.layerStack = ui::DEFAULT_LAYER_STACK;
    d.orientation = ui::ROTATION_0;
    d.orientedDisplaySpaceRect.makeInvalid();
    d.layerStackSpaceRect.makeInvalid();
    d.width = 0;
    d.height = 0;
    displays.add(d);

    nsecs_t now = systemTime();

    int64_t transactionId = (((int64_t)mPid) << 32) | mUniqueTransactionId++;
    // It should be on the main thread, apply it directly.
    applyTransactionState(FrameTimelineInfo{}, state, displays, 0, mInputWindowCommands,
                          /* desiredPresentTime */ now, true, {}, /* postTime */ now, true, false,
                          {}, mPid, getuid(), transactionId);

    setPowerModeInternal(display, hal::PowerMode::ON);
    const nsecs_t vsyncPeriod = display->refreshRateConfigs().getActiveMode()->getVsyncPeriod();
    mAnimFrameTracker.setDisplayRefreshPeriod(vsyncPeriod);
    mActiveDisplayTransformHint = display->getTransformHint();
}

void SurfaceFlinger::initializeDisplays() {
    // Async since we may be called from the main thread.
    static_cast<void>(
            mScheduler->schedule([this]() FTL_FAKE_GUARD(mStateLock) { onInitializeDisplays(); }));
}

void SurfaceFlinger::setPowerModeInternal(const sp<DisplayDevice>& display, hal::PowerMode mode) {
    if (display->isVirtual()) {
        ALOGE("%s: Invalid operation on virtual display", __func__);
        return;
    }

    const auto displayId = display->getPhysicalId();
    ALOGD("Setting power mode %d on display %s", mode, to_string(displayId).c_str());

    const hal::PowerMode currentMode = display->getPowerMode();
    if (mode == currentMode) {
        return;
    }

    mActiveVsyncSource = getVsyncSource();

    const auto activeDisplay = getDisplayDeviceLocked(mActiveDisplayToken);
    if (activeDisplay != display && display->isInternal() && activeDisplay &&
        activeDisplay->isPoweredOn()) {
        ALOGW("Trying to change power mode on non active display while the active display is ON");
    }

    display->setPowerMode(mode);

    // Dummy display created by LibSurfaceFlinger unit test
    // for setPowerModeInternal test cases.
    bool isDummyDisplay = (std::find(mDisplaysList.begin(),
        mDisplaysList.end(), display) == mDisplaysList.end());

    if (mInterceptor->isEnabled()) {
        mInterceptor->savePowerModeUpdate(display->getSequenceId(), static_cast<int32_t>(mode));
    }
    const auto refreshRate = display->refreshRateConfigs().getActiveMode()->getFps();
    if (currentMode == hal::PowerMode::OFF) {
        // Turn on the display
        if (display->isInternal() && (!activeDisplay || !activeDisplay->isPoweredOn())) {
            onActiveDisplayChangedLocked(display);
        }
        // Keep uclamp in a separate syscall and set it before changing to RT due to b/190237315.
        // We can merge the syscall later.
        if (SurfaceFlinger::setSchedAttr(true) != NO_ERROR) {
            ALOGW("Couldn't set uclamp.min on display on: %s\n", strerror(errno));
        }
        if (SurfaceFlinger::setSchedFifo(true) != NO_ERROR) {
            ALOGW("Couldn't set SCHED_FIFO on display on: %s\n", strerror(errno));
        }
        getHwComposer().setPowerMode(displayId, mode);
        if (isDummyDisplay) {
            if (isDisplayActiveLocked(display) && mode != hal::PowerMode::DOZE_SUSPEND) {
                setHWCVsyncEnabled(displayId, mHWCVsyncPendingState);
                mScheduler->onScreenAcquired(mAppConnectionHandle);
                mScheduler->resyncToHardwareVsync(true, refreshRate);
            }
        } else if ((mPluggableVsyncPrioritized && (displayId != getPrimaryDisplayIdLocked())) ||
                    displayId == getPrimaryDisplayIdLocked()) {
            updateVsyncSource();

        }

        mVisibleRegionsDirty = true;
        mHasPoweredOff = true;
        scheduleComposite(FrameHint::kActive);
    } else if (mode == hal::PowerMode::OFF) {
        // Turn off the display
        if (isDummyDisplay) {
            if (SurfaceFlinger::setSchedFifo(false) != NO_ERROR) {
                ALOGW("Couldn't set SCHED_OTHER on display off: %s\n", strerror(errno));
            }
            if (SurfaceFlinger::setSchedAttr(false) != NO_ERROR) {
                ALOGW("Couldn't set uclamp.min on display off: %s\n", strerror(errno));
            }
	    if (isDisplayActiveLocked(display) && currentMode != hal::PowerMode::DOZE_SUSPEND) {
                mScheduler->disableHardwareVsync(true);
                mScheduler->onScreenReleased(mAppConnectionHandle);
            }
            // Make sure HWVsync is disabled before turning off the display
	    setHWCVsyncEnabled(displayId, hal::Vsync::DISABLE);
        } else {
            updateVsyncSource();
        }

        getHwComposer().setPowerMode(displayId, mode);
        mVisibleRegionsDirty = true;
        // from this point on, SF will stop drawing on this display
    } else if (mode == hal::PowerMode::DOZE || mode == hal::PowerMode::ON) {
        // Update display while dozing
        getHwComposer().setPowerMode(displayId, mode);
<<<<<<< HEAD
	if (isDummyDisplay) {
	    if (isDisplayActiveLocked(display) && currentMode == hal::PowerMode::DOZE_SUSPEND) {
                mScheduler->onScreenAcquired(mAppConnectionHandle);
                mScheduler->resyncToHardwareVsync(true, refreshRate);
            }
        } else {
            updateVsyncSource();
=======
        if (isDisplayActiveLocked(display) && currentMode == hal::PowerMode::DOZE_SUSPEND) {
            ALOGI("Force repainting for DOZE_SUSPEND -> DOZE or ON.");
            mVisibleRegionsDirty = true;
            scheduleRepaint();
            mScheduler->onScreenAcquired(mAppConnectionHandle);
            mScheduler->resyncToHardwareVsync(true, refreshRate);
>>>>>>> 8e40d078
        }
    } else if (mode == hal::PowerMode::DOZE_SUSPEND) {
        // Leave display going to doze
        if (isDummyDisplay) {
            if (isDisplayActiveLocked(display)) {
                mScheduler->disableHardwareVsync(true);
                mScheduler->onScreenReleased(mAppConnectionHandle);
            }
        } else {
            updateVsyncSource();
        }
        getHwComposer().setPowerMode(displayId, mode);
    } else {
        ALOGE("Attempting to set unknown power mode: %d\n", mode);
        getHwComposer().setPowerMode(displayId, mode);
    }

    const sp<DisplayDevice> vsyncSource = getVsyncSource();
    struct sched_param param = {0};
    if (vsyncSource != NULL) {
        param.sched_priority = 1;
        if (sched_setscheduler(0, SCHED_FIFO, &param) != 0) {
            ALOGW("Couldn't set SCHED_FIFO on display on");
        }
    } else {
        if (sched_setscheduler(0, SCHED_OTHER, &param) != 0) {
            ALOGW("Couldn't set SCHED_OTHER on display off");
        }
    }

    if (isDisplayActiveLocked(display)) {
        mTimeStats->setPowerMode(mode);
        mRefreshRateStats->setPowerMode(mode);
        mScheduler->setDisplayPowerMode(mode);
    }

    setEarlyWakeUpConfig(display, mode);
    ALOGD("Finished setting power mode %d on display %s", mode, to_string(displayId).c_str());
}

void SurfaceFlinger::setPowerModeOnMainThread(const sp<IBinder>& displayToken, int mode) {
    auto future = mScheduler->schedule([=]() FTL_FAKE_GUARD(mStateLock) {
        const auto display = getDisplayDeviceLocked(displayToken);
        if (!display) {
            ALOGE("Attempt to set power mode %d for invalid display token %p", mode,
                  displayToken.get());
        } else if (display->isVirtual()) {
            ALOGW("Attempt to set power mode %d for virtual display", mode);
        } else {
            setPowerModeInternal(display, static_cast<hal::PowerMode>(mode));
        }
    });

    future.wait();
}

void SurfaceFlinger::setPowerMode(const sp<IBinder>& displayToken, int mode) {
    sp<DisplayDevice> display = nullptr;
    {
        Mutex::Autolock lock(mStateLock);
        display = (getDisplayDeviceLocked(displayToken));
    }
    if (!display) {
        ALOGE("Attempt to set power mode %d for invalid display token %p", mode,
               displayToken.get());
        return;
    } else if (display->isVirtual()) {
         ALOGW("Attempt to set power mode %d for virtual display", mode);
         return;
    }

#ifdef QTI_DISPLAY_CONFIG_ENABLED
    if (mode < 0 || mode > (int)hal::PowerMode::DOZE_SUSPEND) {
        ALOGW("Attempt to set invalid power mode %d", mode);
        return;
    }

    hal::PowerMode power_mode = static_cast<hal::PowerMode>(mode);
    const auto displayId = display->getId();
    const auto physicalDisplayId = PhysicalDisplayId::tryCast(displayId);
    if (!physicalDisplayId) {
      return;
    }
    const auto hwcDisplayId = getHwComposer().fromPhysicalDisplayId(*physicalDisplayId);
    const hal::PowerMode currentDisplayPowerMode = display->getPowerMode();
    const hal::PowerMode newDisplayPowerMode = static_cast<hal::PowerMode>(mode);
    // Fallback to default power state behavior as HWC does not support power mode override.
    if (!display->getPowerModeOverrideConfig() ||
        !((currentDisplayPowerMode  ==  hal::PowerMode::OFF &&
        newDisplayPowerMode == hal::PowerMode::ON) ||
        (currentDisplayPowerMode  ==  hal::PowerMode::ON &&
        newDisplayPowerMode == hal::PowerMode::OFF))) {
        setPowerModeOnMainThread(displayToken, mode);
        return;
    }

    ::DisplayConfig::PowerMode hwcMode = ::DisplayConfig::PowerMode::kOff;
    if (power_mode == hal::PowerMode::ON) {
        hwcMode = ::DisplayConfig::PowerMode::kOn;
    }

    bool step_up = false;
    if (currentDisplayPowerMode == hal::PowerMode::OFF &&
        newDisplayPowerMode == hal::PowerMode::ON) {
        step_up = true;
    }
    // Change hardware state first while stepping up.
    if (step_up) {
        mDisplayConfigIntf->SetPowerMode(*hwcDisplayId, hwcMode);
    }
    // Change SF state now.
    setPowerModeOnMainThread(displayToken, mode);
    // Change hardware state now while stepping down.

    if (!step_up) {
        mDisplayConfigIntf->SetPowerMode(*hwcDisplayId, hwcMode);
    }
#else
    setPowerModeOnMainThread(displayToken, mode);
#endif
}

status_t SurfaceFlinger::doDump(int fd, const DumpArgs& args, bool asProto) {
    size_t numArgs = args.size();
    if (numArgs && ((args[0] == String16("--file")) ||
        (args[0] == String16("--allocated_buffers")))) {
        return doDumpContinuous(fd, args);
    }
    std::string result;

    IPCThreadState* ipc = IPCThreadState::self();
    const int pid = ipc->getCallingPid();
    const int uid = ipc->getCallingUid();

    if ((uid != AID_SHELL) &&
            !PermissionCache::checkPermission(sDump, pid, uid)) {
        StringAppendF(&result, "Permission Denial: can't dump SurfaceFlinger from pid=%d, uid=%d\n",
                      pid, uid);
    } else {
        static const std::unordered_map<std::string, Dumper> dumpers = {
                {"--comp-displays"s, dumper(&SurfaceFlinger::dumpCompositionDisplays)},
                {"--display-id"s, dumper(&SurfaceFlinger::dumpDisplayIdentificationData)},
                {"--displays"s, dumper(&SurfaceFlinger::dumpDisplays)},
                {"--dispsync"s, dumper([this](std::string& s) { mScheduler->dumpVsync(s); })},
                {"--edid"s, argsDumper(&SurfaceFlinger::dumpRawDisplayIdentificationData)},
                {"--latency"s, argsDumper(&SurfaceFlinger::dumpStatsLocked)},
                {"--latency-clear"s, argsDumper(&SurfaceFlinger::clearStatsLocked)},
                {"--list"s, dumper(&SurfaceFlinger::listLayersLocked)},
                {"--planner"s, argsDumper(&SurfaceFlinger::dumpPlannerInfo)},
                {"--static-screen"s, dumper(&SurfaceFlinger::dumpStaticScreenStats)},
                {"--timestats"s, protoDumper(&SurfaceFlinger::dumpTimeStats)},
                {"--vsync"s, dumper(&SurfaceFlinger::dumpVSync)},
                {"--wide-color"s, dumper(&SurfaceFlinger::dumpWideColorInfo)},
                {"--frametimeline"s, argsDumper(&SurfaceFlinger::dumpFrameTimeline)},
        };

        const auto flag = args.empty() ? ""s : std::string(String8(args[0]));

        bool dumpLayers = true;
        {
            TimedLock lock(mStateLock, s2ns(1), __func__);
            if (!lock.locked()) {
                StringAppendF(&result, "Dumping without lock after timeout: %s (%d)\n",
                              strerror(-lock.status), lock.status);
                ALOGW("Dumping without lock after timeout: %s (%d)",
                              strerror(-lock.status), lock.status);
                return NO_ERROR;
            }

            if (const auto it = dumpers.find(flag); it != dumpers.end()) {
                (it->second)(args, asProto, result);
                dumpLayers = false;
            } else if (!asProto) {
                // selection of mini dumpsys (Format: adb shell dumpsys SurfaceFlinger --mini)
                if (numArgs && ((args[0] == String16("--mini")))) {
                    dumpMini(result);
                    dumpLayers = false;
                } else {
                    dumpAllLocked(args, result);
                }
            }
        }

        if (dumpLayers) {
            LayersTraceFileProto traceFileProto = mLayerTracing.createTraceFileProto();
            LayersTraceProto* layersTrace = traceFileProto.add_entry();
            LayersProto layersProto = dumpProtoFromMainThread();
            layersTrace->mutable_layers()->Swap(&layersProto);
            dumpDisplayProto(*layersTrace);

            if (asProto) {
                result.append(traceFileProto.SerializeAsString());
            } else {
                // Dump info that we need to access from the main thread
                const auto layerTree = LayerProtoParser::generateLayerTree(layersTrace->layers());
                result.append(LayerProtoParser::layerTreeToString(layerTree));
                result.append("\n");
                dumpOffscreenLayers(result);
            }
        }
    }
    write(fd, result.c_str(), result.size());
    return NO_ERROR;
}

status_t SurfaceFlinger::doDumpContinuous(int fd, const DumpArgs& args) {
    // Format: adb shell dumpsys SurfaceFlinger --file --no-limit
    size_t numArgs = args.size();
    status_t err = NO_ERROR;

    if (args[0] == String16("--allocated_buffers")) {
        std::string dumpsys;
        GraphicBufferAllocator& alloc(GraphicBufferAllocator::get());
        alloc.dump(dumpsys);
        write(fd, dumpsys.c_str(), dumpsys.size());
        return err;
    }

    Mutex::Autolock _l(mFileDump.lock);
    // Same command is used to start and end dump.
    mFileDump.running = !mFileDump.running;
    // selection of full dumpsys or not (defualt, dumpsys will be minimum required)
    // Format: adb shell dumpsys SurfaceFlinger --file --no-limit --full-dump
    if (numArgs >= 3 && (args[2] == String16("--full-dump"))) {
                 mFileDump.fullDump = true;
    }
    if (mFileDump.running) {
        std::ofstream ofs;
        ofs.open(mFileDump.name, std::ofstream::out | std::ofstream::trunc);
        if (!ofs) {
            mFileDump.running = false;
            err = UNKNOWN_ERROR;
        } else {
            ofs.close();
            mFileDump.position = 0;
            if (numArgs >= 2 && (args[1] == String16("--no-limit"))) {
            mFileDump.noLimit = true;
            } else {
                mFileDump.noLimit = false;
            }
        }
    }

    std::string result;
    result += mFileDump.running ? "Start" : "End";
    result += mFileDump.noLimit ? " unlimited" : " fixed limit";
    result += " dumpsys to file : ";
    result += mFileDump.name;
    result += "\n";
    write(fd, result.c_str(), result.size());

    return err;
}

void SurfaceFlinger::dumpDrawCycle(bool prePrepare) {
    Mutex::Autolock _l(mFileDump.lock);

    // User might stop dump collection in middle of prepare & commit.
    // Collect dumpsys again after commit and replace.
    if (!mFileDump.running && !mFileDump.replaceAfterCommit) {
        return;
    }
    Vector<String16> args;
    std::string dumpsys;
    {
        Mutex::Autolock lock(mStateLock);
        if (mFileDump.fullDump) {
            dumpAllLocked(args, dumpsys);
        } else {
            dumpMini(dumpsys);
        }
    }

    if (mFileDump.fullDump) {
        const LayersProto layersProto = dumpDrawingStateProto(LayerTracing::TRACE_ALL);
        const auto layerTree = LayerProtoParser::generateLayerTree(layersProto);
        dumpsys.append(LayerProtoParser::layerTreeToString(layerTree));
        dumpsys.append("\n");
        dumpsys.append("Offscreen Layers:\n");
        for (Layer* offscreenLayer : mOffscreenLayers) {
            offscreenLayer->traverse(LayerVector::StateSet::Drawing,
                                     [&](Layer* layer) {
                                         layer->dumpCallingUidPid(dumpsys);
                                     });
        }
    }

    char timeStamp[32];
    char dataSize[32];
    char hms[32];
    long millis;
    struct timeval tv;
    struct tm *ptm;
    gettimeofday(&tv, NULL);
    ptm = localtime(&tv.tv_sec);
    strftime (hms, sizeof (hms), "%H:%M:%S", ptm);
    millis = tv.tv_usec / 1000;
    snprintf(timeStamp, sizeof(timeStamp), "Timestamp: %s.%03ld", hms, millis);
    snprintf(dataSize, sizeof(dataSize), "Size: %8zu", dumpsys.size());
    std::fstream fs;
    fs.open(mFileDump.name, std::ios::app);
    if (!fs) {
        ALOGE("Failed to open %s file for dumpsys", mFileDump.name);
        return;
    }
    // Format:
    //    | start code | after commit? | time stamp | dump size | dump data |
    fs.seekp(mFileDump.position, std::ios::beg);
    fs << "#@#@-- DUMPSYS START --@#@#" << std::endl;
    fs << "PostCommit: " << ( prePrepare ? "false" : "true" ) << std::endl;
    fs << timeStamp << std::endl;
    fs << dataSize << std::endl;
    fs << dumpsys << std::endl;

    if (prePrepare) {
        mFileDump.replaceAfterCommit = true;
    } else {
        mFileDump.replaceAfterCommit = false;
        // Reposition only after commit.
        // Keep file size to appx 20 MB limit by default, wrap around if exceeds.
        mFileDump.position = fs.tellp();
        if (!mFileDump.noLimit && (mFileDump.position > (20 * 1024 * 1024))) {
            mFileDump.position = 0;
        }
    }
    fs.close();
}

status_t SurfaceFlinger::dumpCritical(int fd, const DumpArgs&, bool asProto) {
    if (asProto) {
        mLayerTracing.writeToFile();
        if (mTransactionTracing) {
            mTransactionTracing->writeToFile();
        }
    }

    return doDump(fd, DumpArgs(), asProto);
}

void SurfaceFlinger::listLayersLocked(std::string& result) const {
    mCurrentState.traverseInZOrder(
            [&](Layer* layer) { StringAppendF(&result, "%s\n", layer->getDebugName()); });
}

void SurfaceFlinger::dumpStatsLocked(const DumpArgs& args, std::string& result) const {
    StringAppendF(&result, "%" PRId64 "\n", getVsyncPeriodFromHWC());

    if (args.size() > 1) {
        const auto name = String8(args[1]);
        mCurrentState.traverseInZOrder([&](Layer* layer) {
            if (layer->getName() == name.string()) {
                layer->dumpFrameStats(result);
            }
        });
    } else {
        mAnimFrameTracker.dumpStats(result);
    }
}

void SurfaceFlinger::clearStatsLocked(const DumpArgs& args, std::string&) {
    const bool clearAll = args.size() < 2;
    const auto name = clearAll ? String8() : String8(args[1]);

    mCurrentState.traverse([&](Layer* layer) {
        if (clearAll || layer->getName() == name.string()) {
            layer->clearFrameStats();
        }
    });

    mAnimFrameTracker.clearStats();
}

void SurfaceFlinger::dumpTimeStats(const DumpArgs& args, bool asProto, std::string& result) const {
    mTimeStats->parseArgs(asProto, args, result);
}

void SurfaceFlinger::dumpFrameTimeline(const DumpArgs& args, std::string& result) const {
    mFrameTimeline->parseArgs(args, result);
}

void SurfaceFlinger::logFrameStats() {
    mDrawingState.traverse([&](Layer* layer) {
        layer->logFrameStats();
    });

    mAnimFrameTracker.logAndResetStats("<win-anim>");
}

void SurfaceFlinger::appendSfConfigString(std::string& result) const {
    result.append(" [sf");

    StringAppendF(&result, " PRESENT_TIME_OFFSET=%" PRId64, dispSyncPresentTimeOffset);
    StringAppendF(&result, " FORCE_HWC_FOR_RBG_TO_YUV=%d", useHwcForRgbToYuv);
    StringAppendF(&result, " MAX_VIRT_DISPLAY_DIM=%zu",
                  getHwComposer().getMaxVirtualDisplayDimension());
    StringAppendF(&result, " RUNNING_WITHOUT_SYNC_FRAMEWORK=%d", !hasSyncFramework);
    StringAppendF(&result, " NUM_FRAMEBUFFER_SURFACE_BUFFERS=%" PRId64,
                  maxFrameBufferAcquiredBuffers);
    result.append("]");
}

void SurfaceFlinger::dumpVSync(std::string& result) const {
    mScheduler->dump(result);

    mRefreshRateStats->dump(result);
    result.append("\n");

    mVsyncConfiguration->dump(result);
    StringAppendF(&result,
                  "      present offset: %9" PRId64 " ns\t     VSYNC period: %9" PRId64 " ns\n\n",
                  dispSyncPresentTimeOffset, getVsyncPeriodFromHWC());

    StringAppendF(&result, "(mode override by backdoor: %s)\n\n",
                  mDebugDisplayModeSetByBackdoor ? "yes" : "no");

    mScheduler->dump(mAppConnectionHandle, result);
    mScheduler->dumpVsync(result);
    StringAppendF(&result, "mHWCVsyncPendingState=%s mLastHWCVsyncState=%s\n",
                  to_string(mHWCVsyncPendingState).c_str(), to_string(mLastHWCVsyncState).c_str());
}

void SurfaceFlinger::dumpPlannerInfo(const DumpArgs& args, std::string& result) const {
    for (const auto& [token, display] : mDisplays) {
        const auto compositionDisplay = display->getCompositionDisplay();
        compositionDisplay->dumpPlannerInfo(args, result);
    }
}

void SurfaceFlinger::dumpStaticScreenStats(std::string& result) const {
    result.append("Static screen stats:\n");
    for (size_t b = 0; b < SurfaceFlingerBE::NUM_BUCKETS - 1; ++b) {
        float bucketTimeSec = getBE().mFrameBuckets[b] / 1e9;
        float percent = 100.0f *
                static_cast<float>(getBE().mFrameBuckets[b]) / getBE().mTotalTime;
        StringAppendF(&result, "  < %zd frames: %.3f s (%.1f%%)\n", b + 1, bucketTimeSec, percent);
    }
    float bucketTimeSec = getBE().mFrameBuckets[SurfaceFlingerBE::NUM_BUCKETS - 1] / 1e9;
    float percent = 100.0f *
            static_cast<float>(getBE().mFrameBuckets[SurfaceFlingerBE::NUM_BUCKETS - 1]) / getBE().mTotalTime;
    StringAppendF(&result, "  %zd+ frames: %.3f s (%.1f%%)\n", SurfaceFlingerBE::NUM_BUCKETS - 1,
                  bucketTimeSec, percent);
}

void SurfaceFlinger::dumpCompositionDisplays(std::string& result) const {
    for (const auto& [token, display] : mDisplays) {
        display->getCompositionDisplay()->dump(result);
        result += '\n';
    }
}

void SurfaceFlinger::dumpDisplays(std::string& result) const {
    for (const auto& [token, display] : mDisplays) {
        display->dump(result);
        result += '\n';
    }
}

void SurfaceFlinger::dumpDisplayIdentificationData(std::string& result) const {
    for (const auto& [token, display] : mDisplays) {
        const auto displayId = PhysicalDisplayId::tryCast(display->getId());
        if (!displayId) {
            continue;
        }
        const auto hwcDisplayId = getHwComposer().fromPhysicalDisplayId(*displayId);
        if (!hwcDisplayId) {
            continue;
        }

        StringAppendF(&result,
                      "Display %s (HWC display %" PRIu64 "): ", to_string(*displayId).c_str(),
                      *hwcDisplayId);
        uint8_t port;
        DisplayIdentificationData data;
        if (!getHwComposer().getDisplayIdentificationData(*hwcDisplayId, &port, &data)) {
            result.append("no identification data\n");
            continue;
        }

        if (!isEdid(data)) {
            result.append("unknown identification data\n");
            continue;
        }

        const auto edid = parseEdid(data);
        if (!edid) {
            result.append("invalid EDID\n");
            continue;
        }

        StringAppendF(&result, "port=%u pnpId=%s displayName=\"", port, edid->pnpId.data());
        result.append(edid->displayName.data(), edid->displayName.length());
        result.append("\"\n");
    }
}

void SurfaceFlinger::dumpRawDisplayIdentificationData(const DumpArgs& args,
                                                      std::string& result) const {
    hal::HWDisplayId hwcDisplayId;
    uint8_t port;
    DisplayIdentificationData data;

    if (args.size() > 1 && base::ParseUint(String8(args[1]), &hwcDisplayId) &&
        getHwComposer().getDisplayIdentificationData(hwcDisplayId, &port, &data)) {
        result.append(reinterpret_cast<const char*>(data.data()), data.size());
    }
}

void SurfaceFlinger::dumpWideColorInfo(std::string& result) const {
    StringAppendF(&result, "Device has wide color built-in display: %d\n", hasWideColorDisplay);
    StringAppendF(&result, "Device uses color management: %d\n", useColorManagement);
    StringAppendF(&result, "DisplayColorSetting: %s\n",
                  decodeDisplayColorSetting(mDisplayColorSetting).c_str());

    // TODO: print out if wide-color mode is active or not

    for (const auto& [token, display] : mDisplays) {
        const auto displayId = PhysicalDisplayId::tryCast(display->getId());
        if (!displayId) {
            continue;
        }

        StringAppendF(&result, "Display %s color modes:\n", to_string(*displayId).c_str());
        std::vector<ColorMode> modes = getHwComposer().getColorModes(*displayId);
        for (auto&& mode : modes) {
            StringAppendF(&result, "    %s (%d)\n", decodeColorMode(mode).c_str(), mode);
        }

        ColorMode currentMode = display->getCompositionDisplay()->getState().colorMode;
        StringAppendF(&result, "    Current color mode: %s (%d)\n",
                      decodeColorMode(currentMode).c_str(), currentMode);
    }
    result.append("\n");
}

LayersProto SurfaceFlinger::dumpDrawingStateProto(uint32_t traceFlags) const {
    LayersProto layersProto;
    Mutex::Autolock _l(mStateLock);
    for (const sp<Layer>& layer : mDrawingState.layersSortedByZ) {
        layer->writeToProto(layersProto, traceFlags);
    }

    return layersProto;
}

void SurfaceFlinger::dumpDisplayProto(LayersTraceProto& layersTraceProto) const {
    for (const auto& [_, display] : FTL_FAKE_GUARD(mStateLock, mDisplays)) {
        DisplayProto* displayProto = layersTraceProto.add_displays();
        displayProto->set_id(display->getId().value);
        displayProto->set_name(display->getDisplayName());
        displayProto->set_layer_stack(display->getLayerStack().id);
        LayerProtoHelper::writeSizeToProto(display->getWidth(), display->getHeight(),
                                           [&]() { return displayProto->mutable_size(); });
        LayerProtoHelper::writeToProto(display->getLayerStackSpaceRect(), [&]() {
            return displayProto->mutable_layer_stack_space_rect();
        });
        LayerProtoHelper::writeTransformToProto(display->getTransform(),
                                                displayProto->mutable_transform());
        displayProto->set_is_virtual(display->isVirtual());
    }
}

void SurfaceFlinger::dumpHwc(std::string& result) const {
    getHwComposer().dump(result);
}

void SurfaceFlinger::dumpOffscreenLayersProto(LayersProto& layersProto, uint32_t traceFlags) const {
    // Add a fake invisible root layer to the proto output and parent all the offscreen layers to
    // it.
    LayerProto* rootProto = layersProto.add_layers();
    const int32_t offscreenRootLayerId = INT32_MAX - 2;
    rootProto->set_id(offscreenRootLayerId);
    rootProto->set_name("Offscreen Root");
    rootProto->set_parent(-1);

    for (Layer* offscreenLayer : mOffscreenLayers) {
        // Add layer as child of the fake root
        rootProto->add_children(offscreenLayer->sequence);

        // Add layer
        LayerProto* layerProto = offscreenLayer->writeToProto(layersProto, traceFlags);
        layerProto->set_parent(offscreenRootLayerId);
    }
}

LayersProto SurfaceFlinger::dumpProtoFromMainThread(uint32_t traceFlags) {
    return mScheduler->schedule([=] { return dumpDrawingStateProto(traceFlags); }).get();
}

void SurfaceFlinger::dumpOffscreenLayers(std::string& result) {
    auto future = mScheduler->schedule([this] {
        std::string result;
        for (Layer* offscreenLayer : mOffscreenLayers) {
            offscreenLayer->traverse(LayerVector::StateSet::Drawing,
                                     [&](Layer* layer) { layer->dumpCallingUidPid(result); });
        }
        return result;
    });

    result.append("Offscreen Layers:\n");
    result.append(future.get());
}

void SurfaceFlinger::dumpMini(std::string& result) const {
    /*
     *      * Dump Display state
     *           */
    StringAppendF(&result, "Displays (%zu entries)\n", mDisplays.size());
    for (const auto& [token, display] : mDisplays) {
        display->dump(result);
    }
    result.append("\n");

    /*
     * HWC layer minidump
     */
    for (const auto& [token, display] : mDisplays) {
        const auto displayId = PhysicalDisplayId::tryCast(display->getId());
        if (!displayId) {
            continue;
        }

        StringAppendF(&result, "Display %s HWC layers:\n", to_string(*displayId).c_str());
        Layer::miniDumpHeader(result);
        const DisplayDevice& displayDevice = *display;
        mCurrentState.traverseInZOrder(
                [&](Layer* layer) { layer->miniDump(result, displayDevice); });
        result.append("\n");
    }

    /*
     * Dump HWComposer state
     */
    result.append("h/w composer state:\n");
    bool hwcDisabled = mDebugDisableHWC || mDebugRegion;
    StringAppendF(&result, "  h/w composer %s\n", hwcDisabled ? "disabled" : "enabled");
    getHwComposer().dump(result);
}

void SurfaceFlinger::dumpAllLocked(const DumpArgs& args, std::string& result) const {
    const bool colorize = !args.empty() && args[0] == String16("--color");
    Colorizer colorizer(colorize);

    // figure out if we're stuck somewhere
    const nsecs_t now = systemTime();
    const nsecs_t inTransaction(mDebugInTransaction);
    nsecs_t inTransactionDuration = (inTransaction) ? now-inTransaction : 0;

    /*
     * Dump library configuration.
     */

    colorizer.bold(result);
    result.append("Build configuration:");
    colorizer.reset(result);
    appendSfConfigString(result);
    result.append("\n");

    result.append("\nDisplay identification data:\n");
    dumpDisplayIdentificationData(result);

    result.append("\nWide-Color information:\n");
    dumpWideColorInfo(result);

    colorizer.bold(result);
    result.append("Sync configuration: ");
    colorizer.reset(result);
    result.append(SyncFeatures::getInstance().toString());
    result.append("\n\n");

    colorizer.bold(result);
    result.append("Scheduler:\n");
    colorizer.reset(result);
    dumpVSync(result);
    result.append("\n");

    dumpStaticScreenStats(result);
    result.append("\n");

    StringAppendF(&result, "Total missed frame count: %u\n", mFrameMissedCount.load());
    StringAppendF(&result, "HWC missed frame count: %u\n", mHwcFrameMissedCount.load());
    StringAppendF(&result, "GPU missed frame count: %u\n\n", mGpuFrameMissedCount.load());

    /*
     * Dump the visible layer list
     */
    colorizer.bold(result);
    StringAppendF(&result, "Visible layers (count = %zu)\n", mNumLayers.load());
    colorizer.reset(result);

    {
        StringAppendF(&result, "Composition layers\n");
        mDrawingState.traverseInZOrder([&](Layer* layer) {
            auto* compositionState = layer->getCompositionState();
            if (!compositionState || !compositionState->isVisible) return;

            android::base::StringAppendF(&result, "* Layer %p (%s)\n", layer,
                                         layer->getDebugName() ? layer->getDebugName()
                                                               : "<unknown>");
            compositionState->dump(result);
        });
    }

    colorizer.bold(result);
    StringAppendF(&result, "Displays (%zu entries)\n", mDisplays.size());
    colorizer.reset(result);
    dumpDisplays(result);
    dumpCompositionDisplays(result);
    result.push_back('\n');

    mCompositionEngine->dump(result);

    /*
     * Dump SurfaceFlinger global state
     */

    colorizer.bold(result);
    result.append("SurfaceFlinger global state:\n");
    colorizer.reset(result);

    getRenderEngine().dump(result);

    result.append("ClientCache state:\n");
    ClientCache::getInstance().dump(result);
    DebugEGLImageTracker::getInstance()->dump(result);

    if (const auto display = getDefaultDisplayDeviceLocked()) {
        display->getCompositionDisplay()->getState().undefinedRegion.dump(result,
                                                                          "undefinedRegion");
        StringAppendF(&result, "  orientation=%s, isPoweredOn=%d\n",
                      toCString(display->getOrientation()), display->isPoweredOn());
    }
    StringAppendF(&result,
                  "  transaction-flags         : %08x\n"
                  "  gpu_to_cpu_unsupported    : %d\n",
                  mTransactionFlags.load(), !mGpuToCpuSupported);

    if (const auto display = getDefaultDisplayDeviceLocked()) {
        std::string fps, xDpi, yDpi;
        if (const auto activeMode = display->getActiveMode()) {
            fps = to_string(activeMode->getFps());

            const auto dpi = activeMode->getDpi();
            xDpi = base::StringPrintf("%.2f", dpi.x);
            yDpi = base::StringPrintf("%.2f", dpi.y);
        } else {
            fps = "unknown";
            xDpi = "unknown";
            yDpi = "unknown";
        }
        StringAppendF(&result,
                      "  refresh-rate              : %s\n"
                      "  x-dpi                     : %s\n"
                      "  y-dpi                     : %s\n",
                      fps.c_str(), xDpi.c_str(), yDpi.c_str());
    }

    StringAppendF(&result, "  transaction time: %f us\n", inTransactionDuration / 1000.0);

    /*
     * Tracing state
     */
    mLayerTracing.dump(result);

    result.append("\nTransaction tracing: ");
    if (mTransactionTracing) {
        result.append("enabled\n");
        mTransactionTracing->dump(result);
    } else {
        result.append("disabled\n");
    }
    result.push_back('\n');

    /*
     * HWC layer minidump
     */
    for (const auto& [token, display] : mDisplays) {
        const auto displayId = HalDisplayId::tryCast(display->getId());
        if (!displayId) {
            continue;
        }

        StringAppendF(&result, "Display %s (%s) HWC layers:\n", to_string(*displayId).c_str(),
                      (isDisplayActiveLocked(display) ? "active" : "inactive"));
        Layer::miniDumpHeader(result);

        const DisplayDevice& ref = *display;
        mCurrentState.traverseInZOrder([&](Layer* layer) { layer->miniDump(result, ref); });
        result.append("\n");
    }

    {
        DumpArgs plannerArgs;
        plannerArgs.add(); // first argument is ignored
        plannerArgs.add(String16("--layers"));
        dumpPlannerInfo(plannerArgs, result);
    }

    /*
     * Dump HWComposer state
     */
    colorizer.bold(result);
    result.append("h/w composer state:\n");
    colorizer.reset(result);
    const bool hwcDisabled = mDebugDisableHWC || mDebugFlashDelay;
    StringAppendF(&result, "  h/w composer %s\n", hwcDisabled ? "disabled" : "enabled");
    dumpHwc(result);

    /*
     * Dump gralloc state
     */
    const GraphicBufferAllocator& alloc(GraphicBufferAllocator::get());
    alloc.dump(result);

    /*
     * Dump flag/property manager state
     */
    mFlagManager.dump(result);

    result.append(mTimeStats->miniDump());
    result.append("\n");
}

mat4 SurfaceFlinger::calculateColorMatrix(float saturation) {
    if (saturation == 1) {
        return mat4();
    }

    float3 luminance{0.213f, 0.715f, 0.072f};
    luminance *= 1.0f - saturation;
    mat4 saturationMatrix = mat4(vec4{luminance.r + saturation, luminance.r, luminance.r, 0.0f},
                                 vec4{luminance.g, luminance.g + saturation, luminance.g, 0.0f},
                                 vec4{luminance.b, luminance.b, luminance.b + saturation, 0.0f},
                                 vec4{0.0f, 0.0f, 0.0f, 1.0f});
    return saturationMatrix;
}

void SurfaceFlinger::updateColorMatrixLocked() {
    mat4 colorMatrix =
            mClientColorMatrix * calculateColorMatrix(mGlobalSaturationFactor) * mDaltonizer();

    if (mCurrentState.colorMatrix != colorMatrix) {
        mCurrentState.colorMatrix = colorMatrix;
        mCurrentState.colorMatrixChanged = true;
        setTransactionFlags(eTransactionNeeded);
    }
}

status_t SurfaceFlinger::CheckTransactCodeCredentials(uint32_t code) {
#pragma clang diagnostic push
#pragma clang diagnostic error "-Wswitch-enum"
    switch (static_cast<ISurfaceComposerTag>(code)) {
        // These methods should at minimum make sure that the client requested
        // access to SF.
        case GET_HDR_CAPABILITIES:
        case GET_AUTO_LOW_LATENCY_MODE_SUPPORT:
        case GET_GAME_CONTENT_TYPE_SUPPORT:
        case ACQUIRE_FRAME_RATE_FLEXIBILITY_TOKEN: {
            // OVERRIDE_HDR_TYPES is used by CTS tests, which acquire the necessary
            // permission dynamically. Don't use the permission cache for this check.
            bool usePermissionCache = code != OVERRIDE_HDR_TYPES;
            if (!callingThreadHasUnscopedSurfaceFlingerAccess(usePermissionCache)) {
                IPCThreadState* ipc = IPCThreadState::self();
                ALOGE("Permission Denial: can't access SurfaceFlinger pid=%d, uid=%d",
                        ipc->getCallingPid(), ipc->getCallingUid());
                return PERMISSION_DENIED;
            }
            return OK;
        }
        // The following calls are currently used by clients that do not
        // request necessary permissions. However, they do not expose any secret
        // information, so it is OK to pass them.
        case GET_ACTIVE_COLOR_MODE:
        case GET_ACTIVE_DISPLAY_MODE:
        case GET_DISPLAY_COLOR_MODES:
        case GET_DISPLAY_MODES:
        // Calling setTransactionState is safe, because you need to have been
        // granted a reference to Client* and Handle* to do anything with it.
        case SET_TRANSACTION_STATE:
        case IS_HARDWARE_RC_DISPLAY:
        // setFrameRate() is deliberately available for apps to call without any
        // special permissions.
        case IS_WIDE_COLOR_DISPLAY:
        case GET_DISPLAY_BRIGHTNESS_SUPPORT:
        case SET_DISPLAY_BRIGHTNESS:
        case ADD_HDR_LAYER_INFO_LISTENER:
        case REMOVE_HDR_LAYER_INFO_LISTENER:
        case NOTIFY_POWER_BOOST:
        case SET_POWER_MODE:
        case CLEAR_BOOT_DISPLAY_MODE:
        case GET_BOOT_DISPLAY_MODE_SUPPORT:
        case SET_AUTO_LOW_LATENCY_MODE:
        case SET_GAME_CONTENT_TYPE: {
            // This is not sensitive information, so should not require permission control.
            return OK;
        }
        case BOOT_FINISHED:
        // Used by apps to hook Choreographer to SurfaceFlinger.
        case CREATE_DISPLAY_EVENT_CONNECTION:
        case CREATE_CONNECTION:
        case CREATE_DISPLAY:
        case DESTROY_DISPLAY:
        case GET_PRIMARY_PHYSICAL_DISPLAY_ID:
        case GET_PHYSICAL_DISPLAY_IDS:
        case GET_PHYSICAL_DISPLAY_TOKEN:
        case AUTHENTICATE_SURFACE:
        case GET_SUPPORTED_FRAME_TIMESTAMPS:
        case GET_DISPLAY_STATE:
        case GET_DISPLAY_STATS:
        case GET_STATIC_DISPLAY_INFO:
        case GET_DYNAMIC_DISPLAY_INFO:
        case GET_DISPLAY_NATIVE_PRIMARIES:
        case SET_ACTIVE_COLOR_MODE:
        case SET_BOOT_DISPLAY_MODE:
        case CAPTURE_LAYERS:
        case CAPTURE_DISPLAY:
        case CAPTURE_DISPLAY_BY_ID:
        case CLEAR_ANIMATION_FRAME_STATS:
        case GET_ANIMATION_FRAME_STATS:
        case OVERRIDE_HDR_TYPES:
        case ON_PULL_ATOM:
        case ENABLE_VSYNC_INJECTIONS:
        case INJECT_VSYNC:
        case GET_LAYER_DEBUG_INFO:
        case GET_COLOR_MANAGEMENT:
        case GET_COMPOSITION_PREFERENCE:
        case GET_DISPLAYED_CONTENT_SAMPLING_ATTRIBUTES:
        case SET_DISPLAY_CONTENT_SAMPLING_ENABLED:
        case GET_DISPLAYED_CONTENT_SAMPLE:
        case GET_PROTECTED_CONTENT_SUPPORT:
        case ADD_REGION_SAMPLING_LISTENER:
        case REMOVE_REGION_SAMPLING_LISTENER:
        case ADD_FPS_LISTENER:
        case REMOVE_FPS_LISTENER:
        case ADD_TUNNEL_MODE_ENABLED_LISTENER:
        case REMOVE_TUNNEL_MODE_ENABLED_LISTENER:
        case ADD_WINDOW_INFOS_LISTENER:
        case REMOVE_WINDOW_INFOS_LISTENER:
        case SET_DESIRED_DISPLAY_MODE_SPECS:
        case GET_DESIRED_DISPLAY_MODE_SPECS:
        case SET_GLOBAL_SHADOW_SETTINGS:
        case GET_DISPLAY_DECORATION_SUPPORT:
        case SET_FRAME_RATE:
        case SET_OVERRIDE_FRAME_RATE:
        case SET_FRAME_TIMELINE_INFO:
        case ADD_TRANSACTION_TRACE_LISTENER:
        case GET_GPU_CONTEXT_PRIORITY:
        case GET_MAX_ACQUIRED_BUFFER_COUNT:
            LOG_FATAL("Deprecated opcode: %d, migrated to AIDL", code);
            return PERMISSION_DENIED;
    }

    // These codes are used for the IBinder protocol to either interrogate the recipient
    // side of the transaction for its canonical interface descriptor or to dump its state.
    // We let them pass by default.
    if (code == IBinder::INTERFACE_TRANSACTION || code == IBinder::DUMP_TRANSACTION ||
        code == IBinder::PING_TRANSACTION || code == IBinder::SHELL_COMMAND_TRANSACTION ||
        code == IBinder::SYSPROPS_TRANSACTION) {
        return OK;
    }
    // Numbers from 1000 to 1042 and 20000 to 20002 are currently used for backdoors. The code
    // in onTransact verifies that the user is root, and has access to use SF.
    if ((code >= 1000 && code <= 1042) || (code >= 20000 && code <= 20002)) {
        ALOGV("Accessing SurfaceFlinger through backdoor code: %u", code);
        return OK;
    }
    ALOGE("Permission Denial: SurfaceFlinger did not recognize request code: %u", code);
    return PERMISSION_DENIED;
#pragma clang diagnostic pop
}

status_t SurfaceFlinger::onTransact(uint32_t code, const Parcel& data, Parcel* reply,
                                    uint32_t flags) {
    if (const status_t error = CheckTransactCodeCredentials(code); error != OK) {
        return error;
    }

    status_t err = BnSurfaceComposer::onTransact(code, data, reply, flags);
    if (err == UNKNOWN_TRANSACTION || err == PERMISSION_DENIED) {
        CHECK_INTERFACE(ISurfaceComposer, data, reply);
        IPCThreadState* ipc = IPCThreadState::self();
        const int uid = ipc->getCallingUid();
        if (CC_UNLIKELY(uid != AID_SYSTEM
                && !PermissionCache::checkCallingPermission(sHardwareTest))) {
            const int pid = ipc->getCallingPid();
            ALOGE("Permission Denial: "
                    "can't access SurfaceFlinger pid=%d, uid=%d", pid, uid);
            return PERMISSION_DENIED;
        }
        int n;
        switch (code) {
            case 1000: // Unused.
            case 1001:
                return NAME_NOT_FOUND;
            case 1002: // Toggle flashing on surface damage.
                if (const int delay = data.readInt32(); delay > 0) {
                    mDebugFlashDelay = delay;
                } else {
                    mDebugFlashDelay = mDebugFlashDelay ? 0 : 1;
                }
                scheduleRepaint();
                return NO_ERROR;
            case 1004: // Force composite ahead of next VSYNC.
            case 1006:
                scheduleComposite(FrameHint::kActive);
                return NO_ERROR;
            case 1005: { // Force commit ahead of next VSYNC.
                Mutex::Autolock lock(mStateLock);
                setTransactionFlags(eTransactionNeeded | eDisplayTransactionNeeded |
                                    eTraversalNeeded);
                return NO_ERROR;
            }
            case 1007: // Unused.
                return NAME_NOT_FOUND;
            case 1008: // Toggle forced GPU composition.
                mDebugDisableHWC = data.readInt32() != 0;
                scheduleRepaint();
                return NO_ERROR;
            case 1009: // Toggle use of transform hint.
                mDebugDisableTransformHint = data.readInt32() != 0;
                scheduleRepaint();
                return NO_ERROR;
            case 1010: // Interrogate.
                reply->writeInt32(0);
                reply->writeInt32(0);
                reply->writeInt32(mDebugFlashDelay);
                reply->writeInt32(0);
                reply->writeInt32(mDebugDisableHWC);
                return NO_ERROR;
            case 1013: {
                const auto display = getDefaultDisplayDevice();
                if (!display) {
                    return NAME_NOT_FOUND;
                }

                reply->writeInt32(display->getPageFlipCount());
                return NO_ERROR;
            }
            case 1014: {
                Mutex::Autolock _l(mStateLock);
                // daltonize
                n = data.readInt32();
                switch (n % 10) {
                    case 1:
                        mDaltonizer.setType(ColorBlindnessType::Protanomaly);
                        break;
                    case 2:
                        mDaltonizer.setType(ColorBlindnessType::Deuteranomaly);
                        break;
                    case 3:
                        mDaltonizer.setType(ColorBlindnessType::Tritanomaly);
                        break;
                    default:
                        mDaltonizer.setType(ColorBlindnessType::None);
                        break;
                }
                if (n >= 10) {
                    mDaltonizer.setMode(ColorBlindnessMode::Correction);
                } else {
                    mDaltonizer.setMode(ColorBlindnessMode::Simulation);
                }

                updateColorMatrixLocked();
                return NO_ERROR;
            }
            case 1015: {
                Mutex::Autolock _l(mStateLock);
                // apply a color matrix
                n = data.readInt32();
                if (n) {
                    // color matrix is sent as a column-major mat4 matrix
                    for (size_t i = 0 ; i < 4; i++) {
                        for (size_t j = 0; j < 4; j++) {
                            mClientColorMatrix[i][j] = data.readFloat();
                        }
                    }
                } else {
                    mClientColorMatrix = mat4();
                }

                // Check that supplied matrix's last row is {0,0,0,1} so we can avoid
                // the division by w in the fragment shader
                float4 lastRow(transpose(mClientColorMatrix)[3]);
                if (any(greaterThan(abs(lastRow - float4{0, 0, 0, 1}), float4{1e-4f}))) {
                    ALOGE("The color transform's last row must be (0, 0, 0, 1)");
                }

                updateColorMatrixLocked();
                return NO_ERROR;
            }
            case 1016: { // Unused.
                return NAME_NOT_FOUND;
            }
            case 1017: {
                n = data.readInt32();
                mForceFullDamage = n != 0;
                return NO_ERROR;
            }
            case 1018: { // Modify Choreographer's duration
                n = data.readInt32();
                mScheduler->setDuration(mAppConnectionHandle, std::chrono::nanoseconds(n), 0ns);
                return NO_ERROR;
            }
            case 1019: { // Modify SurfaceFlinger's duration
                n = data.readInt32();
                mScheduler->setDuration(mSfConnectionHandle, std::chrono::nanoseconds(n), 0ns);
                return NO_ERROR;
            }
            case 1020: { // Layer updates interceptor
                n = data.readInt32();
                if (n) {
                    ALOGV("Interceptor enabled");
                    mInterceptor->enable(mDrawingState.layersSortedByZ, mDrawingState.displays);
                }
                else{
                    ALOGV("Interceptor disabled");
                    mInterceptor->disable();
                }
                return NO_ERROR;
            }
            case 1021: { // Disable HWC virtual displays
                const bool enable = data.readInt32() != 0;
                static_cast<void>(
                        mScheduler->schedule([this, enable] { enableHalVirtualDisplays(enable); }));
                return NO_ERROR;
            }
            case 1022: { // Set saturation boost
                Mutex::Autolock _l(mStateLock);
                mGlobalSaturationFactor = std::max(0.0f, std::min(data.readFloat(), 2.0f));

                updateColorMatrixLocked();
                return NO_ERROR;
            }
            case 1023: { // Set native mode
                int32_t colorMode;

                mDisplayColorSetting = static_cast<DisplayColorSetting>(data.readInt32());
                if (data.readInt32(&colorMode) == NO_ERROR) {
                    mForceColorMode = static_cast<ColorMode>(colorMode);
                }
                scheduleRepaint();
                return NO_ERROR;
            }
            // Deprecate, use 1030 to check whether the device is color managed.
            case 1024: {
                return NAME_NOT_FOUND;
            }
            case 1025: { // Set layer tracing
                n = data.readInt32();
                bool tracingEnabledChanged;
                if (n == 1) {
                    int64_t fixedStartingTime = data.readInt64();
                    ALOGD("LayerTracing enabled");
                    tracingEnabledChanged = mLayerTracing.enable();
                    if (tracingEnabledChanged) {
                        int64_t startingTime =
                                (fixedStartingTime) ? fixedStartingTime : systemTime();
                        mScheduler
                                ->schedule([&]() FTL_FAKE_GUARD(mStateLock) {
                                    mLayerTracing.notify(true /* visibleRegionDirty */,
                                                         startingTime, mLastCommittedVsyncId);
                                })
                                .wait();
                    }
                } else if (n == 2) {
                    std::string filename = std::string(data.readCString());
                    ALOGD("LayerTracing disabled. Trace wrote to %s", filename.c_str());
                    tracingEnabledChanged = mLayerTracing.disable(filename.c_str());
                } else {
                    ALOGD("LayerTracing disabled");
                    tracingEnabledChanged = mLayerTracing.disable();
                }
                mTracingEnabledChanged = tracingEnabledChanged;
                reply->writeInt32(NO_ERROR);
                return NO_ERROR;
            }
            case 1026: { // Get layer tracing status
                reply->writeBool(mLayerTracing.isEnabled());
                return NO_ERROR;
            }
            // Is a DisplayColorSetting supported?
            case 1027: {
                const auto display = getDefaultDisplayDevice();
                if (!display) {
                    return NAME_NOT_FOUND;
                }

                DisplayColorSetting setting = static_cast<DisplayColorSetting>(data.readInt32());
                switch (setting) {
                    case DisplayColorSetting::kManaged:
                        reply->writeBool(useColorManagement);
                        break;
                    case DisplayColorSetting::kUnmanaged:
                        reply->writeBool(true);
                        break;
                    case DisplayColorSetting::kEnhanced:
                        reply->writeBool(display->hasRenderIntent(RenderIntent::ENHANCE));
                        break;
                    default: // vendor display color setting
                        reply->writeBool(
                                display->hasRenderIntent(static_cast<RenderIntent>(setting)));
                        break;
                }
                return NO_ERROR;
            }
            case 1028: { // Unused.
                return NAME_NOT_FOUND;
            }
            // Set buffer size for SF tracing (value in KB)
            case 1029: {
                n = data.readInt32();
                if (n <= 0 || n > MAX_TRACING_MEMORY) {
                    ALOGW("Invalid buffer size: %d KB", n);
                    reply->writeInt32(BAD_VALUE);
                    return BAD_VALUE;
                }

                ALOGD("Updating trace buffer to %d KB", n);
                mLayerTracing.setBufferSize(n * 1024);
                reply->writeInt32(NO_ERROR);
                return NO_ERROR;
            }
            // Is device color managed?
            case 1030: {
                reply->writeBool(useColorManagement);
                return NO_ERROR;
            }
            // Override default composition data space
            // adb shell service call SurfaceFlinger 1031 i32 1 DATASPACE_NUMBER DATASPACE_NUMBER \
            // && adb shell stop zygote && adb shell start zygote
            // to restore: adb shell service call SurfaceFlinger 1031 i32 0 && \
            // adb shell stop zygote && adb shell start zygote
            case 1031: {
                Mutex::Autolock _l(mStateLock);
                n = data.readInt32();
                if (n) {
                    n = data.readInt32();
                    if (n) {
                        Dataspace dataspace = static_cast<Dataspace>(n);
                        if (!validateCompositionDataspace(dataspace)) {
                            return BAD_VALUE;
                        }
                        mDefaultCompositionDataspace = dataspace;
                    }
                    n = data.readInt32();
                    if (n) {
                        Dataspace dataspace = static_cast<Dataspace>(n);
                        if (!validateCompositionDataspace(dataspace)) {
                            return BAD_VALUE;
                        }
                        mWideColorGamutCompositionDataspace = dataspace;
                    }
                } else {
                    // restore composition data space.
                    mDefaultCompositionDataspace = defaultCompositionDataspace;
                    mWideColorGamutCompositionDataspace = wideColorGamutCompositionDataspace;
                }
                return NO_ERROR;
            }
            // Set trace flags
            case 1033: {
                n = data.readUint32();
                ALOGD("Updating trace flags to 0x%x", n);
                mLayerTracing.setTraceFlags(n);
                reply->writeInt32(NO_ERROR);
                return NO_ERROR;
            }
            case 1034: {
                auto future = mScheduler->schedule([&] {
                    switch (n = data.readInt32()) {
                        case 0:
                        case 1:
                            FTL_FAKE_GUARD(mStateLock,
                                           enableRefreshRateOverlay(static_cast<bool>(n)));
                            break;
                        default: {
                            reply->writeBool(
                                    FTL_FAKE_GUARD(mStateLock, isRefreshRateOverlayEnabled()));
                        }
                    }
                });

                future.wait();
                return NO_ERROR;
            }
            case 1035: {
                const int modeId = data.readInt32();

                const auto display = getDefaultDisplayDevice();
                const auto numConfigs = display->refreshRateConfigs().getAllRefreshRates().size();
                if ((modeId >= 0) && (modeId < numConfigs)) {
                    const auto displayId = getInternalDisplayId();
                    if (!displayId) {
                        ALOGE("No internal display found.");
                        return NO_ERROR;
                    }
                    if(isSupportedConfigSwitch(getPhysicalDisplayToken(*displayId),
                    modeId) != NO_ERROR) {
                       return BAD_VALUE;
                    }
                    status_t result = setActiveModeFromBackdoor(getPhysicalDisplayToken(*displayId), modeId);
                    if (result != NO_ERROR) {
                        return result;
                    }
                    mDebugDisplayModeSetByBackdoor = true;
                }

                const auto displayToken = [&]() -> sp<IBinder> {
                    uint64_t value;
                    if (data.readUint64(&value) != NO_ERROR) {
                        return getDefaultDisplayDevice()->getDisplayToken().promote();
                    }
                    if (const auto id = DisplayId::fromValue<PhysicalDisplayId>(value)) {
                        return getPhysicalDisplayToken(*id);
                    }
                    ALOGE("Invalid physical display ID");
                    return nullptr;
                }();

                mDebugDisplayModeSetByBackdoor = false;
                const status_t result = setActiveModeFromBackdoor(displayToken, modeId);
                mDebugDisplayModeSetByBackdoor = result == NO_ERROR;
                return result;
            }
            // Turn on/off frame rate flexibility mode. When turned on it overrides the display
            // manager frame rate policy a new policy which allows switching between all refresh
            // rates.
            case 1036: {
                if (data.readInt32() > 0) { // turn on
                    return mScheduler
                            ->schedule([this] {
                                const auto display =
                                        FTL_FAKE_GUARD(mStateLock, getDefaultDisplayDeviceLocked());

                                // This is a little racy, but not in a way that hurts anything. As
                                // we grab the defaultMode from the display manager policy, we could
                                // be setting a new display manager policy, leaving us using a stale
                                // defaultMode. The defaultMode doesn't matter for the override
                                // policy though, since we set allowGroupSwitching to true, so it's
                                // not a problem.
                                scheduler::RefreshRateConfigs::Policy overridePolicy;
                                overridePolicy.defaultMode = display->refreshRateConfigs()
                                                                     .getDisplayManagerPolicy()
                                                                     .defaultMode;
                                overridePolicy.allowGroupSwitching = true;
                                constexpr bool kOverridePolicy = true;
                                return setDesiredDisplayModeSpecsInternal(display, overridePolicy,
                                                                          kOverridePolicy);
                            })
                            .get();
                } else { // turn off
                    return mScheduler
                            ->schedule([this] {
                                const auto display =
                                        FTL_FAKE_GUARD(mStateLock, getDefaultDisplayDeviceLocked());
                                constexpr bool kOverridePolicy = true;
                                return setDesiredDisplayModeSpecsInternal(display, {},
                                                                          kOverridePolicy);
                            })
                            .get();
                }
            }
            // Inject a hotplug connected event for the primary display. This will deallocate and
            // reallocate the display state including framebuffers.
            case 1037: {
                const hal::HWDisplayId hwcId =
                        (Mutex::Autolock(mStateLock), getHwComposer().getPrimaryHwcDisplayId());

                onComposerHalHotplug(hwcId, hal::Connection::CONNECTED);
                return NO_ERROR;
            }
            // Modify the max number of display frames stored within FrameTimeline
            case 1038: {
                n = data.readInt32();
                if (n < 0 || n > MAX_ALLOWED_DISPLAY_FRAMES) {
                    ALOGW("Invalid max size. Maximum allowed is %d", MAX_ALLOWED_DISPLAY_FRAMES);
                    return BAD_VALUE;
                }
                if (n == 0) {
                    // restore to default
                    mFrameTimeline->reset();
                    return NO_ERROR;
                }
                mFrameTimeline->setMaxDisplayFrames(n);
                return NO_ERROR;
            }
            case 1039: {
                PhysicalDisplayId displayId = [&]() {
                    Mutex::Autolock lock(mStateLock);
                    return getDefaultDisplayDeviceLocked()->getPhysicalId();
                }();

                auto inUid = static_cast<uid_t>(data.readInt32());
                const auto refreshRate = data.readFloat();
                mScheduler->setPreferredRefreshRateForUid(FrameRateOverride{inUid, refreshRate});
                mScheduler->onFrameRateOverridesChanged(mAppConnectionHandle, displayId);
                return NO_ERROR;
            }
            // Toggle caching feature
            // First argument is an int32 - nonzero enables caching and zero disables caching
            // Second argument is an optional uint64 - if present, then limits enabling/disabling
            // caching to a particular physical display
            case 1040: {
                auto future = mScheduler->schedule([&] {
                    n = data.readInt32();
                    std::optional<PhysicalDisplayId> inputId = std::nullopt;
                    if (uint64_t inputDisplayId; data.readUint64(&inputDisplayId) == NO_ERROR) {
                        inputId = DisplayId::fromValue<PhysicalDisplayId>(inputDisplayId);
                        if (!inputId || getPhysicalDisplayToken(*inputId)) {
                            ALOGE("No display with id: %" PRIu64, inputDisplayId);
                            return NAME_NOT_FOUND;
                        }
                    }
                    {
                        Mutex::Autolock lock(mStateLock);
                        mLayerCachingEnabled = n != 0;
                        for (const auto& [_, display] : mDisplays) {
                            if (!inputId || *inputId == display->getPhysicalId()) {
                                display->enableLayerCaching(mLayerCachingEnabled);
                            }
                        }
                    }
                    return OK;
                });

                if (const status_t error = future.get(); error != OK) {
                    return error;
                }
                scheduleRepaint();
                return NO_ERROR;
            }
            case 1041: { // Transaction tracing
                if (mTransactionTracing) {
                    if (data.readInt32()) {
                        // Transaction tracing is always running but allow the user to temporarily
                        // increase the buffer when actively debugging.
                        mTransactionTracing->setBufferSize(
                                TransactionTracing::ACTIVE_TRACING_BUFFER_SIZE);
                    } else {
                        mTransactionTracing->writeToFile();
                        mTransactionTracing->setBufferSize(
                                TransactionTracing::CONTINUOUS_TRACING_BUFFER_SIZE);
                    }
                }
                reply->writeInt32(NO_ERROR);
                return NO_ERROR;
            }
            case 1042: { // Write layers trace or transaction trace to file
                if (mTransactionTracing) {
                    mTransactionTracing->writeToFile();
                }
                if (mLayerTracingEnabled) {
                    mLayerTracing.writeToFile();
                }
                reply->writeInt32(NO_ERROR);
                return NO_ERROR;
            }
            case 20000: {
              uint64_t disp = 0;
              hal::PowerMode power_mode = hal::PowerMode::ON;
              int32_t tile_h_loc = -1;
              int32_t tile_v_loc = -1;
               uint32_t num_h_tiles = 1;
                uint32_t num_v_tiles = 1;
                if (data.readUint64(&disp) != NO_ERROR) {
                    err = BAD_TYPE;
                    ALOGE("Invalid 64-bit unsigned-int display id parameter.");
                    break;
                }

                int32_t mode = 0;
                if (data.readInt32(&mode) != NO_ERROR) {
                    err = BAD_TYPE;
                    ALOGE("Invalid 32-bit signed-int power mode parameter.");
                    break;
                }
                power_mode = static_cast<hal::PowerMode>(mode);

                if (data.readInt32(&tile_h_loc) != NO_ERROR) {
                    tile_h_loc = -1;
                }
                if (data.readInt32(&tile_v_loc) != NO_ERROR) {
                    tile_v_loc = 0;
                }
                if (tile_h_loc < 0) {
                    ALOGI("Debug: Set display = %llu, power mode = %d", (unsigned long long)disp,
                          mode);
                    if (const auto dispId = DisplayId::fromValue<PhysicalDisplayId>(disp); dispId) {
                        setPowerMode(getPhysicalDisplayToken(dispId.value()), mode);
                    }
                } else {
#if defined(QTI_DISPLAY_CONFIG_ENABLED) && defined(DISPLAY_CONFIG_TILE_DISPLAY_APIS_1_0)
                    ::DisplayConfig::PowerMode hwcMode = ::DisplayConfig::PowerMode::kOff;
                    switch (power_mode) {
                        case hal::PowerMode::DOZE:
                            hwcMode = ::DisplayConfig::PowerMode::kDoze;
                            break;
                        case hal::PowerMode::ON:
                            hwcMode = ::DisplayConfig::PowerMode::kOn;
                            break;
                        case hal::PowerMode::DOZE_SUSPEND:
                            hwcMode = ::DisplayConfig::PowerMode::kDozeSuspend;
                            break;
                        default:
                            break;
                    }
                    // A regular display has one h tile and one v tile.
                    mDisplayConfigIntf->GetDisplayTileCount(disp, &num_h_tiles, &num_v_tiles);
                    if (((num_h_tiles * num_v_tiles) < 2) || tile_h_loc >= num_h_tiles
                        || tile_v_loc >= num_v_tiles) {
                        ALOGE("Debug: Display %llu has only %u h tiles and %u v tiles. Not a true "
                              "tile display or invalid tile h or v locations given.",
                              (unsigned long long)disp, num_h_tiles, num_v_tiles);
                    } else {
                        err = mDisplayConfigIntf->SetPowerModeTiled(disp, hwcMode, tile_h_loc,
                                                                    tile_v_loc);
                        if (NO_ERROR != err) {
                            ALOGE("Debug: DisplayConfig::SetPowerModeTiled() returned error %d",
                                  err);
                            break;
                        }
                    }
#endif
                    ALOGI("Debug: Set display = %llu, power mode = %d at tile h loc = %d, tile v "
                          "loc = %d (Has %u h tiles and %u v tiles)", (unsigned long long)disp,
                          mode, tile_h_loc, tile_v_loc, num_h_tiles, num_v_tiles);
                }
              return NO_ERROR;
            }
            case 20001: {
                uint64_t disp = 0;
                int32_t level = 0;
                int32_t tile_h_loc = -1;
                int32_t tile_v_loc = -1;
                uint32_t num_h_tiles = 1;
                uint32_t num_v_tiles = 1;
                if (data.readUint64(&disp) != NO_ERROR) {
                    err = BAD_TYPE;
                    ALOGE("Invalid 64-bit unsigned-int display id parameter.");
                    break;
                }
                if (data.readInt32(&level) != NO_ERROR) {
                    err = BAD_TYPE;
                    ALOGE("Invalid 32-bit signed-int brightess parameter.");
                    break;
                }
                float levelf = static_cast<float>(level)/255.0f;
                gui::DisplayBrightness brightness;
                brightness.displayBrightness = levelf;
                if (data.readInt32(&tile_h_loc) != NO_ERROR) {
                    tile_h_loc = -1;
                }
                if (data.readInt32(&tile_v_loc) != NO_ERROR) {
                    tile_v_loc = 0;
                }
                if (tile_h_loc < 0) {
                    ALOGI("Debug: Set display = %llu, brightness level = %d/255 (%0.2ff)",
                          (unsigned long long)disp, level, levelf);
                    if (const auto dispId = DisplayId::fromValue<PhysicalDisplayId>(disp); dispId) {
                        setDisplayBrightness(getPhysicalDisplayToken(dispId.value()),
                                             brightness);
                    }
                } else {
#if defined(QTI_DISPLAY_CONFIG_ENABLED) && defined(DISPLAY_CONFIG_TILE_DISPLAY_APIS_1_0)
                    // A regular display has one h tile and one v tile.
                    mDisplayConfigIntf->GetDisplayTileCount(disp, &num_h_tiles, &num_v_tiles);
                    if (((num_h_tiles * num_v_tiles) < 2) || tile_h_loc >= num_h_tiles
                        || tile_v_loc >= num_v_tiles) {
                        ALOGE("Debug: Display %llu has only %u h tiles and %u v tiles. Not a true "
                              "tile display or invalid tile h or v locations given.",
                              (unsigned long long)disp, num_h_tiles, num_v_tiles);
                    } else {
                        err = mDisplayConfigIntf->SetPanelBrightnessTiled(disp, level, tile_h_loc,
                                                                          tile_v_loc);
                        if (NO_ERROR != err) {
                            ALOGE("Debug: DisplayConfig::SetPanelBrightnessTiled() returned error "
                                  "%d", err);
                            break;
                        }
                    }
#endif
                    ALOGI("Debug: Set display = %llu, brightness level = %d/255 (%0.2ff) at tile h "
                          "loc = %d, tile v loc = %d (Has %u h tiles and %u v tiles)",
                          (unsigned long long)disp, level, levelf, tile_h_loc, tile_v_loc,
                          num_h_tiles, num_v_tiles);
                }
                return NO_ERROR;
            }
            case 20002: {
                uint64_t disp = 0;
                int32_t pref = 0;
                if (data.readUint64(&disp) != NO_ERROR) {
                    err = BAD_TYPE;
                    ALOGE("Invalid 64-bit unsigned-int display id parameter.");
                    break;
                }
                if (data.readInt32(&pref) != NO_ERROR) {
                    err = BAD_TYPE;
                    ALOGE("Invalid 32-bit signed-int wider-mode preference parameter.");
                    break;
                }
                ALOGI("Debug: Set display = %llu, wider-mode preference = %d",
                      (unsigned long long)disp, pref);
#if defined(QTI_DISPLAY_CONFIG_ENABLED) && defined(DISPLAY_CONFIG_TILE_DISPLAY_APIS_1_0)
                ::DisplayConfig::WiderModePref wider_mode_pref =
                    ::DisplayConfig::WiderModePref::kNoPreference;
                switch (pref) {
                    case 1:
                        wider_mode_pref = ::DisplayConfig::WiderModePref::kWiderAsyncMode;
                        break;
                    case 2:
                        wider_mode_pref = ::DisplayConfig::WiderModePref::kWiderSyncMode;
                        break;
                    default:
                        // Use default DisplayConfig::WiderModePref::kNoPreference.
                        break;
                }
                err = mDisplayConfigIntf->SetWiderModePreference(disp, wider_mode_pref);
                if (NO_ERROR != err) {
                    ALOGE("Debug: DisplayConfig::SetWiderModePreference() returned error %d", err);
                    break;
                }
#endif
                return NO_ERROR;
            }
        }
    }
    return err;
}

void SurfaceFlinger::kernelTimerChanged(bool expired) {
    static bool updateOverlay =
            property_get_bool("debug.sf.kernel_idle_timer_update_overlay", true);
    if (!updateOverlay) return;

    // Update the overlay on the main thread to avoid race conditions with
    // mRefreshRateConfigs->getActiveMode()
    static_cast<void>(mScheduler->schedule([=] {
        const auto display = FTL_FAKE_GUARD(mStateLock, getDefaultDisplayDeviceLocked());
        if (!display) {
            ALOGW("%s: default display is null", __func__);
            return;
        }
        if (!display->isRefreshRateOverlayEnabled()) return;

        const auto desiredActiveMode = display->getDesiredActiveMode();
        const std::optional<DisplayModeId> desiredModeId = desiredActiveMode
                ? std::make_optional(desiredActiveMode->mode->getId())
                : std::nullopt;

        const bool timerExpired = mKernelIdleTimerEnabled && expired;

        if (display->onKernelTimerChanged(desiredModeId, timerExpired)) {
            mScheduler->scheduleFrame();
        }
    }));
}

std::pair<std::optional<KernelIdleTimerController>, std::chrono::milliseconds>
SurfaceFlinger::getKernelIdleTimerProperties(DisplayId displayId) {
    const bool isKernelIdleTimerHwcSupported = getHwComposer().getComposer()->isSupported(
            android::Hwc2::Composer::OptionalFeature::KernelIdleTimer);
    const auto timeout = getIdleTimerTimeout(displayId);
    if (isKernelIdleTimerHwcSupported) {
        if (const auto id = PhysicalDisplayId::tryCast(displayId);
            getHwComposer().hasDisplayIdleTimerCapability(*id)) {
            // In order to decide if we can use the HWC api for idle timer
            // we query DisplayCapability::DISPLAY_IDLE_TIMER directly on the composer
            // without relying on hasDisplayCapability.
            // hasDisplayCapability relies on DisplayCapabilities
            // which are updated after we set the PowerMode::ON.
            // DISPLAY_IDLE_TIMER is a display driver property
            // and is available before the PowerMode::ON
            return {KernelIdleTimerController::HwcApi, timeout};
        }
        return {std::nullopt, timeout};
    }
    if (getKernelIdleTimerSyspropConfig(displayId)) {
        return {KernelIdleTimerController::Sysprop, timeout};
    }

    return {std::nullopt, timeout};
}

void SurfaceFlinger::updateKernelIdleTimer(std::chrono::milliseconds timeout,
                                           KernelIdleTimerController controller,
                                           PhysicalDisplayId displayId) {
    switch (controller) {
        case KernelIdleTimerController::HwcApi: {
            getHwComposer().setIdleTimerEnabled(displayId, timeout);
            break;
        }
        case KernelIdleTimerController::Sysprop: {
            base::SetProperty(KERNEL_IDLE_TIMER_PROP, timeout > 0ms ? "true" : "false");
            break;
        }
    }
}

void SurfaceFlinger::toggleKernelIdleTimer() {
    using KernelIdleTimerAction = scheduler::RefreshRateConfigs::KernelIdleTimerAction;

    const auto display = getDefaultDisplayDeviceLocked();
    if (!display) {
        ALOGW("%s: default display is null", __func__);
        return;
    }

    // If the support for kernel idle timer is disabled for the active display,
    // don't do anything.
    const std::optional<KernelIdleTimerController> kernelIdleTimerController =
            display->refreshRateConfigs().kernelIdleTimerController();
    if (!kernelIdleTimerController.has_value()) {
        return;
    }

    const KernelIdleTimerAction action = display->refreshRateConfigs().getIdleTimerAction();

    switch (action) {
        case KernelIdleTimerAction::TurnOff:
            if (mKernelIdleTimerEnabled) {
                ATRACE_INT("KernelIdleTimer", 0);
                std::chrono::milliseconds constexpr kTimerDisabledTimeout = 0ms;
                updateKernelIdleTimer(kTimerDisabledTimeout, kernelIdleTimerController.value(),
                                      display->getPhysicalId());
                mKernelIdleTimerEnabled = false;
            }
            break;
        case KernelIdleTimerAction::TurnOn:
            if (!mKernelIdleTimerEnabled) {
                ATRACE_INT("KernelIdleTimer", 1);
                const std::chrono::milliseconds timeout =
                        display->refreshRateConfigs().getIdleTimerTimeout();
                updateKernelIdleTimer(timeout, kernelIdleTimerController.value(),
                                      display->getPhysicalId());
                mKernelIdleTimerEnabled = true;
            }
            break;
    }
}

// A simple RAII class to disconnect from an ANativeWindow* when it goes out of scope
class WindowDisconnector {
public:
    WindowDisconnector(ANativeWindow* window, int api) : mWindow(window), mApi(api) {}
    ~WindowDisconnector() {
        native_window_api_disconnect(mWindow, mApi);
    }

private:
    ANativeWindow* mWindow;
    const int mApi;
};

static Dataspace pickDataspaceFromColorMode(const ColorMode colorMode) {
    switch (colorMode) {
        case ColorMode::DISPLAY_P3:
        case ColorMode::BT2100_PQ:
        case ColorMode::BT2100_HLG:
        case ColorMode::DISPLAY_BT2020:
            return Dataspace::DISPLAY_P3;
        default:
            return Dataspace::V0_SRGB;
    }
}

static bool hasCaptureBlackoutContentPermission() {
    IPCThreadState* ipc = IPCThreadState::self();
    const int pid = ipc->getCallingPid();
    const int uid = ipc->getCallingUid();
    return uid == AID_GRAPHICS || uid == AID_SYSTEM ||
            PermissionCache::checkPermission(sCaptureBlackoutContent, pid, uid);
}

static status_t validateScreenshotPermissions(const CaptureArgs& captureArgs) {
    IPCThreadState* ipc = IPCThreadState::self();
    const int pid = ipc->getCallingPid();
    const int uid = ipc->getCallingUid();
    if (uid == AID_GRAPHICS || PermissionCache::checkPermission(sReadFramebuffer, pid, uid)) {
        return OK;
    }

    // If the caller doesn't have the correct permissions but is only attempting to screenshot
    // itself, we allow it to continue.
    if (captureArgs.uid == uid) {
        return OK;
    }

    ALOGE("Permission Denial: can't take screenshot pid=%d, uid=%d", pid, uid);
    return PERMISSION_DENIED;
}

status_t SurfaceFlinger::setSchedFifo(bool enabled) {
    static constexpr int kFifoPriority = 2;
    static constexpr int kOtherPriority = 0;

    struct sched_param param = {0};
    int sched_policy;
    if (enabled) {
        sched_policy = SCHED_FIFO;
        param.sched_priority = kFifoPriority;
    } else {
        sched_policy = SCHED_OTHER;
        param.sched_priority = kOtherPriority;
    }

    if (sched_setscheduler(0, sched_policy, &param) != 0) {
        return -errno;
    }

    return NO_ERROR;
}

status_t SurfaceFlinger::setSchedAttr(bool enabled) {
    static const unsigned int kUclampMin =
            base::GetUintProperty<unsigned int>("ro.surface_flinger.uclamp.min", 0U);

    if (!kUclampMin) {
        // uclamp.min set to 0 (default), skip setting
        return NO_ERROR;
    }

    // Currently, there is no wrapper in bionic: b/183240349.
    struct sched_attr {
        uint32_t size;
        uint32_t sched_policy;
        uint64_t sched_flags;
        int32_t sched_nice;
        uint32_t sched_priority;
        uint64_t sched_runtime;
        uint64_t sched_deadline;
        uint64_t sched_period;
        uint32_t sched_util_min;
        uint32_t sched_util_max;
    };

    sched_attr attr = {};
    attr.size = sizeof(attr);

    attr.sched_flags = (SCHED_FLAG_KEEP_ALL | SCHED_FLAG_UTIL_CLAMP);
    attr.sched_util_min = enabled ? kUclampMin : 0;
    attr.sched_util_max = 1024;

    if (syscall(__NR_sched_setattr, 0, &attr, 0)) {
        return -errno;
    }

    return NO_ERROR;
}

status_t SurfaceFlinger::captureDisplay(const DisplayCaptureArgs& args,
                                        const sp<IScreenCaptureListener>& captureListener) {
    ATRACE_CALL();

    status_t validate = validateScreenshotPermissions(args);
    if (validate != OK) {
        return validate;
    }

    if (!args.displayToken) return BAD_VALUE;

    wp<const DisplayDevice> displayWeak;
    ui::LayerStack layerStack;
    ui::Size reqSize(args.width, args.height);
    ui::Dataspace dataspace;
    {
        Mutex::Autolock lock(mStateLock);
        sp<DisplayDevice> display = getDisplayDeviceLocked(args.displayToken);
        if (!display) return NAME_NOT_FOUND;
        displayWeak = display;
        layerStack = display->getLayerStack();

        // set the requested width/height to the logical display layer stack rect size by default
        if (args.width == 0 || args.height == 0) {
            reqSize = display->getLayerStackSpaceRect().getSize();
        }

        // The dataspace is depended on the color mode of display, that could use non-native mode
        // (ex. displayP3) to enhance the content, but some cases are checking native RGB in bytes,
        // and failed if display is not in native mode. This provide a way to force using native
        // colors when capture.
        dataspace = args.dataspace;
        if (dataspace == ui::Dataspace::UNKNOWN) {
            const ui::ColorMode colorMode = display->getCompositionDisplay()->getState().colorMode;
            dataspace = pickDataspaceFromColorMode(colorMode);
        }
    }

    RenderAreaFuture renderAreaFuture = ftl::defer([=] {
        return DisplayRenderArea::create(displayWeak, args.sourceCrop, reqSize, dataspace,
                                         args.useIdentityTransform, args.captureSecureLayers);
    });

    auto traverseLayers = [this, args, layerStack](const LayerVector::Visitor& visitor) {
        traverseLayersInLayerStack(layerStack, args.uid, visitor);
    };

    auto future = captureScreenCommon(std::move(renderAreaFuture), traverseLayers, reqSize,
                                      args.pixelFormat, args.allowProtected, args.grayscale,
                                      captureListener);
    return fenceStatus(future.get());
}

status_t SurfaceFlinger::captureDisplay(DisplayId displayId,
                                        const sp<IScreenCaptureListener>& captureListener) {
    ui::LayerStack layerStack;
    wp<const DisplayDevice> displayWeak;
    ui::Size size;
    ui::Dataspace dataspace;
    {
        Mutex::Autolock lock(mStateLock);

        const auto display = getDisplayDeviceLocked(displayId);
        if (!display) {
            return NAME_NOT_FOUND;
        }

        displayWeak = display;
        layerStack = display->getLayerStack();
        size = display->getLayerStackSpaceRect().getSize();

        dataspace =
                pickDataspaceFromColorMode(display->getCompositionDisplay()->getState().colorMode);
    }

    RenderAreaFuture renderAreaFuture = ftl::defer([=] {
        return DisplayRenderArea::create(displayWeak, Rect(), size, dataspace,
                                         false /* useIdentityTransform */,
                                         false /* captureSecureLayers */);
    });

    auto traverseLayers = [this, layerStack](const LayerVector::Visitor& visitor) {
        traverseLayersInLayerStack(layerStack, CaptureArgs::UNSET_UID, visitor);
    };

    if (captureListener == nullptr) {
        ALOGE("capture screen must provide a capture listener callback");
        return BAD_VALUE;
    }

    constexpr bool kAllowProtected = false;
    constexpr bool kGrayscale = false;

    auto future = captureScreenCommon(std::move(renderAreaFuture), traverseLayers, size,
                                      ui::PixelFormat::RGBA_8888, kAllowProtected, kGrayscale,
                                      captureListener);
    return fenceStatus(future.get());
}

status_t SurfaceFlinger::captureLayers(const LayerCaptureArgs& args,
                                       const sp<IScreenCaptureListener>& captureListener) {
    ATRACE_CALL();

    status_t validate = validateScreenshotPermissions(args);
    if (validate != OK) {
        return validate;
    }

    ui::Size reqSize;
    sp<Layer> parent;
    Rect crop(args.sourceCrop);
    std::unordered_set<sp<Layer>, SpHash<Layer>> excludeLayers;
    ui::Dataspace dataspace;

    // Call this before holding mStateLock to avoid any deadlocking.
    bool canCaptureBlackoutContent = hasCaptureBlackoutContentPermission();

    {
        Mutex::Autolock lock(mStateLock);

        parent = fromHandle(args.layerHandle).promote();
        if (parent == nullptr) {
            ALOGE("captureLayers called with an invalid or removed parent");
            return NAME_NOT_FOUND;
        }

        if (!canCaptureBlackoutContent &&
            parent->getDrawingState().flags & layer_state_t::eLayerSecure) {
            ALOGW("Attempting to capture secure layer: PERMISSION_DENIED");
            return PERMISSION_DENIED;
        }

        Rect parentSourceBounds = parent->getCroppedBufferSize(parent->getDrawingState());
        if (args.sourceCrop.width() <= 0) {
            crop.left = 0;
            crop.right = parentSourceBounds.getWidth();
        }

        if (args.sourceCrop.height() <= 0) {
            crop.top = 0;
            crop.bottom = parentSourceBounds.getHeight();
        }

        if (crop.isEmpty() || args.frameScaleX <= 0.0f || args.frameScaleY <= 0.0f) {
            // Error out if the layer has no source bounds (i.e. they are boundless) and a source
            // crop was not specified, or an invalid frame scale was provided.
            return BAD_VALUE;
        }
        reqSize = ui::Size(crop.width() * args.frameScaleX, crop.height() * args.frameScaleY);

        for (const auto& handle : args.excludeHandles) {
            sp<Layer> excludeLayer = fromHandle(handle).promote();
            if (excludeLayer != nullptr) {
                excludeLayers.emplace(excludeLayer);
            } else {
                ALOGW("Invalid layer handle passed as excludeLayer to captureLayers");
                return NAME_NOT_FOUND;
            }
        }

        // The dataspace is depended on the color mode of display, that could use non-native mode
        // (ex. displayP3) to enhance the content, but some cases are checking native RGB in bytes,
        // and failed if display is not in native mode. This provide a way to force using native
        // colors when capture.
        dataspace = args.dataspace;
    } // mStateLock

    // really small crop or frameScale
    if (reqSize.width <= 0 || reqSize.height <= 0) {
        ALOGW("Failed to captureLayes: crop or scale too small");
        return BAD_VALUE;
    }

    Rect layerStackSpaceRect(0, 0, reqSize.width, reqSize.height);
    bool childrenOnly = args.childrenOnly;
    RenderAreaFuture renderAreaFuture = ftl::defer([=]() -> std::unique_ptr<RenderArea> {
        return std::make_unique<LayerRenderArea>(*this, parent, crop, reqSize, dataspace,
                                                 childrenOnly, layerStackSpaceRect,
                                                 args.captureSecureLayers);
    });

    auto traverseLayers = [parent, args, excludeLayers](const LayerVector::Visitor& visitor) {
        parent->traverseChildrenInZOrder(LayerVector::StateSet::Drawing, [&](Layer* layer) {
            if (!layer->isVisible()) {
                return;
            } else if (args.childrenOnly && layer == parent.get()) {
                return;
            } else if (args.uid != CaptureArgs::UNSET_UID && args.uid != layer->getOwnerUid()) {
                return;
            }

            sp<Layer> p = layer;
            while (p != nullptr) {
                if (excludeLayers.count(p) != 0) {
                    return;
                }
                p = p->getParent();
            }

            visitor(layer);
        });
    };

    if (captureListener == nullptr) {
        ALOGE("capture screen must provide a capture listener callback");
        return BAD_VALUE;
    }

    auto future = captureScreenCommon(std::move(renderAreaFuture), traverseLayers, reqSize,
                                      args.pixelFormat, args.allowProtected, args.grayscale,
                                      captureListener);
    return fenceStatus(future.get());
}

ftl::SharedFuture<FenceResult> SurfaceFlinger::captureScreenCommon(
        RenderAreaFuture renderAreaFuture, TraverseLayersFunction traverseLayers,
        ui::Size bufferSize, ui::PixelFormat reqPixelFormat, bool allowProtected, bool grayscale,
        const sp<IScreenCaptureListener>& captureListener) {
    ATRACE_CALL();

    if (exceedsMaxRenderTargetSize(bufferSize.getWidth(), bufferSize.getHeight())) {
        ALOGE("Attempted to capture screen with size (%" PRId32 ", %" PRId32
              ") that exceeds render target size limit.",
              bufferSize.getWidth(), bufferSize.getHeight());
        return ftl::yield<FenceResult>(base::unexpected(BAD_VALUE)).share();
    }

    // Loop over all visible layers to see whether there's any protected layer. A protected layer is
    // typically a layer with DRM contents, or have the GRALLOC_USAGE_PROTECTED set on the buffer.
    // A protected layer has no implication on whether it's secure, which is explicitly set by
    // application to avoid being screenshot or drawn via unsecure display.
    const bool supportsProtected = getRenderEngine().supportsProtectedContent();
    bool hasProtectedLayer = false;
    if (allowProtected && supportsProtected) {
        auto future = mScheduler->schedule([=]() {
            bool protectedLayerFound = false;
            traverseLayers([&](Layer* layer) {
                protectedLayerFound = protectedLayerFound ||
                        (layer->isVisible() && layer->isProtected() &&
                         !layer->isSecureCamera() && !layer->isSecureDisplay());
            });
            return protectedLayerFound;
        });
        hasProtectedLayer = future.get();
    }

    // Surface flinger captures individual screen shot for each display
    // This will lead consumption of high GPU secure memory in case
    // of secure video use cases and cause out of memory.
    {
        Mutex::Autolock lock(mStateLock);
        if(mDisplays.size() > 1) {
           hasProtectedLayer = false;
        }
    }

    const uint32_t usage = GRALLOC_USAGE_HW_COMPOSER | GRALLOC_USAGE_HW_RENDER |
            GRALLOC_USAGE_HW_TEXTURE |
            (hasProtectedLayer && allowProtected && supportsProtected
                     ? GRALLOC_USAGE_PROTECTED
                     : GRALLOC_USAGE_SW_READ_OFTEN | GRALLOC_USAGE_SW_WRITE_OFTEN);
    sp<GraphicBuffer> buffer =
            getFactory().createGraphicBuffer(bufferSize.getWidth(), bufferSize.getHeight(),
                                             static_cast<android_pixel_format>(reqPixelFormat),
                                             1 /* layerCount */, usage, "screenshot");

    const status_t bufferStatus = buffer->initCheck();
    LOG_ALWAYS_FATAL_IF(bufferStatus != OK, "captureScreenCommon: Buffer failed to allocate: %d",
                        bufferStatus);
    const std::shared_ptr<renderengine::ExternalTexture> texture = std::make_shared<
            renderengine::impl::ExternalTexture>(buffer, getRenderEngine(),
                                                 renderengine::impl::ExternalTexture::Usage::
                                                         WRITEABLE);
    return captureScreenCommon(std::move(renderAreaFuture), traverseLayers, texture,
                               false /* regionSampling */, grayscale, captureListener);
}

ftl::SharedFuture<FenceResult> SurfaceFlinger::captureScreenCommon(
        RenderAreaFuture renderAreaFuture, TraverseLayersFunction traverseLayers,
        const std::shared_ptr<renderengine::ExternalTexture>& buffer, bool regionSampling,
        bool grayscale, const sp<IScreenCaptureListener>& captureListener) {
    ATRACE_CALL();

    bool canCaptureBlackoutContent = hasCaptureBlackoutContentPermission();

    auto future = mScheduler->schedule([=, renderAreaFuture = std::move(renderAreaFuture)]() mutable
                                       -> ftl::SharedFuture<FenceResult> {
        ScreenCaptureResults captureResults;
        std::unique_ptr<RenderArea> renderArea = renderAreaFuture.get();
        if (!renderArea) {
            ALOGW("Skipping screen capture because of invalid render area.");
            captureResults.result = NO_MEMORY;
            captureListener->onScreenCaptureCompleted(captureResults);
            return ftl::yield<FenceResult>(base::unexpected(NO_ERROR)).share();
        }

        ftl::SharedFuture<FenceResult> renderFuture;
        renderArea->render([&] {
            renderFuture =
                    renderScreenImpl(*renderArea, traverseLayers, buffer, canCaptureBlackoutContent,
                                     regionSampling, grayscale, captureResults);
        });

        if (captureListener) {
            // Defer blocking on renderFuture back to the Binder thread.
            return ftl::Future(std::move(renderFuture))
                    .then([captureListener, captureResults = std::move(captureResults)](
                                  FenceResult fenceResult) mutable -> FenceResult {
                        // TODO(b/232535621): Change ScreenCaptureResults to store a FenceResult.
                        captureResults.result = fenceStatus(fenceResult);
                        captureResults.fence = std::move(fenceResult).value_or(Fence::NO_FENCE);
                        captureListener->onScreenCaptureCompleted(captureResults);
                        return base::unexpected(NO_ERROR);
                    })
                    .share();
        }
        return renderFuture;
    });

    // Flatten nested futures.
    auto chain = ftl::Future(std::move(future)).then([](ftl::SharedFuture<FenceResult> future) {
        return future;
    });

    return chain.share();
}

ftl::SharedFuture<FenceResult> SurfaceFlinger::renderScreenImpl(
        const RenderArea& renderArea, TraverseLayersFunction traverseLayers,
        const std::shared_ptr<renderengine::ExternalTexture>& buffer,
        bool canCaptureBlackoutContent, bool regionSampling, bool grayscale,
        ScreenCaptureResults& captureResults) {
    ATRACE_CALL();

    traverseLayers([&](Layer* layer) {
        captureResults.capturedSecureLayers =
                captureResults.capturedSecureLayers || (layer->isVisible() && layer->isSecure());
    });

    const bool useProtected = buffer->getUsage() & GRALLOC_USAGE_PROTECTED;

    // We allow the system server to take screenshots of secure layers for
    // use in situations like the Screen-rotation animation and place
    // the impetus on WindowManager to not persist them.
    if (captureResults.capturedSecureLayers && !canCaptureBlackoutContent) {
        ALOGW("FB is protected: PERMISSION_DENIED");
        return ftl::yield<FenceResult>(base::unexpected(PERMISSION_DENIED)).share();
    }

    captureResults.buffer = buffer->getBuffer();
    auto dataspace = renderArea.getReqDataSpace();
    auto parent = renderArea.getParentLayer();
    auto renderIntent = RenderIntent::TONE_MAP_COLORIMETRIC;
    auto sdrWhitePointNits = DisplayDevice::sDefaultMaxLumiance;
    auto displayBrightnessNits = DisplayDevice::sDefaultMaxLumiance;

    if ((dataspace == ui::Dataspace::UNKNOWN) && (parent != nullptr)) {
        Mutex::Autolock lock(mStateLock);
        auto display = findDisplay([layerStack = parent->getLayerStack()](const auto& display) {
            return display.getLayerStack() == layerStack;
        });
        if (!display) {
            // If the layer is not on a display, use the dataspace for the default display.
            display = getDefaultDisplayDeviceLocked();
        }

        const ui::ColorMode colorMode = display->getCompositionDisplay()->getState().colorMode;
        dataspace = pickDataspaceFromColorMode(colorMode);
        renderIntent = display->getCompositionDisplay()->getState().renderIntent;
        sdrWhitePointNits = display->getCompositionDisplay()->getState().sdrWhitePointNits;
        displayBrightnessNits = display->getCompositionDisplay()->getState().displayBrightnessNits;
    }
    captureResults.capturedDataspace = dataspace;

    const auto reqWidth = renderArea.getReqWidth();
    const auto reqHeight = renderArea.getReqHeight();
    const auto sourceCrop = renderArea.getSourceCrop();
    const auto transform = renderArea.getTransform();
    const auto rotation = renderArea.getRotationFlags();
    const auto& layerStackSpaceRect = renderArea.getLayerStackSpaceRect();

    renderengine::DisplaySettings clientCompositionDisplay;
    std::vector<compositionengine::LayerFE::LayerSettings> clientCompositionLayers;

    // assume that bounds are never offset, and that they are the same as the
    // buffer bounds.
    clientCompositionDisplay.physicalDisplay = Rect(reqWidth, reqHeight);
    clientCompositionDisplay.clip = sourceCrop;
    clientCompositionDisplay.orientation = rotation;

    clientCompositionDisplay.outputDataspace = dataspace;
    clientCompositionDisplay.currentLuminanceNits = displayBrightnessNits;
    clientCompositionDisplay.maxLuminance = DisplayDevice::sDefaultMaxLumiance;
    clientCompositionDisplay.renderIntent =
            static_cast<aidl::android::hardware::graphics::composer3::RenderIntent>(renderIntent);

    const float colorSaturation = grayscale ? 0 : 1;
    clientCompositionDisplay.colorTransform = calculateColorMatrix(colorSaturation);

    const float alpha = RenderArea::getCaptureFillValue(renderArea.getCaptureFill());

    compositionengine::LayerFE::LayerSettings fillLayer;
    fillLayer.source.buffer.buffer = nullptr;
    fillLayer.source.solidColor = half3(0.0, 0.0, 0.0);
    fillLayer.geometry.boundaries =
            FloatRect(sourceCrop.left, sourceCrop.top, sourceCrop.right, sourceCrop.bottom);
    fillLayer.alpha = half(alpha);
    clientCompositionLayers.push_back(fillLayer);

    const auto display = renderArea.getDisplayDevice();
    std::vector<Layer*> renderedLayers;
    bool disableBlurs = false;
    traverseLayers([&](Layer* layer) {
        if (layer->isSecureDisplay()) {
            return;
        }
        disableBlurs |= layer->getDrawingState().sidebandStream != nullptr;

        Region clip(renderArea.getBounds());
        compositionengine::LayerFE::ClientCompositionTargetSettings targetSettings{
                clip,
                layer->needsFilteringForScreenshots(display.get(), transform) ||
                        renderArea.needsFiltering(),
                renderArea.isSecure(),
                useProtected,
                layerStackSpaceRect,
                clientCompositionDisplay.outputDataspace,
                true,  /* realContentIsVisible */
                false, /* clearContent */
                disableBlurs ? compositionengine::LayerFE::ClientCompositionTargetSettings::
                                       BlurSetting::Disabled
                             : compositionengine::LayerFE::ClientCompositionTargetSettings::
                                       BlurSetting::Enabled,
                isHdrLayer(layer) ? displayBrightnessNits : sdrWhitePointNits,

        };
        std::vector<compositionengine::LayerFE::LayerSettings> results =
                layer->prepareClientCompositionList(targetSettings);
        if (results.size() > 0) {
            for (auto& settings : results) {
                settings.geometry.positionTransform =
                        transform.asMatrix4() * settings.geometry.positionTransform;
                // There's no need to process blurs when we're executing region sampling,
                // we're just trying to understand what we're drawing, and doing so without
                // blurs is already a pretty good approximation.
                if (regionSampling) {
                    settings.backgroundBlurRadius = 0;
                }
                captureResults.capturedHdrLayers |= isHdrLayer(layer);
            }

            clientCompositionLayers.insert(clientCompositionLayers.end(),
                                           std::make_move_iterator(results.begin()),
                                           std::make_move_iterator(results.end()));
            renderedLayers.push_back(layer);
        }

    });

    std::vector<renderengine::LayerSettings> clientRenderEngineLayers;
    clientRenderEngineLayers.reserve(clientCompositionLayers.size());
    std::transform(clientCompositionLayers.begin(), clientCompositionLayers.end(),
                   std::back_inserter(clientRenderEngineLayers),
                   [](compositionengine::LayerFE::LayerSettings& settings)
                           -> renderengine::LayerSettings { return settings; });

    // Use an empty fence for the buffer fence, since we just created the buffer so
    // there is no need for synchronization with the GPU.
    base::unique_fd bufferFence;
    getRenderEngine().useProtectedContext(useProtected);

    constexpr bool kUseFramebufferCache = false;
    auto chain =
            ftl::Future(getRenderEngine().drawLayers(clientCompositionDisplay,
                                                     clientRenderEngineLayers, buffer,
                                                     kUseFramebufferCache, std::move(bufferFence)))
                    .then(&toFenceResult);

    const auto future = chain.share();
    for (auto* layer : renderedLayers) {
        layer->onLayerDisplayed(future);
    }

    // Always switch back to unprotected context.
    getRenderEngine().useProtectedContext(false);

    return future;
}

// ---------------------------------------------------------------------------

void SurfaceFlinger::State::traverse(const LayerVector::Visitor& visitor) const {
    layersSortedByZ.traverse(visitor);
}

void SurfaceFlinger::State::traverseInZOrder(const LayerVector::Visitor& visitor) const {
    layersSortedByZ.traverseInZOrder(stateSet, visitor);
}

void SurfaceFlinger::State::traverseInReverseZOrder(const LayerVector::Visitor& visitor) const {
    layersSortedByZ.traverseInReverseZOrder(stateSet, visitor);
}

void SurfaceFlinger::traverseLayersInLayerStack(ui::LayerStack layerStack, const int32_t uid,
                                                const LayerVector::Visitor& visitor) {
    // We loop through the first level of layers without traversing,
    // as we need to determine which layers belong to the requested display.
    for (const auto& layer : mDrawingState.layersSortedByZ) {
        if (layer->getLayerStack() != layerStack) {
            continue;
        }
        // relative layers are traversed in Layer::traverseInZOrder
        layer->traverseInZOrder(LayerVector::StateSet::Drawing, [&](Layer* layer) {
            if (layer->isInternalDisplayOverlay()) {
                return;
            }
            if (!layer->isVisible()) {
                return;
            }
            if (uid != CaptureArgs::UNSET_UID && layer->getOwnerUid() != uid) {
                return;
            }
            visitor(layer);
        });
    }
}

status_t SurfaceFlinger::setDesiredDisplayModeSpecsInternal(
        const sp<DisplayDevice>& display,
        const std::optional<scheduler::RefreshRateConfigs::Policy>& policy, bool overridePolicy) {
    Mutex::Autolock lock(mStateLock);

    if (mDebugDisplayModeSetByBackdoor) {
        // ignore this request as mode is overridden by backdoor
        return NO_ERROR;
    }

    const status_t setPolicyResult = display->setRefreshRatePolicy(policy, overridePolicy);
    if (setPolicyResult < 0) {
        return BAD_VALUE;
    }
    if (setPolicyResult == scheduler::RefreshRateConfigs::CURRENT_POLICY_UNCHANGED) {
        return NO_ERROR;
    }

    scheduler::RefreshRateConfigs::Policy currentPolicy =
            display->refreshRateConfigs().getCurrentPolicy();

    ALOGV("Setting desired display mode specs: %s", currentPolicy.toString().c_str());

    // TODO(b/140204874): Leave the event in until we do proper testing with all apps that might
    // be depending in this callback.
    const auto activeMode = display->getActiveMode();
    if (isDisplayActiveLocked(display)) {
        mScheduler->onPrimaryDisplayModeChanged(mAppConnectionHandle, activeMode);
        toggleKernelIdleTimer();
    } else {
        mScheduler->onNonPrimaryDisplayModeChanged(mAppConnectionHandle, activeMode);
    }

    const DisplayModePtr preferredDisplayMode = [&] {
        const auto schedulerMode = mScheduler->getPreferredDisplayMode();
        if (schedulerMode && schedulerMode->getPhysicalDisplayId() == display->getPhysicalId()) {
            return schedulerMode;
        }

        return display->getMode(currentPolicy.defaultMode);
    }();

    ALOGV("trying to switch to Scheduler preferred mode %d (%s)",
          preferredDisplayMode->getId().value(), to_string(preferredDisplayMode->getFps()).c_str());

    if (display->refreshRateConfigs().isModeAllowed(preferredDisplayMode->getId())) {
        ALOGV("switching to Scheduler preferred display mode %d",
              preferredDisplayMode->getId().value());
        setDesiredActiveMode({preferredDisplayMode, DisplayModeEvent::Changed});
        uint32_t hwcDisplayId;
        if (isDisplayExtnEnabled() && getHwcDisplayId(display, &hwcDisplayId)) {
            setDisplayExtnActiveConfig(hwcDisplayId, preferredDisplayMode->getId().value());
            if (mDynamicSfIdleEnabled) {
                setupIdleTimeoutHandling(hwcDisplayId);
            }
        }
    } else {
        LOG_ALWAYS_FATAL("Desired display mode not allowed: %d",
                         preferredDisplayMode->getId().value());
    }

    setRefreshRates(display);
    return NO_ERROR;
}

bool SurfaceFlinger::canAllocateHwcDisplayIdForVDS(uint64_t usage) {
    uint64_t flag_mask_pvt_wfd = ~0;
    uint64_t flag_mask_hw_video = ~0;
    char value[PROPERTY_VALUE_MAX] = {};
    property_get("vendor.display.vds_allow_hwc", value, "0");
    int allowHwcForVDS = atoi(value);
    // Reserve hardware acceleration for WFD use-case
    // GRALLOC_USAGE_PRIVATE_WFD + GRALLOC_USAGE_HW_VIDEO_ENCODER = WFD using HW composer.
    flag_mask_pvt_wfd = GRALLOC_USAGE_PRIVATE_WFD;
    flag_mask_hw_video = GRALLOC_USAGE_HW_VIDEO_ENCODER;
    // GRALLOC_USAGE_PRIVATE_WFD + GRALLOC_USAGE_SW_READ_OFTEN
    // WFD using GLES (directstreaming).
    sDirectStreaming = ((usage & GRALLOC_USAGE_PRIVATE_WFD) &&
                        (usage & GRALLOC_USAGE_SW_READ_OFTEN));
    return (allowHwcForVDS || ((usage & flag_mask_pvt_wfd) &&
            (usage & flag_mask_hw_video)));
}

bool SurfaceFlinger::skipColorLayer(const char* layerType) {
    return (sDirectStreaming && !strncmp(layerType, "ColorLayer", strlen("ColorLayer")));
}
status_t SurfaceFlinger::setDesiredDisplayModeSpecs(
        const sp<IBinder>& displayToken, ui::DisplayModeId defaultMode, bool allowGroupSwitching,
        float primaryRefreshRateMin, float primaryRefreshRateMax, float appRequestRefreshRateMin,
        float appRequestRefreshRateMax) {
    ATRACE_CALL();

    if (!displayToken) {
        return BAD_VALUE;
    }

    auto future = mScheduler->schedule([=]() -> status_t {
        const auto display = FTL_FAKE_GUARD(mStateLock, getDisplayDeviceLocked(displayToken));
        if (!display) {
            ALOGE("Attempt to set desired display modes for invalid display token %p",
                  displayToken.get());
            return NAME_NOT_FOUND;
        } else if (display->isVirtual()) {
            ALOGW("Attempt to set desired display modes for virtual display");
            return INVALID_OPERATION;
        } else {
            using Policy = scheduler::RefreshRateConfigs::Policy;
            const Policy policy{DisplayModeId(defaultMode),
                                allowGroupSwitching,
                                {Fps::fromValue(primaryRefreshRateMin),
                                 Fps::fromValue(primaryRefreshRateMax)},
                                {Fps::fromValue(appRequestRefreshRateMin),
                                 Fps::fromValue(appRequestRefreshRateMax)}};
            constexpr bool kOverridePolicy = false;

            return setDesiredDisplayModeSpecsInternal(display, policy, kOverridePolicy);
        }
    });

    return future.get();
}

status_t SurfaceFlinger::getDesiredDisplayModeSpecs(const sp<IBinder>& displayToken,
                                                    ui::DisplayModeId* outDefaultMode,
                                                    bool* outAllowGroupSwitching,
                                                    float* outPrimaryRefreshRateMin,
                                                    float* outPrimaryRefreshRateMax,
                                                    float* outAppRequestRefreshRateMin,
                                                    float* outAppRequestRefreshRateMax) {
    ATRACE_CALL();

    if (!displayToken || !outDefaultMode || !outPrimaryRefreshRateMin ||
        !outPrimaryRefreshRateMax || !outAppRequestRefreshRateMin || !outAppRequestRefreshRateMax) {
        return BAD_VALUE;
    }

    Mutex::Autolock lock(mStateLock);
    const auto display = getDisplayDeviceLocked(displayToken);
    if (!display) {
        return NAME_NOT_FOUND;
    }

    if (display->isVirtual()) {
        return INVALID_OPERATION;
    }

    scheduler::RefreshRateConfigs::Policy policy =
            display->refreshRateConfigs().getDisplayManagerPolicy();
    *outDefaultMode = policy.defaultMode.value();
    *outAllowGroupSwitching = policy.allowGroupSwitching;
    *outPrimaryRefreshRateMin = policy.primaryRange.min.getValue();
    *outPrimaryRefreshRateMax = policy.primaryRange.max.getValue();
    *outAppRequestRefreshRateMin = policy.appRequestRange.min.getValue();
    *outAppRequestRefreshRateMax = policy.appRequestRange.max.getValue();
    return NO_ERROR;
}

wp<Layer> SurfaceFlinger::fromHandle(const sp<IBinder>& handle) const {
    return Layer::fromHandle(handle);
}

void SurfaceFlinger::onLayerFirstRef(Layer* layer) {
    mNumLayers++;
    if (!layer->isRemovedFromCurrentState()) {
        mScheduler->registerLayer(layer);
    }
}

void SurfaceFlinger::onLayerDestroyed(Layer* layer) {
    mNumLayers--;
    removeHierarchyFromOffscreenLayers(layer);
    if (!layer->isRemovedFromCurrentState()) {
        mScheduler->deregisterLayer(layer);
    }
    if (mTransactionTracing) {
        mTransactionTracing->onLayerRemoved(layer->getSequence());
    }
}

void SurfaceFlinger::onLayerUpdate() {
    scheduleCommit(FrameHint::kActive);
}

// WARNING: ONLY CALL THIS FROM LAYER DTOR
// Here we add children in the current state to offscreen layers and remove the
// layer itself from the offscreen layer list.  Since
// this is the dtor, it is safe to access the current state.  This keeps us
// from dangling children layers such that they are not reachable from the
// Drawing state nor the offscreen layer list
// See b/141111965
void SurfaceFlinger::removeHierarchyFromOffscreenLayers(Layer* layer) {
    for (auto& child : layer->getCurrentChildren()) {
        mOffscreenLayers.emplace(child.get());
    }
    mOffscreenLayers.erase(layer);
}

void SurfaceFlinger::removeFromOffscreenLayers(Layer* layer) {
    mOffscreenLayers.erase(layer);
}

status_t SurfaceFlinger::setGlobalShadowSettings(const half4& ambientColor, const half4& spotColor,
                                                 float lightPosY, float lightPosZ,
                                                 float lightRadius) {
    Mutex::Autolock _l(mStateLock);
    mCurrentState.globalShadowSettings.ambientColor = vec4(ambientColor);
    mCurrentState.globalShadowSettings.spotColor = vec4(spotColor);
    mCurrentState.globalShadowSettings.lightPos.y = lightPosY;
    mCurrentState.globalShadowSettings.lightPos.z = lightPosZ;
    mCurrentState.globalShadowSettings.lightRadius = lightRadius;

    // these values are overridden when calculating the shadow settings for a layer.
    mCurrentState.globalShadowSettings.lightPos.x = 0.f;
    mCurrentState.globalShadowSettings.length = 0.f;
    return NO_ERROR;
}

const std::unordered_map<std::string, uint32_t>& SurfaceFlinger::getGenericLayerMetadataKeyMap()
        const {
    // TODO(b/149500060): Remove this fixed/static mapping. Please prefer taking
    // on the work to remove the table in that bug rather than adding more to
    // it.
    static const std::unordered_map<std::string, uint32_t> genericLayerMetadataKeyMap{
            {"org.chromium.arc.V1_0.TaskId", gui::METADATA_TASK_ID},
            {"org.chromium.arc.V1_0.CursorInfo", gui::METADATA_MOUSE_CURSOR},
    };
    return genericLayerMetadataKeyMap;
}

status_t SurfaceFlinger::setOverrideFrameRate(uid_t uid, float frameRate) {
    PhysicalDisplayId displayId = [&]() {
        Mutex::Autolock lock(mStateLock);
        return getDefaultDisplayDeviceLocked()->getPhysicalId();
    }();

    mScheduler->setGameModeRefreshRateForUid(FrameRateOverride{static_cast<uid_t>(uid), frameRate});
    mScheduler->onFrameRateOverridesChanged(mAppConnectionHandle, displayId);
    return NO_ERROR;
}

void SurfaceFlinger::enableRefreshRateOverlay(bool enable) {
    for (const auto& [ignored, display] : mDisplays) {
        if (display->isInternal()) {
            display->enableRefreshRateOverlay(enable, mRefreshRateOverlaySpinner);
        }
    }
}

status_t SurfaceFlinger::addTransactionTraceListener(
        const sp<gui::ITransactionTraceListener>& listener) {
    if (!listener) {
        return BAD_VALUE;
    }

    mInterceptor->addTransactionTraceListener(listener);

    return NO_ERROR;
}

int SurfaceFlinger::getGpuContextPriority() {
    return getRenderEngine().getContextPriority();
}

int SurfaceFlinger::calculateMaxAcquiredBufferCount(Fps refreshRate,
                                                    std::chrono::nanoseconds presentLatency) {
    auto pipelineDepth = presentLatency.count() / refreshRate.getPeriodNsecs();
    if (presentLatency.count() % refreshRate.getPeriodNsecs()) {
        pipelineDepth++;
    }
    return std::max(1ll, pipelineDepth - 1);
}

status_t SurfaceFlinger::getMaxAcquiredBufferCount(int* buffers) const {
    Fps maxRefreshRate = 60_Hz;

    if (!getHwComposer().isHeadless()) {
        if (const auto display = getDefaultDisplayDevice()) {
            maxRefreshRate = display->refreshRateConfigs().getSupportedRefreshRateRange().max;
        }
    }

    *buffers = getMaxAcquiredBufferCountForRefreshRate(maxRefreshRate);
    return NO_ERROR;
}

uint32_t SurfaceFlinger::getMaxAcquiredBufferCountForCurrentRefreshRate(uid_t uid) const {
    Fps refreshRate = 60_Hz;

    if (const auto frameRateOverride = mScheduler->getFrameRateOverride(uid)) {
        refreshRate = *frameRateOverride;
    } else if (!getHwComposer().isHeadless()) {
        if (const auto display = FTL_FAKE_GUARD(mStateLock, getDefaultDisplayDeviceLocked())) {
            refreshRate = display->refreshRateConfigs().getActiveMode()->getFps();
        }
    }

    return getMaxAcquiredBufferCountForRefreshRate(refreshRate);
}

int SurfaceFlinger::getMaxAcquiredBufferCountForRefreshRate(Fps refreshRate) const {
    const auto vsyncConfig = mVsyncConfiguration->getConfigsForRefreshRate(refreshRate).late;
    const auto presentLatency = vsyncConfig.appWorkDuration + vsyncConfig.sfWorkDuration;
    return calculateMaxAcquiredBufferCount(refreshRate, presentLatency);
}

void SurfaceFlinger::handleLayerCreatedLocked(const LayerCreatedState& state, int64_t vsyncId) {
    sp<Layer> layer = state.layer.promote();
    if (!layer) {
        ALOGD("Layer was destroyed soon after creation %p", state.layer.unsafe_get());
        return;
    }

    sp<Layer> parent;
    bool addToRoot = state.addToRoot;
    if (state.initialParent != nullptr) {
        parent = state.initialParent.promote();
        if (parent == nullptr) {
            ALOGD("Parent was destroyed soon after creation %p", state.initialParent.unsafe_get());
            addToRoot = false;
        }
    }

    if (parent == nullptr && addToRoot) {
        layer->setIsAtRoot(true);
        mCurrentState.layersSortedByZ.add(layer);
    } else if (parent == nullptr) {
        layer->onRemovedFromCurrentState();
    } else if (parent->isRemovedFromCurrentState()) {
        parent->addChild(layer);
        layer->onRemovedFromCurrentState();
    } else {
        parent->addChild(layer);
    }

    layer->updateTransformHint(mActiveDisplayTransformHint);
    if (mTransactionTracing) {
        mTransactionTracing->onLayerAddedToDrawingState(layer->getSequence(), vsyncId);
    }
    mInterceptor->saveSurfaceCreation(layer);
}

void SurfaceFlinger::sample() {
    if (!mLumaSampling || !mRegionSamplingThread) {
        return;
    }

    mRegionSamplingThread->onCompositionComplete(mScheduler->getScheduledFrameTime());
}

void SurfaceFlinger::setContentFps(uint32_t contentFps) {
    if (mBootFinished && !mSetActiveModePending) {
        if (mDisplayExtnIntf) {
            mSentInitialFps = mDisplayExtnIntf->SetContentFps(contentFps) == 0;
        }
    }
}

bool SurfaceFlinger::isInternalDisplay(const sp<DisplayDevice>& display) {
    if (display) {
        const auto connectionType = display->getConnectionType();
        return (connectionType && (*connectionType == ui::DisplayConnectionType::Internal));
    }
    return false;
}

bool SurfaceFlinger::getHwcDisplayId(const sp<DisplayDevice>& display, uint32_t *hwcDisplayId) {
    if (!display) {
        return false;
    }
    const auto displayId = display->getId();
    if (!displayId.value) {
        return false;
    }
    if (display->isVirtual()) {
        const auto virtualDisplayId = HalVirtualDisplayId::tryCast(displayId);
        if (!virtualDisplayId) {
            return false;
        }
        const auto halDisplayId = getHwComposer().fromVirtualDisplayId(*virtualDisplayId);
        if (!halDisplayId) {
            return false;
        }
        *hwcDisplayId = static_cast<uint32_t>(*halDisplayId);
    } else {
        const auto physicalDisplayId = PhysicalDisplayId::tryCast(displayId);
        if (!physicalDisplayId) {
            return false;
        }
        const auto halDisplayId = getHwComposer().fromPhysicalDisplayId(*physicalDisplayId);
        if (!halDisplayId) {
            return false;
        }
        *hwcDisplayId = static_cast<uint32_t>(*halDisplayId);
    }
    return true;
}

void SurfaceFlinger::updateDisplayExtension(uint32_t displayId, uint32_t configId, bool connected) {
    ALOGV("updateDisplayExtn: Display:%d, Config:%d, Connected:%d", displayId, configId, connected);

#ifdef EARLY_WAKEUP_FEATURE
    if (mDisplayExtnIntf) {
        if (connected) {
            mDisplayExtnIntf->RegisterDisplay(displayId);
            mDisplayExtnIntf->SetActiveConfig(displayId, configId);
        } else {
            mDisplayExtnIntf->UnregisterDisplay(displayId);
        }
    }
#endif
}

void SurfaceFlinger::setDisplayExtnActiveConfig(uint32_t displayId, uint32_t activeConfigId) {
    ALOGV("setDisplayExtnActiveConfig: Display:%d, ActiveConfig:%d", displayId, activeConfigId);

#ifdef EARLY_WAKEUP_FEATURE
    if (mDisplayExtnIntf) {
        mDisplayExtnIntf->SetActiveConfig(displayId, activeConfigId);
    }
#endif
}

void SurfaceFlinger::notifyAllDisplaysUpdateImminent() {
    if (!mEarlyWakeUpEnabled) {
        mPowerAdvisor->notifyDisplayUpdateImminent();
        return;
    }

#ifdef EARLY_WAKEUP_FEATURE
    bool doEarlyWakeUp = false;
    {
        // Synchronize the critical section.
        std::lock_guard lock(mEarlyWakeUpMutex);
        if (!mSendEarlyWakeUp) {
            mSendEarlyWakeUp = mPowerAdvisor->canNotifyDisplayUpdateImminent();
            doEarlyWakeUp = mSendEarlyWakeUp;
        }
    }

    if (mDisplayExtnIntf && doEarlyWakeUp) {
        ATRACE_CALL();
        // Notify Display Extn for GPU and Display Early Wakeup
        mDisplayExtnIntf->NotifyEarlyWakeUp(true, true);
    }
#endif
}

void SurfaceFlinger::notifyDisplayUpdateImminent() {
    if (!mEarlyWakeUpEnabled) {
        mPowerAdvisor->notifyDisplayUpdateImminent();
        return;
    }

#ifdef EARLY_WAKEUP_FEATURE
    bool doEarlyWakeUp = false;
    {
        // Synchronize the critical section.
        std::lock_guard lock(mEarlyWakeUpMutex);
        if (!mSendEarlyWakeUp) {
            mSendEarlyWakeUp = mPowerAdvisor->canNotifyDisplayUpdateImminent();
            doEarlyWakeUp = mSendEarlyWakeUp;
        }
    }

    if (mDisplayExtnIntf && doEarlyWakeUp) {
        ATRACE_CALL();

        if (mInternalPresentationDisplays) {
            // Notify Display Extn for GPU Early Wakeup only
            mDisplayExtnIntf->NotifyEarlyWakeUp(true, false);
            wakeUpPresentationDisplays = true;
        } else {
            // Notify Display Extn for GPU and Display Early Wakeup
            mDisplayExtnIntf->NotifyEarlyWakeUp(true, true);
        }
    }
#endif
}

void SurfaceFlinger::handlePresentationDisplaysEarlyWakeup(size_t updatingDisplays,
                                                           uint32_t layerStackId) {
    // Filter-out the updating display(s) for early wake-up in Presentation mode.
    if (mDisplayExtnIntf && mEarlyWakeUpEnabled && mInternalPresentationDisplays) {
        ATRACE_CALL();
        uint32_t hwcDisplayId;
        bool internalDisplay = false;
        bool singleUpdatingDisplay = (updatingDisplays == 1);

        if (singleUpdatingDisplay) {
            Mutex::Autolock lock(mStateLock);
            const sp<DisplayDevice> display = findDisplay([layerStackId](const auto& display) {
                    return display.getLayerStack().id == layerStackId;
                });
            internalDisplay = isInternalDisplay(display) && getHwcDisplayId(display, &hwcDisplayId);
        }

#ifdef EARLY_WAKEUP_FEATURE
        if (!singleUpdatingDisplay) {
            // Notify Display Extn for Early Wakeup of displays
            mDisplayExtnIntf->NotifyEarlyWakeUp(false, true);
        } else if (internalDisplay) {
            // Notify Display Extn for Early Wakeup of given display
            mDisplayExtnIntf->NotifyDisplayEarlyWakeUp(hwcDisplayId);
        }
#endif

    }
    wakeUpPresentationDisplays = false;
}

void SurfaceFlinger::updateInternalDisplaysPresentationMode() {
    mInternalPresentationDisplays = false;
    if (mDisplaysList.size() <= 1) {
        return;
    }

    bool compareStack = false;
    ui::LayerStack previousStackId;
    // TODO(b/230790745): Re-enable this function
    /*
    for (const auto& display : mDisplaysList) {
        if (isInternalDisplay(display)) {
            auto currentStackId = display->getLayerStack();
            // Compare Layer Stack IDs of Internal Displays
            if (compareStack && (previousStackId != currentStackId)) {
                mInternalPresentationDisplays = true;
                return;
            }
            previousStackId = currentStackId;
            compareStack = true;
        }
    }
    */
}

void SurfaceFlinger::createPhaseOffsetExtn() {
#ifdef PHASE_OFFSET_EXTN
    if (mUseAdvanceSfOffset && mComposerExtnIntf) {
        int ret = mComposerExtnIntf->CreatePhaseOffsetExtn(&g_comp_ext_intf_.phaseOffsetExtnIntf);
        if (ret) {
            ALOGI("Unable to create PhaseOffset extension");
            return;
        } else {
            ALOGI("Created PhaseOffset extension");
        }

        g_comp_ext_intf_.phaseOffsetExtnIntf->GetAdvancedSfOffsets(&mAdvancedSfOffsets);

        // Populate the fps supported on device in mOffsetCache
        const auto& supportedModes = getDefaultDisplayDeviceLocked()->getSupportedModes();
        for (const auto& [id, mode] : supportedModes) {
            mVsyncConfiguration->getConfigsForRefreshRate(mode->getFps());
        }

        // Update the Advanced SF Offsets/Durations
        mVsyncConfiguration->UpdateSfOffsets(&mAdvancedSfOffsets);
        const auto vsyncConfig =
            mVsyncModulator->setVsyncConfigSet(mVsyncConfiguration->getCurrentConfigs());
        ALOGI("VsyncConfig sfOffset %" PRId64 "\n", vsyncConfig.sfOffset);
        ALOGI("VsyncConfig appOffset %" PRId64 "\n", vsyncConfig.appOffset);
    }
#endif
}

void SurfaceFlinger::NotifyIdleStatus() {
  mScheduler->setIdleState();
}

void SurfaceFlinger::NotifyResolutionSwitch(int displayId, int32_t width, int32_t height,
                                            int32_t vsyncPeriod) {
#ifdef AIDL_DISPLAY_CONFIG_ENABLED
    const auto dispId = getInternalDisplayId();
    if (!dispId) {
        ALOGE("No internal display found.");
        return;
    }

    sp<IBinder> displayToken = getPhysicalDisplayToken(*dispId);
    sp<DisplayDevice> display = nullptr;
    {
        Mutex::Autolock lock(mStateLock);
        display = (getDisplayDeviceLocked(displayToken));
    }
    if (!display) {
        ALOGE("Attempt to notify resolution switch for invalid display token %p",
               displayToken.get());
        return;
    }

    const auto& supportedModes = display->getSupportedModes();
    int32_t newModeId;
    for (const auto& [id, mode] : supportedModes) {

        auto modeWidth = mode->getWidth();
        auto modeHeight = mode->getHeight();
        const int32_t modePeriod = static_cast<int32_t>(mode->getVsyncPeriod());

        if (modeWidth == width && modeHeight == height && vsyncPeriod == modePeriod) {
            newModeId = static_cast<int32_t>(mode->getId().value());
            break;
        }
    }

    if(isSupportedConfigSwitch(displayToken, newModeId) != NO_ERROR) {
        return;
    }
    status_t result = setActiveModeFromBackdoor(displayToken, newModeId);
    if (result != NO_ERROR) {
        return;
    }
#endif
}

void SurfaceFlinger::setupDisplayExtnFeatures() {
#ifdef EARLY_WAKEUP_FEATURE
    mEarlyWakeUpEnabled = false;
    mDynamicSfIdleEnabled = false;
    if (!mDisplayExtnIntf) {
        return;
    }

    char propValue[PROPERTY_VALUE_MAX];
    property_get("vendor.display.enable_early_wakeup", propValue, "0");
    bool enableEarlyWakeUp = (atoi(propValue) == 1);

    property_get("vendor.display.disable_dynamic_sf_idle", propValue, "0");
    // TODO(b/204208295): idle timer was replaced with refresh rate configs
    bool enableDynamicSfIdle = (atoi(propValue) == 0);

    if (enableEarlyWakeUp || enableDynamicSfIdle) {
        // TODO(b/230790745): Re-enable this function
        /*
        for (const auto& display : mDisplaysList) {
            // Register Internal Physical Displays
            if (isInternalDisplay(display)) {
                uint32_t hwcDisplayId;
                if (getHwcDisplayId(display, &hwcDisplayId)) {
                    const auto displayId = DisplayId::fromValue<PhysicalDisplayId>( display->getId().value);
                    if (displayId) {
                        auto configId = getHwComposer().getActiveMode(displayId.value());
                        LOG_ALWAYS_FATAL_IF(!configId, "HWC returned no active config");
                        updateDisplayExtension(hwcDisplayId, *configId, true);
                        if (enableDynamicSfIdle && display->isPrimary()) {
                            setupIdleTimeoutHandling(hwcDisplayId);
                        }
                    }
                }
            }
        }
        */
        mEarlyWakeUpEnabled = enableEarlyWakeUp;
        mDynamicSfIdleEnabled = enableDynamicSfIdle;
    }
    ALOGI("Early Wakeup: %d, Dynamic SF Idle: %d", mEarlyWakeUpEnabled, mDynamicSfIdleEnabled);
#endif
}

void SurfaceFlinger::setEarlyWakeUpConfig(const sp<DisplayDevice>& display, hal::PowerMode mode) {
    if (mEarlyWakeUpEnabled && isInternalDisplay(display)) {
        uint32_t hwcDisplayId;
        if (getHwcDisplayId(display, &hwcDisplayId)) {
            // Enable/disable Early Wake-up feature on a display based on its Power mode.
            bool enable = (mode == hal::PowerMode::ON) || (mode == hal::PowerMode::DOZE);
            ALOGV("setEarlyWakeUpConfig: Display: %d, Enable: %d", hwcDisplayId, enable);
#ifdef DYNAMIC_EARLY_WAKEUP_CONFIG
            if (mDisplayExtnIntf) {
                mDisplayExtnIntf->SetEarlyWakeUpConfig(hwcDisplayId, enable);
            }
#endif
        }
    }
}

void SurfaceFlinger::setupIdleTimeoutHandling(uint32_t displayId) {
#ifdef SMART_DISPLAY_CONFIG
    if (mDisplayExtnIntf) {
        bool isSmartConfig = mDisplayExtnIntf->IsSmartDisplayConfig(displayId);
        mScheduler->handleIdleTimeout(isSmartConfig);
    }
#endif
}

void SurfaceFlinger::getModeFromFps(float fps,DisplayModePtr& outMode) {
    const auto display = FTL_FAKE_GUARD(mStateLock, getDefaultDisplayDeviceLocked());
    const auto& supportedModes = display->getSupportedModes();
    auto currMode = display->getActiveMode();

    for (const auto& [id, mode] : supportedModes) {
        if (mode->getWidth() == currMode->getWidth() &&
            mode->getHeight() == currMode->getHeight() &&
            (int32_t)(mode->getFps().getValue()) == (int32_t)(fps)) {
            outMode = mode;
            return;
        }
    }
    outMode = nullptr;
}

void SurfaceFlinger::handleNewLevelFps(float currFps, float newLevelFps, float* fpsToSet) {
    if (!mThermalLevelFps) { // Thermal hint not running already, cache current fps
        mLastCachedFps = currFps;
    }

    if(newLevelFps > mThermalLevelFps) {
        *fpsToSet = std::min(newLevelFps, mLastCachedFps);
    } else if (newLevelFps < mThermalLevelFps && newLevelFps > (int32_t)currFps) {
        *fpsToSet = currFps;
    } else if(newLevelFps <= (int32_t)currFps){
        *fpsToSet = newLevelFps;
    }
}

void SurfaceFlinger::setDesiredModeByThermalLevel(float newLevelFps) {
    if (mThermalLevelFps == newLevelFps) {
        return;
    }

    const auto displayId = FTL_FAKE_GUARD(mStateLock, getInternalDisplayId());
    const auto display = FTL_FAKE_GUARD(mStateLock, getDisplayDeviceLocked
                                        (getPhysicalDisplayToken(*displayId))
                                       );

    float currFps = display->getActiveMode()->getFps().getValue();

    float fps = 0;
    handleNewLevelFps(currFps, newLevelFps, &fps);

    if (!fps) {
        return;
    }

    auto mode = display->getMode(display->getActiveMode()->getId());
    getModeFromFps(fps, mode);

    if (!mode) {
        return;
    }

    mThermalLevelFps = newLevelFps;

    if (fps == currFps) {
        mScheduler->updateThermalFps(newLevelFps);
        return;
    }

    auto future = mScheduler->schedule([=]() -> status_t {
        int ret = 0;
        if (!display) {
            ALOGE("Attempt to set desired display modes for invalid display token %p",
            getPhysicalDisplayToken(*displayId).get());
            return NAME_NOT_FOUND;
        }
        if (display->isVirtual()) {
            ALOGW("Attempt to set desired display modes for virtual display");
            return INVALID_OPERATION;
        }
        scheduler::RefreshRateConfigs::Policy policy =
                                                  display->refreshRateConfigs().getCurrentPolicy();

        if (fps < policy.primaryRange.min.getValue() ||
            fps < policy.appRequestRange.min.getValue()) {
            return ret;
        }

        mScheduler->updateThermalFps(newLevelFps);
        policy.primaryRange.max = Fps::fromValue(fps);
        policy.appRequestRange.max = Fps::fromValue(fps);
        policy.defaultMode = mode->getId();

        mAllowThermalFpsChange = true;
        ret = setDesiredDisplayModeSpecsInternal(display, policy, false);
        mAllowThermalFpsChange = false;
        return ret;
    });
}

void SurfaceFlinger::onActiveDisplaySizeChanged(const sp<DisplayDevice>& activeDisplay) {
    mScheduler->onActiveDisplayAreaChanged(activeDisplay->getWidth() * activeDisplay->getHeight());
    getRenderEngine().onActiveDisplaySizeChanged(activeDisplay->getSize());
}

void SurfaceFlinger::onActiveDisplayChangedLocked(const sp<DisplayDevice>& activeDisplay) {
    ATRACE_CALL();

    if (const auto display = getDisplayDeviceLocked(mActiveDisplayToken)) {
        display->getCompositionDisplay()->setLayerCachingTexturePoolEnabled(false);
    }

    if (!activeDisplay) {
        ALOGE("%s: activeDisplay is null", __func__);
        return;
    }
    mActiveDisplayToken = activeDisplay->getDisplayToken();
    activeDisplay->getCompositionDisplay()->setLayerCachingTexturePoolEnabled(true);
    updateInternalDisplayVsyncLocked(activeDisplay);
    mScheduler->setModeChangePending(false);
    mScheduler->setRefreshRateConfigs(activeDisplay->holdRefreshRateConfigs());
    onActiveDisplaySizeChanged(activeDisplay);
    mActiveDisplayTransformHint = activeDisplay->getTransformHint();

    // Update the kernel timer for the current active display, since the policy
    // for this display might have changed when it was not the active display.
    toggleKernelIdleTimer();
}

status_t SurfaceFlinger::addWindowInfosListener(
        const sp<IWindowInfosListener>& windowInfosListener) const {
    mWindowInfosListenerInvoker->addWindowInfosListener(windowInfosListener);
    return NO_ERROR;
}

status_t SurfaceFlinger::removeWindowInfosListener(
        const sp<IWindowInfosListener>& windowInfosListener) const {
    mWindowInfosListenerInvoker->removeWindowInfosListener(windowInfosListener);
    return NO_ERROR;
}

std::shared_ptr<renderengine::ExternalTexture> SurfaceFlinger::getExternalTextureFromBufferData(
        const BufferData& bufferData, const char* layerName) const {
    bool cacheIdChanged = bufferData.flags.test(BufferData::BufferDataChange::cachedBufferChanged);
    bool bufferSizeExceedsLimit = false;
    std::shared_ptr<renderengine::ExternalTexture> buffer = nullptr;
    if (cacheIdChanged && bufferData.buffer != nullptr) {
        bufferSizeExceedsLimit = exceedsMaxRenderTargetSize(bufferData.buffer->getWidth(),
                                                            bufferData.buffer->getHeight());
        if (!bufferSizeExceedsLimit) {
            ClientCache::getInstance().add(bufferData.cachedBuffer, bufferData.buffer);
            buffer = ClientCache::getInstance().get(bufferData.cachedBuffer);
        }
    } else if (cacheIdChanged) {
        buffer = ClientCache::getInstance().get(bufferData.cachedBuffer);
    } else if (bufferData.buffer != nullptr) {
        bufferSizeExceedsLimit = exceedsMaxRenderTargetSize(bufferData.buffer->getWidth(),
                                                            bufferData.buffer->getHeight());
        if (!bufferSizeExceedsLimit) {
            buffer = std::make_shared<
                    renderengine::impl::ExternalTexture>(bufferData.buffer, getRenderEngine(),
                                                         renderengine::impl::ExternalTexture::
                                                                 Usage::READABLE);
        }
    }
    ALOGE_IF(bufferSizeExceedsLimit,
             "Attempted to create an ExternalTexture for layer %s that exceeds render target size "
             "limit.",
             layerName);
    return buffer;
}

bool SurfaceFlinger::commitCreatedLayers(int64_t vsyncId) {
    std::vector<LayerCreatedState> createdLayers;
    {
        std::scoped_lock<std::mutex> lock(mCreatedLayersLock);
        createdLayers = std::move(mCreatedLayers);
        mCreatedLayers.clear();
        if (createdLayers.size() == 0) {
            return false;
        }
    }

    Mutex::Autolock _l(mStateLock);
    for (const auto& createdLayer : createdLayers) {
        handleLayerCreatedLocked(createdLayer, vsyncId);
    }
    createdLayers.clear();
    mLayersAdded = true;
    return true;
}

// gui::ISurfaceComposer

binder::Status SurfaceComposerAIDL::bootFinished() {
    status_t status = checkAccessPermission();
    if (status != OK) {
        return binderStatusFromStatusT(status);
    }
    mFlinger->bootFinished();
    return binder::Status::ok();
}

binder::Status SurfaceComposerAIDL::createDisplayEventConnection(
        VsyncSource vsyncSource, EventRegistration eventRegistration,
        sp<IDisplayEventConnection>* outConnection) {
    sp<IDisplayEventConnection> conn =
            mFlinger->createDisplayEventConnection(vsyncSource, eventRegistration);
    if (conn == nullptr) {
        *outConnection = nullptr;
        return binderStatusFromStatusT(BAD_VALUE);
    } else {
        *outConnection = conn;
        return binder::Status::ok();
    }
}

binder::Status SurfaceComposerAIDL::createConnection(sp<gui::ISurfaceComposerClient>* outClient) {
    const sp<Client> client = new Client(mFlinger);
    if (client->initCheck() == NO_ERROR) {
        *outClient = client;
        return binder::Status::ok();
    } else {
        *outClient = nullptr;
        return binderStatusFromStatusT(BAD_VALUE);
    }
}

binder::Status SurfaceComposerAIDL::createDisplay(const std::string& displayName, bool secure,
                                                  sp<IBinder>* outDisplay) {
    status_t status = checkAccessPermission();
    if (status != OK) {
        return binderStatusFromStatusT(status);
    }
    String8 displayName8 = String8::format("%s", displayName.c_str());
    *outDisplay = mFlinger->createDisplay(displayName8, secure);
    return binder::Status::ok();
}

binder::Status SurfaceComposerAIDL::destroyDisplay(const sp<IBinder>& display) {
    status_t status = checkAccessPermission();
    if (status != OK) {
        return binderStatusFromStatusT(status);
    }
    mFlinger->destroyDisplay(display);
    return binder::Status::ok();
}

binder::Status SurfaceComposerAIDL::getPhysicalDisplayIds(std::vector<int64_t>* outDisplayIds) {
    std::vector<PhysicalDisplayId> physicalDisplayIds = mFlinger->getPhysicalDisplayIds();
    std::vector<int64_t> displayIds;
    displayIds.reserve(physicalDisplayIds.size());
    for (auto item : physicalDisplayIds) {
        displayIds.push_back(static_cast<int64_t>(item.value));
    }
    *outDisplayIds = displayIds;
    return binder::Status::ok();
}

binder::Status SurfaceComposerAIDL::getPrimaryPhysicalDisplayId(int64_t* outDisplayId) {
    status_t status = checkAccessPermission();
    if (status != OK) {
        return binderStatusFromStatusT(status);
    }

    PhysicalDisplayId id;
    status = mFlinger->getPrimaryPhysicalDisplayId(&id);
    if (status == NO_ERROR) {
        *outDisplayId = id.value;
    }
    return binderStatusFromStatusT(status);
}

binder::Status SurfaceComposerAIDL::getPhysicalDisplayToken(int64_t displayId,
                                                            sp<IBinder>* outDisplay) {
    const auto id = DisplayId::fromValue<PhysicalDisplayId>(static_cast<uint64_t>(displayId));
    *outDisplay = mFlinger->getPhysicalDisplayToken(*id);
    return binder::Status::ok();
}

binder::Status SurfaceComposerAIDL::setPowerMode(const sp<IBinder>& display, int mode) {
    status_t status = checkAccessPermission();
    if (status != OK) {
        return binderStatusFromStatusT(status);
    }
    mFlinger->setPowerMode(display, mode);
    return binder::Status::ok();
}

binder::Status SurfaceComposerAIDL::getSupportedFrameTimestamps(
        std::vector<FrameEvent>* outSupported) {
    status_t status;
    if (!outSupported) {
        status = UNEXPECTED_NULL;
    } else {
        outSupported->clear();
        status = mFlinger->getSupportedFrameTimestamps(outSupported);
    }
    return binderStatusFromStatusT(status);
}

binder::Status SurfaceComposerAIDL::getDisplayStats(const sp<IBinder>& display,
                                                    gui::DisplayStatInfo* outStatInfo) {
    DisplayStatInfo statInfo;
    status_t status = mFlinger->getDisplayStats(display, &statInfo);
    if (status == NO_ERROR) {
        outStatInfo->vsyncTime = static_cast<long>(statInfo.vsyncTime);
        outStatInfo->vsyncPeriod = static_cast<long>(statInfo.vsyncPeriod);
    }
    return binderStatusFromStatusT(status);
}

binder::Status SurfaceComposerAIDL::getDisplayState(const sp<IBinder>& display,
                                                    gui::DisplayState* outState) {
    ui::DisplayState state;
    status_t status = mFlinger->getDisplayState(display, &state);
    if (status == NO_ERROR) {
        outState->layerStack = state.layerStack.id;
        outState->orientation = static_cast<gui::Rotation>(state.orientation);
        outState->layerStackSpaceRect.width = state.layerStackSpaceRect.width;
        outState->layerStackSpaceRect.height = state.layerStackSpaceRect.height;
    }
    return binderStatusFromStatusT(status);
}

binder::Status SurfaceComposerAIDL::getStaticDisplayInfo(const sp<IBinder>& display,
                                                         gui::StaticDisplayInfo* outInfo) {
    using Tag = gui::DeviceProductInfo::ManufactureOrModelDate::Tag;
    ui::StaticDisplayInfo info;
    status_t status = mFlinger->getStaticDisplayInfo(display, &info);
    if (status == NO_ERROR) {
        // convert ui::StaticDisplayInfo to gui::StaticDisplayInfo
        outInfo->connectionType = static_cast<gui::DisplayConnectionType>(info.connectionType);
        outInfo->density = info.density;
        outInfo->secure = info.secure;
        outInfo->installOrientation = static_cast<gui::Rotation>(info.installOrientation);

        gui::DeviceProductInfo dinfo;
        std::optional<DeviceProductInfo> dpi = info.deviceProductInfo;
        dinfo.name = std::move(dpi->name);
        dinfo.manufacturerPnpId =
                std::vector<uint8_t>(dpi->manufacturerPnpId.begin(), dpi->manufacturerPnpId.end());
        dinfo.productId = dpi->productId;
        dinfo.relativeAddress =
                std::vector<uint8_t>(dpi->relativeAddress.begin(), dpi->relativeAddress.end());
        if (const auto* model =
                    std::get_if<DeviceProductInfo::ModelYear>(&dpi->manufactureOrModelDate)) {
            gui::DeviceProductInfo::ModelYear modelYear;
            modelYear.year = model->year;
            dinfo.manufactureOrModelDate.set<Tag::modelYear>(modelYear);
        } else if (const auto* manufacture = std::get_if<DeviceProductInfo::ManufactureYear>(
                           &dpi->manufactureOrModelDate)) {
            gui::DeviceProductInfo::ManufactureYear date;
            date.modelYear.year = manufacture->year;
            dinfo.manufactureOrModelDate.set<Tag::manufactureYear>(date);
        } else if (const auto* manufacture = std::get_if<DeviceProductInfo::ManufactureWeekAndYear>(
                           &dpi->manufactureOrModelDate)) {
            gui::DeviceProductInfo::ManufactureWeekAndYear date;
            date.manufactureYear.modelYear.year = manufacture->year;
            date.week = manufacture->week;
            dinfo.manufactureOrModelDate.set<Tag::manufactureWeekAndYear>(date);
        }

        outInfo->deviceProductInfo = dinfo;
    }
    return binderStatusFromStatusT(status);
}

binder::Status SurfaceComposerAIDL::getDynamicDisplayInfo(const sp<IBinder>& display,
                                                          gui::DynamicDisplayInfo* outInfo) {
    ui::DynamicDisplayInfo info;
    status_t status = mFlinger->getDynamicDisplayInfo(display, &info);
    if (status == NO_ERROR) {
        // convert ui::DynamicDisplayInfo to gui::DynamicDisplayInfo
        outInfo->supportedDisplayModes.clear();
        outInfo->supportedDisplayModes.reserve(info.supportedDisplayModes.size());
        for (const auto& mode : info.supportedDisplayModes) {
            gui::DisplayMode outMode;
            outMode.id = mode.id;
            outMode.resolution.width = mode.resolution.width;
            outMode.resolution.height = mode.resolution.height;
            outMode.xDpi = mode.xDpi;
            outMode.yDpi = mode.yDpi;
            outMode.refreshRate = mode.refreshRate;
            outMode.appVsyncOffset = mode.appVsyncOffset;
            outMode.sfVsyncOffset = mode.sfVsyncOffset;
            outMode.presentationDeadline = mode.presentationDeadline;
            outMode.group = mode.group;
            outInfo->supportedDisplayModes.push_back(outMode);
        }

        outInfo->activeDisplayModeId = info.activeDisplayModeId;

        outInfo->supportedColorModes.clear();
        outInfo->supportedColorModes.reserve(info.supportedColorModes.size());
        for (const auto& cmode : info.supportedColorModes) {
            outInfo->supportedColorModes.push_back(static_cast<int32_t>(cmode));
        }

        outInfo->activeColorMode = static_cast<int32_t>(info.activeColorMode);

        gui::HdrCapabilities& hdrCapabilities = outInfo->hdrCapabilities;
        hdrCapabilities.supportedHdrTypes.clear();
        hdrCapabilities.supportedHdrTypes.reserve(
                info.hdrCapabilities.getSupportedHdrTypes().size());
        for (const auto& hdr : info.hdrCapabilities.getSupportedHdrTypes()) {
            hdrCapabilities.supportedHdrTypes.push_back(static_cast<int32_t>(hdr));
        }
        hdrCapabilities.maxLuminance = info.hdrCapabilities.getDesiredMaxLuminance();
        hdrCapabilities.maxAverageLuminance = info.hdrCapabilities.getDesiredMaxAverageLuminance();
        hdrCapabilities.minLuminance = info.hdrCapabilities.getDesiredMinLuminance();

        outInfo->autoLowLatencyModeSupported = info.autoLowLatencyModeSupported;
        outInfo->gameContentTypeSupported = info.gameContentTypeSupported;
        outInfo->preferredBootDisplayMode = info.preferredBootDisplayMode;
    }
    return binderStatusFromStatusT(status);
}

binder::Status SurfaceComposerAIDL::getDisplayNativePrimaries(const sp<IBinder>& display,
                                                              gui::DisplayPrimaries* outPrimaries) {
    ui::DisplayPrimaries primaries;
    status_t status = mFlinger->getDisplayNativePrimaries(display, primaries);
    if (status == NO_ERROR) {
        outPrimaries->red.X = primaries.red.X;
        outPrimaries->red.Y = primaries.red.Y;
        outPrimaries->red.Z = primaries.red.Z;

        outPrimaries->green.X = primaries.green.X;
        outPrimaries->green.Y = primaries.green.Y;
        outPrimaries->green.Z = primaries.green.Z;

        outPrimaries->blue.X = primaries.blue.X;
        outPrimaries->blue.Y = primaries.blue.Y;
        outPrimaries->blue.Z = primaries.blue.Z;

        outPrimaries->white.X = primaries.white.X;
        outPrimaries->white.Y = primaries.white.Y;
        outPrimaries->white.Z = primaries.white.Z;
    }
    return binderStatusFromStatusT(status);
}

binder::Status SurfaceComposerAIDL::setActiveColorMode(const sp<IBinder>& display, int colorMode) {
    status_t status = checkAccessPermission();
    if (status == OK) {
        status = mFlinger->setActiveColorMode(display, static_cast<ui::ColorMode>(colorMode));
    }
    return binderStatusFromStatusT(status);
}

binder::Status SurfaceComposerAIDL::setBootDisplayMode(const sp<IBinder>& display,
                                                       int displayModeId) {
    status_t status = checkAccessPermission();
    if (status == OK) {
        status = mFlinger->setBootDisplayMode(display,
                                              static_cast<ui::DisplayModeId>(displayModeId));
    }
    return binderStatusFromStatusT(status);
}

binder::Status SurfaceComposerAIDL::clearBootDisplayMode(const sp<IBinder>& display) {
    status_t status = checkAccessPermission();
    if (status == OK) {
        status = mFlinger->clearBootDisplayMode(display);
    }
    return binderStatusFromStatusT(status);
}

binder::Status SurfaceComposerAIDL::getBootDisplayModeSupport(bool* outMode) {
    status_t status = checkAccessPermission();
    if (status == OK) {
        status = mFlinger->getBootDisplayModeSupport(outMode);
    }
    return binderStatusFromStatusT(status);
}

binder::Status SurfaceComposerAIDL::setAutoLowLatencyMode(const sp<IBinder>& display, bool on) {
    status_t status = checkAccessPermission();
    if (status != OK) {
        return binderStatusFromStatusT(status);
    }
    mFlinger->setAutoLowLatencyMode(display, on);
    return binder::Status::ok();
}

binder::Status SurfaceComposerAIDL::setGameContentType(const sp<IBinder>& display, bool on) {
    status_t status = checkAccessPermission();
    if (status != OK) {
        return binderStatusFromStatusT(status);
    }
    mFlinger->setGameContentType(display, on);
    return binder::Status::ok();
}

binder::Status SurfaceComposerAIDL::captureDisplay(
        const DisplayCaptureArgs& args, const sp<IScreenCaptureListener>& captureListener) {
    status_t status = mFlinger->captureDisplay(args, captureListener);
    return binderStatusFromStatusT(status);
}

binder::Status SurfaceComposerAIDL::captureDisplayById(
        int64_t displayId, const sp<IScreenCaptureListener>& captureListener) {
    status_t status;
    IPCThreadState* ipc = IPCThreadState::self();
    const int uid = ipc->getCallingUid();
    if (uid == AID_ROOT || uid == AID_GRAPHICS || uid == AID_SYSTEM || uid == AID_SHELL) {
        std::optional<DisplayId> id = DisplayId::fromValue(static_cast<uint64_t>(displayId));
        status = mFlinger->captureDisplay(*id, captureListener);
    } else {
        status = PERMISSION_DENIED;
    }
    return binderStatusFromStatusT(status);
}

binder::Status SurfaceComposerAIDL::captureLayers(
        const LayerCaptureArgs& args, const sp<IScreenCaptureListener>& captureListener) {
    status_t status = mFlinger->captureLayers(args, captureListener);
    return binderStatusFromStatusT(status);
}

binder::Status SurfaceComposerAIDL::clearAnimationFrameStats() {
    status_t status = checkAccessPermission();
    if (status == OK) {
        status = mFlinger->clearAnimationFrameStats();
    }
    return binderStatusFromStatusT(status);
}

binder::Status SurfaceComposerAIDL::getAnimationFrameStats(gui::FrameStats* outStats) {
    status_t status = checkAccessPermission();
    if (status != OK) {
        return binderStatusFromStatusT(status);
    }

    FrameStats stats;
    status = mFlinger->getAnimationFrameStats(&stats);
    if (status == NO_ERROR) {
        outStats->refreshPeriodNano = stats.refreshPeriodNano;
        outStats->desiredPresentTimesNano.reserve(stats.desiredPresentTimesNano.size());
        for (const auto& t : stats.desiredPresentTimesNano) {
            outStats->desiredPresentTimesNano.push_back(t);
        }
        outStats->actualPresentTimesNano.reserve(stats.actualPresentTimesNano.size());
        for (const auto& t : stats.actualPresentTimesNano) {
            outStats->actualPresentTimesNano.push_back(t);
        }
        outStats->frameReadyTimesNano.reserve(stats.frameReadyTimesNano.size());
        for (const auto& t : stats.frameReadyTimesNano) {
            outStats->frameReadyTimesNano.push_back(t);
        }
    }
    return binderStatusFromStatusT(status);
}

binder::Status SurfaceComposerAIDL::overrideHdrTypes(const sp<IBinder>& display,
                                                     const std::vector<int32_t>& hdrTypes) {
    // overrideHdrTypes is used by CTS tests, which acquire the necessary
    // permission dynamically. Don't use the permission cache for this check.
    status_t status = checkAccessPermission(false);
    if (status != OK) {
        return binderStatusFromStatusT(status);
    }

    std::vector<ui::Hdr> hdrTypesVector;
    for (int32_t i : hdrTypes) {
        hdrTypesVector.push_back(static_cast<ui::Hdr>(i));
    }
    status = mFlinger->overrideHdrTypes(display, hdrTypesVector);
    return binderStatusFromStatusT(status);
}

binder::Status SurfaceComposerAIDL::onPullAtom(int32_t atomId, gui::PullAtomData* outPullData) {
    status_t status;
    const int uid = IPCThreadState::self()->getCallingUid();
    if (uid != AID_SYSTEM) {
        status = PERMISSION_DENIED;
    } else {
        status = mFlinger->onPullAtom(atomId, &outPullData->data, &outPullData->success);
    }
    return binderStatusFromStatusT(status);
}

binder::Status SurfaceComposerAIDL::enableVSyncInjections(bool enable) {
    if (!mFlinger->hasMockHwc()) {
        return binderStatusFromStatusT(PERMISSION_DENIED);
    }

    status_t status = checkAccessPermission();
    if (status == OK) {
        status = mFlinger->enableVSyncInjections(enable);
    }
    return binderStatusFromStatusT(status);
}

binder::Status SurfaceComposerAIDL::injectVSync(int64_t when) {
    if (!mFlinger->hasMockHwc()) {
        return binderStatusFromStatusT(PERMISSION_DENIED);
    }

    status_t status = checkAccessPermission();
    if (status == OK) {
        status = mFlinger->injectVSync(when);
    }
    return binderStatusFromStatusT(status);
}

binder::Status SurfaceComposerAIDL::getLayerDebugInfo(std::vector<gui::LayerDebugInfo>* outLayers) {
    if (!outLayers) {
        return binderStatusFromStatusT(UNEXPECTED_NULL);
    }

    IPCThreadState* ipc = IPCThreadState::self();
    const int pid = ipc->getCallingPid();
    const int uid = ipc->getCallingUid();
    if ((uid != AID_SHELL) && !PermissionCache::checkPermission(sDump, pid, uid)) {
        ALOGE("Layer debug info permission denied for pid=%d, uid=%d", pid, uid);
        return binderStatusFromStatusT(PERMISSION_DENIED);
    }
    status_t status = mFlinger->getLayerDebugInfo(outLayers);
    return binderStatusFromStatusT(status);
}

binder::Status SurfaceComposerAIDL::getColorManagement(bool* outGetColorManagement) {
    status_t status = mFlinger->getColorManagement(outGetColorManagement);
    return binderStatusFromStatusT(status);
}

binder::Status SurfaceComposerAIDL::getCompositionPreference(gui::CompositionPreference* outPref) {
    ui::Dataspace dataspace;
    ui::PixelFormat pixelFormat;
    ui::Dataspace wideColorGamutDataspace;
    ui::PixelFormat wideColorGamutPixelFormat;
    status_t status =
            mFlinger->getCompositionPreference(&dataspace, &pixelFormat, &wideColorGamutDataspace,
                                               &wideColorGamutPixelFormat);
    if (status == NO_ERROR) {
        outPref->defaultDataspace = static_cast<int32_t>(dataspace);
        outPref->defaultPixelFormat = static_cast<int32_t>(pixelFormat);
        outPref->wideColorGamutDataspace = static_cast<int32_t>(wideColorGamutDataspace);
        outPref->wideColorGamutPixelFormat = static_cast<int32_t>(wideColorGamutPixelFormat);
    }
    return binderStatusFromStatusT(status);
}

binder::Status SurfaceComposerAIDL::getDisplayedContentSamplingAttributes(
        const sp<IBinder>& display, gui::ContentSamplingAttributes* outAttrs) {
    status_t status = checkAccessPermission();
    if (status != OK) {
        return binderStatusFromStatusT(status);
    }

    ui::PixelFormat format;
    ui::Dataspace dataspace;
    uint8_t componentMask;
    status = mFlinger->getDisplayedContentSamplingAttributes(display, &format, &dataspace,
                                                             &componentMask);
    if (status == NO_ERROR) {
        outAttrs->format = static_cast<int32_t>(format);
        outAttrs->dataspace = static_cast<int32_t>(dataspace);
        outAttrs->componentMask = static_cast<int8_t>(componentMask);
    }
    return binderStatusFromStatusT(status);
}

binder::Status SurfaceComposerAIDL::setDisplayContentSamplingEnabled(const sp<IBinder>& display,
                                                                     bool enable,
                                                                     int8_t componentMask,
                                                                     int64_t maxFrames) {
    status_t status = checkAccessPermission();
    if (status == OK) {
        status = mFlinger->setDisplayContentSamplingEnabled(display, enable,
                                                            static_cast<uint8_t>(componentMask),
                                                            static_cast<uint64_t>(maxFrames));
    }
    return binderStatusFromStatusT(status);
}

binder::Status SurfaceComposerAIDL::getDisplayedContentSample(const sp<IBinder>& display,
                                                              int64_t maxFrames, int64_t timestamp,
                                                              gui::DisplayedFrameStats* outStats) {
    if (!outStats) {
        return binderStatusFromStatusT(BAD_VALUE);
    }

    status_t status = checkAccessPermission();
    if (status != OK) {
        return binderStatusFromStatusT(status);
    }

    DisplayedFrameStats stats;
    status = mFlinger->getDisplayedContentSample(display, static_cast<uint64_t>(maxFrames),
                                                 static_cast<uint64_t>(timestamp), &stats);
    if (status == NO_ERROR) {
        // convert from ui::DisplayedFrameStats to gui::DisplayedFrameStats
        outStats->numFrames = static_cast<int64_t>(stats.numFrames);
        outStats->component_0_sample.reserve(stats.component_0_sample.size());
        for (const auto& s : stats.component_0_sample) {
            outStats->component_0_sample.push_back(static_cast<int64_t>(s));
        }
        outStats->component_1_sample.reserve(stats.component_1_sample.size());
        for (const auto& s : stats.component_1_sample) {
            outStats->component_1_sample.push_back(static_cast<int64_t>(s));
        }
        outStats->component_2_sample.reserve(stats.component_2_sample.size());
        for (const auto& s : stats.component_2_sample) {
            outStats->component_2_sample.push_back(static_cast<int64_t>(s));
        }
        outStats->component_3_sample.reserve(stats.component_3_sample.size());
        for (const auto& s : stats.component_3_sample) {
            outStats->component_3_sample.push_back(static_cast<int64_t>(s));
        }
    }
    return binderStatusFromStatusT(status);
}

binder::Status SurfaceComposerAIDL::getProtectedContentSupport(bool* outSupported) {
    status_t status = mFlinger->getProtectedContentSupport(outSupported);
    return binderStatusFromStatusT(status);
}

binder::Status SurfaceComposerAIDL::isWideColorDisplay(const sp<IBinder>& token,
                                                       bool* outIsWideColorDisplay) {
    status_t status = mFlinger->isWideColorDisplay(token, outIsWideColorDisplay);
    return binderStatusFromStatusT(status);
}

binder::Status SurfaceComposerAIDL::isDeviceRCSupported(const sp<IBinder>& token,
                                                        bool* outIsDeviceRCSupported) {
    status_t status = mFlinger->isDeviceRCSupported(token, outIsDeviceRCSupported);
    return binderStatusFromStatusT(status);
}

binder::Status SurfaceComposerAIDL::addRegionSamplingListener(
        const gui::ARect& samplingArea, const sp<IBinder>& stopLayerHandle,
        const sp<gui::IRegionSamplingListener>& listener) {
    status_t status = checkReadFrameBufferPermission();
    if (status != OK) {
        return binderStatusFromStatusT(status);
    }
    android::Rect rect;
    rect.left = samplingArea.left;
    rect.top = samplingArea.top;
    rect.right = samplingArea.right;
    rect.bottom = samplingArea.bottom;
    status = mFlinger->addRegionSamplingListener(rect, stopLayerHandle, listener);
    return binderStatusFromStatusT(status);
}

binder::Status SurfaceComposerAIDL::removeRegionSamplingListener(
        const sp<gui::IRegionSamplingListener>& listener) {
    status_t status = checkReadFrameBufferPermission();
    if (status == OK) {
        status = mFlinger->removeRegionSamplingListener(listener);
    }
    return binderStatusFromStatusT(status);
}

binder::Status SurfaceComposerAIDL::addFpsListener(int32_t taskId,
                                                   const sp<gui::IFpsListener>& listener) {
    status_t status = checkReadFrameBufferPermission();
    if (status == OK) {
        status = mFlinger->addFpsListener(taskId, listener);
    }
    return binderStatusFromStatusT(status);
}

binder::Status SurfaceComposerAIDL::removeFpsListener(const sp<gui::IFpsListener>& listener) {
    status_t status = checkReadFrameBufferPermission();
    if (status == OK) {
        status = mFlinger->removeFpsListener(listener);
    }
    return binderStatusFromStatusT(status);
}

binder::Status SurfaceComposerAIDL::addTunnelModeEnabledListener(
        const sp<gui::ITunnelModeEnabledListener>& listener) {
    status_t status = checkAccessPermission();
    if (status == OK) {
        status = mFlinger->addTunnelModeEnabledListener(listener);
    }
    return binderStatusFromStatusT(status);
}

binder::Status SurfaceComposerAIDL::removeTunnelModeEnabledListener(
        const sp<gui::ITunnelModeEnabledListener>& listener) {
    status_t status = checkAccessPermission();
    if (status == OK) {
        status = mFlinger->removeTunnelModeEnabledListener(listener);
    }
    return binderStatusFromStatusT(status);
}

binder::Status SurfaceComposerAIDL::setDesiredDisplayModeSpecs(
        const sp<IBinder>& displayToken, int32_t defaultMode, bool allowGroupSwitching,
        float primaryRefreshRateMin, float primaryRefreshRateMax, float appRequestRefreshRateMin,
        float appRequestRefreshRateMax) {
    status_t status = checkAccessPermission();
    if (status == OK) {
        status = mFlinger->setDesiredDisplayModeSpecs(displayToken,
                                                      static_cast<ui::DisplayModeId>(defaultMode),
                                                      allowGroupSwitching, primaryRefreshRateMin,
                                                      primaryRefreshRateMax,
                                                      appRequestRefreshRateMin,
                                                      appRequestRefreshRateMax);
    }
    return binderStatusFromStatusT(status);
}

binder::Status SurfaceComposerAIDL::getDesiredDisplayModeSpecs(const sp<IBinder>& displayToken,
                                                               gui::DisplayModeSpecs* outSpecs) {
    if (!outSpecs) {
        return binderStatusFromStatusT(BAD_VALUE);
    }

    status_t status = checkAccessPermission();
    if (status != OK) {
        return binderStatusFromStatusT(status);
    }

    ui::DisplayModeId displayModeId;
    bool allowGroupSwitching;
    float primaryRefreshRateMin;
    float primaryRefreshRateMax;
    float appRequestRefreshRateMin;
    float appRequestRefreshRateMax;
    status = mFlinger->getDesiredDisplayModeSpecs(displayToken, &displayModeId,
                                                  &allowGroupSwitching, &primaryRefreshRateMin,
                                                  &primaryRefreshRateMax, &appRequestRefreshRateMin,
                                                  &appRequestRefreshRateMax);
    if (status == NO_ERROR) {
        outSpecs->defaultMode = displayModeId;
        outSpecs->allowGroupSwitching = allowGroupSwitching;
        outSpecs->primaryRefreshRateMin = primaryRefreshRateMin;
        outSpecs->primaryRefreshRateMax = primaryRefreshRateMax;
        outSpecs->appRequestRefreshRateMin = appRequestRefreshRateMin;
        outSpecs->appRequestRefreshRateMax = appRequestRefreshRateMax;
    }

    return binderStatusFromStatusT(status);
}

binder::Status SurfaceComposerAIDL::getDisplayBrightnessSupport(const sp<IBinder>& displayToken,
                                                                bool* outSupport) {
    status_t status = mFlinger->getDisplayBrightnessSupport(displayToken, outSupport);
    return binderStatusFromStatusT(status);
}

binder::Status SurfaceComposerAIDL::setDisplayBrightness(const sp<IBinder>& displayToken,
                                                         const gui::DisplayBrightness& brightness) {
    status_t status = checkControlDisplayBrightnessPermission();
    if (status == OK) {
        status = mFlinger->setDisplayBrightness(displayToken, brightness);
    }
    return binderStatusFromStatusT(status);
}

binder::Status SurfaceComposerAIDL::addHdrLayerInfoListener(
        const sp<IBinder>& displayToken, const sp<gui::IHdrLayerInfoListener>& listener) {
    status_t status = checkControlDisplayBrightnessPermission();
    if (status == OK) {
        status = mFlinger->addHdrLayerInfoListener(displayToken, listener);
    }
    return binderStatusFromStatusT(status);
}

binder::Status SurfaceComposerAIDL::removeHdrLayerInfoListener(
        const sp<IBinder>& displayToken, const sp<gui::IHdrLayerInfoListener>& listener) {
    status_t status = checkControlDisplayBrightnessPermission();
    if (status == OK) {
        status = mFlinger->removeHdrLayerInfoListener(displayToken, listener);
    }
    return binderStatusFromStatusT(status);
}

binder::Status SurfaceComposerAIDL::notifyPowerBoost(int boostId) {
    status_t status = checkAccessPermission();
    if (status == OK) {
        status = mFlinger->notifyPowerBoost(boostId);
    }
    return binderStatusFromStatusT(status);
}

binder::Status SurfaceComposerAIDL::setGlobalShadowSettings(const gui::Color& ambientColor,
                                                            const gui::Color& spotColor,
                                                            float lightPosY, float lightPosZ,
                                                            float lightRadius) {
    status_t status = checkAccessPermission();
    if (status != OK) {
        return binderStatusFromStatusT(status);
    }

    half4 ambientColorHalf = {ambientColor.r, ambientColor.g, ambientColor.b, ambientColor.a};
    half4 spotColorHalf = {spotColor.r, spotColor.g, spotColor.b, spotColor.a};
    status = mFlinger->setGlobalShadowSettings(ambientColorHalf, spotColorHalf, lightPosY,
                                               lightPosZ, lightRadius);
    return binderStatusFromStatusT(status);
}

binder::Status SurfaceComposerAIDL::getDisplayDecorationSupport(
        const sp<IBinder>& displayToken, std::optional<gui::DisplayDecorationSupport>* outSupport) {
    std::optional<aidl::android::hardware::graphics::common::DisplayDecorationSupport> support;
    status_t status = mFlinger->getDisplayDecorationSupport(displayToken, &support);
    if (status != NO_ERROR) {
        ALOGE("getDisplayDecorationSupport failed with error %d", status);
        return binderStatusFromStatusT(status);
    }

    if (!support || !support.has_value()) {
        outSupport->reset();
    } else {
        outSupport->emplace();
        outSupport->value().format = static_cast<int32_t>(support->format);
        outSupport->value().alphaInterpretation =
                static_cast<int32_t>(support->alphaInterpretation);
    }

    return binder::Status::ok();
}

binder::Status SurfaceComposerAIDL::setOverrideFrameRate(int32_t uid, float frameRate) {
    status_t status;
    const int c_uid = IPCThreadState::self()->getCallingUid();
    if (c_uid == AID_ROOT || c_uid == AID_SYSTEM) {
        status = mFlinger->setOverrideFrameRate(uid, frameRate);
    } else {
        ALOGE("setOverrideFrameRate() permission denied for uid: %d", c_uid);
        status = PERMISSION_DENIED;
    }
    return binderStatusFromStatusT(status);
}

binder::Status SurfaceComposerAIDL::addTransactionTraceListener(
        const sp<gui::ITransactionTraceListener>& listener) {
    status_t status;
    IPCThreadState* ipc = IPCThreadState::self();
    const int uid = ipc->getCallingUid();
    if (uid == AID_ROOT || uid == AID_GRAPHICS || uid == AID_SYSTEM || uid == AID_SHELL) {
        status = mFlinger->addTransactionTraceListener(listener);
    } else {
        status = PERMISSION_DENIED;
    }
    return binderStatusFromStatusT(status);
}

binder::Status SurfaceComposerAIDL::getGpuContextPriority(int32_t* outPriority) {
    *outPriority = mFlinger->getGpuContextPriority();
    return binder::Status::ok();
}

binder::Status SurfaceComposerAIDL::getMaxAcquiredBufferCount(int32_t* buffers) {
    status_t status = mFlinger->getMaxAcquiredBufferCount(buffers);
    return binderStatusFromStatusT(status);
}

binder::Status SurfaceComposerAIDL::addWindowInfosListener(
        const sp<gui::IWindowInfosListener>& windowInfosListener) {
    status_t status;
    const int uid = IPCThreadState::self()->getCallingUid();
    if (uid == AID_SYSTEM || uid == AID_GRAPHICS) {
        status = mFlinger->addWindowInfosListener(windowInfosListener);
    } else {
        status = PERMISSION_DENIED;
    }
    return binderStatusFromStatusT(status);
}

binder::Status SurfaceComposerAIDL::removeWindowInfosListener(
        const sp<gui::IWindowInfosListener>& windowInfosListener) {
    status_t status;
    const int uid = IPCThreadState::self()->getCallingUid();
    if (uid == AID_SYSTEM || uid == AID_GRAPHICS) {
        status = mFlinger->removeWindowInfosListener(windowInfosListener);
    } else {
        status = PERMISSION_DENIED;
    }
    return binderStatusFromStatusT(status);
}

status_t SurfaceComposerAIDL::checkAccessPermission(bool usePermissionCache) {
    if (!mFlinger->callingThreadHasUnscopedSurfaceFlingerAccess(usePermissionCache)) {
        IPCThreadState* ipc = IPCThreadState::self();
        ALOGE("Permission Denial: can't access SurfaceFlinger pid=%d, uid=%d", ipc->getCallingPid(),
              ipc->getCallingUid());
        return PERMISSION_DENIED;
    }
    return OK;
}

status_t SurfaceComposerAIDL::checkControlDisplayBrightnessPermission() {
    // TODO(b/229246295): Implement proper fix.
    // IPCThreadState* ipc = IPCThreadState::self();
    // const int pid = ipc->getCallingPid();
    // const int uid = ipc->getCallingUid();
    // if ((uid != AID_GRAPHICS) &&
    //     !PermissionCache::checkPermission(sControlDisplayBrightness, pid, uid)) {
    //     ALOGE("Permission Denial: can't control brightness pid=%d, uid=%d", pid, uid);
    //     return PERMISSION_DENIED;
    // }
    return OK;
}

status_t SurfaceComposerAIDL::checkReadFrameBufferPermission() {
    IPCThreadState* ipc = IPCThreadState::self();
    const int pid = ipc->getCallingPid();
    const int uid = ipc->getCallingUid();
    if ((uid != AID_GRAPHICS) && !PermissionCache::checkPermission(sReadFramebuffer, pid, uid)) {
        ALOGE("Permission Denial: can't read framebuffer pid=%d, uid=%d", pid, uid);
        return PERMISSION_DENIED;
    }
    return OK;
}

} // namespace android

#if defined(__gl_h_)
#error "don't include gl/gl.h in this file"
#endif

#if defined(__gl2_h_)
#error "don't include gl2/gl2.h in this file"
#endif

// TODO(b/129481165): remove the #pragma below and fix conversion issues
#pragma clang diagnostic pop // ignored "-Wconversion -Wextra"<|MERGE_RESOLUTION|>--- conflicted
+++ resolved
@@ -2143,19 +2143,10 @@
 
 status_t SurfaceFlinger::injectVSync(nsecs_t when) {
     Mutex::Autolock lock(mStateLock);
-<<<<<<< HEAD
-    const DisplayStatInfo stats = mScheduler->getDisplayStatInfo(when);
-    const auto expectedPresent = calculateExpectedPresentTime(stats);
-    return mScheduler->injectVSync(when, /*expectedVsyncTime=*/expectedPresent,
-                                   /*deadlineTimestamp=*/expectedPresent)
-            ? NO_ERROR
-            : BAD_VALUE;
-=======
     const nsecs_t expectedPresentTime = calculateExpectedPresentTime(when).ns();
     const nsecs_t deadlineTimestamp = expectedPresentTime;
     return mScheduler->injectVSync(when, expectedPresentTime, deadlineTimestamp) ? NO_ERROR
                                                                                  : BAD_VALUE;
->>>>>>> 8e40d078
 }
 
 status_t SurfaceFlinger::getLayerDebugInfo(std::vector<gui::LayerDebugInfo>* outLayers) {
@@ -2480,12 +2471,6 @@
     }
 }
 
-<<<<<<< HEAD
-void SurfaceFlinger::getCompositorTiming(CompositorTiming* compositorTiming) {
-    std::lock_guard<std::mutex> lock(getBE().mCompositorTimingLock);
-    *compositorTiming = getBE().mCompositorTiming;
-}
-
 void SurfaceFlinger::setRefreshRateTo(int32_t refreshRate) {
     const auto display = [&]() {
         ConditionalLock lock(mStateLock, std::this_thread::get_id() != mMainThreadId);
@@ -2510,8 +2495,6 @@
     }
 }
 
-=======
->>>>>>> 8e40d078
 void SurfaceFlinger::onComposerHalHotplug(hal::HWDisplayId hwcDisplayId,
                                           hal::Connection connection) {
     const bool connected = connection == hal::Connection::CONNECTED;
@@ -2601,17 +2584,16 @@
     }
 }
 
-<<<<<<< HEAD
-SurfaceFlinger::FenceWithFenceTime SurfaceFlinger::previousFrameFence() {
-     return mVsyncModulator->getVsyncConfig().sfOffset >= 0 ? mPreviousPresentFences[0]
-                                                           : mPreviousPresentFences[1];
-=======
 auto SurfaceFlinger::getPreviousPresentFence(nsecs_t frameTime, Period vsyncPeriod)
         -> const FenceTimePtr& {
     const bool isTwoVsyncsAhead = mExpectedPresentTime - frameTime > vsyncPeriod.ns();
     const size_t i = static_cast<size_t>(isTwoVsyncsAhead);
     return mPreviousPresentFences[i].fenceTime;
->>>>>>> 8e40d078
+}
+
+SurfaceFlinger::FenceWithFenceTime SurfaceFlinger::previousFrameFence() {
+     return mVsyncModulator->getVsyncConfig().sfOffset >= 0 ? mPreviousPresentFences[0]
+                                                           : mPreviousPresentFences[1];
 }
 
 bool SurfaceFlinger::isFencePending(const FenceTimePtr& fence, int graceTimeMs) {
@@ -2634,14 +2616,8 @@
         return vsyncDeadline;
     }
 
-<<<<<<< HEAD
-    return fence->getSignalTime();
-}
-
-nsecs_t SurfaceFlinger::calculateExpectedPresentTime(DisplayStatInfo stats) const {
-    // Inflate the expected present time if we're targetting the next vsync.
-    return mVsyncModulator->getVsyncConfig().sfOffset >= 0 ? stats.vsyncTime
-                                                           : stats.vsyncTime + stats.vsyncPeriod;
+   // Inflate the expected present time if we're targeting the next vsync.
+    return vsyncDeadline + schedule.period();
 }
 
 void SurfaceFlinger::syncToDisplayHardware() NO_THREAD_SAFETY_ANALYSIS {
@@ -2653,10 +2629,6 @@
         bool needResync = smoMo->SyncToDisplay(previousFrameFence().fence, &timestamp);
         ALOGV("needResync = %d, timestamp = %" PRId64, needResync, timestamp);
     }
-=======
-    // Inflate the expected present time if we're targeting the next vsync.
-    return vsyncDeadline + schedule.period();
->>>>>>> 8e40d078
 }
 
 void SurfaceFlinger::updateFrameScheduler() NO_THREAD_SAFETY_ANALYSIS {
@@ -2691,7 +2663,6 @@
 
 bool SurfaceFlinger::commit(nsecs_t frameTime, int64_t vsyncId, nsecs_t expectedVsyncTime) 
         FTL_FAKE_GUARD(kMainThreadContext) {
-<<<<<<< HEAD
 
     if (mDolphinWrapper.dolphinTrackVsyncSignal) {
         mDolphinWrapper.dolphinTrackVsyncSignal(frameTime, vsyncId, expectedVsyncTime);
@@ -2702,21 +2673,9 @@
         smoMo->OnVsync(expectedVsyncTime);
     }
 
-    // calculate the expected present time once and use the cached
-    // value throughout this frame to make sure all layers are
-    // seeing this same value.
-    if (expectedVsyncTime >= frameTime) {
-        mExpectedPresentTime = expectedVsyncTime;
-    } else {
-        const DisplayStatInfo stats = mScheduler->getDisplayStatInfo(frameTime);
-        mExpectedPresentTime = calculateExpectedPresentTime(stats);
-    }
-
-=======
     // The expectedVsyncTime, which was predicted when this frame was scheduled, is normally in the
     // future relative to frameTime, but may not be for delayed frames. Adjust mExpectedPresentTime
     // accordingly, but not mScheduledPresentTime.
->>>>>>> 8e40d078
     const nsecs_t lastScheduledPresentTime = mScheduledPresentTime;
     mScheduledPresentTime = expectedVsyncTime;
     updateFrameScheduler();
@@ -3086,7 +3045,6 @@
     mLayersPendingRefresh.clear();
 }
 
-<<<<<<< HEAD
 void SurfaceFlinger::setDisplayAnimating() {
     bool hasScreenshot = false;
     for (const auto& pair : FTL_FAKE_GUARD(mStateLock, mDisplays)) {
@@ -3145,12 +3103,8 @@
     return hasHwcId && isExternal;
 }
 
-void SurfaceFlinger::updateCompositorTiming(const DisplayStatInfo& stats, nsecs_t compositeTime,
-                                            std::shared_ptr<FenceTime>& presentFenceTime) {
-=======
 nsecs_t SurfaceFlinger::trackPresentLatency(nsecs_t compositeTime,
                                             std::shared_ptr<FenceTime> presentFenceTime) {
->>>>>>> 8e40d078
     // Update queue of past composite+present times and determine the
     // most recently known composite to present latency.
     getBE().mCompositePresentTimes.push({compositeTime, std::move(presentFenceTime)});
@@ -6224,22 +6178,16 @@
     } else if (mode == hal::PowerMode::DOZE || mode == hal::PowerMode::ON) {
         // Update display while dozing
         getHwComposer().setPowerMode(displayId, mode);
-<<<<<<< HEAD
 	if (isDummyDisplay) {
-	    if (isDisplayActiveLocked(display) && currentMode == hal::PowerMode::DOZE_SUSPEND) {
+	    if (isDisplayActiveLocked(display) && currentMode == hal::PowerMode::DOZE_SUSPEND) {            
+                ALOGI("Force repainting for DOZE_SUSPEND -> DOZE or ON.");
+                mVisibleRegionsDirty = true;
+                scheduleRepaint();
                 mScheduler->onScreenAcquired(mAppConnectionHandle);
                 mScheduler->resyncToHardwareVsync(true, refreshRate);
             }
         } else {
             updateVsyncSource();
-=======
-        if (isDisplayActiveLocked(display) && currentMode == hal::PowerMode::DOZE_SUSPEND) {
-            ALOGI("Force repainting for DOZE_SUSPEND -> DOZE or ON.");
-            mVisibleRegionsDirty = true;
-            scheduleRepaint();
-            mScheduler->onScreenAcquired(mAppConnectionHandle);
-            mScheduler->resyncToHardwareVsync(true, refreshRate);
->>>>>>> 8e40d078
         }
     } else if (mode == hal::PowerMode::DOZE_SUSPEND) {
         // Leave display going to doze
