/*
 * Copyright (C) 2007 The Android Open Source Project
 *
 * Licensed under the Apache License, Version 2.0 (the "License");
 * you may not use this file except in compliance with the License.
 * You may obtain a copy of the License at
 *
 *      http://www.apache.org/licenses/LICENSE-2.0
 *
 * Unless required by applicable law or agreed to in writing, software
 * distributed under the License is distributed on an "AS IS" BASIS,
 * WITHOUT WARRANTIES OR CONDITIONS OF ANY KIND, either express or implied.
 * See the License for the specific language governing permissions and
 * limitations under the License.
 */

/* Changes from Qualcomm Innovation Center are provided under the following license:
 *
 * Copyright (c) 2023-2024 Qualcomm Innovation Center, Inc. All rights reserved.
 * SPDX-License-Identifier: BSD-3-Clause-Clear
 */

// TODO(b/129481165): remove the #pragma below and fix conversion issues
#pragma clang diagnostic push
#pragma clang diagnostic ignored "-Wconversion"
#pragma clang diagnostic ignored "-Wextra"

//#define LOG_NDEBUG 0
#define ATRACE_TAG ATRACE_TAG_GRAPHICS

#include "SurfaceFlinger.h"

#include <android-base/parseint.h>
#include <android-base/properties.h>
#include <android-base/stringprintf.h>
#include <android-base/strings.h>
#include <android/configuration.h>
#include <android/gui/IDisplayEventConnection.h>
#include <android/gui/StaticDisplayInfo.h>
#include <android/hardware/configstore/1.0/ISurfaceFlingerConfigs.h>
#include <android/hardware/configstore/1.1/ISurfaceFlingerConfigs.h>
#include <android/hardware/configstore/1.1/types.h>
#include <android/hardware/power/Boost.h>
#include <android/native_window.h>
#include <android/os/IInputFlinger.h>
#include <binder/IPCThreadState.h>
#include <binder/IServiceManager.h>
#include <binder/PermissionCache.h>
#include <compositionengine/CompositionEngine.h>
#include <compositionengine/CompositionRefreshArgs.h>
#include <compositionengine/Display.h>
#include <compositionengine/DisplayColorProfile.h>
#include <compositionengine/DisplayColorProfileCreationArgs.h>
#include <compositionengine/DisplayCreationArgs.h>
#include <compositionengine/LayerFECompositionState.h>
#include <compositionengine/OutputLayer.h>
#include <compositionengine/RenderSurface.h>
#include <compositionengine/impl/DisplayColorProfile.h>
#include <compositionengine/impl/OutputCompositionState.h>
#include <compositionengine/impl/OutputLayerCompositionState.h>
#include <configstore/Utils.h>
#include <cutils/compiler.h>
#include <cutils/properties.h>
#include <ftl/algorithm.h>
#include <ftl/concat.h>
#include <ftl/fake_guard.h>
#include <ftl/future.h>
#include <ftl/unit.h>
#include <gui/AidlStatusUtil.h>
#include <gui/BufferQueue.h>
#include <gui/DebugEGLImageTracker.h>
#include <gui/IProducerListener.h>
#include <gui/LayerDebugInfo.h>
#include <gui/LayerMetadata.h>
#include <gui/LayerState.h>
#include <gui/Surface.h>
#include <gui/TraceUtils.h>
#include <hidl/ServiceManagement.h>
#include <layerproto/LayerProtoParser.h>
#include <log/log.h>
#include <private/android_filesystem_config.h>
#include <private/gui/SyncFeatures.h>
#include <processgroup/processgroup.h>
#include <renderengine/RenderEngine.h>
#include <renderengine/impl/ExternalTexture.h>
#include <scheduler/FrameTargeter.h>
#include <sys/types.h>
#include <ui/ColorSpace.h>
#include <ui/DebugUtils.h>
#include <ui/DisplayId.h>
#include <ui/DisplayMode.h>
#include <ui/DisplayStatInfo.h>
#include <ui/DisplayState.h>
#include <ui/DynamicDisplayInfo.h>
#include <ui/GraphicBufferAllocator.h>
#include <ui/HdrRenderTypeUtils.h>
#include <ui/LayerStack.h>
#include <ui/PixelFormat.h>
#include <ui/StaticDisplayInfo.h>
#include <utils/StopWatch.h>
#include <utils/String16.h>
#include <utils/String8.h>
#include <utils/Timers.h>
#include <utils/misc.h>

#include <unistd.h>
#include <algorithm>
#include <cerrno>
#include <cinttypes>
#include <cmath>
#include <cstdint>
#include <functional>
#include <memory>
#include <mutex>
#include <optional>
#include <string>
#include <type_traits>
#include <unordered_map>
#include <vector>

#include <gui/LayerStatePermissions.h>
#include <ui/DisplayIdentification.h>
#include "BackgroundExecutor.h"
#include "Client.h"
#include "ClientCache.h"
#include "Colorizer.h"
#include "DisplayDevice.h"
#include "DisplayHardware/ComposerHal.h"
#include "DisplayHardware/FramebufferSurface.h"
#include "DisplayHardware/HWComposer.h"
#include "DisplayHardware/Hal.h"
#include "DisplayHardware/PowerAdvisor.h"
#include "DisplayHardware/VirtualDisplaySurface.h"
#include "DisplayRenderArea.h"
#include "Effects/Daltonizer.h"
#include "FlagManager.h"
#include "FpsReporter.h"
#include "FrameTimeline/FrameTimeline.h"
#include "FrameTracer/FrameTracer.h"
#include "FrontEnd/LayerCreationArgs.h"
#include "FrontEnd/LayerHandle.h"
#include "FrontEnd/LayerLifecycleManager.h"
#include "FrontEnd/LayerSnapshot.h"
#include "HdrLayerInfoReporter.h"
#include "Layer.h"
#include "LayerProtoHelper.h"
#include "LayerRenderArea.h"
#include "LayerVector.h"
#include "MutexUtils.h"
#include "NativeWindowSurface.h"
/* QTI_BEGIN */
#include "QtiExtension/QtiSurfaceFlingerExtensionIntf.h"
#include "QtiExtension/QtiSurfaceFlingerExtensionFactory.h"
#include "QtiExtension/QtiExtensionContext.h"
/* QTI_END */
#include "RegionSamplingThread.h"
#include "Scheduler/EventThread.h"
#include "Scheduler/LayerHistory.h"
#include "Scheduler/Scheduler.h"
#include "Scheduler/VsyncConfiguration.h"
#include "Scheduler/VsyncModulator.h"
#include "ScreenCaptureOutput.h"
#include "StartPropertySetThread.h"
#include "SurfaceFlingerProperties.h"
#include "TimeStats/TimeStats.h"
#include "TunnelModeEnabledReporter.h"
#include "Utils/Dumper.h"
#include "WindowInfosListenerInvoker.h"

#include <aidl/android/hardware/graphics/common/DisplayDecorationSupport.h>
#include <aidl/android/hardware/graphics/composer3/DisplayCapability.h>
#include <aidl/android/hardware/graphics/composer3/RenderIntent.h>

#undef NO_THREAD_SAFETY_ANALYSIS
#define NO_THREAD_SAFETY_ANALYSIS \
    _Pragma("GCC error \"Prefer <ftl/fake_guard.h> or MutexUtils.h helpers.\"")

// To enable layer borders in the system, change the below flag to true.
#undef DOES_CONTAIN_BORDER
#define DOES_CONTAIN_BORDER false

namespace android {

using namespace std::chrono_literals;
using namespace std::string_literals;
using namespace std::string_view_literals;

using namespace hardware::configstore;
using namespace hardware::configstore::V1_0;
using namespace sysprop;
using ftl::Flags;
using namespace ftl::flag_operators;

using aidl::android::hardware::graphics::common::DisplayDecorationSupport;
using aidl::android::hardware::graphics::composer3::Capability;
using aidl::android::hardware::graphics::composer3::DisplayCapability;
using CompositionStrategyPredictionState = android::compositionengine::impl::
        OutputCompositionState::CompositionStrategyPredictionState;

using base::StringAppendF;
using display::PhysicalDisplay;
using display::PhysicalDisplays;
using frontend::TransactionHandler;
using gui::DisplayInfo;
using gui::GameMode;
using gui::IDisplayEventConnection;
using gui::IWindowInfosListener;
using gui::LayerMetadata;
using gui::WindowInfo;
using gui::aidl_utils::binderStatusFromStatusT;
using scheduler::VsyncModulator;
using ui::Dataspace;
using ui::DisplayPrimaries;
using ui::RenderIntent;

using KernelIdleTimerController = scheduler::RefreshRateSelector::KernelIdleTimerController;

namespace hal = android::hardware::graphics::composer::hal;

namespace {

static constexpr int FOUR_K_WIDTH = 3840;
static constexpr int FOUR_K_HEIGHT = 2160;

// TODO(b/141333600): Consolidate with DisplayMode::Builder::getDefaultDensity.
constexpr float FALLBACK_DENSITY = ACONFIGURATION_DENSITY_TV;

float getDensityFromProperty(const char* property, bool required) {
    char value[PROPERTY_VALUE_MAX];
    const float density = property_get(property, value, nullptr) > 0 ? std::atof(value) : 0.f;
    if (!density && required) {
        ALOGE("%s must be defined as a build property", property);
        return FALLBACK_DENSITY;
    }
    return density;
}

// Currently we only support V0_SRGB and DISPLAY_P3 as composition preference.
bool validateCompositionDataspace(Dataspace dataspace) {
    return dataspace == Dataspace::V0_SRGB || dataspace == Dataspace::DISPLAY_P3;
}

std::chrono::milliseconds getIdleTimerTimeout(DisplayId displayId) {
    const auto displayIdleTimerMsKey = [displayId] {
        std::stringstream ss;
        ss << "debug.sf.set_idle_timer_ms_" << displayId.value;
        return ss.str();
    }();

    const int32_t displayIdleTimerMs = base::GetIntProperty(displayIdleTimerMsKey, 0);
    if (displayIdleTimerMs > 0) {
        return std::chrono::milliseconds(displayIdleTimerMs);
    }

    const int32_t setIdleTimerMs = base::GetIntProperty("debug.sf.set_idle_timer_ms", 0);
    const int32_t millis = setIdleTimerMs ? setIdleTimerMs : sysprop::set_idle_timer_ms(0);
    return std::chrono::milliseconds(millis);
}

bool getKernelIdleTimerSyspropConfig(DisplayId displayId) {
    const auto displaySupportKernelIdleTimerKey = [displayId] {
        std::stringstream ss;
        ss << "debug.sf.support_kernel_idle_timer_" << displayId.value;
        return ss.str();
    }();

    const auto displaySupportKernelIdleTimer =
            base::GetBoolProperty(displaySupportKernelIdleTimerKey, false);
    return displaySupportKernelIdleTimer || sysprop::support_kernel_idle_timer(false);
}

bool isAbove4k30(const ui::DisplayMode& outMode) {
    using fps_approx_ops::operator>;
    Fps refreshRate = Fps::fromValue(outMode.refreshRate);
    return outMode.resolution.getWidth() >= FOUR_K_WIDTH &&
            outMode.resolution.getHeight() >= FOUR_K_HEIGHT && refreshRate > 30_Hz;
}

void excludeDolbyVisionIf4k30Present(const std::vector<ui::Hdr>& displayHdrTypes,
                                     ui::DisplayMode& outMode) {
    if (isAbove4k30(outMode) &&
        std::any_of(displayHdrTypes.begin(), displayHdrTypes.end(),
                    [](ui::Hdr type) { return type == ui::Hdr::DOLBY_VISION_4K30; })) {
        for (ui::Hdr type : displayHdrTypes) {
            if (type != ui::Hdr::DOLBY_VISION_4K30 && type != ui::Hdr::DOLBY_VISION) {
                outMode.supportedHdrTypes.push_back(type);
            }
        }
    } else {
        for (ui::Hdr type : displayHdrTypes) {
            if (type != ui::Hdr::DOLBY_VISION_4K30) {
                outMode.supportedHdrTypes.push_back(type);
            }
        }
    }
}

HdrCapabilities filterOut4k30(const HdrCapabilities& displayHdrCapabilities) {
    std::vector<ui::Hdr> hdrTypes;
    for (ui::Hdr type : displayHdrCapabilities.getSupportedHdrTypes()) {
        if (type != ui::Hdr::DOLBY_VISION_4K30) {
            hdrTypes.push_back(type);
        }
    }
    return {hdrTypes, displayHdrCapabilities.getDesiredMaxLuminance(),
            displayHdrCapabilities.getDesiredMaxAverageLuminance(),
            displayHdrCapabilities.getDesiredMinLuminance()};
}

uint32_t getLayerIdFromSurfaceControl(sp<SurfaceControl> surfaceControl) {
    if (!surfaceControl) {
        return UNASSIGNED_LAYER_ID;
    }
    return LayerHandle::getLayerId(surfaceControl->getHandle());
}

}  // namespace anonymous

// ---------------------------------------------------------------------------

const String16 sHardwareTest("android.permission.HARDWARE_TEST");
const String16 sAccessSurfaceFlinger("android.permission.ACCESS_SURFACE_FLINGER");
const String16 sRotateSurfaceFlinger("android.permission.ROTATE_SURFACE_FLINGER");
const String16 sReadFramebuffer("android.permission.READ_FRAME_BUFFER");
const String16 sControlDisplayBrightness("android.permission.CONTROL_DISPLAY_BRIGHTNESS");
const String16 sDump("android.permission.DUMP");
const String16 sCaptureBlackoutContent("android.permission.CAPTURE_BLACKOUT_CONTENT");
const String16 sInternalSystemWindow("android.permission.INTERNAL_SYSTEM_WINDOW");
const String16 sWakeupSurfaceFlinger("android.permission.WAKEUP_SURFACE_FLINGER");

const char* KERNEL_IDLE_TIMER_PROP = "graphics.display.kernel_idle_timer.enabled";

static const int MAX_TRACING_MEMORY = 1024 * 1024 * 1024; // 1GB

// ---------------------------------------------------------------------------
int64_t SurfaceFlinger::dispSyncPresentTimeOffset;
bool SurfaceFlinger::useHwcForRgbToYuv;
bool SurfaceFlinger::hasSyncFramework;
int64_t SurfaceFlinger::maxFrameBufferAcquiredBuffers;
uint32_t SurfaceFlinger::maxGraphicsWidth;
uint32_t SurfaceFlinger::maxGraphicsHeight;
bool SurfaceFlinger::useContextPriority;
Dataspace SurfaceFlinger::defaultCompositionDataspace = Dataspace::V0_SRGB;
ui::PixelFormat SurfaceFlinger::defaultCompositionPixelFormat = ui::PixelFormat::RGBA_8888;
Dataspace SurfaceFlinger::wideColorGamutCompositionDataspace = Dataspace::V0_SRGB;
ui::PixelFormat SurfaceFlinger::wideColorGamutCompositionPixelFormat = ui::PixelFormat::RGBA_8888;
LatchUnsignaledConfig SurfaceFlinger::enableLatchUnsignaledConfig;

std::string decodeDisplayColorSetting(DisplayColorSetting displayColorSetting) {
    switch(displayColorSetting) {
        case DisplayColorSetting::kManaged:
            return std::string("Managed");
        case DisplayColorSetting::kUnmanaged:
            return std::string("Unmanaged");
        case DisplayColorSetting::kEnhanced:
            return std::string("Enhanced");
        default:
            return std::string("Unknown ") +
                std::to_string(static_cast<int>(displayColorSetting));
    }
}

bool callingThreadHasPermission(const String16& permission) {
    IPCThreadState* ipc = IPCThreadState::self();
    const int pid = ipc->getCallingPid();
    const int uid = ipc->getCallingUid();
    return uid == AID_GRAPHICS || uid == AID_SYSTEM ||
            PermissionCache::checkPermission(permission, pid, uid);
}

ui::Transform::RotationFlags SurfaceFlinger::sActiveDisplayRotationFlags = ui::Transform::ROT_0;

SurfaceFlinger::SurfaceFlinger(Factory& factory, SkipInitializationTag)
      : mFactory(factory),
        mPid(getpid()),
        mTimeStats(std::make_shared<impl::TimeStats>()),
        mFrameTracer(mFactory.createFrameTracer()),
        mFrameTimeline(mFactory.createFrameTimeline(mTimeStats, mPid)),
        mCompositionEngine(mFactory.createCompositionEngine()),
        mHwcServiceName(base::GetProperty("debug.sf.hwc_service_name"s, "default"s)),
        mTunnelModeEnabledReporter(sp<TunnelModeEnabledReporter>::make()),
        mEmulatedDisplayDensity(getDensityFromProperty("qemu.sf.lcd_density", false)),
        mInternalDisplayDensity(
                getDensityFromProperty("ro.sf.lcd_density", !mEmulatedDisplayDensity)),
        mPowerAdvisor(std::make_unique<Hwc2::impl::PowerAdvisor>(*this)),
        mWindowInfosListenerInvoker(sp<WindowInfosListenerInvoker>::make()) {
    ALOGI("Using HWComposer service: %s", mHwcServiceName.c_str());
}

SurfaceFlinger::SurfaceFlinger(Factory& factory) : SurfaceFlinger(factory, SkipInitialization) {
    ALOGI("SurfaceFlinger is starting");

    hasSyncFramework = running_without_sync_framework(true);

    dispSyncPresentTimeOffset = present_time_offset_from_vsync_ns(0);

    useHwcForRgbToYuv = force_hwc_copy_for_virtual_displays(false);

    maxFrameBufferAcquiredBuffers = max_frame_buffer_acquired_buffers(2);

    maxGraphicsWidth = std::max(max_graphics_width(0), 0);
    maxGraphicsHeight = std::max(max_graphics_height(0), 0);

    mSupportsWideColor = has_wide_color_display(false);
    mDefaultCompositionDataspace =
            static_cast<ui::Dataspace>(default_composition_dataspace(Dataspace::V0_SRGB));
    mWideColorGamutCompositionDataspace = static_cast<ui::Dataspace>(wcg_composition_dataspace(
            mSupportsWideColor ? Dataspace::DISPLAY_P3 : Dataspace::V0_SRGB));
    defaultCompositionDataspace = mDefaultCompositionDataspace;
    wideColorGamutCompositionDataspace = mWideColorGamutCompositionDataspace;
    defaultCompositionPixelFormat = static_cast<ui::PixelFormat>(
            default_composition_pixel_format(ui::PixelFormat::RGBA_8888));
    wideColorGamutCompositionPixelFormat =
            static_cast<ui::PixelFormat>(wcg_composition_pixel_format(ui::PixelFormat::RGBA_8888));

    mColorSpaceAgnosticDataspace =
            static_cast<ui::Dataspace>(color_space_agnostic_dataspace(Dataspace::UNKNOWN));

    mLayerCachingEnabled = [] {
        const bool enable =
                android::sysprop::SurfaceFlingerProperties::enable_layer_caching().value_or(false);
        return base::GetBoolProperty(std::string("debug.sf.enable_layer_caching"), enable);
    }();

    useContextPriority = use_context_priority(true);

    mInternalDisplayPrimaries = sysprop::getDisplayNativePrimaries();

    // debugging stuff...
    char value[PROPERTY_VALUE_MAX];

    property_get("ro.build.type", value, "user");
    mIsUserBuild = strcmp(value, "user") == 0;

    mDebugFlashDelay = base::GetUintProperty("debug.sf.showupdates"s, 0u);

    mBackpressureGpuComposition = base::GetBoolProperty("debug.sf.enable_gl_backpressure"s, true);
    ALOGI_IF(mBackpressureGpuComposition, "Enabling backpressure for GPU composition");

    property_get("ro.surface_flinger.supports_background_blur", value, "0");
    bool supportsBlurs = atoi(value);
    mSupportsBlur = supportsBlurs;
    ALOGI_IF(!mSupportsBlur, "Disabling blur effects, they are not supported.");

    const size_t defaultListSize = MAX_LAYERS;
    auto listSize = property_get_int32("debug.sf.max_igbp_list_size", int32_t(defaultListSize));
    mMaxGraphicBufferProducerListSize = (listSize > 0) ? size_t(listSize) : defaultListSize;
    mGraphicBufferProducerListSizeLogThreshold =
            std::max(static_cast<int>(0.95 *
                                      static_cast<double>(mMaxGraphicBufferProducerListSize)),
                     1);

    property_get("debug.sf.luma_sampling", value, "1");
    mLumaSampling = atoi(value);

    property_get("debug.sf.disable_client_composition_cache", value, "0");
    mDisableClientCompositionCache = atoi(value);

    property_get("debug.sf.predict_hwc_composition_strategy", value, "1");
    mPredictCompositionStrategy = atoi(value);

    property_get("debug.sf.treat_170m_as_sRGB", value, "0");
    mTreat170mAsSrgb = atoi(value);

    property_get("debug.sf.dim_in_gamma_in_enhanced_screenshots", value, 0);
    mDimInGammaSpaceForEnhancedScreenshots = atoi(value);

    property_get("debug.sf.defer_refresh_rate_when_off", value, "0");
    mDeferRefreshRateWhenOff = atoi(value);

    mIgnoreHwcPhysicalDisplayOrientation =
            base::GetBoolProperty("debug.sf.ignore_hwc_physical_display_orientation"s, false);

    // We should be reading 'persist.sys.sf.color_saturation' here
    // but since /data may be encrypted, we need to wait until after vold
    // comes online to attempt to read the property. The property is
    // instead read after the boot animation

    if (base::GetBoolProperty("debug.sf.treble_testing_override"s, false)) {
        // Without the override SurfaceFlinger cannot connect to HIDL
        // services that are not listed in the manifests.  Considered
        // deriving the setting from the set service name, but it
        // would be brittle if the name that's not 'default' is used
        // for production purposes later on.
        ALOGI("Enabling Treble testing override");
        android::hardware::details::setTrebleTestingOverride(true);
    }

    // TODO (b/270966065) Update the HWC based refresh rate overlay to support spinner
    mRefreshRateOverlaySpinner = property_get_bool("debug.sf.show_refresh_rate_overlay_spinner", 0);
    mRefreshRateOverlayRenderRate =
            property_get_bool("debug.sf.show_refresh_rate_overlay_render_rate", 0);
    mRefreshRateOverlayShowInMiddle =
            property_get_bool("debug.sf.show_refresh_rate_overlay_in_middle", 0);

    if (!mIsUserBuild && base::GetBoolProperty("debug.sf.enable_transaction_tracing"s, true)) {
        mTransactionTracing.emplace();
    }

    mIgnoreHdrCameraLayers = ignore_hdr_camera_layers(false);

    /* QTI_BEGIN */
    mQtiSFExtnIntf = surfaceflingerextension::qtiCreateSurfaceFlingerExtension(this);
    surfaceflingerextension::QtiExtensionContext::instance().setQtiSurfaceFlingerExtn(mQtiSFExtnIntf);
    mQtiSFExtnIntf->qtiInit(this);
    ALOGI("Created SF Extension %p", mQtiSFExtnIntf);
    /* QTI_END */
    mLayerLifecycleManagerEnabled =
            base::GetBoolProperty("persist.debug.sf.enable_layer_lifecycle_manager"s, false);
    mLegacyFrontEndEnabled = !mLayerLifecycleManagerEnabled ||
            base::GetBoolProperty("persist.debug.sf.enable_legacy_frontend"s, false);
}

LatchUnsignaledConfig SurfaceFlinger::getLatchUnsignaledConfig() {
    if (base::GetBoolProperty("debug.sf.auto_latch_unsignaled"s, true)) {
        return LatchUnsignaledConfig::AutoSingleLayer;
    }

    if (base::GetBoolProperty("debug.sf.latch_unsignaled"s, false)) {
        return LatchUnsignaledConfig::Always;
    }

    return LatchUnsignaledConfig::Disabled;
}

SurfaceFlinger::~SurfaceFlinger() = default;

void SurfaceFlinger::binderDied(const wp<IBinder>&) {
    // the window manager died on us. prepare its eulogy.
    mBootFinished = false;

    static_cast<void>(mScheduler->schedule([this]() FTL_FAKE_GUARD(kMainThreadContext) {
        // Sever the link to inputflinger since it's gone as well.
        mInputFlinger.clear();

        initializeDisplays();
    }));

    startBootAnim();
}

void SurfaceFlinger::run() {
    mScheduler->run();
}

sp<IBinder> SurfaceFlinger::createDisplay(const String8& displayName, bool secure,
                                          float requestedRefreshRate) {
    // onTransact already checks for some permissions, but adding an additional check here.
    // This is to ensure that only system and graphics can request to create a secure
    // display. Secure displays can show secure content so we add an additional restriction on it.
    const int uid = IPCThreadState::self()->getCallingUid();
    if (secure && uid != AID_GRAPHICS && uid != AID_SYSTEM) {
        ALOGE("Only privileged processes can create a secure display");
        return nullptr;
    }

    class DisplayToken : public BBinder {
        sp<SurfaceFlinger> flinger;
        virtual ~DisplayToken() {
             // no more references, this display must be terminated
             Mutex::Autolock _l(flinger->mStateLock);
             flinger->mCurrentState.displays.removeItem(wp<IBinder>::fromExisting(this));
             flinger->setTransactionFlags(eDisplayTransactionNeeded);
         }
     public:
        explicit DisplayToken(const sp<SurfaceFlinger>& flinger)
            : flinger(flinger) {
        }
    };

    sp<BBinder> token = sp<DisplayToken>::make(sp<SurfaceFlinger>::fromExisting(this));

    Mutex::Autolock _l(mStateLock);
    // Display ID is assigned when virtual display is allocated by HWC.
    DisplayDeviceState state;
    state.isSecure = secure;
    state.displayName = displayName;
    state.requestedRefreshRate = Fps::fromValue(requestedRefreshRate);
    mCurrentState.displays.add(token, state);
    return token;
}

void SurfaceFlinger::destroyDisplay(const sp<IBinder>& displayToken) {
    Mutex::Autolock lock(mStateLock);

    const ssize_t index = mCurrentState.displays.indexOfKey(displayToken);
    if (index < 0) {
        ALOGE("%s: Invalid display token %p", __func__, displayToken.get());
        return;
    }

    const DisplayDeviceState& state = mCurrentState.displays.valueAt(index);
    if (state.physical) {
        ALOGE("%s: Invalid operation on physical display", __func__);
        return;
    }
    mCurrentState.displays.removeItemsAt(index);
    setTransactionFlags(eDisplayTransactionNeeded);
}

void SurfaceFlinger::enableHalVirtualDisplays(bool enable) {
    auto& generator = mVirtualDisplayIdGenerators.hal;
    if (!generator && enable) {
        ALOGI("Enabling HAL virtual displays");
        generator.emplace(getHwComposer().getMaxVirtualDisplayCount());
    } else if (generator && !enable) {
        ALOGW_IF(generator->inUse(), "Disabling HAL virtual displays while in use");
        generator.reset();
    }
}

VirtualDisplayId SurfaceFlinger::acquireVirtualDisplay(ui::Size resolution,
                                                       ui::PixelFormat format) {
    if (auto& generator = mVirtualDisplayIdGenerators.hal) {
        if (const auto id = generator->generateId()) {
            if (getHwComposer().allocateVirtualDisplay(*id, resolution, &format)) {
                return *id;
            }

            generator->releaseId(*id);
        } else {
            ALOGW("%s: Exhausted HAL virtual displays", __func__);
        }

        ALOGW("%s: Falling back to GPU virtual display", __func__);
    }

    const auto id = mVirtualDisplayIdGenerators.gpu.generateId();
    LOG_ALWAYS_FATAL_IF(!id, "Failed to generate ID for GPU virtual display");
    return *id;
}

void SurfaceFlinger::releaseVirtualDisplay(VirtualDisplayId displayId) {
    if (const auto id = HalVirtualDisplayId::tryCast(displayId)) {
        if (auto& generator = mVirtualDisplayIdGenerators.hal) {
            generator->releaseId(*id);
        }
        return;
    }

    const auto id = GpuVirtualDisplayId::tryCast(displayId);
    LOG_ALWAYS_FATAL_IF(!id);
    mVirtualDisplayIdGenerators.gpu.releaseId(*id);
}

std::vector<PhysicalDisplayId> SurfaceFlinger::getPhysicalDisplayIdsLocked() const {
    std::vector<PhysicalDisplayId> displayIds;
    displayIds.reserve(mPhysicalDisplays.size());

    const auto defaultDisplayId = getDefaultDisplayDeviceLocked()->getPhysicalId();
    displayIds.push_back(defaultDisplayId);

    for (const auto& [id, display] : mPhysicalDisplays) {
        if (id != defaultDisplayId) {
            displayIds.push_back(id);
        }
    }

    return displayIds;
}

std::optional<PhysicalDisplayId> SurfaceFlinger::getPhysicalDisplayIdLocked(
        const sp<display::DisplayToken>& displayToken) const {
    return ftl::find_if(mPhysicalDisplays, PhysicalDisplay::hasToken(displayToken))
            .transform(&ftl::to_key<PhysicalDisplays>);
}

sp<IBinder> SurfaceFlinger::getPhysicalDisplayToken(PhysicalDisplayId displayId) const {
    Mutex::Autolock lock(mStateLock);
    return getPhysicalDisplayTokenLocked(displayId);
}

status_t SurfaceFlinger::getColorManagement(bool* outGetColorManagement) const {
    if (!outGetColorManagement) {
        return BAD_VALUE;
    }
    *outGetColorManagement = useColorManagement;
    return NO_ERROR;
}

HWComposer& SurfaceFlinger::getHwComposer() const {
    return mCompositionEngine->getHwComposer();
}

renderengine::RenderEngine& SurfaceFlinger::getRenderEngine() const {
    return *mRenderEngine;
}

compositionengine::CompositionEngine& SurfaceFlinger::getCompositionEngine() const {
    return *mCompositionEngine.get();
}

void SurfaceFlinger::bootFinished() {
    if (mBootFinished == true) {
        ALOGE("Extra call to bootFinished");
        return;
    }
    mBootFinished = true;
    if (mStartPropertySetThread->join() != NO_ERROR) {
        ALOGE("Join StartPropertySetThread failed!");
    }

    if (mRenderEnginePrimeCacheFuture.valid()) {
        mRenderEnginePrimeCacheFuture.get();
    }
    const nsecs_t now = systemTime();
    const nsecs_t duration = now - mBootTime;
    ALOGI("Boot is finished (%ld ms)", long(ns2ms(duration)) );

    mFrameTracer->initialize();
    mFrameTimeline->onBootFinished();
    getRenderEngine().setEnableTracing(mFlagManager.use_skia_tracing());

    // wait patiently for the window manager death
    const String16 name("window");
    mWindowManager = defaultServiceManager()->getService(name);
    if (mWindowManager != 0) {
        mWindowManager->linkToDeath(sp<IBinder::DeathRecipient>::fromExisting(this));
    }

    // stop boot animation
    // formerly we would just kill the process, but we now ask it to exit so it
    // can choose where to stop the animation.
    property_set("service.bootanim.exit", "1");

    const int LOGTAG_SF_STOP_BOOTANIM = 60110;
    LOG_EVENT_LONG(LOGTAG_SF_STOP_BOOTANIM,
                   ns2ms(systemTime(SYSTEM_TIME_MONOTONIC)));

    sp<IBinder> input(defaultServiceManager()->getService(String16("inputflinger")));

    static_cast<void>(mScheduler->schedule([=]() FTL_FAKE_GUARD(kMainThreadContext) {
        if (input == nullptr) {
            ALOGE("Failed to link to input service");
        } else {
            mInputFlinger = interface_cast<os::IInputFlinger>(input);
        }

        readPersistentProperties();
        mPowerAdvisor->onBootFinished();
        const bool hintSessionEnabled = mFlagManager.use_adpf_cpu_hint();
        mPowerAdvisor->enablePowerHintSession(hintSessionEnabled);
        const bool hintSessionUsed = mPowerAdvisor->usePowerHintSession();
        ALOGD("Power hint is %s",
              hintSessionUsed ? "supported" : (hintSessionEnabled ? "unsupported" : "disabled"));
        if (hintSessionUsed) {
            std::optional<pid_t> renderEngineTid = getRenderEngine().getRenderEngineTid();
            std::vector<int32_t> tidList;
            tidList.emplace_back(gettid());
            if (renderEngineTid.has_value()) {
                tidList.emplace_back(*renderEngineTid);
            }
            if (!mPowerAdvisor->startPowerHintSession(tidList)) {
                ALOGW("Cannot start power hint session");
            }
        }

        mBootStage = BootStage::FINISHED;

        if (base::GetBoolProperty("sf.debug.show_refresh_rate_overlay"s, false)) {
            ftl::FakeGuard guard(mStateLock);
            enableRefreshRateOverlay(true);
        }
        /* QTI_BEGIN */
        mQtiSFExtnIntf->qtiFbScalingOnBoot();
        /* QTI_END */
    }));
}

uint32_t SurfaceFlinger::getNewTexture() {
    {
        std::lock_guard lock(mTexturePoolMutex);
        if (!mTexturePool.empty()) {
            uint32_t name = mTexturePool.back();
            mTexturePool.pop_back();
            ATRACE_INT("TexturePoolSize", mTexturePool.size());
            return name;
        }

        // The pool was too small, so increase it for the future
        ++mTexturePoolSize;
    }

    // The pool was empty, so we need to get a new texture name directly using a
    // blocking call to the main thread
    auto genTextures = [this] {
               uint32_t name = 0;
               getRenderEngine().genTextures(1, &name);
               return name;
    };
    if (std::this_thread::get_id() == mMainThreadId) {
        return genTextures();
    } else {
        return mScheduler->schedule(genTextures).get();
    }
}

void SurfaceFlinger::deleteTextureAsync(uint32_t texture) {
    std::lock_guard lock(mTexturePoolMutex);
    // We don't change the pool size, so the fix-up logic in postComposition will decide whether
    // to actually delete this or not based on mTexturePoolSize
    mTexturePool.push_back(texture);
    ATRACE_INT("TexturePoolSize", mTexturePool.size());
}

static std::optional<renderengine::RenderEngine::RenderEngineType>
chooseRenderEngineTypeViaSysProp() {
    char prop[PROPERTY_VALUE_MAX];
    property_get(PROPERTY_DEBUG_RENDERENGINE_BACKEND, prop, "");

    if (strcmp(prop, "gles") == 0) {
        return renderengine::RenderEngine::RenderEngineType::GLES;
    } else if (strcmp(prop, "threaded") == 0) {
        return renderengine::RenderEngine::RenderEngineType::THREADED;
    } else if (strcmp(prop, "skiagl") == 0) {
        return renderengine::RenderEngine::RenderEngineType::SKIA_GL;
    } else if (strcmp(prop, "skiaglthreaded") == 0) {
        return renderengine::RenderEngine::RenderEngineType::SKIA_GL_THREADED;
    } else if (strcmp(prop, "skiavk") == 0) {
        return renderengine::RenderEngine::RenderEngineType::SKIA_VK;
    } else if (strcmp(prop, "skiavkthreaded") == 0) {
        return renderengine::RenderEngine::RenderEngineType::SKIA_VK_THREADED;
    } else {
        ALOGE("Unrecognized RenderEngineType %s; ignoring!", prop);
        return {};
    }
}

// Do not call property_set on main thread which will be blocked by init
// Use StartPropertySetThread instead.
void SurfaceFlinger::init() FTL_FAKE_GUARD(kMainThreadContext) {
    ALOGI(  "SurfaceFlinger's main thread ready to run. "
            "Initializing graphics H/W...");
    addTransactionReadyFilters();
    Mutex::Autolock lock(mStateLock);

    // Get a RenderEngine for the given display / config (can't fail)
    // TODO(b/77156734): We need to stop casting and use HAL types when possible.
    // Sending maxFrameBufferAcquiredBuffers as the cache size is tightly tuned to single-display.
    auto builder = renderengine::RenderEngineCreationArgs::Builder()
                           .setPixelFormat(static_cast<int32_t>(defaultCompositionPixelFormat))
                           .setImageCacheSize(maxFrameBufferAcquiredBuffers)
                           .setUseColorManagerment(useColorManagement)
                           .setEnableProtectedContext(enable_protected_contents(false))
                           .setPrecacheToneMapperShaderOnly(false)
                           .setSupportsBackgroundBlur(mSupportsBlur)
                           .setContextPriority(
                                   useContextPriority
                                           ? renderengine::RenderEngine::ContextPriority::REALTIME
                                           : renderengine::RenderEngine::ContextPriority::MEDIUM);
    if (auto type = chooseRenderEngineTypeViaSysProp()) {
        builder.setRenderEngineType(type.value());
    }
    mRenderEngine = renderengine::RenderEngine::create(builder.build());
    mCompositionEngine->setRenderEngine(mRenderEngine.get());
    mMaxRenderTargetSize =
            std::min(getRenderEngine().getMaxTextureSize(), getRenderEngine().getMaxViewportDims());

    // Set SF main policy after initializing RenderEngine which has its own policy.
    if (!SetTaskProfiles(0, {"SFMainPolicy"})) {
        ALOGW("Failed to set main task profile");
    }

    mCompositionEngine->setTimeStats(mTimeStats);
    mCompositionEngine->setHwComposer(getFactory().createHWComposer(mHwcServiceName));
    mCompositionEngine->getHwComposer().setCallback(*this);
    ClientCache::getInstance().setRenderEngine(&getRenderEngine());

    enableLatchUnsignaledConfig = getLatchUnsignaledConfig();

    // Process hotplug for displays connected at boot.
    LOG_ALWAYS_FATAL_IF(!configureLocked(),
                        "Initial display configuration failed: HWC did not hotplug");

    // Commit primary display.
    sp<const DisplayDevice> display;
    if (const auto indexOpt = mCurrentState.getDisplayIndex(getPrimaryDisplayIdLocked())) {
        const auto& displays = mCurrentState.displays;

        const auto& token = displays.keyAt(*indexOpt);
        const auto& state = displays.valueAt(*indexOpt);

        processDisplayAdded(token, state);
        mDrawingState.displays.add(token, state);

        display = getDefaultDisplayDeviceLocked();
    }

    LOG_ALWAYS_FATAL_IF(!display, "Failed to configure the primary display");
    LOG_ALWAYS_FATAL_IF(!getHwComposer().isConnected(display->getPhysicalId()),
                        "Primary display is disconnected");

    // TODO(b/241285876): The Scheduler needlessly depends on creating the CompositionEngine part of
    // the DisplayDevice, hence the above commit of the primary display. Remove that special case by
    // initializing the Scheduler after configureLocked, once decoupled from DisplayDevice.
    initScheduler(display);
    dispatchDisplayHotplugEvent(display->getPhysicalId(), true);

    // Commit secondary display(s).
    processDisplayChangesLocked();

    // initialize our drawing state
    mDrawingState = mCurrentState;

    onActiveDisplayChangedLocked(nullptr, *display);

    static_cast<void>(mScheduler->schedule(
            [this]() FTL_FAKE_GUARD(kMainThreadContext) { initializeDisplays(); }));

    mPowerAdvisor->init();

    char primeShaderCache[PROPERTY_VALUE_MAX];
    property_get("service.sf.prime_shader_cache", primeShaderCache, "1");
    if (atoi(primeShaderCache)) {
        if (setSchedFifo(false) != NO_ERROR) {
            ALOGW("Can't set SCHED_OTHER for primeCache");
        }

        mRenderEnginePrimeCacheFuture = getRenderEngine().primeCache();

        if (setSchedFifo(true) != NO_ERROR) {
            ALOGW("Can't set SCHED_OTHER for primeCache");
        }
    }

    // Inform native graphics APIs whether the present timestamp is supported:

    const bool presentFenceReliable =
            !getHwComposer().hasCapability(Capability::PRESENT_FENCE_IS_NOT_RELIABLE);
    mStartPropertySetThread = getFactory().createStartPropertySetThread(presentFenceReliable);

    if (mStartPropertySetThread->Start() != NO_ERROR) {
        ALOGE("Run StartPropertySetThread failed!");
    }

    /* QTI_BEGIN */
    mQtiSFExtnIntf =
            mQtiSFExtnIntf->qtiPostInit(static_cast<android::impl::HWComposer&>(
                                                mCompositionEngine->getHwComposer()),
                                        static_cast<Hwc2::impl::PowerAdvisor*>(mPowerAdvisor.get()),
                                        mVsyncConfiguration.get(), getHwComposer().getComposer());
   surfaceflingerextension::QtiExtensionContext::instance().setCompositionEngine(
            &getCompositionEngine());

    if (base::GetBoolProperty("debug.sf.enable_hwc_vds"s, false)) {
        enableHalVirtualDisplays(true);
    }

    mQtiSFExtnIntf->qtiStartUnifiedDraw();
    /* QTI_END */

    if (mTransactionTracing) {
        TransactionTraceWriter::getInstance().setWriterFunction([&](const std::string& prefix,
                                                                    bool overwrite) {
            auto writeFn = [&]() {
                const std::string filename =
                        TransactionTracing::DIR_NAME + prefix + TransactionTracing::FILE_NAME;
                if (overwrite && access(filename.c_str(), F_OK) == 0) {
                    ALOGD("TransactionTraceWriter: file=%s already exists", filename.c_str());
                    return;
                }
                mTransactionTracing->flush();
                mTransactionTracing->writeToFile(filename);
            };
            if (std::this_thread::get_id() == mMainThreadId) {
                writeFn();
            } else {
                mScheduler->schedule(writeFn).get();
            }
        });
    }

    ALOGV("Done initializing");
}

void SurfaceFlinger::readPersistentProperties() {
    Mutex::Autolock _l(mStateLock);

    char value[PROPERTY_VALUE_MAX];

    property_get("persist.sys.sf.color_saturation", value, "1.0");
    mGlobalSaturationFactor = atof(value);
    updateColorMatrixLocked();
    ALOGV("Saturation is set to %.2f", mGlobalSaturationFactor);

    property_get("persist.sys.sf.native_mode", value, "0");
    mDisplayColorSetting = static_cast<DisplayColorSetting>(atoi(value));

    mForceColorMode =
            static_cast<ui::ColorMode>(base::GetIntProperty("persist.sys.sf.color_mode"s, 0));
}

void SurfaceFlinger::startBootAnim() {
    // Start boot animation service by setting a property mailbox
    // if property setting thread is already running, Start() will be just a NOP
    mStartPropertySetThread->Start();
    // Wait until property was set
    if (mStartPropertySetThread->join() != NO_ERROR) {
        ALOGE("Join StartPropertySetThread failed!");
    }
}

// ----------------------------------------------------------------------------

status_t SurfaceFlinger::getSupportedFrameTimestamps(
        std::vector<FrameEvent>* outSupported) const {
    *outSupported = {
        FrameEvent::REQUESTED_PRESENT,
        FrameEvent::ACQUIRE,
        FrameEvent::LATCH,
        FrameEvent::FIRST_REFRESH_START,
        FrameEvent::LAST_REFRESH_START,
        FrameEvent::GPU_COMPOSITION_DONE,
        FrameEvent::DEQUEUE_READY,
        FrameEvent::RELEASE,
    };

    ConditionalLock lock(mStateLock, std::this_thread::get_id() != mMainThreadId);

    if (!getHwComposer().hasCapability(Capability::PRESENT_FENCE_IS_NOT_RELIABLE)) {
        outSupported->push_back(FrameEvent::DISPLAY_PRESENT);
    }
    return NO_ERROR;
}

status_t SurfaceFlinger::getDisplayState(const sp<IBinder>& displayToken, ui::DisplayState* state) {
    if (!displayToken || !state) {
        return BAD_VALUE;
    }

    Mutex::Autolock lock(mStateLock);

    const auto display = getDisplayDeviceLocked(displayToken);
    if (!display) {
        return NAME_NOT_FOUND;
    }

    state->layerStack = display->getLayerStack();
    state->orientation = display->getOrientation();

    const Rect layerStackRect = display->getLayerStackSpaceRect();
    state->layerStackSpaceRect =
            layerStackRect.isValid() ? layerStackRect.getSize() : display->getSize();

    return NO_ERROR;
}

status_t SurfaceFlinger::getStaticDisplayInfo(int64_t displayId, ui::StaticDisplayInfo* info) {
    if (!info) {
        return BAD_VALUE;
    }

    Mutex::Autolock lock(mStateLock);
    const auto id = DisplayId::fromValue<PhysicalDisplayId>(static_cast<uint64_t>(displayId));
    const auto displayOpt = mPhysicalDisplays.get(*id).and_then(getDisplayDeviceAndSnapshot());

    if (!displayOpt) {
        return NAME_NOT_FOUND;
    }

    const auto& [display, snapshotRef] = *displayOpt;
    const auto& snapshot = snapshotRef.get();

    info->connectionType = snapshot.connectionType();
    info->deviceProductInfo = snapshot.deviceProductInfo();

    if (mEmulatedDisplayDensity) {
        info->density = mEmulatedDisplayDensity;
    } else {
        info->density = info->connectionType == ui::DisplayConnectionType::Internal
                ? mInternalDisplayDensity
                : FALLBACK_DENSITY;
    }
    info->density /= ACONFIGURATION_DENSITY_MEDIUM;

    info->secure = display->isSecure();
    info->installOrientation = display->getPhysicalOrientation();

    return NO_ERROR;
}

void SurfaceFlinger::getDynamicDisplayInfoInternal(ui::DynamicDisplayInfo*& info,
                                                   const sp<DisplayDevice>& display,
                                                   const display::DisplaySnapshot& snapshot) {
    const auto& displayModes = snapshot.displayModes();
    info->supportedDisplayModes.clear();
    info->supportedDisplayModes.reserve(displayModes.size());

    for (const auto& [id, mode] : displayModes) {
        ui::DisplayMode outMode;
        outMode.id = static_cast<int32_t>(id.value());

        auto [width, height] = mode->getResolution();
        auto [xDpi, yDpi] = mode->getDpi();

        if (const auto physicalOrientation = display->getPhysicalOrientation();
            physicalOrientation == ui::ROTATION_90 || physicalOrientation == ui::ROTATION_270) {
            std::swap(width, height);
            std::swap(xDpi, yDpi);
        }

        outMode.resolution = ui::Size(width, height);

        outMode.xDpi = xDpi;
        outMode.yDpi = yDpi;

        const nsecs_t period = mode->getVsyncPeriod();
        outMode.refreshRate = Fps::fromPeriodNsecs(period).getValue();

        const auto vsyncConfigSet =
                mVsyncConfiguration->getConfigsForRefreshRate(Fps::fromValue(outMode.refreshRate));
        outMode.appVsyncOffset = vsyncConfigSet.late.appOffset;
        outMode.sfVsyncOffset = vsyncConfigSet.late.sfOffset;
        outMode.group = mode->getGroup();

        // This is how far in advance a buffer must be queued for
        // presentation at a given time.  If you want a buffer to appear
        // on the screen at time N, you must submit the buffer before
        // (N - presentationDeadline).
        //
        // Normally it's one full refresh period (to give SF a chance to
        // latch the buffer), but this can be reduced by configuring a
        // VsyncController offset.  Any additional delays introduced by the hardware
        // composer or panel must be accounted for here.
        //
        // We add an additional 1ms to allow for processing time and
        // differences between the ideal and actual refresh rate.
        outMode.presentationDeadline = period - outMode.sfVsyncOffset + 1000000;
        excludeDolbyVisionIf4k30Present(display->getHdrCapabilities().getSupportedHdrTypes(),
                                        outMode);
        info->supportedDisplayModes.push_back(outMode);
    }

    info->supportedColorModes = snapshot.filterColorModes(mSupportsWideColor);

    const PhysicalDisplayId displayId = snapshot.displayId();

    const auto mode = display->refreshRateSelector().getActiveMode();
    info->activeDisplayModeId = mode.modePtr->getId().value();
    info->renderFrameRate = mode.fps.getValue();
    info->activeColorMode = display->getCompositionDisplay()->getState().colorMode;
    info->hdrCapabilities = filterOut4k30(display->getHdrCapabilities());

    info->autoLowLatencyModeSupported =
            getHwComposer().hasDisplayCapability(displayId,
                                                 DisplayCapability::AUTO_LOW_LATENCY_MODE);
    info->gameContentTypeSupported =
            getHwComposer().supportsContentType(displayId, hal::ContentType::GAME);

    info->preferredBootDisplayMode = static_cast<ui::DisplayModeId>(-1);

    if (getHwComposer().hasCapability(Capability::BOOT_DISPLAY_CONFIG)) {
        if (const auto hwcId = getHwComposer().getPreferredBootDisplayMode(displayId)) {
            if (const auto modeId = snapshot.translateModeId(*hwcId)) {
                info->preferredBootDisplayMode = modeId->value();
            }
        }
    }
}

status_t SurfaceFlinger::getDynamicDisplayInfoFromId(int64_t physicalDisplayId,
                                                     ui::DynamicDisplayInfo* info) {
    if (!info) {
        return BAD_VALUE;
    }

    Mutex::Autolock lock(mStateLock);

    const auto id_ =
            DisplayId::fromValue<PhysicalDisplayId>(static_cast<uint64_t>(physicalDisplayId));
    const auto displayOpt = mPhysicalDisplays.get(*id_).and_then(getDisplayDeviceAndSnapshot());

    if (!displayOpt) {
        return NAME_NOT_FOUND;
    }

    const auto& [display, snapshotRef] = *displayOpt;
    getDynamicDisplayInfoInternal(info, display, snapshotRef.get());
    return NO_ERROR;
}

status_t SurfaceFlinger::getDynamicDisplayInfoFromToken(const sp<IBinder>& displayToken,
                                                        ui::DynamicDisplayInfo* info) {
    if (!displayToken || !info) {
        return BAD_VALUE;
    }

    Mutex::Autolock lock(mStateLock);

    const auto displayOpt = ftl::find_if(mPhysicalDisplays, PhysicalDisplay::hasToken(displayToken))
                                    .transform(&ftl::to_mapped_ref<PhysicalDisplays>)
                                    .and_then(getDisplayDeviceAndSnapshot());

    if (!displayOpt) {
        return NAME_NOT_FOUND;
    }

    const auto& [display, snapshotRef] = *displayOpt;
    getDynamicDisplayInfoInternal(info, display, snapshotRef.get());
    return NO_ERROR;
}

status_t SurfaceFlinger::getDisplayStats(const sp<IBinder>& displayToken,
                                         DisplayStatInfo* outStats) {
    if (!outStats) {
        return BAD_VALUE;
    }

    std::optional<PhysicalDisplayId> displayIdOpt;
    {
        Mutex::Autolock lock(mStateLock);
        if (displayToken) {
            displayIdOpt = getPhysicalDisplayIdLocked(displayToken);
            if (!displayIdOpt) {
                ALOGW("%s: Invalid physical display token %p", __func__, displayToken.get());
                return NAME_NOT_FOUND;
            }
        } else {
            // TODO (b/277364366): Clients should be updated to pass in the display they
            // want, rather than us picking an arbitrary one (the active display, in this
            // case).
            displayIdOpt = mActiveDisplayId;
        }
    }

    const auto schedule = mScheduler->getVsyncSchedule(displayIdOpt);
    if (!schedule) {
        ALOGE("%s: Missing VSYNC schedule for display %s!", __func__,
              to_string(*displayIdOpt).c_str());
        return NAME_NOT_FOUND;
    }
    outStats->vsyncTime = schedule->vsyncDeadlineAfter(TimePoint::now()).ns();
    outStats->vsyncPeriod = schedule->period().ns();
    return NO_ERROR;
}

void SurfaceFlinger::setDesiredActiveMode(display::DisplayModeRequest&& request, bool force) {
    const auto displayId = request.mode.modePtr->getPhysicalDisplayId();
    ATRACE_NAME(ftl::Concat(__func__, ' ', displayId.value).c_str());

    const auto display = getDisplayDeviceLocked(displayId);
    if (!display) {
        ALOGW("%s: display is no longer valid", __func__);
        return;
    }

    /* QTI_BEGIN */
    if (mQtiSFExtnIntf->qtiIsFpsDeferNeeded(request.mode.fps.getValue())) {
        return;
    }
    /* QTI_END */

    if (mDeferRefreshRateWhenOff && display->getPowerMode() == hal::PowerMode::OFF) {
        ALOGI("%s: deferring because display is powered off", __func__);
        mLastActiveMode = request.mode;
        return;
    }

    const auto mode = request.mode;
    const bool emitEvent = request.emitEvent;

    switch (display->setDesiredActiveMode(DisplayDevice::ActiveModeInfo(std::move(request)),
                                          force)) {
        case DisplayDevice::DesiredActiveModeAction::InitiateDisplayModeSwitch:
            // Set the render rate as setDesiredActiveMode updated it.
            mScheduler->setRenderRate(displayId,
                                      display->refreshRateSelector().getActiveMode().fps);

            // Schedule a new frame to initiate the display mode switch.
            scheduleComposite(FrameHint::kNone);

            // Start receiving vsync samples now, so that we can detect a period
            // switch.
            mScheduler->resyncToHardwareVsync(displayId, true /* allowToEnable */,
                                              mode.modePtr->getFps());

            // As we called to set period, we will call to onRefreshRateChangeCompleted once
            // VsyncController model is locked.
            mScheduler->modulateVsync(displayId, &VsyncModulator::onRefreshRateChangeInitiated);

            if (displayId == mActiveDisplayId) {
                updatePhaseConfiguration(mode.fps);
            }

            mScheduler->setModeChangePending(true);
            break;
        case DisplayDevice::DesiredActiveModeAction::InitiateRenderRateSwitch:
            mScheduler->setRenderRate(displayId, mode.fps);

            if (displayId == mActiveDisplayId) {
                updatePhaseConfiguration(mode.fps);
                mRefreshRateStats->setRefreshRate(mode.fps);
            }

            if (emitEvent) {
                dispatchDisplayModeChangeEvent(displayId, mode);
            }
            break;
        case DisplayDevice::DesiredActiveModeAction::None:
            break;
    }

    /* QTI_BEGIN */
    mQtiSFExtnIntf->qtiSetContentFps(request.mode.fps.getValue());
    mQtiSFExtnIntf->qtiDolphinSetVsyncPeriod(request.mode.fps.getPeriodNsecs());
    /* QTI_END */
}

status_t SurfaceFlinger::setActiveModeFromBackdoor(const sp<display::DisplayToken>& displayToken,
                                                   DisplayModeId modeId) {
    ATRACE_CALL();

    if (!displayToken) {
        return BAD_VALUE;
    }

    const char* const whence = __func__;
    auto future = mScheduler->schedule([=]() FTL_FAKE_GUARD(kMainThreadContext) -> status_t {
        const auto displayOpt =
                FTL_FAKE_GUARD(mStateLock,
                               ftl::find_if(mPhysicalDisplays,
                                            PhysicalDisplay::hasToken(displayToken))
                                       .transform(&ftl::to_mapped_ref<PhysicalDisplays>)
                                       .and_then(getDisplayDeviceAndSnapshot()));
        if (!displayOpt) {
            ALOGE("%s: Invalid physical display token %p", whence, displayToken.get());
            return NAME_NOT_FOUND;
        }

        const auto& [display, snapshotRef] = *displayOpt;
        const auto& snapshot = snapshotRef.get();

        const auto fpsOpt = snapshot.displayModes().get(modeId).transform(
                [](const DisplayModePtr& mode) { return mode->getFps(); });

        if (!fpsOpt) {
            ALOGE("%s: Invalid mode %d for display %s", whence, modeId.value(),
                  to_string(snapshot.displayId()).c_str());
            return BAD_VALUE;
        }

        const Fps fps = *fpsOpt;

        // Keep the old switching type.
        const bool allowGroupSwitching =
                display->refreshRateSelector().getCurrentPolicy().allowGroupSwitching;

        const scheduler::RefreshRateSelector::DisplayManagerPolicy policy{modeId,
                                                                          {fps, fps},
                                                                          allowGroupSwitching};

        return setDesiredDisplayModeSpecsInternal(display, policy);
    });

    return future.get();
}

void SurfaceFlinger::finalizeDisplayModeChange(DisplayDevice& display) {
    const auto displayId = display.getPhysicalId();
    ATRACE_NAME(ftl::Concat(__func__, ' ', displayId.value).c_str());

    const auto upcomingModeInfo = display.getUpcomingActiveMode();
    if (!upcomingModeInfo.modeOpt) {
        // There is no pending mode change. This can happen if the active
        // display changed and the mode change happened on a different display.
        return;
    }

    if (display.getActiveMode().modePtr->getResolution() !=
        upcomingModeInfo.modeOpt->modePtr->getResolution()) {
        auto& state = mCurrentState.displays.editValueFor(display.getDisplayToken());
        // We need to generate new sequenceId in order to recreate the display (and this
        // way the framebuffer).
        state.sequenceId = DisplayDeviceState{}.sequenceId;
        state.physical->activeMode = upcomingModeInfo.modeOpt->modePtr.get();
        processDisplayChangesLocked();

        // processDisplayChangesLocked will update all necessary components so we're done here.
        return;
    }

    const auto& activeMode = *upcomingModeInfo.modeOpt;
    display.finalizeModeChange(activeMode.modePtr->getId(), activeMode.modePtr->getFps(),
                               activeMode.fps);

    if (displayId == mActiveDisplayId) {
        mRefreshRateStats->setRefreshRate(activeMode.fps);
        updatePhaseConfiguration(activeMode.fps);
    }

    if (upcomingModeInfo.event != scheduler::DisplayModeEvent::None) {
        dispatchDisplayModeChangeEvent(displayId, activeMode);
    }
}

void SurfaceFlinger::clearDesiredActiveModeState(const sp<DisplayDevice>& display) {
    display->clearDesiredActiveModeState();
    if (display->getPhysicalId() == mActiveDisplayId) {
        // TODO(b/255635711): Check for pending mode changes on other displays.
        mScheduler->setModeChangePending(false);
    }
}

void SurfaceFlinger::desiredActiveModeChangeDone(const sp<DisplayDevice>& display) {
    const auto desiredActiveMode = display->getDesiredActiveMode();
    const auto& modeOpt = desiredActiveMode->modeOpt;
    const auto displayId = modeOpt->modePtr->getPhysicalDisplayId();
    const auto displayFps = modeOpt->modePtr->getFps();
    const auto renderFps = modeOpt->fps;
    clearDesiredActiveModeState(display);
    mScheduler->resyncToHardwareVsync(displayId, true /* allowToEnable */, displayFps);
    mScheduler->setRenderRate(displayId, renderFps);

    if (displayId == mActiveDisplayId) {
        updatePhaseConfiguration(renderFps);
    }
}

void SurfaceFlinger::initiateDisplayModeChanges() {
    ATRACE_CALL();

    std::optional<PhysicalDisplayId> displayToUpdateImmediately;

    for (const auto& [id, physical] : mPhysicalDisplays) {
        const auto display = getDisplayDeviceLocked(id);
        if (!display) continue;

        // Store the local variable to release the lock.
        const auto desiredActiveMode = display->getDesiredActiveMode();
        if (!desiredActiveMode) {
            // No desired active mode pending to be applied.
            continue;
        }

        if (!shouldApplyRefreshRateSelectorPolicy(*display)) {
            clearDesiredActiveModeState(display);
            continue;
        }

        const auto desiredModeId = desiredActiveMode->modeOpt->modePtr->getId();
        const auto displayModePtrOpt = physical.snapshot().displayModes().get(desiredModeId);

        if (!displayModePtrOpt) {
            ALOGW("Desired display mode is no longer supported. Mode ID = %d",
                  desiredModeId.value());
            clearDesiredActiveModeState(display);
            continue;
        }

        ALOGV("%s changing active mode to %d(%s) for display %s", __func__, desiredModeId.value(),
              to_string(displayModePtrOpt->get()->getFps()).c_str(),
              to_string(display->getId()).c_str());

        if (display->getActiveMode() == desiredActiveMode->modeOpt) {
            // we are already in the requested mode, there is nothing left to do
            desiredActiveModeChangeDone(display);
            continue;
        }

        // Desired active mode was set, it is different than the mode currently in use, however
        // allowed modes might have changed by the time we process the refresh.
        // Make sure the desired mode is still allowed
        const auto displayModeAllowed =
                display->refreshRateSelector().isModeAllowed(*desiredActiveMode->modeOpt);
        if (!displayModeAllowed) {
            clearDesiredActiveModeState(display);
            continue;
        }

        // TODO(b/142753666) use constrains
        hal::VsyncPeriodChangeConstraints constraints;
        constraints.desiredTimeNanos = systemTime();
        constraints.seamlessRequired = false;
        hal::VsyncPeriodChangeTimeline outTimeline;

        const auto status =
                display->initiateModeChange(*desiredActiveMode, constraints, &outTimeline);

        if (status != NO_ERROR) {
            // initiateModeChange may fail if a hotplug event is just about
            // to be sent. We just log the error in this case.
            ALOGW("initiateModeChange failed: %d", status);
            continue;
        }

        display->refreshRateSelector().onModeChangeInitiated();
        mScheduler->onNewVsyncPeriodChangeTimeline(outTimeline);

        if (outTimeline.refreshRequired) {
            scheduleComposite(FrameHint::kNone);
        } else {
            // TODO(b/255635711): Remove `displayToUpdateImmediately` to `finalizeDisplayModeChange`
            // for all displays. This was only needed when the loop iterated over `mDisplays` rather
            // than `mPhysicalDisplays`.
            displayToUpdateImmediately = display->getPhysicalId();
        }
    }

    if (displayToUpdateImmediately) {
        const auto display = getDisplayDeviceLocked(*displayToUpdateImmediately);
        finalizeDisplayModeChange(*display);

        const auto desiredActiveMode = display->getDesiredActiveMode();
        if (desiredActiveMode && display->getActiveMode() == desiredActiveMode->modeOpt) {
            desiredActiveModeChangeDone(display);
        }
    }
}

void SurfaceFlinger::disableExpensiveRendering() {
    const char* const whence = __func__;
    auto future = mScheduler->schedule([=]() FTL_FAKE_GUARD(mStateLock) {
        ATRACE_NAME(whence);
        if (mPowerAdvisor->isUsingExpensiveRendering()) {
            for (const auto& [_, display] : mDisplays) {
                constexpr bool kDisable = false;
                mPowerAdvisor->setExpensiveRenderingExpected(display->getId(), kDisable);
            }
        }
    });

    future.wait();
}

status_t SurfaceFlinger::getDisplayNativePrimaries(const sp<IBinder>& displayToken,
                                                   ui::DisplayPrimaries& primaries) {
    if (!displayToken) {
        return BAD_VALUE;
    }

    Mutex::Autolock lock(mStateLock);

    const auto display = ftl::find_if(mPhysicalDisplays, PhysicalDisplay::hasToken(displayToken))
                                 .transform(&ftl::to_mapped_ref<PhysicalDisplays>);
    if (!display) {
        return NAME_NOT_FOUND;
    }

    if (!display.transform(&PhysicalDisplay::isInternal).value()) {
        return INVALID_OPERATION;
    }

    // TODO(b/229846990): For now, assume that all internal displays have the same primaries.
    primaries = mInternalDisplayPrimaries;
    return NO_ERROR;
}

status_t SurfaceFlinger::setActiveColorMode(const sp<IBinder>& displayToken, ui::ColorMode mode) {
    if (!displayToken) {
        return BAD_VALUE;
    }

    const char* const whence = __func__;
    auto future = mScheduler->schedule([=]() FTL_FAKE_GUARD(mStateLock) -> status_t {
        const auto displayOpt =
                ftl::find_if(mPhysicalDisplays, PhysicalDisplay::hasToken(displayToken))
                        .transform(&ftl::to_mapped_ref<PhysicalDisplays>)
                        .and_then(getDisplayDeviceAndSnapshot());

        if (!displayOpt) {
            ALOGE("%s: Invalid physical display token %p", whence, displayToken.get());
            return NAME_NOT_FOUND;
        }

        const auto& [display, snapshotRef] = *displayOpt;
        const auto& snapshot = snapshotRef.get();

        const auto modes = snapshot.filterColorModes(mSupportsWideColor);
        const bool exists = std::find(modes.begin(), modes.end(), mode) != modes.end();

        if (mode < ui::ColorMode::NATIVE || !exists) {
            ALOGE("%s: Invalid color mode %s (%d) for display %s", whence,
                  decodeColorMode(mode).c_str(), mode, to_string(snapshot.displayId()).c_str());
            return BAD_VALUE;
        }

        display->getCompositionDisplay()->setColorProfile(
                {mode, Dataspace::UNKNOWN, RenderIntent::COLORIMETRIC, Dataspace::UNKNOWN});

        return NO_ERROR;
    });

    // TODO(b/195698395): Propagate error.
    future.wait();
    return NO_ERROR;
}

status_t SurfaceFlinger::getBootDisplayModeSupport(bool* outSupport) const {
    auto future = mScheduler->schedule(
            [this] { return getHwComposer().hasCapability(Capability::BOOT_DISPLAY_CONFIG); });

    *outSupport = future.get();
    return NO_ERROR;
}

status_t SurfaceFlinger::getOverlaySupport(gui::OverlayProperties* outProperties) const {
    const auto& aidlProperties = getHwComposer().getOverlaySupport();
    // convert aidl OverlayProperties to gui::OverlayProperties
    outProperties->combinations.reserve(aidlProperties.combinations.size());
    for (const auto& combination : aidlProperties.combinations) {
        std::vector<int32_t> pixelFormats;
        pixelFormats.reserve(combination.pixelFormats.size());
        std::transform(combination.pixelFormats.cbegin(), combination.pixelFormats.cend(),
                       std::back_inserter(pixelFormats),
                       [](const auto& val) { return static_cast<int32_t>(val); });
        std::vector<int32_t> standards;
        standards.reserve(combination.standards.size());
        std::transform(combination.standards.cbegin(), combination.standards.cend(),
                       std::back_inserter(standards),
                       [](const auto& val) { return static_cast<int32_t>(val); });
        std::vector<int32_t> transfers;
        transfers.reserve(combination.transfers.size());
        std::transform(combination.transfers.cbegin(), combination.transfers.cend(),
                       std::back_inserter(transfers),
                       [](const auto& val) { return static_cast<int32_t>(val); });
        std::vector<int32_t> ranges;
        ranges.reserve(combination.ranges.size());
        std::transform(combination.ranges.cbegin(), combination.ranges.cend(),
                       std::back_inserter(ranges),
                       [](const auto& val) { return static_cast<int32_t>(val); });
        gui::OverlayProperties::SupportedBufferCombinations outCombination;
        outCombination.pixelFormats = std::move(pixelFormats);
        outCombination.standards = std::move(standards);
        outCombination.transfers = std::move(transfers);
        outCombination.ranges = std::move(ranges);
        outProperties->combinations.emplace_back(outCombination);
    }
    outProperties->supportMixedColorSpaces = aidlProperties.supportMixedColorSpaces;
    return NO_ERROR;
}

status_t SurfaceFlinger::setBootDisplayMode(const sp<display::DisplayToken>& displayToken,
                                            DisplayModeId modeId) {
    const char* const whence = __func__;
    auto future = mScheduler->schedule([=]() FTL_FAKE_GUARD(mStateLock) -> status_t {
        const auto snapshotOpt =
                ftl::find_if(mPhysicalDisplays, PhysicalDisplay::hasToken(displayToken))
                        .transform(&ftl::to_mapped_ref<PhysicalDisplays>)
                        .transform(&PhysicalDisplay::snapshotRef);

        if (!snapshotOpt) {
            ALOGE("%s: Invalid physical display token %p", whence, displayToken.get());
            return NAME_NOT_FOUND;
        }

        const auto& snapshot = snapshotOpt->get();
        const auto hwcIdOpt = snapshot.displayModes().get(modeId).transform(
                [](const DisplayModePtr& mode) { return mode->getHwcId(); });

        if (!hwcIdOpt) {
            ALOGE("%s: Invalid mode %d for display %s", whence, modeId.value(),
                  to_string(snapshot.displayId()).c_str());
            return BAD_VALUE;
        }

        return getHwComposer().setBootDisplayMode(snapshot.displayId(), *hwcIdOpt);
    });
    return future.get();
}

status_t SurfaceFlinger::clearBootDisplayMode(const sp<IBinder>& displayToken) {
    const char* const whence = __func__;
    auto future = mScheduler->schedule([=]() FTL_FAKE_GUARD(mStateLock) -> status_t {
        if (const auto displayId = getPhysicalDisplayIdLocked(displayToken)) {
            return getHwComposer().clearBootDisplayMode(*displayId);
        } else {
            ALOGE("%s: Invalid display token %p", whence, displayToken.get());
            return BAD_VALUE;
        }
    });
    return future.get();
}

status_t SurfaceFlinger::getHdrConversionCapabilities(
        std::vector<gui::HdrConversionCapability>* hdrConversionCapabilities) const {
    bool hdrOutputConversionSupport;
    getHdrOutputConversionSupport(&hdrOutputConversionSupport);
    if (hdrOutputConversionSupport == false) {
        ALOGE("hdrOutputConversion is not supported by this device.");
        return INVALID_OPERATION;
    }
    const auto aidlConversionCapability = getHwComposer().getHdrConversionCapabilities();
    for (auto capability : aidlConversionCapability) {
        gui::HdrConversionCapability tempCapability;
        tempCapability.sourceType = static_cast<int>(capability.sourceType);
        tempCapability.outputType = static_cast<int>(capability.outputType);
        tempCapability.addsLatency = capability.addsLatency;
        hdrConversionCapabilities->push_back(tempCapability);
    }
    return NO_ERROR;
}

status_t SurfaceFlinger::setHdrConversionStrategy(
        const gui::HdrConversionStrategy& hdrConversionStrategy,
        int32_t* outPreferredHdrOutputType) {
    bool hdrOutputConversionSupport;
    getHdrOutputConversionSupport(&hdrOutputConversionSupport);
    if (hdrOutputConversionSupport == false) {
        ALOGE("hdrOutputConversion is not supported by this device.");
        return INVALID_OPERATION;
    }
    auto future = mScheduler->schedule([=]() FTL_FAKE_GUARD(mStateLock) mutable -> status_t {
        using AidlHdrConversionStrategy =
                aidl::android::hardware::graphics::common::HdrConversionStrategy;
        using GuiHdrConversionStrategyTag = gui::HdrConversionStrategy::Tag;
        AidlHdrConversionStrategy aidlConversionStrategy;
        status_t status;
        aidl::android::hardware::graphics::common::Hdr aidlPreferredHdrOutputType;
        switch (hdrConversionStrategy.getTag()) {
            case GuiHdrConversionStrategyTag::passthrough: {
                aidlConversionStrategy.set<AidlHdrConversionStrategy::Tag::passthrough>(
                        hdrConversionStrategy.get<GuiHdrConversionStrategyTag::passthrough>());
                status = getHwComposer().setHdrConversionStrategy(aidlConversionStrategy,
                                                                  &aidlPreferredHdrOutputType);
                *outPreferredHdrOutputType = static_cast<int32_t>(aidlPreferredHdrOutputType);
                return status;
            }
            case GuiHdrConversionStrategyTag::autoAllowedHdrTypes: {
                auto autoHdrTypes =
                        hdrConversionStrategy
                                .get<GuiHdrConversionStrategyTag::autoAllowedHdrTypes>();
                std::vector<aidl::android::hardware::graphics::common::Hdr> aidlAutoHdrTypes;
                for (auto type : autoHdrTypes) {
                    aidlAutoHdrTypes.push_back(
                            static_cast<aidl::android::hardware::graphics::common::Hdr>(type));
                }
                aidlConversionStrategy.set<AidlHdrConversionStrategy::Tag::autoAllowedHdrTypes>(
                        aidlAutoHdrTypes);
                status = getHwComposer().setHdrConversionStrategy(aidlConversionStrategy,
                                                                  &aidlPreferredHdrOutputType);
                *outPreferredHdrOutputType = static_cast<int32_t>(aidlPreferredHdrOutputType);
                return status;
            }
            case GuiHdrConversionStrategyTag::forceHdrConversion: {
                auto forceHdrConversion =
                        hdrConversionStrategy
                                .get<GuiHdrConversionStrategyTag::forceHdrConversion>();
                aidlConversionStrategy.set<AidlHdrConversionStrategy::Tag::forceHdrConversion>(
                        static_cast<aidl::android::hardware::graphics::common::Hdr>(
                                forceHdrConversion));
                status = getHwComposer().setHdrConversionStrategy(aidlConversionStrategy,
                                                                  &aidlPreferredHdrOutputType);
                *outPreferredHdrOutputType = static_cast<int32_t>(aidlPreferredHdrOutputType);
                return status;
            }
        }
    });
    return future.get();
}

status_t SurfaceFlinger::getHdrOutputConversionSupport(bool* outSupport) const {
    auto future = mScheduler->schedule([this] {
        return getHwComposer().hasCapability(Capability::HDR_OUTPUT_CONVERSION_CONFIG);
    });

    *outSupport = future.get();
    return NO_ERROR;
}

void SurfaceFlinger::setAutoLowLatencyMode(const sp<IBinder>& displayToken, bool on) {
    const char* const whence = __func__;
    static_cast<void>(mScheduler->schedule([=]() FTL_FAKE_GUARD(mStateLock) {
        if (const auto displayId = getPhysicalDisplayIdLocked(displayToken)) {
            getHwComposer().setAutoLowLatencyMode(*displayId, on);
        } else {
            ALOGE("%s: Invalid display token %p", whence, displayToken.get());
        }
    }));
}

void SurfaceFlinger::setGameContentType(const sp<IBinder>& displayToken, bool on) {
    const char* const whence = __func__;
    static_cast<void>(mScheduler->schedule([=]() FTL_FAKE_GUARD(mStateLock) {
        if (const auto displayId = getPhysicalDisplayIdLocked(displayToken)) {
            const auto type = on ? hal::ContentType::GAME : hal::ContentType::NONE;
            getHwComposer().setContentType(*displayId, type);
        } else {
            ALOGE("%s: Invalid display token %p", whence, displayToken.get());
        }
    }));
}

status_t SurfaceFlinger::overrideHdrTypes(const sp<IBinder>& displayToken,
                                          const std::vector<ui::Hdr>& hdrTypes) {
    Mutex::Autolock lock(mStateLock);

    auto display = getDisplayDeviceLocked(displayToken);
    if (!display) {
        ALOGE("%s: Invalid display token %p", __func__, displayToken.get());
        return NAME_NOT_FOUND;
    }

    display->overrideHdrTypes(hdrTypes);
    dispatchDisplayHotplugEvent(display->getPhysicalId(), true /* connected */);
    return NO_ERROR;
}

status_t SurfaceFlinger::onPullAtom(const int32_t atomId, std::vector<uint8_t>* pulledData,
                                    bool* success) {
    *success = mTimeStats->onPullAtom(atomId, pulledData);
    return NO_ERROR;
}

status_t SurfaceFlinger::getDisplayedContentSamplingAttributes(const sp<IBinder>& displayToken,
                                                               ui::PixelFormat* outFormat,
                                                               ui::Dataspace* outDataspace,
                                                               uint8_t* outComponentMask) const {
    if (!outFormat || !outDataspace || !outComponentMask) {
        return BAD_VALUE;
    }

    Mutex::Autolock lock(mStateLock);

    const auto displayId = getPhysicalDisplayIdLocked(displayToken);
    if (!displayId) {
        return NAME_NOT_FOUND;
    }

    return getHwComposer().getDisplayedContentSamplingAttributes(*displayId, outFormat,
                                                                 outDataspace, outComponentMask);
}

status_t SurfaceFlinger::setDisplayContentSamplingEnabled(const sp<IBinder>& displayToken,
                                                          bool enable, uint8_t componentMask,
                                                          uint64_t maxFrames) {
    const char* const whence = __func__;
    auto future = mScheduler->schedule([=]() FTL_FAKE_GUARD(mStateLock) -> status_t {
        if (const auto displayId = getPhysicalDisplayIdLocked(displayToken)) {
            return getHwComposer().setDisplayContentSamplingEnabled(*displayId, enable,
                                                                    componentMask, maxFrames);
        } else {
            ALOGE("%s: Invalid display token %p", whence, displayToken.get());
            return NAME_NOT_FOUND;
        }
    });

    return future.get();
}

status_t SurfaceFlinger::getDisplayedContentSample(const sp<IBinder>& displayToken,
                                                   uint64_t maxFrames, uint64_t timestamp,
                                                   DisplayedFrameStats* outStats) const {
    Mutex::Autolock lock(mStateLock);

    const auto displayId = getPhysicalDisplayIdLocked(displayToken);
    if (!displayId) {
        return NAME_NOT_FOUND;
    }

    return getHwComposer().getDisplayedContentSample(*displayId, maxFrames, timestamp, outStats);
}

status_t SurfaceFlinger::getProtectedContentSupport(bool* outSupported) const {
    if (!outSupported) {
        return BAD_VALUE;
    }
    *outSupported = getRenderEngine().supportsProtectedContent();
    return NO_ERROR;
}

status_t SurfaceFlinger::isWideColorDisplay(const sp<IBinder>& displayToken,
                                            bool* outIsWideColorDisplay) const {
    if (!displayToken || !outIsWideColorDisplay) {
        return BAD_VALUE;
    }

    Mutex::Autolock lock(mStateLock);
    const auto display = getDisplayDeviceLocked(displayToken);
    if (!display) {
        return NAME_NOT_FOUND;
    }

    *outIsWideColorDisplay =
            display->isPrimary() ? mSupportsWideColor : display->hasWideColorGamut();
    return NO_ERROR;
}

status_t SurfaceFlinger::getLayerDebugInfo(std::vector<gui::LayerDebugInfo>* outLayers) {
    outLayers->clear();
    auto future = mScheduler->schedule([=] {
        const auto display = FTL_FAKE_GUARD(mStateLock, getDefaultDisplayDeviceLocked());
        mDrawingState.traverseInZOrder([&](Layer* layer) {
            outLayers->push_back(layer->getLayerDebugInfo(display.get()));
        });
    });

    future.wait();
    return NO_ERROR;
}

status_t SurfaceFlinger::getCompositionPreference(
        Dataspace* outDataspace, ui::PixelFormat* outPixelFormat,
        Dataspace* outWideColorGamutDataspace,
        ui::PixelFormat* outWideColorGamutPixelFormat) const {
    *outDataspace = mDefaultCompositionDataspace;
    *outPixelFormat = defaultCompositionPixelFormat;
    *outWideColorGamutDataspace = mWideColorGamutCompositionDataspace;
    *outWideColorGamutPixelFormat = wideColorGamutCompositionPixelFormat;
    return NO_ERROR;
}

status_t SurfaceFlinger::addRegionSamplingListener(const Rect& samplingArea,
                                                   const sp<IBinder>& stopLayerHandle,
                                                   const sp<IRegionSamplingListener>& listener) {
    if (!listener || samplingArea == Rect::INVALID_RECT || samplingArea.isEmpty()) {
        return BAD_VALUE;
    }

    // LayerHandle::getLayer promotes the layer object in a binder thread but we will not destroy
    // the layer here since the caller has a strong ref to the layer's handle.
    const sp<Layer> stopLayer = LayerHandle::getLayer(stopLayerHandle);
    mRegionSamplingThread->addListener(samplingArea,
                                       stopLayer ? stopLayer->getSequence() : UNASSIGNED_LAYER_ID,
                                       listener);
    return NO_ERROR;
}

status_t SurfaceFlinger::removeRegionSamplingListener(const sp<IRegionSamplingListener>& listener) {
    if (!listener) {
        return BAD_VALUE;
    }
    mRegionSamplingThread->removeListener(listener);
    return NO_ERROR;
}

status_t SurfaceFlinger::addFpsListener(int32_t taskId, const sp<gui::IFpsListener>& listener) {
    if (!listener) {
        return BAD_VALUE;
    }

    mFpsReporter->addListener(listener, taskId);
    return NO_ERROR;
}

status_t SurfaceFlinger::removeFpsListener(const sp<gui::IFpsListener>& listener) {
    if (!listener) {
        return BAD_VALUE;
    }
    mFpsReporter->removeListener(listener);
    return NO_ERROR;
}

status_t SurfaceFlinger::addTunnelModeEnabledListener(
        const sp<gui::ITunnelModeEnabledListener>& listener) {
    if (!listener) {
        return BAD_VALUE;
    }

    mTunnelModeEnabledReporter->addListener(listener);
    return NO_ERROR;
}

status_t SurfaceFlinger::removeTunnelModeEnabledListener(
        const sp<gui::ITunnelModeEnabledListener>& listener) {
    if (!listener) {
        return BAD_VALUE;
    }

    mTunnelModeEnabledReporter->removeListener(listener);
    return NO_ERROR;
}

status_t SurfaceFlinger::getDisplayBrightnessSupport(const sp<IBinder>& displayToken,
                                                     bool* outSupport) const {
    if (!displayToken || !outSupport) {
        return BAD_VALUE;
    }

    Mutex::Autolock lock(mStateLock);

    const auto displayId = getPhysicalDisplayIdLocked(displayToken);
    if (!displayId) {
        return NAME_NOT_FOUND;
    }
    *outSupport = getHwComposer().hasDisplayCapability(*displayId, DisplayCapability::BRIGHTNESS);
    return NO_ERROR;
}

status_t SurfaceFlinger::setDisplayBrightness(const sp<IBinder>& displayToken,
                                              const gui::DisplayBrightness& brightness) {
    if (!displayToken) {
        return BAD_VALUE;
    }

    const char* const whence = __func__;
    return ftl::Future(mScheduler->schedule([=]() FTL_FAKE_GUARD(mStateLock) {
               if (const auto display = getDisplayDeviceLocked(displayToken)) {
                   const bool supportsDisplayBrightnessCommand =
                           getHwComposer().getComposer()->isSupported(
                                   Hwc2::Composer::OptionalFeature::DisplayBrightnessCommand);
                   // If we support applying display brightness as a command, then we also support
                   // dimming SDR layers.
                   if (supportsDisplayBrightnessCommand) {
                       auto compositionDisplay = display->getCompositionDisplay();
                       float currentDimmingRatio =
                               compositionDisplay->editState().sdrWhitePointNits /
                               compositionDisplay->editState().displayBrightnessNits;
                       compositionDisplay->setDisplayBrightness(brightness.sdrWhitePointNits,
                                                                brightness.displayBrightnessNits);
                       FTL_FAKE_GUARD(kMainThreadContext,
                                      display->stageBrightness(brightness.displayBrightness));

                       if (brightness.sdrWhitePointNits / brightness.displayBrightnessNits !=
                           currentDimmingRatio) {
                           scheduleComposite(FrameHint::kNone);
                       } else {
                           scheduleCommit(FrameHint::kNone);
                       }
                       return ftl::yield<status_t>(OK);
                   } else {
                       return getHwComposer()
                               .setDisplayBrightness(display->getPhysicalId(),
                                                     brightness.displayBrightness,
                                                     brightness.displayBrightnessNits,
                                                     Hwc2::Composer::DisplayBrightnessOptions{
                                                             .applyImmediately = true});
                   }

               } else {
                   ALOGE("%s: Invalid display token %p", whence, displayToken.get());
                   return ftl::yield<status_t>(NAME_NOT_FOUND);
               }
           }))
            .then([](ftl::Future<status_t> task) { return task; })
            .get();
}

status_t SurfaceFlinger::addHdrLayerInfoListener(const sp<IBinder>& displayToken,
                                                 const sp<gui::IHdrLayerInfoListener>& listener) {
    if (!displayToken) {
        return BAD_VALUE;
    }

    Mutex::Autolock lock(mStateLock);

    const auto display = getDisplayDeviceLocked(displayToken);
    if (!display) {
        return NAME_NOT_FOUND;
    }
    const auto displayId = display->getId();
    sp<HdrLayerInfoReporter>& hdrInfoReporter = mHdrLayerInfoListeners[displayId];
    if (!hdrInfoReporter) {
        hdrInfoReporter = sp<HdrLayerInfoReporter>::make();
    }
    hdrInfoReporter->addListener(listener);


    mAddingHDRLayerInfoListener = true;
    return OK;
}

status_t SurfaceFlinger::removeHdrLayerInfoListener(
        const sp<IBinder>& displayToken, const sp<gui::IHdrLayerInfoListener>& listener) {
    if (!displayToken) {
        return BAD_VALUE;
    }

    Mutex::Autolock lock(mStateLock);

    const auto display = getDisplayDeviceLocked(displayToken);
    if (!display) {
        return NAME_NOT_FOUND;
    }
    const auto displayId = display->getId();
    sp<HdrLayerInfoReporter>& hdrInfoReporter = mHdrLayerInfoListeners[displayId];
    if (hdrInfoReporter) {
        hdrInfoReporter->removeListener(listener);
    }
    return OK;
}

status_t SurfaceFlinger::notifyPowerBoost(int32_t boostId) {
    using hardware::power::Boost;
    Boost powerBoost = static_cast<Boost>(boostId);

    if (powerBoost == Boost::INTERACTION) {
        mScheduler->onTouchHint();
    }

    return NO_ERROR;
}

status_t SurfaceFlinger::getDisplayDecorationSupport(
        const sp<IBinder>& displayToken,
        std::optional<DisplayDecorationSupport>* outSupport) const {
    if (!displayToken || !outSupport) {
        return BAD_VALUE;
    }

    Mutex::Autolock lock(mStateLock);

    const auto displayId = getPhysicalDisplayIdLocked(displayToken);
    if (!displayId) {
        return NAME_NOT_FOUND;
    }
    getHwComposer().getDisplayDecorationSupport(*displayId, outSupport);
    return NO_ERROR;
}

// ----------------------------------------------------------------------------

sp<IDisplayEventConnection> SurfaceFlinger::createDisplayEventConnection(
        gui::ISurfaceComposer::VsyncSource vsyncSource, EventRegistrationFlags eventRegistration,
        const sp<IBinder>& layerHandle) {
    const auto& handle =
            vsyncSource == gui::ISurfaceComposer::VsyncSource::eVsyncSourceSurfaceFlinger
            ? mSfConnectionHandle
            : mAppConnectionHandle;

    return mScheduler->createDisplayEventConnection(handle, eventRegistration, layerHandle);
}

void SurfaceFlinger::scheduleCommit(FrameHint hint) {
    if (hint == FrameHint::kActive) {
        mScheduler->resetIdleTimer();
    }
    /* QTI_BEGIN */
    mQtiSFExtnIntf->qtiNotifyDisplayUpdateImminent();
    /* QTI_END */
    mScheduler->scheduleFrame();
}

void SurfaceFlinger::scheduleComposite(FrameHint hint) {
    mMustComposite = true;
    scheduleCommit(hint);
}

void SurfaceFlinger::scheduleRepaint() {
    mGeometryDirty = true;
    scheduleComposite(FrameHint::kActive);
}

void SurfaceFlinger::scheduleSample() {
    static_cast<void>(mScheduler->schedule([this] { sample(); }));
}

nsecs_t SurfaceFlinger::getVsyncPeriodFromHWC() const {
    if (const auto display = getDefaultDisplayDeviceLocked()) {
        return display->getVsyncPeriodFromHWC();
    }

    return 0;
}

void SurfaceFlinger::onComposerHalVsync(hal::HWDisplayId hwcDisplayId, int64_t timestamp,
                                        std::optional<hal::VsyncPeriodNanos> vsyncPeriod) {
    ATRACE_NAME(vsyncPeriod
                        ? ftl::Concat(__func__, ' ', hwcDisplayId, ' ', *vsyncPeriod, "ns").c_str()
                        : ftl::Concat(__func__, ' ', hwcDisplayId).c_str());

    Mutex::Autolock lock(mStateLock);
    if (const auto displayIdOpt = getHwComposer().onVsync(hwcDisplayId, timestamp)) {
        if (mScheduler->addResyncSample(*displayIdOpt, timestamp, vsyncPeriod)) {
            // period flushed
            mScheduler->modulateVsync(displayIdOpt, &VsyncModulator::onRefreshRateChangeCompleted);
        }
    }
}

void SurfaceFlinger::onComposerHalHotplug(hal::HWDisplayId hwcDisplayId,
                                          hal::Connection connection) {
    {
        std::lock_guard<std::mutex> lock(mHotplugMutex);
        mPendingHotplugEvents.push_back(HotplugEvent{hwcDisplayId, connection});
    }

    if (mScheduler) {
        mScheduler->scheduleConfigure();
    }
}

void SurfaceFlinger::onComposerHalVsyncPeriodTimingChanged(
        hal::HWDisplayId, const hal::VsyncPeriodChangeTimeline& timeline) {
    Mutex::Autolock lock(mStateLock);
    mScheduler->onNewVsyncPeriodChangeTimeline(timeline);

    if (timeline.refreshRequired) {
        scheduleComposite(FrameHint::kNone);
    }
}

void SurfaceFlinger::onComposerHalSeamlessPossible(hal::HWDisplayId) {
    // TODO(b/142753666): use constraints when calling to setActiveModeWithConstraints and
    // use this callback to know when to retry in case of SEAMLESS_NOT_POSSIBLE.
}

void SurfaceFlinger::onComposerHalRefresh(hal::HWDisplayId) {
    Mutex::Autolock lock(mStateLock);
    /* QTI_BEGIN */
    mQtiSFExtnIntf->qtiOnComposerHalRefresh();
    /* QTI_END */
    scheduleComposite(FrameHint::kNone);
}

void SurfaceFlinger::onComposerHalVsyncIdle(hal::HWDisplayId) {
    ATRACE_CALL();
    mScheduler->forceNextResync();
}

void SurfaceFlinger::onRefreshRateChangedDebug(const RefreshRateChangedDebugData& data) {
    ATRACE_CALL();
    if (const auto displayId = getHwComposer().toPhysicalDisplayId(data.display); displayId) {
        const Fps fps = Fps::fromPeriodNsecs(data.vsyncPeriodNanos);
        ATRACE_FORMAT("%s Fps %d", __func__, fps.getIntValue());
        static_cast<void>(mScheduler->schedule([=]() FTL_FAKE_GUARD(mStateLock) {
            {
                {
                    const auto display = getDisplayDeviceLocked(*displayId);
                    FTL_FAKE_GUARD(kMainThreadContext,
                                   display->updateRefreshRateOverlayRate(fps,
                                                                         display->getActiveMode()
                                                                                 .fps,
                                                                         /* setByHwc */ true));
                }
            }
        }));
    }
}

void SurfaceFlinger::configure() {
    Mutex::Autolock lock(mStateLock);
    if (configureLocked()) {
        setTransactionFlags(eDisplayTransactionNeeded);
    }
}

bool SurfaceFlinger::updateLayerSnapshotsLegacy(VsyncId vsyncId, frontend::Update& update,
                                                bool transactionsFlushed,
                                                bool& outTransactionsAreEmpty) {
    ATRACE_CALL();
    bool needsTraversal = false;
    if (transactionsFlushed) {
        needsTraversal |= commitMirrorDisplays(vsyncId);
        needsTraversal |= commitCreatedLayers(vsyncId, update.layerCreatedStates);
        needsTraversal |= applyTransactions(update.transactions, vsyncId);
    }
    outTransactionsAreEmpty = !needsTraversal;
    const bool shouldCommit = (getTransactionFlags() & ~eTransactionFlushNeeded) || needsTraversal;
    if (shouldCommit) {
        commitTransactions();
    }

    bool mustComposite = latchBuffers() || shouldCommit;
    updateLayerGeometry();
    return mustComposite;
}

void SurfaceFlinger::updateLayerHistory(const frontend::LayerSnapshot& snapshot) {
    using Changes = frontend::RequestedLayerState::Changes;
    if (snapshot.path.isClone() ||
        !snapshot.changes.any(Changes::FrameRate | Changes::Buffer | Changes::Animation)) {
        return;
    }

    const auto layerProps = scheduler::LayerProps{
            .visible = snapshot.isVisible,
            .bounds = snapshot.geomLayerBounds,
            .transform = snapshot.geomLayerTransform,
            .setFrameRateVote = snapshot.frameRate,
            .frameRateSelectionPriority = snapshot.frameRateSelectionPriority,
    };

    auto it = mLegacyLayers.find(snapshot.sequence);
    LOG_ALWAYS_FATAL_IF(it == mLegacyLayers.end(), "Couldnt find layer object for %s",
                        snapshot.getDebugString().c_str());

    if (snapshot.changes.test(Changes::Animation)) {
        it->second->recordLayerHistoryAnimationTx(layerProps);
    }

    if (snapshot.changes.test(Changes::FrameRate)) {
        it->second->setFrameRateForLayerTree(snapshot.frameRate, layerProps);
    }

    if (snapshot.changes.test(Changes::Buffer)) {
        it->second->recordLayerHistoryBufferUpdate(layerProps);
    }
}

bool SurfaceFlinger::updateLayerSnapshots(VsyncId vsyncId, frontend::Update& update,
                                          bool transactionsFlushed, bool& outTransactionsAreEmpty) {
    using Changes = frontend::RequestedLayerState::Changes;
    ATRACE_CALL();
    {
        mLayerLifecycleManager.addLayers(std::move(update.newLayers));
        mLayerLifecycleManager.applyTransactions(update.transactions);
        mLayerLifecycleManager.onHandlesDestroyed(update.destroyedHandles);
        for (auto& legacyLayer : update.layerCreatedStates) {
            sp<Layer> layer = legacyLayer.layer.promote();
            if (layer) {
                mLegacyLayers[layer->sequence] = layer;
            }
        }
    }
    if (mLayerLifecycleManager.getGlobalChanges().test(Changes::Hierarchy)) {
        ATRACE_NAME("LayerHierarchyBuilder:update");
        mLayerHierarchyBuilder.update(mLayerLifecycleManager.getLayers(),
                                      mLayerLifecycleManager.getDestroyedLayers());
    }

    bool mustComposite = false;
    mustComposite |= applyAndCommitDisplayTransactionStates(update.transactions);

    {
        ATRACE_NAME("LayerSnapshotBuilder:update");
        frontend::LayerSnapshotBuilder::Args
                args{.root = mLayerHierarchyBuilder.getHierarchy(),
                     .layerLifecycleManager = mLayerLifecycleManager,
                     .displays = mFrontEndDisplayInfos,
                     .displayChanges = mFrontEndDisplayInfosChanged,
                     .globalShadowSettings = mDrawingState.globalShadowSettings,
                     .supportsBlur = mSupportsBlur,
                     .forceFullDamage = mForceFullDamage,
                     .supportedLayerGenericMetadata =
                             getHwComposer().getSupportedLayerGenericMetadata(),
                     .genericLayerMetadataKeyMap = getGenericLayerMetadataKeyMap()};
        mLayerSnapshotBuilder.update(args);
    }

    if (mLayerLifecycleManager.getGlobalChanges().any(Changes::Geometry | Changes::Input |
                                                      Changes::Hierarchy | Changes::Visibility)) {
        mUpdateInputInfo = true;
    }
    if (mLayerLifecycleManager.getGlobalChanges().any(Changes::VisibleRegion | Changes::Hierarchy |
                                                      Changes::Visibility)) {
        mVisibleRegionsDirty = true;
    }
    outTransactionsAreEmpty = mLayerLifecycleManager.getGlobalChanges().get() == 0;
    mustComposite |= mLayerLifecycleManager.getGlobalChanges().get() != 0;

    bool newDataLatched = false;
    if (!mLegacyFrontEndEnabled) {
        ATRACE_NAME("DisplayCallbackAndStatsUpdates");
        applyTransactions(update.transactions, vsyncId);
        const nsecs_t latchTime = systemTime();
        bool unused = false;

        for (auto& layer : mLayerLifecycleManager.getLayers()) {
            if (layer->changes.test(frontend::RequestedLayerState::Changes::Created) &&
                layer->bgColorLayer) {
                sp<Layer> bgColorLayer = getFactory().createEffectLayer(
                        LayerCreationArgs(this, nullptr, layer->name,
                                          ISurfaceComposerClient::eFXSurfaceEffect, LayerMetadata(),
                                          std::make_optional(layer->id), true));
                mLegacyLayers[bgColorLayer->sequence] = bgColorLayer;
            }
            const bool willReleaseBufferOnLatch = layer->willReleaseBufferOnLatch();
            if (!layer->hasReadyFrame() && !willReleaseBufferOnLatch) continue;

            auto it = mLegacyLayers.find(layer->id);
            LOG_ALWAYS_FATAL_IF(it == mLegacyLayers.end(), "Couldnt find layer object for %s",
                                layer->getDebugString().c_str());
            const bool bgColorOnly =
                    !layer->externalTexture && (layer->bgColorLayerId != UNASSIGNED_LAYER_ID);
            if (willReleaseBufferOnLatch) {
                mLayersWithBuffersRemoved.emplace(it->second);
            }
            it->second->latchBufferImpl(unused, latchTime, bgColorOnly);
            mLayersWithQueuedFrames.emplace(it->second);
        }

        for (auto& snapshot : mLayerSnapshotBuilder.getSnapshots()) {
            updateLayerHistory(*snapshot);
            if (!snapshot->hasReadyFrame) continue;
            newDataLatched = true;
            if (!snapshot->isVisible) break;

            Region visibleReg;
            visibleReg.set(snapshot->transformedBoundsWithoutTransparentRegion);
            invalidateLayerStack(snapshot->outputFilter, visibleReg);
        }

        for (auto& destroyedLayer : mLayerLifecycleManager.getDestroyedLayers()) {
            mLegacyLayers.erase(destroyedLayer->id);
        }

        {
            ATRACE_NAME("LLM:commitChanges");
            mLayerLifecycleManager.commitChanges();
        }

        commitTransactions();

        // enter boot animation on first buffer latch
        if (CC_UNLIKELY(mBootStage == BootStage::BOOTLOADER && newDataLatched)) {
            ALOGI("Enter boot animation");
            mBootStage = BootStage::BOOTANIMATION;
        }
    }
    mustComposite |= (getTransactionFlags() & ~eTransactionFlushNeeded) || newDataLatched;
    return mustComposite;
}

bool SurfaceFlinger::commit(PhysicalDisplayId pacesetterId,
                            const scheduler::FrameTargets& frameTargets) {
    const scheduler::FrameTarget& pacesetterFrameTarget = *frameTargets.get(pacesetterId)->get();

    /* QTI_BEGIN */
    mQtiSFExtnIntf->qtiDolphinTrackVsyncSignal();
    /* QTI_END */

    /* QTI_BEGIN */
    std::unique_lock<std::mutex> lck (mSmomoMutex, std::defer_lock);
    if (mQtiSFExtnIntf->qtiIsSmomoOptimalRefreshActive()) {
      lck.lock();
    }
    //mQtiSFExtnIntf->qtiOnVsync(expectedVsyncTime.ns());
    /* QTI_END */

    const VsyncId vsyncId = pacesetterFrameTarget.vsyncId();
    ATRACE_NAME(ftl::Concat(__func__, ' ', ftl::to_underlying(vsyncId)).c_str());

    /* QTI_BEGIN */
    //mQtiSFExtnIntf->qtiUpdateFrameScheduler();
    //mQtiSFExtnIntf->qtiSyncToDisplayHardware();
    // TODO(rmedel): Handle locking for early wake up
    mQtiSFExtnIntf->qtiResetEarlyWakeUp();
    /* QTI_END */

    if (pacesetterFrameTarget.didMissFrame()) {
        mTimeStats->incrementMissedFrames();
    }

    if (mTracingEnabledChanged) {
        mLayerTracingEnabled = mLayerTracing.isEnabled();
        mTracingEnabledChanged = false;
    }

    // If a mode set is pending and the fence hasn't fired yet, wait for the next commit.
    if (std::any_of(frameTargets.begin(), frameTargets.end(),
                    [this](const auto& pair) FTL_FAKE_GUARD(mStateLock)
                            FTL_FAKE_GUARD(kMainThreadContext) {
                                if (!pair.second->isFramePending()) return false;

                                if (const auto display = getDisplayDeviceLocked(pair.first)) {
                                    return display->isModeSetPending();
                                }

                                return false;
                            })) {
        mScheduler->scheduleFrame();
        return false;
    }

    {
        Mutex::Autolock lock(mStateLock);

        for (const auto [id, target] : frameTargets) {
            // TODO(b/241285876): This is `nullptr` when the DisplayDevice is about to be removed in
            // this commit, since the PhysicalDisplay has already been removed. Rather than checking
            // for `nullptr` below, change Scheduler::onFrameSignal to filter out the FrameTarget of
            // the removed display.
            const auto display = getDisplayDeviceLocked(id);

            if (display && display->isModeSetPending()) {
                finalizeDisplayModeChange(*display);
            }
        }
    }

    if (pacesetterFrameTarget.isFramePending()) {
        if (mBackpressureGpuComposition || pacesetterFrameTarget.didMissHwcFrame()) {
            scheduleCommit(FrameHint::kNone);
            return false;
        }
    }

    const Period vsyncPeriod = mScheduler->getVsyncSchedule()->period();

    // Save this once per commit + composite to ensure consistency
    // TODO (b/240619471): consider removing active display check once AOD is fixed
    const auto activeDisplay = FTL_FAKE_GUARD(mStateLock, getDisplayDeviceLocked(mActiveDisplayId));
    mPowerHintSessionEnabled = mPowerAdvisor->usePowerHintSession() && activeDisplay &&
            activeDisplay->getPowerMode() == hal::PowerMode::ON;
    if (mPowerHintSessionEnabled) {
        mPowerAdvisor->setCommitStart(pacesetterFrameTarget.frameBeginTime());
        mPowerAdvisor->setExpectedPresentTime(pacesetterFrameTarget.expectedPresentTime());

        // Frame delay is how long we should have minus how long we actually have.
        const Duration idealSfWorkDuration =
                mScheduler->vsyncModulator().getVsyncConfig().sfWorkDuration;
        const Duration frameDelay =
                idealSfWorkDuration - pacesetterFrameTarget.expectedFrameDuration();

        mPowerAdvisor->setFrameDelay(frameDelay);
        mPowerAdvisor->setTotalFrameTargetWorkDuration(idealSfWorkDuration);

        const auto& display = FTL_FAKE_GUARD(mStateLock, getDefaultDisplayDeviceLocked()).get();
        const Period idealVsyncPeriod = display->getActiveMode().fps.getPeriod();
        mPowerAdvisor->updateTargetWorkDuration(idealVsyncPeriod);
    }

    if (mRefreshRateOverlaySpinner) {
        Mutex::Autolock lock(mStateLock);
        if (const auto display = getDefaultDisplayDeviceLocked()) {
            display->animateRefreshRateOverlay();
        }
    }

    // Composite if transactions were committed, or if requested by HWC.
    bool mustComposite = mMustComposite.exchange(false);
    {
        mFrameTimeline->setSfWakeUp(ftl::to_underlying(vsyncId),
                                    pacesetterFrameTarget.frameBeginTime().ns(),
                                    Fps::fromPeriodNsecs(vsyncPeriod.ns()));

        const bool flushTransactions = clearTransactionFlags(eTransactionFlushNeeded);
        frontend::Update updates;
        if (flushTransactions) {
            updates = flushLifecycleUpdates();
            if (mTransactionTracing) {
                mTransactionTracing
                        ->addCommittedTransactions(ftl::to_underlying(vsyncId),
                                                   pacesetterFrameTarget.frameBeginTime().ns(),
                                                   updates, mFrontEndDisplayInfos,
                                                   mFrontEndDisplayInfosChanged);
            }
        }
        bool transactionsAreEmpty;
        if (mLegacyFrontEndEnabled) {
            mustComposite |= updateLayerSnapshotsLegacy(vsyncId, updates, flushTransactions,
                                                        transactionsAreEmpty);
        }
        if (mLayerLifecycleManagerEnabled) {
            mustComposite |=
                    updateLayerSnapshots(vsyncId, updates, flushTransactions, transactionsAreEmpty);
        }

        if (transactionFlushNeeded()) {
            setTransactionFlags(eTransactionFlushNeeded);
        }

        // This has to be called after latchBuffers because we want to include the layers that have
        // been latched in the commit callback
        if (transactionsAreEmpty) {
            // Invoke empty transaction callbacks early.
            mTransactionCallbackInvoker.sendCallbacks(false /* onCommitOnly */);
        } else {
            // Invoke OnCommit callbacks.
            mTransactionCallbackInvoker.sendCallbacks(true /* onCommitOnly */);
        }
    }

    // Layers need to get updated (in the previous line) before we can use them for
    // choosing the refresh rate.
    // Hold mStateLock as chooseRefreshRateForContent promotes wp<Layer> to sp<Layer>
    // and may eventually call to ~Layer() if it holds the last reference
    {
        Mutex::Autolock lock(mStateLock);
        mScheduler->chooseRefreshRateForContent();
        initiateDisplayModeChanges();
    }

    updateCursorAsync();
    updateInputFlinger(vsyncId, pacesetterFrameTarget.frameBeginTime());

    if (mLayerTracingEnabled && !mLayerTracing.flagIsSet(LayerTracing::TRACE_COMPOSITION)) {
        // This will block and tracing should only be enabled for debugging.
        addToLayerTracing(mVisibleRegionsDirty, pacesetterFrameTarget.frameBeginTime(), vsyncId);
    }
    mLastCommittedVsyncId = vsyncId;

    persistDisplayBrightness(mustComposite);

    /* QTI_BEGIN */
    mQtiSFExtnIntf->qtiSendCompositorTid();
    /* QTI_END */

    return mustComposite && CC_LIKELY(mBootStage != BootStage::BOOTLOADER);
}

CompositeResultsPerDisplay SurfaceFlinger::composite(
        PhysicalDisplayId pacesetterId, const scheduler::FrameTargeters& frameTargeters) {
    const scheduler::FrameTarget& pacesetterTarget =
            frameTargeters.get(pacesetterId)->get()->target();

    const VsyncId vsyncId = pacesetterTarget.vsyncId();
    ATRACE_NAME(ftl::Concat(__func__, ' ', ftl::to_underlying(vsyncId)).c_str());

    compositionengine::CompositionRefreshArgs refreshArgs;
    refreshArgs.powerCallback = this;
    const auto& displays = FTL_FAKE_GUARD(mStateLock, mDisplays);
    refreshArgs.outputs.reserve(displays.size());

    // Add outputs for physical displays.
    for (const auto& [id, targeter] : frameTargeters) {
        ftl::FakeGuard guard(mStateLock);

        if (const auto display = getCompositionDisplayLocked(id)) {
            refreshArgs.outputs.push_back(display);
        }
    }

    std::vector<DisplayId> displayIds;
    for (const auto& [_, display] : displays) {
        displayIds.push_back(display->getId());
        display->tracePowerMode();

        // Add outputs for virtual displays.
        if (display->isVirtual()) {
            const Fps refreshRate = display->getAdjustedRefreshRate();

            if (!refreshRate.isValid() ||
                mScheduler->isVsyncInPhase(pacesetterTarget.frameBeginTime(), refreshRate)) {
                refreshArgs.outputs.push_back(display->getCompositionDisplay());
            }
        }
    }
    mPowerAdvisor->setDisplays(displayIds);

    const bool updateTaskMetadata = mCompositionEngine->getFeatureFlags().test(
            compositionengine::Feature::kSnapshotLayerMetadata);
    if (updateTaskMetadata && (mVisibleRegionsDirty || mLayerMetadataSnapshotNeeded)) {
        updateLayerMetadataSnapshot();
        mLayerMetadataSnapshotNeeded = false;
    }

    if (DOES_CONTAIN_BORDER) {
        refreshArgs.borderInfoList.clear();
        mDrawingState.traverse([&refreshArgs](Layer* layer) {
            if (layer->isBorderEnabled()) {
                compositionengine::BorderRenderInfo info;
                info.width = layer->getBorderWidth();
                info.color = layer->getBorderColor();
                layer->traverse(LayerVector::StateSet::Drawing, [&info](Layer* ilayer) {
                    info.layerIds.push_back(ilayer->getSequence());
                });
                refreshArgs.borderInfoList.emplace_back(std::move(info));
            }
        });
    }

    refreshArgs.bufferIdsToUncache = std::move(mBufferIdsToUncache);

    refreshArgs.layersWithQueuedFrames.reserve(mLayersWithQueuedFrames.size());
    for (auto layer : mLayersWithQueuedFrames) {
        if (auto layerFE = layer->getCompositionEngineLayerFE())
            refreshArgs.layersWithQueuedFrames.push_back(layerFE);
    }

    refreshArgs.outputColorSetting = useColorManagement
            ? mDisplayColorSetting
            : compositionengine::OutputColorSetting::kUnmanaged;
    refreshArgs.colorSpaceAgnosticDataspace = mColorSpaceAgnosticDataspace;
    refreshArgs.forceOutputColorMode = mForceColorMode;

    refreshArgs.updatingOutputGeometryThisFrame = mVisibleRegionsDirty;
    refreshArgs.updatingGeometryThisFrame = mGeometryDirty.exchange(false) || mVisibleRegionsDirty;
    refreshArgs.internalDisplayRotationFlags = getActiveDisplayRotationFlags();

    if (CC_UNLIKELY(mDrawingState.colorMatrixChanged)) {
        refreshArgs.colorTransformMatrix = mDrawingState.colorMatrix;
        mDrawingState.colorMatrixChanged = false;
    }

    refreshArgs.devOptForceClientComposition = mDebugDisableHWC;

    if (mDebugFlashDelay != 0) {
        refreshArgs.devOptForceClientComposition = true;
        refreshArgs.devOptFlashDirtyRegionsDelay = std::chrono::milliseconds(mDebugFlashDelay);
    }

    const Period vsyncPeriod = mScheduler->getVsyncSchedule()->period();

    if (!getHwComposer().getComposer()->isSupported(
                Hwc2::Composer::OptionalFeature::ExpectedPresentTime) &&
        pacesetterTarget.wouldPresentEarly(vsyncPeriod)) {
        const auto hwcMinWorkDuration = mVsyncConfiguration->getCurrentConfigs().hwcMinWorkDuration;

        // TODO(b/255601557): Calculate and pass per-display values for each FrameTarget.
        refreshArgs.earliestPresentTime =
                pacesetterTarget.previousFrameVsyncTime(vsyncPeriod) - hwcMinWorkDuration;
    }

    refreshArgs.scheduledFrameTime = mScheduler->getScheduledFrameTime();
    refreshArgs.expectedPresentTime = pacesetterTarget.expectedPresentTime().ns();
    refreshArgs.hasTrustedPresentationListener = mNumTrustedPresentationListeners > 0;

    // Store the present time just before calling to the composition engine so we could notify
    // the scheduler.
    const auto presentTime = systemTime();

    /* QTI_BEGIN */
    mQtiSFExtnIntf->qtiSetDisplayElapseTime(refreshArgs.earliestPresentTime);
    /* QTI_END */

<<<<<<< HEAD
    constexpr bool kCursorOnly = false;
    const auto layers = moveSnapshotsToCompositionArgs(refreshArgs, kCursorOnly);
=======
    std::vector<std::pair<Layer*, LayerFE*>> layers =
            moveSnapshotsToCompositionArgs(refreshArgs, /*cursorOnly=*/false, vsyncId.value);

    /* QTI_BEGIN */
    mQtiSFExtnIntf->qtiDumpDrawCycle(true);
    /* QTI_END */
>>>>>>> be88ab83

    mCompositionEngine->present(refreshArgs);
    moveSnapshotsFromCompositionArgs(refreshArgs, layers);

    for (auto [layer, layerFE] : layers) {
        CompositionResult compositionResult{layerFE->stealCompositionResult()};
        layer->onPreComposition(compositionResult.refreshStartTime);
        for (auto& [releaseFence, layerStack] : compositionResult.releaseFences) {
            Layer* clonedFrom = layer->getClonedFrom().get();
            auto owningLayer = clonedFrom ? clonedFrom : layer;
            owningLayer->onLayerDisplayed(std::move(releaseFence), layerStack);
        }
        if (compositionResult.lastClientCompositionFence) {
            layer->setWasClientComposed(compositionResult.lastClientCompositionFence);
        }
    }

    mTimeStats->recordFrameDuration(pacesetterTarget.frameBeginTime().ns(), systemTime());

    // Send a power hint after presentation is finished.
    if (mPowerHintSessionEnabled) {
        // Now that the current frame has been presented above, PowerAdvisor needs the present time
        // of the previous frame (whose fence is signaled by now) to determine how long the HWC had
        // waited on that fence to retire before presenting.
        const auto& previousPresentFence = pacesetterTarget.presentFenceForPreviousFrame();

        mPowerAdvisor->setSfPresentTiming(TimePoint::fromNs(previousPresentFence->getSignalTime()),
                                          TimePoint::now());
        mPowerAdvisor->reportActualWorkDuration();
    }

    if (mScheduler->onPostComposition(presentTime)) {
        scheduleComposite(FrameHint::kNone);
    }

    postComposition(pacesetterId, frameTargeters, presentTime);

    const bool hadGpuComposited =
            multiDisplayUnion(mCompositionCoverage).test(CompositionCoverage::Gpu);
    mCompositionCoverage.clear();

    TimeStats::ClientCompositionRecord clientCompositionRecord;

    for (const auto& [_, display] : displays) {
        const auto& state = display->getCompositionDisplay()->getState();
        CompositionCoverageFlags& flags =
                mCompositionCoverage.try_emplace(display->getId()).first->second;

        if (state.usesDeviceComposition) {
            flags |= CompositionCoverage::Hwc;
        }

        if (state.reusedClientComposition) {
            flags |= CompositionCoverage::GpuReuse;
        } else if (state.usesClientComposition) {
            flags |= CompositionCoverage::Gpu;
        }

        clientCompositionRecord.predicted |=
                (state.strategyPrediction != CompositionStrategyPredictionState::DISABLED);
        clientCompositionRecord.predictionSucceeded |=
                (state.strategyPrediction == CompositionStrategyPredictionState::SUCCESS);
    }

    const auto coverage = multiDisplayUnion(mCompositionCoverage);
    const bool hasGpuComposited = coverage.test(CompositionCoverage::Gpu);

    clientCompositionRecord.hadClientComposition = hasGpuComposited;
    clientCompositionRecord.reused = coverage.test(CompositionCoverage::GpuReuse);
    clientCompositionRecord.changed = hadGpuComposited != hasGpuComposited;

    mTimeStats->pushCompositionStrategyState(clientCompositionRecord);

    using namespace ftl::flag_operators;

    // TODO(b/160583065): Enable skip validation when SF caches all client composition layers.
    const bool hasGpuUseOrReuse =
            coverage.any(CompositionCoverage::Gpu | CompositionCoverage::GpuReuse);
    mScheduler->modulateVsync({}, &VsyncModulator::onDisplayRefresh, hasGpuUseOrReuse);

    mLayersWithQueuedFrames.clear();
    if (mLayerTracingEnabled && mLayerTracing.flagIsSet(LayerTracing::TRACE_COMPOSITION)) {
        // This will block and should only be used for debugging.
        addToLayerTracing(mVisibleRegionsDirty, pacesetterTarget.frameBeginTime(), vsyncId);
    }

    if (mVisibleRegionsDirty) mHdrLayerInfoChanged = true;
    mVisibleRegionsDirty = false;

    if (mCompositionEngine->needsAnotherUpdate()) {
        scheduleCommit(FrameHint::kNone);
    }

    if (mPowerHintSessionEnabled) {
        mPowerAdvisor->setCompositeEnd(TimePoint::now());
    }

    CompositeResultsPerDisplay resultsPerDisplay;

    // Filter out virtual displays.
    for (const auto& [id, coverage] : mCompositionCoverage) {
        if (const auto idOpt = PhysicalDisplayId::tryCast(id)) {
            resultsPerDisplay.try_emplace(*idOpt, CompositeResult{coverage});
        }
    }

    return resultsPerDisplay;
}

void SurfaceFlinger::updateLayerGeometry() {
    ATRACE_CALL();

    if (mVisibleRegionsDirty) {
        computeLayerBounds();
    }

    for (auto& layer : mLayersPendingRefresh) {
        Region visibleReg;
        visibleReg.set(layer->getScreenBounds());
        invalidateLayerStack(layer->getOutputFilter(), visibleReg);
    }

    /* QTI_BEGIN */
    mQtiSFExtnIntf->qtiSetDisplayAnimating();
    /* QTI_END */

    mLayersPendingRefresh.clear();
}

bool SurfaceFlinger::isHdrLayer(const frontend::LayerSnapshot& snapshot) const {
    // Even though the camera layer may be using an HDR transfer function or otherwise be "HDR"
    // the device may need to avoid boosting the brightness as a result of these layers to
    // reduce power consumption during camera recording
    if (mIgnoreHdrCameraLayers) {
        if (snapshot.externalTexture &&
            (snapshot.externalTexture->getUsage() & GRALLOC_USAGE_HW_CAMERA_WRITE) != 0) {
            return false;
        }
    }
    // RANGE_EXTENDED layer may identify themselves as being "HDR"
    // via a desired hdr/sdr ratio
    auto pixelFormat = snapshot.buffer
            ? std::make_optional(static_cast<ui::PixelFormat>(snapshot.buffer->getPixelFormat()))
            : std::nullopt;

    if (getHdrRenderType(snapshot.dataspace, pixelFormat, snapshot.desiredHdrSdrRatio) !=
        HdrRenderType::SDR) {
        return true;
    }
    // If the layer is not allowed to be dimmed, treat it as HDR. WindowManager may disable
    // dimming in order to keep animations invoking SDR screenshots of HDR layers seamless.
    // Treat such tagged layers as HDR so that DisplayManagerService does not try to change
    // the screen brightness
    if (!snapshot.dimmingEnabled) {
        return true;
    }
    return false;
}

ui::Rotation SurfaceFlinger::getPhysicalDisplayOrientation(DisplayId displayId,
                                                           bool isPrimary) const {
    const auto id = PhysicalDisplayId::tryCast(displayId);
    if (!id) {
        return ui::ROTATION_0;
    }
    if (!mIgnoreHwcPhysicalDisplayOrientation &&
        getHwComposer().getComposer()->isSupported(
                Hwc2::Composer::OptionalFeature::PhysicalDisplayOrientation)) {
        switch (getHwComposer().getPhysicalDisplayOrientation(*id)) {
            case Hwc2::AidlTransform::ROT_90:
                return ui::ROTATION_90;
            case Hwc2::AidlTransform::ROT_180:
                return ui::ROTATION_180;
            case Hwc2::AidlTransform::ROT_270:
                return ui::ROTATION_270;
            default:
                return ui::ROTATION_0;
        }
    }

    if (isPrimary) {
        using Values = SurfaceFlingerProperties::primary_display_orientation_values;
        switch (primary_display_orientation(Values::ORIENTATION_0)) {
            case Values::ORIENTATION_90:
                return ui::ROTATION_90;
            case Values::ORIENTATION_180:
                return ui::ROTATION_180;
            case Values::ORIENTATION_270:
                return ui::ROTATION_270;
            default:
                break;
        }
    }
    return ui::ROTATION_0;
}

void SurfaceFlinger::postComposition(PhysicalDisplayId pacesetterId,
                                     const scheduler::FrameTargeters& frameTargeters,
                                     nsecs_t presentStartTime) {
    ATRACE_CALL();
    ALOGV(__func__);

    ui::PhysicalDisplayMap<PhysicalDisplayId, std::shared_ptr<FenceTime>> presentFences;
    ui::PhysicalDisplayMap<PhysicalDisplayId, const sp<Fence>> gpuCompositionDoneFences;

    for (const auto& [id, targeter] : frameTargeters) {
        auto presentFence = getHwComposer().getPresentFence(id);

        if (id == pacesetterId) {
            mTransactionCallbackInvoker.addPresentFence(presentFence);
        }

        if (auto fenceTime = targeter->setPresentFence(std::move(presentFence));
            fenceTime->isValid()) {
            presentFences.try_emplace(id, std::move(fenceTime));
        }

        ftl::FakeGuard guard(mStateLock);
        if (const auto display = getCompositionDisplayLocked(id);
            display && display->getState().usesClientComposition) {
            gpuCompositionDoneFences
                    .try_emplace(id, display->getRenderSurface()->getClientTargetAcquireFence());
        }
    }

    const auto pacesetterDisplay = FTL_FAKE_GUARD(mStateLock, getDisplayDeviceLocked(pacesetterId));

    std::shared_ptr<FenceTime> pacesetterPresentFenceTime =
            presentFences.get(pacesetterId)
                    .transform([](const FenceTimePtr& ptr) { return ptr; })
                    .value_or(FenceTime::NO_FENCE);

    std::shared_ptr<FenceTime> pacesetterGpuCompositionDoneFenceTime =
            gpuCompositionDoneFences.get(pacesetterId)
                    .transform([](sp<Fence> fence) {
                        return std::make_shared<FenceTime>(std::move(fence));
                    })
                    .value_or(FenceTime::NO_FENCE);

    const TimePoint presentTime = TimePoint::now();

    // Set presentation information before calling Layer::releasePendingBuffer, such that jank
    // information from previous' frame classification is already available when sending jank info
    // to clients, so they get jank classification as early as possible.
    mFrameTimeline->setSfPresent(presentTime.ns(), pacesetterPresentFenceTime,
                                 pacesetterGpuCompositionDoneFenceTime);

    // We use the CompositionEngine::getLastFrameRefreshTimestamp() which might
    // be sampled a little later than when we started doing work for this frame,
    // but that should be okay since CompositorTiming has snapping logic.
    const TimePoint compositeTime =
            TimePoint::fromNs(mCompositionEngine->getLastFrameRefreshTimestamp());
    const Duration presentLatency =
            getHwComposer().hasCapability(Capability::PRESENT_FENCE_IS_NOT_RELIABLE)
            ? Duration::zero()
            : mPresentLatencyTracker.trackPendingFrame(compositeTime, pacesetterPresentFenceTime);

    const auto schedule = mScheduler->getVsyncSchedule();
    const TimePoint vsyncDeadline = schedule->vsyncDeadlineAfter(presentTime);
    const Period vsyncPeriod = schedule->period();
    const nsecs_t vsyncPhase = mVsyncConfiguration->getCurrentConfigs().late.sfOffset;

    const CompositorTiming compositorTiming(vsyncDeadline.ns(), vsyncPeriod.ns(), vsyncPhase,
                                            presentLatency.ns());

    ui::DisplayMap<ui::LayerStack, const DisplayDevice*> layerStackToDisplay;
    {
        if (!mLayersWithBuffersRemoved.empty() || mNumTrustedPresentationListeners > 0) {
            Mutex::Autolock lock(mStateLock);
            for (const auto& [token, display] : mDisplays) {
                layerStackToDisplay.emplace_or_replace(display->getLayerStack(), display.get());
            }
        }
    }

    for (auto layer : mLayersWithBuffersRemoved) {
        std::vector<ui::LayerStack> previouslyPresentedLayerStacks =
                std::move(layer->mPreviouslyPresentedLayerStacks);
        layer->mPreviouslyPresentedLayerStacks.clear();
        for (auto layerStack : previouslyPresentedLayerStacks) {
            auto optDisplay = layerStackToDisplay.get(layerStack);
            if (optDisplay && !optDisplay->get()->isVirtual()) {
                auto fence = getHwComposer().getPresentFence(optDisplay->get()->getPhysicalId());
                layer->onLayerDisplayed(ftl::yield<FenceResult>(fence).share(),
                                        ui::INVALID_LAYER_STACK);
            }
        }
        layer->releasePendingBuffer(presentTime.ns());
    }
    mLayersWithBuffersRemoved.clear();

    for (const auto& layer: mLayersWithQueuedFrames) {
        layer->onPostComposition(pacesetterDisplay.get(), pacesetterGpuCompositionDoneFenceTime,
                                 pacesetterPresentFenceTime, compositorTiming);
        layer->releasePendingBuffer(presentTime.ns());
    }

    std::vector<std::pair<std::shared_ptr<compositionengine::Display>, sp<HdrLayerInfoReporter>>>
            hdrInfoListeners;
    bool haveNewListeners = false;
    {
        Mutex::Autolock lock(mStateLock);
        if (mFpsReporter) {
            mFpsReporter->dispatchLayerFps();
        }

        if (mTunnelModeEnabledReporter) {
            mTunnelModeEnabledReporter->updateTunnelModeStatus();
        }
        hdrInfoListeners.reserve(mHdrLayerInfoListeners.size());
        for (const auto& [displayId, reporter] : mHdrLayerInfoListeners) {
            if (reporter && reporter->hasListeners()) {
                if (const auto display = getDisplayDeviceLocked(displayId)) {
                    hdrInfoListeners.emplace_back(display->getCompositionDisplay(), reporter);
                }
            }
        }
        haveNewListeners = mAddingHDRLayerInfoListener; // grab this with state lock
        mAddingHDRLayerInfoListener = false;
    }

    if (haveNewListeners || mHdrLayerInfoChanged) {
        for (auto& [compositionDisplay, listener] : hdrInfoListeners) {
            HdrLayerInfoReporter::HdrLayerInfo info;
            int32_t maxArea = 0;
            mDrawingState.traverse([&, compositionDisplay = compositionDisplay](Layer* layer) {
                const auto layerFe = layer->getCompositionEngineLayerFE();
                const frontend::LayerSnapshot& snapshot = *layer->getLayerSnapshot();
                if (snapshot.isVisible &&
                    compositionDisplay->includesLayer(snapshot.outputFilter)) {
                    if (isHdrLayer(snapshot)) {
                        const auto* outputLayer =
                            compositionDisplay->getOutputLayerForLayer(layerFe);
                        if (outputLayer) {
                            const float desiredHdrSdrRatio = snapshot.desiredHdrSdrRatio <= 1.f
                                    ? std::numeric_limits<float>::infinity()
                                    : snapshot.desiredHdrSdrRatio;
                            info.mergeDesiredRatio(desiredHdrSdrRatio);
                            info.numberOfHdrLayers++;
                            const auto displayFrame = outputLayer->getState().displayFrame;
                            const int32_t area = displayFrame.width() * displayFrame.height();
                            if (area > maxArea) {
                                maxArea = area;
                                info.maxW = displayFrame.width();
                                info.maxH = displayFrame.height();
                            }
                        }
                    }
                }
            });
            listener->dispatchHdrLayerInfo(info);
        }
    }

    mHdrLayerInfoChanged = false;

    mTransactionCallbackInvoker.sendCallbacks(false /* onCommitOnly */);
    mTransactionCallbackInvoker.clearCompletedTransactions();

    mTimeStats->incrementTotalFrames();
    mTimeStats->setPresentFenceGlobal(pacesetterPresentFenceTime);

    for (auto&& [id, presentFence] : presentFences) {
        ftl::FakeGuard guard(mStateLock);
        const bool isInternalDisplay =
                mPhysicalDisplays.get(id).transform(&PhysicalDisplay::isInternal).value_or(false);

        if (isInternalDisplay) {
            mScheduler->addPresentFence(id, std::move(presentFence));
        }
    }

    const bool hasPacesetterDisplay =
            pacesetterDisplay && getHwComposer().isConnected(pacesetterId);

    if (!hasSyncFramework) {
        if (hasPacesetterDisplay && pacesetterDisplay->isPoweredOn()) {
            mScheduler->enableHardwareVsync(pacesetterId);
        }
    }

    /* QTI_BEGIN */
    mQtiSFExtnIntf->qtiDumpDrawCycle(false);
    /* QTI_END */

    const size_t sfConnections = mScheduler->getEventThreadConnectionCount(mSfConnectionHandle);
    const size_t appConnections = mScheduler->getEventThreadConnectionCount(mAppConnectionHandle);
    mTimeStats->recordDisplayEventConnectionCount(sfConnections + appConnections);

    /* QTI_BEGIN */
    mQtiSFExtnIntf->qtiUpdateSmomoState();
    /* QTI_END */

    if (hasPacesetterDisplay && !pacesetterDisplay->isPoweredOn()) {
        getRenderEngine().cleanupPostRender();
        return;
    }

    // Cleanup any outstanding resources due to rendering a prior frame.
    getRenderEngine().cleanupPostRender();

    {
        std::lock_guard lock(mTexturePoolMutex);
        if (mTexturePool.size() < mTexturePoolSize) {
            const size_t refillCount = mTexturePoolSize - mTexturePool.size();
            const size_t offset = mTexturePool.size();
            mTexturePool.resize(mTexturePoolSize);
            getRenderEngine().genTextures(refillCount, mTexturePool.data() + offset);
            ATRACE_INT("TexturePoolSize", mTexturePool.size());
        } else if (mTexturePool.size() > mTexturePoolSize) {
            const size_t deleteCount = mTexturePool.size() - mTexturePoolSize;
            const size_t offset = mTexturePoolSize;
            getRenderEngine().deleteTextures(deleteCount, mTexturePool.data() + offset);
            mTexturePool.resize(mTexturePoolSize);
            ATRACE_INT("TexturePoolSize", mTexturePool.size());
        }
    }

    if (mNumTrustedPresentationListeners > 0) {
        // We avoid any reverse traversal upwards so this shouldn't be too expensive
        traverseLegacyLayers([&](Layer* layer) {
            if (!layer->hasTrustedPresentationListener()) {
                return;
            }
            const frontend::LayerSnapshot* snapshot = mLayerLifecycleManagerEnabled
                    ? mLayerSnapshotBuilder.getSnapshot(layer->sequence)
                    : layer->getLayerSnapshot();
            std::optional<const DisplayDevice*> displayOpt = std::nullopt;
            if (snapshot) {
                displayOpt = layerStackToDisplay.get(snapshot->outputFilter.layerStack);
            }
            const DisplayDevice* display = displayOpt.value_or(nullptr);
            layer->updateTrustedPresentationState(display, snapshot,
                                                  nanoseconds_to_milliseconds(presentStartTime),
                                                  false);
        });
    }

    /* QTI_BEGIN */
    mQtiSFExtnIntf->qtiUpdateLayerState(mNumLayers);
    /* QTI_END */

    // Even though ATRACE_INT64 already checks if tracing is enabled, it doesn't prevent the
    // side-effect of getTotalSize(), so we check that again here
    if (ATRACE_ENABLED()) {
        // getTotalSize returns the total number of buffers that were allocated by SurfaceFlinger
        ATRACE_INT64("Total Buffer Size", GraphicBufferAllocator::get().getTotalSize());
    }

    logFrameStats(presentTime);
    /* QTI_BEGIN */
    mQtiSFExtnIntf->qtiSendInitialFps(
            pacesetterDisplay->refreshRateSelector().getActiveMode().fps.getValue());
    /* QTI_END */
}

FloatRect SurfaceFlinger::getMaxDisplayBounds() {
    const ui::Size maxSize = [this] {
        ftl::FakeGuard guard(mStateLock);

        // The LayerTraceGenerator tool runs without displays.
        if (mDisplays.empty()) return ui::Size{5000, 5000};

        return std::accumulate(mDisplays.begin(), mDisplays.end(), ui::kEmptySize,
                               [](ui::Size size, const auto& pair) -> ui::Size {
                                   const auto& display = pair.second;
                                   return {std::max(size.getWidth(), display->getWidth()),
                                           std::max(size.getHeight(), display->getHeight())};
                               });
    }();

    // Ignore display bounds for now since they will be computed later. Use a large Rect bound
    // to ensure it's bigger than an actual display will be.
    const float xMax = maxSize.getWidth() * 10.f;
    const float yMax = maxSize.getHeight() * 10.f;

    return {-xMax, -yMax, xMax, yMax};
}

void SurfaceFlinger::computeLayerBounds() {
    const FloatRect maxBounds = getMaxDisplayBounds();
    for (const auto& layer : mDrawingState.layersSortedByZ) {
        layer->computeBounds(maxBounds, ui::Transform(), 0.f /* shadowRadius */);
    }
}

void SurfaceFlinger::commitTransactions() {
    ATRACE_CALL();

    // Keep a copy of the drawing state (that is going to be overwritten
    // by commitTransactionsLocked) outside of mStateLock so that the side
    // effects of the State assignment don't happen with mStateLock held,
    // which can cause deadlocks.
    State drawingState(mDrawingState);

    Mutex::Autolock lock(mStateLock);
    mDebugInTransaction = systemTime();

    // Here we're guaranteed that some transaction flags are set
    // so we can call commitTransactionsLocked unconditionally.
    // We clear the flags with mStateLock held to guarantee that
    // mCurrentState won't change until the transaction is committed.
    mScheduler->modulateVsync({}, &VsyncModulator::onTransactionCommit);
    commitTransactionsLocked(clearTransactionFlags(eTransactionMask));

    mDebugInTransaction = 0;
}

std::pair<DisplayModes, DisplayModePtr> SurfaceFlinger::loadDisplayModes(
        PhysicalDisplayId displayId) const {
    std::vector<HWComposer::HWCDisplayMode> hwcModes;
    std::optional<hal::HWDisplayId> activeModeHwcId;

    int attempt = 0;
    constexpr int kMaxAttempts = 3;
    do {
        hwcModes = getHwComposer().getModes(displayId);
        activeModeHwcId = getHwComposer().getActiveMode(displayId);

        const auto isActiveMode = [activeModeHwcId](const HWComposer::HWCDisplayMode& mode) {
            return mode.hwcId == activeModeHwcId;
        };

        if (std::any_of(hwcModes.begin(), hwcModes.end(), isActiveMode)) {
            break;
        }
    } while (++attempt < kMaxAttempts);

    if (attempt == kMaxAttempts) {
        const std::string activeMode =
                activeModeHwcId ? std::to_string(*activeModeHwcId) : "unknown"s;
        ALOGE("HWC failed to report an active mode that is supported: activeModeHwcId=%s, "
              "hwcModes={%s}",
              activeMode.c_str(), base::Join(hwcModes, ", ").c_str());
        return {};
    }

    const DisplayModes oldModes = mPhysicalDisplays.get(displayId)
                                          .transform([](const PhysicalDisplay& display) {
                                              return display.snapshot().displayModes();
                                          })
                                          .value_or(DisplayModes{});

    ui::DisplayModeId nextModeId = 1 +
            std::accumulate(oldModes.begin(), oldModes.end(), static_cast<ui::DisplayModeId>(-1),
                            [](ui::DisplayModeId max, const auto& pair) {
                                return std::max(max, pair.first.value());
                            });

    DisplayModes newModes;
    for (const auto& hwcMode : hwcModes) {
        const DisplayModeId id{nextModeId++};
        newModes.try_emplace(id,
                             DisplayMode::Builder(hwcMode.hwcId)
                                     .setId(id)
                                     .setPhysicalDisplayId(displayId)
                                     .setResolution({hwcMode.width, hwcMode.height})
                                     .setVsyncPeriod(hwcMode.vsyncPeriod)
                                     .setDpiX(hwcMode.dpiX)
                                     .setDpiY(hwcMode.dpiY)
                                     .setGroup(hwcMode.configGroup)
                                     .build());
    }

    const bool sameModes =
            std::equal(newModes.begin(), newModes.end(), oldModes.begin(), oldModes.end(),
                       [](const auto& lhs, const auto& rhs) {
                           return equalsExceptDisplayModeId(*lhs.second, *rhs.second);
                       });

    // Keep IDs if modes have not changed.
    const auto& modes = sameModes ? oldModes : newModes;
    const DisplayModePtr activeMode =
            std::find_if(modes.begin(), modes.end(), [activeModeHwcId](const auto& pair) {
                return pair.second->getHwcId() == activeModeHwcId;
            })->second;

    return {modes, activeMode};
}

bool SurfaceFlinger::configureLocked() {
    std::vector<HotplugEvent> events;
    {
        std::lock_guard<std::mutex> lock(mHotplugMutex);
        events = std::move(mPendingHotplugEvents);
    }

    for (const auto [hwcDisplayId, connection] : events) {
        if (auto info = getHwComposer().onHotplug(hwcDisplayId, connection)) {
            /* QTI_BEGIN */
            mQtiSFExtnIntf->qtiUpdateOnComposerHalHotplug(hwcDisplayId, connection, info);
            /* QTI_END */

            const auto displayId = info->id;
            const bool connected = connection == hal::Connection::CONNECTED;

            if (const char* const log =
                        processHotplug(displayId, hwcDisplayId, connected, std::move(*info))) {
                ALOGI("%s display %s (HAL ID %" PRIu64 ")", log, to_string(displayId).c_str(),
                      hwcDisplayId);
            }

            /* QTI_BEGIN */
            mQtiSFExtnIntf->qtiUpdateOnProcessDisplayHotplug(static_cast<uint32_t>(hwcDisplayId),
                                                             connection, displayId);
            /* QTI_END */
        }
    }

    return !events.empty();
}

const char* SurfaceFlinger::processHotplug(PhysicalDisplayId displayId,
                                           hal::HWDisplayId hwcDisplayId, bool connected,
                                           DisplayIdentificationInfo&& info) {
    const auto displayOpt = mPhysicalDisplays.get(displayId);
    if (!connected) {
        LOG_ALWAYS_FATAL_IF(!displayOpt);
        const auto& display = displayOpt->get();

        if (const ssize_t index = mCurrentState.displays.indexOfKey(display.token()); index >= 0) {
            mCurrentState.displays.removeItemsAt(index);
        }

        mPhysicalDisplays.erase(displayId);
        return "Disconnecting";
    }

    auto [displayModes, activeMode] = loadDisplayModes(displayId);
    if (!activeMode) {
        // TODO(b/241286153): Report hotplug failure to the framework.
        ALOGE("Failed to hotplug display %s", to_string(displayId).c_str());
        getHwComposer().disconnectDisplay(displayId);
        return nullptr;
    }

    ui::ColorModes colorModes = getHwComposer().getColorModes(displayId);

    if (displayOpt) {
        const auto& display = displayOpt->get();
        const auto& snapshot = display.snapshot();

        std::optional<DeviceProductInfo> deviceProductInfo;
        if (getHwComposer().updatesDeviceProductInfoOnHotplugReconnect()) {
            deviceProductInfo = std::move(info.deviceProductInfo);
        } else {
            deviceProductInfo = snapshot.deviceProductInfo();
        }

        const auto it =
                mPhysicalDisplays.try_replace(displayId, display.token(), displayId,
                                              snapshot.connectionType(), std::move(displayModes),
                                              std::move(colorModes), std::move(deviceProductInfo));

        auto& state = mCurrentState.displays.editValueFor(it->second.token());
        state.sequenceId = DisplayDeviceState{}.sequenceId; // Generate new sequenceId.
        state.physical->activeMode = std::move(activeMode);
        return "Reconnecting";
    }

    const sp<IBinder> token = sp<BBinder>::make();

    mPhysicalDisplays.try_emplace(displayId, token, displayId,
                                  getHwComposer().getDisplayConnectionType(displayId),
                                  std::move(displayModes), std::move(colorModes),
                                  std::move(info.deviceProductInfo));

    DisplayDeviceState state;
    state.physical = {.id = displayId,
                      .hwcDisplayId = hwcDisplayId,
                      .activeMode = std::move(activeMode)};
    state.isSecure = true; // All physical displays are currently considered secure.
    state.displayName = std::move(info.name);

    mCurrentState.displays.add(token, state);
    return "Connecting";
}

void SurfaceFlinger::dispatchDisplayHotplugEvent(PhysicalDisplayId displayId, bool connected) {
    mScheduler->onHotplugReceived(mAppConnectionHandle, displayId, connected);
    mScheduler->onHotplugReceived(mSfConnectionHandle, displayId, connected);
}

void SurfaceFlinger::dispatchDisplayModeChangeEvent(PhysicalDisplayId displayId,
                                                    const scheduler::FrameRateMode& mode) {
    // TODO(b/255635821): Merge code paths and move to Scheduler.
    const auto onDisplayModeChanged = displayId == mActiveDisplayId
            ? &scheduler::Scheduler::onPrimaryDisplayModeChanged
            : &scheduler::Scheduler::onNonPrimaryDisplayModeChanged;

    ((*mScheduler).*onDisplayModeChanged)(mAppConnectionHandle, mode);
}

sp<DisplayDevice> SurfaceFlinger::setupNewDisplayDeviceInternal(
        const wp<IBinder>& displayToken,
        std::shared_ptr<compositionengine::Display> compositionDisplay,
        const DisplayDeviceState& state,
        const sp<compositionengine::DisplaySurface>& displaySurface,
        const sp<IGraphicBufferProducer>& producer,
        surfaceflingerextension::QtiDisplaySurfaceExtensionIntf* mQtiDSExtnIntf) {
    DisplayDeviceCreationArgs creationArgs(sp<SurfaceFlinger>::fromExisting(this), getHwComposer(),
                                           displayToken, compositionDisplay);
    creationArgs.sequenceId = state.sequenceId;
    creationArgs.isSecure = state.isSecure;
    creationArgs.displaySurface = displaySurface;
    creationArgs.hasWideColorGamut = false;
    creationArgs.supportedPerFrameMetadata = 0;
    creationArgs.mQtiDSExtnIntf = mQtiDSExtnIntf;

    if (const auto& physical = state.physical) {
        creationArgs.activeModeId = physical->activeMode->getId();
        const auto [kernelIdleTimerController, idleTimerTimeoutMs] =
                getKernelIdleTimerProperties(compositionDisplay->getId());

        using Config = scheduler::RefreshRateSelector::Config;
        const auto enableFrameRateOverride = sysprop::enable_frame_rate_override(true)
                ? Config::FrameRateOverride::Enabled
                : Config::FrameRateOverride::Disabled;
        Config config =
                {.enableFrameRateOverride = enableFrameRateOverride,
                 .frameRateMultipleThreshold =
                         base::GetIntProperty("debug.sf.frame_rate_multiple_threshold", 0),
                 .idleTimerTimeout = idleTimerTimeoutMs,
                 .kernelIdleTimerController = kernelIdleTimerController};

        creationArgs.refreshRateSelector =
                mPhysicalDisplays.get(physical->id)
                        .transform(&PhysicalDisplay::snapshotRef)
                        .transform([&](const display::DisplaySnapshot& snapshot) {
                            return std::make_shared<
                                    scheduler::RefreshRateSelector>(snapshot.displayModes(),
                                                                    creationArgs.activeModeId,
                                                                    config);
                        })
                        .value_or(nullptr);

        creationArgs.isPrimary = physical->id == getPrimaryDisplayIdLocked();

        if (useColorManagement) {
            mPhysicalDisplays.get(physical->id)
                    .transform(&PhysicalDisplay::snapshotRef)
                    .transform(ftl::unit_fn([&](const display::DisplaySnapshot& snapshot) {
                        for (const auto mode : snapshot.colorModes()) {
                            creationArgs.hasWideColorGamut |= ui::isWideColorMode(mode);
                            creationArgs.hwcColorModes
                                    .emplace(mode,
                                             getHwComposer().getRenderIntents(physical->id, mode));
                        }
                    }));
        }
    }

    if (const auto id = HalDisplayId::tryCast(compositionDisplay->getId())) {
        getHwComposer().getHdrCapabilities(*id, &creationArgs.hdrCapabilities);
        creationArgs.supportedPerFrameMetadata = getHwComposer().getSupportedPerFrameMetadata(*id);
    }

    auto nativeWindowSurface = getFactory().createNativeWindowSurface(producer);
    auto nativeWindow = nativeWindowSurface->getNativeWindow();
    creationArgs.nativeWindow = nativeWindow;

    // Make sure that composition can never be stalled by a virtual display
    // consumer that isn't processing buffers fast enough. We have to do this
    // here, in case the display is composed entirely by HWC.
    if (state.isVirtual()) {
        nativeWindow->setSwapInterval(nativeWindow.get(), 0);
    }

    creationArgs.physicalOrientation =
            getPhysicalDisplayOrientation(compositionDisplay->getId(), creationArgs.isPrimary);
    ALOGV("Display Orientation: %s", toCString(creationArgs.physicalOrientation));

    // virtual displays are always considered enabled
    creationArgs.initialPowerMode =
            state.isVirtual() ? std::make_optional(hal::PowerMode::ON) : std::nullopt;

    creationArgs.requestedRefreshRate = state.requestedRefreshRate;

    sp<DisplayDevice> display = getFactory().createDisplayDevice(creationArgs);

    nativeWindowSurface->preallocateBuffers();

    ui::ColorMode defaultColorMode = ui::ColorMode::NATIVE;
    Dataspace defaultDataSpace = Dataspace::UNKNOWN;
    if (display->hasWideColorGamut()) {
        defaultColorMode = ui::ColorMode::SRGB;
        defaultDataSpace = Dataspace::V0_SRGB;
    }
    display->getCompositionDisplay()->setColorProfile(
            compositionengine::Output::ColorProfile{defaultColorMode, defaultDataSpace,
                                                    RenderIntent::COLORIMETRIC,
                                                    Dataspace::UNKNOWN});

    if (const auto& physical = state.physical) {
        const auto& mode = *physical->activeMode;
        display->setActiveMode(mode.getId(), mode.getFps(), mode.getFps());
    }

    display->setLayerFilter(makeLayerFilterForDisplay(display->getId(), state.layerStack));
    display->setProjection(state.orientation, state.layerStackSpaceRect,
                           state.orientedDisplaySpaceRect);
    display->setDisplayName(state.displayName);
    display->setFlags(state.flags);

    return display;
}

void SurfaceFlinger::processDisplayAdded(const wp<IBinder>& displayToken,
                                         const DisplayDeviceState& state) {
    ui::Size resolution(0, 0);
    ui::PixelFormat pixelFormat = static_cast<ui::PixelFormat>(PIXEL_FORMAT_UNKNOWN);
    /* QTI_BEGIN */
    bool qtiCanAllocateHwcForVDS = false;
    /* QTI_END */

    if (state.physical) {
        resolution = state.physical->activeMode->getResolution();
        pixelFormat = static_cast<ui::PixelFormat>(PIXEL_FORMAT_RGBA_8888);
    } else if (state.surface != nullptr) {
        int status = state.surface->query(NATIVE_WINDOW_WIDTH, &resolution.width);
        ALOGE_IF(status != NO_ERROR, "Unable to query width (%d)", status);
        status = state.surface->query(NATIVE_WINDOW_HEIGHT, &resolution.height);
        ALOGE_IF(status != NO_ERROR, "Unable to query height (%d)", status);
        int format;
        status = state.surface->query(NATIVE_WINDOW_FORMAT, &format);
        ALOGE_IF(status != NO_ERROR, "Unable to query format (%d)", status);
        pixelFormat = static_cast<ui::PixelFormat>(format);
        /* QTI_BEGIN */
        qtiCanAllocateHwcForVDS = mQtiSFExtnIntf->qtiCanAllocateHwcDisplayIdForVDS(state);
        /* QTI_END */
    } else {
        // Virtual displays without a surface are dormant:
        // they have external state (layer stack, projection,
        // etc.) but no internal state (i.e. a DisplayDevice).
        return;
    }

    compositionengine::DisplayCreationArgsBuilder builder;
    if (const auto& physical = state.physical) {
        builder.setId(physical->id);
    } else {
        /* QTI_BEGIN */
        auto qtiVirtualDisplayId =
                mQtiSFExtnIntf->qtiAcquireVirtualDisplay(resolution, pixelFormat,
                                                         qtiCanAllocateHwcForVDS);
        if (!qtiVirtualDisplayId.has_value()) {
            ALOGE("%s: Failed to retrieve virtual display id, returning.", __func__);
            return;
        }
        builder.setId(*qtiVirtualDisplayId);
        /* QTI_END */
    }

    builder.setPixels(resolution);
    builder.setIsSecure(state.isSecure);
    builder.setPowerAdvisor(mPowerAdvisor.get());
    builder.setName(state.displayName);
    auto compositionDisplay = getCompositionEngine().createDisplay(builder.build());
    compositionDisplay->setLayerCachingEnabled(mLayerCachingEnabled);

    sp<compositionengine::DisplaySurface> displaySurface;
    sp<IGraphicBufferProducer> producer;
    sp<IGraphicBufferProducer> bqProducer;
    sp<IGraphicBufferConsumer> bqConsumer;
    getFactory().createBufferQueue(&bqProducer, &bqConsumer, /*consumerIsSurfaceFlinger =*/false);

    /* QTI_BEGIN */
    surfaceflingerextension::QtiDisplaySurfaceExtensionIntf* qtiDSExtnIntf = nullptr;
    /* QTI_END */

    if (state.isVirtual()) {
        const auto displayId = VirtualDisplayId::tryCast(compositionDisplay->getId());
        LOG_FATAL_IF(!displayId);
        auto surface =
                sp<VirtualDisplaySurface>::make(getHwComposer(), *displayId, state.surface,
                                                bqProducer, bqConsumer, state.displayName,
                                                /* QTI_BEGIN */ state.isSecure /* QTI_END */);
        displaySurface = surface;
        producer = std::move(surface);
    } else {
        ALOGE_IF(state.surface != nullptr,
                 "adding a supported display, but rendering "
                 "surface is provided (%p), ignoring it",
                 state.surface.get());
        const auto displayId = PhysicalDisplayId::tryCast(compositionDisplay->getId());
        LOG_FATAL_IF(!displayId);
        displaySurface =
                sp<FramebufferSurface>::make(getHwComposer(), *displayId, bqConsumer,
                                             state.physical->activeMode->getResolution(),
                                             ui::Size(maxGraphicsWidth, maxGraphicsHeight));
        producer = bqProducer;
    }

    LOG_FATAL_IF(!displaySurface);
    /* QTI_BEGIN */
#ifdef QTI_DISPLAY_EXTENSION
    qtiDSExtnIntf = displaySurface->qtiGetDisplaySurfaceExtn();
#endif
    /* QTI_END */

    auto display = setupNewDisplayDeviceInternal(displayToken, std::move(compositionDisplay), state,
                                                 displaySurface, producer, qtiDSExtnIntf);

    /* QTI_BEGIN */
    mQtiSFExtnIntf->qtiSetPowerModeOverrideConfig(display);
    /* QTI_END */

    if (!display->isVirtual()) {
        /* QTI_BEGIN */
        mQtiSFExtnIntf->qtiSetPowerModeOverrideConfig(display);
        mQtiSFExtnIntf->qtiUpdateDisplaysList(display, /*addDisplay*/ true);
        mQtiSFExtnIntf->qtiTryDrawMethod(display);

        /* QTI_END */

        if (mScheduler) {
            const auto displayId = display->getPhysicalId();
            {
                // TODO(b/241285876): Annotate `processDisplayAdded` instead.
                ftl::FakeGuard guard(kMainThreadContext);

                // For hotplug reconnect, renew the registration since display modes have been
                // reloaded.
                mScheduler->registerDisplay(displayId, display->holdRefreshRateSelector());
            }

            dispatchDisplayHotplugEvent(displayId, true);
        }
    }

    if (display->isVirtual()) {
        display->adjustRefreshRate(mScheduler->getPacesetterRefreshRate());
    }

    mDisplays.try_emplace(displayToken, std::move(display));
    /* QTI_BEGIN */
    mQtiSFExtnIntf->qtiCreateSmomoInstance(state);
    /* QTI_END */
}

void SurfaceFlinger::processDisplayRemoved(const wp<IBinder>& displayToken) {
    auto display = getDisplayDeviceLocked(displayToken);
    if (display) {
        display->disconnect();

        if (display->isVirtual()) {
            releaseVirtualDisplay(display->getVirtualId());
        } else {
            dispatchDisplayHotplugEvent(display->getPhysicalId(), false);
            mScheduler->unregisterDisplay(display->getPhysicalId());
        }
        /* QTI_BEGIN */
        mQtiSFExtnIntf->qtiDestroySmomoInstance(display);
        /* QTI_END */
    }

    mDisplays.erase(displayToken);

    if (display && display->isVirtual()) {
        static_cast<void>(mScheduler->schedule([display = std::move(display)] {
            // Destroy the display without holding the mStateLock.
            // This is a temporary solution until we can manage transaction queues without
            // holding the mStateLock.
            // With blast, the IGBP that is passed to the VirtualDisplaySurface is owned by the
            // client. When the IGBP is disconnected, its buffer cache in SF will be cleared
            // via SurfaceComposerClient::doUncacheBufferTransaction. This call from the client
            // ends up running on the main thread causing a deadlock since setTransactionstate
            // will try to acquire the mStateLock. Instead we extend the lifetime of
            // DisplayDevice and destroy it in the main thread without holding the mStateLock.
            // The display will be disconnected and removed from the mDisplays list so it will
            // not be accessible.
        }));
    }
}

void SurfaceFlinger::processDisplayChanged(const wp<IBinder>& displayToken,
                                           const DisplayDeviceState& currentState,
                                           const DisplayDeviceState& drawingState) {
    const sp<IBinder> currentBinder = IInterface::asBinder(currentState.surface);
    const sp<IBinder> drawingBinder = IInterface::asBinder(drawingState.surface);

    // Recreate the DisplayDevice if the surface or sequence ID changed.
    if (currentBinder != drawingBinder || currentState.sequenceId != drawingState.sequenceId) {
        getRenderEngine().cleanFramebufferCache();

        if (const auto display = getDisplayDeviceLocked(displayToken)) {
            /* QTI_BEGIN */
            mQtiSFExtnIntf->qtiUpdateDisplaysList(display, /*addDisplay*/ false);
            /* QTI_END */

            display->disconnect();
            if (display->isVirtual()) {
                releaseVirtualDisplay(display->getVirtualId());
            }
            /* QTI_BEGIN */
            mQtiSFExtnIntf->qtiDestroySmomoInstance(display);
            /* QTI_END */
        }

        mDisplays.erase(displayToken);

        if (const auto& physical = currentState.physical) {
            getHwComposer().allocatePhysicalDisplay(physical->hwcDisplayId, physical->id);
        }

        processDisplayAdded(displayToken, currentState);

        if (currentState.physical) {
            const auto display = getDisplayDeviceLocked(displayToken);
            setPowerModeInternal(display, hal::PowerMode::ON);

            // TODO(b/175678251) Call a listener instead.
            if (currentState.physical->hwcDisplayId == getHwComposer().getPrimaryHwcDisplayId()) {
                resetPhaseConfiguration(display->getActiveMode().fps);
            }
        }
        return;
    }

    if (const auto display = getDisplayDeviceLocked(displayToken)) {
        /* QTI_BEGIN */
        bool qtiDisplaySizeChanged = false;
        /* QTI_END */

        if (currentState.layerStack != drawingState.layerStack) {
            display->setLayerFilter(
                    makeLayerFilterForDisplay(display->getId(), currentState.layerStack));
            /* QTI_BEGIN */
            mQtiSFExtnIntf->qtiUpdateSmomoLayerStackId(currentState.physical->hwcDisplayId,
                                                       currentState.layerStack.id,
                                                       drawingState.layerStack.id);
            /* QTI_END */
        }
        if (currentState.flags != drawingState.flags) {
            display->setFlags(currentState.flags);
        }
        if ((currentState.orientation != drawingState.orientation) ||
            (currentState.layerStackSpaceRect != drawingState.layerStackSpaceRect) ||
            (currentState.orientedDisplaySpaceRect != drawingState.orientedDisplaySpaceRect)) {
            /* QTI_BEGIN */
            if (mQtiSFExtnIntf->qtiFbScalingOnDisplayChange(displayToken, display, drawingState)) {
                qtiDisplaySizeChanged = true;
            } else {
                /* QTI_END */
                display->setProjection(currentState.orientation, currentState.layerStackSpaceRect,
                                       currentState.orientedDisplaySpaceRect);
                /* QTI_BEGIN */
            }
            /* QTI_END */

            if (display->getId() == mActiveDisplayId) {
                mActiveDisplayTransformHint = display->getTransformHint();
                sActiveDisplayRotationFlags =
                        ui::Transform::toRotationFlags(display->getOrientation());
            }
        }
        if (currentState.width != drawingState.width ||
            currentState.height != drawingState.height) {
            /* QTI_BEGIN */
            if (!qtiDisplaySizeChanged) {
                /* QTI_END */
                display->setDisplaySize(currentState.width, currentState.height);

                if (display->getId() == mActiveDisplayId) {
                    onActiveDisplaySizeChanged(*display);
                }
                /* QTI_BEGIN */
            }
            /* QTI_END */
        }
    }
}

void SurfaceFlinger::resetPhaseConfiguration(Fps refreshRate) {
    // Cancel the pending refresh rate change, if any, before updating the phase configuration.
    mScheduler->vsyncModulator().cancelRefreshRateChange();

    mVsyncConfiguration->reset();
    updatePhaseConfiguration(refreshRate);
    mRefreshRateStats->setRefreshRate(refreshRate);

    /* QTI_BEGIN */
    mQtiSFExtnIntf->qtiUpdateVsyncConfiguration();
    /* QTI_END */
}

void SurfaceFlinger::processDisplayChangesLocked() {
    // here we take advantage of Vector's copy-on-write semantics to
    // improve performance by skipping the transaction entirely when
    // know that the lists are identical
    const KeyedVector<wp<IBinder>, DisplayDeviceState>& curr(mCurrentState.displays);
    const KeyedVector<wp<IBinder>, DisplayDeviceState>& draw(mDrawingState.displays);
    if (!curr.isIdenticalTo(draw)) {
        mVisibleRegionsDirty = true;
        mUpdateInputInfo = true;

        // find the displays that were removed
        // (ie: in drawing state but not in current state)
        // also handle displays that changed
        // (ie: displays that are in both lists)
        for (size_t i = 0; i < draw.size(); i++) {
            const wp<IBinder>& displayToken = draw.keyAt(i);
            const ssize_t j = curr.indexOfKey(displayToken);
            if (j < 0) {
                // in drawing state but not in current state
                processDisplayRemoved(displayToken);
            } else {
                // this display is in both lists. see if something changed.
                const DisplayDeviceState& currentState = curr[j];
                const DisplayDeviceState& drawingState = draw[i];
                processDisplayChanged(displayToken, currentState, drawingState);
            }
        }

        // find displays that were added
        // (ie: in current state but not in drawing state)
        for (size_t i = 0; i < curr.size(); i++) {
            const wp<IBinder>& displayToken = curr.keyAt(i);
            if (draw.indexOfKey(displayToken) < 0) {
                processDisplayAdded(displayToken, curr[i]);
            }
        }
    }

    mDrawingState.displays = mCurrentState.displays;
}

void SurfaceFlinger::commitTransactionsLocked(uint32_t transactionFlags) {
    // Commit display transactions.
    const bool displayTransactionNeeded = transactionFlags & eDisplayTransactionNeeded;
    mFrontEndDisplayInfosChanged = displayTransactionNeeded;
    if (displayTransactionNeeded && !mLayerLifecycleManagerEnabled) {
        processDisplayChangesLocked();
        mFrontEndDisplayInfos.clear();
        for (const auto& [_, display] : mDisplays) {
            mFrontEndDisplayInfos.try_emplace(display->getLayerStack(), display->getFrontEndInfo());
        }
    }
    mForceTransactionDisplayChange = displayTransactionNeeded;

    if (mSomeChildrenChanged) {
        mVisibleRegionsDirty = true;
        mSomeChildrenChanged = false;
        mUpdateInputInfo = true;
    }

    // Update transform hint.
    if (transactionFlags & (eTransformHintUpdateNeeded | eDisplayTransactionNeeded)) {
        // Layers and/or displays have changed, so update the transform hint for each layer.
        //
        // NOTE: we do this here, rather than when presenting the display so that
        // the hint is set before we acquire a buffer from the surface texture.
        //
        // NOTE: layer transactions have taken place already, so we use their
        // drawing state. However, SurfaceFlinger's own transaction has not
        // happened yet, so we must use the current state layer list
        // (soon to become the drawing state list).
        //
        sp<const DisplayDevice> hintDisplay;
        ui::LayerStack layerStack;

        mCurrentState.traverse([&](Layer* layer) REQUIRES(mStateLock) {
            // NOTE: we rely on the fact that layers are sorted by
            // layerStack first (so we don't have to traverse the list
            // of displays for every layer).
            if (const auto filter = layer->getOutputFilter(); layerStack != filter.layerStack) {
                layerStack = filter.layerStack;
                hintDisplay = nullptr;

                // Find the display that includes the layer.
                for (const auto& [token, display] : mDisplays) {
                    if (!display->getCompositionDisplay()->includesLayer(filter)) {
                        continue;
                    }

                    // Pick the primary display if another display mirrors the layer.
                    if (hintDisplay) {
                        hintDisplay = nullptr;
                        break;
                    }

                    hintDisplay = display;
                }
            }

            if (!hintDisplay) {
                // NOTE: TEMPORARY FIX ONLY. Real fix should cause layers to
                // redraw after transform hint changes. See bug 8508397.
                // could be null when this layer is using a layerStack
                // that is not visible on any display. Also can occur at
                // screen off/on times.
                // U Update: Don't provide stale hints to the clients. For
                // special cases where we want the app to draw its
                // first frame before the display is available, we rely
                // on WMS and DMS to provide the right information
                // so the client can calculate the hint.
                ALOGV("Skipping reporting transform hint update for %s", layer->getDebugName());
                layer->skipReportingTransformHint();
            } else {
                layer->updateTransformHint(hintDisplay->getTransformHint());
            }
        });
    }

    if (mLayersAdded) {
        mLayersAdded = false;
        // Layers have been added.
        mVisibleRegionsDirty = true;
        mUpdateInputInfo = true;
    }

    // some layers might have been removed, so
    // we need to update the regions they're exposing.
    if (mLayersRemoved) {
        mLayersRemoved = false;
        mVisibleRegionsDirty = true;
        mUpdateInputInfo = true;
        mDrawingState.traverseInZOrder([&](Layer* layer) {
            if (mLayersPendingRemoval.indexOf(sp<Layer>::fromExisting(layer)) >= 0) {
                // this layer is not visible anymore
                Region visibleReg;
                visibleReg.set(layer->getScreenBounds());
                invalidateLayerStack(layer->getOutputFilter(), visibleReg);
            }
        });
    }

    if (transactionFlags & eInputInfoUpdateNeeded) {
        mUpdateInputInfo = true;
    }

    doCommitTransactions();
}

void SurfaceFlinger::updateInputFlinger(VsyncId vsyncId, TimePoint frameTime) {
    if (!mInputFlinger || (!mUpdateInputInfo && mInputWindowCommands.empty())) {
        return;
    }
    ATRACE_CALL();

    std::vector<WindowInfo> windowInfos;
    std::vector<DisplayInfo> displayInfos;
    bool updateWindowInfo = false;
    if (mUpdateInputInfo) {
        mUpdateInputInfo = false;
        updateWindowInfo = true;
        buildWindowInfos(windowInfos, displayInfos);
    }

    std::unordered_set<int32_t> visibleWindowIds;
    for (WindowInfo& windowInfo : windowInfos) {
        if (!windowInfo.inputConfig.test(WindowInfo::InputConfig::NOT_VISIBLE)) {
            visibleWindowIds.insert(windowInfo.id);
        }
    }
    bool visibleWindowsChanged = false;
    if (visibleWindowIds != mVisibleWindowIds) {
        visibleWindowsChanged = true;
        mVisibleWindowIds = std::move(visibleWindowIds);
    }

    BackgroundExecutor::getInstance().sendCallbacks({[updateWindowInfo,
                                                      windowInfos = std::move(windowInfos),
                                                      displayInfos = std::move(displayInfos),
                                                      inputWindowCommands =
                                                              std::move(mInputWindowCommands),
                                                      inputFlinger = mInputFlinger, this,
                                                      visibleWindowsChanged, vsyncId, frameTime]() {
        ATRACE_NAME("BackgroundExecutor::updateInputFlinger");
        if (updateWindowInfo) {
            mWindowInfosListenerInvoker
                    ->windowInfosChanged(gui::WindowInfosUpdate{std::move(windowInfos),
                                                                std::move(displayInfos),
                                                                ftl::to_underlying(vsyncId),
                                                                frameTime.ns()},
                                         std::move(
                                                 inputWindowCommands.windowInfosReportedListeners),
                                         /* forceImmediateCall= */ visibleWindowsChanged ||
                                                 !inputWindowCommands.focusRequests.empty());
        } else {
            // If there are listeners but no changes to input windows, call the listeners
            // immediately.
            for (const auto& listener : inputWindowCommands.windowInfosReportedListeners) {
                if (IInterface::asBinder(listener)->isBinderAlive()) {
                    listener->onWindowInfosReported();
                }
            }
        }
        for (const auto& focusRequest : inputWindowCommands.focusRequests) {
            inputFlinger->setFocusedWindow(focusRequest);
        }
    }});

    mInputWindowCommands.clear();
}

void SurfaceFlinger::persistDisplayBrightness(bool needsComposite) {
    const bool supportsDisplayBrightnessCommand = getHwComposer().getComposer()->isSupported(
            Hwc2::Composer::OptionalFeature::DisplayBrightnessCommand);
    if (!supportsDisplayBrightnessCommand) {
        return;
    }

    for (const auto& [_, display] : FTL_FAKE_GUARD(mStateLock, mDisplays)) {
        if (const auto brightness = display->getStagedBrightness(); brightness) {
            if (!needsComposite) {
                const status_t error =
                        getHwComposer()
                                .setDisplayBrightness(display->getPhysicalId(), *brightness,
                                                      display->getCompositionDisplay()
                                                              ->getState()
                                                              .displayBrightnessNits,
                                                      Hwc2::Composer::DisplayBrightnessOptions{
                                                              .applyImmediately = true})
                                .get();

                ALOGE_IF(error != NO_ERROR,
                         "Error setting display brightness for display %s: %d (%s)",
                         to_string(display->getId()).c_str(), error, strerror(error));
            }
            display->persistBrightness(needsComposite);
        }
    }
}

void SurfaceFlinger::buildWindowInfos(std::vector<WindowInfo>& outWindowInfos,
                                      std::vector<DisplayInfo>& outDisplayInfos) {
    static size_t sNumWindowInfos = 0;
    outWindowInfos.reserve(sNumWindowInfos);
    sNumWindowInfos = 0;

    if (mLayerLifecycleManagerEnabled) {
        mLayerSnapshotBuilder.forEachInputSnapshot(
                [&outWindowInfos](const frontend::LayerSnapshot& snapshot) {
                    outWindowInfos.push_back(snapshot.inputInfo);
                });
    } else {
        mDrawingState.traverseInReverseZOrder([&](Layer* layer) {
            if (!layer->needsInputInfo()) return;
            const auto opt =
                    mFrontEndDisplayInfos.get(layer->getLayerStack())
                            .transform([](const frontend::DisplayInfo& info) {
                                return Layer::InputDisplayArgs{&info.transform, info.isSecure};
                            });

            outWindowInfos.push_back(layer->fillInputInfo(opt.value_or(Layer::InputDisplayArgs{})));
        });
    }

    sNumWindowInfos = outWindowInfos.size();

    outDisplayInfos.reserve(mFrontEndDisplayInfos.size());
    for (const auto& [_, info] : mFrontEndDisplayInfos) {
        outDisplayInfos.push_back(info.info);
    }
}

void SurfaceFlinger::updateCursorAsync() {
    compositionengine::CompositionRefreshArgs refreshArgs;
    for (const auto& [_, display] : FTL_FAKE_GUARD(mStateLock, mDisplays)) {
        if (HalDisplayId::tryCast(display->getId())) {
            refreshArgs.outputs.push_back(display->getCompositionDisplay());
        }
    }

    constexpr bool kCursorOnly = true;
    const auto layers = moveSnapshotsToCompositionArgs(refreshArgs, kCursorOnly);
    mCompositionEngine->updateCursorAsync(refreshArgs);
    moveSnapshotsFromCompositionArgs(refreshArgs, layers);
}

void SurfaceFlinger::requestHardwareVsync(PhysicalDisplayId displayId, bool enable) {
    getHwComposer().setVsyncEnabled(displayId, enable ? hal::Vsync::ENABLE : hal::Vsync::DISABLE);
}

void SurfaceFlinger::requestDisplayModes(std::vector<display::DisplayModeRequest> modeRequests) {
    if (mBootStage != BootStage::FINISHED) {
        ALOGV("Currently in the boot stage, skipping display mode changes");
        return;
    }

    ATRACE_CALL();

    // If this is called from the main thread mStateLock must be locked before
    // Currently the only way to call this function from the main thread is from
    // Scheduler::chooseRefreshRateForContent

    ConditionalLock lock(mStateLock, std::this_thread::get_id() != mMainThreadId);
    /* QTI_BEGIN */
    // Setting mRequestDisplayModeFlag as true and storing thread Id to avoid acquiring the same
    // mutex again in a single thread
    mRequestDisplayModeFlag = true;
    mFlagThread = std::this_thread::get_id();
    /* QTI_END */

    for (auto& request : modeRequests) {
        const auto& modePtr = request.mode.modePtr;

        const auto displayId = modePtr->getPhysicalDisplayId();
        const auto display = getDisplayDeviceLocked(displayId);

        if (!display) continue;

        if (ftl::FakeGuard guard(kMainThreadContext);
            !shouldApplyRefreshRateSelectorPolicy(*display)) {
            ALOGV("%s(%s): Skipped applying policy", __func__, to_string(displayId).c_str());
            continue;
        }

        if (display->refreshRateSelector().isModeAllowed(request.mode)) {
            /* QTI_BEGIN */
            uint32_t qtiHwcDisplayId;
            if (mQtiSFExtnIntf->qtiGetHwcDisplayId(display, &qtiHwcDisplayId)) {
                mQtiSFExtnIntf->qtiSetDisplayExtnActiveConfig(qtiHwcDisplayId,
                                                              modePtr->getId().value());
            }
            /* QTI_END */
            setDesiredActiveMode(std::move(request));
        } else {
            ALOGV("%s: Mode %d is disallowed for display %s", __func__, modePtr->getId().value(),
                  to_string(displayId).c_str());
        }
    }
    /* QTI_BEGIN */
    mRequestDisplayModeFlag = false;
    mFlagThread = mMainThreadId;
    /* QTI_END */
}

void SurfaceFlinger::triggerOnFrameRateOverridesChanged() {
    PhysicalDisplayId displayId = [&]() {
        ConditionalLock lock(mStateLock, std::this_thread::get_id() != mMainThreadId);
        return getDefaultDisplayDeviceLocked()->getPhysicalId();
    }();

    mScheduler->onFrameRateOverridesChanged(mAppConnectionHandle, displayId);
}

void SurfaceFlinger::notifyCpuLoadUp() {
    mPowerAdvisor->notifyCpuLoadUp();
}

void SurfaceFlinger::initScheduler(const sp<const DisplayDevice>& display) {
    using namespace scheduler;

    LOG_ALWAYS_FATAL_IF(mScheduler);

    const auto activeMode = display->refreshRateSelector().getActiveMode();
    const Fps activeRefreshRate = activeMode.fps;
    mRefreshRateStats =
            std::make_unique<RefreshRateStats>(*mTimeStats, activeRefreshRate, hal::PowerMode::OFF);

    mVsyncConfiguration = getFactory().createVsyncConfiguration(activeRefreshRate);

    FeatureFlags features;

    if (sysprop::use_content_detection_for_refresh_rate(false)) {
        features |= Feature::kContentDetection;
        if (base::GetBoolProperty("debug.sf.enable_small_dirty_detection"s, false)) {
            features |= Feature::kSmallDirtyContentDetection;
        }
    }
    if (base::GetBoolProperty("debug.sf.show_predicted_vsync"s, false)) {
        features |= Feature::kTracePredictedVsync;
    }
    if (!base::GetBoolProperty("debug.sf.vsync_reactor_ignore_present_fences"s, false) &&
        !getHwComposer().hasCapability(Capability::PRESENT_FENCE_IS_NOT_RELIABLE)) {
        features |= Feature::kPresentFences;
    }
    if (display->refreshRateSelector().kernelIdleTimerController()) {
        features |= Feature::kKernelIdleTimer;
    }
    if (mBackpressureGpuComposition) {
        features |= Feature::kBackpressureGpuComposition;
    }

    auto modulatorPtr = sp<VsyncModulator>::make(mVsyncConfiguration->getCurrentConfigs());

    mScheduler = std::make_unique<Scheduler>(static_cast<ICompositor&>(*this),
                                             static_cast<ISchedulerCallback&>(*this), features,
                                             std::move(modulatorPtr));
    mScheduler->registerDisplay(display->getPhysicalId(), display->holdRefreshRateSelector());
    mScheduler->startTimers();

    const auto configs = mVsyncConfiguration->getCurrentConfigs();

    mAppConnectionHandle =
            mScheduler->createEventThread(Scheduler::Cycle::Render,
                                          mFrameTimeline->getTokenManager(),
                                          /* workDuration */ configs.late.appWorkDuration,
                                          /* readyDuration */ configs.late.sfWorkDuration);
    mSfConnectionHandle =
            mScheduler->createEventThread(Scheduler::Cycle::LastComposite,
                                          mFrameTimeline->getTokenManager(),
                                          /* workDuration */ activeRefreshRate.getPeriod(),
                                          /* readyDuration */ configs.late.sfWorkDuration);

    mScheduler->initVsync(mScheduler->getVsyncSchedule()->getDispatch(),
                          *mFrameTimeline->getTokenManager(), configs.late.sfWorkDuration);

    mRegionSamplingThread =
            sp<RegionSamplingThread>::make(*this,
                                           RegionSamplingThread::EnvironmentTimingTunables());
    mFpsReporter = sp<FpsReporter>::make(*mFrameTimeline, *this);
}

void SurfaceFlinger::updatePhaseConfiguration(Fps refreshRate) {
    mVsyncConfiguration->setRefreshRateFps(refreshRate);
    mScheduler->setVsyncConfigSet(mVsyncConfiguration->getCurrentConfigs(),
                                  refreshRate.getPeriod());
}

void SurfaceFlinger::doCommitTransactions() {
    ATRACE_CALL();

    if (!mLayersPendingRemoval.isEmpty()) {
        // Notify removed layers now that they can't be drawn from
        for (const auto& l : mLayersPendingRemoval) {
            // Ensure any buffers set to display on any children are released.
            if (l->isRemovedFromCurrentState()) {
                l->latchAndReleaseBuffer();
            }

            // If a layer has a parent, we allow it to out-live it's handle
            // with the idea that the parent holds a reference and will eventually
            // be cleaned up. However no one cleans up the top-level so we do so
            // here.
            if (l->isAtRoot()) {
                l->setIsAtRoot(false);
                mCurrentState.layersSortedByZ.remove(l);
            }

            // If the layer has been removed and has no parent, then it will not be reachable
            // when traversing layers on screen. Add the layer to the offscreenLayers set to
            // ensure we can copy its current to drawing state.
            if (!l->getParent()) {
                mOffscreenLayers.emplace(l.get());
            }
        }
        mLayersPendingRemoval.clear();
    }

    mDrawingState = mCurrentState;
    // clear the "changed" flags in current state
    mCurrentState.colorMatrixChanged = false;

    if (mVisibleRegionsDirty) {
        for (const auto& rootLayer : mDrawingState.layersSortedByZ) {
            rootLayer->commitChildList();
        }
    }

    commitOffscreenLayers();
    if (mLayerMirrorRoots.size() > 0) {
        std::deque<Layer*> pendingUpdates;
        pendingUpdates.insert(pendingUpdates.end(), mLayerMirrorRoots.begin(),
                              mLayerMirrorRoots.end());
        std::vector<Layer*> needsUpdating;
        for (Layer* cloneRoot : mLayerMirrorRoots) {
            pendingUpdates.pop_front();
            if (cloneRoot->isRemovedFromCurrentState()) {
                continue;
            }
            if (cloneRoot->updateMirrorInfo(pendingUpdates)) {
            } else {
                needsUpdating.push_back(cloneRoot);
            }
        }
        for (Layer* cloneRoot : needsUpdating) {
            cloneRoot->updateMirrorInfo({});
        }
    }
}

void SurfaceFlinger::commitOffscreenLayers() {
    for (Layer* offscreenLayer : mOffscreenLayers) {
        offscreenLayer->traverse(LayerVector::StateSet::Drawing, [](Layer* layer) {
            if (layer->clearTransactionFlags(eTransactionNeeded)) {
                layer->doTransaction(0);
                layer->commitChildList();
            }
        });
    }
}

void SurfaceFlinger::invalidateLayerStack(const ui::LayerFilter& layerFilter, const Region& dirty) {
    for (const auto& [token, displayDevice] : FTL_FAKE_GUARD(mStateLock, mDisplays)) {
        auto display = displayDevice->getCompositionDisplay();
        if (display->includesLayer(layerFilter)) {
            display->editState().dirtyRegion.orSelf(dirty);
        }
    }
}

bool SurfaceFlinger::latchBuffers() {
    ATRACE_CALL();

    const nsecs_t latchTime = systemTime();

    bool visibleRegions = false;
    bool frameQueued = false;
    bool newDataLatched = false;

    /* QTI_BEGIN */
    std::set<uint32_t> qtiLayerStackIds;
    uint32_t qtiLayerStackId = 0;
    bool qtiWakeUpPresentationDisplays = false;

    if (mQtiSFExtnIntf->qtiIsWakeUpPresentationDisplays()) {
        qtiWakeUpPresentationDisplays = true;
    }
    /* QTI_END */

    // Store the set of layers that need updates. This set must not change as
    // buffers are being latched, as this could result in a deadlock.
    // Example: Two producers share the same command stream and:
    // 1.) Layer 0 is latched
    // 2.) Layer 0 gets a new frame
    // 2.) Layer 1 gets a new frame
    // 3.) Layer 1 is latched.
    // Display is now waiting on Layer 1's frame, which is behind layer 0's
    // second frame. But layer 0's second frame could be waiting on display.
    mDrawingState.traverse([&](Layer* layer) {
        if (layer->clearTransactionFlags(eTransactionNeeded) || mForceTransactionDisplayChange) {
            const uint32_t flags = layer->doTransaction(0);
            if (flags & Layer::eVisibleRegion) {
                mVisibleRegionsDirty = true;
            }
        }

        if (layer->hasReadyFrame() || layer->willReleaseBufferOnLatch()) {
            frameQueued = true;
            mLayersWithQueuedFrames.emplace(sp<Layer>::fromExisting(layer));
            /* QTI_BEGIN */
            if (qtiWakeUpPresentationDisplays) {
                qtiLayerStackId = layer->getLayerStack().id;
                qtiLayerStackIds.insert(qtiLayerStackId);
            }
            /* QTI_END */
        } else {
            layer->useEmptyDamage();
            if (!layer->hasBuffer()) {
                // The last latch time is used to classify a missed frame as buffer stuffing
                // instead of a missed frame. This is used to identify scenarios where we
                // could not latch a buffer or apply a transaction due to backpressure.
                // We only update the latch time for buffer less layers here, the latch time
                // is updated for buffer layers when the buffer is latched.
                layer->updateLastLatchTime(latchTime);
            }
        }
    });
    mForceTransactionDisplayChange = false;

    /* QTI_BEGIN */
    if (qtiWakeUpPresentationDisplays && !mLayersWithQueuedFrames.empty()) {
        mQtiSFExtnIntf->qtiHandlePresentationDisplaysEarlyWakeup(qtiLayerStackIds.size(),
                                                                 qtiLayerStackId);
    }
    /* QTI_END */

    // The client can continue submitting buffers for offscreen layers, but they will not
    // be shown on screen. Therefore, we need to latch and release buffers of offscreen
    // layers to ensure dequeueBuffer doesn't block indefinitely.
    for (Layer* offscreenLayer : mOffscreenLayers) {
        offscreenLayer->traverse(LayerVector::StateSet::Drawing,
                                         [&](Layer* l) { l->latchAndReleaseBuffer(); });
    }

    if (!mLayersWithQueuedFrames.empty()) {
        // mStateLock is needed for latchBuffer as LayerRejecter::reject()
        // writes to Layer current state. See also b/119481871
        Mutex::Autolock lock(mStateLock);

        for (const auto& layer : mLayersWithQueuedFrames) {
            if (layer->willReleaseBufferOnLatch()) {
                mLayersWithBuffersRemoved.emplace(layer);
            }
            if (layer->latchBuffer(visibleRegions, latchTime)) {
                /* QTI_BEGIN */
                mQtiSFExtnIntf->qtiDolphinTrackBufferDecrement(layer->getDebugName(),
                        *layer->getPendingBufferCounter());
                /* QTI_END */
                mLayersPendingRefresh.push_back(layer);
                newDataLatched = true;
            }
            layer->useSurfaceDamage();
        }
    }

    mVisibleRegionsDirty |= visibleRegions;

    // If we will need to wake up at some time in the future to deal with a
    // queued frame that shouldn't be displayed during this vsync period, wake
    // up during the next vsync period to check again.
    if (frameQueued && (mLayersWithQueuedFrames.empty() || !newDataLatched)) {
        scheduleCommit(FrameHint::kNone);
    }

    // enter boot animation on first buffer latch
    if (CC_UNLIKELY(mBootStage == BootStage::BOOTLOADER && newDataLatched)) {
        ALOGI("Enter boot animation");
        mBootStage = BootStage::BOOTANIMATION;
    }

    if (mLayerMirrorRoots.size() > 0) {
        mDrawingState.traverse([&](Layer* layer) { layer->updateCloneBufferInfo(); });
    }

    // Only continue with the refresh if there is actually new work to do
    return !mLayersWithQueuedFrames.empty() && newDataLatched;
}

status_t SurfaceFlinger::addClientLayer(LayerCreationArgs& args, const sp<IBinder>& handle,
                                        const sp<Layer>& layer, const wp<Layer>& parent,
                                        uint32_t* outTransformHint) {
    if (mNumLayers >= MAX_LAYERS) {
        ALOGE("AddClientLayer failed, mNumLayers (%zu) >= MAX_LAYERS (%zu)", mNumLayers.load(),
              MAX_LAYERS);
        static_cast<void>(mScheduler->schedule([=] {
            ALOGE("Dumping layer keeping > 20 children alive:");
            bool leakingParentLayerFound = false;
            mDrawingState.traverse([&](Layer* layer) {
                if (leakingParentLayerFound) {
                    return;
                }
                if (layer->getChildrenCount() > 20) {
                    leakingParentLayerFound = true;
                    sp<Layer> parent = sp<Layer>::fromExisting(layer);
                    while (parent) {
                        ALOGE("Parent Layer: %s%s", parent->getName().c_str(),
                              (parent->isHandleAlive() ? "handleAlive" : ""));
                        parent = parent->getParent();
                    }
                    // Sample up to 100 layers
                    ALOGE("Dumping random sampling of child layers total(%zu): ",
                          layer->getChildrenCount());
                    int sampleSize = (layer->getChildrenCount() / 100) + 1;
                    layer->traverseChildren([&](Layer* layer) {
                        if (rand() % sampleSize == 0) {
                            ALOGE("Child Layer: %s", layer->getName().c_str());
                        }
                    });
                }
            });

            int numLayers = 0;
            mDrawingState.traverse([&](Layer* layer) { numLayers++; });

            ALOGE("Dumping random sampling of on-screen layers total(%u):", numLayers);
            mDrawingState.traverse([&](Layer* layer) {
                // Aim to dump about 200 layers to avoid totally trashing
                // logcat. On the other hand, if there really are 4096 layers
                // something has gone totally wrong its probably the most
                // useful information in logcat.
                if (rand() % 20 == 13) {
                    ALOGE("Layer: %s%s", layer->getName().c_str(),
                          (layer->isHandleAlive() ? "handleAlive" : ""));
                    std::this_thread::sleep_for(std::chrono::milliseconds(5));
                }
            });
            ALOGE("Dumping random sampling of off-screen layers total(%zu): ",
                  mOffscreenLayers.size());
            for (Layer* offscreenLayer : mOffscreenLayers) {
                if (rand() % 20 == 13) {
                    ALOGE("Offscreen-layer: %s%s", offscreenLayer->getName().c_str(),
                          (offscreenLayer->isHandleAlive() ? "handleAlive" : ""));
                    std::this_thread::sleep_for(std::chrono::milliseconds(5));
                }
            }
        }));
        return NO_MEMORY;
    }

    layer->updateTransformHint(mActiveDisplayTransformHint);
    if (outTransformHint) {
        *outTransformHint = mActiveDisplayTransformHint;
    }
    args.parentId = LayerHandle::getLayerId(args.parentHandle.promote());
    args.layerIdToMirror = LayerHandle::getLayerId(args.mirrorLayerHandle.promote());
    {
        std::scoped_lock<std::mutex> lock(mCreatedLayersLock);
        mCreatedLayers.emplace_back(layer, parent, args.addToRoot);
        mNewLayers.emplace_back(std::make_unique<frontend::RequestedLayerState>(args));
        args.mirrorLayerHandle.clear();
        args.parentHandle.clear();
        mNewLayerArgs.emplace_back(std::move(args));
    }

    setTransactionFlags(eTransactionNeeded);
    return NO_ERROR;
}

uint32_t SurfaceFlinger::getTransactionFlags() const {
    return mTransactionFlags;
}

uint32_t SurfaceFlinger::clearTransactionFlags(uint32_t mask) {
    uint32_t transactionFlags = mTransactionFlags.fetch_and(~mask);
    ATRACE_INT("mTransactionFlags", transactionFlags);
    return transactionFlags & mask;
}

void SurfaceFlinger::setTransactionFlags(uint32_t mask, TransactionSchedule schedule,
                                         const sp<IBinder>& applyToken, FrameHint frameHint) {
    mScheduler->modulateVsync({}, &VsyncModulator::setTransactionSchedule, schedule, applyToken);
    uint32_t transactionFlags = mTransactionFlags.fetch_or(mask);
    ATRACE_INT("mTransactionFlags", transactionFlags);

    if (const bool scheduled = transactionFlags & mask; !scheduled) {
        scheduleCommit(frameHint);
    } else if (frameHint == FrameHint::kActive) {
        // Even if the next frame is already scheduled, we should reset the idle timer
        // as a new activity just happened.
        mScheduler->resetIdleTimer();
    }
}

TransactionHandler::TransactionReadiness SurfaceFlinger::transactionReadyTimelineCheck(
        const TransactionHandler::TransactionFlushState& flushState) {
    const auto& transaction = *flushState.transaction;

    const TimePoint desiredPresentTime = TimePoint::fromNs(transaction.desiredPresentTime);
    const TimePoint expectedPresentTime = mScheduler->expectedPresentTimeForPacesetter();

    using TransactionReadiness = TransactionHandler::TransactionReadiness;

    // Do not present if the desiredPresentTime has not passed unless it is more than
    // one second in the future. We ignore timestamps more than 1 second in the future
    // for stability reasons.
    if (!transaction.isAutoTimestamp && desiredPresentTime >= expectedPresentTime &&
        desiredPresentTime < expectedPresentTime + 1s) {
        ATRACE_FORMAT("not current desiredPresentTime: %" PRId64 " expectedPresentTime: %" PRId64,
                      desiredPresentTime, expectedPresentTime);
        return TransactionReadiness::NotReady;
    }

    if (!mScheduler->isVsyncValid(expectedPresentTime, transaction.originUid)) {
        ATRACE_FORMAT("!isVsyncValid expectedPresentTime: %" PRId64 " uid: %d", expectedPresentTime,
                      transaction.originUid);
        return TransactionReadiness::NotReady;
    }

    // If the client didn't specify desiredPresentTime, use the vsyncId to determine the
    // expected present time of this transaction.
    if (transaction.isAutoTimestamp &&
        frameIsEarly(expectedPresentTime, VsyncId{transaction.frameTimelineInfo.vsyncId})) {
        ATRACE_FORMAT("frameIsEarly vsyncId: %" PRId64 " expectedPresentTime: %" PRId64,
                      transaction.frameTimelineInfo.vsyncId, expectedPresentTime);
        return TransactionReadiness::NotReady;
    }

    return TransactionReadiness::Ready;
}

TransactionHandler::TransactionReadiness SurfaceFlinger::transactionReadyBufferCheck(
        const TransactionHandler::TransactionFlushState& flushState) {
    using TransactionReadiness = TransactionHandler::TransactionReadiness;
    auto ready = TransactionReadiness::Ready;
    flushState.transaction->traverseStatesWithBuffersWhileTrue([&](const layer_state_t& s,
                                                                   const std::shared_ptr<
                                                                           renderengine::
                                                                                   ExternalTexture>&
                                                                           externalTexture)
                                                                       -> bool {
        sp<Layer> layer = LayerHandle::getLayer(s.surface);
        const auto& transaction = *flushState.transaction;
        // check for barrier frames
        if (s.bufferData->hasBarrier) {
            // The current producerId is already a newer producer than the buffer that has a
            // barrier. This means the incoming buffer is older and we can release it here. We
            // don't wait on the barrier since we know that's stale information.
            if (layer->getDrawingState().barrierProducerId > s.bufferData->producerId) {
                layer->callReleaseBufferCallback(s.bufferData->releaseBufferListener,
                                                 externalTexture->getBuffer(),
                                                 s.bufferData->frameNumber,
                                                 s.bufferData->acquireFence);
                // Delete the entire state at this point and not just release the buffer because
                // everything associated with the Layer in this Transaction is now out of date.
                ATRACE_FORMAT("DeleteStaleBuffer %s barrierProducerId:%d > %d",
                              layer->getDebugName(), layer->getDrawingState().barrierProducerId,
                              s.bufferData->producerId);
                return TraverseBuffersReturnValues::DELETE_AND_CONTINUE_TRAVERSAL;
            }

            if (layer->getDrawingState().barrierFrameNumber < s.bufferData->barrierFrameNumber) {
                const bool willApplyBarrierFrame =
                        flushState.bufferLayersReadyToPresent.contains(s.surface.get()) &&
                        ((flushState.bufferLayersReadyToPresent.get(s.surface.get()) >=
                          s.bufferData->barrierFrameNumber));
                if (!willApplyBarrierFrame) {
                    ATRACE_FORMAT("NotReadyBarrier %s barrierFrameNumber:%" PRId64 " > %" PRId64,
                                  layer->getDebugName(),
                                  layer->getDrawingState().barrierFrameNumber,
                                  s.bufferData->barrierFrameNumber);
                    ready = TransactionReadiness::NotReadyBarrier;
                    return TraverseBuffersReturnValues::STOP_TRAVERSAL;
                }
            }
        }

        // If backpressure is enabled and we already have a buffer to commit, keep
        // the transaction in the queue.
        const bool hasPendingBuffer =
                flushState.bufferLayersReadyToPresent.contains(s.surface.get());
        if (layer->backpressureEnabled() && hasPendingBuffer && transaction.isAutoTimestamp) {
            ATRACE_FORMAT("hasPendingBuffer %s", layer->getDebugName());
            ready = TransactionReadiness::NotReady;
            return TraverseBuffersReturnValues::STOP_TRAVERSAL;
        }

        /* QTI_BEGIN */
        TimePoint desiredPresentTime = TimePoint::fromNs(transaction.desiredPresentTime);
        if (mQtiSFExtnIntf->qtiIsFrameEarly(layer->qtiGetSmomoLayerStackId(), layer->getSequence(),
                                            desiredPresentTime.ns())) {
            ready = TransactionReadiness::NotReady;
            return false;
        }
        /* QTI_END */

        /* QTI_BEGIN */
        bool qtiLatchMediaContent = mQtiSFExtnIntf->qtiLatchMediaContent(layer);
        /* QTI_END */

        // ignore the acquire fence if LatchUnsignaledConfig::Always is set.
        const bool checkAcquireFence = enableLatchUnsignaledConfig != LatchUnsignaledConfig::Always
            /* QTI_BEGIN */ || qtiLatchMediaContent /* QTI_END */;
        const bool acquireFenceAvailable = s.bufferData &&
                s.bufferData->flags.test(BufferData::BufferDataChange::fenceChanged) &&
                s.bufferData->acquireFence;
        const bool fenceSignaled = !checkAcquireFence || !acquireFenceAvailable ||
                s.bufferData->acquireFence->getStatus() != Fence::Status::Unsignaled;

        if (!fenceSignaled) {
            // check fence status
            const bool allowLatchUnsignaled =
                    shouldLatchUnsignaled(layer, s, transaction.states.size(),
                                          flushState.firstTransaction);
            if (allowLatchUnsignaled /* QTI_BEGIN */ || !qtiLatchMediaContent /* QTI_END */) {
                ATRACE_FORMAT("fence unsignaled try allowLatchUnsignaled %s",
                              layer->getDebugName());
                ready = TransactionReadiness::NotReadyUnsignaled;
            } else {
                ready = TransactionReadiness::NotReady;
                auto& listener = s.bufferData->releaseBufferListener;
                if (listener &&
                    (flushState.queueProcessTime - transaction.postTime) >
                            std::chrono::nanoseconds(4s).count()) {
                    mTransactionHandler
                            .onTransactionQueueStalled(transaction.id,
                                                       {.pid = layer->getOwnerPid(),
                                                        .layerId = static_cast<uint32_t>(
                                                                layer->getSequence()),
                                                        .layerName = layer->getDebugName(),
                                                        .bufferId = s.bufferData->getId(),
                                                        .frameNumber = s.bufferData->frameNumber});
                }
                ATRACE_FORMAT("fence unsignaled %s", layer->getDebugName());
                return TraverseBuffersReturnValues::STOP_TRAVERSAL;
            }
        }

        /* QTI_BEGIN */
        mQtiSFExtnIntf->qtiUpdateBufferData(qtiLatchMediaContent, s);
        /* QTI_END */
        return TraverseBuffersReturnValues::CONTINUE_TRAVERSAL;
    });
    return ready;
}

void SurfaceFlinger::addTransactionReadyFilters() {
    mTransactionHandler.addTransactionReadyFilter(
            std::bind(&SurfaceFlinger::transactionReadyTimelineCheck, this, std::placeholders::_1));
    mTransactionHandler.addTransactionReadyFilter(
            std::bind(&SurfaceFlinger::transactionReadyBufferCheck, this, std::placeholders::_1));
}

// For tests only
bool SurfaceFlinger::flushTransactionQueues(VsyncId vsyncId) {
    std::vector<TransactionState> transactions = mTransactionHandler.flushTransactions();
    return applyTransactions(transactions, vsyncId);
}

bool SurfaceFlinger::applyTransactions(std::vector<TransactionState>& transactions,
                                       VsyncId vsyncId) {
    Mutex::Autolock lock(mStateLock);
    return applyTransactionsLocked(transactions, vsyncId);
}

bool SurfaceFlinger::applyTransactionsLocked(std::vector<TransactionState>& transactions,
                                             VsyncId vsyncId) {
    bool needsTraversal = false;
    // Now apply all transactions.
    for (auto& transaction : transactions) {
        needsTraversal |=
                applyTransactionState(transaction.frameTimelineInfo, transaction.states,
                                      transaction.displays, transaction.flags,
                                      transaction.inputWindowCommands,
                                      transaction.desiredPresentTime, transaction.isAutoTimestamp,
                                      std::move(transaction.uncacheBufferIds), transaction.postTime,
                                      transaction.hasListenerCallbacks,
                                      transaction.listenerCallbacks, transaction.originPid,
                                      transaction.originUid, transaction.id);
    }
    return needsTraversal;
}

bool SurfaceFlinger::transactionFlushNeeded() {
    return mTransactionHandler.hasPendingTransactions();
}

bool SurfaceFlinger::frameIsEarly(TimePoint expectedPresentTime, VsyncId vsyncId) const {
    const auto prediction =
            mFrameTimeline->getTokenManager()->getPredictionsForToken(ftl::to_underlying(vsyncId));
    if (!prediction) {
        return false;
    }

    const auto predictedPresentTime = TimePoint::fromNs(prediction->presentTime);

    if (std::chrono::abs(predictedPresentTime - expectedPresentTime) >=
        scheduler::VsyncConfig::kEarlyLatchMaxThreshold) {
        return false;
    }

    const Duration earlyLatchVsyncThreshold = mScheduler->getVsyncSchedule()->period() / 2;

    return predictedPresentTime >= expectedPresentTime &&
            predictedPresentTime - expectedPresentTime >= earlyLatchVsyncThreshold;
}

bool SurfaceFlinger::shouldLatchUnsignaled(const sp<Layer>& layer, const layer_state_t& state,
                                           size_t numStates, bool firstTransaction) const {
    if (enableLatchUnsignaledConfig == LatchUnsignaledConfig::Disabled) {
        ATRACE_FORMAT_INSTANT("%s: false (LatchUnsignaledConfig::Disabled)", __func__);
        return false;
    }

    if (enableLatchUnsignaledConfig == LatchUnsignaledConfig::Always) {
        ATRACE_FORMAT_INSTANT("%s: true (LatchUnsignaledConfig::Always)", __func__);
        return true;
    }

    // We only want to latch unsignaled when a single layer is updated in this
    // transaction (i.e. not a blast sync transaction).
    if (numStates != 1) {
        ATRACE_FORMAT_INSTANT("%s: false (numStates=%zu)", __func__, numStates);
        return false;
    }

    if (enableLatchUnsignaledConfig == LatchUnsignaledConfig::AutoSingleLayer) {
        if (!firstTransaction) {
            ATRACE_FORMAT_INSTANT("%s: false (LatchUnsignaledConfig::AutoSingleLayer; not first "
                                  "transaction)",
                                  __func__);
            return false;
        }

        // We don't want to latch unsignaled if are in early / client composition
        // as it leads to jank due to RenderEngine waiting for unsignaled buffer
        // or window animations being slow.
        if (mScheduler->vsyncModulator().isVsyncConfigEarly()) {
            ATRACE_FORMAT_INSTANT("%s: false (LatchUnsignaledConfig::AutoSingleLayer; "
                                  "isVsyncConfigEarly)",
                                  __func__);
            return false;
        }
    }

    return layer->isSimpleBufferUpdate(state);
}

status_t SurfaceFlinger::setTransactionState(
        const FrameTimelineInfo& frameTimelineInfo, Vector<ComposerState>& states,
        const Vector<DisplayState>& displays, uint32_t flags, const sp<IBinder>& applyToken,
        InputWindowCommands inputWindowCommands, int64_t desiredPresentTime, bool isAutoTimestamp,
        const std::vector<client_cache_t>& uncacheBuffers, bool hasListenerCallbacks,
        const std::vector<ListenerCallbacks>& listenerCallbacks, uint64_t transactionId,
        const std::vector<uint64_t>& mergedTransactionIds) {
    ATRACE_CALL();
    /* QTI_BEGIN */
    std::unique_lock<std::mutex> lck (mSmomoMutex, std::defer_lock);
    if (mQtiSFExtnIntf->qtiIsSmomoOptimalRefreshActive()) {
      lck.lock();
    }
    /* QTI_END */

    IPCThreadState* ipc = IPCThreadState::self();
    const int originPid = ipc->getCallingPid();
    const int originUid = ipc->getCallingUid();
    uint32_t permissions = LayerStatePermissions::getTransactionPermissions(originPid, originUid);
    for (auto composerState : states) {
        composerState.state.sanitize(permissions);
    }

    for (DisplayState display : displays) {
        display.sanitize(permissions);
    }

    if (!inputWindowCommands.empty() &&
        (permissions & layer_state_t::Permission::ACCESS_SURFACE_FLINGER) == 0) {
        ALOGE("Only privileged callers are allowed to send input commands.");
        inputWindowCommands.clear();
    }

    if (flags & (eEarlyWakeupStart | eEarlyWakeupEnd)) {
        const bool hasPermission =
                (permissions & layer_state_t::Permission::ACCESS_SURFACE_FLINGER) ||
                callingThreadHasPermission(sWakeupSurfaceFlinger);
        if (!hasPermission) {
            ALOGE("Caller needs permission android.permission.WAKEUP_SURFACE_FLINGER to use "
                  "eEarlyWakeup[Start|End] flags");
            flags &= ~(eEarlyWakeupStart | eEarlyWakeupEnd);
        }
    }

    const int64_t postTime = systemTime();

    /* QTI_BEGIN */
    if (std::this_thread::get_id() != mMainThreadId) {
       mQtiSFExtnIntf->qtiCheckVirtualDisplayHint(displays);
    }
    /* QTI_END */

    std::vector<uint64_t> uncacheBufferIds;
    uncacheBufferIds.reserve(uncacheBuffers.size());
    for (const auto& uncacheBuffer : uncacheBuffers) {
        sp<GraphicBuffer> buffer = ClientCache::getInstance().erase(uncacheBuffer);
        if (buffer != nullptr) {
            uncacheBufferIds.push_back(buffer->getId());
        }
    }

    std::vector<ResolvedComposerState> resolvedStates;
    resolvedStates.reserve(states.size());
    for (auto& state : states) {
        resolvedStates.emplace_back(std::move(state));
        auto& resolvedState = resolvedStates.back();
        if (resolvedState.state.hasBufferChanges() && resolvedState.state.hasValidBuffer() &&
            resolvedState.state.surface) {
            sp<Layer> layer = LayerHandle::getLayer(resolvedState.state.surface);
            std::string layerName = (layer) ?
                    layer->getDebugName() : std::to_string(resolvedState.state.layerId);
            resolvedState.externalTexture =
                    getExternalTextureFromBufferData(*resolvedState.state.bufferData,
                                                     layerName.c_str(), transactionId);

            /* QTI_BEGIN */
            if (!(flags & eOneWay)) {
                mQtiSFExtnIntf->qtiDolphinTrackBufferIncrement(layerName.c_str());
            }

            mQtiSFExtnIntf->qtiUpdateSmomoLayerInfo(layer, desiredPresentTime, isAutoTimestamp,
                                                    resolvedState.externalTexture,
                                                    *resolvedState.state.bufferData);
            /* QTI_END */

            if (resolvedState.externalTexture) {
                resolvedState.state.bufferData->buffer = resolvedState.externalTexture->getBuffer();
            }
            mBufferCountTracker.increment(resolvedState.state.surface->localBinder());
        }
        resolvedState.layerId = LayerHandle::getLayerId(resolvedState.state.surface);
        if (resolvedState.state.what & layer_state_t::eReparent) {
            resolvedState.parentId =
                    getLayerIdFromSurfaceControl(resolvedState.state.parentSurfaceControlForChild);
        }
        if (resolvedState.state.what & layer_state_t::eRelativeLayerChanged) {
            resolvedState.relativeParentId =
                    getLayerIdFromSurfaceControl(resolvedState.state.relativeLayerSurfaceControl);
        }
        if (resolvedState.state.what & layer_state_t::eInputInfoChanged) {
            wp<IBinder>& touchableRegionCropHandle =
                    resolvedState.state.windowInfoHandle->editInfo()->touchableRegionCropHandle;
            resolvedState.touchCropId =
                    LayerHandle::getLayerId(touchableRegionCropHandle.promote());
        }
    }

    TransactionState state{frameTimelineInfo,
                           resolvedStates,
                           displays,
                           flags,
                           applyToken,
                           std::move(inputWindowCommands),
                           desiredPresentTime,
                           isAutoTimestamp,
                           std::move(uncacheBufferIds),
                           postTime,
                           hasListenerCallbacks,
                           listenerCallbacks,
                           originPid,
                           originUid,
                           transactionId,
                           mergedTransactionIds};

    if (mTransactionTracing) {
        mTransactionTracing->addQueuedTransaction(state);
    }

    const auto schedule = [](uint32_t flags) {
        if (flags & eEarlyWakeupEnd) return TransactionSchedule::EarlyEnd;
        if (flags & eEarlyWakeupStart) return TransactionSchedule::EarlyStart;
        return TransactionSchedule::Late;
    }(state.flags);

    const auto frameHint = state.isFrameActive() ? FrameHint::kActive : FrameHint::kNone;

    mTransactionHandler.queueTransaction(std::move(state));
    setTransactionFlags(eTransactionFlushNeeded, schedule, applyToken, frameHint);
    return NO_ERROR;
}

bool SurfaceFlinger::applyTransactionState(const FrameTimelineInfo& frameTimelineInfo,
                                           std::vector<ResolvedComposerState>& states,
                                           Vector<DisplayState>& displays, uint32_t flags,
                                           const InputWindowCommands& inputWindowCommands,
                                           const int64_t desiredPresentTime, bool isAutoTimestamp,
                                           const std::vector<uint64_t>& uncacheBufferIds,
                                           const int64_t postTime, bool hasListenerCallbacks,
                                           const std::vector<ListenerCallbacks>& listenerCallbacks,
                                           int originPid, int originUid, uint64_t transactionId) {
    uint32_t transactionFlags = 0;
    if (!mLayerLifecycleManagerEnabled) {
        for (DisplayState& display : displays) {
            transactionFlags |= setDisplayStateLocked(display);
        }
    }

    // start and end registration for listeners w/ no surface so they can get their callback.  Note
    // that listeners with SurfaceControls will start registration during setClientStateLocked
    // below.
    for (const auto& listener : listenerCallbacks) {
        mTransactionCallbackInvoker.addEmptyTransaction(listener);
    }

    uint32_t clientStateFlags = 0;
    for (auto& resolvedState : states) {
        if (mLegacyFrontEndEnabled) {
            clientStateFlags |=
                    setClientStateLocked(frameTimelineInfo, resolvedState, desiredPresentTime,
                                         isAutoTimestamp, postTime, transactionId);

        } else /*mLayerLifecycleManagerEnabled*/ {
            clientStateFlags |= updateLayerCallbacksAndStats(frameTimelineInfo, resolvedState,
                                                             desiredPresentTime, isAutoTimestamp,
                                                             postTime, transactionId);
        }
        if ((flags & eAnimation) && resolvedState.state.surface) {
            if (const auto layer = LayerHandle::getLayer(resolvedState.state.surface)) {
                const auto layerProps = scheduler::LayerProps{
                        .visible = layer->isVisible(),
                        .bounds = layer->getBounds(),
                        .transform = layer->getTransform(),
                        .setFrameRateVote = layer->getFrameRateForLayerTree(),
                        .frameRateSelectionPriority = layer->getFrameRateSelectionPriority(),
                };
                layer->recordLayerHistoryAnimationTx(layerProps);
            }
        }
    }

    transactionFlags |= clientStateFlags;
    transactionFlags |= addInputWindowCommands(inputWindowCommands);

    for (uint64_t uncacheBufferId : uncacheBufferIds) {
        mBufferIdsToUncache.push_back(uncacheBufferId);
    }

    // If a synchronous transaction is explicitly requested without any changes, force a transaction
    // anyway. This can be used as a flush mechanism for previous async transactions.
    // Empty animation transaction can be used to simulate back-pressure, so also force a
    // transaction for empty animation transactions.
    if (transactionFlags == 0 && (flags & eAnimation)) {
        transactionFlags = eTransactionNeeded;
    }

    bool needsTraversal = false;
    if (transactionFlags) {
        // We are on the main thread, we are about to perform a traversal. Clear the traversal bit
        // so we don't have to wake up again next frame to perform an unnecessary traversal.
        if (transactionFlags & eTraversalNeeded) {
            transactionFlags = transactionFlags & (~eTraversalNeeded);
            needsTraversal = true;
        }
        if (transactionFlags) {
            setTransactionFlags(transactionFlags);
        }
    }

    return needsTraversal;
}

bool SurfaceFlinger::applyAndCommitDisplayTransactionStates(
        std::vector<TransactionState>& transactions) {
    Mutex::Autolock lock(mStateLock);
    bool needsTraversal = false;
    uint32_t transactionFlags = 0;
    for (auto& transaction : transactions) {
        for (DisplayState& display : transaction.displays) {
            transactionFlags |= setDisplayStateLocked(display);
        }
    }

    if (transactionFlags) {
        // We are on the main thread, we are about to perform a traversal. Clear the traversal bit
        // so we don't have to wake up again next frame to perform an unnecessary traversal.
        if (transactionFlags & eTraversalNeeded) {
            transactionFlags = transactionFlags & (~eTraversalNeeded);
            needsTraversal = true;
        }
        if (transactionFlags) {
            setTransactionFlags(transactionFlags);
        }
    }

    mFrontEndDisplayInfosChanged = mTransactionFlags & eDisplayTransactionNeeded;
    if (mFrontEndDisplayInfosChanged && !mLegacyFrontEndEnabled) {
        processDisplayChangesLocked();
        mFrontEndDisplayInfos.clear();
        for (const auto& [_, display] : mDisplays) {
            mFrontEndDisplayInfos.try_emplace(display->getLayerStack(), display->getFrontEndInfo());
        }
        needsTraversal = true;
    }

    return needsTraversal;
}

uint32_t SurfaceFlinger::setDisplayStateLocked(const DisplayState& s) {
    const ssize_t index = mCurrentState.displays.indexOfKey(s.token);
    if (index < 0) return 0;

    uint32_t flags = 0;
    DisplayDeviceState& state = mCurrentState.displays.editValueAt(index);

    const uint32_t what = s.what;
    if (what & DisplayState::eSurfaceChanged) {
        if (IInterface::asBinder(state.surface) != IInterface::asBinder(s.surface)) {
            state.surface = s.surface;
            flags |= eDisplayTransactionNeeded;
        }
    }
    if (what & DisplayState::eLayerStackChanged) {
        if (state.layerStack != s.layerStack) {
            state.layerStack = s.layerStack;
            flags |= eDisplayTransactionNeeded;
        }
    }
    if (what & DisplayState::eFlagsChanged) {
        if (state.flags != s.flags) {
            state.flags = s.flags;
            flags |= eDisplayTransactionNeeded;
        }
    }
    if (what & DisplayState::eDisplayProjectionChanged) {
        if (state.orientation != s.orientation) {
            state.orientation = s.orientation;
            flags |= eDisplayTransactionNeeded;
        }
        if (state.orientedDisplaySpaceRect != s.orientedDisplaySpaceRect) {
            state.orientedDisplaySpaceRect = s.orientedDisplaySpaceRect;
            flags |= eDisplayTransactionNeeded;
        }
        if (state.layerStackSpaceRect != s.layerStackSpaceRect) {
            state.layerStackSpaceRect = s.layerStackSpaceRect;
            flags |= eDisplayTransactionNeeded;
        }
    }
    if (what & DisplayState::eDisplaySizeChanged) {
        if (state.width != s.width) {
            state.width = s.width;
            flags |= eDisplayTransactionNeeded;
        }
        if (state.height != s.height) {
            state.height = s.height;
            flags |= eDisplayTransactionNeeded;
        }
    }

    return flags;
}

bool SurfaceFlinger::callingThreadHasUnscopedSurfaceFlingerAccess(bool usePermissionCache) {
    IPCThreadState* ipc = IPCThreadState::self();
    const int pid = ipc->getCallingPid();
    const int uid = ipc->getCallingUid();
    if ((uid != AID_GRAPHICS && uid != AID_SYSTEM) &&
        (usePermissionCache ? !PermissionCache::checkPermission(sAccessSurfaceFlinger, pid, uid)
                            : !checkPermission(sAccessSurfaceFlinger, pid, uid))) {
        return false;
    }
    return true;
}

uint32_t SurfaceFlinger::setClientStateLocked(const FrameTimelineInfo& frameTimelineInfo,
                                              ResolvedComposerState& composerState,
                                              int64_t desiredPresentTime, bool isAutoTimestamp,
                                              int64_t postTime, uint64_t transactionId) {
    layer_state_t& s = composerState.state;

    std::vector<ListenerCallbacks> filteredListeners;
    for (auto& listener : s.listeners) {
        // Starts a registration but separates the callback ids according to callback type. This
        // allows the callback invoker to send on latch callbacks earlier.
        // note that startRegistration will not re-register if the listener has
        // already be registered for a prior surface control

        ListenerCallbacks onCommitCallbacks = listener.filter(CallbackId::Type::ON_COMMIT);
        if (!onCommitCallbacks.callbackIds.empty()) {
            filteredListeners.push_back(onCommitCallbacks);
        }

        ListenerCallbacks onCompleteCallbacks = listener.filter(CallbackId::Type::ON_COMPLETE);
        if (!onCompleteCallbacks.callbackIds.empty()) {
            filteredListeners.push_back(onCompleteCallbacks);
        }
    }

    const uint64_t what = s.what;
    uint32_t flags = 0;
    sp<Layer> layer = nullptr;
    if (s.surface) {
        layer = LayerHandle::getLayer(s.surface);
    } else {
        // The client may provide us a null handle. Treat it as if the layer was removed.
        ALOGW("Attempt to set client state with a null layer handle");
    }
    if (layer == nullptr) {
        for (auto& [listener, callbackIds] : s.listeners) {
            mTransactionCallbackInvoker.addCallbackHandle(sp<CallbackHandle>::make(listener,
                                                                                   callbackIds,
                                                                                   s.surface),
                                                          std::vector<JankData>());
        }
        return 0;
    }
    MUTEX_ALIAS(mStateLock, layer->mFlinger->mStateLock);

    ui::LayerStack oldLayerStack = layer->getLayerStack(LayerVector::StateSet::Current);

    // Only set by BLAST adapter layers
    if (what & layer_state_t::eProducerDisconnect) {
        layer->onDisconnect();
    }

    if (what & layer_state_t::ePositionChanged) {
        if (layer->setPosition(s.x, s.y)) {
            flags |= eTraversalNeeded;
        }
    }
    if (what & layer_state_t::eLayerChanged) {
        // NOTE: index needs to be calculated before we update the state
        const auto& p = layer->getParent();
        if (p == nullptr) {
            ssize_t idx = mCurrentState.layersSortedByZ.indexOf(layer);
            if (layer->setLayer(s.z) && idx >= 0) {
                mCurrentState.layersSortedByZ.removeAt(idx);
                mCurrentState.layersSortedByZ.add(layer);
                // we need traversal (state changed)
                // AND transaction (list changed)
                flags |= eTransactionNeeded|eTraversalNeeded;
            }
        } else {
            if (p->setChildLayer(layer, s.z)) {
                flags |= eTransactionNeeded|eTraversalNeeded;
            }
        }
    }
    if (what & layer_state_t::eRelativeLayerChanged) {
        // NOTE: index needs to be calculated before we update the state
        const auto& p = layer->getParent();
        const auto& relativeHandle = s.relativeLayerSurfaceControl ?
                s.relativeLayerSurfaceControl->getHandle() : nullptr;
        if (p == nullptr) {
            ssize_t idx = mCurrentState.layersSortedByZ.indexOf(layer);
            if (layer->setRelativeLayer(relativeHandle, s.z) &&
                idx >= 0) {
                mCurrentState.layersSortedByZ.removeAt(idx);
                mCurrentState.layersSortedByZ.add(layer);
                // we need traversal (state changed)
                // AND transaction (list changed)
                flags |= eTransactionNeeded|eTraversalNeeded;
            }
        } else {
            if (p->setChildRelativeLayer(layer, relativeHandle, s.z)) {
                flags |= eTransactionNeeded|eTraversalNeeded;
            }
        }
    }
    if (what & layer_state_t::eAlphaChanged) {
        if (layer->setAlpha(s.color.a)) flags |= eTraversalNeeded;
    }
    if (what & layer_state_t::eColorChanged) {
        if (layer->setColor(s.color.rgb)) flags |= eTraversalNeeded;
    }
    if (what & layer_state_t::eColorTransformChanged) {
        if (layer->setColorTransform(s.colorTransform)) {
            flags |= eTraversalNeeded;
        }
    }
    if (what & layer_state_t::eBackgroundColorChanged) {
        if (layer->setBackgroundColor(s.bgColor.rgb, s.bgColor.a, s.bgColorDataspace)) {
            flags |= eTraversalNeeded;
        }
    }
    if (what & layer_state_t::eMatrixChanged) {
        if (layer->setMatrix(s.matrix)) flags |= eTraversalNeeded;
    }
    if (what & layer_state_t::eTransparentRegionChanged) {
        if (layer->setTransparentRegionHint(s.transparentRegion))
            flags |= eTraversalNeeded;
    }
    if (what & layer_state_t::eFlagsChanged) {
        if (layer->setFlags(s.flags, s.mask)) flags |= eTraversalNeeded;
    }
    if (what & layer_state_t::eCornerRadiusChanged) {
        if (layer->setCornerRadius(s.cornerRadius))
            flags |= eTraversalNeeded;
    }
    if (what & layer_state_t::eBackgroundBlurRadiusChanged && mSupportsBlur) {
        if (layer->setBackgroundBlurRadius(s.backgroundBlurRadius)) flags |= eTraversalNeeded;
    }
    if (what & layer_state_t::eBlurRegionsChanged) {
        if (layer->setBlurRegions(s.blurRegions)) flags |= eTraversalNeeded;
    }
    if (what & layer_state_t::eRenderBorderChanged) {
        if (layer->enableBorder(s.borderEnabled, s.borderWidth, s.borderColor)) {
            flags |= eTraversalNeeded;
        }
    }
    if (what & layer_state_t::eLayerStackChanged) {
        ssize_t idx = mCurrentState.layersSortedByZ.indexOf(layer);
        // We only allow setting layer stacks for top level layers,
        // everything else inherits layer stack from its parent.
        if (layer->hasParent()) {
            ALOGE("Attempt to set layer stack on layer with parent (%s) is invalid",
                  layer->getDebugName());
        } else if (idx < 0) {
            ALOGE("Attempt to set layer stack on layer without parent (%s) that "
                  "that also does not appear in the top level layer list. Something"
                  " has gone wrong.",
                  layer->getDebugName());
        } else if (layer->setLayerStack(s.layerStack)) {
            mCurrentState.layersSortedByZ.removeAt(idx);
            mCurrentState.layersSortedByZ.add(layer);
            // we need traversal (state changed)
            // AND transaction (list changed)
            flags |= eTransactionNeeded | eTraversalNeeded | eTransformHintUpdateNeeded;
        }
    }
    if (what & layer_state_t::eBufferTransformChanged) {
        if (layer->setTransform(s.bufferTransform)) flags |= eTraversalNeeded;
    }
    if (what & layer_state_t::eTransformToDisplayInverseChanged) {
        if (layer->setTransformToDisplayInverse(s.transformToDisplayInverse))
            flags |= eTraversalNeeded;
    }
    if (what & layer_state_t::eCropChanged) {
        if (layer->setCrop(s.crop)) flags |= eTraversalNeeded;
    }
    if (what & layer_state_t::eDataspaceChanged) {
        if (layer->setDataspace(s.dataspace)) flags |= eTraversalNeeded;
    }
    if (what & layer_state_t::eSurfaceDamageRegionChanged) {
        if (layer->setSurfaceDamageRegion(s.surfaceDamageRegion)) flags |= eTraversalNeeded;
    }
    if (what & layer_state_t::eApiChanged) {
        if (layer->setApi(s.api)) flags |= eTraversalNeeded;
    }
    if (what & layer_state_t::eSidebandStreamChanged) {
        if (layer->setSidebandStream(s.sidebandStream)) flags |= eTraversalNeeded;
    }
    if (what & layer_state_t::eInputInfoChanged) {
        layer->setInputInfo(*s.windowInfoHandle->getInfo());
        flags |= eTraversalNeeded;
    }
    std::optional<nsecs_t> dequeueBufferTimestamp;
    if (what & layer_state_t::eMetadataChanged) {
        dequeueBufferTimestamp = s.metadata.getInt64(gui::METADATA_DEQUEUE_TIME);

        if (const int32_t gameMode = s.metadata.getInt32(gui::METADATA_GAME_MODE, -1);
            gameMode != -1) {
            // The transaction will be received on the Task layer and needs to be applied to all
            // child layers. Child layers that are added at a later point will obtain the game mode
            // info through addChild().
            layer->setGameModeForTree(static_cast<GameMode>(gameMode));
        }

        if (layer->setMetadata(s.metadata)) {
            flags |= eTraversalNeeded;
            mLayerMetadataSnapshotNeeded = true;
        }
    }
    if (what & layer_state_t::eColorSpaceAgnosticChanged) {
        if (layer->setColorSpaceAgnostic(s.colorSpaceAgnostic)) {
            flags |= eTraversalNeeded;
        }
    }
    if (what & layer_state_t::eShadowRadiusChanged) {
        if (layer->setShadowRadius(s.shadowRadius)) flags |= eTraversalNeeded;
    }
    if (what & layer_state_t::eDefaultFrameRateCompatibilityChanged) {
        const auto compatibility =
                Layer::FrameRate::convertCompatibility(s.defaultFrameRateCompatibility);

        if (layer->setDefaultFrameRateCompatibility(compatibility)) {
            flags |= eTraversalNeeded;
        }
    }
    if (what & layer_state_t::eFrameRateSelectionPriority) {
        if (layer->setFrameRateSelectionPriority(s.frameRateSelectionPriority)) {
            flags |= eTraversalNeeded;
        }
    }
    if (what & layer_state_t::eFrameRateChanged) {
        const auto compatibility =
            Layer::FrameRate::convertCompatibility(s.frameRateCompatibility);
        const auto strategy =
            Layer::FrameRate::convertChangeFrameRateStrategy(s.changeFrameRateStrategy);

        if (layer->setFrameRate(
                Layer::FrameRate(Fps::fromValue(s.frameRate), compatibility, strategy))) {
          flags |= eTraversalNeeded;
        }
    }
    if (what & layer_state_t::eFixedTransformHintChanged) {
        if (layer->setFixedTransformHint(s.fixedTransformHint)) {
            flags |= eTraversalNeeded | eTransformHintUpdateNeeded;
        }
    }
    if (what & layer_state_t::eAutoRefreshChanged) {
        layer->setAutoRefresh(s.autoRefresh);
    }
    if (what & layer_state_t::eDimmingEnabledChanged) {
        if (layer->setDimmingEnabled(s.dimmingEnabled)) flags |= eTraversalNeeded;
    }
    if (what & layer_state_t::eExtendedRangeBrightnessChanged) {
        if (layer->setExtendedRangeBrightness(s.currentHdrSdrRatio, s.desiredHdrSdrRatio)) {
            flags |= eTraversalNeeded;
        }
    }
    if (what & layer_state_t::eCachingHintChanged) {
        if (layer->setCachingHint(s.cachingHint)) {
            flags |= eTraversalNeeded;
        }
    }
    if (what & layer_state_t::eHdrMetadataChanged) {
        if (layer->setHdrMetadata(s.hdrMetadata)) flags |= eTraversalNeeded;
    }
    if (what & layer_state_t::eTrustedOverlayChanged) {
        if (layer->setTrustedOverlay(s.isTrustedOverlay)) {
            flags |= eTraversalNeeded;
        }
    }
    if (what & layer_state_t::eStretchChanged) {
        if (layer->setStretchEffect(s.stretchEffect)) {
            flags |= eTraversalNeeded;
        }
    }
    if (what & layer_state_t::eBufferCropChanged) {
        if (layer->setBufferCrop(s.bufferCrop)) {
            flags |= eTraversalNeeded;
        }
    }
    if (what & layer_state_t::eDestinationFrameChanged) {
        if (layer->setDestinationFrame(s.destinationFrame)) {
            flags |= eTraversalNeeded;
        }
    }
    if (what & layer_state_t::eDropInputModeChanged) {
        if (layer->setDropInputMode(s.dropInputMode)) {
            flags |= eTraversalNeeded;
            mUpdateInputInfo = true;
        }
    }
    // This has to happen after we reparent children because when we reparent to null we remove
    // child layers from current state and remove its relative z. If the children are reparented in
    // the same transaction, then we have to make sure we reparent the children first so we do not
    // lose its relative z order.
    if (what & layer_state_t::eReparent) {
        bool hadParent = layer->hasParent();
        auto parentHandle = (s.parentSurfaceControlForChild)
                ? s.parentSurfaceControlForChild->getHandle()
                : nullptr;
        if (layer->reparent(parentHandle)) {
            if (!hadParent) {
                layer->setIsAtRoot(false);
                mCurrentState.layersSortedByZ.remove(layer);
            }
            flags |= eTransactionNeeded | eTraversalNeeded;
        }
    }
    std::vector<sp<CallbackHandle>> callbackHandles;
    if ((what & layer_state_t::eHasListenerCallbacksChanged) && (!filteredListeners.empty())) {
        for (auto& [listener, callbackIds] : filteredListeners) {
            callbackHandles.emplace_back(
                    sp<CallbackHandle>::make(listener, callbackIds, s.surface));
        }
    }

    if (what & layer_state_t::eBufferChanged) {
        if (layer->setBuffer(composerState.externalTexture, *s.bufferData, postTime,
                             desiredPresentTime, isAutoTimestamp, dequeueBufferTimestamp,
                             frameTimelineInfo)) {
            flags |= eTraversalNeeded;
        }
    } else if (frameTimelineInfo.vsyncId != FrameTimelineInfo::INVALID_VSYNC_ID) {
        layer->setFrameTimelineVsyncForBufferlessTransaction(frameTimelineInfo, postTime);
    }

    if ((what & layer_state_t::eBufferChanged) == 0) {
        layer->setDesiredPresentTime(desiredPresentTime, isAutoTimestamp);
    }

    if (what & layer_state_t::eTrustedPresentationInfoChanged) {
        if (layer->setTrustedPresentationInfo(s.trustedPresentationThresholds,
                                              s.trustedPresentationListener)) {
            flags |= eTraversalNeeded;
        }
    }

    if (what & layer_state_t::eFlushJankData) {
        // Do nothing. Processing the transaction completed listeners currently cause the flush.
    }

    if (layer->setTransactionCompletedListeners(callbackHandles,
                                                layer->willPresentCurrentTransaction() ||
                                                        layer->willReleaseBufferOnLatch())) {
        flags |= eTraversalNeeded;
    }

    // Do not put anything that updates layer state or modifies flags after
    // setTransactionCompletedListener

    // if the layer has been parented on to a new display, update its transform hint.
    if (((flags & eTransformHintUpdateNeeded) == 0) &&
        oldLayerStack != layer->getLayerStack(LayerVector::StateSet::Current)) {
        flags |= eTransformHintUpdateNeeded;
    }

    return flags;
}

uint32_t SurfaceFlinger::updateLayerCallbacksAndStats(const FrameTimelineInfo& frameTimelineInfo,
                                                      ResolvedComposerState& composerState,
                                                      int64_t desiredPresentTime,
                                                      bool isAutoTimestamp, int64_t postTime,
                                                      uint64_t transactionId) {
    layer_state_t& s = composerState.state;

    std::vector<ListenerCallbacks> filteredListeners;
    for (auto& listener : s.listeners) {
        // Starts a registration but separates the callback ids according to callback type. This
        // allows the callback invoker to send on latch callbacks earlier.
        // note that startRegistration will not re-register if the listener has
        // already be registered for a prior surface control

        ListenerCallbacks onCommitCallbacks = listener.filter(CallbackId::Type::ON_COMMIT);
        if (!onCommitCallbacks.callbackIds.empty()) {
            filteredListeners.push_back(onCommitCallbacks);
        }

        ListenerCallbacks onCompleteCallbacks = listener.filter(CallbackId::Type::ON_COMPLETE);
        if (!onCompleteCallbacks.callbackIds.empty()) {
            filteredListeners.push_back(onCompleteCallbacks);
        }
    }

    const uint64_t what = s.what;
    uint32_t flags = 0;
    sp<Layer> layer = nullptr;
    if (s.surface) {
        layer = LayerHandle::getLayer(s.surface);
    } else {
        // The client may provide us a null handle. Treat it as if the layer was removed.
        ALOGW("Attempt to set client state with a null layer handle");
    }
    if (layer == nullptr) {
        for (auto& [listener, callbackIds] : s.listeners) {
            mTransactionCallbackInvoker.addCallbackHandle(sp<CallbackHandle>::make(listener,
                                                                                   callbackIds,
                                                                                   s.surface),
                                                          std::vector<JankData>());
        }
        return 0;
    }
    if (what & layer_state_t::eProducerDisconnect) {
        layer->onDisconnect();
    }
    std::optional<nsecs_t> dequeueBufferTimestamp;
    if (what & layer_state_t::eMetadataChanged) {
        dequeueBufferTimestamp = s.metadata.getInt64(gui::METADATA_DEQUEUE_TIME);
    }

    std::vector<sp<CallbackHandle>> callbackHandles;
    if ((what & layer_state_t::eHasListenerCallbacksChanged) && (!filteredListeners.empty())) {
        for (auto& [listener, callbackIds] : filteredListeners) {
            callbackHandles.emplace_back(
                    sp<CallbackHandle>::make(listener, callbackIds, s.surface));
        }
    }
    // TODO(b/238781169) remove after screenshot refactor, currently screenshots
    // requires to read drawing state from binder thread. So we need to fix that
    // before removing this.
    if (what & layer_state_t::eCropChanged) {
        if (layer->setCrop(s.crop)) flags |= eTraversalNeeded;
    }
    if (what & layer_state_t::eSidebandStreamChanged) {
        if (layer->setSidebandStream(s.sidebandStream)) flags |= eTraversalNeeded;
    }
    if (what & layer_state_t::eBufferChanged) {
        std::optional<ui::Transform::RotationFlags> transformHint = std::nullopt;
        frontend::LayerSnapshot* snapshot = mLayerSnapshotBuilder.getSnapshot(layer->sequence);
        if (snapshot) {
            transformHint = snapshot->transformHint;
        }
        layer->setTransformHint(transformHint);
        if (layer->setBuffer(composerState.externalTexture, *s.bufferData, postTime,
                             desiredPresentTime, isAutoTimestamp, dequeueBufferTimestamp,
                             frameTimelineInfo)) {
            flags |= eTraversalNeeded;
        }
        mLayersWithQueuedFrames.emplace(layer);
    } else if (frameTimelineInfo.vsyncId != FrameTimelineInfo::INVALID_VSYNC_ID) {
        layer->setFrameTimelineVsyncForBufferlessTransaction(frameTimelineInfo, postTime);
    }

    if ((what & layer_state_t::eBufferChanged) == 0) {
        layer->setDesiredPresentTime(desiredPresentTime, isAutoTimestamp);
    }

    if (what & layer_state_t::eTrustedPresentationInfoChanged) {
        if (layer->setTrustedPresentationInfo(s.trustedPresentationThresholds,
                                              s.trustedPresentationListener)) {
            flags |= eTraversalNeeded;
        }
    }

    const auto& requestedLayerState = mLayerLifecycleManager.getLayerFromId(layer->getSequence());
    bool willPresentCurrentTransaction = requestedLayerState &&
            (requestedLayerState->hasReadyFrame() ||
             requestedLayerState->willReleaseBufferOnLatch());
    if (layer->setTransactionCompletedListeners(callbackHandles, willPresentCurrentTransaction))
        flags |= eTraversalNeeded;

    return flags;
}

uint32_t SurfaceFlinger::addInputWindowCommands(const InputWindowCommands& inputWindowCommands) {
    bool hasChanges = mInputWindowCommands.merge(inputWindowCommands);
    return hasChanges ? eTraversalNeeded : 0;
}

status_t SurfaceFlinger::mirrorLayer(const LayerCreationArgs& args,
                                     const sp<IBinder>& mirrorFromHandle,
                                     gui::CreateSurfaceResult& outResult) {
    if (!mirrorFromHandle) {
        return NAME_NOT_FOUND;
    }

    sp<Layer> mirrorLayer;
    sp<Layer> mirrorFrom;
    LayerCreationArgs mirrorArgs = LayerCreationArgs::fromOtherArgs(args);
    {
        Mutex::Autolock _l(mStateLock);
        mirrorFrom = LayerHandle::getLayer(mirrorFromHandle);
        if (!mirrorFrom) {
            return NAME_NOT_FOUND;
        }
        mirrorArgs.flags |= ISurfaceComposerClient::eNoColorFill;
        mirrorArgs.mirrorLayerHandle = mirrorFromHandle;
        mirrorArgs.addToRoot = false;
        status_t result = createEffectLayer(mirrorArgs, &outResult.handle, &mirrorLayer);
        if (result != NO_ERROR) {
            return result;
        }

        mirrorLayer->setClonedChild(mirrorFrom->createClone(mirrorLayer->getSequence()));
    }

    outResult.layerId = mirrorLayer->sequence;
    outResult.layerName = String16(mirrorLayer->getDebugName());
    return addClientLayer(mirrorArgs, outResult.handle, mirrorLayer /* layer */,
                          nullptr /* parent */, nullptr /* outTransformHint */);
}

status_t SurfaceFlinger::mirrorDisplay(DisplayId displayId, const LayerCreationArgs& args,
                                       gui::CreateSurfaceResult& outResult) {
    IPCThreadState* ipc = IPCThreadState::self();
    const int uid = ipc->getCallingUid();
    if (uid != AID_ROOT && uid != AID_GRAPHICS && uid != AID_SYSTEM && uid != AID_SHELL) {
        ALOGE("Permission denied when trying to mirror display");
        return PERMISSION_DENIED;
    }

    ui::LayerStack layerStack;
    sp<Layer> rootMirrorLayer;
    status_t result = 0;

    {
        Mutex::Autolock lock(mStateLock);

        const auto display = getDisplayDeviceLocked(displayId);
        if (!display) {
            return NAME_NOT_FOUND;
        }

        layerStack = display->getLayerStack();
        LayerCreationArgs mirrorArgs = LayerCreationArgs::fromOtherArgs(args);
        mirrorArgs.flags |= ISurfaceComposerClient::eNoColorFill;
        mirrorArgs.addToRoot = true;
        mirrorArgs.layerStackToMirror = layerStack;
        result = createEffectLayer(mirrorArgs, &outResult.handle, &rootMirrorLayer);
        outResult.layerId = rootMirrorLayer->sequence;
        outResult.layerName = String16(rootMirrorLayer->getDebugName());
        result |= addClientLayer(mirrorArgs, outResult.handle, rootMirrorLayer /* layer */,
                                 nullptr /* parent */, nullptr /* outTransformHint */);
    }

    if (result != NO_ERROR) {
        return result;
    }

    if (mLegacyFrontEndEnabled) {
        std::scoped_lock<std::mutex> lock(mMirrorDisplayLock);
        mMirrorDisplays.emplace_back(layerStack, outResult.handle, args.client);
    }

    setTransactionFlags(eTransactionFlushNeeded);
    return NO_ERROR;
}

status_t SurfaceFlinger::createLayer(LayerCreationArgs& args, gui::CreateSurfaceResult& outResult) {
    status_t result = NO_ERROR;

    sp<Layer> layer;

    switch (args.flags & ISurfaceComposerClient::eFXSurfaceMask) {
        case ISurfaceComposerClient::eFXSurfaceBufferQueue:
        case ISurfaceComposerClient::eFXSurfaceContainer:
        case ISurfaceComposerClient::eFXSurfaceBufferState:
            args.flags |= ISurfaceComposerClient::eNoColorFill;
            FMT_FALLTHROUGH;
        case ISurfaceComposerClient::eFXSurfaceEffect: {
            result = createBufferStateLayer(args, &outResult.handle, &layer);
            std::atomic<int32_t>* pendingBufferCounter = layer->getPendingBufferCounter();
            if (pendingBufferCounter) {
                std::string counterName = layer->getPendingBufferCounterName();
                mBufferCountTracker.add(outResult.handle->localBinder(), counterName,
                                        pendingBufferCounter);
            }
        } break;
        default:
            result = BAD_VALUE;
            break;
    }

    if (result != NO_ERROR) {
        return result;
    }

    args.addToRoot = args.addToRoot && callingThreadHasUnscopedSurfaceFlingerAccess();
    // We can safely promote the parent layer in binder thread because we have a strong reference
    // to the layer's handle inside this scope.
    sp<Layer> parent = LayerHandle::getLayer(args.parentHandle.promote());
    if (args.parentHandle != nullptr && parent == nullptr) {
        ALOGE("Invalid parent handle %p", args.parentHandle.promote().get());
        args.addToRoot = false;
    }

    uint32_t outTransformHint;
    result = addClientLayer(args, outResult.handle, layer, parent, &outTransformHint);
    if (result != NO_ERROR) {
        return result;
    }

    outResult.transformHint = static_cast<int32_t>(outTransformHint);
    outResult.layerId = layer->sequence;
    outResult.layerName = String16(layer->getDebugName());
    return result;
}

status_t SurfaceFlinger::createBufferStateLayer(LayerCreationArgs& args, sp<IBinder>* handle,
                                                sp<Layer>* outLayer) {
    args.textureName = getNewTexture();
    *outLayer = getFactory().createBufferStateLayer(args);
    *handle = (*outLayer)->getHandle();
    return NO_ERROR;
}

status_t SurfaceFlinger::createEffectLayer(const LayerCreationArgs& args, sp<IBinder>* handle,
                                           sp<Layer>* outLayer) {
    *outLayer = getFactory().createEffectLayer(args);
    *handle = (*outLayer)->getHandle();
    return NO_ERROR;
}

void SurfaceFlinger::markLayerPendingRemovalLocked(const sp<Layer>& layer) {
    mLayersPendingRemoval.add(layer);
    mLayersRemoved = true;
    setTransactionFlags(eTransactionNeeded);
}

void SurfaceFlinger::onHandleDestroyed(BBinder* handle, sp<Layer>& layer, uint32_t layerId) {
    {
        std::scoped_lock<std::mutex> lock(mCreatedLayersLock);
        mDestroyedHandles.emplace_back(layerId);
    }

    mTransactionHandler.onLayerDestroyed(layerId);

    Mutex::Autolock lock(mStateLock);

    /* QTI_BEGIN */
    if (!layer) {
        ALOGW("Attempted to destroy an invalid layer");
        return;
    }
    /* QTI_END */

    markLayerPendingRemovalLocked(layer);
    layer->onHandleDestroyed();
    mBufferCountTracker.remove(handle);
    layer.clear();

    setTransactionFlags(eTransactionFlushNeeded);
}

void SurfaceFlinger::initializeDisplays() {
    const auto display = FTL_FAKE_GUARD(mStateLock, getDefaultDisplayDeviceLocked());
    if (!display) return;

    const sp<IBinder> token = display->getDisplayToken().promote();
    LOG_ALWAYS_FATAL_IF(token == nullptr);

    TransactionState state;
    state.inputWindowCommands = mInputWindowCommands;
    const nsecs_t now = systemTime();
    state.desiredPresentTime = now;
    state.postTime = now;
    state.originPid = mPid;
    state.originUid = static_cast<int>(getuid());
    const uint64_t transactionId = (static_cast<uint64_t>(mPid) << 32) | mUniqueTransactionId++;
    state.id = transactionId;

    // reset screen orientation and use primary layer stack
    Vector<DisplayState> displays;
    DisplayState d;
    d.what = DisplayState::eDisplayProjectionChanged |
             DisplayState::eLayerStackChanged;
    d.token = token;
    d.layerStack = ui::DEFAULT_LAYER_STACK;
    d.orientation = ui::ROTATION_0;
    d.orientedDisplaySpaceRect.makeInvalid();
    d.layerStackSpaceRect.makeInvalid();
    d.width = 0;
    d.height = 0;
    state.displays.add(d);

    std::vector<TransactionState> transactions;
    transactions.emplace_back(state);

    if (mLegacyFrontEndEnabled) {
        applyTransactions(transactions, VsyncId{0});
    } else {
        applyAndCommitDisplayTransactionStates(transactions);
    }

    {
        ftl::FakeGuard guard(mStateLock);
        setPowerModeInternal(display, hal::PowerMode::ON);
    }
}

void SurfaceFlinger::setPowerModeInternal(const sp<DisplayDevice>& display, hal::PowerMode mode) {
    if (display->isVirtual()) {
        ALOGE("%s: Invalid operation on virtual display", __func__);
        return;
    }

    const auto displayId = display->getPhysicalId();
    ALOGD("Setting power mode %d on display %s", mode, to_string(displayId).c_str());

    const auto currentModeOpt = display->getPowerMode();
    if (currentModeOpt == mode) {
        return;
    }

    const bool isInternalDisplay = mPhysicalDisplays.get(displayId)
                                           .transform(&PhysicalDisplay::isInternal)
                                           .value_or(false);

    const auto activeDisplay = getDisplayDeviceLocked(mActiveDisplayId);

    ALOGW_IF(display != activeDisplay && isInternalDisplay && activeDisplay &&
                     activeDisplay->isPoweredOn(),
             "Trying to change power mode on inactive display without powering off active display");

    display->setPowerMode(mode);

    const auto refreshRate = display->refreshRateSelector().getActiveMode().modePtr->getFps();
    if (!currentModeOpt || *currentModeOpt == hal::PowerMode::OFF) {
        // Turn on the display

        // Activate the display (which involves a modeset to the active mode) when the inner or
        // outer display of a foldable is powered on. This condition relies on the above
        // DisplayDevice::setPowerMode. If `display` and `activeDisplay` are the same display,
        // then the `activeDisplay->isPoweredOn()` below is true, such that the display is not
        // activated every time it is powered on.
        //
        // TODO(b/255635821): Remove the concept of active display.
        if (isInternalDisplay && (!activeDisplay || !activeDisplay->isPoweredOn())) {
            onActiveDisplayChangedLocked(activeDisplay.get(), *display);
        }

        if (displayId == mActiveDisplayId) {
            // TODO(b/281692563): Merge the syscalls. For now, keep uclamp in a separate syscall and
            // set it before SCHED_FIFO due to b/190237315.
            if (setSchedAttr(true) != NO_ERROR) {
                ALOGW("Failed to set uclamp.min after powering on active display: %s",
                      strerror(errno));
            }
            if (setSchedFifo(true) != NO_ERROR) {
                ALOGW("Failed to set SCHED_FIFO after powering on active display: %s",
                      strerror(errno));
            }
        }

        getHwComposer().setPowerMode(displayId, mode);
        if (mLastActiveMode) {
            ALOGI("Deferred active mode change pending, applying now");
            setDesiredActiveMode({mLastActiveMode.value()}, true);
            mLastActiveMode = std::nullopt;
        }
        if (displayId == mActiveDisplayId && mode != hal::PowerMode::DOZE_SUSPEND) {
            const bool enable =
                    mScheduler->getVsyncSchedule(displayId)->getPendingHardwareVsyncState();
            requestHardwareVsync(displayId, enable);

            mScheduler->enableSyntheticVsync(false);

            constexpr bool kAllowToEnable = true;
            mScheduler->resyncToHardwareVsync(displayId, kAllowToEnable, refreshRate);
        }

        mVisibleRegionsDirty = true;
        scheduleComposite(FrameHint::kActive);
    } else if (mode == hal::PowerMode::OFF) {
        // Turn off the display

        if (displayId == mActiveDisplayId) {
            if (const auto display = getActivatableDisplay()) {
                onActiveDisplayChangedLocked(activeDisplay.get(), *display);
            } else {
                if (setSchedFifo(false) != NO_ERROR) {
                    ALOGW("Failed to set SCHED_OTHER after powering off active display: %s",
                          strerror(errno));
                }
                if (setSchedAttr(false) != NO_ERROR) {
                    ALOGW("Failed set uclamp.min after powering off active display: %s",
                          strerror(errno));
                }

                if (*currentModeOpt != hal::PowerMode::DOZE_SUSPEND) {
                    mScheduler->disableHardwareVsync(displayId, true);
                    mScheduler->enableSyntheticVsync();
                }
            }
        }

        // Disable VSYNC before turning off the display.
        requestHardwareVsync(displayId, false);
        getHwComposer().setPowerMode(displayId, mode);

        mVisibleRegionsDirty = true;
        // from this point on, SF will stop drawing on this display
    } else if (mode == hal::PowerMode::DOZE || mode == hal::PowerMode::ON) {
        // Update display while dozing
        getHwComposer().setPowerMode(displayId, mode);
        if (displayId == mActiveDisplayId && *currentModeOpt == hal::PowerMode::DOZE_SUSPEND) {
            ALOGI("Force repainting for DOZE_SUSPEND -> DOZE or ON.");
            mVisibleRegionsDirty = true;
            scheduleRepaint();
            mScheduler->enableSyntheticVsync(false);
            mScheduler->resyncToHardwareVsync(displayId, true /* allowToEnable */, refreshRate);
        }
    } else if (mode == hal::PowerMode::DOZE_SUSPEND) {
        // Leave display going to doze
        if (displayId == mActiveDisplayId) {
            mScheduler->disableHardwareVsync(displayId, true);
            mScheduler->enableSyntheticVsync();
        }
        getHwComposer().setPowerMode(displayId, mode);
    } else {
        ALOGE("Attempting to set unknown power mode: %d\n", mode);
        getHwComposer().setPowerMode(displayId, mode);
    }

    /* QTI_BEGIN */
    if (display->isPrimary()) {
        mQtiSFExtnIntf->qtiFbScalingOnPowerChange(display);
    }
    /* QTI_END */

    if (displayId == mActiveDisplayId) {
        mTimeStats->setPowerMode(mode);
        mRefreshRateStats->setPowerMode(mode);
    }

    /* QTI_BEGIN */
    mQtiSFExtnIntf->qtiSetEarlyWakeUpConfig(display, mode, isInternalDisplay);
    /* QTI_END */

    mScheduler->setDisplayPowerMode(displayId, mode);

    ALOGD("Finished setting power mode %d on display %s", mode, to_string(displayId).c_str());
}

void SurfaceFlinger::setPowerMode(const sp<IBinder>& displayToken, int mode) {
    auto future = mScheduler->schedule([=]() FTL_FAKE_GUARD(mStateLock) FTL_FAKE_GUARD(
                                               kMainThreadContext) {
        const auto display = getDisplayDeviceLocked(displayToken);
        if (!display) {
            ALOGE("Attempt to set power mode %d for invalid display token %p", mode,
                  displayToken.get());
        } else if (display->isVirtual()) {
            ALOGW("Attempt to set power mode %d for virtual display", mode);
        } else {
            setPowerModeInternal(display, static_cast<hal::PowerMode>(mode));
        }
    });

    future.wait();
}

status_t SurfaceFlinger::doDump(int fd, const DumpArgs& args, bool asProto) {
    /* QTI_BEGIN */
    size_t numArgs = args.size();
    if (numArgs && ((args[0] == String16("--file")) ||
        (args[0] == String16("--allocated_buffers")))) {
        return mQtiSFExtnIntf->qtiDoDumpContinuous(fd, args);
    }
    /* QTI_END */
    std::string result;

    IPCThreadState* ipc = IPCThreadState::self();
    const int pid = ipc->getCallingPid();
    const int uid = ipc->getCallingUid();

    if ((uid != AID_SHELL) &&
            !PermissionCache::checkPermission(sDump, pid, uid)) {
        StringAppendF(&result, "Permission Denial: can't dump SurfaceFlinger from pid=%d, uid=%d\n",
                      pid, uid);
    } else {
        static const std::unordered_map<std::string, Dumper> dumpers = {
                {"--comp-displays"s, dumper(&SurfaceFlinger::dumpCompositionDisplays)},
                {"--display-id"s, dumper(&SurfaceFlinger::dumpDisplayIdentificationData)},
                {"--displays"s, dumper(&SurfaceFlinger::dumpDisplays)},
                {"--edid"s, argsDumper(&SurfaceFlinger::dumpRawDisplayIdentificationData)},
                {"--events"s, dumper(&SurfaceFlinger::dumpEvents)},
                {"--frametimeline"s, argsDumper(&SurfaceFlinger::dumpFrameTimeline)},
                {"--hwclayers"s, dumper(&SurfaceFlinger::dumpHwcLayersMinidumpLocked)},
                {"--latency"s, argsDumper(&SurfaceFlinger::dumpStatsLocked)},
                {"--latency-clear"s, argsDumper(&SurfaceFlinger::clearStatsLocked)},
                {"--list"s, dumper(&SurfaceFlinger::listLayersLocked)},
                {"--planner"s, argsDumper(&SurfaceFlinger::dumpPlannerInfo)},
                {"--scheduler"s, dumper(&SurfaceFlinger::dumpScheduler)},
                {"--timestats"s, protoDumper(&SurfaceFlinger::dumpTimeStats)},
                {"--vsync"s, dumper(&SurfaceFlinger::dumpVsync)},
                {"--wide-color"s, dumper(&SurfaceFlinger::dumpWideColorInfo)},
        };

        const auto flag = args.empty() ? ""s : std::string(String8(args[0]));

        // Traversal of drawing state must happen on the main thread.
        // Otherwise, SortedVector may have shared ownership during concurrent
        // traversals, which can result in use-after-frees.
        std::string compositionLayers;
        if (flag.size() == 0 && !asProto) {
            mScheduler
                ->schedule([&] {
                    StringAppendF(&compositionLayers, "Composition layers\n");
                    mDrawingState.traverseInZOrder([&](Layer* layer) {
                        auto* compositionState = layer->getCompositionState();
                        if (!compositionState || !compositionState->isVisible) return;

                        android::base::StringAppendF(&compositionLayers, "* Layer %p (%s)\n", layer,
                                                     layer->getDebugName() ? layer->getDebugName()
                                                                           : "<unknown>");
                        compositionState->dump(compositionLayers);
                    });
                })
                .get();
        }

        bool dumpLayers = true;
        {
            /* QTI_BEGIN */
            {
            /* QTI_END */
                TimedLock lock(mStateLock, s2ns(1), __func__);
                if (!lock.locked()) {
                    StringAppendF(&result, "Dumping without lock after timeout: %s (%d)\n",
                                strerror(-lock.status), lock.status);
                    ALOGW("Dumping without lock after timeout: %s (%d)",
                                strerror(-lock.status), lock.status);
                    /* QTI_BEGIN */
                    return NO_ERROR;
                    /* QTI_END */
                }
            /* QTI_BEGIN */
            }
            /* QTI_END */

            if (const auto it = dumpers.find(flag); it != dumpers.end()) {
                /* QTI_BEGIN */
                TimedLock lock(mStateLock, s2ns(1), __func__);
                if (lock.locked()) {
                   (it->second)(args, asProto, result);
                }
                /* QTI_END */
                dumpLayers = false;
            } else if (!asProto) {
                /* QTI_BEGIN */
                // selection of mini dumpsys (Format: adb shell dumpsys SurfaceFlinger --mini)
                if (numArgs && ((args[0] == String16("--mini")))) {
                    mQtiSFExtnIntf->qtiDumpMini(result);
                    dumpLayers = false;
                } else {
                    TimedLock lock(mStateLock, s2ns(1), __func__);
                    if (lock.locked()) {
                       dumpAllLocked(args, compositionLayers, result);
                    }
                }
                /* QTI_END */
            }
        }

        if (dumpLayers) {
            LayersTraceFileProto traceFileProto = mLayerTracing.createTraceFileProto();
            LayersTraceProto* layersTrace = traceFileProto.add_entry();
            LayersProto layersProto = dumpProtoFromMainThread();
            layersTrace->mutable_layers()->Swap(&layersProto);
            auto displayProtos = dumpDisplayProto();
            layersTrace->mutable_displays()->Swap(&displayProtos);

            if (asProto) {
                result.append(traceFileProto.SerializeAsString());
            } else {
                // Dump info that we need to access from the main thread
                const auto layerTree = LayerProtoParser::generateLayerTree(layersTrace->layers());
                result.append(LayerProtoParser::layerTreeToString(layerTree));
                result.append("\n");
                dumpOffscreenLayers(result);
            }
        }
    }
    write(fd, result.c_str(), result.size());
    return NO_ERROR;
}

status_t SurfaceFlinger::dumpCritical(int fd, const DumpArgs&, bool asProto) {
    return doDump(fd, DumpArgs(), asProto);
}

void SurfaceFlinger::listLayersLocked(std::string& result) const {
    mCurrentState.traverseInZOrder(
            [&](Layer* layer) { StringAppendF(&result, "%s\n", layer->getDebugName()); });
}

void SurfaceFlinger::dumpStatsLocked(const DumpArgs& args, std::string& result) const {
    StringAppendF(&result, "%" PRId64 "\n", getVsyncPeriodFromHWC());
    if (args.size() < 2) return;

    const auto name = String8(args[1]);
    mCurrentState.traverseInZOrder([&](Layer* layer) {
        if (layer->getName() == name.string()) {
            layer->dumpFrameStats(result);
        }
    });
}

void SurfaceFlinger::clearStatsLocked(const DumpArgs& args, std::string&) {
    const bool clearAll = args.size() < 2;
    const auto name = clearAll ? String8() : String8(args[1]);

    mCurrentState.traverse([&](Layer* layer) {
        if (clearAll || layer->getName() == name.string()) {
            layer->clearFrameStats();
        }
    });
}

void SurfaceFlinger::dumpTimeStats(const DumpArgs& args, bool asProto, std::string& result) const {
    mTimeStats->parseArgs(asProto, args, result);
}

void SurfaceFlinger::dumpFrameTimeline(const DumpArgs& args, std::string& result) const {
    mFrameTimeline->parseArgs(args, result);
}

void SurfaceFlinger::logFrameStats(TimePoint now) {
    static TimePoint sTimestamp = now;
    if (now - sTimestamp < 30min) return;
    sTimestamp = now;

    ATRACE_CALL();
    mDrawingState.traverse([&](Layer* layer) { layer->logFrameStats(); });
}

void SurfaceFlinger::appendSfConfigString(std::string& result) const {
    result.append(" [sf");

    StringAppendF(&result, " PRESENT_TIME_OFFSET=%" PRId64, dispSyncPresentTimeOffset);
    StringAppendF(&result, " FORCE_HWC_FOR_RBG_TO_YUV=%d", useHwcForRgbToYuv);
    StringAppendF(&result, " MAX_VIRT_DISPLAY_DIM=%zu",
                  getHwComposer().getMaxVirtualDisplayDimension());
    StringAppendF(&result, " RUNNING_WITHOUT_SYNC_FRAMEWORK=%d", !hasSyncFramework);
    StringAppendF(&result, " NUM_FRAMEBUFFER_SURFACE_BUFFERS=%" PRId64,
                  maxFrameBufferAcquiredBuffers);
    result.append("]");
}

void SurfaceFlinger::dumpScheduler(std::string& result) const {
    utils::Dumper dumper{result};

    mScheduler->dump(dumper);

    // TODO(b/241285876): Move to DisplayModeController.
    dumper.dump("debugDisplayModeSetByBackdoor"sv, mDebugDisplayModeSetByBackdoor);
    dumper.eol();

    mRefreshRateStats->dump(result);
    dumper.eol();

    mVsyncConfiguration->dump(result);
    StringAppendF(&result,
                  "         present offset: %9" PRId64 " ns\t        VSYNC period: %9" PRId64
                  " ns\n\n",
                  dispSyncPresentTimeOffset, getVsyncPeriodFromHWC());
}

void SurfaceFlinger::dumpEvents(std::string& result) const {
    mScheduler->dump(mAppConnectionHandle, result);
}

void SurfaceFlinger::dumpVsync(std::string& result) const {
    mScheduler->dumpVsync(result);
}

void SurfaceFlinger::dumpPlannerInfo(const DumpArgs& args, std::string& result) const {
    for (const auto& [token, display] : mDisplays) {
        const auto compositionDisplay = display->getCompositionDisplay();
        compositionDisplay->dumpPlannerInfo(args, result);
    }
}

void SurfaceFlinger::dumpCompositionDisplays(std::string& result) const {
    for (const auto& [token, display] : mDisplays) {
        display->getCompositionDisplay()->dump(result);
        result += '\n';
    }
}

void SurfaceFlinger::dumpDisplays(std::string& result) const {
    utils::Dumper dumper{result};

    for (const auto& [id, display] : mPhysicalDisplays) {
        utils::Dumper::Section section(dumper, ftl::Concat("Display ", id.value).str());

        display.snapshot().dump(dumper);

        if (const auto device = getDisplayDeviceLocked(id)) {
            device->dump(dumper);
        }
    }

    for (const auto& [token, display] : mDisplays) {
        if (display->isVirtual()) {
            const auto displayId = display->getId();
            utils::Dumper::Section section(dumper,
                                           ftl::Concat("Virtual Display ", displayId.value).str());
            display->dump(dumper);
        }
    }
}

void SurfaceFlinger::dumpDisplayIdentificationData(std::string& result) const {
    for (const auto& [token, display] : mDisplays) {
        const auto displayId = PhysicalDisplayId::tryCast(display->getId());
        if (!displayId) {
            continue;
        }
        const auto hwcDisplayId = getHwComposer().fromPhysicalDisplayId(*displayId);
        if (!hwcDisplayId) {
            continue;
        }

        StringAppendF(&result,
                      "Display %s (HWC display %" PRIu64 "): ", to_string(*displayId).c_str(),
                      *hwcDisplayId);
        uint8_t port;
        DisplayIdentificationData data;
        if (!getHwComposer().getDisplayIdentificationData(*hwcDisplayId, &port, &data)) {
            result.append("no identification data\n");
            continue;
        }

        if (!isEdid(data)) {
            result.append("unknown identification data\n");
            continue;
        }

        const auto edid = parseEdid(data);
        if (!edid) {
            result.append("invalid EDID\n");
            continue;
        }

        StringAppendF(&result, "port=%u pnpId=%s displayName=\"", port, edid->pnpId.data());
        result.append(edid->displayName.data(), edid->displayName.length());
        result.append("\"\n");
    }
}

void SurfaceFlinger::dumpRawDisplayIdentificationData(const DumpArgs& args,
                                                      std::string& result) const {
    hal::HWDisplayId hwcDisplayId;
    uint8_t port;
    DisplayIdentificationData data;

    if (args.size() > 1 && base::ParseUint(String8(args[1]), &hwcDisplayId) &&
        getHwComposer().getDisplayIdentificationData(hwcDisplayId, &port, &data)) {
        result.append(reinterpret_cast<const char*>(data.data()), data.size());
    }
}

void SurfaceFlinger::dumpWideColorInfo(std::string& result) const {
    StringAppendF(&result, "Device supports wide color: %d\n", mSupportsWideColor);
    StringAppendF(&result, "Device uses color management: %d\n", useColorManagement);
    StringAppendF(&result, "DisplayColorSetting: %s\n",
                  decodeDisplayColorSetting(mDisplayColorSetting).c_str());

    // TODO: print out if wide-color mode is active or not

    for (const auto& [id, display] : mPhysicalDisplays) {
        StringAppendF(&result, "Display %s color modes:\n", to_string(id).c_str());
        for (const auto mode : display.snapshot().colorModes()) {
            StringAppendF(&result, "    %s (%d)\n", decodeColorMode(mode).c_str(), mode);
        }

        if (const auto display = getDisplayDeviceLocked(id)) {
            ui::ColorMode currentMode = display->getCompositionDisplay()->getState().colorMode;
            StringAppendF(&result, "    Current color mode: %s (%d)\n",
                          decodeColorMode(currentMode).c_str(), currentMode);
        }
    }
    result.append("\n");
}

LayersProto SurfaceFlinger::dumpDrawingStateProto(uint32_t traceFlags) const {
    std::unordered_set<uint64_t> stackIdsToSkip;

    // Determine if virtual layers display should be skipped
    if ((traceFlags & LayerTracing::TRACE_VIRTUAL_DISPLAYS) == 0) {
        for (const auto& [_, display] : FTL_FAKE_GUARD(mStateLock, mDisplays)) {
            if (display->isVirtual()) {
                stackIdsToSkip.insert(display->getLayerStack().id);
            }
        }
    }

    if (mLegacyFrontEndEnabled) {
        LayersProto layersProto;
        for (const sp<Layer>& layer : mDrawingState.layersSortedByZ) {
            if (stackIdsToSkip.find(layer->getLayerStack().id) != stackIdsToSkip.end()) {
                continue;
            }
            layer->writeToProto(layersProto, traceFlags);
        }
        return layersProto;
    }

    return LayerProtoFromSnapshotGenerator(mLayerSnapshotBuilder, mFrontEndDisplayInfos,
                                           mLegacyLayers, traceFlags)
            .generate(mLayerHierarchyBuilder.getHierarchy());
}

google::protobuf::RepeatedPtrField<DisplayProto> SurfaceFlinger::dumpDisplayProto() const {
    google::protobuf::RepeatedPtrField<DisplayProto> displays;
    for (const auto& [_, display] : FTL_FAKE_GUARD(mStateLock, mDisplays)) {
        DisplayProto* displayProto = displays.Add();
        displayProto->set_id(display->getId().value);
        displayProto->set_name(display->getDisplayName());
        displayProto->set_layer_stack(display->getLayerStack().id);
        LayerProtoHelper::writeSizeToProto(display->getWidth(), display->getHeight(),
                                           [&]() { return displayProto->mutable_size(); });
        LayerProtoHelper::writeToProto(display->getLayerStackSpaceRect(), [&]() {
            return displayProto->mutable_layer_stack_space_rect();
        });
        LayerProtoHelper::writeTransformToProto(display->getTransform(),
                                                displayProto->mutable_transform());
        displayProto->set_is_virtual(display->isVirtual());
    }
    return displays;
}

void SurfaceFlinger::dumpHwc(std::string& result) const {
    getHwComposer().dump(result);
}

void SurfaceFlinger::dumpOffscreenLayersProto(LayersProto& layersProto, uint32_t traceFlags) const {
    // Add a fake invisible root layer to the proto output and parent all the offscreen layers to
    // it.
    LayerProto* rootProto = layersProto.add_layers();
    const int32_t offscreenRootLayerId = INT32_MAX - 2;
    rootProto->set_id(offscreenRootLayerId);
    rootProto->set_name("Offscreen Root");
    rootProto->set_parent(-1);

    for (Layer* offscreenLayer : mOffscreenLayers) {
        // Add layer as child of the fake root
        rootProto->add_children(offscreenLayer->sequence);

        // Add layer
        LayerProto* layerProto = offscreenLayer->writeToProto(layersProto, traceFlags);
        layerProto->set_parent(offscreenRootLayerId);
    }
}

LayersProto SurfaceFlinger::dumpProtoFromMainThread(uint32_t traceFlags) {
    return mScheduler->schedule([=] { return dumpDrawingStateProto(traceFlags); }).get();
}

void SurfaceFlinger::dumpOffscreenLayers(std::string& result) {
    auto future = mScheduler->schedule([this] {
        std::string result;
        for (Layer* offscreenLayer : mOffscreenLayers) {
            offscreenLayer->traverse(LayerVector::StateSet::Drawing,
                                     [&](Layer* layer) { layer->dumpOffscreenDebugInfo(result); });
        }
        return result;
    });

    result.append("Offscreen Layers:\n");
    result.append(future.get());
}

void SurfaceFlinger::dumpHwcLayersMinidumpLocked(std::string& result) const {
    for (const auto& [token, display] : mDisplays) {
        const auto displayId = HalDisplayId::tryCast(display->getId());
        if (!displayId) {
            continue;
        }

        StringAppendF(&result, "Display %s (%s) HWC layers:\n", to_string(*displayId).c_str(),
                      displayId == mActiveDisplayId ? "active" : "inactive");
        Layer::miniDumpHeader(result);

        const DisplayDevice& ref = *display;
        mDrawingState.traverseInZOrder([&](Layer* layer) { layer->miniDump(result, ref); });
        result.append("\n");
    }
}

void SurfaceFlinger::dumpAllLocked(const DumpArgs& args, const std::string& compositionLayers,
                                   std::string& result) const {
    const bool colorize = !args.empty() && args[0] == String16("--color");
    Colorizer colorizer(colorize);

    // figure out if we're stuck somewhere
    const nsecs_t now = systemTime();
    const nsecs_t inTransaction(mDebugInTransaction);
    nsecs_t inTransactionDuration = (inTransaction) ? now-inTransaction : 0;

    /*
     * Dump library configuration.
     */

    colorizer.bold(result);
    result.append("Build configuration:");
    colorizer.reset(result);
    appendSfConfigString(result);
    result.append("\n");

    result.append("\nDisplay identification data:\n");
    dumpDisplayIdentificationData(result);

    result.append("\nWide-Color information:\n");
    dumpWideColorInfo(result);

    colorizer.bold(result);
    result.append("Sync configuration: ");
    colorizer.reset(result);
    result.append(SyncFeatures::getInstance().toString());
    result.append("\n\n");

    colorizer.bold(result);
    result.append("Scheduler:\n");
    colorizer.reset(result);
    dumpScheduler(result);
    dumpEvents(result);
    dumpVsync(result);
    result.append("\n");

    /*
     * Dump the visible layer list
     */
    colorizer.bold(result);
    StringAppendF(&result, "Visible layers (count = %zu)\n", mNumLayers.load());
    colorizer.reset(result);

    result.append(compositionLayers);

    colorizer.bold(result);
    StringAppendF(&result, "Displays (%zu entries)\n", mDisplays.size());
    colorizer.reset(result);
    dumpDisplays(result);
    dumpCompositionDisplays(result);
    result.push_back('\n');

    mCompositionEngine->dump(result);

    /*
     * Dump SurfaceFlinger global state
     */

    colorizer.bold(result);
    result.append("SurfaceFlinger global state:\n");
    colorizer.reset(result);

    getRenderEngine().dump(result);

    result.append("ClientCache state:\n");
    ClientCache::getInstance().dump(result);
    DebugEGLImageTracker::getInstance()->dump(result);

    if (const auto display = getDefaultDisplayDeviceLocked()) {
        display->getCompositionDisplay()->getState().undefinedRegion.dump(result,
                                                                          "undefinedRegion");
        StringAppendF(&result, "  orientation=%s, isPoweredOn=%d\n",
                      toCString(display->getOrientation()), display->isPoweredOn());
    }
    StringAppendF(&result, "  transaction-flags         : %08x\n", mTransactionFlags.load());

    if (const auto display = getDefaultDisplayDeviceLocked()) {
        std::string fps, xDpi, yDpi;
        if (const auto activeModePtr =
                    display->refreshRateSelector().getActiveMode().modePtr.get()) {
            fps = to_string(activeModePtr->getFps());

            const auto dpi = activeModePtr->getDpi();
            xDpi = base::StringPrintf("%.2f", dpi.x);
            yDpi = base::StringPrintf("%.2f", dpi.y);
        } else {
            fps = "unknown";
            xDpi = "unknown";
            yDpi = "unknown";
        }
        StringAppendF(&result,
                      "  refresh-rate              : %s\n"
                      "  x-dpi                     : %s\n"
                      "  y-dpi                     : %s\n",
                      fps.c_str(), xDpi.c_str(), yDpi.c_str());
    }

    StringAppendF(&result, "  transaction time: %f us\n", inTransactionDuration / 1000.0);

    /*
     * Tracing state
     */
    mLayerTracing.dump(result);

    result.append("\nTransaction tracing: ");
    if (mTransactionTracing) {
        result.append("enabled\n");
        mTransactionTracing->dump(result);
    } else {
        result.append("disabled\n");
    }
    result.push_back('\n');

    dumpHwcLayersMinidumpLocked(result);

    {
        DumpArgs plannerArgs;
        plannerArgs.add(); // first argument is ignored
        plannerArgs.add(String16("--layers"));
        dumpPlannerInfo(plannerArgs, result);
    }

    /*
     * Dump HWComposer state
     */
    colorizer.bold(result);
    result.append("h/w composer state:\n");
    colorizer.reset(result);
    const bool hwcDisabled = mDebugDisableHWC || mDebugFlashDelay;
    StringAppendF(&result, "  h/w composer %s\n", hwcDisabled ? "disabled" : "enabled");
    dumpHwc(result);

    /*
     * Dump gralloc state
     */
    const GraphicBufferAllocator& alloc(GraphicBufferAllocator::get());
    alloc.dump(result);

    /*
     * Dump flag/property manager state
     */
    mFlagManager.dump(result);

    result.append(mTimeStats->miniDump());
    result.append("\n");

    result.append("Window Infos:\n");
    auto windowInfosDebug = mWindowInfosListenerInvoker->getDebugInfo();
    StringAppendF(&result, "  max send vsync id: %" PRId64 "\n",
                  ftl::to_underlying(windowInfosDebug.maxSendDelayVsyncId));
    StringAppendF(&result, "  max send delay (ns): %" PRId64 " ns\n",
                  windowInfosDebug.maxSendDelayDuration);
    StringAppendF(&result, "  unsent messages: %zu\n", windowInfosDebug.pendingMessageCount);
    result.append("\n");
}

mat4 SurfaceFlinger::calculateColorMatrix(float saturation) {
    if (saturation == 1) {
        return mat4();
    }

    float3 luminance{0.213f, 0.715f, 0.072f};
    luminance *= 1.0f - saturation;
    mat4 saturationMatrix = mat4(vec4{luminance.r + saturation, luminance.r, luminance.r, 0.0f},
                                 vec4{luminance.g, luminance.g + saturation, luminance.g, 0.0f},
                                 vec4{luminance.b, luminance.b, luminance.b + saturation, 0.0f},
                                 vec4{0.0f, 0.0f, 0.0f, 1.0f});
    return saturationMatrix;
}

void SurfaceFlinger::updateColorMatrixLocked() {
    mat4 colorMatrix =
            mClientColorMatrix * calculateColorMatrix(mGlobalSaturationFactor) * mDaltonizer();

    if (mCurrentState.colorMatrix != colorMatrix) {
        mCurrentState.colorMatrix = colorMatrix;
        mCurrentState.colorMatrixChanged = true;
        setTransactionFlags(eTransactionNeeded);
    }
}

status_t SurfaceFlinger::CheckTransactCodeCredentials(uint32_t code) {
#pragma clang diagnostic push
#pragma clang diagnostic error "-Wswitch-enum"
    switch (static_cast<ISurfaceComposerTag>(code)) {
        // These methods should at minimum make sure that the client requested
        // access to SF.
        case GET_HDR_CAPABILITIES:
        case GET_AUTO_LOW_LATENCY_MODE_SUPPORT:
        case GET_GAME_CONTENT_TYPE_SUPPORT:
        case ACQUIRE_FRAME_RATE_FLEXIBILITY_TOKEN: {
            // OVERRIDE_HDR_TYPES is used by CTS tests, which acquire the necessary
            // permission dynamically. Don't use the permission cache for this check.
            bool usePermissionCache = code != OVERRIDE_HDR_TYPES;
            if (!callingThreadHasUnscopedSurfaceFlingerAccess(usePermissionCache)) {
                IPCThreadState* ipc = IPCThreadState::self();
                ALOGE("Permission Denial: can't access SurfaceFlinger pid=%d, uid=%d",
                        ipc->getCallingPid(), ipc->getCallingUid());
                return PERMISSION_DENIED;
            }
            return OK;
        }
        // The following calls are currently used by clients that do not
        // request necessary permissions. However, they do not expose any secret
        // information, so it is OK to pass them.
        case GET_ACTIVE_COLOR_MODE:
        case GET_ACTIVE_DISPLAY_MODE:
        case GET_DISPLAY_COLOR_MODES:
        case GET_DISPLAY_MODES:
        // Calling setTransactionState is safe, because you need to have been
        // granted a reference to Client* and Handle* to do anything with it.
        case SET_TRANSACTION_STATE: {
            // This is not sensitive information, so should not require permission control.
            return OK;
        }
        case BOOT_FINISHED:
        // Used by apps to hook Choreographer to SurfaceFlinger.
        case CREATE_DISPLAY_EVENT_CONNECTION:
        case CREATE_CONNECTION:
        case CREATE_DISPLAY:
        case DESTROY_DISPLAY:
        case GET_PRIMARY_PHYSICAL_DISPLAY_ID:
        case GET_PHYSICAL_DISPLAY_IDS:
        case GET_PHYSICAL_DISPLAY_TOKEN:
        case AUTHENTICATE_SURFACE:
        case SET_POWER_MODE:
        case GET_SUPPORTED_FRAME_TIMESTAMPS:
        case GET_DISPLAY_STATE:
        case GET_DISPLAY_STATS:
        case GET_STATIC_DISPLAY_INFO:
        case GET_DYNAMIC_DISPLAY_INFO:
        case GET_DISPLAY_NATIVE_PRIMARIES:
        case SET_ACTIVE_COLOR_MODE:
        case SET_BOOT_DISPLAY_MODE:
        case CLEAR_BOOT_DISPLAY_MODE:
        case GET_BOOT_DISPLAY_MODE_SUPPORT:
        case SET_AUTO_LOW_LATENCY_MODE:
        case SET_GAME_CONTENT_TYPE:
        case CAPTURE_LAYERS:
        case CAPTURE_DISPLAY:
        case CAPTURE_DISPLAY_BY_ID:
        case CLEAR_ANIMATION_FRAME_STATS:
        case GET_ANIMATION_FRAME_STATS:
        case OVERRIDE_HDR_TYPES:
        case ON_PULL_ATOM:
        case ENABLE_VSYNC_INJECTIONS:
        case INJECT_VSYNC:
        case GET_LAYER_DEBUG_INFO:
        case GET_COLOR_MANAGEMENT:
        case GET_COMPOSITION_PREFERENCE:
        case GET_DISPLAYED_CONTENT_SAMPLING_ATTRIBUTES:
        case SET_DISPLAY_CONTENT_SAMPLING_ENABLED:
        case GET_DISPLAYED_CONTENT_SAMPLE:
        case GET_PROTECTED_CONTENT_SUPPORT:
        case IS_WIDE_COLOR_DISPLAY:
        case ADD_REGION_SAMPLING_LISTENER:
        case REMOVE_REGION_SAMPLING_LISTENER:
        case ADD_FPS_LISTENER:
        case REMOVE_FPS_LISTENER:
        case ADD_TUNNEL_MODE_ENABLED_LISTENER:
        case REMOVE_TUNNEL_MODE_ENABLED_LISTENER:
        case ADD_WINDOW_INFOS_LISTENER:
        case REMOVE_WINDOW_INFOS_LISTENER:
        case SET_DESIRED_DISPLAY_MODE_SPECS:
        case GET_DESIRED_DISPLAY_MODE_SPECS:
        case GET_DISPLAY_BRIGHTNESS_SUPPORT:
        case SET_DISPLAY_BRIGHTNESS:
        case ADD_HDR_LAYER_INFO_LISTENER:
        case REMOVE_HDR_LAYER_INFO_LISTENER:
        case NOTIFY_POWER_BOOST:
        case SET_GLOBAL_SHADOW_SETTINGS:
        case GET_DISPLAY_DECORATION_SUPPORT:
        case SET_FRAME_RATE:
        case SET_OVERRIDE_FRAME_RATE:
        case SET_FRAME_TIMELINE_INFO:
        case ADD_TRANSACTION_TRACE_LISTENER:
        case GET_GPU_CONTEXT_PRIORITY:
        case GET_MAX_ACQUIRED_BUFFER_COUNT:
            LOG_FATAL("Deprecated opcode: %d, migrated to AIDL", code);
            return PERMISSION_DENIED;
    }

    // These codes are used for the IBinder protocol to either interrogate the recipient
    // side of the transaction for its canonical interface descriptor or to dump its state.
    // We let them pass by default.
    if (code == IBinder::INTERFACE_TRANSACTION || code == IBinder::DUMP_TRANSACTION ||
        code == IBinder::PING_TRANSACTION || code == IBinder::SHELL_COMMAND_TRANSACTION ||
        code == IBinder::SYSPROPS_TRANSACTION) {
        return OK;
    }
    // Numbers from 1000 to 1042 and 20000 to 20002 are currently used for backdoors. The code
    // in onTransact verifies that the user is root, and has access to use SF.
    if ((code >= 1000 && code <= 1042) /* QTI_BEGIN */ ||
        (code >= 20000 && code <= 20002) /* QTI_END */) {
        ALOGV("Accessing SurfaceFlinger through backdoor code: %u", code);
        return OK;
    }
    ALOGE("Permission Denial: SurfaceFlinger did not recognize request code: %u", code);
    return PERMISSION_DENIED;
#pragma clang diagnostic pop
}

status_t SurfaceFlinger::onTransact(uint32_t code, const Parcel& data, Parcel* reply,
                                    uint32_t flags) {
    if (const status_t error = CheckTransactCodeCredentials(code); error != OK) {
        return error;
    }

    status_t err = BnSurfaceComposer::onTransact(code, data, reply, flags);
    if (err == UNKNOWN_TRANSACTION || err == PERMISSION_DENIED) {
        CHECK_INTERFACE(ISurfaceComposer, data, reply);
        IPCThreadState* ipc = IPCThreadState::self();
        const int uid = ipc->getCallingUid();
        if (CC_UNLIKELY(uid != AID_SYSTEM
                && !PermissionCache::checkCallingPermission(sHardwareTest))) {
            const int pid = ipc->getCallingPid();
            ALOGE("Permission Denial: "
                    "can't access SurfaceFlinger pid=%d, uid=%d", pid, uid);
            return PERMISSION_DENIED;
        }
        int n;
        switch (code) {
            case 1000: // Unused.
            case 1001:
                return NAME_NOT_FOUND;
            case 1002: // Toggle flashing on surface damage.
                if (const int delay = data.readInt32(); delay > 0) {
                    mDebugFlashDelay = delay;
                } else {
                    mDebugFlashDelay = mDebugFlashDelay ? 0 : 1;
                }
                scheduleRepaint();
                return NO_ERROR;
            case 1004: // Force composite ahead of next VSYNC.
            case 1006:
                scheduleComposite(FrameHint::kActive);
                return NO_ERROR;
            case 1005: { // Force commit ahead of next VSYNC.
                Mutex::Autolock lock(mStateLock);
                setTransactionFlags(eTransactionNeeded | eDisplayTransactionNeeded |
                                    eTraversalNeeded);
                return NO_ERROR;
            }
            case 1007: // Unused.
                return NAME_NOT_FOUND;
            case 1008: // Toggle forced GPU composition.
                mDebugDisableHWC = data.readInt32() != 0;
                scheduleRepaint();
                return NO_ERROR;
            case 1009: // Toggle use of transform hint.
                mDebugDisableTransformHint = data.readInt32() != 0;
                scheduleRepaint();
                return NO_ERROR;
            case 1010: // Interrogate.
                reply->writeInt32(0);
                reply->writeInt32(0);
                reply->writeInt32(mDebugFlashDelay);
                reply->writeInt32(0);
                reply->writeInt32(mDebugDisableHWC);
                return NO_ERROR;
            case 1013: // Unused.
                return NAME_NOT_FOUND;
            case 1014: {
                Mutex::Autolock _l(mStateLock);
                // daltonize
                n = data.readInt32();
                switch (n % 10) {
                    case 1:
                        mDaltonizer.setType(ColorBlindnessType::Protanomaly);
                        break;
                    case 2:
                        mDaltonizer.setType(ColorBlindnessType::Deuteranomaly);
                        break;
                    case 3:
                        mDaltonizer.setType(ColorBlindnessType::Tritanomaly);
                        break;
                    default:
                        mDaltonizer.setType(ColorBlindnessType::None);
                        break;
                }
                if (n >= 10) {
                    mDaltonizer.setMode(ColorBlindnessMode::Correction);
                } else {
                    mDaltonizer.setMode(ColorBlindnessMode::Simulation);
                }

                updateColorMatrixLocked();
                return NO_ERROR;
            }
            case 1015: {
                Mutex::Autolock _l(mStateLock);
                // apply a color matrix
                n = data.readInt32();
                if (n) {
                    // color matrix is sent as a column-major mat4 matrix
                    for (size_t i = 0 ; i < 4; i++) {
                        for (size_t j = 0; j < 4; j++) {
                            mClientColorMatrix[i][j] = data.readFloat();
                        }
                    }
                } else {
                    mClientColorMatrix = mat4();
                }

                // Check that supplied matrix's last row is {0,0,0,1} so we can avoid
                // the division by w in the fragment shader
                float4 lastRow(transpose(mClientColorMatrix)[3]);
                if (any(greaterThan(abs(lastRow - float4{0, 0, 0, 1}), float4{1e-4f}))) {
                    ALOGE("The color transform's last row must be (0, 0, 0, 1)");
                }

                updateColorMatrixLocked();
                return NO_ERROR;
            }
            case 1016: { // Unused.
                return NAME_NOT_FOUND;
            }
            case 1017: {
                n = data.readInt32();
                mForceFullDamage = n != 0;
                return NO_ERROR;
            }
            case 1018: { // Modify Choreographer's duration
                n = data.readInt32();
                mScheduler->setDuration(mAppConnectionHandle, std::chrono::nanoseconds(n), 0ns);
                return NO_ERROR;
            }
            case 1019: { // Modify SurfaceFlinger's duration
                n = data.readInt32();
                mScheduler->setDuration(mSfConnectionHandle, std::chrono::nanoseconds(n), 0ns);
                return NO_ERROR;
            }
            case 1020: { // Unused
                return NAME_NOT_FOUND;
            }
            case 1021: { // Disable HWC virtual displays
                const bool enable = data.readInt32() != 0;
                static_cast<void>(
                        mScheduler->schedule([this, enable] { enableHalVirtualDisplays(enable); }));
                return NO_ERROR;
            }
            case 1022: { // Set saturation boost
                Mutex::Autolock _l(mStateLock);
                mGlobalSaturationFactor = std::max(0.0f, std::min(data.readFloat(), 2.0f));

                updateColorMatrixLocked();
                return NO_ERROR;
            }
            case 1023: { // Set color mode.
                mDisplayColorSetting = static_cast<DisplayColorSetting>(data.readInt32());

                if (int32_t colorMode; data.readInt32(&colorMode) == NO_ERROR) {
                    mForceColorMode = static_cast<ui::ColorMode>(colorMode);
                }
                scheduleRepaint();
                return NO_ERROR;
            }
            // Deprecate, use 1030 to check whether the device is color managed.
            case 1024: {
                return NAME_NOT_FOUND;
            }
            case 1025: { // Set layer tracing
                n = data.readInt32();
                bool tracingEnabledChanged;
                if (n == 1) {
                    int64_t fixedStartingTime = data.readInt64();
                    ALOGD("LayerTracing enabled");
                    tracingEnabledChanged = mLayerTracing.enable();
                    if (tracingEnabledChanged) {
                        const TimePoint startingTime = fixedStartingTime
                                ? TimePoint::fromNs(fixedStartingTime)
                                : TimePoint::now();

                        mScheduler
                                ->schedule([this, startingTime]() FTL_FAKE_GUARD(
                                                   mStateLock) FTL_FAKE_GUARD(kMainThreadContext) {
                                    constexpr bool kVisibleRegionDirty = true;
                                    addToLayerTracing(kVisibleRegionDirty, startingTime,
                                                      mLastCommittedVsyncId);
                                })
                                .wait();
                    }
                } else if (n == 2) {
                    std::string filename = std::string(data.readCString());
                    ALOGD("LayerTracing disabled. Trace wrote to %s", filename.c_str());
                    tracingEnabledChanged = mLayerTracing.disable(filename.c_str());
                } else {
                    ALOGD("LayerTracing disabled");
                    tracingEnabledChanged = mLayerTracing.disable();
                }
                mTracingEnabledChanged = tracingEnabledChanged;
                reply->writeInt32(NO_ERROR);
                return NO_ERROR;
            }
            case 1026: { // Get layer tracing status
                reply->writeBool(mLayerTracing.isEnabled());
                return NO_ERROR;
            }
            // Is a DisplayColorSetting supported?
            case 1027: {
                const auto display = getDefaultDisplayDevice();
                if (!display) {
                    return NAME_NOT_FOUND;
                }

                DisplayColorSetting setting = static_cast<DisplayColorSetting>(data.readInt32());
                switch (setting) {
                    case DisplayColorSetting::kManaged:
                        reply->writeBool(useColorManagement);
                        break;
                    case DisplayColorSetting::kUnmanaged:
                        reply->writeBool(true);
                        break;
                    case DisplayColorSetting::kEnhanced:
                        reply->writeBool(display->hasRenderIntent(RenderIntent::ENHANCE));
                        break;
                    default: // vendor display color setting
                        reply->writeBool(
                                display->hasRenderIntent(static_cast<RenderIntent>(setting)));
                        break;
                }
                return NO_ERROR;
            }
            case 1028: { // Unused.
                return NAME_NOT_FOUND;
            }
            // Set buffer size for SF tracing (value in KB)
            case 1029: {
                n = data.readInt32();
                if (n <= 0 || n > MAX_TRACING_MEMORY) {
                    ALOGW("Invalid buffer size: %d KB", n);
                    reply->writeInt32(BAD_VALUE);
                    return BAD_VALUE;
                }

                ALOGD("Updating trace buffer to %d KB", n);
                mLayerTracing.setBufferSize(n * 1024);
                reply->writeInt32(NO_ERROR);
                return NO_ERROR;
            }
            // Is device color managed?
            case 1030: {
                reply->writeBool(useColorManagement);
                return NO_ERROR;
            }
            // Override default composition data space
            // adb shell service call SurfaceFlinger 1031 i32 1 DATASPACE_NUMBER DATASPACE_NUMBER \
            // && adb shell stop zygote && adb shell start zygote
            // to restore: adb shell service call SurfaceFlinger 1031 i32 0 && \
            // adb shell stop zygote && adb shell start zygote
            case 1031: {
                Mutex::Autolock _l(mStateLock);
                n = data.readInt32();
                if (n) {
                    n = data.readInt32();
                    if (n) {
                        Dataspace dataspace = static_cast<Dataspace>(n);
                        if (!validateCompositionDataspace(dataspace)) {
                            return BAD_VALUE;
                        }
                        mDefaultCompositionDataspace = dataspace;
                    }
                    n = data.readInt32();
                    if (n) {
                        Dataspace dataspace = static_cast<Dataspace>(n);
                        if (!validateCompositionDataspace(dataspace)) {
                            return BAD_VALUE;
                        }
                        mWideColorGamutCompositionDataspace = dataspace;
                    }
                } else {
                    // restore composition data space.
                    mDefaultCompositionDataspace = defaultCompositionDataspace;
                    mWideColorGamutCompositionDataspace = wideColorGamutCompositionDataspace;
                }
                return NO_ERROR;
            }
            // Set trace flags
            case 1033: {
                n = data.readUint32();
                ALOGD("Updating trace flags to 0x%x", n);
                mLayerTracing.setTraceFlags(n);
                reply->writeInt32(NO_ERROR);
                return NO_ERROR;
            }
            case 1034: {
                auto future = mScheduler->schedule(
                        [&]() FTL_FAKE_GUARD(mStateLock) FTL_FAKE_GUARD(kMainThreadContext) {
                            switch (n = data.readInt32()) {
                                case 0:
                                case 1:
                                    enableRefreshRateOverlay(static_cast<bool>(n));
                                    break;
                                default:
                                    reply->writeBool(isRefreshRateOverlayEnabled());
                            }
                        });

                future.wait();
                return NO_ERROR;
            }
            case 1035: {
                const int modeId = data.readInt32();

                const auto display = [&]() -> sp<IBinder> {
                    uint64_t value;
                    if (data.readUint64(&value) != NO_ERROR) {
                        return getDefaultDisplayDevice()->getDisplayToken().promote();
                    }

                    if (const auto id = DisplayId::fromValue<PhysicalDisplayId>(value)) {
                        return getPhysicalDisplayToken(*id);
                    }

                    ALOGE("Invalid physical display ID");
                    return nullptr;
                }();

                /* QTI_BEGIN */
                if (mQtiSFExtnIntf->qtiIsSupportedConfigSwitch(display, modeId) != NO_ERROR) {
                    return BAD_VALUE;
                }
                /* QTI_END */

                mDebugDisplayModeSetByBackdoor = false;
                const status_t result = setActiveModeFromBackdoor(display, DisplayModeId{modeId});
                if (result == NO_ERROR) {
                    mDebugDisplayModeSetByBackdoor = true;
                    /* QTI_BEGIN */
                    ATRACE_NAME(std::string("ModeSwitch " + std::to_string(modeId)).c_str());
                    /* QTI_END */
                }

                mDebugDisplayModeSetByBackdoor = result == NO_ERROR;
                return result;
            }
            // Turn on/off frame rate flexibility mode. When turned on it overrides the display
            // manager frame rate policy a new policy which allows switching between all refresh
            // rates.
            case 1036: {
                if (data.readInt32() > 0) { // turn on
                    return mScheduler
                            ->schedule([this]() FTL_FAKE_GUARD(kMainThreadContext) {
                                const auto display =
                                        FTL_FAKE_GUARD(mStateLock, getDefaultDisplayDeviceLocked());

                                // This is a little racy, but not in a way that hurts anything. As
                                // we grab the defaultMode from the display manager policy, we could
                                // be setting a new display manager policy, leaving us using a stale
                                // defaultMode. The defaultMode doesn't matter for the override
                                // policy though, since we set allowGroupSwitching to true, so it's
                                // not a problem.
                                scheduler::RefreshRateSelector::OverridePolicy overridePolicy;
                                overridePolicy.defaultMode = display->refreshRateSelector()
                                                                     .getDisplayManagerPolicy()
                                                                     .defaultMode;
                                overridePolicy.allowGroupSwitching = true;
                                return setDesiredDisplayModeSpecsInternal(display, overridePolicy);
                            })
                            .get();
                } else { // turn off
                    return mScheduler
                            ->schedule([this]() FTL_FAKE_GUARD(kMainThreadContext) {
                                const auto display =
                                        FTL_FAKE_GUARD(mStateLock, getDefaultDisplayDeviceLocked());
                                return setDesiredDisplayModeSpecsInternal(
                                        display,
                                        scheduler::RefreshRateSelector::NoOverridePolicy{});
                            })
                            .get();
                }
            }
            // Inject a hotplug connected event for the primary display. This will deallocate and
            // reallocate the display state including framebuffers.
            case 1037: {
                const hal::HWDisplayId hwcId =
                        (Mutex::Autolock(mStateLock), getHwComposer().getPrimaryHwcDisplayId());

                onComposerHalHotplug(hwcId, hal::Connection::CONNECTED);
                return NO_ERROR;
            }
            // Modify the max number of display frames stored within FrameTimeline
            case 1038: {
                n = data.readInt32();
                if (n < 0 || n > MAX_ALLOWED_DISPLAY_FRAMES) {
                    ALOGW("Invalid max size. Maximum allowed is %d", MAX_ALLOWED_DISPLAY_FRAMES);
                    return BAD_VALUE;
                }
                if (n == 0) {
                    // restore to default
                    mFrameTimeline->reset();
                    return NO_ERROR;
                }
                mFrameTimeline->setMaxDisplayFrames(n);
                return NO_ERROR;
            }
            case 1039: {
                PhysicalDisplayId displayId = [&]() {
                    Mutex::Autolock lock(mStateLock);
                    return getDefaultDisplayDeviceLocked()->getPhysicalId();
                }();

                auto inUid = static_cast<uid_t>(data.readInt32());
                const auto refreshRate = data.readFloat();
                mScheduler->setPreferredRefreshRateForUid(FrameRateOverride{inUid, refreshRate});
                mScheduler->onFrameRateOverridesChanged(mAppConnectionHandle, displayId);
                return NO_ERROR;
            }
            // Toggle caching feature
            // First argument is an int32 - nonzero enables caching and zero disables caching
            // Second argument is an optional uint64 - if present, then limits enabling/disabling
            // caching to a particular physical display
            case 1040: {
                auto future = mScheduler->schedule([&] {
                    n = data.readInt32();
                    std::optional<PhysicalDisplayId> inputId = std::nullopt;
                    if (uint64_t inputDisplayId; data.readUint64(&inputDisplayId) == NO_ERROR) {
                        inputId = DisplayId::fromValue<PhysicalDisplayId>(inputDisplayId);
                        if (!inputId || getPhysicalDisplayToken(*inputId)) {
                            ALOGE("No display with id: %" PRIu64, inputDisplayId);
                            return NAME_NOT_FOUND;
                        }
                    }
                    {
                        Mutex::Autolock lock(mStateLock);
                        mLayerCachingEnabled = n != 0;
                        for (const auto& [_, display] : mDisplays) {
                            if (!inputId || *inputId == display->getPhysicalId()) {
                                display->enableLayerCaching(mLayerCachingEnabled);
                            }
                        }
                    }
                    return OK;
                });

                if (const status_t error = future.get(); error != OK) {
                    return error;
                }
                scheduleRepaint();
                return NO_ERROR;
            }
            case 1041: { // Transaction tracing
                if (mTransactionTracing) {
                    if (data.readInt32()) {
                        // Transaction tracing is always running but allow the user to temporarily
                        // increase the buffer when actively debugging.
                        mTransactionTracing->setBufferSize(
                                TransactionTracing::ACTIVE_TRACING_BUFFER_SIZE);
                    } else {
                        TransactionTraceWriter::getInstance().invoke("", /* overwrite= */ true);
                        mTransactionTracing->setBufferSize(
                                TransactionTracing::CONTINUOUS_TRACING_BUFFER_SIZE);
                    }
                }
                reply->writeInt32(NO_ERROR);
                return NO_ERROR;
            }
            case 1042: { // Write layers trace or transaction trace to file
                if (mTransactionTracing) {
                    mTransactionTracing->writeToFile();
                }
                if (mLayerTracingEnabled) {
                    mLayerTracing.writeToFile();
                }
                reply->writeInt32(NO_ERROR);
                return NO_ERROR;
            }
            /* QTI_BEGIN */
            case 20000: {
                uint64_t disp = 0;
                hal::PowerMode power_mode = hal::PowerMode::ON;
                int32_t tile_h_loc = -1;
                int32_t tile_v_loc = -1;
                if (data.readUint64(&disp) != NO_ERROR) {
                    err = BAD_TYPE;
                    ALOGE("Invalid 64-bit unsigned-int display id parameter.");
                    break;
                }
                int32_t mode = 0;
                if (data.readInt32(&mode) != NO_ERROR) {
                    err = BAD_TYPE;
                    ALOGE("Invalid 32-bit signed-int power mode parameter.");
                    break;
                }
                if (data.readInt32(&tile_h_loc) != NO_ERROR) {
                    tile_h_loc = -1;
                }
                if (data.readInt32(&tile_v_loc) != NO_ERROR) {
                    tile_v_loc = 0;
                }
                return mQtiSFExtnIntf->qtiBinderSetPowerMode(disp, mode, tile_h_loc, tile_v_loc);
            }
            case 20001: {
                uint64_t disp = 0;
                int32_t level = 0;
                int32_t tile_h_loc = -1;
                int32_t tile_v_loc = -1;
                if (data.readUint64(&disp) != NO_ERROR) {
                    err = BAD_TYPE;
                    ALOGE("Invalid 64-bit unsigned-int display id parameter.");
                    break;
                }
                if (data.readInt32(&level) != NO_ERROR) {
                    err = BAD_TYPE;
                    ALOGE("Invalid 32-bit signed-int brightess parameter.");
                    break;
                }
                if (data.readInt32(&tile_h_loc) != NO_ERROR) {
                    tile_h_loc = -1;
                }
                if (data.readInt32(&tile_v_loc) != NO_ERROR) {
                    tile_v_loc = 0;
                }
                return mQtiSFExtnIntf->qtiBinderSetPanelBrightnessTiled(disp, level, tile_h_loc,
                                                                        tile_v_loc);
            }
            case 20002: {
                uint64_t disp = 0;
                int32_t pref = 0;
                if (data.readUint64(&disp) != NO_ERROR) {
                    err = BAD_TYPE;
                    ALOGE("Invalid 64-bit unsigned-int display id parameter.");
                    break;
                }
                if (data.readInt32(&pref) != NO_ERROR) {
                    err = BAD_TYPE;
                    ALOGE("Invalid 32-bit signed-int wider-mode preference parameter.");
                    break;
                }
                return mQtiSFExtnIntf->qtiBinderSetWideModePreference(disp, pref);
            }
                /* QTI_END */
        }
    }
    return err;
}

void SurfaceFlinger::kernelTimerChanged(bool expired) {
    static bool updateOverlay =
            property_get_bool("debug.sf.kernel_idle_timer_update_overlay", true);
    if (!updateOverlay) return;

    // Update the overlay on the main thread to avoid race conditions with
    // RefreshRateSelector::getActiveMode
    static_cast<void>(mScheduler->schedule([=] {
        const auto display = FTL_FAKE_GUARD(mStateLock, getDefaultDisplayDeviceLocked());
        if (!display) {
            ALOGW("%s: default display is null", __func__);
            return;
        }
        if (!display->isRefreshRateOverlayEnabled()) return;

        const auto desiredActiveMode = display->getDesiredActiveMode();
        const std::optional<DisplayModeId> desiredModeId = desiredActiveMode
                ? std::make_optional(desiredActiveMode->modeOpt->modePtr->getId())

                : std::nullopt;

        const bool timerExpired = mKernelIdleTimerEnabled && expired;

        if (display->onKernelTimerChanged(desiredModeId, timerExpired)) {
            mScheduler->scheduleFrame();
        }
    }));
}

std::pair<std::optional<KernelIdleTimerController>, std::chrono::milliseconds>
SurfaceFlinger::getKernelIdleTimerProperties(DisplayId displayId) {
    const bool isKernelIdleTimerHwcSupported = getHwComposer().getComposer()->isSupported(
            android::Hwc2::Composer::OptionalFeature::KernelIdleTimer);
    const auto timeout = getIdleTimerTimeout(displayId);
    if (isKernelIdleTimerHwcSupported) {
        if (const auto id = PhysicalDisplayId::tryCast(displayId);
            getHwComposer().hasDisplayIdleTimerCapability(*id)) {
            // In order to decide if we can use the HWC api for idle timer
            // we query DisplayCapability::DISPLAY_IDLE_TIMER directly on the composer
            // without relying on hasDisplayCapability.
            // hasDisplayCapability relies on DisplayCapabilities
            // which are updated after we set the PowerMode::ON.
            // DISPLAY_IDLE_TIMER is a display driver property
            // and is available before the PowerMode::ON
            return {KernelIdleTimerController::HwcApi, timeout};
        }
        return {std::nullopt, timeout};
    }
    if (getKernelIdleTimerSyspropConfig(displayId)) {
        return {KernelIdleTimerController::Sysprop, timeout};
    }

    return {std::nullopt, timeout};
}

void SurfaceFlinger::updateKernelIdleTimer(std::chrono::milliseconds timeout,
                                           KernelIdleTimerController controller,
                                           PhysicalDisplayId displayId) {
    switch (controller) {
        case KernelIdleTimerController::HwcApi: {
            getHwComposer().setIdleTimerEnabled(displayId, timeout);
            break;
        }
        case KernelIdleTimerController::Sysprop: {
            base::SetProperty(KERNEL_IDLE_TIMER_PROP, timeout > 0ms ? "true" : "false");
            break;
        }
    }
}

void SurfaceFlinger::toggleKernelIdleTimer() {
    using KernelIdleTimerAction = scheduler::RefreshRateSelector::KernelIdleTimerAction;

    const auto display = getDefaultDisplayDeviceLocked();
    if (!display) {
        ALOGW("%s: default display is null", __func__);
        return;
    }

    // If the support for kernel idle timer is disabled for the active display,
    // don't do anything.
    const std::optional<KernelIdleTimerController> kernelIdleTimerController =
            display->refreshRateSelector().kernelIdleTimerController();
    if (!kernelIdleTimerController.has_value()) {
        return;
    }

    const KernelIdleTimerAction action = display->refreshRateSelector().getIdleTimerAction();

    switch (action) {
        case KernelIdleTimerAction::TurnOff:
            if (mKernelIdleTimerEnabled) {
                ATRACE_INT("KernelIdleTimer", 0);
                std::chrono::milliseconds constexpr kTimerDisabledTimeout = 0ms;
                updateKernelIdleTimer(kTimerDisabledTimeout, kernelIdleTimerController.value(),
                                      display->getPhysicalId());
                mKernelIdleTimerEnabled = false;
            }
            break;
        case KernelIdleTimerAction::TurnOn:
            if (!mKernelIdleTimerEnabled) {
                ATRACE_INT("KernelIdleTimer", 1);
                const std::chrono::milliseconds timeout =
                        display->refreshRateSelector().getIdleTimerTimeout();
                updateKernelIdleTimer(timeout, kernelIdleTimerController.value(),
                                      display->getPhysicalId());
                mKernelIdleTimerEnabled = true;
            }
            break;
    }
}

// A simple RAII class to disconnect from an ANativeWindow* when it goes out of scope
class WindowDisconnector {
public:
    WindowDisconnector(ANativeWindow* window, int api) : mWindow(window), mApi(api) {}
    ~WindowDisconnector() {
        native_window_api_disconnect(mWindow, mApi);
    }

private:
    ANativeWindow* mWindow;
    const int mApi;
};

static bool hasCaptureBlackoutContentPermission() {
    IPCThreadState* ipc = IPCThreadState::self();
    const int pid = ipc->getCallingPid();
    const int uid = ipc->getCallingUid();
    return uid == AID_GRAPHICS || uid == AID_SYSTEM ||
            PermissionCache::checkPermission(sCaptureBlackoutContent, pid, uid);
}

static status_t validateScreenshotPermissions(const CaptureArgs& captureArgs) {
    IPCThreadState* ipc = IPCThreadState::self();
    const int pid = ipc->getCallingPid();
    const int uid = ipc->getCallingUid();
    if (uid == AID_GRAPHICS || PermissionCache::checkPermission(sReadFramebuffer, pid, uid)) {
        return OK;
    }

    // If the caller doesn't have the correct permissions but is only attempting to screenshot
    // itself, we allow it to continue.
    if (captureArgs.uid == uid) {
        return OK;
    }

    ALOGE("Permission Denial: can't take screenshot pid=%d, uid=%d", pid, uid);
    return PERMISSION_DENIED;
}

status_t SurfaceFlinger::setSchedFifo(bool enabled) {
    static constexpr int kFifoPriority = 2;
    static constexpr int kOtherPriority = 0;

    struct sched_param param = {0};
    int sched_policy;
    if (enabled) {
        sched_policy = SCHED_FIFO;
        param.sched_priority = kFifoPriority;
    } else {
        sched_policy = SCHED_OTHER;
        param.sched_priority = kOtherPriority;
    }

    if (sched_setscheduler(0, sched_policy, &param) != 0) {
        return -errno;
    }

    return NO_ERROR;
}

status_t SurfaceFlinger::setSchedAttr(bool enabled) {
    static const unsigned int kUclampMin =
            base::GetUintProperty<unsigned int>("ro.surface_flinger.uclamp.min", 0U);

    if (!kUclampMin) {
        // uclamp.min set to 0 (default), skip setting
        return NO_ERROR;
    }

    // Currently, there is no wrapper in bionic: b/183240349.
    struct sched_attr {
        uint32_t size;
        uint32_t sched_policy;
        uint64_t sched_flags;
        int32_t sched_nice;
        uint32_t sched_priority;
        uint64_t sched_runtime;
        uint64_t sched_deadline;
        uint64_t sched_period;
        uint32_t sched_util_min;
        uint32_t sched_util_max;
    };

    sched_attr attr = {};
    attr.size = sizeof(attr);

    attr.sched_flags = (SCHED_FLAG_KEEP_ALL | SCHED_FLAG_UTIL_CLAMP);
    attr.sched_util_min = enabled ? kUclampMin : 0;
    attr.sched_util_max = 1024;

    if (syscall(__NR_sched_setattr, 0, &attr, 0)) {
        return -errno;
    }

    return NO_ERROR;
}

namespace {

ui::Dataspace pickBestDataspace(ui::Dataspace requestedDataspace, const DisplayDevice* display,
                                bool capturingHdrLayers, bool hintForSeamlessTransition) {
    if (requestedDataspace != ui::Dataspace::UNKNOWN || display == nullptr) {
        return requestedDataspace;
    }

    const auto& state = display->getCompositionDisplay()->getState();

    const auto dataspaceForColorMode = ui::pickDataspaceFor(state.colorMode);

    // TODO: Enable once HDR screenshots are ready.
    if constexpr (/* DISABLES CODE */ (false)) {
        // For now since we only support 8-bit screenshots, just use HLG and
        // assume that 1.0 >= display max luminance. This isn't quite as future
        // proof as PQ is, but is good enough.
        // Consider using PQ once we support 16-bit screenshots and we're able
        // to consistently supply metadata to image encoders.
        return ui::Dataspace::BT2020_HLG;
    }

    return dataspaceForColorMode;
}

} // namespace

status_t SurfaceFlinger::captureDisplay(const DisplayCaptureArgs& args,
                                        const sp<IScreenCaptureListener>& captureListener) {
    ATRACE_CALL();

    status_t validate = validateScreenshotPermissions(args);
    if (validate != OK) {
        return validate;
    }

    if (!args.displayToken) return BAD_VALUE;

    wp<const DisplayDevice> displayWeak;
    ui::LayerStack layerStack;
    ui::Size reqSize(args.width, args.height);
    std::unordered_set<uint32_t> excludeLayerIds;
    {
        Mutex::Autolock lock(mStateLock);
        sp<DisplayDevice> display = getDisplayDeviceLocked(args.displayToken);
        if (!display) return NAME_NOT_FOUND;
        displayWeak = display;
        layerStack = display->getLayerStack();

        // set the requested width/height to the logical display layer stack rect size by default
        if (args.width == 0 || args.height == 0) {
            reqSize = display->getLayerStackSpaceRect().getSize();
        }

        for (const auto& handle : args.excludeHandles) {
            uint32_t excludeLayer = LayerHandle::getLayerId(handle);
            if (excludeLayer != UNASSIGNED_LAYER_ID) {
                excludeLayerIds.emplace(excludeLayer);
            } else {
                ALOGW("Invalid layer handle passed as excludeLayer to captureDisplay");
                return NAME_NOT_FOUND;
            }
        }
    }

    RenderAreaFuture renderAreaFuture = ftl::defer([=] {
        return DisplayRenderArea::create(displayWeak, args.sourceCrop, reqSize, args.dataspace,
                                         args.useIdentityTransform, args.hintForSeamlessTransition,
                                         args.captureSecureLayers);
    });

    GetLayerSnapshotsFunction getLayerSnapshots;
    if (mLayerLifecycleManagerEnabled) {
        getLayerSnapshots =
                getLayerSnapshotsForScreenshots(layerStack, args.uid, std::move(excludeLayerIds));
    } else {
        auto traverseLayers = [this, args, excludeLayerIds,
                               layerStack](const LayerVector::Visitor& visitor) {
            traverseLayersInLayerStack(layerStack, args.uid, std::move(excludeLayerIds), visitor);
        };
        getLayerSnapshots = RenderArea::fromTraverseLayersLambda(traverseLayers);
    }

    auto future = captureScreenCommon(std::move(renderAreaFuture), getLayerSnapshots, reqSize,
                                      args.pixelFormat, args.allowProtected, args.grayscale,
                                      captureListener);
    return fenceStatus(future.get());
}

status_t SurfaceFlinger::captureDisplay(DisplayId displayId,
                                        const sp<IScreenCaptureListener>& captureListener) {
    ui::LayerStack layerStack;
    wp<const DisplayDevice> displayWeak;
    ui::Size size;
    {
        Mutex::Autolock lock(mStateLock);

        const auto display = getDisplayDeviceLocked(displayId);
        if (!display) {
            return NAME_NOT_FOUND;
        }

        displayWeak = display;
        layerStack = display->getLayerStack();
        size = display->getLayerStackSpaceRect().getSize();
    }

    RenderAreaFuture renderAreaFuture = ftl::defer([=] {
        return DisplayRenderArea::create(displayWeak, Rect(), size, ui::Dataspace::UNKNOWN,
                                         false /* useIdentityTransform */,
                                         false /* hintForSeamlessTransition */,
                                         false /* captureSecureLayers */);
    });

    GetLayerSnapshotsFunction getLayerSnapshots;
    if (mLayerLifecycleManagerEnabled) {
        getLayerSnapshots = getLayerSnapshotsForScreenshots(layerStack, CaptureArgs::UNSET_UID,
                                                            /*snapshotFilterFn=*/nullptr);
    } else {
        auto traverseLayers = [this, layerStack](const LayerVector::Visitor& visitor) {
            traverseLayersInLayerStack(layerStack, CaptureArgs::UNSET_UID, {}, visitor);
        };
        getLayerSnapshots = RenderArea::fromTraverseLayersLambda(traverseLayers);
    }

    if (captureListener == nullptr) {
        ALOGE("capture screen must provide a capture listener callback");
        return BAD_VALUE;
    }

    constexpr bool kAllowProtected = false;
    constexpr bool kGrayscale = false;

    auto future = captureScreenCommon(std::move(renderAreaFuture), getLayerSnapshots, size,
                                      ui::PixelFormat::RGBA_8888, kAllowProtected, kGrayscale,
                                      captureListener);
    return fenceStatus(future.get());
}

status_t SurfaceFlinger::captureLayers(const LayerCaptureArgs& args,
                                       const sp<IScreenCaptureListener>& captureListener) {
    ATRACE_CALL();

    status_t validate = validateScreenshotPermissions(args);
    if (validate != OK) {
        return validate;
    }

    ui::Size reqSize;
    sp<Layer> parent;
    Rect crop(args.sourceCrop);
    std::unordered_set<uint32_t> excludeLayerIds;
    ui::Dataspace dataspace = args.dataspace;

    // Call this before holding mStateLock to avoid any deadlocking.
    bool canCaptureBlackoutContent = hasCaptureBlackoutContentPermission();

    {
        Mutex::Autolock lock(mStateLock);

        parent = LayerHandle::getLayer(args.layerHandle);
        if (parent == nullptr) {
            ALOGE("captureLayers called with an invalid or removed parent");
            return NAME_NOT_FOUND;
        }

        if (!canCaptureBlackoutContent &&
            parent->getDrawingState().flags & layer_state_t::eLayerSecure) {
            ALOGW("Attempting to capture secure layer: PERMISSION_DENIED");
            return PERMISSION_DENIED;
        }

        Rect parentSourceBounds = parent->getCroppedBufferSize(parent->getDrawingState());
        if (args.sourceCrop.width() <= 0) {
            crop.left = 0;
            crop.right = parentSourceBounds.getWidth();
        }

        if (args.sourceCrop.height() <= 0) {
            crop.top = 0;
            crop.bottom = parentSourceBounds.getHeight();
        }

        if (crop.isEmpty() || args.frameScaleX <= 0.0f || args.frameScaleY <= 0.0f) {
            // Error out if the layer has no source bounds (i.e. they are boundless) and a source
            // crop was not specified, or an invalid frame scale was provided.
            return BAD_VALUE;
        }
        reqSize = ui::Size(crop.width() * args.frameScaleX, crop.height() * args.frameScaleY);

        for (const auto& handle : args.excludeHandles) {
            uint32_t excludeLayer = LayerHandle::getLayerId(handle);
            if (excludeLayer != UNASSIGNED_LAYER_ID) {
                excludeLayerIds.emplace(excludeLayer);
            } else {
                ALOGW("Invalid layer handle passed as excludeLayer to captureLayers");
                return NAME_NOT_FOUND;
            }
        }
    } // mStateLock

    // really small crop or frameScale
    if (reqSize.width <= 0 || reqSize.height <= 0) {
        ALOGW("Failed to captureLayes: crop or scale too small");
        return BAD_VALUE;
    }

    bool childrenOnly = args.childrenOnly;
    RenderAreaFuture renderAreaFuture = ftl::defer([=]() -> std::unique_ptr<RenderArea> {
        ui::Transform layerTransform;
        Rect layerBufferSize;
        if (mLayerLifecycleManagerEnabled) {
            frontend::LayerSnapshot* snapshot =
                    mLayerSnapshotBuilder.getSnapshot(parent->getSequence());
            if (!snapshot) {
                ALOGW("Couldn't find layer snapshot for %d", parent->getSequence());
            } else {
                layerTransform = snapshot->localTransform;
                layerBufferSize = snapshot->bufferSize;
            }
        } else {
            layerTransform = parent->getTransform();
            layerBufferSize = parent->getBufferSize(parent->getDrawingState());
        }

        return std::make_unique<LayerRenderArea>(*this, parent, crop, reqSize, dataspace,
                                                 childrenOnly, args.captureSecureLayers,
                                                 layerTransform, layerBufferSize,
                                                 args.hintForSeamlessTransition);
    });
    GetLayerSnapshotsFunction getLayerSnapshots;
    if (mLayerLifecycleManagerEnabled) {
        std::optional<FloatRect> parentCrop = std::nullopt;
        if (args.childrenOnly) {
            parentCrop = crop.isEmpty() ? FloatRect(0, 0, reqSize.width, reqSize.height)
                                        : crop.toFloatRect();
        }

        getLayerSnapshots = getLayerSnapshotsForScreenshots(parent->sequence, args.uid,
                                                            std::move(excludeLayerIds),
                                                            args.childrenOnly, parentCrop);
    } else {
        auto traverseLayers = [parent, args, excludeLayerIds](const LayerVector::Visitor& visitor) {
            parent->traverseChildrenInZOrder(LayerVector::StateSet::Drawing, [&](Layer* layer) {
                if (!layer->isVisible()) {
                    return;
                } else if (args.childrenOnly && layer == parent.get()) {
                    return;
                } else if (args.uid != CaptureArgs::UNSET_UID && args.uid != layer->getOwnerUid()) {
                    return;
                }

                auto p = sp<Layer>::fromExisting(layer);
                while (p != nullptr) {
                    if (excludeLayerIds.count(p->sequence) != 0) {
                        return;
                    }
                    p = p->getParent();
                }

                visitor(layer);
            });
        };
        getLayerSnapshots = RenderArea::fromTraverseLayersLambda(traverseLayers);
    }

    if (captureListener == nullptr) {
        ALOGE("capture screen must provide a capture listener callback");
        return BAD_VALUE;
    }

    auto future = captureScreenCommon(std::move(renderAreaFuture), getLayerSnapshots, reqSize,
                                      args.pixelFormat, args.allowProtected, args.grayscale,
                                      captureListener);
    return fenceStatus(future.get());
}

ftl::SharedFuture<FenceResult> SurfaceFlinger::captureScreenCommon(
        RenderAreaFuture renderAreaFuture, GetLayerSnapshotsFunction getLayerSnapshots,
        ui::Size bufferSize, ui::PixelFormat reqPixelFormat, bool allowProtected, bool grayscale,
        const sp<IScreenCaptureListener>& captureListener) {
    ATRACE_CALL();

    if (exceedsMaxRenderTargetSize(bufferSize.getWidth(), bufferSize.getHeight())) {
        ALOGE("Attempted to capture screen with size (%" PRId32 ", %" PRId32
              ") that exceeds render target size limit.",
              bufferSize.getWidth(), bufferSize.getHeight());
        return ftl::yield<FenceResult>(base::unexpected(BAD_VALUE)).share();
    }

    // Loop over all visible layers to see whether there's any protected layer. A protected layer is
    // typically a layer with DRM contents, or have the GRALLOC_USAGE_PROTECTED set on the buffer.
    // A protected layer has no implication on whether it's secure, which is explicitly set by
    // application to avoid being screenshot or drawn via unsecure display.
    const bool supportsProtected = getRenderEngine().supportsProtectedContent();
    bool hasProtectedLayer = false;
    if (allowProtected && supportsProtected) {
        hasProtectedLayer = mScheduler
                                    ->schedule([=]() {
                                        bool protectedLayerFound = false;
                                        auto layers = getLayerSnapshots();
                                        for (auto& [layer, layerFe] : layers) {
                                            protectedLayerFound |=
                                                    (layerFe->mSnapshot->isVisible &&
                                                     layerFe->mSnapshot->hasProtectedContent &&
                       /* QTI_BEGIN */ !mQtiSFExtnIntf->qtiIsSecureCamera(layer->getBuffer()) &&
                                       !mQtiSFExtnIntf->qtiIsSecureDisplay(layer->getBuffer())
                                                                                 /* QTI_END */);
                                        }
                                        return protectedLayerFound;
                                    })
                                    .get();
    }

    /* QTI_BEGIN */
    mQtiSFExtnIntf->qtiHasProtectedLayer(&hasProtectedLayer);
    /* QTI_END */

    const uint32_t usage = GRALLOC_USAGE_HW_COMPOSER | GRALLOC_USAGE_HW_RENDER |
            GRALLOC_USAGE_HW_TEXTURE |
            (hasProtectedLayer && allowProtected && supportsProtected
                     ? GRALLOC_USAGE_PROTECTED
                     : GRALLOC_USAGE_SW_READ_OFTEN | GRALLOC_USAGE_SW_WRITE_OFTEN);
    sp<GraphicBuffer> buffer =
            getFactory().createGraphicBuffer(bufferSize.getWidth(), bufferSize.getHeight(),
                                             static_cast<android_pixel_format>(reqPixelFormat),
                                             1 /* layerCount */, usage, "screenshot");

    const status_t bufferStatus = buffer->initCheck();
    if (bufferStatus != OK) {
        // Animations may end up being really janky, but don't crash here.
        // Otherwise an irreponsible process may cause an SF crash by allocating
        // too much.
        ALOGE("%s: Buffer failed to allocate: %d", __func__, bufferStatus);
        return ftl::yield<FenceResult>(base::unexpected(bufferStatus)).share();
    }
    const std::shared_ptr<renderengine::ExternalTexture> texture = std::make_shared<
            renderengine::impl::ExternalTexture>(buffer, getRenderEngine(),
                                                 renderengine::impl::ExternalTexture::Usage::
                                                         WRITEABLE);
    return captureScreenCommon(std::move(renderAreaFuture), getLayerSnapshots, texture,
                               false /* regionSampling */, grayscale, captureListener);
}

ftl::SharedFuture<FenceResult> SurfaceFlinger::captureScreenCommon(
        RenderAreaFuture renderAreaFuture, GetLayerSnapshotsFunction getLayerSnapshots,
        const std::shared_ptr<renderengine::ExternalTexture>& buffer, bool regionSampling,
        bool grayscale, const sp<IScreenCaptureListener>& captureListener) {
    ATRACE_CALL();

    bool canCaptureBlackoutContent = hasCaptureBlackoutContentPermission();

    auto future = mScheduler->schedule(
            [=, renderAreaFuture = std::move(renderAreaFuture)]() FTL_FAKE_GUARD(
                    kMainThreadContext) mutable -> ftl::SharedFuture<FenceResult> {
                ScreenCaptureResults captureResults;
                std::shared_ptr<RenderArea> renderArea = renderAreaFuture.get();
                if (!renderArea) {
                    ALOGW("Skipping screen capture because of invalid render area.");
                    if (captureListener) {
                        captureResults.fenceResult = base::unexpected(NO_MEMORY);
                        captureListener->onScreenCaptureCompleted(captureResults);
                    }
                    return ftl::yield<FenceResult>(base::unexpected(NO_ERROR)).share();
                }

                ftl::SharedFuture<FenceResult> renderFuture;
                renderArea->render([&]() FTL_FAKE_GUARD(kMainThreadContext) {
                    renderFuture = renderScreenImpl(renderArea, getLayerSnapshots, buffer,
                                                    canCaptureBlackoutContent, regionSampling,
                                                    grayscale, captureResults);
                });

                if (captureListener) {
                    // Defer blocking on renderFuture back to the Binder thread.
                    return ftl::Future(std::move(renderFuture))
                            .then([captureListener, captureResults = std::move(captureResults)](
                                          FenceResult fenceResult) mutable -> FenceResult {
                                captureResults.fenceResult = std::move(fenceResult);
                                captureListener->onScreenCaptureCompleted(captureResults);
                                return base::unexpected(NO_ERROR);
                            })
                            .share();
                }
                return renderFuture;
            });

    // Flatten nested futures.
    auto chain = ftl::Future(std::move(future)).then([](ftl::SharedFuture<FenceResult> future) {
        return future;
    });

    return chain.share();
}

ftl::SharedFuture<FenceResult> SurfaceFlinger::renderScreenImpl(
        std::shared_ptr<const RenderArea> renderArea, GetLayerSnapshotsFunction getLayerSnapshots,
        const std::shared_ptr<renderengine::ExternalTexture>& buffer,
        bool canCaptureBlackoutContent, bool regionSampling, bool grayscale,
        ScreenCaptureResults& captureResults) {
    ATRACE_CALL();

    auto layers = getLayerSnapshots();

    for (auto& [_, layerFE] : layers) {
        frontend::LayerSnapshot* snapshot = layerFE->mSnapshot.get();
        captureResults.capturedSecureLayers |= (snapshot->isVisible && snapshot->isSecure);
        captureResults.capturedHdrLayers |= isHdrLayer(*snapshot);
        layerFE->mSnapshot->geomLayerTransform =
                renderArea->getTransform() * layerFE->mSnapshot->geomLayerTransform;
        layerFE->mSnapshot->geomInverseLayerTransform =
                layerFE->mSnapshot->geomLayerTransform.inverse();
    }

    // We allow the system server to take screenshots of secure layers for
    // use in situations like the Screen-rotation animation and place
    // the impetus on WindowManager to not persist them.
    if (captureResults.capturedSecureLayers && !canCaptureBlackoutContent) {
        ALOGW("FB is protected: PERMISSION_DENIED");
        return ftl::yield<FenceResult>(base::unexpected(PERMISSION_DENIED)).share();
    }

    auto capturedBuffer = buffer;

    auto requestedDataspace = renderArea->getReqDataSpace();
    auto parent = renderArea->getParentLayer();
    auto renderIntent = RenderIntent::TONE_MAP_COLORIMETRIC;
    auto sdrWhitePointNits = DisplayDevice::sDefaultMaxLumiance;
    auto displayBrightnessNits = DisplayDevice::sDefaultMaxLumiance;

    captureResults.capturedDataspace = requestedDataspace;

    {
        Mutex::Autolock lock(mStateLock);
        const DisplayDevice* display = nullptr;
        if (parent) {
            display = findDisplay([layerStack = parent->getLayerStack()](const auto& display) {
                          return display.getLayerStack() == layerStack;
                      }).get();
        }

        if (display == nullptr) {
            display = renderArea->getDisplayDevice().get();
        }

        if (display == nullptr) {
            display = getDefaultDisplayDeviceLocked().get();
        }

        if (display != nullptr) {
            const auto& state = display->getCompositionDisplay()->getState();
            captureResults.capturedDataspace =
                    pickBestDataspace(requestedDataspace, display, captureResults.capturedHdrLayers,
                                      renderArea->getHintForSeamlessTransition());
            sdrWhitePointNits = state.sdrWhitePointNits;

            if (!captureResults.capturedHdrLayers) {
                displayBrightnessNits = sdrWhitePointNits;
            } else {
                displayBrightnessNits = state.displayBrightnessNits;
                // Only clamp the display brightness if this is not a seamless transition. Otherwise
                // for seamless transitions it's important to match the current display state as the
                // buffer will be shown under these same conditions, and we want to avoid any
                // flickers
                if (sdrWhitePointNits > 1.0f && !renderArea->getHintForSeamlessTransition()) {
                    // Restrict the amount of HDR "headroom" in the screenshot to avoid over-dimming
                    // the SDR portion. 2.0 chosen by experimentation
                    constexpr float kMaxScreenshotHeadroom = 2.0f;
                    displayBrightnessNits = std::min(sdrWhitePointNits * kMaxScreenshotHeadroom,
                                                     displayBrightnessNits);
                }
            }

            // Screenshots leaving the device should be colorimetric
            if (requestedDataspace == ui::Dataspace::UNKNOWN &&
                renderArea->getHintForSeamlessTransition()) {
                renderIntent = state.renderIntent;
            }
        }
    }

    captureResults.buffer = capturedBuffer->getBuffer();

    ui::LayerStack layerStack{ui::DEFAULT_LAYER_STACK};
    if (!layers.empty()) {
        const sp<LayerFE>& layerFE = layers.back().second;
        layerStack = layerFE->getCompositionState()->outputFilter.layerStack;
    }

    auto copyLayerFEs = [&layers]() {
        std::vector<sp<compositionengine::LayerFE>> layerFEs;
        layerFEs.reserve(layers.size());
        for (const auto& [_, layerFE] : layers) {
            layerFEs.push_back(layerFE);
        }
        return layerFEs;
    };

    auto present = [this, buffer = capturedBuffer, dataspace = captureResults.capturedDataspace,
                    sdrWhitePointNits, displayBrightnessNits, grayscale, layerFEs = copyLayerFEs(),
                    layerStack, regionSampling, renderArea = std::move(renderArea),
                    renderIntent]() -> FenceResult {
        std::unique_ptr<compositionengine::CompositionEngine> compositionEngine =
                mFactory.createCompositionEngine();
        compositionEngine->setRenderEngine(mRenderEngine.get());

        compositionengine::Output::ColorProfile colorProfile{.dataspace = dataspace,
                                                             .renderIntent = renderIntent};

        float targetBrightness = 1.0f;
        if (dataspace == ui::Dataspace::BT2020_HLG) {
            const float maxBrightnessNits = displayBrightnessNits / sdrWhitePointNits * 203;
            // With a low dimming ratio, don't fit the entire curve. Otherwise mixed content
            // will appear way too bright.
            if (maxBrightnessNits < 1000.f) {
                targetBrightness = 1000.f / maxBrightnessNits;
            }
        }

        // Screenshots leaving the device must not dim in gamma space.
        const bool dimInGammaSpaceForEnhancedScreenshots = mDimInGammaSpaceForEnhancedScreenshots &&
                renderArea->getHintForSeamlessTransition();

        std::shared_ptr<ScreenCaptureOutput> output = createScreenCaptureOutput(
                ScreenCaptureOutputArgs{.compositionEngine = *compositionEngine,
                                        .colorProfile = colorProfile,
                                        .renderArea = *renderArea,
                                        .layerStack = layerStack,
                                        .buffer = std::move(buffer),
                                        .sdrWhitePointNits = sdrWhitePointNits,
                                        .displayBrightnessNits = displayBrightnessNits,
                                        .targetBrightness = targetBrightness,
                                        .regionSampling = regionSampling,
                                        .treat170mAsSrgb = mTreat170mAsSrgb,
                                        .dimInGammaSpaceForEnhancedScreenshots =
                                                dimInGammaSpaceForEnhancedScreenshots});

        const float colorSaturation = grayscale ? 0 : 1;
        compositionengine::CompositionRefreshArgs refreshArgs{
                .outputs = {output},
                .layers = std::move(layerFEs),
                .updatingOutputGeometryThisFrame = true,
                .updatingGeometryThisFrame = true,
                .colorTransformMatrix = calculateColorMatrix(colorSaturation),
        };
        compositionEngine->present(refreshArgs);

        return output->getRenderSurface()->getClientTargetAcquireFence();
    };

    // If RenderEngine is threaded, we can safely call CompositionEngine::present off the main
    // thread as the RenderEngine::drawLayers call will run on RenderEngine's thread. Otherwise,
    // we need RenderEngine to run on the main thread so we call CompositionEngine::present
    // immediately.
    //
    // TODO(b/196334700) Once we use RenderEngineThreaded everywhere we can always defer the call
    // to CompositionEngine::present.
    const bool renderEngineIsThreaded = [&]() {
        using Type = renderengine::RenderEngine::RenderEngineType;
        const auto type = mRenderEngine->getRenderEngineType();
        return type == Type::THREADED || type == Type::SKIA_GL_THREADED;
    }();
    auto presentFuture = renderEngineIsThreaded ? ftl::defer(std::move(present)).share()
                                                : ftl::yield(present()).share();

    for (auto& [layer, layerFE] : layers) {
        layer->onLayerDisplayed(ftl::Future(presentFuture)
                                        .then([layerFE = std::move(layerFE)](FenceResult) {
                                            return layerFE->stealCompositionResult()
                                                    .releaseFences.back()
                                                    .first.get();
                                        })
                                        .share(),
                                ui::INVALID_LAYER_STACK);
    }

    return presentFuture;
}

void SurfaceFlinger::traverseLegacyLayers(const LayerVector::Visitor& visitor) const {
    if (mLayerLifecycleManagerEnabled) {
        for (auto& layer : mLegacyLayers) {
            visitor(layer.second.get());
        }
    } else {
        mDrawingState.traverse(visitor);
    }
}

// ---------------------------------------------------------------------------

void SurfaceFlinger::State::traverse(const LayerVector::Visitor& visitor) const {
    layersSortedByZ.traverse(visitor);
}

void SurfaceFlinger::State::traverseInZOrder(const LayerVector::Visitor& visitor) const {
    layersSortedByZ.traverseInZOrder(stateSet, visitor);
}

void SurfaceFlinger::State::traverseInReverseZOrder(const LayerVector::Visitor& visitor) const {
    layersSortedByZ.traverseInReverseZOrder(stateSet, visitor);
}

void SurfaceFlinger::traverseLayersInLayerStack(ui::LayerStack layerStack, const int32_t uid,
                                                std::unordered_set<uint32_t> excludeLayerIds,
                                                const LayerVector::Visitor& visitor) {
    // We loop through the first level of layers without traversing,
    // as we need to determine which layers belong to the requested display.
    for (const auto& layer : mDrawingState.layersSortedByZ) {
        if (layer->getLayerStack() != layerStack) {
            continue;
        }
        // relative layers are traversed in Layer::traverseInZOrder
        layer->traverseInZOrder(LayerVector::StateSet::Drawing, [&](Layer* layer) {
            if (layer->isInternalDisplayOverlay()) {
                return;
            }
            if (!layer->isVisible()) {
                return;
            }
            if (uid != CaptureArgs::UNSET_UID && layer->getOwnerUid() != uid) {
                return;
            }

            if (!excludeLayerIds.empty()) {
                auto p = sp<Layer>::fromExisting(layer);
                while (p != nullptr) {
                    if (excludeLayerIds.count(p->sequence) != 0) {
                        return;
                    }
                    p = p->getParent();
                }
            }

            visitor(layer);
        });
    }
}

ftl::Optional<scheduler::FrameRateMode> SurfaceFlinger::getPreferredDisplayMode(
        PhysicalDisplayId displayId, DisplayModeId defaultModeId) const {
    if (const auto schedulerMode = mScheduler->getPreferredDisplayMode();
        schedulerMode.modePtr->getPhysicalDisplayId() == displayId) {
        return schedulerMode;
    }

    return mPhysicalDisplays.get(displayId)
            .transform(&PhysicalDisplay::snapshotRef)
            .and_then([&](const display::DisplaySnapshot& snapshot) {
                return snapshot.displayModes().get(defaultModeId);
            })
            .transform([](const DisplayModePtr& modePtr) {
                return scheduler::FrameRateMode{modePtr->getFps(), ftl::as_non_null(modePtr)};
            });
}

status_t SurfaceFlinger::setDesiredDisplayModeSpecsInternal(
        const sp<DisplayDevice>& display,
        const scheduler::RefreshRateSelector::PolicyVariant& policy) {
    const auto displayId = display->getPhysicalId();
    ATRACE_NAME(ftl::Concat(__func__, ' ', displayId.value).c_str());

    Mutex::Autolock lock(mStateLock);

    if (mDebugDisplayModeSetByBackdoor) {
        // ignore this request as mode is overridden by backdoor
        return NO_ERROR;
    }

    auto& selector = display->refreshRateSelector();
    using SetPolicyResult = scheduler::RefreshRateSelector::SetPolicyResult;

    switch (selector.setPolicy(policy)) {
        case SetPolicyResult::Invalid:
            return BAD_VALUE;
        case SetPolicyResult::Unchanged:
            return NO_ERROR;
        case SetPolicyResult::Changed:
            break;
    }

    if (!shouldApplyRefreshRateSelectorPolicy(*display)) {
        ALOGV("%s(%s): Skipped applying policy", __func__, to_string(displayId).c_str());
        return NO_ERROR;
    }

    return applyRefreshRateSelectorPolicy(displayId, selector);
}

bool SurfaceFlinger::shouldApplyRefreshRateSelectorPolicy(const DisplayDevice& display) const {
    if (display.isPoweredOn() || mPhysicalDisplays.size() == 1) return true;

    LOG_ALWAYS_FATAL_IF(display.isVirtual());
    const auto displayId = display.getPhysicalId();

    // The display is powered off, and this is a multi-display device. If the display is the
    // inactive internal display of a dual-display foldable, then the policy will be applied
    // when it becomes active upon powering on.
    //
    // TODO(b/255635711): Remove this function (i.e. returning `false` as a special case) once
    // concurrent mode setting across multiple (potentially powered off) displays is supported.
    //
    return displayId == mActiveDisplayId ||
            !mPhysicalDisplays.get(displayId)
                     .transform(&PhysicalDisplay::isInternal)
                     .value_or(false);
}

status_t SurfaceFlinger::applyRefreshRateSelectorPolicy(
        PhysicalDisplayId displayId, const scheduler::RefreshRateSelector& selector, bool force) {
    const scheduler::RefreshRateSelector::Policy currentPolicy = selector.getCurrentPolicy();
    ALOGV("Setting desired display mode specs: %s", currentPolicy.toString().c_str());

    // TODO(b/140204874): Leave the event in until we do proper testing with all apps that might
    // be depending in this callback.
    if (const auto activeMode = selector.getActiveMode(); displayId == mActiveDisplayId) {
        mScheduler->onPrimaryDisplayModeChanged(mAppConnectionHandle, activeMode);
        toggleKernelIdleTimer();
    } else {
        mScheduler->onNonPrimaryDisplayModeChanged(mAppConnectionHandle, activeMode);
    }

    auto preferredModeOpt = getPreferredDisplayMode(displayId, currentPolicy.defaultMode);
    if (!preferredModeOpt) {
        ALOGE("%s: Preferred mode is unknown", __func__);
        return NAME_NOT_FOUND;
    }

    auto preferredMode = std::move(*preferredModeOpt);
    const auto preferredModeId = preferredMode.modePtr->getId();

    ALOGV("Switching to Scheduler preferred mode %d (%s)", preferredModeId.value(),
          to_string(preferredMode.fps).c_str());

    if (!selector.isModeAllowed(preferredMode)) {
        ALOGE("%s: Preferred mode %d is disallowed", __func__, preferredModeId.value());
        return INVALID_OPERATION;
    }

    /* QTI_BEGIN */
    auto qtiHwcDisplayId = getHwComposer().fromPhysicalDisplayId(displayId);
    if (qtiHwcDisplayId) {
        mQtiSFExtnIntf->qtiSetDisplayExtnActiveConfig(*qtiHwcDisplayId,
                                                      preferredMode.modePtr->getId().value());
    }
    /* QTI_END */

    setDesiredActiveMode({std::move(preferredMode), .emitEvent = true}, force);

    /* QTI_BEGIN */
    mQtiSFExtnIntf->qtiSetRefreshRates(displayId);
    /* QTI_END */

    return NO_ERROR;
}

namespace {
FpsRange translate(const gui::DisplayModeSpecs::RefreshRateRanges::RefreshRateRange& aidlRange) {
    return FpsRange{Fps::fromValue(aidlRange.min), Fps::fromValue(aidlRange.max)};
}

FpsRanges translate(const gui::DisplayModeSpecs::RefreshRateRanges& aidlRanges) {
    return FpsRanges{translate(aidlRanges.physical), translate(aidlRanges.render)};
}

gui::DisplayModeSpecs::RefreshRateRanges::RefreshRateRange translate(const FpsRange& range) {
    gui::DisplayModeSpecs::RefreshRateRanges::RefreshRateRange aidlRange;
    aidlRange.min = range.min.getValue();
    aidlRange.max = range.max.getValue();
    return aidlRange;
}

gui::DisplayModeSpecs::RefreshRateRanges translate(const FpsRanges& ranges) {
    gui::DisplayModeSpecs::RefreshRateRanges aidlRanges;
    aidlRanges.physical = translate(ranges.physical);
    aidlRanges.render = translate(ranges.render);
    return aidlRanges;
}

} // namespace

status_t SurfaceFlinger::setDesiredDisplayModeSpecs(const sp<IBinder>& displayToken,
                                                    const gui::DisplayModeSpecs& specs) {
    ATRACE_CALL();

    if (!displayToken) {
        return BAD_VALUE;
    }

    auto future = mScheduler->schedule([=]() FTL_FAKE_GUARD(kMainThreadContext) -> status_t {
        const auto display = FTL_FAKE_GUARD(mStateLock, getDisplayDeviceLocked(displayToken));
        if (!display) {
            ALOGE("Attempt to set desired display modes for invalid display token %p",
                  displayToken.get());
            return NAME_NOT_FOUND;
        } else if (display->isVirtual()) {
            ALOGW("Attempt to set desired display modes for virtual display");
            return INVALID_OPERATION;
        } else {
            using Policy = scheduler::RefreshRateSelector::DisplayManagerPolicy;
            const Policy policy{DisplayModeId(specs.defaultMode), translate(specs.primaryRanges),
                                translate(specs.appRequestRanges), specs.allowGroupSwitching};

            return setDesiredDisplayModeSpecsInternal(display, policy);
        }
    });

    return future.get();
}

status_t SurfaceFlinger::getDesiredDisplayModeSpecs(const sp<IBinder>& displayToken,
                                                    gui::DisplayModeSpecs* outSpecs) {
    ATRACE_CALL();

    if (!displayToken || !outSpecs) {
        return BAD_VALUE;
    }

    Mutex::Autolock lock(mStateLock);
    const auto display = getDisplayDeviceLocked(displayToken);
    if (!display) {
        return NAME_NOT_FOUND;
    }

    if (display->isVirtual()) {
        return INVALID_OPERATION;
    }

    scheduler::RefreshRateSelector::Policy policy =
            display->refreshRateSelector().getDisplayManagerPolicy();
    outSpecs->defaultMode = policy.defaultMode.value();
    outSpecs->allowGroupSwitching = policy.allowGroupSwitching;
    outSpecs->primaryRanges = translate(policy.primaryRanges);
    outSpecs->appRequestRanges = translate(policy.appRequestRanges);
    return NO_ERROR;
}

void SurfaceFlinger::onLayerFirstRef(Layer* layer) {
    mNumLayers++;
    if (!layer->isRemovedFromCurrentState()) {
        mScheduler->registerLayer(layer);
    }
}

void SurfaceFlinger::onLayerDestroyed(Layer* layer) {
    mNumLayers--;
    removeHierarchyFromOffscreenLayers(layer);
    if (!layer->isRemovedFromCurrentState()) {
        mScheduler->deregisterLayer(layer);
    }
    if (mTransactionTracing) {
        mTransactionTracing->onLayerRemoved(layer->getSequence());
    }
}

void SurfaceFlinger::onLayerUpdate() {
    scheduleCommit(FrameHint::kActive);
}

// WARNING: ONLY CALL THIS FROM LAYER DTOR
// Here we add children in the current state to offscreen layers and remove the
// layer itself from the offscreen layer list.  Since
// this is the dtor, it is safe to access the current state.  This keeps us
// from dangling children layers such that they are not reachable from the
// Drawing state nor the offscreen layer list
// See b/141111965
void SurfaceFlinger::removeHierarchyFromOffscreenLayers(Layer* layer) {
    for (auto& child : layer->getCurrentChildren()) {
        mOffscreenLayers.emplace(child.get());
    }
    mOffscreenLayers.erase(layer);
}

void SurfaceFlinger::removeFromOffscreenLayers(Layer* layer) {
    mOffscreenLayers.erase(layer);
}

status_t SurfaceFlinger::setGlobalShadowSettings(const half4& ambientColor, const half4& spotColor,
                                                 float lightPosY, float lightPosZ,
                                                 float lightRadius) {
    Mutex::Autolock _l(mStateLock);
    mCurrentState.globalShadowSettings.ambientColor = vec4(ambientColor);
    mCurrentState.globalShadowSettings.spotColor = vec4(spotColor);
    mCurrentState.globalShadowSettings.lightPos.y = lightPosY;
    mCurrentState.globalShadowSettings.lightPos.z = lightPosZ;
    mCurrentState.globalShadowSettings.lightRadius = lightRadius;

    // these values are overridden when calculating the shadow settings for a layer.
    mCurrentState.globalShadowSettings.lightPos.x = 0.f;
    mCurrentState.globalShadowSettings.length = 0.f;
    return NO_ERROR;
}

const std::unordered_map<std::string, uint32_t>& SurfaceFlinger::getGenericLayerMetadataKeyMap()
        const {
    // TODO(b/149500060): Remove this fixed/static mapping. Please prefer taking
    // on the work to remove the table in that bug rather than adding more to
    // it.
    static const std::unordered_map<std::string, uint32_t> genericLayerMetadataKeyMap{
            {"org.chromium.arc.V1_0.TaskId", gui::METADATA_TASK_ID},
            {"org.chromium.arc.V1_0.CursorInfo", gui::METADATA_MOUSE_CURSOR},
    };
    return genericLayerMetadataKeyMap;
}

status_t SurfaceFlinger::setOverrideFrameRate(uid_t uid, float frameRate) {
    PhysicalDisplayId displayId = [&]() {
        Mutex::Autolock lock(mStateLock);
        return getDefaultDisplayDeviceLocked()->getPhysicalId();
    }();

    mScheduler->setGameModeRefreshRateForUid(FrameRateOverride{static_cast<uid_t>(uid), frameRate});
    mScheduler->onFrameRateOverridesChanged(mAppConnectionHandle, displayId);
    return NO_ERROR;
}

status_t SurfaceFlinger::updateSmallAreaDetection(
        std::vector<std::pair<uid_t, float>>& uidThresholdMappings) {
    mScheduler->updateSmallAreaDetection(uidThresholdMappings);
    return NO_ERROR;
}

status_t SurfaceFlinger::setSmallAreaDetectionThreshold(uid_t uid, float threshold) {
    mScheduler->setSmallAreaDetectionThreshold(uid, threshold);
    return NO_ERROR;
}

void SurfaceFlinger::enableRefreshRateOverlay(bool enable) {
    bool setByHwc = getHwComposer().hasCapability(Capability::REFRESH_RATE_CHANGED_CALLBACK_DEBUG);
    for (const auto& [id, display] : mPhysicalDisplays) {
        if (display.snapshot().connectionType() == ui::DisplayConnectionType::Internal) {
            if (const auto device = getDisplayDeviceLocked(id)) {
                const auto enableOverlay = [&](const bool setByHwc) FTL_FAKE_GUARD(
                                                   kMainThreadContext) {
                    device->enableRefreshRateOverlay(enable, setByHwc, mRefreshRateOverlaySpinner,
                                                     mRefreshRateOverlayRenderRate,
                                                     mRefreshRateOverlayShowInMiddle);
                };
                enableOverlay(setByHwc);
                if (setByHwc) {
                    const auto status =
                            getHwComposer().setRefreshRateChangedCallbackDebugEnabled(id, enable);
                    if (status != NO_ERROR) {
                        ALOGE("Error updating the refresh rate changed callback debug enabled");
                        enableOverlay(/*setByHwc*/ false);
                    }
                }
            }
        }
    }
}

int SurfaceFlinger::getGpuContextPriority() {
    return getRenderEngine().getContextPriority();
}

int SurfaceFlinger::calculateMaxAcquiredBufferCount(Fps refreshRate,
                                                    std::chrono::nanoseconds presentLatency) {
    auto pipelineDepth = presentLatency.count() / refreshRate.getPeriodNsecs();
    if (presentLatency.count() % refreshRate.getPeriodNsecs()) {
        pipelineDepth++;
    }
    return std::max(1ll, pipelineDepth - 1);
}

status_t SurfaceFlinger::getMaxAcquiredBufferCount(int* buffers) const {
    Fps maxRefreshRate = 60_Hz;

    if (!getHwComposer().isHeadless()) {
        if (const auto display = getDefaultDisplayDevice()) {
            maxRefreshRate = display->refreshRateSelector().getSupportedRefreshRateRange().max;
        }
    }

    *buffers = getMaxAcquiredBufferCountForRefreshRate(maxRefreshRate);
    return NO_ERROR;
}

uint32_t SurfaceFlinger::getMaxAcquiredBufferCountForCurrentRefreshRate(uid_t uid) const {
    Fps refreshRate = 60_Hz;

    if (const auto frameRateOverride = mScheduler->getFrameRateOverride(uid)) {
        refreshRate = *frameRateOverride;
    } else if (!getHwComposer().isHeadless()) {
        if (const auto display = FTL_FAKE_GUARD(mStateLock, getDefaultDisplayDeviceLocked())) {
            refreshRate = display->refreshRateSelector().getActiveMode().fps;
        }
    }

    return getMaxAcquiredBufferCountForRefreshRate(refreshRate);
}

int SurfaceFlinger::getMaxAcquiredBufferCountForRefreshRate(Fps refreshRate) const {
    const auto vsyncConfig = mVsyncConfiguration->getConfigsForRefreshRate(refreshRate).late;
    const auto presentLatency = vsyncConfig.appWorkDuration + vsyncConfig.sfWorkDuration;
    return calculateMaxAcquiredBufferCount(refreshRate, presentLatency);
}

void SurfaceFlinger::handleLayerCreatedLocked(const LayerCreatedState& state, VsyncId vsyncId) {
    sp<Layer> layer = state.layer.promote();
    if (!layer) {
        ALOGD("Layer was destroyed soon after creation %p", state.layer.unsafe_get());
        return;
    }
    MUTEX_ALIAS(mStateLock, layer->mFlinger->mStateLock);

    sp<Layer> parent;
    bool addToRoot = state.addToRoot;
    if (state.initialParent != nullptr) {
        parent = state.initialParent.promote();
        if (parent == nullptr) {
            ALOGD("Parent was destroyed soon after creation %p", state.initialParent.unsafe_get());
            addToRoot = false;
        }
    }

    if (parent == nullptr && addToRoot) {
        layer->setIsAtRoot(true);
        mCurrentState.layersSortedByZ.add(layer);
    } else if (parent == nullptr) {
        layer->onRemovedFromCurrentState();
    } else if (parent->isRemovedFromCurrentState()) {
        parent->addChild(layer);
        layer->onRemovedFromCurrentState();
    } else {
        parent->addChild(layer);
    }

    ui::LayerStack layerStack = layer->getLayerStack(LayerVector::StateSet::Current);
    sp<const DisplayDevice> hintDisplay;
    // Find the display that includes the layer.
    for (const auto& [token, display] : mDisplays) {
        if (display->getLayerStack() == layerStack) {
            hintDisplay = display;
            break;
        }
    }

    if (hintDisplay) {
        layer->updateTransformHint(hintDisplay->getTransformHint());
    }
}

void SurfaceFlinger::sample() {
    if (!mLumaSampling || !mRegionSamplingThread) {
        return;
    }

    mRegionSamplingThread->onCompositionComplete(mScheduler->getScheduledFrameTime());
}

void SurfaceFlinger::onActiveDisplaySizeChanged(const DisplayDevice& activeDisplay) {
    mScheduler->onActiveDisplayAreaChanged(activeDisplay.getWidth() * activeDisplay.getHeight());
    getRenderEngine().onActiveDisplaySizeChanged(activeDisplay.getSize());

    // Notify layers to update small dirty flag.
    if (mScheduler->supportSmallDirtyDetection()) {
        mCurrentState.traverse([&](Layer* layer) {
            if (layer->getLayerStack() == activeDisplay.getLayerStack()) {
                layer->setIsSmallDirty();
            }
        });
    }
}

sp<DisplayDevice> SurfaceFlinger::getActivatableDisplay() const {
    if (mPhysicalDisplays.size() == 1) return nullptr;

    // TODO(b/255635821): Choose the pacesetter display, considering both internal and external
    // displays. For now, pick the other internal display, assuming a dual-display foldable.
    return findDisplay([this](const DisplayDevice& display) REQUIRES(mStateLock) {
        const auto idOpt = PhysicalDisplayId::tryCast(display.getId());
        return idOpt && *idOpt != mActiveDisplayId && display.isPoweredOn() &&
                mPhysicalDisplays.get(*idOpt)
                        .transform(&PhysicalDisplay::isInternal)
                        .value_or(false);
    });
}

void SurfaceFlinger::onActiveDisplayChangedLocked(const DisplayDevice* inactiveDisplayPtr,
                                                  const DisplayDevice& activeDisplay) {
    ATRACE_CALL();

    // For the first display activated during boot, there is no need to force setDesiredActiveMode,
    // because DM is about to send its policy via setDesiredDisplayModeSpecs.
    bool forceApplyPolicy = false;

    if (inactiveDisplayPtr) {
        inactiveDisplayPtr->getCompositionDisplay()->setLayerCachingTexturePoolEnabled(false);
        forceApplyPolicy = true;
    }

    mActiveDisplayId = activeDisplay.getPhysicalId();
    activeDisplay.getCompositionDisplay()->setLayerCachingTexturePoolEnabled(true);

    resetPhaseConfiguration(activeDisplay.getActiveMode().fps);

    // TODO(b/255635711): Check for pending mode changes on other displays.
    mScheduler->setModeChangePending(false);

    mScheduler->setPacesetterDisplay(mActiveDisplayId);

    onActiveDisplaySizeChanged(activeDisplay);
    mActiveDisplayTransformHint = activeDisplay.getTransformHint();
    sActiveDisplayRotationFlags = ui::Transform::toRotationFlags(activeDisplay.getOrientation());

    // The policy of the new active/pacesetter display may have changed while it was inactive. In
    // that case, its preferred mode has not been propagated to HWC (via setDesiredActiveMode). In
    // either case, the Scheduler's cachedModeChangedParams must be initialized to the newly active
    // mode, and the kernel idle timer of the newly active display must be toggled.
    applyRefreshRateSelectorPolicy(mActiveDisplayId, activeDisplay.refreshRateSelector(),
                                   forceApplyPolicy);
}

status_t SurfaceFlinger::addWindowInfosListener(const sp<IWindowInfosListener>& windowInfosListener,
                                                gui::WindowInfosListenerInfo* outInfo) {
    mWindowInfosListenerInvoker->addWindowInfosListener(windowInfosListener, outInfo);
    setTransactionFlags(eInputInfoUpdateNeeded);
    return NO_ERROR;
}

status_t SurfaceFlinger::removeWindowInfosListener(
        const sp<IWindowInfosListener>& windowInfosListener) const {
    mWindowInfosListenerInvoker->removeWindowInfosListener(windowInfosListener);
    return NO_ERROR;
}

status_t SurfaceFlinger::getStalledTransactionInfo(
        int pid, std::optional<TransactionHandler::StalledTransactionInfo>& result) {
    result = mTransactionHandler.getStalledTransactionInfo(pid);
    return NO_ERROR;
}

std::shared_ptr<renderengine::ExternalTexture> SurfaceFlinger::getExternalTextureFromBufferData(
        BufferData& bufferData, const char* layerName, uint64_t transactionId) {
    if (bufferData.buffer &&
        exceedsMaxRenderTargetSize(bufferData.buffer->getWidth(), bufferData.buffer->getHeight())) {
        std::string errorMessage =
                base::StringPrintf("Attempted to create an ExternalTexture with size (%u, %u) for "
                                   "layer %s that exceeds render target size limit of %u.",
                                   bufferData.buffer->getWidth(), bufferData.buffer->getHeight(),
                                   layerName, static_cast<uint32_t>(mMaxRenderTargetSize));
        ALOGD("%s", errorMessage.c_str());
        if (bufferData.releaseBufferListener) {
            bufferData.releaseBufferListener->onTransactionQueueStalled(
                    String8(errorMessage.c_str()));
        }
        return nullptr;
    }

    bool cachedBufferChanged =
            bufferData.flags.test(BufferData::BufferDataChange::cachedBufferChanged);
    if (cachedBufferChanged && bufferData.buffer) {
        auto result = ClientCache::getInstance().add(bufferData.cachedBuffer, bufferData.buffer);
        if (result.ok()) {
            return result.value();
        }

        if (result.error() == ClientCache::AddError::CacheFull) {
            ALOGE("Attempted to create an ExternalTexture for layer %s but CacheFull", layerName);

            if (bufferData.releaseBufferListener) {
                bufferData.releaseBufferListener->onTransactionQueueStalled(
                        String8("Buffer processing hung due to full buffer cache"));
            }
        }

        return nullptr;
    }

    if (cachedBufferChanged) {
        return ClientCache::getInstance().get(bufferData.cachedBuffer);
    }

    if (bufferData.buffer) {
        return std::make_shared<
                renderengine::impl::ExternalTexture>(bufferData.buffer, getRenderEngine(),
                                                     renderengine::impl::ExternalTexture::Usage::
                                                             READABLE);
    }

    return nullptr;
}

bool SurfaceFlinger::commitMirrorDisplays(VsyncId vsyncId) {
    std::vector<MirrorDisplayState> mirrorDisplays;
    {
        std::scoped_lock<std::mutex> lock(mMirrorDisplayLock);
        mirrorDisplays = std::move(mMirrorDisplays);
        mMirrorDisplays.clear();
        if (mirrorDisplays.size() == 0) {
            return false;
        }
    }

    sp<IBinder> unused;
    for (const auto& mirrorDisplay : mirrorDisplays) {
        // Set mirror layer's default layer stack to -1 so it doesn't end up rendered on a display
        // accidentally.
        sp<Layer> rootMirrorLayer = LayerHandle::getLayer(mirrorDisplay.rootHandle);
        ssize_t idx = mCurrentState.layersSortedByZ.indexOf(rootMirrorLayer);
        bool ret = rootMirrorLayer->setLayerStack(ui::LayerStack::fromValue(-1));
        if (idx >= 0 && ret) {
            mCurrentState.layersSortedByZ.removeAt(idx);
            mCurrentState.layersSortedByZ.add(rootMirrorLayer);
        }

        for (const auto& layer : mDrawingState.layersSortedByZ) {
            if (layer->getLayerStack() != mirrorDisplay.layerStack ||
                layer->isInternalDisplayOverlay()) {
                continue;
            }

            LayerCreationArgs mirrorArgs(this, mirrorDisplay.client, "MirrorLayerParent",
                                         ISurfaceComposerClient::eNoColorFill,
                                         gui::LayerMetadata());
            sp<Layer> childMirror;
            {
                Mutex::Autolock lock(mStateLock);
                createEffectLayer(mirrorArgs, &unused, &childMirror);
                MUTEX_ALIAS(mStateLock, childMirror->mFlinger->mStateLock);
                childMirror->setClonedChild(layer->createClone(childMirror->getSequence()));
                childMirror->reparent(mirrorDisplay.rootHandle);
            }
            // lock on mStateLock needs to be released before binder handle gets destroyed
            unused.clear();
        }
    }
    return true;
}

bool SurfaceFlinger::commitCreatedLayers(VsyncId vsyncId,
                                         std::vector<LayerCreatedState>& createdLayers) {
    if (createdLayers.size() == 0) {
        return false;
    }

    Mutex::Autolock _l(mStateLock);
    for (const auto& createdLayer : createdLayers) {
        handleLayerCreatedLocked(createdLayer, vsyncId);
    }
    mLayersAdded = true;
    return mLayersAdded;
}

void SurfaceFlinger::updateLayerMetadataSnapshot() {
    LayerMetadata parentMetadata;
    for (const auto& layer : mDrawingState.layersSortedByZ) {
        layer->updateMetadataSnapshot(parentMetadata);
    }

    std::unordered_set<Layer*> visited;
    mDrawingState.traverse([&visited](Layer* layer) {
        if (visited.find(layer) != visited.end()) {
            return;
        }

        // If the layer isRelativeOf, then either it's relative metadata will be set
        // recursively when updateRelativeMetadataSnapshot is called on its relative parent or
        // it's relative parent has been deleted. Clear the layer's relativeLayerMetadata to ensure
        // that layers with deleted relative parents don't hold stale relativeLayerMetadata.
        if (layer->getDrawingState().isRelativeOf) {
            layer->editLayerSnapshot()->relativeLayerMetadata = {};
            return;
        }

        layer->updateRelativeMetadataSnapshot({}, visited);
    });
}

void SurfaceFlinger::moveSnapshotsFromCompositionArgs(
        compositionengine::CompositionRefreshArgs& refreshArgs,
        const std::vector<std::pair<Layer*, LayerFE*>>& layers) {
    if (mLayerLifecycleManagerEnabled) {
        std::vector<std::unique_ptr<frontend::LayerSnapshot>>& snapshots =
                mLayerSnapshotBuilder.getSnapshots();
        for (auto [_, layerFE] : layers) {
            auto i = layerFE->mSnapshot->globalZ;
            snapshots[i] = std::move(layerFE->mSnapshot);
        }
    }
    if (mLegacyFrontEndEnabled && !mLayerLifecycleManagerEnabled) {
        for (auto [layer, layerFE] : layers) {
            layer->updateLayerSnapshot(std::move(layerFE->mSnapshot));
        }
    }
}

std::vector<std::pair<Layer*, LayerFE*>> SurfaceFlinger::moveSnapshotsToCompositionArgs(
        compositionengine::CompositionRefreshArgs& refreshArgs, bool cursorOnly) {
    std::vector<std::pair<Layer*, LayerFE*>> layers;
    if (mLayerLifecycleManagerEnabled) {
        nsecs_t currentTime = systemTime();
        mLayerSnapshotBuilder.forEachVisibleSnapshot(
                [&](std::unique_ptr<frontend::LayerSnapshot>& snapshot) {
                    if (cursorOnly &&
                        snapshot->compositionType !=
                                aidl::android::hardware::graphics::composer3::Composition::CURSOR) {
                        return;
                    }

                    if (!snapshot->hasSomethingToDraw()) {
                        return;
                    }

                    auto it = mLegacyLayers.find(snapshot->sequence);
                    LOG_ALWAYS_FATAL_IF(it == mLegacyLayers.end(),
                                        "Couldnt find layer object for %s",
                                        snapshot->getDebugString().c_str());
                    auto& legacyLayer = it->second;
                    sp<LayerFE> layerFE = legacyLayer->getCompositionEngineLayerFE(snapshot->path);
                    snapshot->fps = getLayerFramerate(currentTime, snapshot->sequence);
                    layerFE->mSnapshot = std::move(snapshot);
                    refreshArgs.layers.push_back(layerFE);
                    layers.emplace_back(legacyLayer.get(), layerFE.get());
                });
    }
    if (mLegacyFrontEndEnabled && !mLayerLifecycleManagerEnabled) {
        auto moveSnapshots = [&layers, &refreshArgs, cursorOnly](Layer* layer) {
            if (const auto& layerFE = layer->getCompositionEngineLayerFE()) {
                if (cursorOnly &&
                    layer->getLayerSnapshot()->compositionType !=
                            aidl::android::hardware::graphics::composer3::Composition::CURSOR)
                    return;
                layer->updateSnapshot(refreshArgs.updatingGeometryThisFrame);
                layerFE->mSnapshot = layer->stealLayerSnapshot();
                refreshArgs.layers.push_back(layerFE);
                layers.emplace_back(layer, layerFE.get());
            }
        };

        if (cursorOnly || !mVisibleRegionsDirty) {
            // for hot path avoid traversals by walking though the previous composition list
            for (sp<Layer> layer : mPreviouslyComposedLayers) {
                moveSnapshots(layer.get());
            }
        } else {
            mPreviouslyComposedLayers.clear();
            mDrawingState.traverseInZOrder(
                    [&moveSnapshots](Layer* layer) { moveSnapshots(layer); });
            mPreviouslyComposedLayers.reserve(layers.size());
            for (auto [layer, _] : layers) {
                mPreviouslyComposedLayers.push_back(sp<Layer>::fromExisting(layer));
            }
        }
    }

    return layers;
}

std::function<std::vector<std::pair<Layer*, sp<LayerFE>>>()>
SurfaceFlinger::getLayerSnapshotsForScreenshots(
        std::optional<ui::LayerStack> layerStack, uint32_t uid,
        std::function<bool(const frontend::LayerSnapshot&, bool& outStopTraversal)>
                snapshotFilterFn) {
    return [&, layerStack, uid]() {
        std::vector<std::pair<Layer*, sp<LayerFE>>> layers;
        bool stopTraversal = false;
        mLayerSnapshotBuilder.forEachVisibleSnapshot(
                [&](std::unique_ptr<frontend::LayerSnapshot>& snapshot) {
                    if (stopTraversal) {
                        return;
                    }
                    if (layerStack && snapshot->outputFilter.layerStack != *layerStack) {
                        return;
                    }
                    if (uid != CaptureArgs::UNSET_UID && snapshot->uid != gui::Uid(uid)) {
                        return;
                    }
                    if (!snapshot->hasSomethingToDraw()) {
                        return;
                    }
                    if (snapshotFilterFn && !snapshotFilterFn(*snapshot, stopTraversal)) {
                        return;
                    }

                    auto it = mLegacyLayers.find(snapshot->sequence);
                    LOG_ALWAYS_FATAL_IF(it == mLegacyLayers.end(),
                                        "Couldnt find layer object for %s",
                                        snapshot->getDebugString().c_str());
                    Layer* legacyLayer = (it == mLegacyLayers.end()) ? nullptr : it->second.get();
                    sp<LayerFE> layerFE = getFactory().createLayerFE(snapshot->name);
                    layerFE->mSnapshot = std::make_unique<frontend::LayerSnapshot>(*snapshot);
                    layers.emplace_back(legacyLayer, std::move(layerFE));
                });

        return layers;
    };
}

std::function<std::vector<std::pair<Layer*, sp<LayerFE>>>()>
SurfaceFlinger::getLayerSnapshotsForScreenshots(std::optional<ui::LayerStack> layerStack,
                                                uint32_t uid,
                                                std::unordered_set<uint32_t> excludeLayerIds) {
    return [&, layerStack, uid, excludeLayerIds = std::move(excludeLayerIds)]() {
        if (excludeLayerIds.empty()) {
            auto getLayerSnapshotsFn =
                    getLayerSnapshotsForScreenshots(layerStack, uid, /*snapshotFilterFn=*/nullptr);
            std::vector<std::pair<Layer*, sp<LayerFE>>> layers = getLayerSnapshotsFn();
            return layers;
        }

        frontend::LayerSnapshotBuilder::Args
                args{.root = mLayerHierarchyBuilder.getHierarchy(),
                     .layerLifecycleManager = mLayerLifecycleManager,
                     .forceUpdate = frontend::LayerSnapshotBuilder::ForceUpdateFlags::HIERARCHY,
                     .displays = mFrontEndDisplayInfos,
                     .displayChanges = true,
                     .globalShadowSettings = mDrawingState.globalShadowSettings,
                     .supportsBlur = mSupportsBlur,
                     .forceFullDamage = mForceFullDamage,
                     .excludeLayerIds = std::move(excludeLayerIds),
                     .supportedLayerGenericMetadata =
                             getHwComposer().getSupportedLayerGenericMetadata(),
                     .genericLayerMetadataKeyMap = getGenericLayerMetadataKeyMap()};
        mLayerSnapshotBuilder.update(args);

        auto getLayerSnapshotsFn =
                getLayerSnapshotsForScreenshots(layerStack, uid, /*snapshotFilterFn=*/nullptr);
        std::vector<std::pair<Layer*, sp<LayerFE>>> layers = getLayerSnapshotsFn();

        args.excludeLayerIds.clear();
        mLayerSnapshotBuilder.update(args);

        return layers;
    };
}

std::function<std::vector<std::pair<Layer*, sp<LayerFE>>>()>
SurfaceFlinger::getLayerSnapshotsForScreenshots(uint32_t rootLayerId, uint32_t uid,
                                                std::unordered_set<uint32_t> excludeLayerIds,
                                                bool childrenOnly,
                                                const std::optional<FloatRect>& parentCrop) {
    return [&, rootLayerId, uid, excludeLayerIds = std::move(excludeLayerIds), childrenOnly,
            parentCrop]() {
        auto root = mLayerHierarchyBuilder.getPartialHierarchy(rootLayerId, childrenOnly);
        frontend::LayerSnapshotBuilder::Args
                args{.root = root,
                     .layerLifecycleManager = mLayerLifecycleManager,
                     .forceUpdate = frontend::LayerSnapshotBuilder::ForceUpdateFlags::HIERARCHY,
                     .displays = mFrontEndDisplayInfos,
                     .displayChanges = true,
                     .globalShadowSettings = mDrawingState.globalShadowSettings,
                     .supportsBlur = mSupportsBlur,
                     .forceFullDamage = mForceFullDamage,
                     .parentCrop = parentCrop,
                     .excludeLayerIds = std::move(excludeLayerIds),
                     .supportedLayerGenericMetadata =
                             getHwComposer().getSupportedLayerGenericMetadata(),
                     .genericLayerMetadataKeyMap = getGenericLayerMetadataKeyMap()};
        mLayerSnapshotBuilder.update(args);

        auto getLayerSnapshotsFn =
                getLayerSnapshotsForScreenshots({}, uid, /*snapshotFilterFn=*/nullptr);
        std::vector<std::pair<Layer*, sp<LayerFE>>> layers = getLayerSnapshotsFn();
        args.root = mLayerHierarchyBuilder.getHierarchy();
        args.parentCrop.reset();
        args.excludeLayerIds.clear();
        mLayerSnapshotBuilder.update(args);
        return layers;
    };
}

frontend::Update SurfaceFlinger::flushLifecycleUpdates() {
    frontend::Update update;
    ATRACE_NAME("TransactionHandler:flushTransactions");
    // Locking:
    // 1. to prevent onHandleDestroyed from being called while the state lock is held,
    // we must keep a copy of the transactions (specifically the composer
    // states) around outside the scope of the lock.
    // 2. Transactions and created layers do not share a lock. To prevent applying
    // transactions with layers still in the createdLayer queue, flush the transactions
    // before committing the created layers.
    update.transactions = mTransactionHandler.flushTransactions();
    {
        // TODO(b/238781169) lockless queue this and keep order.
        std::scoped_lock<std::mutex> lock(mCreatedLayersLock);
        update.layerCreatedStates = std::move(mCreatedLayers);
        mCreatedLayers.clear();
        update.newLayers = std::move(mNewLayers);
        mNewLayers.clear();
        update.layerCreationArgs = std::move(mNewLayerArgs);
        mNewLayerArgs.clear();
        update.destroyedHandles = std::move(mDestroyedHandles);
        mDestroyedHandles.clear();
    }
    return update;
}

void SurfaceFlinger::addToLayerTracing(bool visibleRegionDirty, TimePoint time, VsyncId vsyncId) {
    const uint32_t tracingFlags = mLayerTracing.getFlags();
    LayersProto layers(dumpDrawingStateProto(tracingFlags));
    if (tracingFlags & LayerTracing::TRACE_EXTRA) {
        dumpOffscreenLayersProto(layers);
    }
    std::string hwcDump;
    if (tracingFlags & LayerTracing::TRACE_HWC) {
        dumpHwc(hwcDump);
    }
    auto displays = dumpDisplayProto();
    mLayerTracing.notify(visibleRegionDirty, time.ns(), ftl::to_underlying(vsyncId), &layers,
                         std::move(hwcDump), &displays);
}

// gui::ISurfaceComposer

binder::Status SurfaceComposerAIDL::bootFinished() {
    status_t status = checkAccessPermission();
    if (status != OK) {
        return binderStatusFromStatusT(status);
    }
    mFlinger->bootFinished();
    return binder::Status::ok();
}

binder::Status SurfaceComposerAIDL::createDisplayEventConnection(
        VsyncSource vsyncSource, EventRegistration eventRegistration,
        const sp<IBinder>& layerHandle, sp<IDisplayEventConnection>* outConnection) {
    sp<IDisplayEventConnection> conn =
            mFlinger->createDisplayEventConnection(vsyncSource, eventRegistration, layerHandle);
    if (conn == nullptr) {
        *outConnection = nullptr;
        return binderStatusFromStatusT(BAD_VALUE);
    } else {
        *outConnection = conn;
        return binder::Status::ok();
    }
}

binder::Status SurfaceComposerAIDL::createConnection(sp<gui::ISurfaceComposerClient>* outClient) {
    const sp<Client> client = sp<Client>::make(mFlinger);
    if (client->initCheck() == NO_ERROR) {
        *outClient = client;
        return binder::Status::ok();
    } else {
        *outClient = nullptr;
        return binderStatusFromStatusT(BAD_VALUE);
    }
}

binder::Status SurfaceComposerAIDL::createDisplay(const std::string& displayName, bool secure,
                                                  float requestedRefreshRate,
                                                  sp<IBinder>* outDisplay) {
    status_t status = checkAccessPermission();
    if (status != OK) {
        return binderStatusFromStatusT(status);
    }
    String8 displayName8 = String8::format("%s", displayName.c_str());
    *outDisplay = mFlinger->createDisplay(displayName8, secure, requestedRefreshRate);
    return binder::Status::ok();
}

binder::Status SurfaceComposerAIDL::destroyDisplay(const sp<IBinder>& display) {
    status_t status = checkAccessPermission();
    if (status != OK) {
        return binderStatusFromStatusT(status);
    }
    mFlinger->destroyDisplay(display);
    return binder::Status::ok();
}

binder::Status SurfaceComposerAIDL::getPhysicalDisplayIds(std::vector<int64_t>* outDisplayIds) {
    std::vector<PhysicalDisplayId> physicalDisplayIds = mFlinger->getPhysicalDisplayIds();
    std::vector<int64_t> displayIds;
    displayIds.reserve(physicalDisplayIds.size());
    for (auto item : physicalDisplayIds) {
        displayIds.push_back(static_cast<int64_t>(item.value));
    }
    *outDisplayIds = displayIds;
    return binder::Status::ok();
}

binder::Status SurfaceComposerAIDL::getPhysicalDisplayToken(int64_t displayId,
                                                            sp<IBinder>* outDisplay) {
    status_t status = checkAccessPermission();
    if (status != OK) {
        return binderStatusFromStatusT(status);
    }
    const auto id = DisplayId::fromValue<PhysicalDisplayId>(static_cast<uint64_t>(displayId));
    *outDisplay = mFlinger->getPhysicalDisplayToken(*id);
    return binder::Status::ok();
}

binder::Status SurfaceComposerAIDL::setPowerMode(const sp<IBinder>& display, int mode) {
    status_t status = checkAccessPermission();
    if (status != OK) {
        return binderStatusFromStatusT(status);
    }
    /* QTI_BEGIN */
    mFlinger->mQtiSFExtnIntf->qtiSetPowerMode(display, mode);
    /* QTI_END */
    return binder::Status::ok();
}

binder::Status SurfaceComposerAIDL::getSupportedFrameTimestamps(
        std::vector<FrameEvent>* outSupported) {
    status_t status;
    if (!outSupported) {
        status = UNEXPECTED_NULL;
    } else {
        outSupported->clear();
        status = mFlinger->getSupportedFrameTimestamps(outSupported);
    }
    return binderStatusFromStatusT(status);
}

binder::Status SurfaceComposerAIDL::getDisplayStats(const sp<IBinder>& display,
                                                    gui::DisplayStatInfo* outStatInfo) {
    DisplayStatInfo statInfo;
    status_t status = mFlinger->getDisplayStats(display, &statInfo);
    if (status == NO_ERROR) {
        outStatInfo->vsyncTime = static_cast<long>(statInfo.vsyncTime);
        outStatInfo->vsyncPeriod = static_cast<long>(statInfo.vsyncPeriod);
    }
    return binderStatusFromStatusT(status);
}

binder::Status SurfaceComposerAIDL::getDisplayState(const sp<IBinder>& display,
                                                    gui::DisplayState* outState) {
    ui::DisplayState state;
    status_t status = mFlinger->getDisplayState(display, &state);
    if (status == NO_ERROR) {
        outState->layerStack = state.layerStack.id;
        outState->orientation = static_cast<gui::Rotation>(state.orientation);
        outState->layerStackSpaceRect.width = state.layerStackSpaceRect.width;
        outState->layerStackSpaceRect.height = state.layerStackSpaceRect.height;
    }
    return binderStatusFromStatusT(status);
}

binder::Status SurfaceComposerAIDL::getStaticDisplayInfo(int64_t displayId,
                                                         gui::StaticDisplayInfo* outInfo) {
    using Tag = gui::DeviceProductInfo::ManufactureOrModelDate::Tag;
    ui::StaticDisplayInfo info;

    status_t status = mFlinger->getStaticDisplayInfo(displayId, &info);
    if (status == NO_ERROR) {
        // convert ui::StaticDisplayInfo to gui::StaticDisplayInfo
        outInfo->connectionType = static_cast<gui::DisplayConnectionType>(info.connectionType);
        outInfo->density = info.density;
        outInfo->secure = info.secure;
        outInfo->installOrientation = static_cast<gui::Rotation>(info.installOrientation);

        if (const std::optional<DeviceProductInfo> dpi = info.deviceProductInfo) {
            gui::DeviceProductInfo dinfo;
            dinfo.name = std::move(dpi->name);
            dinfo.manufacturerPnpId = std::vector<uint8_t>(dpi->manufacturerPnpId.begin(),
                                                           dpi->manufacturerPnpId.end());
            dinfo.productId = dpi->productId;
            dinfo.relativeAddress =
                    std::vector<uint8_t>(dpi->relativeAddress.begin(), dpi->relativeAddress.end());
            if (const auto* model =
                        std::get_if<DeviceProductInfo::ModelYear>(&dpi->manufactureOrModelDate)) {
                gui::DeviceProductInfo::ModelYear modelYear;
                modelYear.year = model->year;
                dinfo.manufactureOrModelDate.set<Tag::modelYear>(modelYear);
            } else if (const auto* manufacture = std::get_if<DeviceProductInfo::ManufactureYear>(
                               &dpi->manufactureOrModelDate)) {
                gui::DeviceProductInfo::ManufactureYear date;
                date.modelYear.year = manufacture->year;
                dinfo.manufactureOrModelDate.set<Tag::manufactureYear>(date);
            } else if (const auto* manufacture =
                               std::get_if<DeviceProductInfo::ManufactureWeekAndYear>(
                                       &dpi->manufactureOrModelDate)) {
                gui::DeviceProductInfo::ManufactureWeekAndYear date;
                date.manufactureYear.modelYear.year = manufacture->year;
                date.week = manufacture->week;
                dinfo.manufactureOrModelDate.set<Tag::manufactureWeekAndYear>(date);
            }

            outInfo->deviceProductInfo = dinfo;
        }
    }
    return binderStatusFromStatusT(status);
}

void SurfaceComposerAIDL::getDynamicDisplayInfoInternal(ui::DynamicDisplayInfo& info,
                                                        gui::DynamicDisplayInfo*& outInfo) {
    // convert ui::DynamicDisplayInfo to gui::DynamicDisplayInfo
    outInfo->supportedDisplayModes.clear();
    outInfo->supportedDisplayModes.reserve(info.supportedDisplayModes.size());
    for (const auto& mode : info.supportedDisplayModes) {
        gui::DisplayMode outMode;
        outMode.id = mode.id;
        outMode.resolution.width = mode.resolution.width;
        outMode.resolution.height = mode.resolution.height;
        outMode.xDpi = mode.xDpi;
        outMode.yDpi = mode.yDpi;
        outMode.refreshRate = mode.refreshRate;
        outMode.appVsyncOffset = mode.appVsyncOffset;
        outMode.sfVsyncOffset = mode.sfVsyncOffset;
        outMode.presentationDeadline = mode.presentationDeadline;
        outMode.group = mode.group;
        std::transform(mode.supportedHdrTypes.begin(), mode.supportedHdrTypes.end(),
                       std::back_inserter(outMode.supportedHdrTypes),
                       [](const ui::Hdr& value) { return static_cast<int32_t>(value); });
        outInfo->supportedDisplayModes.push_back(outMode);
    }

    outInfo->activeDisplayModeId = info.activeDisplayModeId;
    outInfo->renderFrameRate = info.renderFrameRate;

    outInfo->supportedColorModes.clear();
    outInfo->supportedColorModes.reserve(info.supportedColorModes.size());
    for (const auto& cmode : info.supportedColorModes) {
        outInfo->supportedColorModes.push_back(static_cast<int32_t>(cmode));
    }

    outInfo->activeColorMode = static_cast<int32_t>(info.activeColorMode);

    gui::HdrCapabilities& hdrCapabilities = outInfo->hdrCapabilities;
    hdrCapabilities.supportedHdrTypes.clear();
    hdrCapabilities.supportedHdrTypes.reserve(info.hdrCapabilities.getSupportedHdrTypes().size());
    for (const auto& hdr : info.hdrCapabilities.getSupportedHdrTypes()) {
        hdrCapabilities.supportedHdrTypes.push_back(static_cast<int32_t>(hdr));
    }
    hdrCapabilities.maxLuminance = info.hdrCapabilities.getDesiredMaxLuminance();
    hdrCapabilities.maxAverageLuminance = info.hdrCapabilities.getDesiredMaxAverageLuminance();
    hdrCapabilities.minLuminance = info.hdrCapabilities.getDesiredMinLuminance();

    outInfo->autoLowLatencyModeSupported = info.autoLowLatencyModeSupported;
    outInfo->gameContentTypeSupported = info.gameContentTypeSupported;
    outInfo->preferredBootDisplayMode = info.preferredBootDisplayMode;
}

binder::Status SurfaceComposerAIDL::getDynamicDisplayInfoFromToken(
        const sp<IBinder>& display, gui::DynamicDisplayInfo* outInfo) {
    ui::DynamicDisplayInfo info;
    status_t status = mFlinger->getDynamicDisplayInfoFromToken(display, &info);
    if (status == NO_ERROR) {
        getDynamicDisplayInfoInternal(info, outInfo);
    }
    return binderStatusFromStatusT(status);
}

binder::Status SurfaceComposerAIDL::getDynamicDisplayInfoFromId(int64_t displayId,
                                                                gui::DynamicDisplayInfo* outInfo) {
    ui::DynamicDisplayInfo info;
    status_t status = mFlinger->getDynamicDisplayInfoFromId(displayId, &info);
    if (status == NO_ERROR) {
        getDynamicDisplayInfoInternal(info, outInfo);
    }
    return binderStatusFromStatusT(status);
}

binder::Status SurfaceComposerAIDL::getDisplayNativePrimaries(const sp<IBinder>& display,
                                                              gui::DisplayPrimaries* outPrimaries) {
    ui::DisplayPrimaries primaries;
    status_t status = mFlinger->getDisplayNativePrimaries(display, primaries);
    if (status == NO_ERROR) {
        outPrimaries->red.X = primaries.red.X;
        outPrimaries->red.Y = primaries.red.Y;
        outPrimaries->red.Z = primaries.red.Z;

        outPrimaries->green.X = primaries.green.X;
        outPrimaries->green.Y = primaries.green.Y;
        outPrimaries->green.Z = primaries.green.Z;

        outPrimaries->blue.X = primaries.blue.X;
        outPrimaries->blue.Y = primaries.blue.Y;
        outPrimaries->blue.Z = primaries.blue.Z;

        outPrimaries->white.X = primaries.white.X;
        outPrimaries->white.Y = primaries.white.Y;
        outPrimaries->white.Z = primaries.white.Z;
    }
    return binderStatusFromStatusT(status);
}

binder::Status SurfaceComposerAIDL::setActiveColorMode(const sp<IBinder>& display, int colorMode) {
    status_t status = checkAccessPermission();
    if (status == OK) {
        status = mFlinger->setActiveColorMode(display, static_cast<ui::ColorMode>(colorMode));
    }
    return binderStatusFromStatusT(status);
}

binder::Status SurfaceComposerAIDL::setBootDisplayMode(const sp<IBinder>& display,
                                                       int displayModeId) {
    status_t status = checkAccessPermission();
    if (status == OK) {
        status = mFlinger->setBootDisplayMode(display, DisplayModeId{displayModeId});
    }
    return binderStatusFromStatusT(status);
}

binder::Status SurfaceComposerAIDL::clearBootDisplayMode(const sp<IBinder>& display) {
    status_t status = checkAccessPermission();
    if (status == OK) {
        status = mFlinger->clearBootDisplayMode(display);
    }
    return binderStatusFromStatusT(status);
}

binder::Status SurfaceComposerAIDL::getOverlaySupport(gui::OverlayProperties* outProperties) {
    status_t status = checkAccessPermission();
    if (status == OK) {
        status = mFlinger->getOverlaySupport(outProperties);
    }
    return binderStatusFromStatusT(status);
}

binder::Status SurfaceComposerAIDL::getBootDisplayModeSupport(bool* outMode) {
    status_t status = checkAccessPermission();
    if (status == OK) {
        status = mFlinger->getBootDisplayModeSupport(outMode);
    }
    return binderStatusFromStatusT(status);
}

binder::Status SurfaceComposerAIDL::getHdrConversionCapabilities(
        std::vector<gui::HdrConversionCapability>* hdrConversionCapabilities) {
    status_t status = checkAccessPermission();
    if (status == OK) {
        status = mFlinger->getHdrConversionCapabilities(hdrConversionCapabilities);
    }
    return binderStatusFromStatusT(status);
}

binder::Status SurfaceComposerAIDL::setHdrConversionStrategy(
        const gui::HdrConversionStrategy& hdrConversionStrategy,
        int32_t* outPreferredHdrOutputType) {
    status_t status = checkAccessPermission();
    if (status == OK) {
        status = mFlinger->setHdrConversionStrategy(hdrConversionStrategy,
                                                    outPreferredHdrOutputType);
    }
    return binderStatusFromStatusT(status);
}

binder::Status SurfaceComposerAIDL::getHdrOutputConversionSupport(bool* outMode) {
    status_t status = checkAccessPermission();
    if (status == OK) {
        status = mFlinger->getHdrOutputConversionSupport(outMode);
    }
    return binderStatusFromStatusT(status);
}

binder::Status SurfaceComposerAIDL::setAutoLowLatencyMode(const sp<IBinder>& display, bool on) {
    status_t status = checkAccessPermission();
    if (status != OK) {
        return binderStatusFromStatusT(status);
    }
    mFlinger->setAutoLowLatencyMode(display, on);
    return binder::Status::ok();
}

binder::Status SurfaceComposerAIDL::setGameContentType(const sp<IBinder>& display, bool on) {
    status_t status = checkAccessPermission();
    if (status != OK) {
        return binderStatusFromStatusT(status);
    }
    mFlinger->setGameContentType(display, on);
    return binder::Status::ok();
}

binder::Status SurfaceComposerAIDL::captureDisplay(
        const DisplayCaptureArgs& args, const sp<IScreenCaptureListener>& captureListener) {
    status_t status = mFlinger->captureDisplay(args, captureListener);
    return binderStatusFromStatusT(status);
}

binder::Status SurfaceComposerAIDL::captureDisplayById(
        int64_t displayId, const sp<IScreenCaptureListener>& captureListener) {
    status_t status;
    IPCThreadState* ipc = IPCThreadState::self();
    const int uid = ipc->getCallingUid();
    if (uid == AID_ROOT || uid == AID_GRAPHICS || uid == AID_SYSTEM || uid == AID_SHELL) {
        std::optional<DisplayId> id = DisplayId::fromValue(static_cast<uint64_t>(displayId));
        status = mFlinger->captureDisplay(*id, captureListener);
    } else {
        status = PERMISSION_DENIED;
    }
    return binderStatusFromStatusT(status);
}

binder::Status SurfaceComposerAIDL::captureLayers(
        const LayerCaptureArgs& args, const sp<IScreenCaptureListener>& captureListener) {
    status_t status = mFlinger->captureLayers(args, captureListener);
    return binderStatusFromStatusT(status);
}

binder::Status SurfaceComposerAIDL::overrideHdrTypes(const sp<IBinder>& display,
                                                     const std::vector<int32_t>& hdrTypes) {
    // overrideHdrTypes is used by CTS tests, which acquire the necessary
    // permission dynamically. Don't use the permission cache for this check.
    status_t status = checkAccessPermission(false);
    if (status != OK) {
        return binderStatusFromStatusT(status);
    }

    std::vector<ui::Hdr> hdrTypesVector;
    for (int32_t i : hdrTypes) {
        hdrTypesVector.push_back(static_cast<ui::Hdr>(i));
    }
    status = mFlinger->overrideHdrTypes(display, hdrTypesVector);
    return binderStatusFromStatusT(status);
}

binder::Status SurfaceComposerAIDL::onPullAtom(int32_t atomId, gui::PullAtomData* outPullData) {
    status_t status;
    const int uid = IPCThreadState::self()->getCallingUid();
    if (uid != AID_SYSTEM) {
        status = PERMISSION_DENIED;
    } else {
        status = mFlinger->onPullAtom(atomId, &outPullData->data, &outPullData->success);
    }
    return binderStatusFromStatusT(status);
}

binder::Status SurfaceComposerAIDL::getLayerDebugInfo(std::vector<gui::LayerDebugInfo>* outLayers) {
    if (!outLayers) {
        return binderStatusFromStatusT(UNEXPECTED_NULL);
    }

    IPCThreadState* ipc = IPCThreadState::self();
    const int pid = ipc->getCallingPid();
    const int uid = ipc->getCallingUid();
    if ((uid != AID_SHELL) && !PermissionCache::checkPermission(sDump, pid, uid)) {
        ALOGE("Layer debug info permission denied for pid=%d, uid=%d", pid, uid);
        return binderStatusFromStatusT(PERMISSION_DENIED);
    }
    status_t status = mFlinger->getLayerDebugInfo(outLayers);
    return binderStatusFromStatusT(status);
}

binder::Status SurfaceComposerAIDL::getColorManagement(bool* outGetColorManagement) {
    status_t status = mFlinger->getColorManagement(outGetColorManagement);
    return binderStatusFromStatusT(status);
}

binder::Status SurfaceComposerAIDL::getCompositionPreference(gui::CompositionPreference* outPref) {
    ui::Dataspace dataspace;
    ui::PixelFormat pixelFormat;
    ui::Dataspace wideColorGamutDataspace;
    ui::PixelFormat wideColorGamutPixelFormat;
    status_t status =
            mFlinger->getCompositionPreference(&dataspace, &pixelFormat, &wideColorGamutDataspace,
                                               &wideColorGamutPixelFormat);
    if (status == NO_ERROR) {
        outPref->defaultDataspace = static_cast<int32_t>(dataspace);
        outPref->defaultPixelFormat = static_cast<int32_t>(pixelFormat);
        outPref->wideColorGamutDataspace = static_cast<int32_t>(wideColorGamutDataspace);
        outPref->wideColorGamutPixelFormat = static_cast<int32_t>(wideColorGamutPixelFormat);
    }
    return binderStatusFromStatusT(status);
}

binder::Status SurfaceComposerAIDL::getDisplayedContentSamplingAttributes(
        const sp<IBinder>& display, gui::ContentSamplingAttributes* outAttrs) {
    status_t status = checkAccessPermission();
    if (status != OK) {
        return binderStatusFromStatusT(status);
    }

    ui::PixelFormat format;
    ui::Dataspace dataspace;
    uint8_t componentMask;
    status = mFlinger->getDisplayedContentSamplingAttributes(display, &format, &dataspace,
                                                             &componentMask);
    if (status == NO_ERROR) {
        outAttrs->format = static_cast<int32_t>(format);
        outAttrs->dataspace = static_cast<int32_t>(dataspace);
        outAttrs->componentMask = static_cast<int8_t>(componentMask);
    }
    return binderStatusFromStatusT(status);
}

binder::Status SurfaceComposerAIDL::setDisplayContentSamplingEnabled(const sp<IBinder>& display,
                                                                     bool enable,
                                                                     int8_t componentMask,
                                                                     int64_t maxFrames) {
    status_t status = checkAccessPermission();
    if (status == OK) {
        status = mFlinger->setDisplayContentSamplingEnabled(display, enable,
                                                            static_cast<uint8_t>(componentMask),
                                                            static_cast<uint64_t>(maxFrames));
    }
    return binderStatusFromStatusT(status);
}

binder::Status SurfaceComposerAIDL::getDisplayedContentSample(const sp<IBinder>& display,
                                                              int64_t maxFrames, int64_t timestamp,
                                                              gui::DisplayedFrameStats* outStats) {
    if (!outStats) {
        return binderStatusFromStatusT(BAD_VALUE);
    }

    status_t status = checkAccessPermission();
    if (status != OK) {
        return binderStatusFromStatusT(status);
    }

    DisplayedFrameStats stats;
    status = mFlinger->getDisplayedContentSample(display, static_cast<uint64_t>(maxFrames),
                                                 static_cast<uint64_t>(timestamp), &stats);
    if (status == NO_ERROR) {
        // convert from ui::DisplayedFrameStats to gui::DisplayedFrameStats
        outStats->numFrames = static_cast<int64_t>(stats.numFrames);
        outStats->component_0_sample.reserve(stats.component_0_sample.size());
        for (const auto& s : stats.component_0_sample) {
            outStats->component_0_sample.push_back(static_cast<int64_t>(s));
        }
        outStats->component_1_sample.reserve(stats.component_1_sample.size());
        for (const auto& s : stats.component_1_sample) {
            outStats->component_1_sample.push_back(static_cast<int64_t>(s));
        }
        outStats->component_2_sample.reserve(stats.component_2_sample.size());
        for (const auto& s : stats.component_2_sample) {
            outStats->component_2_sample.push_back(static_cast<int64_t>(s));
        }
        outStats->component_3_sample.reserve(stats.component_3_sample.size());
        for (const auto& s : stats.component_3_sample) {
            outStats->component_3_sample.push_back(static_cast<int64_t>(s));
        }
    }
    return binderStatusFromStatusT(status);
}

binder::Status SurfaceComposerAIDL::getProtectedContentSupport(bool* outSupported) {
    status_t status = mFlinger->getProtectedContentSupport(outSupported);
    return binderStatusFromStatusT(status);
}

binder::Status SurfaceComposerAIDL::isWideColorDisplay(const sp<IBinder>& token,
                                                       bool* outIsWideColorDisplay) {
    status_t status = mFlinger->isWideColorDisplay(token, outIsWideColorDisplay);
    return binderStatusFromStatusT(status);
}

binder::Status SurfaceComposerAIDL::addRegionSamplingListener(
        const gui::ARect& samplingArea, const sp<IBinder>& stopLayerHandle,
        const sp<gui::IRegionSamplingListener>& listener) {
    status_t status = checkReadFrameBufferPermission();
    if (status != OK) {
        return binderStatusFromStatusT(status);
    }
    android::Rect rect;
    rect.left = samplingArea.left;
    rect.top = samplingArea.top;
    rect.right = samplingArea.right;
    rect.bottom = samplingArea.bottom;
    status = mFlinger->addRegionSamplingListener(rect, stopLayerHandle, listener);
    return binderStatusFromStatusT(status);
}

binder::Status SurfaceComposerAIDL::removeRegionSamplingListener(
        const sp<gui::IRegionSamplingListener>& listener) {
    status_t status = checkReadFrameBufferPermission();
    if (status == OK) {
        status = mFlinger->removeRegionSamplingListener(listener);
    }
    return binderStatusFromStatusT(status);
}

binder::Status SurfaceComposerAIDL::addFpsListener(int32_t taskId,
                                                   const sp<gui::IFpsListener>& listener) {
    status_t status = checkReadFrameBufferPermission();
    if (status == OK) {
        status = mFlinger->addFpsListener(taskId, listener);
    }
    return binderStatusFromStatusT(status);
}

binder::Status SurfaceComposerAIDL::removeFpsListener(const sp<gui::IFpsListener>& listener) {
    status_t status = checkReadFrameBufferPermission();
    if (status == OK) {
        status = mFlinger->removeFpsListener(listener);
    }
    return binderStatusFromStatusT(status);
}

binder::Status SurfaceComposerAIDL::addTunnelModeEnabledListener(
        const sp<gui::ITunnelModeEnabledListener>& listener) {
    status_t status = checkAccessPermission();
    if (status == OK) {
        status = mFlinger->addTunnelModeEnabledListener(listener);
    }
    return binderStatusFromStatusT(status);
}

binder::Status SurfaceComposerAIDL::removeTunnelModeEnabledListener(
        const sp<gui::ITunnelModeEnabledListener>& listener) {
    status_t status = checkAccessPermission();
    if (status == OK) {
        status = mFlinger->removeTunnelModeEnabledListener(listener);
    }
    return binderStatusFromStatusT(status);
}

binder::Status SurfaceComposerAIDL::setDesiredDisplayModeSpecs(const sp<IBinder>& displayToken,
                                                               const gui::DisplayModeSpecs& specs) {
    status_t status = checkAccessPermission();
    if (status == OK) {
        status = mFlinger->setDesiredDisplayModeSpecs(displayToken, specs);
    }
    return binderStatusFromStatusT(status);
}

binder::Status SurfaceComposerAIDL::getDesiredDisplayModeSpecs(const sp<IBinder>& displayToken,
                                                               gui::DisplayModeSpecs* outSpecs) {
    if (!outSpecs) {
        return binderStatusFromStatusT(BAD_VALUE);
    }

    status_t status = checkAccessPermission();
    if (status != OK) {
        return binderStatusFromStatusT(status);
    }

    status = mFlinger->getDesiredDisplayModeSpecs(displayToken, outSpecs);
    return binderStatusFromStatusT(status);
}

binder::Status SurfaceComposerAIDL::getDisplayBrightnessSupport(const sp<IBinder>& displayToken,
                                                                bool* outSupport) {
    status_t status = mFlinger->getDisplayBrightnessSupport(displayToken, outSupport);
    return binderStatusFromStatusT(status);
}

binder::Status SurfaceComposerAIDL::setDisplayBrightness(const sp<IBinder>& displayToken,
                                                         const gui::DisplayBrightness& brightness) {
    status_t status = checkControlDisplayBrightnessPermission();
    if (status == OK) {
        status = mFlinger->setDisplayBrightness(displayToken, brightness);
    }
    return binderStatusFromStatusT(status);
}

binder::Status SurfaceComposerAIDL::addHdrLayerInfoListener(
        const sp<IBinder>& displayToken, const sp<gui::IHdrLayerInfoListener>& listener) {
    status_t status = checkControlDisplayBrightnessPermission();
    if (status == OK) {
        status = mFlinger->addHdrLayerInfoListener(displayToken, listener);
    }
    return binderStatusFromStatusT(status);
}

binder::Status SurfaceComposerAIDL::removeHdrLayerInfoListener(
        const sp<IBinder>& displayToken, const sp<gui::IHdrLayerInfoListener>& listener) {
    status_t status = checkControlDisplayBrightnessPermission();
    if (status == OK) {
        status = mFlinger->removeHdrLayerInfoListener(displayToken, listener);
    }
    return binderStatusFromStatusT(status);
}

binder::Status SurfaceComposerAIDL::notifyPowerBoost(int boostId) {
    status_t status = checkAccessPermission();
    if (status == OK) {
        status = mFlinger->notifyPowerBoost(boostId);
    }
    return binderStatusFromStatusT(status);
}

binder::Status SurfaceComposerAIDL::setGlobalShadowSettings(const gui::Color& ambientColor,
                                                            const gui::Color& spotColor,
                                                            float lightPosY, float lightPosZ,
                                                            float lightRadius) {
    status_t status = checkAccessPermission();
    if (status != OK) {
        return binderStatusFromStatusT(status);
    }

    half4 ambientColorHalf = {ambientColor.r, ambientColor.g, ambientColor.b, ambientColor.a};
    half4 spotColorHalf = {spotColor.r, spotColor.g, spotColor.b, spotColor.a};
    status = mFlinger->setGlobalShadowSettings(ambientColorHalf, spotColorHalf, lightPosY,
                                               lightPosZ, lightRadius);
    return binderStatusFromStatusT(status);
}

binder::Status SurfaceComposerAIDL::getDisplayDecorationSupport(
        const sp<IBinder>& displayToken, std::optional<gui::DisplayDecorationSupport>* outSupport) {
    std::optional<aidl::android::hardware::graphics::common::DisplayDecorationSupport> support;
    status_t status = mFlinger->getDisplayDecorationSupport(displayToken, &support);
    if (status != NO_ERROR) {
        ALOGE("getDisplayDecorationSupport failed with error %d", status);
        return binderStatusFromStatusT(status);
    }

    if (!support || !support.has_value()) {
        outSupport->reset();
    } else {
        outSupport->emplace();
        outSupport->value().format = static_cast<int32_t>(support->format);
        outSupport->value().alphaInterpretation =
                static_cast<int32_t>(support->alphaInterpretation);
    }

    return binder::Status::ok();
}

binder::Status SurfaceComposerAIDL::setOverrideFrameRate(int32_t uid, float frameRate) {
    status_t status;
    const int c_uid = IPCThreadState::self()->getCallingUid();
    if (c_uid == AID_ROOT || c_uid == AID_SYSTEM) {
        status = mFlinger->setOverrideFrameRate(uid, frameRate);
    } else {
        ALOGE("setOverrideFrameRate() permission denied for uid: %d", c_uid);
        status = PERMISSION_DENIED;
    }
    return binderStatusFromStatusT(status);
}

binder::Status SurfaceComposerAIDL::updateSmallAreaDetection(const std::vector<int32_t>& uids,
                                                             const std::vector<float>& thresholds) {
    status_t status;
    const int c_uid = IPCThreadState::self()->getCallingUid();
    if (c_uid == AID_ROOT || c_uid == AID_SYSTEM) {
        if (uids.size() != thresholds.size()) return binderStatusFromStatusT(BAD_VALUE);

        std::vector<std::pair<uid_t, float>> mappings;
        const size_t size = uids.size();
        mappings.reserve(size);
        for (int i = 0; i < size; i++) {
            auto row = std::make_pair(static_cast<uid_t>(uids[i]), thresholds[i]);
            mappings.push_back(row);
        }
        status = mFlinger->updateSmallAreaDetection(mappings);
    } else {
        ALOGE("updateSmallAreaDetection() permission denied for uid: %d", c_uid);
        status = PERMISSION_DENIED;
    }
    return binderStatusFromStatusT(status);
}

binder::Status SurfaceComposerAIDL::setSmallAreaDetectionThreshold(int32_t uid, float threshold) {
    status_t status;
    const int c_uid = IPCThreadState::self()->getCallingUid();
    if (c_uid == AID_ROOT || c_uid == AID_SYSTEM) {
        status = mFlinger->setSmallAreaDetectionThreshold(uid, threshold);
    } else {
        ALOGE("setSmallAreaDetectionThreshold() permission denied for uid: %d", c_uid);
        status = PERMISSION_DENIED;
    }
    return binderStatusFromStatusT(status);
}

binder::Status SurfaceComposerAIDL::getGpuContextPriority(int32_t* outPriority) {
    *outPriority = mFlinger->getGpuContextPriority();
    return binder::Status::ok();
}

binder::Status SurfaceComposerAIDL::getMaxAcquiredBufferCount(int32_t* buffers) {
    status_t status = mFlinger->getMaxAcquiredBufferCount(buffers);
    return binderStatusFromStatusT(status);
}

binder::Status SurfaceComposerAIDL::addWindowInfosListener(
        const sp<gui::IWindowInfosListener>& windowInfosListener,
        gui::WindowInfosListenerInfo* outInfo) {
    status_t status;
    const int pid = IPCThreadState::self()->getCallingPid();
    const int uid = IPCThreadState::self()->getCallingUid();
    // TODO(b/270566761) update permissions check so that only system_server and shell can add
    // WindowInfosListeners
    if (uid == AID_SYSTEM || uid == AID_GRAPHICS ||
        checkPermission(sAccessSurfaceFlinger, pid, uid)) {
        status = mFlinger->addWindowInfosListener(windowInfosListener, outInfo);
    } else {
        status = PERMISSION_DENIED;
    }
    return binderStatusFromStatusT(status);
}

binder::Status SurfaceComposerAIDL::removeWindowInfosListener(
        const sp<gui::IWindowInfosListener>& windowInfosListener) {
    status_t status;
    const int pid = IPCThreadState::self()->getCallingPid();
    const int uid = IPCThreadState::self()->getCallingUid();
    if (uid == AID_SYSTEM || uid == AID_GRAPHICS ||
        checkPermission(sAccessSurfaceFlinger, pid, uid)) {
        status = mFlinger->removeWindowInfosListener(windowInfosListener);
    } else {
        status = PERMISSION_DENIED;
    }
    return binderStatusFromStatusT(status);
}

binder::Status SurfaceComposerAIDL::getStalledTransactionInfo(
        int pid, std::optional<gui::StalledTransactionInfo>* outInfo) {
    const int callingPid = IPCThreadState::self()->getCallingPid();
    const int callingUid = IPCThreadState::self()->getCallingUid();
    if (!checkPermission(sAccessSurfaceFlinger, callingPid, callingUid)) {
        return binderStatusFromStatusT(PERMISSION_DENIED);
    }

    std::optional<TransactionHandler::StalledTransactionInfo> stalledTransactionInfo;
    status_t status = mFlinger->getStalledTransactionInfo(pid, stalledTransactionInfo);
    if (stalledTransactionInfo) {
        gui::StalledTransactionInfo result;
        result.layerName = String16{stalledTransactionInfo->layerName.c_str()},
        result.bufferId = stalledTransactionInfo->bufferId,
        result.frameNumber = stalledTransactionInfo->frameNumber,
        outInfo->emplace(std::move(result));
    } else {
        outInfo->reset();
    }
    return binderStatusFromStatusT(status);
}

status_t SurfaceComposerAIDL::checkAccessPermission(bool usePermissionCache) {
    if (!mFlinger->callingThreadHasUnscopedSurfaceFlingerAccess(usePermissionCache)) {
        IPCThreadState* ipc = IPCThreadState::self();
        ALOGE("Permission Denial: can't access SurfaceFlinger pid=%d, uid=%d", ipc->getCallingPid(),
              ipc->getCallingUid());
        return PERMISSION_DENIED;
    }
    return OK;
}

status_t SurfaceComposerAIDL::checkControlDisplayBrightnessPermission() {
    IPCThreadState* ipc = IPCThreadState::self();
    const int pid = ipc->getCallingPid();
    const int uid = ipc->getCallingUid();
    if ((uid != AID_GRAPHICS) && (uid != AID_SYSTEM) &&
        !PermissionCache::checkPermission(sControlDisplayBrightness, pid, uid)) {
        ALOGE("Permission Denial: can't control brightness pid=%d, uid=%d", pid, uid);
        return PERMISSION_DENIED;
    }
    return OK;
}

status_t SurfaceComposerAIDL::checkReadFrameBufferPermission() {
    IPCThreadState* ipc = IPCThreadState::self();
    const int pid = ipc->getCallingPid();
    const int uid = ipc->getCallingUid();
    if ((uid != AID_GRAPHICS) && !PermissionCache::checkPermission(sReadFramebuffer, pid, uid)) {
        ALOGE("Permission Denial: can't read framebuffer pid=%d, uid=%d", pid, uid);
        return PERMISSION_DENIED;
    }
    return OK;
}

void SurfaceFlinger::forceFutureUpdate(int delayInMs) {
    static_cast<void>(mScheduler->scheduleDelayed([&]() { scheduleRepaint(); }, ms2ns(delayInMs)));
}

const DisplayDevice* SurfaceFlinger::getDisplayFromLayerStack(ui::LayerStack layerStack) {
    for (const auto& [_, display] : mDisplays) {
        if (display->getLayerStack() == layerStack) {
            return display.get();
        }
    }
    return nullptr;
}

} // namespace android

#if defined(__gl_h_)
#error "don't include gl/gl.h in this file"
#endif

#if defined(__gl2_h_)
#error "don't include gl2/gl2.h in this file"
#endif

// TODO(b/129481165): remove the #pragma below and fix conversion issues
#pragma clang diagnostic pop // ignored "-Wconversion -Wextra"<|MERGE_RESOLUTION|>--- conflicted
+++ resolved
@@ -2684,17 +2684,12 @@
     mQtiSFExtnIntf->qtiSetDisplayElapseTime(refreshArgs.earliestPresentTime);
     /* QTI_END */
 
-<<<<<<< HEAD
     constexpr bool kCursorOnly = false;
     const auto layers = moveSnapshotsToCompositionArgs(refreshArgs, kCursorOnly);
-=======
-    std::vector<std::pair<Layer*, LayerFE*>> layers =
-            moveSnapshotsToCompositionArgs(refreshArgs, /*cursorOnly=*/false, vsyncId.value);
 
     /* QTI_BEGIN */
     mQtiSFExtnIntf->qtiDumpDrawCycle(true);
     /* QTI_END */
->>>>>>> be88ab83
 
     mCompositionEngine->present(refreshArgs);
     moveSnapshotsFromCompositionArgs(refreshArgs, layers);
