--- conflicted
+++ resolved
@@ -783,13 +783,6 @@
 
     enableLatchUnsignaledConfig = getLatchUnsignaledConfig();
 
-<<<<<<< HEAD
-    if (base::GetBoolProperty("vendor.display.enable_latch_media_content"s, false)) {
-        mLatchMediaContent = true;
-    }
-
-=======
->>>>>>> 60546afe
     if (base::GetBoolProperty("debug.sf.enable_hwc_vds"s, false)) {
         enableHalVirtualDisplays(true);
     }
@@ -3906,165 +3899,6 @@
     return true;
 }
 
-<<<<<<< HEAD
-auto SurfaceFlinger::transactionIsReadyToBeApplied(
-        TransactionState& transaction, const FrameTimelineInfo& info, bool isAutoTimestamp,
-        TimePoint desiredPresentTime, uid_t originUid, Vector<ComposerState>& states,
-        const std::unordered_map<sp<IBinder>, uint64_t, SpHash<IBinder>>&
-                bufferLayersReadyToPresent,
-        size_t totalTXapplied, bool tryApplyUnsignaled) const -> TransactionReadiness {
-    ATRACE_FORMAT("transactionIsReadyToBeApplied vsyncId: %" PRId64, info.vsyncId);
-    // Do not present if the desiredPresentTime has not passed unless it is more than one second
-    // in the future. We ignore timestamps more than 1 second in the future for stability reasons.
-    if (!isAutoTimestamp && desiredPresentTime >= mExpectedPresentTime &&
-        desiredPresentTime < mExpectedPresentTime + 1s) {
-        ATRACE_NAME("not current");
-        return TransactionReadiness::NotReady;
-    }
-
-    if (!mScheduler->isVsyncValid(mExpectedPresentTime, originUid)) {
-        ATRACE_NAME("!isVsyncValid");
-        return TransactionReadiness::NotReady;
-    }
-
-    // If the client didn't specify desiredPresentTime, use the vsyncId to determine the expected
-    // present time of this transaction.
-    if (isAutoTimestamp && frameIsEarly(mExpectedPresentTime, VsyncId{info.vsyncId})) {
-        ATRACE_NAME("frameIsEarly");
-        return TransactionReadiness::NotReady;
-    }
-
-    bool fenceUnsignaled = false;
-    auto queueProcessTime = systemTime();
-    for (ComposerState& state : states) {
-        layer_state_t& s = state.state;
-
-        sp<Layer> layer = nullptr;
-        if (s.surface) {
-            layer = fromHandle(s.surface).promote();
-        } else if (s.hasBufferChanges()) {
-            ALOGW("Transaction with buffer, but no Layer?");
-            continue;
-        }
-        if (!layer) {
-            continue;
-        }
-
-        if (s.hasBufferChanges() && s.bufferData->hasBarrier &&
-            ((layer->getDrawingState().frameNumber) < s.bufferData->barrierFrameNumber)) {
-            const bool willApplyBarrierFrame =
-                (bufferLayersReadyToPresent.find(s.surface) != bufferLayersReadyToPresent.end()) &&
-                (bufferLayersReadyToPresent.at(s.surface) >= s.bufferData->barrierFrameNumber);
-            if (!willApplyBarrierFrame) {
-                ATRACE_NAME("NotReadyBarrier");
-                return TransactionReadiness::NotReadyBarrier;
-            }
-        }
-
-        const bool allowLatchUnsignaled = tryApplyUnsignaled &&
-                shouldLatchUnsignaled(layer, s, states.size(), totalTXapplied);
-        ATRACE_FORMAT("%s allowLatchUnsignaled=%s", layer->getName().c_str(),
-                      allowLatchUnsignaled ? "true" : "false");
-
-        const bool acquireFenceChanged = s.bufferData &&
-                s.bufferData->flags.test(BufferData::BufferDataChange::fenceChanged) &&
-                s.bufferData->acquireFence;
-        fenceUnsignaled = fenceUnsignaled ||
-                (acquireFenceChanged &&
-                 s.bufferData->acquireFence->getStatus() == Fence::Status::Unsignaled);
-
-        uint32_t usage = layer->getBuffer() ? layer->getBuffer()->getUsage() : 0;
-        bool cameraOrVideo = ((usage & GRALLOC_USAGE_HW_CAMERA_WRITE) != 0) ||
-          ((usage & GRALLOC_USAGE_HW_VIDEO_ENCODER) != 0);
-
-        if (fenceUnsignaled && (!allowLatchUnsignaled || (mLatchMediaContent && cameraOrVideo))) {
-            if (!transaction.sentFenceTimeoutWarning &&
-                queueProcessTime - transaction.postTime > std::chrono::nanoseconds(4s).count()) {
-                transaction.sentFenceTimeoutWarning = true;
-                auto listener = s.bufferData->releaseBufferListener;
-                if (listener) {
-                    listener->onTransactionQueueStalled();
-                }
-            }
-
-            ATRACE_NAME("fence unsignaled");
-            return TransactionReadiness::NotReady;
-        }
-
-        if (mLatchMediaContent && cameraOrVideo &&
-            s.bufferData && s.bufferData->acquireFence && s.bufferData->acquireFence->get() != -1
-            && (s.bufferData->acquireFence->getStatus() == Fence::Status::Signaled) &&
-            (s.bufferData->acquireFence->getSignalTime() == Fence::SIGNAL_TIME_INVALID)) {
-            ATRACE_NAME("fence signaled with error. drop");
-            s.bufferData->invalid=true;
-        }
-
-        if (s.hasBufferChanges()) {
-            // If backpressure is enabled and we already have a buffer to commit, keep the
-            // transaction in the queue.
-            const bool hasPendingBuffer = bufferLayersReadyToPresent.find(s.surface) !=
-                bufferLayersReadyToPresent.end();
-            if (layer->backpressureEnabled() && hasPendingBuffer && isAutoTimestamp) {
-                ATRACE_NAME("hasPendingBuffer");
-                return TransactionReadiness::NotReady;
-            }
-
-            if (SmomoIntf *smoMo = getSmomoInstance(layer->getSmomoLayerStackId())) {
-                if (smoMo->FrameIsEarly(layer->getSequence(), desiredPresentTime.ns())) {
-                    return TransactionReadiness::NotReady;
-                }
-            }
-        }
-    }
-    return fenceUnsignaled ? TransactionReadiness::ReadyUnsignaled : TransactionReadiness::Ready;
-}
-
-void SurfaceFlinger::queueTransaction(TransactionState& state) {
-    // Generate a CountDownLatch pending state if this is a synchronous transaction.
-    if (state.flags & eSynchronous) {
-        state.transactionCommittedSignal =
-                std::make_shared<CountDownLatch>(CountDownLatch::eSyncTransaction);
-    }
-
-    mLocklessTransactionQueue.push(state);
-    mPendingTransactionCount++;
-    ATRACE_INT("TransactionQueue", mPendingTransactionCount.load());
-
-    const auto schedule = [](uint32_t flags) {
-        if (flags & eEarlyWakeupEnd) return TransactionSchedule::EarlyEnd;
-        if (flags & eEarlyWakeupStart) return TransactionSchedule::EarlyStart;
-        return TransactionSchedule::Late;
-    }(state.flags);
-
-    const auto frameHint = state.isFrameActive() ? FrameHint::kActive : FrameHint::kNone;
-
-    setTransactionFlags(eTransactionFlushNeeded, schedule, state.applyToken, frameHint);
-}
-
-void SurfaceFlinger::waitForSynchronousTransaction(
-        const CountDownLatch& transactionCommittedSignal) {
-    // applyTransactionState is called on the main SF thread.  While a given process may wish
-    // to wait on synchronous transactions, the main SF thread should apply the transaction and
-    // set the value to notify this after committed.
-    if (!transactionCommittedSignal.wait_until(
-                std::chrono::nanoseconds(mAnimationTransactionTimeout))) {
-        ALOGE("setTransactionState timed out!");
-    }
-}
-
-void SurfaceFlinger::signalSynchronousTransactions(const uint32_t flag) {
-    for (auto it = mTransactionCommittedSignals.begin();
-         it != mTransactionCommittedSignals.end();) {
-        if ((*it)->countDown(flag)) {
-            it = mTransactionCommittedSignals.erase(it);
-        } else {
-            it++;
-        }
-    }
-}
-
-=======
->>>>>>> 60546afe
 status_t SurfaceFlinger::setTransactionState(
         const FrameTimelineInfo& frameTimelineInfo, const Vector<ComposerState>& states,
         const Vector<DisplayState>& displays, uint32_t flags, const sp<IBinder>& applyToken,
