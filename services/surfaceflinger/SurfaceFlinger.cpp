/*
 * Copyright (C) 2007 The Android Open Source Project
 *
 * Licensed under the Apache License, Version 2.0 (the "License");
 * you may not use this file except in compliance with the License.
 * You may obtain a copy of the License at
 *
 *      http://www.apache.org/licenses/LICENSE-2.0
 *
 * Unless required by applicable law or agreed to in writing, software
 * distributed under the License is distributed on an "AS IS" BASIS,
 * WITHOUT WARRANTIES OR CONDITIONS OF ANY KIND, either express or implied.
 * See the License for the specific language governing permissions and
 * limitations under the License.
 */

/* Changes from Qualcomm Innovation Center are provided under the following license:
 *
 * Copyright (c) 2023 Qualcomm Innovation Center, Inc. All rights reserved.
 * SPDX-License-Identifier: BSD-3-Clause-Clear
 */

// TODO(b/129481165): remove the #pragma below and fix conversion issues
#pragma clang diagnostic push
#pragma clang diagnostic ignored "-Wconversion"
#pragma clang diagnostic ignored "-Wextra"

//#define LOG_NDEBUG 0
#define ATRACE_TAG ATRACE_TAG_GRAPHICS

#include "SurfaceFlinger.h"

#include <aidl/android/hardware/power/Boost.h>
#include <android-base/parseint.h>
#include <android-base/properties.h>
#include <android-base/stringprintf.h>
#include <android-base/strings.h>
#include <android/configuration.h>
#include <android/gui/IDisplayEventConnection.h>
#include <android/gui/StaticDisplayInfo.h>
#include <android/hardware/configstore/1.0/ISurfaceFlingerConfigs.h>
#include <android/hardware/configstore/1.1/ISurfaceFlingerConfigs.h>
#include <android/hardware/configstore/1.1/types.h>
#include <android/native_window.h>
#include <android/os/IInputFlinger.h>
#include <binder/IPCThreadState.h>
#include <binder/IServiceManager.h>
#include <binder/PermissionCache.h>
#include <compositionengine/CompositionEngine.h>
#include <compositionengine/CompositionRefreshArgs.h>
#include <compositionengine/Display.h>
#include <compositionengine/DisplayColorProfile.h>
#include <compositionengine/DisplayColorProfileCreationArgs.h>
#include <compositionengine/DisplayCreationArgs.h>
#include <compositionengine/LayerFECompositionState.h>
#include <compositionengine/OutputLayer.h>
#include <compositionengine/RenderSurface.h>
#include <compositionengine/impl/DisplayColorProfile.h>
#include <compositionengine/impl/OutputCompositionState.h>
#include <compositionengine/impl/OutputLayerCompositionState.h>
#include <configstore/Utils.h>
#include <cutils/compiler.h>
#include <cutils/properties.h>
#include <ftl/algorithm.h>
#include <ftl/concat.h>
#include <ftl/fake_guard.h>
#include <ftl/future.h>
#include <ftl/match.h>
#include <ftl/unit.h>
#include <gui/AidlStatusUtil.h>
#include <gui/BufferQueue.h>
#include <gui/DebugEGLImageTracker.h>
#include <gui/IProducerListener.h>
#include <gui/LayerDebugInfo.h>
#include <gui/LayerMetadata.h>
#include <gui/LayerState.h>
#include <gui/Surface.h>
#include <gui/SurfaceComposerClient.h>
#include <gui/TraceUtils.h>
#include <hidl/ServiceManagement.h>
#include <layerproto/LayerProtoParser.h>
#include <log/log.h>
#include <private/android_filesystem_config.h>
#include <private/gui/SyncFeatures.h>
#include <processgroup/processgroup.h>
#include <renderengine/RenderEngine.h>
#include <renderengine/impl/ExternalTexture.h>
#include <scheduler/FrameTargeter.h>
#include <sys/types.h>
#include <ui/ColorSpace.h>
#include <ui/DebugUtils.h>
#include <ui/DisplayId.h>
#include <ui/DisplayMode.h>
#include <ui/DisplayStatInfo.h>
#include <ui/DisplayState.h>
#include <ui/DynamicDisplayInfo.h>
#include <ui/GraphicBufferAllocator.h>
#include <ui/HdrRenderTypeUtils.h>
#include <ui/LayerStack.h>
#include <ui/PixelFormat.h>
#include <ui/StaticDisplayInfo.h>
#include <unistd.h>
#include <utils/StopWatch.h>
#include <utils/String16.h>
#include <utils/String8.h>
#include <utils/Timers.h>
#include <utils/misc.h>
#include <algorithm>
#include <cerrno>
#include <cinttypes>
#include <cmath>
#include <cstdint>
#include <filesystem>
#include <functional>
#include <memory>
#include <mutex>
#include <optional>
#include <string>
#include <type_traits>
#include <unordered_map>
#include <vector>

#include <common/FlagManager.h>
#include <gui/LayerStatePermissions.h>
#include <gui/SchedulingPolicy.h>
#include <ui/DisplayIdentification.h>
#include "BackgroundExecutor.h"
#include "Client.h"
#include "ClientCache.h"
#include "Colorizer.h"
#include "DisplayDevice.h"
#include "DisplayHardware/ComposerHal.h"
#include "DisplayHardware/FramebufferSurface.h"
#include "DisplayHardware/HWComposer.h"
#include "DisplayHardware/Hal.h"
#include "DisplayHardware/PowerAdvisor.h"
#include "DisplayHardware/VirtualDisplaySurface.h"
#include "DisplayRenderArea.h"
#include "Effects/Daltonizer.h"
#include "FpsReporter.h"
#include "FrameTimeline/FrameTimeline.h"
#include "FrameTracer/FrameTracer.h"
#include "FrontEnd/LayerCreationArgs.h"
#include "FrontEnd/LayerHandle.h"
#include "FrontEnd/LayerLifecycleManager.h"
#include "FrontEnd/LayerLog.h"
#include "FrontEnd/LayerSnapshot.h"
#include "HdrLayerInfoReporter.h"
#include "Layer.h"
#include "LayerProtoHelper.h"
#include "LayerRenderArea.h"
#include "LayerVector.h"
#include "MutexUtils.h"
#include "NativeWindowSurface.h"
/* QTI_BEGIN */
#include "QtiExtension/QtiSurfaceFlingerExtensionIntf.h"
#include "QtiExtension/QtiSurfaceFlingerExtensionFactory.h"
#include "QtiExtension/QtiExtensionContext.h"
/* QTI_END */
#include "RegionSamplingThread.h"
#include "Scheduler/EventThread.h"
#include "Scheduler/LayerHistory.h"
#include "Scheduler/Scheduler.h"
#include "Scheduler/VsyncConfiguration.h"
#include "Scheduler/VsyncModulator.h"
#include "ScreenCaptureOutput.h"
#include "StartPropertySetThread.h"
#include "SurfaceFlingerProperties.h"
#include "TimeStats/TimeStats.h"
#include "TunnelModeEnabledReporter.h"
#include "Utils/Dumper.h"
#include "WindowInfosListenerInvoker.h"

#include <aidl/android/hardware/graphics/common/DisplayDecorationSupport.h>
#include <aidl/android/hardware/graphics/composer3/DisplayCapability.h>
#include <aidl/android/hardware/graphics/composer3/RenderIntent.h>

#undef NO_THREAD_SAFETY_ANALYSIS
#define NO_THREAD_SAFETY_ANALYSIS \
    _Pragma("GCC error \"Prefer <ftl/fake_guard.h> or MutexUtils.h helpers.\"")

// To enable layer borders in the system, change the below flag to true.
#undef DOES_CONTAIN_BORDER
#define DOES_CONTAIN_BORDER false

namespace android {
using namespace std::chrono_literals;
using namespace std::string_literals;
using namespace std::string_view_literals;

using namespace hardware::configstore;
using namespace hardware::configstore::V1_0;
using namespace sysprop;
using ftl::Flags;
using namespace ftl::flag_operators;

using aidl::android::hardware::graphics::common::DisplayDecorationSupport;
using aidl::android::hardware::graphics::composer3::Capability;
using aidl::android::hardware::graphics::composer3::DisplayCapability;
using CompositionStrategyPredictionState = android::compositionengine::impl::
        OutputCompositionState::CompositionStrategyPredictionState;

using base::StringAppendF;
using display::PhysicalDisplay;
using display::PhysicalDisplays;
using frontend::TransactionHandler;
using gui::DisplayInfo;
using gui::GameMode;
using gui::IDisplayEventConnection;
using gui::IWindowInfosListener;
using gui::LayerMetadata;
using gui::WindowInfo;
using gui::aidl_utils::binderStatusFromStatusT;
using scheduler::VsyncModulator;
using ui::Dataspace;
using ui::DisplayPrimaries;
using ui::RenderIntent;

using KernelIdleTimerController = scheduler::RefreshRateSelector::KernelIdleTimerController;

namespace hal = android::hardware::graphics::composer::hal;

namespace {

static constexpr int FOUR_K_WIDTH = 3840;
static constexpr int FOUR_K_HEIGHT = 2160;

// TODO(b/141333600): Consolidate with DisplayMode::Builder::getDefaultDensity.
constexpr float FALLBACK_DENSITY = ACONFIGURATION_DENSITY_TV;

float getDensityFromProperty(const char* property, bool required) {
    char value[PROPERTY_VALUE_MAX];
    const float density = property_get(property, value, nullptr) > 0 ? std::atof(value) : 0.f;
    if (!density && required) {
        ALOGE("%s must be defined as a build property", property);
        return FALLBACK_DENSITY;
    }
    return density;
}

// Currently we only support V0_SRGB and DISPLAY_P3 as composition preference.
bool validateCompositionDataspace(Dataspace dataspace) {
    return dataspace == Dataspace::V0_SRGB || dataspace == Dataspace::DISPLAY_P3;
}

std::chrono::milliseconds getIdleTimerTimeout(DisplayId displayId) {
    const auto displayIdleTimerMsKey = [displayId] {
        std::stringstream ss;
        ss << "debug.sf.set_idle_timer_ms_" << displayId.value;
        return ss.str();
    }();

    const int32_t displayIdleTimerMs = base::GetIntProperty(displayIdleTimerMsKey, 0);
    if (displayIdleTimerMs > 0) {
        return std::chrono::milliseconds(displayIdleTimerMs);
    }

    const int32_t setIdleTimerMs = base::GetIntProperty("debug.sf.set_idle_timer_ms", 0);
    const int32_t millis = setIdleTimerMs ? setIdleTimerMs : sysprop::set_idle_timer_ms(0);
    return std::chrono::milliseconds(millis);
}

bool getKernelIdleTimerSyspropConfig(DisplayId displayId) {
    const auto displaySupportKernelIdleTimerKey = [displayId] {
        std::stringstream ss;
        ss << "debug.sf.support_kernel_idle_timer_" << displayId.value;
        return ss.str();
    }();

    const auto displaySupportKernelIdleTimer =
            base::GetBoolProperty(displaySupportKernelIdleTimerKey, false);
    return displaySupportKernelIdleTimer || sysprop::support_kernel_idle_timer(false);
}

bool isAbove4k30(const ui::DisplayMode& outMode) {
    using fps_approx_ops::operator>;
    Fps refreshRate = Fps::fromValue(outMode.peakRefreshRate);
    return outMode.resolution.getWidth() >= FOUR_K_WIDTH &&
            outMode.resolution.getHeight() >= FOUR_K_HEIGHT && refreshRate > 30_Hz;
}

void excludeDolbyVisionIf4k30Present(const std::vector<ui::Hdr>& displayHdrTypes,
                                     ui::DisplayMode& outMode) {
    if (isAbove4k30(outMode) &&
        std::any_of(displayHdrTypes.begin(), displayHdrTypes.end(),
                    [](ui::Hdr type) { return type == ui::Hdr::DOLBY_VISION_4K30; })) {
        for (ui::Hdr type : displayHdrTypes) {
            if (type != ui::Hdr::DOLBY_VISION_4K30 && type != ui::Hdr::DOLBY_VISION) {
                outMode.supportedHdrTypes.push_back(type);
            }
        }
    } else {
        for (ui::Hdr type : displayHdrTypes) {
            if (type != ui::Hdr::DOLBY_VISION_4K30) {
                outMode.supportedHdrTypes.push_back(type);
            }
        }
    }
}

HdrCapabilities filterOut4k30(const HdrCapabilities& displayHdrCapabilities) {
    std::vector<ui::Hdr> hdrTypes;
    for (ui::Hdr type : displayHdrCapabilities.getSupportedHdrTypes()) {
        if (type != ui::Hdr::DOLBY_VISION_4K30) {
            hdrTypes.push_back(type);
        }
    }
    return {hdrTypes, displayHdrCapabilities.getDesiredMaxLuminance(),
            displayHdrCapabilities.getDesiredMaxAverageLuminance(),
            displayHdrCapabilities.getDesiredMinLuminance()};
}

uint32_t getLayerIdFromSurfaceControl(sp<SurfaceControl> surfaceControl) {
    if (!surfaceControl) {
        return UNASSIGNED_LAYER_ID;
    }
    return LayerHandle::getLayerId(surfaceControl->getHandle());
}

/**
 * Returns true if the file at path exists and is newer than duration.
 */
bool fileNewerThan(const std::string& path, std::chrono::minutes duration) {
    using Clock = std::filesystem::file_time_type::clock;
    std::error_code error;
    std::filesystem::file_time_type updateTime = std::filesystem::last_write_time(path, error);
    if (error) {
        return false;
    }
    return duration > (Clock::now() - updateTime);
}

bool isFrameIntervalOnCadence(TimePoint expectedPresentTime, TimePoint lastExpectedPresentTimestamp,
                              Fps lastFrameInterval, Period timeout, Duration threshold) {
    if (lastFrameInterval.getPeriodNsecs() == 0) {
        return false;
    }

    const auto expectedPresentTimeDeltaNs =
            expectedPresentTime.ns() - lastExpectedPresentTimestamp.ns();

    if (expectedPresentTimeDeltaNs > timeout.ns()) {
        return false;
    }

    const auto expectedPresentPeriods = static_cast<nsecs_t>(
            std::round(static_cast<float>(expectedPresentTimeDeltaNs) /
                       static_cast<float>(lastFrameInterval.getPeriodNsecs())));
    const auto calculatedPeriodsOutNs = lastFrameInterval.getPeriodNsecs() * expectedPresentPeriods;
    const auto calculatedExpectedPresentTimeNs =
            lastExpectedPresentTimestamp.ns() + calculatedPeriodsOutNs;
    const auto presentTimeDelta =
            std::abs(expectedPresentTime.ns() - calculatedExpectedPresentTimeNs);
    return presentTimeDelta < threshold.ns();
}

bool isExpectedPresentWithinTimeout(TimePoint expectedPresentTime,
                                    TimePoint lastExpectedPresentTimestamp,
                                    std::optional<Period> timeoutOpt, Duration threshold) {
    if (!timeoutOpt) {
        // Always within timeout if timeoutOpt is absent and don't send hint
        // for the timeout
        return true;
    }

    if (timeoutOpt->ns() == 0) {
        // Always outside timeout if timeoutOpt is 0 and always send
        // the hint for the timeout.
        return false;
    }

    if (expectedPresentTime.ns() < lastExpectedPresentTimestamp.ns() + timeoutOpt->ns()) {
        return true;
    }

    // Check if within the threshold as it can be just outside the timeout
    return std::abs(expectedPresentTime.ns() -
                    (lastExpectedPresentTimestamp.ns() + timeoutOpt->ns())) < threshold.ns();
}
}  // namespace anonymous

// ---------------------------------------------------------------------------

const String16 sHardwareTest("android.permission.HARDWARE_TEST");
const String16 sAccessSurfaceFlinger("android.permission.ACCESS_SURFACE_FLINGER");
const String16 sRotateSurfaceFlinger("android.permission.ROTATE_SURFACE_FLINGER");
const String16 sReadFramebuffer("android.permission.READ_FRAME_BUFFER");
const String16 sControlDisplayBrightness("android.permission.CONTROL_DISPLAY_BRIGHTNESS");
const String16 sDump("android.permission.DUMP");
const String16 sCaptureBlackoutContent("android.permission.CAPTURE_BLACKOUT_CONTENT");
const String16 sInternalSystemWindow("android.permission.INTERNAL_SYSTEM_WINDOW");
const String16 sWakeupSurfaceFlinger("android.permission.WAKEUP_SURFACE_FLINGER");

const char* KERNEL_IDLE_TIMER_PROP = "graphics.display.kernel_idle_timer.enabled";

// ---------------------------------------------------------------------------
int64_t SurfaceFlinger::dispSyncPresentTimeOffset;
bool SurfaceFlinger::useHwcForRgbToYuv;
bool SurfaceFlinger::hasSyncFramework;
int64_t SurfaceFlinger::maxFrameBufferAcquiredBuffers;
int64_t SurfaceFlinger::minAcquiredBuffers = 1;
uint32_t SurfaceFlinger::maxGraphicsWidth;
uint32_t SurfaceFlinger::maxGraphicsHeight;
bool SurfaceFlinger::useContextPriority;
Dataspace SurfaceFlinger::defaultCompositionDataspace = Dataspace::V0_SRGB;
ui::PixelFormat SurfaceFlinger::defaultCompositionPixelFormat = ui::PixelFormat::RGBA_8888;
Dataspace SurfaceFlinger::wideColorGamutCompositionDataspace = Dataspace::V0_SRGB;
ui::PixelFormat SurfaceFlinger::wideColorGamutCompositionPixelFormat = ui::PixelFormat::RGBA_8888;
LatchUnsignaledConfig SurfaceFlinger::enableLatchUnsignaledConfig;

std::string decodeDisplayColorSetting(DisplayColorSetting displayColorSetting) {
    switch(displayColorSetting) {
        case DisplayColorSetting::kManaged:
            return std::string("Managed");
        case DisplayColorSetting::kUnmanaged:
            return std::string("Unmanaged");
        case DisplayColorSetting::kEnhanced:
            return std::string("Enhanced");
        default:
            return std::string("Unknown ") +
                std::to_string(static_cast<int>(displayColorSetting));
    }
}

bool callingThreadHasPermission(const String16& permission) {
    IPCThreadState* ipc = IPCThreadState::self();
    const int pid = ipc->getCallingPid();
    const int uid = ipc->getCallingUid();
    return uid == AID_GRAPHICS || uid == AID_SYSTEM ||
            PermissionCache::checkPermission(permission, pid, uid);
}

ui::Transform::RotationFlags SurfaceFlinger::sActiveDisplayRotationFlags = ui::Transform::ROT_0;

SurfaceFlinger::SurfaceFlinger(Factory& factory, SkipInitializationTag)
      : mFactory(factory),
        mPid(getpid()),
        mTimeStats(std::make_shared<impl::TimeStats>()),
        mFrameTracer(mFactory.createFrameTracer()),
        mFrameTimeline(mFactory.createFrameTimeline(mTimeStats, mPid)),
        mCompositionEngine(mFactory.createCompositionEngine()),
        mHwcServiceName(base::GetProperty("debug.sf.hwc_service_name"s, "default"s)),
        mTunnelModeEnabledReporter(sp<TunnelModeEnabledReporter>::make()),
        mEmulatedDisplayDensity(getDensityFromProperty("qemu.sf.lcd_density", false)),
        mInternalDisplayDensity(
                getDensityFromProperty("ro.sf.lcd_density", !mEmulatedDisplayDensity)),
        mPowerAdvisor(std::make_unique<Hwc2::impl::PowerAdvisor>(*this)),
        mWindowInfosListenerInvoker(sp<WindowInfosListenerInvoker>::make()) {
    ALOGI("Using HWComposer service: %s", mHwcServiceName.c_str());
}

SurfaceFlinger::SurfaceFlinger(Factory& factory) : SurfaceFlinger(factory, SkipInitialization) {
    ATRACE_CALL();
    ALOGI("SurfaceFlinger is starting");

    hasSyncFramework = running_without_sync_framework(true);

    dispSyncPresentTimeOffset = present_time_offset_from_vsync_ns(0);

    useHwcForRgbToYuv = force_hwc_copy_for_virtual_displays(false);

    maxFrameBufferAcquiredBuffers = max_frame_buffer_acquired_buffers(2);
    minAcquiredBuffers =
            SurfaceFlingerProperties::min_acquired_buffers().value_or(minAcquiredBuffers);

    maxGraphicsWidth = std::max(max_graphics_width(0), 0);
    maxGraphicsHeight = std::max(max_graphics_height(0), 0);

    mSupportsWideColor = has_wide_color_display(false);
    mDefaultCompositionDataspace =
            static_cast<ui::Dataspace>(default_composition_dataspace(Dataspace::V0_SRGB));
    mWideColorGamutCompositionDataspace = static_cast<ui::Dataspace>(wcg_composition_dataspace(
            mSupportsWideColor ? Dataspace::DISPLAY_P3 : Dataspace::V0_SRGB));
    defaultCompositionDataspace = mDefaultCompositionDataspace;
    wideColorGamutCompositionDataspace = mWideColorGamutCompositionDataspace;
    defaultCompositionPixelFormat = static_cast<ui::PixelFormat>(
            default_composition_pixel_format(ui::PixelFormat::RGBA_8888));
    wideColorGamutCompositionPixelFormat =
            static_cast<ui::PixelFormat>(wcg_composition_pixel_format(ui::PixelFormat::RGBA_8888));

    mLayerCachingEnabled = [] {
        const bool enable =
                android::sysprop::SurfaceFlingerProperties::enable_layer_caching().value_or(false);
        return base::GetBoolProperty(std::string("debug.sf.enable_layer_caching"), enable);
    }();

    useContextPriority = use_context_priority(true);

    mInternalDisplayPrimaries = sysprop::getDisplayNativePrimaries();

    // debugging stuff...
    char value[PROPERTY_VALUE_MAX];

    property_get("ro.build.type", value, "user");
    mIsUserBuild = strcmp(value, "user") == 0;

    mDebugFlashDelay = base::GetUintProperty("debug.sf.showupdates"s, 0u);

    mBackpressureGpuComposition = base::GetBoolProperty("debug.sf.enable_gl_backpressure"s, true);
    ALOGI_IF(mBackpressureGpuComposition, "Enabling backpressure for GPU composition");

    property_get("ro.surface_flinger.supports_background_blur", value, "0");
    bool supportsBlurs = atoi(value);
    mSupportsBlur = supportsBlurs;
    ALOGI_IF(!mSupportsBlur, "Disabling blur effects, they are not supported.");

    const size_t defaultListSize = MAX_LAYERS;
    auto listSize = property_get_int32("debug.sf.max_igbp_list_size", int32_t(defaultListSize));
    mMaxGraphicBufferProducerListSize = (listSize > 0) ? size_t(listSize) : defaultListSize;
    mGraphicBufferProducerListSizeLogThreshold =
            std::max(static_cast<int>(0.95 *
                                      static_cast<double>(mMaxGraphicBufferProducerListSize)),
                     1);

    property_get("debug.sf.luma_sampling", value, "1");
    mLumaSampling = atoi(value);

    property_get("debug.sf.disable_client_composition_cache", value, "0");
    mDisableClientCompositionCache = atoi(value);

    property_get("debug.sf.predict_hwc_composition_strategy", value, "1");
    mPredictCompositionStrategy = atoi(value);

    property_get("debug.sf.treat_170m_as_sRGB", value, "0");
    mTreat170mAsSrgb = atoi(value);

    property_get("debug.sf.dim_in_gamma_in_enhanced_screenshots", value, 0);
    mDimInGammaSpaceForEnhancedScreenshots = atoi(value);

    mIgnoreHwcPhysicalDisplayOrientation =
            base::GetBoolProperty("debug.sf.ignore_hwc_physical_display_orientation"s, false);

    // We should be reading 'persist.sys.sf.color_saturation' here
    // but since /data may be encrypted, we need to wait until after vold
    // comes online to attempt to read the property. The property is
    // instead read after the boot animation

    if (base::GetBoolProperty("debug.sf.treble_testing_override"s, false)) {
        // Without the override SurfaceFlinger cannot connect to HIDL
        // services that are not listed in the manifests.  Considered
        // deriving the setting from the set service name, but it
        // would be brittle if the name that's not 'default' is used
        // for production purposes later on.
        ALOGI("Enabling Treble testing override");
        android::hardware::details::setTrebleTestingOverride(true);
    }

    // TODO (b/270966065) Update the HWC based refresh rate overlay to support spinner
    mRefreshRateOverlaySpinner = property_get_bool("debug.sf.show_refresh_rate_overlay_spinner", 0);
    mRefreshRateOverlayRenderRate =
            property_get_bool("debug.sf.show_refresh_rate_overlay_render_rate", 0);
    mRefreshRateOverlayShowInMiddle =
            property_get_bool("debug.sf.show_refresh_rate_overlay_in_middle", 0);

    if (!mIsUserBuild && base::GetBoolProperty("debug.sf.enable_transaction_tracing"s, true)) {
        mTransactionTracing.emplace();
        mLayerTracing.setTransactionTracing(*mTransactionTracing);
    }

    /* QTI_BEGIN */
    mQtiSFExtnIntf = surfaceflingerextension::qtiCreateSurfaceFlingerExtension(this);
    surfaceflingerextension::QtiExtensionContext::instance().setQtiSurfaceFlingerExtn(mQtiSFExtnIntf);
    mQtiSFExtnIntf->qtiInit(this);
    ALOGI("Created SF Extension %p", mQtiSFExtnIntf);
    /* QTI_END */

    mIgnoreHdrCameraLayers = ignore_hdr_camera_layers(false);

    mLayerLifecycleManagerEnabled =
            base::GetBoolProperty("persist.debug.sf.enable_layer_lifecycle_manager"s, true);
    mLegacyFrontEndEnabled = !mLayerLifecycleManagerEnabled ||
            base::GetBoolProperty("persist.debug.sf.enable_legacy_frontend"s, false);

    // These are set by the HWC implementation to indicate that they will use the workarounds.
    mIsHotplugErrViaNegVsync =
            base::GetBoolProperty("debug.sf.hwc_hotplug_error_via_neg_vsync"s, false);

    mIsHdcpViaNegVsync = base::GetBoolProperty("debug.sf.hwc_hdcp_via_neg_vsync"s, false);
}

LatchUnsignaledConfig SurfaceFlinger::getLatchUnsignaledConfig() {
    if (base::GetBoolProperty("debug.sf.auto_latch_unsignaled"s, true)) {
        return LatchUnsignaledConfig::AutoSingleLayer;
    }

    return LatchUnsignaledConfig::Disabled;
}

SurfaceFlinger::~SurfaceFlinger() = default;

void SurfaceFlinger::binderDied(const wp<IBinder>&) {
    // the window manager died on us. prepare its eulogy.
    mBootFinished = false;

    static_cast<void>(mScheduler->schedule([this]() FTL_FAKE_GUARD(kMainThreadContext) {
        // Sever the link to inputflinger since it's gone as well.
        mInputFlinger.clear();

        initializeDisplays();
    }));

    startBootAnim();
}

void SurfaceFlinger::run() {
    mScheduler->run();
}

sp<IBinder> SurfaceFlinger::createDisplay(const String8& displayName, bool secure,
                                          float requestedRefreshRate) {
    // onTransact already checks for some permissions, but adding an additional check here.
    // This is to ensure that only system and graphics can request to create a secure
    // display. Secure displays can show secure content so we add an additional restriction on it.
    const int uid = IPCThreadState::self()->getCallingUid();
    if (secure && uid != AID_GRAPHICS && uid != AID_SYSTEM) {
        ALOGE("Only privileged processes can create a secure display");
        return nullptr;
    }

    class DisplayToken : public BBinder {
        sp<SurfaceFlinger> flinger;
        virtual ~DisplayToken() {
             // no more references, this display must be terminated
             Mutex::Autolock _l(flinger->mStateLock);
             flinger->mCurrentState.displays.removeItem(wp<IBinder>::fromExisting(this));
             flinger->setTransactionFlags(eDisplayTransactionNeeded);
         }
     public:
        explicit DisplayToken(const sp<SurfaceFlinger>& flinger)
            : flinger(flinger) {
        }
    };

    sp<BBinder> token = sp<DisplayToken>::make(sp<SurfaceFlinger>::fromExisting(this));

    Mutex::Autolock _l(mStateLock);
    // Display ID is assigned when virtual display is allocated by HWC.
    DisplayDeviceState state;
    state.isSecure = secure;
    // Set display as protected when marked as secure to ensure no behavior change
    // TODO (b/314820005): separate as a different arg when creating the display.
    state.isProtected = secure;
    state.displayName = displayName;
    state.requestedRefreshRate = Fps::fromValue(requestedRefreshRate);
    mCurrentState.displays.add(token, state);
    return token;
}

void SurfaceFlinger::destroyDisplay(const sp<IBinder>& displayToken) {
    Mutex::Autolock lock(mStateLock);

    const ssize_t index = mCurrentState.displays.indexOfKey(displayToken);
    if (index < 0) {
        ALOGE("%s: Invalid display token %p", __func__, displayToken.get());
        return;
    }

    const DisplayDeviceState& state = mCurrentState.displays.valueAt(index);
    if (state.physical) {
        ALOGE("%s: Invalid operation on physical display", __func__);
        return;
    }
    mCurrentState.displays.removeItemsAt(index);
    setTransactionFlags(eDisplayTransactionNeeded);
}

void SurfaceFlinger::enableHalVirtualDisplays(bool enable) {
    auto& generator = mVirtualDisplayIdGenerators.hal;
    if (!generator && enable) {
        ALOGI("Enabling HAL virtual displays");
        generator.emplace(getHwComposer().getMaxVirtualDisplayCount());
    } else if (generator && !enable) {
        ALOGW_IF(generator->inUse(), "Disabling HAL virtual displays while in use");
        generator.reset();
    }
}

VirtualDisplayId SurfaceFlinger::acquireVirtualDisplay(ui::Size resolution,
                                                       ui::PixelFormat format) {
    if (auto& generator = mVirtualDisplayIdGenerators.hal) {
        if (const auto id = generator->generateId()) {
            if (getHwComposer().allocateVirtualDisplay(*id, resolution, &format)) {
                return *id;
            }

            generator->releaseId(*id);
        } else {
            ALOGW("%s: Exhausted HAL virtual displays", __func__);
        }

        ALOGW("%s: Falling back to GPU virtual display", __func__);
    }

    const auto id = mVirtualDisplayIdGenerators.gpu.generateId();
    LOG_ALWAYS_FATAL_IF(!id, "Failed to generate ID for GPU virtual display");
    return *id;
}

void SurfaceFlinger::releaseVirtualDisplay(VirtualDisplayId displayId) {
    if (const auto id = HalVirtualDisplayId::tryCast(displayId)) {
        if (auto& generator = mVirtualDisplayIdGenerators.hal) {
            generator->releaseId(*id);
        }
        return;
    }

    const auto id = GpuVirtualDisplayId::tryCast(displayId);
    LOG_ALWAYS_FATAL_IF(!id);
    mVirtualDisplayIdGenerators.gpu.releaseId(*id);
}

std::vector<PhysicalDisplayId> SurfaceFlinger::getPhysicalDisplayIdsLocked() const {
    std::vector<PhysicalDisplayId> displayIds;
    displayIds.reserve(mPhysicalDisplays.size());

    const auto defaultDisplayId = getDefaultDisplayDeviceLocked()->getPhysicalId();
    displayIds.push_back(defaultDisplayId);

    for (const auto& [id, display] : mPhysicalDisplays) {
        if (id != defaultDisplayId) {
            displayIds.push_back(id);
        }
    }

    return displayIds;
}

std::optional<PhysicalDisplayId> SurfaceFlinger::getPhysicalDisplayIdLocked(
        const sp<display::DisplayToken>& displayToken) const {
    return ftl::find_if(mPhysicalDisplays, PhysicalDisplay::hasToken(displayToken))
            .transform(&ftl::to_key<PhysicalDisplays>);
}

sp<IBinder> SurfaceFlinger::getPhysicalDisplayToken(PhysicalDisplayId displayId) const {
    Mutex::Autolock lock(mStateLock);
    return getPhysicalDisplayTokenLocked(displayId);
}

HWComposer& SurfaceFlinger::getHwComposer() const {
    return mCompositionEngine->getHwComposer();
}

renderengine::RenderEngine& SurfaceFlinger::getRenderEngine() const {
    return *mRenderEngine;
}

compositionengine::CompositionEngine& SurfaceFlinger::getCompositionEngine() const {
    return *mCompositionEngine.get();
}

void SurfaceFlinger::bootFinished() {
    if (mBootFinished == true) {
        ALOGE("Extra call to bootFinished");
        return;
    }
    mBootFinished = true;
    FlagManager::getMutableInstance().markBootCompleted();
    if (mStartPropertySetThread->join() != NO_ERROR) {
        ALOGE("Join StartPropertySetThread failed!");
    }

    if (mRenderEnginePrimeCacheFuture.valid()) {
        mRenderEnginePrimeCacheFuture.get();
    }
    const nsecs_t now = systemTime();
    const nsecs_t duration = now - mBootTime;
    ALOGI("Boot is finished (%ld ms)", long(ns2ms(duration)) );

    mFrameTracer->initialize();
    mFrameTimeline->onBootFinished();
    getRenderEngine().setEnableTracing(FlagManager::getInstance().use_skia_tracing());

    // wait patiently for the window manager death
    const String16 name("window");
    mWindowManager = defaultServiceManager()->waitForService(name);
    if (mWindowManager != 0) {
        mWindowManager->linkToDeath(sp<IBinder::DeathRecipient>::fromExisting(this));
    }

    // stop boot animation
    // formerly we would just kill the process, but we now ask it to exit so it
    // can choose where to stop the animation.
    property_set("service.bootanim.exit", "1");

    const int LOGTAG_SF_STOP_BOOTANIM = 60110;
    LOG_EVENT_LONG(LOGTAG_SF_STOP_BOOTANIM,
                   ns2ms(systemTime(SYSTEM_TIME_MONOTONIC)));

    sp<IBinder> input(defaultServiceManager()->waitForService(String16("inputflinger")));

    static_cast<void>(mScheduler->schedule([=, this]() FTL_FAKE_GUARD(kMainThreadContext) {
        if (input == nullptr) {
            ALOGE("Failed to link to input service");
        } else {
            mInputFlinger = interface_cast<os::IInputFlinger>(input);
        }

        readPersistentProperties();
        const bool hintSessionEnabled = FlagManager::getInstance().use_adpf_cpu_hint();
        mPowerAdvisor->enablePowerHintSession(hintSessionEnabled);
        const bool hintSessionUsed = mPowerAdvisor->usePowerHintSession();
        // Ordering is important here, as onBootFinished signals to PowerAdvisor that concurrency
        // is safe because its variables are initialized.
        mPowerAdvisor->onBootFinished();
        ALOGD("Power hint is %s",
              hintSessionUsed ? "supported" : (hintSessionEnabled ? "unsupported" : "disabled"));
        if (hintSessionUsed) {
            std::optional<pid_t> renderEngineTid = getRenderEngine().getRenderEngineTid();
            std::vector<int32_t> tidList;
            tidList.emplace_back(gettid());
            if (renderEngineTid.has_value()) {
                tidList.emplace_back(*renderEngineTid);
            }
            if (!mPowerAdvisor->startPowerHintSession(std::move(tidList))) {
                ALOGW("Cannot start power hint session");
            }
        }

        mBootStage = BootStage::FINISHED;

        if (base::GetBoolProperty("sf.debug.show_refresh_rate_overlay"s, false)) {
            ftl::FakeGuard guard(mStateLock);
            enableRefreshRateOverlay(true);
        }
    }));
}

static std::optional<renderengine::RenderEngine::RenderEngineType>
chooseRenderEngineTypeViaSysProp() {
    char prop[PROPERTY_VALUE_MAX];
    property_get(PROPERTY_DEBUG_RENDERENGINE_BACKEND, prop, "skiaglthreaded");

    if (strcmp(prop, "skiagl") == 0) {
        return renderengine::RenderEngine::RenderEngineType::SKIA_GL;
    } else if (strcmp(prop, "skiaglthreaded") == 0) {
        return renderengine::RenderEngine::RenderEngineType::SKIA_GL_THREADED;
    } else if (strcmp(prop, "skiavk") == 0) {
        return renderengine::RenderEngine::RenderEngineType::SKIA_VK;
    } else if (strcmp(prop, "skiavkthreaded") == 0) {
        return renderengine::RenderEngine::RenderEngineType::SKIA_VK_THREADED;
    } else {
        ALOGE("Unrecognized RenderEngineType %s; ignoring!", prop);
        return {};
    }
}

// Do not call property_set on main thread which will be blocked by init
// Use StartPropertySetThread instead.
void SurfaceFlinger::init() FTL_FAKE_GUARD(kMainThreadContext) {
    ATRACE_CALL();
    ALOGI(  "SurfaceFlinger's main thread ready to run. "
            "Initializing graphics H/W...");
    addTransactionReadyFilters();
    Mutex::Autolock lock(mStateLock);

    // Get a RenderEngine for the given display / config (can't fail)
    // TODO(b/77156734): We need to stop casting and use HAL types when possible.
    // Sending maxFrameBufferAcquiredBuffers as the cache size is tightly tuned to single-display.
    auto builder = renderengine::RenderEngineCreationArgs::Builder()
                           .setPixelFormat(static_cast<int32_t>(defaultCompositionPixelFormat))
                           .setImageCacheSize(maxFrameBufferAcquiredBuffers)
                           .setEnableProtectedContext(enable_protected_contents(false))
                           .setPrecacheToneMapperShaderOnly(false)
                           .setSupportsBackgroundBlur(mSupportsBlur)
                           .setContextPriority(
                                   useContextPriority
                                           ? renderengine::RenderEngine::ContextPriority::REALTIME
                                           : renderengine::RenderEngine::ContextPriority::MEDIUM);
    if (auto type = chooseRenderEngineTypeViaSysProp()) {
        builder.setRenderEngineType(type.value());
    }
    mRenderEngine = renderengine::RenderEngine::create(builder.build());
    mCompositionEngine->setRenderEngine(mRenderEngine.get());
    mMaxRenderTargetSize =
            std::min(getRenderEngine().getMaxTextureSize(), getRenderEngine().getMaxViewportDims());

    // Set SF main policy after initializing RenderEngine which has its own policy.
    if (!SetTaskProfiles(0, {"SFMainPolicy"})) {
        ALOGW("Failed to set main task profile");
    }

    mCompositionEngine->setTimeStats(mTimeStats);
    mCompositionEngine->setHwComposer(getFactory().createHWComposer(mHwcServiceName));
    mCompositionEngine->getHwComposer().setCallback(*this);
    ClientCache::getInstance().setRenderEngine(&getRenderEngine());

    enableLatchUnsignaledConfig = getLatchUnsignaledConfig();

    if (base::GetBoolProperty("debug.sf.enable_hwc_vds"s, false)) {
        enableHalVirtualDisplays(true);
    }

    // Process hotplug for displays connected at boot.
    LOG_ALWAYS_FATAL_IF(!configureLocked(),
                        "Initial display configuration failed: HWC did not hotplug");

    // Commit primary display.
    sp<const DisplayDevice> display;
    if (const auto indexOpt = mCurrentState.getDisplayIndex(getPrimaryDisplayIdLocked())) {
        const auto& displays = mCurrentState.displays;

        const auto& token = displays.keyAt(*indexOpt);
        const auto& state = displays.valueAt(*indexOpt);

        processDisplayAdded(token, state);
        mDrawingState.displays.add(token, state);

        display = getDefaultDisplayDeviceLocked();
    }

    LOG_ALWAYS_FATAL_IF(!display, "Failed to configure the primary display");
    LOG_ALWAYS_FATAL_IF(!getHwComposer().isConnected(display->getPhysicalId()),
                        "Primary display is disconnected");

    // TODO(b/241285876): The Scheduler needlessly depends on creating the CompositionEngine part of
    // the DisplayDevice, hence the above commit of the primary display. Remove that special case by
    // initializing the Scheduler after configureLocked, once decoupled from DisplayDevice.
    initScheduler(display);
    dispatchDisplayHotplugEvent(display->getPhysicalId(), true);

    mLayerTracing.setTakeLayersSnapshotProtoFunction([&](uint32_t traceFlags) {
        auto snapshot = perfetto::protos::LayersSnapshotProto{};
        mScheduler
                ->schedule([&]() FTL_FAKE_GUARD(mStateLock) FTL_FAKE_GUARD(kMainThreadContext) {
                    snapshot = takeLayersSnapshotProto(traceFlags, TimePoint::now(),
                                                       mLastCommittedVsyncId, true);
                })
                .wait();
        return snapshot;
    });

    // Commit secondary display(s).
    processDisplayChangesLocked();

    // initialize our drawing state
    mDrawingState = mCurrentState;

    onActiveDisplayChangedLocked(nullptr, *display);

    static_cast<void>(mScheduler->schedule(
            [this]() FTL_FAKE_GUARD(kMainThreadContext) { initializeDisplays(); }));

    mPowerAdvisor->init();

    if (base::GetBoolProperty("service.sf.prime_shader_cache"s, true)) {
        if (setSchedFifo(false) != NO_ERROR) {
            ALOGW("Can't set SCHED_OTHER for primeCache");
        }

        bool shouldPrimeUltraHDR =
                base::GetBoolProperty("ro.surface_flinger.prime_shader_cache.ultrahdr"s, false);
        mRenderEnginePrimeCacheFuture = getRenderEngine().primeCache(shouldPrimeUltraHDR);

        if (setSchedFifo(true) != NO_ERROR) {
            ALOGW("Can't set SCHED_FIFO after primeCache");
        }
    }

    // Inform native graphics APIs whether the present timestamp is supported:

    const bool presentFenceReliable =
            !getHwComposer().hasCapability(Capability::PRESENT_FENCE_IS_NOT_RELIABLE);
    mStartPropertySetThread = getFactory().createStartPropertySetThread(presentFenceReliable);

    if (mStartPropertySetThread->Start() != NO_ERROR) {
        ALOGE("Run StartPropertySetThread failed!");
    }

    initTransactionTraceWriter();
    /* QTI_BEGIN */
    mQtiSFExtnIntf =
            mQtiSFExtnIntf->qtiPostInit(static_cast<android::impl::HWComposer&>(
                                                mCompositionEngine->getHwComposer()),
                                        static_cast<Hwc2::impl::PowerAdvisor*>(mPowerAdvisor.get()),
                                        mVsyncConfiguration.get(), getHwComposer().getComposer());
   surfaceflingerextension::QtiExtensionContext::instance().setCompositionEngine(
            &getCompositionEngine());
    mQtiSFExtnIntf->qtiStartUnifiedDraw();
    /* QTI_END */

    ALOGV("Done initializing");
}

void SurfaceFlinger::initTransactionTraceWriter() {
    if (!mTransactionTracing) {
        return;
    }
    TransactionTraceWriter::getInstance().setWriterFunction(
            [&](const std::string& filename, bool overwrite) {
                auto writeFn = [&]() {
                    if (!overwrite && fileNewerThan(filename, std::chrono::minutes{10})) {
                        ALOGD("TransactionTraceWriter: file=%s already exists", filename.c_str());
                        return;
                    }
                    mTransactionTracing->flush();
                    mTransactionTracing->writeToFile(filename);
                };
                if (std::this_thread::get_id() == mMainThreadId) {
                    writeFn();
                } else {
                    mScheduler->schedule(writeFn).get();
                }
            });
}

void SurfaceFlinger::readPersistentProperties() {
    Mutex::Autolock _l(mStateLock);

    char value[PROPERTY_VALUE_MAX];

    property_get("persist.sys.sf.color_saturation", value, "1.0");
    mGlobalSaturationFactor = atof(value);
    updateColorMatrixLocked();
    ALOGV("Saturation is set to %.2f", mGlobalSaturationFactor);

    property_get("persist.sys.sf.native_mode", value, "0");
    mDisplayColorSetting = static_cast<DisplayColorSetting>(atoi(value));

    mForceColorMode =
            static_cast<ui::ColorMode>(base::GetIntProperty("persist.sys.sf.color_mode"s, 0));
}

void SurfaceFlinger::startBootAnim() {
    // Start boot animation service by setting a property mailbox
    // if property setting thread is already running, Start() will be just a NOP
    mStartPropertySetThread->Start();
    // Wait until property was set
    if (mStartPropertySetThread->join() != NO_ERROR) {
        ALOGE("Join StartPropertySetThread failed!");
    }
}

// ----------------------------------------------------------------------------

status_t SurfaceFlinger::getSupportedFrameTimestamps(
        std::vector<FrameEvent>* outSupported) const {
    *outSupported = {
        FrameEvent::REQUESTED_PRESENT,
        FrameEvent::ACQUIRE,
        FrameEvent::LATCH,
        FrameEvent::FIRST_REFRESH_START,
        FrameEvent::LAST_REFRESH_START,
        FrameEvent::GPU_COMPOSITION_DONE,
        FrameEvent::DEQUEUE_READY,
        FrameEvent::RELEASE,
    };

    ConditionalLock lock(mStateLock, std::this_thread::get_id() != mMainThreadId);

    if (!getHwComposer().hasCapability(Capability::PRESENT_FENCE_IS_NOT_RELIABLE)) {
        outSupported->push_back(FrameEvent::DISPLAY_PRESENT);
    }
    return NO_ERROR;
}

status_t SurfaceFlinger::getDisplayState(const sp<IBinder>& displayToken, ui::DisplayState* state) {
    if (!displayToken || !state) {
        return BAD_VALUE;
    }

    Mutex::Autolock lock(mStateLock);

    const auto display = getDisplayDeviceLocked(displayToken);
    if (!display) {
        return NAME_NOT_FOUND;
    }

    state->layerStack = display->getLayerStack();
    state->orientation = display->getOrientation();

    const Rect layerStackRect = display->getLayerStackSpaceRect();
    state->layerStackSpaceRect =
            layerStackRect.isValid() ? layerStackRect.getSize() : display->getSize();

    return NO_ERROR;
}

status_t SurfaceFlinger::getStaticDisplayInfo(int64_t displayId, ui::StaticDisplayInfo* info) {
    if (!info) {
        return BAD_VALUE;
    }

    Mutex::Autolock lock(mStateLock);
    const auto id = DisplayId::fromValue<PhysicalDisplayId>(static_cast<uint64_t>(displayId));
    const auto displayOpt = mPhysicalDisplays.get(*id).and_then(getDisplayDeviceAndSnapshot());

    if (!displayOpt) {
        return NAME_NOT_FOUND;
    }

    const auto& [display, snapshotRef] = *displayOpt;
    const auto& snapshot = snapshotRef.get();

    info->connectionType = snapshot.connectionType();
    info->deviceProductInfo = snapshot.deviceProductInfo();

    if (mEmulatedDisplayDensity) {
        info->density = mEmulatedDisplayDensity;
    } else {
        info->density = info->connectionType == ui::DisplayConnectionType::Internal
                ? mInternalDisplayDensity
                : FALLBACK_DENSITY;
    }
    info->density /= ACONFIGURATION_DENSITY_MEDIUM;

    info->secure = display->isSecure();
    info->installOrientation = display->getPhysicalOrientation();

    return NO_ERROR;
}

void SurfaceFlinger::getDynamicDisplayInfoInternal(ui::DynamicDisplayInfo*& info,
                                                   const sp<DisplayDevice>& display,
                                                   const display::DisplaySnapshot& snapshot) {
    const auto& displayModes = snapshot.displayModes();
    info->supportedDisplayModes.clear();
    info->supportedDisplayModes.reserve(displayModes.size());

    for (const auto& [id, mode] : displayModes) {
        ui::DisplayMode outMode;
        outMode.id = static_cast<int32_t>(id.value());

        auto [width, height] = mode->getResolution();
        auto [xDpi, yDpi] = mode->getDpi();

        if (const auto physicalOrientation = display->getPhysicalOrientation();
            physicalOrientation == ui::ROTATION_90 || physicalOrientation == ui::ROTATION_270) {
            std::swap(width, height);
            std::swap(xDpi, yDpi);
        }

        outMode.resolution = ui::Size(width, height);

        outMode.xDpi = xDpi;
        outMode.yDpi = yDpi;

        const auto peakFps = mode->getPeakFps();
        outMode.peakRefreshRate = peakFps.getValue();
        outMode.vsyncRate = mode->getVsyncRate().getValue();

        const auto vsyncConfigSet = mVsyncConfiguration->getConfigsForRefreshRate(
                Fps::fromValue(outMode.peakRefreshRate));
        outMode.appVsyncOffset = vsyncConfigSet.late.appOffset;
        outMode.sfVsyncOffset = vsyncConfigSet.late.sfOffset;
        outMode.group = mode->getGroup();

        // This is how far in advance a buffer must be queued for
        // presentation at a given time.  If you want a buffer to appear
        // on the screen at time N, you must submit the buffer before
        // (N - presentationDeadline).
        //
        // Normally it's one full refresh period (to give SF a chance to
        // latch the buffer), but this can be reduced by configuring a
        // VsyncController offset.  Any additional delays introduced by the hardware
        // composer or panel must be accounted for here.
        //
        // We add an additional 1ms to allow for processing time and
        // differences between the ideal and actual refresh rate.
        outMode.presentationDeadline = peakFps.getPeriodNsecs() - outMode.sfVsyncOffset + 1000000;
        excludeDolbyVisionIf4k30Present(display->getHdrCapabilities().getSupportedHdrTypes(),
                                        outMode);
        info->supportedDisplayModes.push_back(outMode);
    }

    info->supportedColorModes = snapshot.filterColorModes(mSupportsWideColor);

    const PhysicalDisplayId displayId = snapshot.displayId();

    const auto mode = display->refreshRateSelector().getActiveMode();
    info->activeDisplayModeId = mode.modePtr->getId().value();
    info->renderFrameRate = mode.fps.getValue();
    info->activeColorMode = display->getCompositionDisplay()->getState().colorMode;
    info->hdrCapabilities = filterOut4k30(display->getHdrCapabilities());

    info->autoLowLatencyModeSupported =
            getHwComposer().hasDisplayCapability(displayId,
                                                 DisplayCapability::AUTO_LOW_LATENCY_MODE);
    info->gameContentTypeSupported =
            getHwComposer().supportsContentType(displayId, hal::ContentType::GAME);

    info->preferredBootDisplayMode = static_cast<ui::DisplayModeId>(-1);

    if (getHwComposer().hasCapability(Capability::BOOT_DISPLAY_CONFIG)) {
        if (const auto hwcId = getHwComposer().getPreferredBootDisplayMode(displayId)) {
            if (const auto modeId = snapshot.translateModeId(*hwcId)) {
                info->preferredBootDisplayMode = modeId->value();
            }
        }
    }
}

status_t SurfaceFlinger::getDynamicDisplayInfoFromId(int64_t physicalDisplayId,
                                                     ui::DynamicDisplayInfo* info) {
    if (!info) {
        return BAD_VALUE;
    }

    Mutex::Autolock lock(mStateLock);

    const auto id_ =
            DisplayId::fromValue<PhysicalDisplayId>(static_cast<uint64_t>(physicalDisplayId));
    const auto displayOpt = mPhysicalDisplays.get(*id_).and_then(getDisplayDeviceAndSnapshot());

    if (!displayOpt) {
        return NAME_NOT_FOUND;
    }

    const auto& [display, snapshotRef] = *displayOpt;
    getDynamicDisplayInfoInternal(info, display, snapshotRef.get());
    return NO_ERROR;
}

status_t SurfaceFlinger::getDynamicDisplayInfoFromToken(const sp<IBinder>& displayToken,
                                                        ui::DynamicDisplayInfo* info) {
    if (!displayToken || !info) {
        return BAD_VALUE;
    }

    Mutex::Autolock lock(mStateLock);

    const auto displayOpt = ftl::find_if(mPhysicalDisplays, PhysicalDisplay::hasToken(displayToken))
                                    .transform(&ftl::to_mapped_ref<PhysicalDisplays>)
                                    .and_then(getDisplayDeviceAndSnapshot());

    if (!displayOpt) {
        return NAME_NOT_FOUND;
    }

    const auto& [display, snapshotRef] = *displayOpt;
    getDynamicDisplayInfoInternal(info, display, snapshotRef.get());
    return NO_ERROR;
}

status_t SurfaceFlinger::getDisplayStats(const sp<IBinder>& displayToken,
                                         DisplayStatInfo* outStats) {
    if (!outStats) {
        return BAD_VALUE;
    }

    std::optional<PhysicalDisplayId> displayIdOpt;
    {
        Mutex::Autolock lock(mStateLock);
        if (displayToken) {
            displayIdOpt = getPhysicalDisplayIdLocked(displayToken);
            if (!displayIdOpt) {
                ALOGW("%s: Invalid physical display token %p", __func__, displayToken.get());
                return NAME_NOT_FOUND;
            }
        } else {
            // TODO (b/277364366): Clients should be updated to pass in the display they
            // want, rather than us picking an arbitrary one (the active display, in this
            // case).
            displayIdOpt = mActiveDisplayId;
        }
    }

    const auto schedule = mScheduler->getVsyncSchedule(displayIdOpt);
    if (!schedule) {
        ALOGE("%s: Missing VSYNC schedule for display %s!", __func__,
              to_string(*displayIdOpt).c_str());
        return NAME_NOT_FOUND;
    }
    outStats->vsyncTime = schedule->vsyncDeadlineAfter(TimePoint::now()).ns();
    outStats->vsyncPeriod = schedule->period().ns();
    return NO_ERROR;
}

void SurfaceFlinger::setDesiredMode(display::DisplayModeRequest&& desiredMode, bool force) {
    const auto mode = desiredMode.mode;
    const auto displayId = mode.modePtr->getPhysicalDisplayId();

    ATRACE_NAME(ftl::Concat(__func__, ' ', displayId.value).c_str());

    const auto display = getDisplayDeviceLocked(displayId);
    if (!display) {
        ALOGW("%s: Unknown display %s", __func__, to_string(displayId).c_str());
        return;
    }

<<<<<<< HEAD
    /* QTI_BEGIN */
    if (mQtiSFExtnIntf->qtiIsFpsDeferNeeded(request.mode.fps.getValue())) {
        return;
    }
    /* QTI_END */

    const auto mode = request.mode;
    const bool emitEvent = request.emitEvent;
=======
    const bool emitEvent = desiredMode.emitEvent;
>>>>>>> 709e9ac3

    switch (display->setDesiredMode(std::move(desiredMode), force)) {
        case DisplayDevice::DesiredModeAction::InitiateDisplayModeSwitch:
            // DisplayDevice::setDesiredMode updated the render rate, so inform Scheduler.
            mScheduler->setRenderRate(displayId,
                                      display->refreshRateSelector().getActiveMode().fps);

            // Schedule a new frame to initiate the display mode switch.
            scheduleComposite(FrameHint::kNone);

            // Start receiving vsync samples now, so that we can detect a period
            // switch.
            mScheduler->resyncToHardwareVsync(displayId, true /* allowToEnable */,
                                              mode.modePtr.get());

            // As we called to set period, we will call to onRefreshRateChangeCompleted once
            // VsyncController model is locked.
            mScheduler->modulateVsync(displayId, &VsyncModulator::onRefreshRateChangeInitiated);

            if (displayId == mActiveDisplayId) {
                updatePhaseConfiguration(mode.fps);
            }

            mScheduler->setModeChangePending(true);
            break;
        case DisplayDevice::DesiredModeAction::InitiateRenderRateSwitch:
            mScheduler->setRenderRate(displayId, mode.fps);

            if (displayId == mActiveDisplayId) {
                updatePhaseConfiguration(mode.fps);
                mRefreshRateStats->setRefreshRate(mode.fps);
            }

            if (emitEvent) {
                dispatchDisplayModeChangeEvent(displayId, mode);
            }
            break;
        case DisplayDevice::DesiredModeAction::None:
            break;
    }

    /* QTI_BEGIN */
    mQtiSFExtnIntf->qtiSetContentFps(request.mode.fps.getValue());
    mQtiSFExtnIntf->qtiDolphinSetVsyncPeriod(request.mode.fps.getPeriodNsecs());
    /* QTI_END */
}

status_t SurfaceFlinger::setActiveModeFromBackdoor(const sp<display::DisplayToken>& displayToken,
                                                   DisplayModeId modeId, Fps minFps, Fps maxFps) {
    ATRACE_CALL();

    if (!displayToken) {
        return BAD_VALUE;
    }

    const char* const whence = __func__;
    auto future = mScheduler->schedule([=, this]() FTL_FAKE_GUARD(kMainThreadContext) -> status_t {
        const auto displayOpt =
                FTL_FAKE_GUARD(mStateLock,
                               ftl::find_if(mPhysicalDisplays,
                                            PhysicalDisplay::hasToken(displayToken))
                                       .transform(&ftl::to_mapped_ref<PhysicalDisplays>)
                                       .and_then(getDisplayDeviceAndSnapshot()));
        if (!displayOpt) {
            ALOGE("%s: Invalid physical display token %p", whence, displayToken.get());
            return NAME_NOT_FOUND;
        }

        const auto& [display, snapshotRef] = *displayOpt;
        const auto& snapshot = snapshotRef.get();

        const auto fpsOpt = snapshot.displayModes().get(modeId).transform(
                [](const DisplayModePtr& mode) { return mode->getPeakFps(); });

        if (!fpsOpt) {
            ALOGE("%s: Invalid mode %d for display %s", whence, modeId.value(),
                  to_string(snapshot.displayId()).c_str());
            return BAD_VALUE;
        }

        const Fps fps = *fpsOpt;
        const FpsRange physical = {fps, fps};
        const FpsRange render = {minFps.isValid() ? minFps : fps, maxFps.isValid() ? maxFps : fps};
        const FpsRanges ranges = {physical, render};

        // Keep the old switching type.
        const bool allowGroupSwitching =
                display->refreshRateSelector().getCurrentPolicy().allowGroupSwitching;

        const scheduler::RefreshRateSelector::DisplayManagerPolicy policy{modeId, ranges, ranges,
                                                                          allowGroupSwitching};

        return setDesiredDisplayModeSpecsInternal(display, policy);
    });

    return future.get();
}

void SurfaceFlinger::finalizeDisplayModeChange(DisplayDevice& display) {
    const auto displayId = display.getPhysicalId();
    ATRACE_NAME(ftl::Concat(__func__, ' ', displayId.value).c_str());

    ftl::match(
            display.finalizeModeChange(),
            [this, displayId](DisplayDevice::RefreshRateChange change) {
                ftl::FakeGuard guard(mStateLock);

                if (change.activeMode.emitEvent) {
                    dispatchDisplayModeChangeEvent(displayId, change.activeMode.mode);
                }

                applyActiveMode(std::move(change.activeMode));
            },
            [&](DisplayDevice::ResolutionChange change) {
                auto& state = mCurrentState.displays.editValueFor(display.getDisplayToken());
                // Assign a new sequence ID to recreate the display and so its framebuffer.
                state.sequenceId = DisplayDeviceState{}.sequenceId;
                state.physical->activeMode = change.activeMode.mode.modePtr.get();

                ftl::FakeGuard guard1(kMainThreadContext);
                ftl::FakeGuard guard2(mStateLock);
                processDisplayChangesLocked();

                applyActiveMode(std::move(change.activeMode));
            },
            [](DisplayDevice::NoModeChange noChange) {
                // TODO(b/255635821): Remove this case, as it should no longer happen.
                ALOGE("A mode change was initiated but not finalized: %s", noChange.reason);
            });
}

void SurfaceFlinger::dropModeRequest(display::DisplayModeRequest&& request) {
    if (request.mode.modePtr->getPhysicalDisplayId() == mActiveDisplayId) {
        // TODO(b/255635711): Check for pending mode changes on other displays.
        mScheduler->setModeChangePending(false);
    }
}

void SurfaceFlinger::applyActiveMode(display::DisplayModeRequest&& activeMode) {
    auto activeModePtr = activeMode.mode.modePtr;
    const auto displayId = activeModePtr->getPhysicalDisplayId();
    const auto renderFps = activeMode.mode.fps;

    dropModeRequest(std::move(activeMode));

    constexpr bool kAllowToEnable = true;
    mScheduler->resyncToHardwareVsync(displayId, kAllowToEnable, std::move(activeModePtr).take());
    mScheduler->setRenderRate(displayId, renderFps);

    if (displayId == mActiveDisplayId) {
        mRefreshRateStats->setRefreshRate(renderFps);
        updatePhaseConfiguration(renderFps);
    }
}

void SurfaceFlinger::initiateDisplayModeChanges() {
    ATRACE_CALL();

    std::optional<PhysicalDisplayId> displayToUpdateImmediately;

    for (const auto& [id, physical] : mPhysicalDisplays) {
        const auto display = getDisplayDeviceLocked(id);
        if (!display) continue;

        auto desiredModeOpt = display->takeDesiredMode();
        if (!desiredModeOpt) {
            continue;
        }

        auto desiredMode = std::move(*desiredModeOpt);

        if (!shouldApplyRefreshRateSelectorPolicy(*display)) {
            dropModeRequest(std::move(desiredMode));
            continue;
        }

        const auto desiredModeId = desiredMode.mode.modePtr->getId();
        const auto displayModePtrOpt = physical.snapshot().displayModes().get(desiredModeId);

        if (!displayModePtrOpt) {
            ALOGW("%s: Unknown mode %d for display %s", __func__, desiredModeId.value(),
                  to_string(id).c_str());
            dropModeRequest(std::move(desiredMode));
            continue;
        }

        if (display->getActiveMode() == desiredMode.mode) {
            dropModeRequest(std::move(desiredMode));
            continue;
        }

        // The desired mode is different from the active mode. However, the allowed modes might have
        // changed since setDesiredMode scheduled a mode transition.
        if (!display->refreshRateSelector().isModeAllowed(desiredMode.mode)) {
            dropModeRequest(std::move(desiredMode));
            continue;
        }

        ALOGV("Mode setting display %s to %d (%s)", to_string(id).c_str(), desiredModeId.value(),
              to_string(displayModePtrOpt.value().get()->getVsyncRate()).c_str());

        // TODO(b/142753666): Use constraints.
        hal::VsyncPeriodChangeConstraints constraints;
        constraints.desiredTimeNanos = systemTime();
        constraints.seamlessRequired = false;
        hal::VsyncPeriodChangeTimeline outTimeline;

        if (!display->initiateModeChange(std::move(desiredMode), constraints, outTimeline)) {
            continue;
        }

        display->refreshRateSelector().onModeChangeInitiated();
        mScheduler->onNewVsyncPeriodChangeTimeline(outTimeline);

        if (outTimeline.refreshRequired) {
            scheduleComposite(FrameHint::kNone);
        } else {
            // TODO(b/255635711): Remove `displayToUpdateImmediately` to `finalizeDisplayModeChange`
            // for all displays. This was only needed when the loop iterated over `mDisplays` rather
            // than `mPhysicalDisplays`.
            displayToUpdateImmediately = display->getPhysicalId();
        }
    }

    if (displayToUpdateImmediately) {
        const auto display = getDisplayDeviceLocked(*displayToUpdateImmediately);
        finalizeDisplayModeChange(*display);
    }
}

void SurfaceFlinger::disableExpensiveRendering() {
    const char* const whence = __func__;
    auto future = mScheduler->schedule([=, this]() FTL_FAKE_GUARD(mStateLock) {
        ATRACE_NAME(whence);
        if (mPowerAdvisor->isUsingExpensiveRendering()) {
            for (const auto& [_, display] : mDisplays) {
                constexpr bool kDisable = false;
                mPowerAdvisor->setExpensiveRenderingExpected(display->getId(), kDisable);
            }
        }
    });

    future.wait();
}

status_t SurfaceFlinger::getDisplayNativePrimaries(const sp<IBinder>& displayToken,
                                                   ui::DisplayPrimaries& primaries) {
    if (!displayToken) {
        return BAD_VALUE;
    }

    Mutex::Autolock lock(mStateLock);

    const auto display = ftl::find_if(mPhysicalDisplays, PhysicalDisplay::hasToken(displayToken))
                                 .transform(&ftl::to_mapped_ref<PhysicalDisplays>);
    if (!display) {
        return NAME_NOT_FOUND;
    }

    if (!display.transform(&PhysicalDisplay::isInternal).value()) {
        return INVALID_OPERATION;
    }

    // TODO(b/229846990): For now, assume that all internal displays have the same primaries.
    primaries = mInternalDisplayPrimaries;
    return NO_ERROR;
}

status_t SurfaceFlinger::setActiveColorMode(const sp<IBinder>& displayToken, ui::ColorMode mode) {
    if (!displayToken) {
        return BAD_VALUE;
    }

    const char* const whence = __func__;
    auto future = mScheduler->schedule([=, this]() FTL_FAKE_GUARD(mStateLock) -> status_t {
        const auto displayOpt =
                ftl::find_if(mPhysicalDisplays, PhysicalDisplay::hasToken(displayToken))
                        .transform(&ftl::to_mapped_ref<PhysicalDisplays>)
                        .and_then(getDisplayDeviceAndSnapshot());

        if (!displayOpt) {
            ALOGE("%s: Invalid physical display token %p", whence, displayToken.get());
            return NAME_NOT_FOUND;
        }

        const auto& [display, snapshotRef] = *displayOpt;
        const auto& snapshot = snapshotRef.get();

        const auto modes = snapshot.filterColorModes(mSupportsWideColor);
        const bool exists = std::find(modes.begin(), modes.end(), mode) != modes.end();

        if (mode < ui::ColorMode::NATIVE || !exists) {
            ALOGE("%s: Invalid color mode %s (%d) for display %s", whence,
                  decodeColorMode(mode).c_str(), mode, to_string(snapshot.displayId()).c_str());
            return BAD_VALUE;
        }

        display->getCompositionDisplay()->setColorProfile(
                {mode, Dataspace::UNKNOWN, RenderIntent::COLORIMETRIC});

        return NO_ERROR;
    });

    // TODO(b/195698395): Propagate error.
    future.wait();
    return NO_ERROR;
}

status_t SurfaceFlinger::getBootDisplayModeSupport(bool* outSupport) const {
    auto future = mScheduler->schedule(
            [this] { return getHwComposer().hasCapability(Capability::BOOT_DISPLAY_CONFIG); });

    *outSupport = future.get();
    return NO_ERROR;
}

status_t SurfaceFlinger::getOverlaySupport(gui::OverlayProperties* outProperties) const {
    const auto& aidlProperties = getHwComposer().getOverlaySupport();
    // convert aidl OverlayProperties to gui::OverlayProperties
    outProperties->combinations.reserve(aidlProperties.combinations.size());
    for (const auto& combination : aidlProperties.combinations) {
        std::vector<int32_t> pixelFormats;
        pixelFormats.reserve(combination.pixelFormats.size());
        std::transform(combination.pixelFormats.cbegin(), combination.pixelFormats.cend(),
                       std::back_inserter(pixelFormats),
                       [](const auto& val) { return static_cast<int32_t>(val); });
        std::vector<int32_t> standards;
        standards.reserve(combination.standards.size());
        std::transform(combination.standards.cbegin(), combination.standards.cend(),
                       std::back_inserter(standards),
                       [](const auto& val) { return static_cast<int32_t>(val); });
        std::vector<int32_t> transfers;
        transfers.reserve(combination.transfers.size());
        std::transform(combination.transfers.cbegin(), combination.transfers.cend(),
                       std::back_inserter(transfers),
                       [](const auto& val) { return static_cast<int32_t>(val); });
        std::vector<int32_t> ranges;
        ranges.reserve(combination.ranges.size());
        std::transform(combination.ranges.cbegin(), combination.ranges.cend(),
                       std::back_inserter(ranges),
                       [](const auto& val) { return static_cast<int32_t>(val); });
        gui::OverlayProperties::SupportedBufferCombinations outCombination;
        outCombination.pixelFormats = std::move(pixelFormats);
        outCombination.standards = std::move(standards);
        outCombination.transfers = std::move(transfers);
        outCombination.ranges = std::move(ranges);
        outProperties->combinations.emplace_back(outCombination);
    }
    outProperties->supportMixedColorSpaces = aidlProperties.supportMixedColorSpaces;
    return NO_ERROR;
}

status_t SurfaceFlinger::setBootDisplayMode(const sp<display::DisplayToken>& displayToken,
                                            DisplayModeId modeId) {
    const char* const whence = __func__;
    auto future = mScheduler->schedule([=, this]() FTL_FAKE_GUARD(mStateLock) -> status_t {
        const auto snapshotOpt =
                ftl::find_if(mPhysicalDisplays, PhysicalDisplay::hasToken(displayToken))
                        .transform(&ftl::to_mapped_ref<PhysicalDisplays>)
                        .transform(&PhysicalDisplay::snapshotRef);

        if (!snapshotOpt) {
            ALOGE("%s: Invalid physical display token %p", whence, displayToken.get());
            return NAME_NOT_FOUND;
        }

        const auto& snapshot = snapshotOpt->get();
        const auto hwcIdOpt = snapshot.displayModes().get(modeId).transform(
                [](const DisplayModePtr& mode) { return mode->getHwcId(); });

        if (!hwcIdOpt) {
            ALOGE("%s: Invalid mode %d for display %s", whence, modeId.value(),
                  to_string(snapshot.displayId()).c_str());
            return BAD_VALUE;
        }

        return getHwComposer().setBootDisplayMode(snapshot.displayId(), *hwcIdOpt);
    });
    return future.get();
}

status_t SurfaceFlinger::clearBootDisplayMode(const sp<IBinder>& displayToken) {
    const char* const whence = __func__;
    auto future = mScheduler->schedule([=, this]() FTL_FAKE_GUARD(mStateLock) -> status_t {
        if (const auto displayId = getPhysicalDisplayIdLocked(displayToken)) {
            return getHwComposer().clearBootDisplayMode(*displayId);
        } else {
            ALOGE("%s: Invalid display token %p", whence, displayToken.get());
            return BAD_VALUE;
        }
    });
    return future.get();
}

status_t SurfaceFlinger::getHdrConversionCapabilities(
        std::vector<gui::HdrConversionCapability>* hdrConversionCapabilities) const {
    bool hdrOutputConversionSupport;
    getHdrOutputConversionSupport(&hdrOutputConversionSupport);
    if (hdrOutputConversionSupport == false) {
        ALOGE("hdrOutputConversion is not supported by this device.");
        return INVALID_OPERATION;
    }
    const auto aidlConversionCapability = getHwComposer().getHdrConversionCapabilities();
    for (auto capability : aidlConversionCapability) {
        gui::HdrConversionCapability tempCapability;
        tempCapability.sourceType = static_cast<int>(capability.sourceType);
        tempCapability.outputType = static_cast<int>(capability.outputType);
        tempCapability.addsLatency = capability.addsLatency;
        hdrConversionCapabilities->push_back(tempCapability);
    }
    return NO_ERROR;
}

status_t SurfaceFlinger::setHdrConversionStrategy(
        const gui::HdrConversionStrategy& hdrConversionStrategy,
        int32_t* outPreferredHdrOutputType) {
    bool hdrOutputConversionSupport;
    getHdrOutputConversionSupport(&hdrOutputConversionSupport);
    if (hdrOutputConversionSupport == false) {
        ALOGE("hdrOutputConversion is not supported by this device.");
        return INVALID_OPERATION;
    }
    auto future = mScheduler->schedule([=, this]() FTL_FAKE_GUARD(mStateLock) mutable -> status_t {
        using AidlHdrConversionStrategy =
                aidl::android::hardware::graphics::common::HdrConversionStrategy;
        using GuiHdrConversionStrategyTag = gui::HdrConversionStrategy::Tag;
        AidlHdrConversionStrategy aidlConversionStrategy;
        status_t status;
        aidl::android::hardware::graphics::common::Hdr aidlPreferredHdrOutputType;
        switch (hdrConversionStrategy.getTag()) {
            case GuiHdrConversionStrategyTag::passthrough: {
                aidlConversionStrategy.set<AidlHdrConversionStrategy::Tag::passthrough>(
                        hdrConversionStrategy.get<GuiHdrConversionStrategyTag::passthrough>());
                status = getHwComposer().setHdrConversionStrategy(aidlConversionStrategy,
                                                                  &aidlPreferredHdrOutputType);
                *outPreferredHdrOutputType = static_cast<int32_t>(aidlPreferredHdrOutputType);
                return status;
            }
            case GuiHdrConversionStrategyTag::autoAllowedHdrTypes: {
                auto autoHdrTypes =
                        hdrConversionStrategy
                                .get<GuiHdrConversionStrategyTag::autoAllowedHdrTypes>();
                std::vector<aidl::android::hardware::graphics::common::Hdr> aidlAutoHdrTypes;
                for (auto type : autoHdrTypes) {
                    aidlAutoHdrTypes.push_back(
                            static_cast<aidl::android::hardware::graphics::common::Hdr>(type));
                }
                aidlConversionStrategy.set<AidlHdrConversionStrategy::Tag::autoAllowedHdrTypes>(
                        aidlAutoHdrTypes);
                status = getHwComposer().setHdrConversionStrategy(aidlConversionStrategy,
                                                                  &aidlPreferredHdrOutputType);
                *outPreferredHdrOutputType = static_cast<int32_t>(aidlPreferredHdrOutputType);
                return status;
            }
            case GuiHdrConversionStrategyTag::forceHdrConversion: {
                auto forceHdrConversion =
                        hdrConversionStrategy
                                .get<GuiHdrConversionStrategyTag::forceHdrConversion>();
                aidlConversionStrategy.set<AidlHdrConversionStrategy::Tag::forceHdrConversion>(
                        static_cast<aidl::android::hardware::graphics::common::Hdr>(
                                forceHdrConversion));
                status = getHwComposer().setHdrConversionStrategy(aidlConversionStrategy,
                                                                  &aidlPreferredHdrOutputType);
                *outPreferredHdrOutputType = static_cast<int32_t>(aidlPreferredHdrOutputType);
                return status;
            }
        }
    });
    return future.get();
}

status_t SurfaceFlinger::getHdrOutputConversionSupport(bool* outSupport) const {
    auto future = mScheduler->schedule([this] {
        return getHwComposer().hasCapability(Capability::HDR_OUTPUT_CONVERSION_CONFIG);
    });

    *outSupport = future.get();
    return NO_ERROR;
}

void SurfaceFlinger::setAutoLowLatencyMode(const sp<IBinder>& displayToken, bool on) {
    const char* const whence = __func__;
    static_cast<void>(mScheduler->schedule([=, this]() FTL_FAKE_GUARD(mStateLock) {
        if (const auto displayId = getPhysicalDisplayIdLocked(displayToken)) {
            getHwComposer().setAutoLowLatencyMode(*displayId, on);
        } else {
            ALOGE("%s: Invalid display token %p", whence, displayToken.get());
        }
    }));
}

void SurfaceFlinger::setGameContentType(const sp<IBinder>& displayToken, bool on) {
    const char* const whence = __func__;
    static_cast<void>(mScheduler->schedule([=, this]() FTL_FAKE_GUARD(mStateLock) {
        if (const auto displayId = getPhysicalDisplayIdLocked(displayToken)) {
            const auto type = on ? hal::ContentType::GAME : hal::ContentType::NONE;
            getHwComposer().setContentType(*displayId, type);
        } else {
            ALOGE("%s: Invalid display token %p", whence, displayToken.get());
        }
    }));
}

status_t SurfaceFlinger::overrideHdrTypes(const sp<IBinder>& displayToken,
                                          const std::vector<ui::Hdr>& hdrTypes) {
    Mutex::Autolock lock(mStateLock);

    auto display = getDisplayDeviceLocked(displayToken);
    if (!display) {
        ALOGE("%s: Invalid display token %p", __func__, displayToken.get());
        return NAME_NOT_FOUND;
    }

    display->overrideHdrTypes(hdrTypes);
    dispatchDisplayHotplugEvent(display->getPhysicalId(), true /* connected */);
    return NO_ERROR;
}

status_t SurfaceFlinger::onPullAtom(const int32_t atomId, std::vector<uint8_t>* pulledData,
                                    bool* success) {
    *success = mTimeStats->onPullAtom(atomId, pulledData);
    return NO_ERROR;
}

status_t SurfaceFlinger::getDisplayedContentSamplingAttributes(const sp<IBinder>& displayToken,
                                                               ui::PixelFormat* outFormat,
                                                               ui::Dataspace* outDataspace,
                                                               uint8_t* outComponentMask) const {
    if (!outFormat || !outDataspace || !outComponentMask) {
        return BAD_VALUE;
    }

    Mutex::Autolock lock(mStateLock);

    const auto displayId = getPhysicalDisplayIdLocked(displayToken);
    if (!displayId) {
        return NAME_NOT_FOUND;
    }

    return getHwComposer().getDisplayedContentSamplingAttributes(*displayId, outFormat,
                                                                 outDataspace, outComponentMask);
}

status_t SurfaceFlinger::setDisplayContentSamplingEnabled(const sp<IBinder>& displayToken,
                                                          bool enable, uint8_t componentMask,
                                                          uint64_t maxFrames) {
    const char* const whence = __func__;
    auto future = mScheduler->schedule([=, this]() FTL_FAKE_GUARD(mStateLock) -> status_t {
        if (const auto displayId = getPhysicalDisplayIdLocked(displayToken)) {
            return getHwComposer().setDisplayContentSamplingEnabled(*displayId, enable,
                                                                    componentMask, maxFrames);
        } else {
            ALOGE("%s: Invalid display token %p", whence, displayToken.get());
            return NAME_NOT_FOUND;
        }
    });

    return future.get();
}

status_t SurfaceFlinger::getDisplayedContentSample(const sp<IBinder>& displayToken,
                                                   uint64_t maxFrames, uint64_t timestamp,
                                                   DisplayedFrameStats* outStats) const {
    Mutex::Autolock lock(mStateLock);

    const auto displayId = getPhysicalDisplayIdLocked(displayToken);
    if (!displayId) {
        return NAME_NOT_FOUND;
    }

    return getHwComposer().getDisplayedContentSample(*displayId, maxFrames, timestamp, outStats);
}

status_t SurfaceFlinger::getProtectedContentSupport(bool* outSupported) const {
    if (!outSupported) {
        return BAD_VALUE;
    }
    *outSupported = getRenderEngine().supportsProtectedContent();
    return NO_ERROR;
}

status_t SurfaceFlinger::isWideColorDisplay(const sp<IBinder>& displayToken,
                                            bool* outIsWideColorDisplay) const {
    if (!displayToken || !outIsWideColorDisplay) {
        return BAD_VALUE;
    }

    Mutex::Autolock lock(mStateLock);
    const auto display = getDisplayDeviceLocked(displayToken);
    if (!display) {
        return NAME_NOT_FOUND;
    }

    *outIsWideColorDisplay =
            display->isPrimary() ? mSupportsWideColor : display->hasWideColorGamut();
    return NO_ERROR;
}

status_t SurfaceFlinger::getLayerDebugInfo(std::vector<gui::LayerDebugInfo>* outLayers) {
    outLayers->clear();
    auto future = mScheduler->schedule([=, this] {
        const auto display = FTL_FAKE_GUARD(mStateLock, getDefaultDisplayDeviceLocked());
        mDrawingState.traverseInZOrder([&](Layer* layer) {
            outLayers->push_back(layer->getLayerDebugInfo(display.get()));
        });
    });

    future.wait();
    return NO_ERROR;
}

status_t SurfaceFlinger::getCompositionPreference(
        Dataspace* outDataspace, ui::PixelFormat* outPixelFormat,
        Dataspace* outWideColorGamutDataspace,
        ui::PixelFormat* outWideColorGamutPixelFormat) const {
    *outDataspace = mDefaultCompositionDataspace;
    *outPixelFormat = defaultCompositionPixelFormat;
    *outWideColorGamutDataspace = mWideColorGamutCompositionDataspace;
    *outWideColorGamutPixelFormat = wideColorGamutCompositionPixelFormat;
    return NO_ERROR;
}

status_t SurfaceFlinger::addRegionSamplingListener(const Rect& samplingArea,
                                                   const sp<IBinder>& stopLayerHandle,
                                                   const sp<IRegionSamplingListener>& listener) {
    if (!listener || samplingArea == Rect::INVALID_RECT || samplingArea.isEmpty()) {
        return BAD_VALUE;
    }

    // LayerHandle::getLayer promotes the layer object in a binder thread but we will not destroy
    // the layer here since the caller has a strong ref to the layer's handle.
    const sp<Layer> stopLayer = LayerHandle::getLayer(stopLayerHandle);
    mRegionSamplingThread->addListener(samplingArea,
                                       stopLayer ? stopLayer->getSequence() : UNASSIGNED_LAYER_ID,
                                       listener);
    return NO_ERROR;
}

status_t SurfaceFlinger::removeRegionSamplingListener(const sp<IRegionSamplingListener>& listener) {
    if (!listener) {
        return BAD_VALUE;
    }
    mRegionSamplingThread->removeListener(listener);
    return NO_ERROR;
}

status_t SurfaceFlinger::addFpsListener(int32_t taskId, const sp<gui::IFpsListener>& listener) {
    if (!listener) {
        return BAD_VALUE;
    }

    mFpsReporter->addListener(listener, taskId);
    return NO_ERROR;
}

status_t SurfaceFlinger::removeFpsListener(const sp<gui::IFpsListener>& listener) {
    if (!listener) {
        return BAD_VALUE;
    }
    mFpsReporter->removeListener(listener);
    return NO_ERROR;
}

status_t SurfaceFlinger::addTunnelModeEnabledListener(
        const sp<gui::ITunnelModeEnabledListener>& listener) {
    if (!listener) {
        return BAD_VALUE;
    }

    mTunnelModeEnabledReporter->addListener(listener);
    return NO_ERROR;
}

status_t SurfaceFlinger::removeTunnelModeEnabledListener(
        const sp<gui::ITunnelModeEnabledListener>& listener) {
    if (!listener) {
        return BAD_VALUE;
    }

    mTunnelModeEnabledReporter->removeListener(listener);
    return NO_ERROR;
}

status_t SurfaceFlinger::getDisplayBrightnessSupport(const sp<IBinder>& displayToken,
                                                     bool* outSupport) const {
    if (!displayToken || !outSupport) {
        return BAD_VALUE;
    }

    Mutex::Autolock lock(mStateLock);

    const auto displayId = getPhysicalDisplayIdLocked(displayToken);
    if (!displayId) {
        return NAME_NOT_FOUND;
    }
    *outSupport = getHwComposer().hasDisplayCapability(*displayId, DisplayCapability::BRIGHTNESS);
    return NO_ERROR;
}

status_t SurfaceFlinger::setDisplayBrightness(const sp<IBinder>& displayToken,
                                              const gui::DisplayBrightness& brightness) {
    if (!displayToken) {
        return BAD_VALUE;
    }

    const char* const whence = __func__;
    return ftl::Future(mScheduler->schedule([=, this]() FTL_FAKE_GUARD(mStateLock) {
               if (const auto display = getDisplayDeviceLocked(displayToken)) {
                   const bool supportsDisplayBrightnessCommand =
                           getHwComposer().getComposer()->isSupported(
                                   Hwc2::Composer::OptionalFeature::DisplayBrightnessCommand);
                   // If we support applying display brightness as a command, then we also support
                   // dimming SDR layers.
                   if (supportsDisplayBrightnessCommand) {
                       auto compositionDisplay = display->getCompositionDisplay();
                       float currentDimmingRatio =
                               compositionDisplay->editState().sdrWhitePointNits /
                               compositionDisplay->editState().displayBrightnessNits;
                       static constexpr float kDimmingThreshold = 0.02f;
                       if (brightness.sdrWhitePointNits == 0.f ||
                           abs(brightness.sdrWhitePointNits - brightness.displayBrightnessNits) /
                                           brightness.sdrWhitePointNits >=
                                   kDimmingThreshold) {
                           // to optimize, skip brightness setter if the brightness difference ratio
                           // is lower than threshold
                           compositionDisplay
                                   ->setDisplayBrightness(brightness.sdrWhitePointNits,
                                                          brightness.displayBrightnessNits);
                       } else {
                           compositionDisplay->setDisplayBrightness(brightness.sdrWhitePointNits,
                                                                    brightness.sdrWhitePointNits);
                       }

                       FTL_FAKE_GUARD(kMainThreadContext,
                                      display->stageBrightness(brightness.displayBrightness));
                       float currentHdrSdrRatio =
                               compositionDisplay->editState().displayBrightnessNits /
                               compositionDisplay->editState().sdrWhitePointNits;
                       FTL_FAKE_GUARD(kMainThreadContext,
                                      display->updateHdrSdrRatioOverlayRatio(currentHdrSdrRatio));

                       if (brightness.sdrWhitePointNits / brightness.displayBrightnessNits !=
                           currentDimmingRatio) {
                           scheduleComposite(FrameHint::kNone);
                       } else {
                           scheduleCommit(FrameHint::kNone);
                       }
                       return ftl::yield<status_t>(OK);
                   } else {
                       return getHwComposer()
                               .setDisplayBrightness(display->getPhysicalId(),
                                                     brightness.displayBrightness,
                                                     brightness.displayBrightnessNits,
                                                     Hwc2::Composer::DisplayBrightnessOptions{
                                                             .applyImmediately = true});
                   }

               } else {
                   ALOGE("%s: Invalid display token %p", whence, displayToken.get());
                   return ftl::yield<status_t>(NAME_NOT_FOUND);
               }
           }))
            .then([](ftl::Future<status_t> task) { return task; })
            .get();
}

status_t SurfaceFlinger::addHdrLayerInfoListener(const sp<IBinder>& displayToken,
                                                 const sp<gui::IHdrLayerInfoListener>& listener) {
    if (!displayToken) {
        return BAD_VALUE;
    }

    Mutex::Autolock lock(mStateLock);

    const auto display = getDisplayDeviceLocked(displayToken);
    if (!display) {
        return NAME_NOT_FOUND;
    }
    const auto displayId = display->getId();
    sp<HdrLayerInfoReporter>& hdrInfoReporter = mHdrLayerInfoListeners[displayId];
    if (!hdrInfoReporter) {
        hdrInfoReporter = sp<HdrLayerInfoReporter>::make();
    }
    hdrInfoReporter->addListener(listener);


    mAddingHDRLayerInfoListener = true;
    return OK;
}

status_t SurfaceFlinger::removeHdrLayerInfoListener(
        const sp<IBinder>& displayToken, const sp<gui::IHdrLayerInfoListener>& listener) {
    if (!displayToken) {
        return BAD_VALUE;
    }

    Mutex::Autolock lock(mStateLock);

    const auto display = getDisplayDeviceLocked(displayToken);
    if (!display) {
        return NAME_NOT_FOUND;
    }
    const auto displayId = display->getId();
    sp<HdrLayerInfoReporter>& hdrInfoReporter = mHdrLayerInfoListeners[displayId];
    if (hdrInfoReporter) {
        hdrInfoReporter->removeListener(listener);
    }
    return OK;
}

status_t SurfaceFlinger::notifyPowerBoost(int32_t boostId) {
    using aidl::android::hardware::power::Boost;
    Boost powerBoost = static_cast<Boost>(boostId);

    if (powerBoost == Boost::INTERACTION) {
        mScheduler->onTouchHint();
    }

    return NO_ERROR;
}

status_t SurfaceFlinger::getDisplayDecorationSupport(
        const sp<IBinder>& displayToken,
        std::optional<DisplayDecorationSupport>* outSupport) const {
    if (!displayToken || !outSupport) {
        return BAD_VALUE;
    }

    Mutex::Autolock lock(mStateLock);

    const auto displayId = getPhysicalDisplayIdLocked(displayToken);
    if (!displayId) {
        return NAME_NOT_FOUND;
    }
    getHwComposer().getDisplayDecorationSupport(*displayId, outSupport);
    return NO_ERROR;
}

// ----------------------------------------------------------------------------

sp<IDisplayEventConnection> SurfaceFlinger::createDisplayEventConnection(
        gui::ISurfaceComposer::VsyncSource vsyncSource, EventRegistrationFlags eventRegistration,
        const sp<IBinder>& layerHandle) {
    const auto& handle =
            vsyncSource == gui::ISurfaceComposer::VsyncSource::eVsyncSourceSurfaceFlinger
            ? mSfConnectionHandle
            : mAppConnectionHandle;

    return mScheduler->createDisplayEventConnection(handle, eventRegistration, layerHandle);
}

void SurfaceFlinger::scheduleCommit(FrameHint hint) {
    if (hint == FrameHint::kActive) {
        mScheduler->resetIdleTimer();
    }
    /* QTI_BEGIN */
    mQtiSFExtnIntf->qtiNotifyDisplayUpdateImminent();
    /* QTI_END */
    mScheduler->scheduleFrame();
}

void SurfaceFlinger::scheduleComposite(FrameHint hint) {
    mMustComposite = true;
    scheduleCommit(hint);
}

void SurfaceFlinger::scheduleRepaint() {
    mGeometryDirty = true;
    scheduleComposite(FrameHint::kActive);
}

void SurfaceFlinger::scheduleSample() {
    static_cast<void>(mScheduler->schedule([this] { sample(); }));
}

nsecs_t SurfaceFlinger::getVsyncPeriodFromHWC() const {
    if (const auto display = getDefaultDisplayDeviceLocked()) {
        return display->getVsyncPeriodFromHWC();
    }

    return 0;
}

void SurfaceFlinger::onComposerHalVsync(hal::HWDisplayId hwcDisplayId, int64_t timestamp,
                                        std::optional<hal::VsyncPeriodNanos> vsyncPeriod) {
    if (FlagManager::getInstance().connected_display() && timestamp < 0 &&
        vsyncPeriod.has_value()) {
        // use ~0 instead of -1 as AidlComposerHal.cpp passes the param as unsigned int32
        if (mIsHotplugErrViaNegVsync && vsyncPeriod.value() == ~0) {
            const int32_t hotplugErrorCode = static_cast<int32_t>(-timestamp);
            ALOGD("SurfaceFlinger got hotplugErrorCode=%d for display %" PRIu64, hotplugErrorCode,
                  hwcDisplayId);
            mScheduler->onHotplugConnectionError(mAppConnectionHandle, hotplugErrorCode);
            return;
        }

        if (mIsHdcpViaNegVsync && vsyncPeriod.value() == ~1) {
            const int32_t value = static_cast<int32_t>(-timestamp);
            // one byte is good enough to encode android.hardware.drm.HdcpLevel
            const int32_t maxLevel = (value >> 8) & 0xFF;
            const int32_t connectedLevel = value & 0xFF;
            ALOGD("SurfaceFlinger got HDCP level changed: connected=%d, max=%d for "
                  "display=%" PRIu64,
                  connectedLevel, maxLevel, hwcDisplayId);
            updateHdcpLevels(hwcDisplayId, connectedLevel, maxLevel);
            return;
        }
    }

    ATRACE_NAME(vsyncPeriod
                        ? ftl::Concat(__func__, ' ', hwcDisplayId, ' ', *vsyncPeriod, "ns").c_str()
                        : ftl::Concat(__func__, ' ', hwcDisplayId).c_str());

    Mutex::Autolock lock(mStateLock);
    if (const auto displayIdOpt = getHwComposer().onVsync(hwcDisplayId, timestamp)) {
        if (mScheduler->addResyncSample(*displayIdOpt, timestamp, vsyncPeriod)) {
            // period flushed
            mScheduler->modulateVsync(displayIdOpt, &VsyncModulator::onRefreshRateChangeCompleted);
        }
    }
}

void SurfaceFlinger::onComposerHalHotplugEvent(hal::HWDisplayId hwcDisplayId,
                                               DisplayHotplugEvent event) {
    if (event == DisplayHotplugEvent::CONNECTED || event == DisplayHotplugEvent::DISCONNECTED) {
        hal::Connection connection = (event == DisplayHotplugEvent::CONNECTED)
                ? hal::Connection::CONNECTED
                : hal::Connection::DISCONNECTED;
        {
            std::lock_guard<std::mutex> lock(mHotplugMutex);
            mPendingHotplugEvents.push_back(HotplugEvent{hwcDisplayId, connection});
        }

        if (mScheduler) {
            mScheduler->scheduleConfigure();
        }

        return;
    }

    if (FlagManager::getInstance().hotplug2()) {
        ALOGD("SurfaceFlinger got hotplug event=%d", static_cast<int32_t>(event));
        // TODO(b/311403559): use enum type instead of int
        mScheduler->onHotplugConnectionError(mAppConnectionHandle, static_cast<int32_t>(event));
    }
}

void SurfaceFlinger::onComposerHalVsyncPeriodTimingChanged(
        hal::HWDisplayId, const hal::VsyncPeriodChangeTimeline& timeline) {
    Mutex::Autolock lock(mStateLock);
    mScheduler->onNewVsyncPeriodChangeTimeline(timeline);

    if (timeline.refreshRequired) {
        scheduleComposite(FrameHint::kNone);
    }
}

void SurfaceFlinger::onComposerHalSeamlessPossible(hal::HWDisplayId) {
    // TODO(b/142753666): use constraints when calling to setActiveModeWithConstraints and
    // use this callback to know when to retry in case of SEAMLESS_NOT_POSSIBLE.
}

void SurfaceFlinger::onComposerHalRefresh(hal::HWDisplayId) {
    Mutex::Autolock lock(mStateLock);
    scheduleComposite(FrameHint::kNone);
}

void SurfaceFlinger::onComposerHalVsyncIdle(hal::HWDisplayId) {
    ATRACE_CALL();
    mScheduler->forceNextResync();
}

void SurfaceFlinger::onRefreshRateChangedDebug(const RefreshRateChangedDebugData& data) {
    ATRACE_CALL();
    if (const auto displayId = getHwComposer().toPhysicalDisplayId(data.display); displayId) {
        const char* const whence = __func__;
        static_cast<void>(mScheduler->schedule([=, this]() FTL_FAKE_GUARD(mStateLock) {
            const Fps fps = Fps::fromPeriodNsecs(getHwComposer().getComposer()->isVrrSupported()
                                                         ? data.refreshPeriodNanos
                                                         : data.vsyncPeriodNanos);
            ATRACE_FORMAT("%s Fps %d", whence, fps.getIntValue());
            const auto display = getDisplayDeviceLocked(*displayId);
            FTL_FAKE_GUARD(kMainThreadContext,
                           display->updateRefreshRateOverlayRate(fps, display->getActiveMode().fps,
                                                                 /* setByHwc */ true));
        }));
    }
}

void SurfaceFlinger::configure() {
    Mutex::Autolock lock(mStateLock);
    if (configureLocked()) {
        setTransactionFlags(eDisplayTransactionNeeded);
    }
}

bool SurfaceFlinger::updateLayerSnapshotsLegacy(VsyncId vsyncId, nsecs_t frameTimeNs,
                                                bool flushTransactions,
                                                bool& outTransactionsAreEmpty) {
    ATRACE_CALL();
    frontend::Update update;
    if (flushTransactions) {
        update = flushLifecycleUpdates();
        if (mTransactionTracing) {
            mTransactionTracing->addCommittedTransactions(ftl::to_underlying(vsyncId), frameTimeNs,
                                                          update, mFrontEndDisplayInfos,
                                                          mFrontEndDisplayInfosChanged);
        }
    }

    bool needsTraversal = false;
    if (flushTransactions) {
        needsTraversal |= commitMirrorDisplays(vsyncId);
        needsTraversal |= commitCreatedLayers(vsyncId, update.layerCreatedStates);
        needsTraversal |= applyTransactions(update.transactions, vsyncId);
    }
    outTransactionsAreEmpty = !needsTraversal;
    const bool shouldCommit = (getTransactionFlags() & ~eTransactionFlushNeeded) || needsTraversal;
    if (shouldCommit) {
        commitTransactions();
    }

    bool mustComposite = latchBuffers() || shouldCommit;
    updateLayerGeometry();
    return mustComposite;
}

void SurfaceFlinger::updateLayerHistory(nsecs_t now) {
    for (const auto& snapshot : mLayerSnapshotBuilder.getSnapshots()) {
        using Changes = frontend::RequestedLayerState::Changes;
        if (snapshot->path.isClone()) {
            continue;
        }

        const bool updateSmallDirty = FlagManager::getInstance().enable_small_area_detection() &&
                ((snapshot->clientChanges & layer_state_t::eSurfaceDamageRegionChanged) ||
                 snapshot->changes.any(Changes::Geometry));

        const bool hasChanges =
                snapshot->changes.any(Changes::FrameRate | Changes::Buffer | Changes::Animation |
                                      Changes::Geometry | Changes::Visibility) ||
                (snapshot->clientChanges & layer_state_t::eDefaultFrameRateCompatibilityChanged) !=
                        0;

        if (!updateSmallDirty && !hasChanges) {
            continue;
        }

        auto it = mLegacyLayers.find(snapshot->sequence);
        LLOG_ALWAYS_FATAL_WITH_TRACE_IF(it == mLegacyLayers.end(),
                                        "Couldn't find layer object for %s",
                                        snapshot->getDebugString().c_str());

        if (updateSmallDirty) {
            // Update small dirty flag while surface damage region or geometry changed
            it->second->setIsSmallDirty(snapshot.get());
        }

        if (!hasChanges) {
            continue;
        }

        const auto layerProps = scheduler::LayerProps{
                .visible = snapshot->isVisible,
                .bounds = snapshot->geomLayerBounds,
                .transform = snapshot->geomLayerTransform,
                .setFrameRateVote = snapshot->frameRate,
                .frameRateSelectionPriority = snapshot->frameRateSelectionPriority,
                .isSmallDirty = snapshot->isSmallDirty,
                .isFrontBuffered = snapshot->isFrontBuffered(),
        };

        if (snapshot->changes.any(Changes::Geometry | Changes::Visibility)) {
            mScheduler->setLayerProperties(snapshot->sequence, layerProps);
        }

        if (snapshot->clientChanges & layer_state_t::eDefaultFrameRateCompatibilityChanged) {
            mScheduler->setDefaultFrameRateCompatibility(snapshot->sequence,
                                                         snapshot->defaultFrameRateCompatibility);
        }

        if (snapshot->changes.test(Changes::Animation)) {
            it->second->recordLayerHistoryAnimationTx(layerProps, now);
        }

        if (snapshot->changes.test(Changes::FrameRate)) {
            it->second->setFrameRateForLayerTree(snapshot->frameRate, layerProps, now);
        }

        if (snapshot->changes.test(Changes::Buffer)) {
            it->second->recordLayerHistoryBufferUpdate(layerProps, now);
        }
    }
}

bool SurfaceFlinger::updateLayerSnapshots(VsyncId vsyncId, nsecs_t frameTimeNs,
                                          bool flushTransactions, bool& outTransactionsAreEmpty) {
    using Changes = frontend::RequestedLayerState::Changes;
    ATRACE_CALL();
    frontend::Update update;
    if (flushTransactions) {
        ATRACE_NAME("TransactionHandler:flushTransactions");
        // Locking:
        // 1. to prevent onHandleDestroyed from being called while the state lock is held,
        // we must keep a copy of the transactions (specifically the composer
        // states) around outside the scope of the lock.
        // 2. Transactions and created layers do not share a lock. To prevent applying
        // transactions with layers still in the createdLayer queue, collect the transactions
        // before committing the created layers.
        // 3. Transactions can only be flushed after adding layers, since the layer can be a newly
        // created one
        mTransactionHandler.collectTransactions();
        {
            // TODO(b/238781169) lockless queue this and keep order.
            std::scoped_lock<std::mutex> lock(mCreatedLayersLock);
            update.layerCreatedStates = std::move(mCreatedLayers);
            mCreatedLayers.clear();
            update.newLayers = std::move(mNewLayers);
            mNewLayers.clear();
            update.layerCreationArgs = std::move(mNewLayerArgs);
            mNewLayerArgs.clear();
            update.destroyedHandles = std::move(mDestroyedHandles);
            mDestroyedHandles.clear();
        }

        mLayerLifecycleManager.addLayers(std::move(update.newLayers));
        update.transactions = mTransactionHandler.flushTransactions();
        if (mTransactionTracing) {
            mTransactionTracing->addCommittedTransactions(ftl::to_underlying(vsyncId), frameTimeNs,
                                                          update, mFrontEndDisplayInfos,
                                                          mFrontEndDisplayInfosChanged);
        }
        mLayerLifecycleManager.applyTransactions(update.transactions);
        mLayerLifecycleManager.onHandlesDestroyed(update.destroyedHandles);
        for (auto& legacyLayer : update.layerCreatedStates) {
            sp<Layer> layer = legacyLayer.layer.promote();
            if (layer) {
                mLegacyLayers[layer->sequence] = layer;
            }
        }
        mLayerHierarchyBuilder.update(mLayerLifecycleManager);
    }

    bool mustComposite = false;
    mustComposite |= applyAndCommitDisplayTransactionStates(update.transactions);

    {
        ATRACE_NAME("LayerSnapshotBuilder:update");
        frontend::LayerSnapshotBuilder::Args
                args{.root = mLayerHierarchyBuilder.getHierarchy(),
                     .layerLifecycleManager = mLayerLifecycleManager,
                     .displays = mFrontEndDisplayInfos,
                     .displayChanges = mFrontEndDisplayInfosChanged,
                     .globalShadowSettings = mDrawingState.globalShadowSettings,
                     .supportsBlur = mSupportsBlur,
                     .forceFullDamage = mForceFullDamage,
                     .supportedLayerGenericMetadata =
                             getHwComposer().getSupportedLayerGenericMetadata(),
                     .genericLayerMetadataKeyMap = getGenericLayerMetadataKeyMap(),
                     .skipRoundCornersWhenProtected =
                             !getRenderEngine().supportsProtectedContent()};
        mLayerSnapshotBuilder.update(args);
    }

    if (mLayerLifecycleManager.getGlobalChanges().any(Changes::Geometry | Changes::Input |
                                                      Changes::Hierarchy | Changes::Visibility)) {
        mUpdateInputInfo = true;
    }
    if (mLayerLifecycleManager.getGlobalChanges().any(Changes::VisibleRegion | Changes::Hierarchy |
                                                      Changes::Visibility | Changes::Geometry)) {
        mVisibleRegionsDirty = true;
    }
    if (mLayerLifecycleManager.getGlobalChanges().any(Changes::Hierarchy | Changes::FrameRate)) {
        // The frame rate of attached choreographers can only change as a result of a
        // FrameRate change (including when Hierarchy changes).
        mUpdateAttachedChoreographer = true;
    }
    outTransactionsAreEmpty = mLayerLifecycleManager.getGlobalChanges().get() == 0;
    mustComposite |= mLayerLifecycleManager.getGlobalChanges().get() != 0;

    bool newDataLatched = false;
    if (!mLegacyFrontEndEnabled) {
        ATRACE_NAME("DisplayCallbackAndStatsUpdates");
        mustComposite |= applyTransactions(update.transactions, vsyncId);
        traverseLegacyLayers([&](Layer* layer) { layer->commitTransaction(); });
        const nsecs_t latchTime = systemTime();
        bool unused = false;

        for (auto& layer : mLayerLifecycleManager.getLayers()) {
            if (layer->changes.test(frontend::RequestedLayerState::Changes::Created) &&
                layer->bgColorLayer) {
                sp<Layer> bgColorLayer = getFactory().createEffectLayer(
                        LayerCreationArgs(this, nullptr, layer->name,
                                          ISurfaceComposerClient::eFXSurfaceEffect, LayerMetadata(),
                                          std::make_optional(layer->id), true));
                mLegacyLayers[bgColorLayer->sequence] = bgColorLayer;
            }
            const bool willReleaseBufferOnLatch = layer->willReleaseBufferOnLatch();

            auto it = mLegacyLayers.find(layer->id);
            LLOG_ALWAYS_FATAL_WITH_TRACE_IF(it == mLegacyLayers.end(),
                                            "Couldnt find layer object for %s",
                                            layer->getDebugString().c_str());
            if (!layer->hasReadyFrame() && !willReleaseBufferOnLatch) {
                if (!it->second->hasBuffer()) {
                    // The last latch time is used to classify a missed frame as buffer stuffing
                    // instead of a missed frame. This is used to identify scenarios where we
                    // could not latch a buffer or apply a transaction due to backpressure.
                    // We only update the latch time for buffer less layers here, the latch time
                    // is updated for buffer layers when the buffer is latched.
                    it->second->updateLastLatchTime(latchTime);
                }
                continue;
            }

            const bool bgColorOnly =
                    !layer->externalTexture && (layer->bgColorLayerId != UNASSIGNED_LAYER_ID);
            if (willReleaseBufferOnLatch) {
                mLayersWithBuffersRemoved.emplace(it->second);
            }
            it->second->latchBufferImpl(unused, latchTime, bgColorOnly);
            newDataLatched = true;

            mLayersWithQueuedFrames.emplace(it->second);
            mLayersIdsWithQueuedFrames.emplace(it->second->sequence);
        }

        updateLayerHistory(latchTime);
        mLayerSnapshotBuilder.forEachVisibleSnapshot([&](const frontend::LayerSnapshot& snapshot) {
            if (mLayersIdsWithQueuedFrames.find(snapshot.path.id) ==
                mLayersIdsWithQueuedFrames.end())
                return;
            Region visibleReg;
            visibleReg.set(snapshot.transformedBoundsWithoutTransparentRegion);
            invalidateLayerStack(snapshot.outputFilter, visibleReg);
        });

        for (auto& destroyedLayer : mLayerLifecycleManager.getDestroyedLayers()) {
            mLegacyLayers.erase(destroyedLayer->id);
        }

        {
            ATRACE_NAME("LLM:commitChanges");
            mLayerLifecycleManager.commitChanges();
        }

        // enter boot animation on first buffer latch
        if (CC_UNLIKELY(mBootStage == BootStage::BOOTLOADER && newDataLatched)) {
            ALOGI("Enter boot animation");
            mBootStage = BootStage::BOOTANIMATION;
        }
    }
    mustComposite |= (getTransactionFlags() & ~eTransactionFlushNeeded) || newDataLatched;
    if (mustComposite && !mLegacyFrontEndEnabled) {
        commitTransactions();
    }

    return mustComposite;
}

bool SurfaceFlinger::commit(PhysicalDisplayId pacesetterId,
                            const scheduler::FrameTargets& frameTargets) {
    /* QTI_BEGIN */
    mQtiSFExtnIntf->qtiDolphinTrackVsyncSignal();
    /* QTI_END */

    // The expectedVsyncTime, which was predicted when this frame was scheduled, is normally in the
    // future relative to frameTime, but may not be for delayed frames. Adjust mExpectedPresentTime
    // accordingly, but not mScheduledPresentTime.
    // const TimePoint lastScheduledPresentTime = mScheduledPresentTime;
    const scheduler::FrameTarget& pacesetterFrameTarget = *frameTargets.get(pacesetterId)->get();

    const VsyncId vsyncId = pacesetterFrameTarget.vsyncId();
    ATRACE_NAME(ftl::Concat(__func__, ' ', ftl::to_underlying(vsyncId)).c_str());

    /* QTI_BEGIN */
    //mQtiSFExtnIntf->qtiOnVsync(expectedVsyncTime.ns());
    /* QTI_END */

    // mScheduledPresentTime = expectedVsyncTime;

    // Calculate the expected present time once and use the cached value throughout this frame to
    // make sure all layers are seeing this same value.
    // mExpectedPresentTime = expectedVsyncTime >= frameTime ? expectedVsyncTime
    //                                                       : calculateExpectedPresentTime(frameTime);

    // ATRACE_FORMAT("%s %" PRId64 " vsyncIn %.2fms%s", __func__, ftl::to_underlying(vsyncId),
    //               ticks<std::milli, float>(mExpectedPresentTime - TimePoint::now()),
    //               mExpectedPresentTime == expectedVsyncTime ? "" : " (adjusted)");

    /* QTI_BEGIN */
    mQtiSFExtnIntf->qtiUpdateFrameScheduler();
    mQtiSFExtnIntf->qtiSyncToDisplayHardware();
    // TODO(rmedel): Handle locking for early wake up
    mQtiSFExtnIntf->qtiResetEarlyWakeUp();
    /* QTI_END */

    // const Period vsyncPeriod = mScheduler->getVsyncSchedule()->period();
    // const FenceTimePtr& previousPresentFence = getPreviousPresentFence(frameTime, vsyncPeriod);

    // When backpressure propagation is enabled, we want to give a small grace period of 1ms
    // for the present fence to fire instead of just giving up on this frame to handle cases
    // where present fence is just about to get signaled.
    // const int graceTimeForPresentFenceMs = static_cast<int>(
    //         mBackpressureGpuComposition || !mCompositionCoverage.test(CompositionCoverage::Gpu));

    // Pending frames may trigger backpressure propagation.
    // const TracedOrdinal<bool> framePending = {"PrevFramePending",
    //                                           isFencePending(previousPresentFence,
    //                                                          graceTimeForPresentFenceMs)};

    // Frame missed counts for metrics tracking.
    // A frame is missed if the prior frame is still pending. If no longer pending,
    // then we still count the frame as missed if the predicted present time
    // was further in the past than when the fence actually fired.

    // Add some slop to correct for drift. This should generally be
    // smaller than a typical frame duration, but should not be so small
    // that it reports reasonable drift as a missed frame.
    // const nsecs_t frameMissedSlop = vsyncPeriod.ns() / 2;
    // const nsecs_t previousPresentTime = previousPresentFence->getSignalTime();
    // const TracedOrdinal<bool> frameMissed = {"PrevFrameMissed",
    //                                          framePending ||
    //                                                  (previousPresentTime >= 0 &&
    //                                                   (lastScheduledPresentTime.ns() <
    //                                                    previousPresentTime - frameMissedSlop))};
    // const TracedOrdinal<bool> hwcFrameMissed = {"PrevHwcFrameMissed",
    //                                             frameMissed &&
    //                                                     mCompositionCoverage.test(
    //                                                             CompositionCoverage::Hwc)};

    // const TracedOrdinal<bool> gpuFrameMissed = {"PrevGpuFrameMissed",
    //                                             frameMissed &&
    //                                                     mCompositionCoverage.test(
    //                                                             CompositionCoverage::Gpu)};

    if (pacesetterFrameTarget.didMissFrame()) {
        mTimeStats->incrementMissedFrames();
    }

    // If a mode set is pending and the fence hasn't fired yet, wait for the next commit.
    if (std::any_of(frameTargets.begin(), frameTargets.end(),
                    [this](const auto& pair) FTL_FAKE_GUARD(mStateLock)
                            FTL_FAKE_GUARD(kMainThreadContext) {
                                if (!pair.second->isFramePending()) return false;

                                if (const auto display = getDisplayDeviceLocked(pair.first)) {
                                    return display->isModeSetPending();
                                }

                                return false;
                            })) {
        mScheduler->scheduleFrame();
        return false;
    }

    {
        Mutex::Autolock lock(mStateLock);

        for (const auto [id, target] : frameTargets) {
            // TODO(b/241285876): This is `nullptr` when the DisplayDevice is about to be removed in
            // this commit, since the PhysicalDisplay has already been removed. Rather than checking
            // for `nullptr` below, change Scheduler::onFrameSignal to filter out the FrameTarget of
            // the removed display.
            const auto display = getDisplayDeviceLocked(id);

            if (display && display->isModeSetPending()) {
                finalizeDisplayModeChange(*display);
            }
        }
    }

    if (pacesetterFrameTarget.isFramePending()) {
        if (mBackpressureGpuComposition || pacesetterFrameTarget.didMissHwcFrame()) {
            if (FlagManager::getInstance().vrr_config()) {
                mScheduler->getVsyncSchedule()->getTracker().onFrameMissed(
                        pacesetterFrameTarget.expectedPresentTime());
            }
            scheduleCommit(FrameHint::kNone);
            return false;
        }
    }

    const Period vsyncPeriod = mScheduler->getVsyncSchedule()->period();

    // Save this once per commit + composite to ensure consistency
    // TODO (b/240619471): consider removing active display check once AOD is fixed
    const auto activeDisplay = FTL_FAKE_GUARD(mStateLock, getDisplayDeviceLocked(mActiveDisplayId));
    mPowerHintSessionEnabled = mPowerAdvisor->usePowerHintSession() && activeDisplay &&
            activeDisplay->getPowerMode() == hal::PowerMode::ON;
    if (mPowerHintSessionEnabled) {
        mPowerAdvisor->setCommitStart(pacesetterFrameTarget.frameBeginTime());
        mPowerAdvisor->setExpectedPresentTime(pacesetterFrameTarget.expectedPresentTime());

        // Frame delay is how long we should have minus how long we actually have.
        const Duration idealSfWorkDuration =
                mScheduler->vsyncModulator().getVsyncConfig().sfWorkDuration;
        const Duration frameDelay =
                idealSfWorkDuration - pacesetterFrameTarget.expectedFrameDuration();

        mPowerAdvisor->setFrameDelay(frameDelay);
        mPowerAdvisor->setTotalFrameTargetWorkDuration(idealSfWorkDuration);

        const auto& display = FTL_FAKE_GUARD(mStateLock, getDefaultDisplayDeviceLocked()).get();
        const Period idealVsyncPeriod = display->getActiveMode().fps.getPeriod();
        mPowerAdvisor->updateTargetWorkDuration(idealVsyncPeriod);
    }

    if (mRefreshRateOverlaySpinner || mHdrSdrRatioOverlay) {
        Mutex::Autolock lock(mStateLock);
        if (const auto display = getDefaultDisplayDeviceLocked()) {
            display->animateOverlay();
        }
    }

    // Composite if transactions were committed, or if requested by HWC.
    bool mustComposite = mMustComposite.exchange(false);
    {
        mFrameTimeline->setSfWakeUp(ftl::to_underlying(vsyncId),
                                    pacesetterFrameTarget.frameBeginTime().ns(),
                                    Fps::fromPeriodNsecs(vsyncPeriod.ns()),
                                    mScheduler->getPacesetterRefreshRate());

        const bool flushTransactions = clearTransactionFlags(eTransactionFlushNeeded);
        bool transactionsAreEmpty;
        if (mLegacyFrontEndEnabled) {
            mustComposite |=
                    updateLayerSnapshotsLegacy(vsyncId, pacesetterFrameTarget.frameBeginTime().ns(),
                                               flushTransactions, transactionsAreEmpty);
        }
        if (mLayerLifecycleManagerEnabled) {
            mustComposite |=
                    updateLayerSnapshots(vsyncId, pacesetterFrameTarget.frameBeginTime().ns(),
                                         flushTransactions, transactionsAreEmpty);
        }

        if (transactionFlushNeeded()) {
            setTransactionFlags(eTransactionFlushNeeded);
        }

        // This has to be called after latchBuffers because we want to include the layers that have
        // been latched in the commit callback
        if (transactionsAreEmpty) {
            // Invoke empty transaction callbacks early.
            mTransactionCallbackInvoker.sendCallbacks(false /* onCommitOnly */);
        } else {
            // Invoke OnCommit callbacks.
            mTransactionCallbackInvoker.sendCallbacks(true /* onCommitOnly */);
        }
    }

    // Layers need to get updated (in the previous line) before we can use them for
    // choosing the refresh rate.
    // Hold mStateLock as chooseRefreshRateForContent promotes wp<Layer> to sp<Layer>
    // and may eventually call to ~Layer() if it holds the last reference
    {
        bool updateAttachedChoreographer = mUpdateAttachedChoreographer;
        mUpdateAttachedChoreographer = false;

        Mutex::Autolock lock(mStateLock);
        mScheduler->chooseRefreshRateForContent(mLayerLifecycleManagerEnabled
                                                        ? &mLayerHierarchyBuilder.getHierarchy()
                                                        : nullptr,
                                                updateAttachedChoreographer);
        initiateDisplayModeChanges();
    }

    updateCursorAsync();
    if (!mustComposite) {
        updateInputFlinger(vsyncId, pacesetterFrameTarget.frameBeginTime());
    }
    doActiveLayersTracingIfNeeded(false, mVisibleRegionsDirty,
                                  pacesetterFrameTarget.frameBeginTime(), vsyncId);

    mLastCommittedVsyncId = vsyncId;

    persistDisplayBrightness(mustComposite);

    /* QTI_BEGIN */
    mQtiSFExtnIntf->qtiSendCompositorTid();
    /* QTI_END */

    return mustComposite && CC_LIKELY(mBootStage != BootStage::BOOTLOADER);
}

CompositeResultsPerDisplay SurfaceFlinger::composite(
        PhysicalDisplayId pacesetterId, const scheduler::FrameTargeters& frameTargeters) {
    const scheduler::FrameTarget& pacesetterTarget =
            frameTargeters.get(pacesetterId)->get()->target();

    const VsyncId vsyncId = pacesetterTarget.vsyncId();
    ATRACE_NAME(ftl::Concat(__func__, ' ', ftl::to_underlying(vsyncId)).c_str());

    compositionengine::CompositionRefreshArgs refreshArgs;
    refreshArgs.powerCallback = this;
    const auto& displays = FTL_FAKE_GUARD(mStateLock, mDisplays);
    refreshArgs.outputs.reserve(displays.size());

    // Add outputs for physical displays.
    for (const auto& [id, targeter] : frameTargeters) {
        ftl::FakeGuard guard(mStateLock);

        if (const auto display = getCompositionDisplayLocked(id)) {
            refreshArgs.outputs.push_back(display);
        }
    }

    std::vector<DisplayId> displayIds;
    for (const auto& [_, display] : displays) {
        displayIds.push_back(display->getId());
        display->tracePowerMode();

        // Add outputs for virtual displays.
        if (display->isVirtual()) {
            const Fps refreshRate = display->getAdjustedRefreshRate();

            if (!refreshRate.isValid() ||
                mScheduler->isVsyncInPhase(pacesetterTarget.frameBeginTime(), refreshRate)) {
                refreshArgs.outputs.push_back(display->getCompositionDisplay());
            }
        }
    }
    mPowerAdvisor->setDisplays(displayIds);

    const bool updateTaskMetadata = mCompositionEngine->getFeatureFlags().test(
            compositionengine::Feature::kSnapshotLayerMetadata);
    if (updateTaskMetadata && (mVisibleRegionsDirty || mLayerMetadataSnapshotNeeded)) {
        updateLayerMetadataSnapshot();
        mLayerMetadataSnapshotNeeded = false;
    }

    if (DOES_CONTAIN_BORDER) {
        refreshArgs.borderInfoList.clear();
        mDrawingState.traverse([&refreshArgs](Layer* layer) {
            if (layer->isBorderEnabled()) {
                compositionengine::BorderRenderInfo info;
                info.width = layer->getBorderWidth();
                info.color = layer->getBorderColor();
                layer->traverse(LayerVector::StateSet::Drawing, [&info](Layer* ilayer) {
                    info.layerIds.push_back(ilayer->getSequence());
                });
                refreshArgs.borderInfoList.emplace_back(std::move(info));
            }
        });
    }

    refreshArgs.bufferIdsToUncache = std::move(mBufferIdsToUncache);

    refreshArgs.layersWithQueuedFrames.reserve(mLayersWithQueuedFrames.size());
    for (auto layer : mLayersWithQueuedFrames) {
        if (auto layerFE = layer->getCompositionEngineLayerFE())
            refreshArgs.layersWithQueuedFrames.push_back(layerFE);
    }

    refreshArgs.outputColorSetting = mDisplayColorSetting;
    refreshArgs.forceOutputColorMode = mForceColorMode;

    refreshArgs.updatingOutputGeometryThisFrame = mVisibleRegionsDirty;
    refreshArgs.updatingGeometryThisFrame = mGeometryDirty.exchange(false) || mVisibleRegionsDirty;
    refreshArgs.internalDisplayRotationFlags = getActiveDisplayRotationFlags();

    if (CC_UNLIKELY(mDrawingState.colorMatrixChanged)) {
        refreshArgs.colorTransformMatrix = mDrawingState.colorMatrix;
        mDrawingState.colorMatrixChanged = false;
    }

    refreshArgs.devOptForceClientComposition = mDebugDisableHWC;

    if (mDebugFlashDelay != 0) {
        refreshArgs.devOptForceClientComposition = true;
        refreshArgs.devOptFlashDirtyRegionsDelay = std::chrono::milliseconds(mDebugFlashDelay);
    }

    const Period minFramePeriod = mScheduler->getVsyncSchedule()->minFramePeriod();

    if (!getHwComposer().getComposer()->isSupported(
                Hwc2::Composer::OptionalFeature::ExpectedPresentTime) &&
        pacesetterTarget.wouldPresentEarly(minFramePeriod)) {
        const auto hwcMinWorkDuration = mVsyncConfiguration->getCurrentConfigs().hwcMinWorkDuration;

        // TODO(b/255601557): Calculate and pass per-display values for each FrameTarget.
        refreshArgs.earliestPresentTime =
                pacesetterTarget.previousFrameVsyncTime(minFramePeriod) - hwcMinWorkDuration;
    }

    const TimePoint expectedPresentTime = pacesetterTarget.expectedPresentTime();
    // TODO(b/255601557) Update frameInterval per display
    refreshArgs.frameInterval = mScheduler->getNextFrameInterval(pacesetterId, expectedPresentTime);
    refreshArgs.scheduledFrameTime = mScheduler->getScheduledFrameTime();
    refreshArgs.expectedPresentTime = expectedPresentTime.ns();
    refreshArgs.hasTrustedPresentationListener = mNumTrustedPresentationListeners > 0;
    {
        auto& notifyExpectedPresentData = mNotifyExpectedPresentMap[pacesetterId];
        auto lastExpectedPresentTimestamp = TimePoint::fromNs(
                notifyExpectedPresentData.lastExpectedPresentTimestamp.load().ns());
        if (expectedPresentTime > lastExpectedPresentTimestamp) {
            // If the values are not same, then hint is sent with newer value.
            // And because composition always follows the notifyExpectedPresentIfRequired, we can
            // skip updating the lastExpectedPresentTimestamp in this case.
            notifyExpectedPresentData.lastExpectedPresentTimestamp
                    .compare_exchange_weak(lastExpectedPresentTimestamp, expectedPresentTime);
        }
    }
    // Store the present time just before calling to the composition engine so we could notify
    // the scheduler.
    const auto presentTime = systemTime();

    /* QTI_BEGIN */
    mQtiSFExtnIntf->qtiSetDisplayElapseTime(refreshArgs.earliestPresentTime);
    /* QTI_END */

    constexpr bool kCursorOnly = false;
    const auto layers = moveSnapshotsToCompositionArgs(refreshArgs, kCursorOnly);

    if (mLayerLifecycleManagerEnabled && !mVisibleRegionsDirty) {
        for (const auto& [token, display] : FTL_FAKE_GUARD(mStateLock, mDisplays)) {
            auto compositionDisplay = display->getCompositionDisplay();
            if (!compositionDisplay->getState().isEnabled) continue;
            for (auto outputLayer : compositionDisplay->getOutputLayersOrderedByZ()) {
                if (outputLayer->getLayerFE().getCompositionState() == nullptr) {
                    // This is unexpected but instead of crashing, capture traces to disk
                    // and recover gracefully by forcing CE to rebuild layer stack.
                    ALOGE("Output layer %s for display %s %" PRIu64 " has a null "
                          "snapshot. Forcing mVisibleRegionsDirty",
                          outputLayer->getLayerFE().getDebugName(),
                          compositionDisplay->getName().c_str(), compositionDisplay->getId().value);

                    TransactionTraceWriter::getInstance().invoke(__func__, /* overwrite= */ false);
                    mVisibleRegionsDirty = true;
                    refreshArgs.updatingOutputGeometryThisFrame = mVisibleRegionsDirty;
                    refreshArgs.updatingGeometryThisFrame = mVisibleRegionsDirty;
                }
            }
        }
    }

    mCompositionEngine->present(refreshArgs);
    moveSnapshotsFromCompositionArgs(refreshArgs, layers);

    for (auto [layer, layerFE] : layers) {
        CompositionResult compositionResult{layerFE->stealCompositionResult()};
        layer->onPreComposition(compositionResult.refreshStartTime);
        for (auto& [releaseFence, layerStack] : compositionResult.releaseFences) {
            Layer* clonedFrom = layer->getClonedFrom().get();
            auto owningLayer = clonedFrom ? clonedFrom : layer;
            owningLayer->onLayerDisplayed(std::move(releaseFence), layerStack);
        }
        if (compositionResult.lastClientCompositionFence) {
            layer->setWasClientComposed(compositionResult.lastClientCompositionFence);
        }
    }

    mTimeStats->recordFrameDuration(pacesetterTarget.frameBeginTime().ns(), systemTime());

    // Send a power hint after presentation is finished.
    if (mPowerHintSessionEnabled) {
        // Now that the current frame has been presented above, PowerAdvisor needs the present time
        // of the previous frame (whose fence is signaled by now) to determine how long the HWC had
        // waited on that fence to retire before presenting.
        const auto& previousPresentFence = pacesetterTarget.presentFenceForPreviousFrame();

        mPowerAdvisor->setSfPresentTiming(TimePoint::fromNs(previousPresentFence->getSignalTime()),
                                          TimePoint::now());
        mPowerAdvisor->reportActualWorkDuration();
    }

    if (mScheduler->onCompositionPresented(presentTime)) {
        scheduleComposite(FrameHint::kNone);
    }

    onCompositionPresented(pacesetterId, frameTargeters, presentTime);

    const bool hadGpuComposited =
            multiDisplayUnion(mCompositionCoverage).test(CompositionCoverage::Gpu);
    mCompositionCoverage.clear();

    TimeStats::ClientCompositionRecord clientCompositionRecord;

    for (const auto& [_, display] : displays) {
        const auto& state = display->getCompositionDisplay()->getState();
        CompositionCoverageFlags& flags =
                mCompositionCoverage.try_emplace(display->getId()).first->second;

        if (state.usesDeviceComposition) {
            flags |= CompositionCoverage::Hwc;
        }

        if (state.reusedClientComposition) {
            flags |= CompositionCoverage::GpuReuse;
        } else if (state.usesClientComposition) {
            flags |= CompositionCoverage::Gpu;
        }

        clientCompositionRecord.predicted |=
                (state.strategyPrediction != CompositionStrategyPredictionState::DISABLED);
        clientCompositionRecord.predictionSucceeded |=
                (state.strategyPrediction == CompositionStrategyPredictionState::SUCCESS);
    }

    const auto coverage = multiDisplayUnion(mCompositionCoverage);
    const bool hasGpuComposited = coverage.test(CompositionCoverage::Gpu);

    clientCompositionRecord.hadClientComposition = hasGpuComposited;
    clientCompositionRecord.reused = coverage.test(CompositionCoverage::GpuReuse);
    clientCompositionRecord.changed = hadGpuComposited != hasGpuComposited;

    mTimeStats->pushCompositionStrategyState(clientCompositionRecord);

    using namespace ftl::flag_operators;

    // TODO(b/160583065): Enable skip validation when SF caches all client composition layers.
    const bool hasGpuUseOrReuse =
            coverage.any(CompositionCoverage::Gpu | CompositionCoverage::GpuReuse);
    mScheduler->modulateVsync({}, &VsyncModulator::onDisplayRefresh, hasGpuUseOrReuse);

    mLayersWithQueuedFrames.clear();
    mLayersIdsWithQueuedFrames.clear();
    doActiveLayersTracingIfNeeded(true, mVisibleRegionsDirty, pacesetterTarget.frameBeginTime(),
                                  vsyncId);

    updateInputFlinger(vsyncId, pacesetterTarget.frameBeginTime());

    if (mVisibleRegionsDirty) mHdrLayerInfoChanged = true;
    mVisibleRegionsDirty = false;

    if (mCompositionEngine->needsAnotherUpdate()) {
        scheduleCommit(FrameHint::kNone);
    }

    if (mPowerHintSessionEnabled) {
        mPowerAdvisor->setCompositeEnd(TimePoint::now());
    }

    CompositeResultsPerDisplay resultsPerDisplay;

    // Filter out virtual displays.
    for (const auto& [id, coverage] : mCompositionCoverage) {
        if (const auto idOpt = PhysicalDisplayId::tryCast(id)) {
            resultsPerDisplay.try_emplace(*idOpt, CompositeResult{coverage});
        }
    }

    return resultsPerDisplay;
}

void SurfaceFlinger::updateLayerGeometry() {
    ATRACE_CALL();

    if (mVisibleRegionsDirty) {
        computeLayerBounds();
    }

    for (auto& layer : mLayersPendingRefresh) {
        Region visibleReg;
        visibleReg.set(layer->getScreenBounds());
        invalidateLayerStack(layer->getOutputFilter(), visibleReg);
    }
    mLayersPendingRefresh.clear();
}

bool SurfaceFlinger::isHdrLayer(const frontend::LayerSnapshot& snapshot) const {
    // Even though the camera layer may be using an HDR transfer function or otherwise be "HDR"
    // the device may need to avoid boosting the brightness as a result of these layers to
    // reduce power consumption during camera recording
    if (mIgnoreHdrCameraLayers) {
        if (snapshot.externalTexture &&
            (snapshot.externalTexture->getUsage() & GRALLOC_USAGE_HW_CAMERA_WRITE) != 0) {
            return false;
        }
    }
    // RANGE_EXTENDED layer may identify themselves as being "HDR"
    // via a desired hdr/sdr ratio
    auto pixelFormat = snapshot.buffer
            ? std::make_optional(static_cast<ui::PixelFormat>(snapshot.buffer->getPixelFormat()))
            : std::nullopt;

    if (getHdrRenderType(snapshot.dataspace, pixelFormat, snapshot.desiredHdrSdrRatio) !=
        HdrRenderType::SDR) {
        return true;
    }
    // If the layer is not allowed to be dimmed, treat it as HDR. WindowManager may disable
    // dimming in order to keep animations invoking SDR screenshots of HDR layers seamless.
    // Treat such tagged layers as HDR so that DisplayManagerService does not try to change
    // the screen brightness
    if (!snapshot.dimmingEnabled) {
        return true;
    }
    return false;
}

ui::Rotation SurfaceFlinger::getPhysicalDisplayOrientation(DisplayId displayId,
                                                           bool isPrimary) const {
    const auto id = PhysicalDisplayId::tryCast(displayId);
    if (!id) {
        return ui::ROTATION_0;
    }
    if (!mIgnoreHwcPhysicalDisplayOrientation &&
        getHwComposer().getComposer()->isSupported(
                Hwc2::Composer::OptionalFeature::PhysicalDisplayOrientation)) {
        switch (getHwComposer().getPhysicalDisplayOrientation(*id)) {
            case Hwc2::AidlTransform::ROT_90:
                return ui::ROTATION_90;
            case Hwc2::AidlTransform::ROT_180:
                return ui::ROTATION_180;
            case Hwc2::AidlTransform::ROT_270:
                return ui::ROTATION_270;
            default:
                return ui::ROTATION_0;
        }
    }

    if (isPrimary) {
        using Values = SurfaceFlingerProperties::primary_display_orientation_values;
        switch (primary_display_orientation(Values::ORIENTATION_0)) {
            case Values::ORIENTATION_90:
                return ui::ROTATION_90;
            case Values::ORIENTATION_180:
                return ui::ROTATION_180;
            case Values::ORIENTATION_270:
                return ui::ROTATION_270;
            default:
                break;
        }
    }
    return ui::ROTATION_0;
}

void SurfaceFlinger::onCompositionPresented(PhysicalDisplayId pacesetterId,
                                            const scheduler::FrameTargeters& frameTargeters,
                                            nsecs_t presentStartTime) {
    ATRACE_CALL();

    ui::PhysicalDisplayMap<PhysicalDisplayId, std::shared_ptr<FenceTime>> presentFences;
    ui::PhysicalDisplayMap<PhysicalDisplayId, const sp<Fence>> gpuCompositionDoneFences;

    for (const auto& [id, targeter] : frameTargeters) {
        auto presentFence = getHwComposer().getPresentFence(id);

        if (id == pacesetterId) {
            mTransactionCallbackInvoker.addPresentFence(presentFence);
        }

        if (auto fenceTime = targeter->setPresentFence(std::move(presentFence));
            fenceTime->isValid()) {
            presentFences.try_emplace(id, std::move(fenceTime));
        }

        ftl::FakeGuard guard(mStateLock);
        if (const auto display = getCompositionDisplayLocked(id);
            display && display->getState().usesClientComposition) {
            gpuCompositionDoneFences
                    .try_emplace(id, display->getRenderSurface()->getClientTargetAcquireFence());
        }
    }

    const auto pacesetterDisplay = FTL_FAKE_GUARD(mStateLock, getDisplayDeviceLocked(pacesetterId));

    std::shared_ptr<FenceTime> pacesetterPresentFenceTime =
            presentFences.get(pacesetterId)
                    .transform([](const FenceTimePtr& ptr) { return ptr; })
                    .value_or(FenceTime::NO_FENCE);

    std::shared_ptr<FenceTime> pacesetterGpuCompositionDoneFenceTime =
            gpuCompositionDoneFences.get(pacesetterId)
                    .transform([](sp<Fence> fence) {
                        return std::make_shared<FenceTime>(std::move(fence));
                    })
                    .value_or(FenceTime::NO_FENCE);

    const TimePoint presentTime = TimePoint::now();

    // Set presentation information before calling Layer::releasePendingBuffer, such that jank
    // information from previous' frame classification is already available when sending jank info
    // to clients, so they get jank classification as early as possible.
    mFrameTimeline->setSfPresent(presentTime.ns(), pacesetterPresentFenceTime,
                                 pacesetterGpuCompositionDoneFenceTime);

    // We use the CompositionEngine::getLastFrameRefreshTimestamp() which might
    // be sampled a little later than when we started doing work for this frame,
    // but that should be okay since CompositorTiming has snapping logic.
    const TimePoint compositeTime =
            TimePoint::fromNs(mCompositionEngine->getLastFrameRefreshTimestamp());
    const Duration presentLatency =
            getHwComposer().hasCapability(Capability::PRESENT_FENCE_IS_NOT_RELIABLE)
            ? Duration::zero()
            : mPresentLatencyTracker.trackPendingFrame(compositeTime, pacesetterPresentFenceTime);

    const auto schedule = mScheduler->getVsyncSchedule();
    const TimePoint vsyncDeadline = schedule->vsyncDeadlineAfter(presentTime);
    const Period vsyncPeriod = schedule->period();
    const nsecs_t vsyncPhase = mVsyncConfiguration->getCurrentConfigs().late.sfOffset;

    const CompositorTiming compositorTiming(vsyncDeadline.ns(), vsyncPeriod.ns(), vsyncPhase,
                                            presentLatency.ns());

    ui::DisplayMap<ui::LayerStack, const DisplayDevice*> layerStackToDisplay;
    {
        if (!mLayersWithBuffersRemoved.empty() || mNumTrustedPresentationListeners > 0) {
            Mutex::Autolock lock(mStateLock);
            for (const auto& [token, display] : mDisplays) {
                layerStackToDisplay.emplace_or_replace(display->getLayerStack(), display.get());
            }
        }
    }

    for (auto layer : mLayersWithBuffersRemoved) {
        std::vector<ui::LayerStack> previouslyPresentedLayerStacks =
                std::move(layer->mPreviouslyPresentedLayerStacks);
        layer->mPreviouslyPresentedLayerStacks.clear();
        for (auto layerStack : previouslyPresentedLayerStacks) {
            auto optDisplay = layerStackToDisplay.get(layerStack);
            if (optDisplay && !optDisplay->get()->isVirtual()) {
                auto fence = getHwComposer().getPresentFence(optDisplay->get()->getPhysicalId());
                layer->onLayerDisplayed(ftl::yield<FenceResult>(fence).share(),
                                        ui::INVALID_LAYER_STACK);
            }
        }
        layer->releasePendingBuffer(presentTime.ns());
    }
    mLayersWithBuffersRemoved.clear();

    for (const auto& layer: mLayersWithQueuedFrames) {
        layer->onCompositionPresented(pacesetterDisplay.get(),
                                      pacesetterGpuCompositionDoneFenceTime,
                                      pacesetterPresentFenceTime, compositorTiming);
        layer->releasePendingBuffer(presentTime.ns());
    }

    std::vector<std::pair<std::shared_ptr<compositionengine::Display>, sp<HdrLayerInfoReporter>>>
            hdrInfoListeners;
    bool haveNewListeners = false;
    {
        Mutex::Autolock lock(mStateLock);
        if (mFpsReporter) {
            mFpsReporter->dispatchLayerFps();
        }

        if (mTunnelModeEnabledReporter) {
            mTunnelModeEnabledReporter->updateTunnelModeStatus();
        }
        hdrInfoListeners.reserve(mHdrLayerInfoListeners.size());
        for (const auto& [displayId, reporter] : mHdrLayerInfoListeners) {
            if (reporter && reporter->hasListeners()) {
                if (const auto display = getDisplayDeviceLocked(displayId)) {
                    hdrInfoListeners.emplace_back(display->getCompositionDisplay(), reporter);
                }
            }
        }
        haveNewListeners = mAddingHDRLayerInfoListener; // grab this with state lock
        mAddingHDRLayerInfoListener = false;
    }

    if (haveNewListeners || mHdrLayerInfoChanged) {
        for (auto& [compositionDisplay, listener] : hdrInfoListeners) {
            HdrLayerInfoReporter::HdrLayerInfo info;
            int32_t maxArea = 0;
            auto updateInfoFn =
                    [&](const std::shared_ptr<compositionengine::Display>& compositionDisplay,
                        const frontend::LayerSnapshot& snapshot, const sp<LayerFE>& layerFe) {
                        if (snapshot.isVisible &&
                            compositionDisplay->includesLayer(snapshot.outputFilter)) {
                            if (isHdrLayer(snapshot)) {
                                const auto* outputLayer =
                                        compositionDisplay->getOutputLayerForLayer(layerFe);
                                if (outputLayer) {
                                    const float desiredHdrSdrRatio =
                                            snapshot.desiredHdrSdrRatio <= 1.f
                                            ? std::numeric_limits<float>::infinity()
                                            : snapshot.desiredHdrSdrRatio;
                                    info.mergeDesiredRatio(desiredHdrSdrRatio);
                                    info.numberOfHdrLayers++;
                                    const auto displayFrame = outputLayer->getState().displayFrame;
                                    const int32_t area =
                                            displayFrame.width() * displayFrame.height();
                                    if (area > maxArea) {
                                        maxArea = area;
                                        info.maxW = displayFrame.width();
                                        info.maxH = displayFrame.height();
                                    }
                                }
                            }
                        }
                    };

            if (mLayerLifecycleManagerEnabled) {
                mLayerSnapshotBuilder.forEachVisibleSnapshot(
                        [&, compositionDisplay = compositionDisplay](
                                std::unique_ptr<frontend::LayerSnapshot>& snapshot) {
                            auto it = mLegacyLayers.find(snapshot->sequence);
                            LLOG_ALWAYS_FATAL_WITH_TRACE_IF(it == mLegacyLayers.end(),
                                                            "Couldnt find layer object for %s",
                                                            snapshot->getDebugString().c_str());
                            auto& legacyLayer = it->second;
                            sp<LayerFE> layerFe =
                                    legacyLayer->getCompositionEngineLayerFE(snapshot->path);

                            updateInfoFn(compositionDisplay, *snapshot, layerFe);
                        });
            } else {
                mDrawingState.traverse([&, compositionDisplay = compositionDisplay](Layer* layer) {
                    const auto layerFe = layer->getCompositionEngineLayerFE();
                    const frontend::LayerSnapshot& snapshot = *layer->getLayerSnapshot();
                    updateInfoFn(compositionDisplay, snapshot, layerFe);
                });
            }
            listener->dispatchHdrLayerInfo(info);
        }
    }

    mHdrLayerInfoChanged = false;

    mTransactionCallbackInvoker.sendCallbacks(false /* onCommitOnly */);
    mTransactionCallbackInvoker.clearCompletedTransactions();

    mTimeStats->incrementTotalFrames();
    mTimeStats->setPresentFenceGlobal(pacesetterPresentFenceTime);

    for (auto&& [id, presentFence] : presentFences) {
        ftl::FakeGuard guard(mStateLock);
        const bool isInternalDisplay =
                mPhysicalDisplays.get(id).transform(&PhysicalDisplay::isInternal).value_or(false);

        if (isInternalDisplay) {
            mScheduler->addPresentFence(id, std::move(presentFence));
        }
    }

    const bool hasPacesetterDisplay =
            pacesetterDisplay && getHwComposer().isConnected(pacesetterId);

    if (!hasSyncFramework) {
        if (hasPacesetterDisplay && pacesetterDisplay->isPoweredOn()) {
            mScheduler->enableHardwareVsync(pacesetterId);
        }
    }

    /* QTI_BEGIN */
    mQtiSFExtnIntf->qtiUpdateSmomoState();
    /* QTI_END */
    if (hasPacesetterDisplay && !pacesetterDisplay->isPoweredOn()) {
        getRenderEngine().cleanupPostRender();
        return;
    }

    // Cleanup any outstanding resources due to rendering a prior frame.
    getRenderEngine().cleanupPostRender();

    if (mNumTrustedPresentationListeners > 0) {
        // We avoid any reverse traversal upwards so this shouldn't be too expensive
        traverseLegacyLayers([&](Layer* layer) {
            if (!layer->hasTrustedPresentationListener()) {
                return;
            }
            const frontend::LayerSnapshot* snapshot = mLayerLifecycleManagerEnabled
                    ? mLayerSnapshotBuilder.getSnapshot(layer->sequence)
                    : layer->getLayerSnapshot();
            std::optional<const DisplayDevice*> displayOpt = std::nullopt;
            if (snapshot) {
                displayOpt = layerStackToDisplay.get(snapshot->outputFilter.layerStack);
            }
            const DisplayDevice* display = displayOpt.value_or(nullptr);
            layer->updateTrustedPresentationState(display, snapshot,
                                                  nanoseconds_to_milliseconds(presentStartTime),
                                                  false);
        });
    }

    /* QTI_BEGIN */
    mQtiSFExtnIntf->qtiUpdateLayerState(mNumLayers);
    /* QTI_END */

    // Even though ATRACE_INT64 already checks if tracing is enabled, it doesn't prevent the
    // side-effect of getTotalSize(), so we check that again here
    if (ATRACE_ENABLED()) {
        // getTotalSize returns the total number of buffers that were allocated by SurfaceFlinger
        ATRACE_INT64("Total Buffer Size", GraphicBufferAllocator::get().getTotalSize());
    }

    logFrameStats(presentTime);
    /* QTI_BEGIN */
    mQtiSFExtnIntf->qtiSendInitialFps(
            pacesetterDisplay->refreshRateSelector().getActiveMode().fps.getValue());
    /* QTI_END */
}

FloatRect SurfaceFlinger::getMaxDisplayBounds() {
    const ui::Size maxSize = [this] {
        ftl::FakeGuard guard(mStateLock);

        // The LayerTraceGenerator tool runs without displays.
        if (mDisplays.empty()) return ui::Size{5000, 5000};

        return std::accumulate(mDisplays.begin(), mDisplays.end(), ui::kEmptySize,
                               [](ui::Size size, const auto& pair) -> ui::Size {
                                   const auto& display = pair.second;
                                   return {std::max(size.getWidth(), display->getWidth()),
                                           std::max(size.getHeight(), display->getHeight())};
                               });
    }();

    // Ignore display bounds for now since they will be computed later. Use a large Rect bound
    // to ensure it's bigger than an actual display will be.
    const float xMax = maxSize.getWidth() * 10.f;
    const float yMax = maxSize.getHeight() * 10.f;

    return {-xMax, -yMax, xMax, yMax};
}

void SurfaceFlinger::computeLayerBounds() {
    const FloatRect maxBounds = getMaxDisplayBounds();
    for (const auto& layer : mDrawingState.layersSortedByZ) {
        layer->computeBounds(maxBounds, ui::Transform(), 0.f /* shadowRadius */);
    }
}

void SurfaceFlinger::commitTransactions() {
    ATRACE_CALL();

    // Keep a copy of the drawing state (that is going to be overwritten
    // by commitTransactionsLocked) outside of mStateLock so that the side
    // effects of the State assignment don't happen with mStateLock held,
    // which can cause deadlocks.
    State drawingState(mDrawingState);

    Mutex::Autolock lock(mStateLock);
    mDebugInTransaction = systemTime();

    // Here we're guaranteed that some transaction flags are set
    // so we can call commitTransactionsLocked unconditionally.
    // We clear the flags with mStateLock held to guarantee that
    // mCurrentState won't change until the transaction is committed.
    mScheduler->modulateVsync({}, &VsyncModulator::onTransactionCommit);
    commitTransactionsLocked(clearTransactionFlags(eTransactionMask));

    mDebugInTransaction = 0;
}

std::pair<DisplayModes, DisplayModePtr> SurfaceFlinger::loadDisplayModes(
        PhysicalDisplayId displayId) const {
    std::vector<HWComposer::HWCDisplayMode> hwcModes;
    std::optional<hal::HWDisplayId> activeModeHwcId;

    int attempt = 0;
    constexpr int kMaxAttempts = 3;
    do {
        hwcModes = getHwComposer().getModes(displayId,
                                            scheduler::RefreshRateSelector::kMinSupportedFrameRate
                                                    .getPeriodNsecs());
        activeModeHwcId = getHwComposer().getActiveMode(displayId);

        const auto isActiveMode = [activeModeHwcId](const HWComposer::HWCDisplayMode& mode) {
            return mode.hwcId == activeModeHwcId;
        };

        if (std::any_of(hwcModes.begin(), hwcModes.end(), isActiveMode)) {
            break;
        }
    } while (++attempt < kMaxAttempts);

    if (attempt == kMaxAttempts) {
        const std::string activeMode =
                activeModeHwcId ? std::to_string(*activeModeHwcId) : "unknown"s;
        ALOGE("HWC failed to report an active mode that is supported: activeModeHwcId=%s, "
              "hwcModes={%s}",
              activeMode.c_str(), base::Join(hwcModes, ", ").c_str());
        return {};
    }

    const DisplayModes oldModes = mPhysicalDisplays.get(displayId)
                                          .transform([](const PhysicalDisplay& display) {
                                              return display.snapshot().displayModes();
                                          })
                                          .value_or(DisplayModes{});

    ui::DisplayModeId nextModeId = 1 +
            std::accumulate(oldModes.begin(), oldModes.end(), static_cast<ui::DisplayModeId>(-1),
                            [](ui::DisplayModeId max, const auto& pair) {
                                return std::max(max, pair.first.value());
                            });

    DisplayModes newModes;
    for (const auto& hwcMode : hwcModes) {
        const DisplayModeId id{nextModeId++};
        newModes.try_emplace(id,
                             DisplayMode::Builder(hwcMode.hwcId)
                                     .setId(id)
                                     .setPhysicalDisplayId(displayId)
                                     .setResolution({hwcMode.width, hwcMode.height})
                                     .setVsyncPeriod(hwcMode.vsyncPeriod)
                                     .setVrrConfig(hwcMode.vrrConfig)
                                     .setDpiX(hwcMode.dpiX)
                                     .setDpiY(hwcMode.dpiY)
                                     .setGroup(hwcMode.configGroup)
                                     .build());
    }

    const bool sameModes =
            std::equal(newModes.begin(), newModes.end(), oldModes.begin(), oldModes.end(),
                       [](const auto& lhs, const auto& rhs) {
                           return equalsExceptDisplayModeId(*lhs.second, *rhs.second);
                       });

    // Keep IDs if modes have not changed.
    const auto& modes = sameModes ? oldModes : newModes;
    const DisplayModePtr activeMode =
            std::find_if(modes.begin(), modes.end(), [activeModeHwcId](const auto& pair) {
                return pair.second->getHwcId() == activeModeHwcId;
            })->second;

    return {modes, activeMode};
}

bool SurfaceFlinger::configureLocked() {
    std::vector<HotplugEvent> events;
    {
        std::lock_guard<std::mutex> lock(mHotplugMutex);
        events = std::move(mPendingHotplugEvents);
    }

    for (const auto [hwcDisplayId, connection] : events) {
        if (auto info = getHwComposer().onHotplug(hwcDisplayId, connection)) {
            /* QTI_BEGIN */
            mQtiSFExtnIntf->qtiUpdateOnComposerHalHotplug(hwcDisplayId, connection, info);
            /* QTI_END */

            const auto displayId = info->id;
            const bool connected = connection == hal::Connection::CONNECTED;

            if (const char* const log =
                        processHotplug(displayId, hwcDisplayId, connected, std::move(*info))) {
                ALOGI("%s display %s (HAL ID %" PRIu64 ")", log, to_string(displayId).c_str(),
                      hwcDisplayId);
            }

            /* QTI_BEGIN */
            mQtiSFExtnIntf->qtiUpdateOnProcessDisplayHotplug(static_cast<uint32_t>(hwcDisplayId),
                                                             connection, displayId);
            /* QTI_END */
        }
    }

    return !events.empty();
}

const char* SurfaceFlinger::processHotplug(PhysicalDisplayId displayId,
                                           hal::HWDisplayId hwcDisplayId, bool connected,
                                           DisplayIdentificationInfo&& info) {
    const auto displayOpt = mPhysicalDisplays.get(displayId);
    if (!connected) {
        LOG_ALWAYS_FATAL_IF(!displayOpt);
        const auto& display = displayOpt->get();

        if (const ssize_t index = mCurrentState.displays.indexOfKey(display.token()); index >= 0) {
            mCurrentState.displays.removeItemsAt(index);
        }

        mPhysicalDisplays.erase(displayId);
        return "Disconnecting";
    }

    auto [displayModes, activeMode] = loadDisplayModes(displayId);
    if (!activeMode) {
        // TODO(b/241286153): Report hotplug failure to the framework.
        ALOGE("Failed to hotplug display %s", to_string(displayId).c_str());
        getHwComposer().disconnectDisplay(displayId);
        return nullptr;
    }

    ui::ColorModes colorModes = getHwComposer().getColorModes(displayId);

    if (displayOpt) {
        const auto& display = displayOpt->get();
        const auto& snapshot = display.snapshot();

        std::optional<DeviceProductInfo> deviceProductInfo;
        if (getHwComposer().updatesDeviceProductInfoOnHotplugReconnect()) {
            deviceProductInfo = std::move(info.deviceProductInfo);
        } else {
            deviceProductInfo = snapshot.deviceProductInfo();
        }

        const auto it =
                mPhysicalDisplays.try_replace(displayId, display.token(), displayId,
                                              snapshot.connectionType(), std::move(displayModes),
                                              std::move(colorModes), std::move(deviceProductInfo));

        auto& state = mCurrentState.displays.editValueFor(it->second.token());
        state.sequenceId = DisplayDeviceState{}.sequenceId; // Generate new sequenceId.
        state.physical->activeMode = std::move(activeMode);
        return "Reconnecting";
    }

    const sp<IBinder> token = sp<BBinder>::make();
    const ui::DisplayConnectionType connectionType =
            getHwComposer().getDisplayConnectionType(displayId);

    mPhysicalDisplays.try_emplace(displayId, token, displayId, connectionType,
                                  std::move(displayModes), std::move(colorModes),
                                  std::move(info.deviceProductInfo));

    DisplayDeviceState state;
    state.physical = {.id = displayId,
                      .hwcDisplayId = hwcDisplayId,
                      .activeMode = std::move(activeMode)};
    state.isSecure = connectionType == ui::DisplayConnectionType::Internal;
    state.isProtected = true;
    state.displayName = std::move(info.name);

    mCurrentState.displays.add(token, state);
    return "Connecting";
}

void SurfaceFlinger::dispatchDisplayHotplugEvent(PhysicalDisplayId displayId, bool connected) {
    mScheduler->onHotplugReceived(mAppConnectionHandle, displayId, connected);
    mScheduler->onHotplugReceived(mSfConnectionHandle, displayId, connected);
}

void SurfaceFlinger::dispatchDisplayModeChangeEvent(PhysicalDisplayId displayId,
                                                    const scheduler::FrameRateMode& mode) {
    // TODO(b/255635821): Merge code paths and move to Scheduler.
    const auto onDisplayModeChanged = displayId == mActiveDisplayId
            ? &scheduler::Scheduler::onPrimaryDisplayModeChanged
            : &scheduler::Scheduler::onNonPrimaryDisplayModeChanged;

    ((*mScheduler).*onDisplayModeChanged)(mAppConnectionHandle, mode);
}

sp<DisplayDevice> SurfaceFlinger::setupNewDisplayDeviceInternal(
        const wp<IBinder>& displayToken,
        std::shared_ptr<compositionengine::Display> compositionDisplay,
        const DisplayDeviceState& state,
        const sp<compositionengine::DisplaySurface>& displaySurface,
        const sp<IGraphicBufferProducer>& producer,
        surfaceflingerextension::QtiDisplaySurfaceExtensionIntf* mQtiDSExtnIntf) {
    DisplayDeviceCreationArgs creationArgs(sp<SurfaceFlinger>::fromExisting(this), getHwComposer(),
                                           displayToken, compositionDisplay);
    creationArgs.sequenceId = state.sequenceId;
    creationArgs.isSecure = state.isSecure;
    creationArgs.isProtected = state.isProtected;
    creationArgs.displaySurface = displaySurface;
    creationArgs.hasWideColorGamut = false;
    creationArgs.supportedPerFrameMetadata = 0;
    creationArgs.mQtiDSExtnIntf = mQtiDSExtnIntf;

    if (const auto& physical = state.physical) {
        creationArgs.activeModeId = physical->activeMode->getId();
        const auto [kernelIdleTimerController, idleTimerTimeoutMs] =
                getKernelIdleTimerProperties(compositionDisplay->getId());

        using Config = scheduler::RefreshRateSelector::Config;
        const auto enableFrameRateOverride = sysprop::enable_frame_rate_override(true)
                ? Config::FrameRateOverride::Enabled
                : Config::FrameRateOverride::Disabled;
        Config config =
                {.enableFrameRateOverride = enableFrameRateOverride,
                 .frameRateMultipleThreshold =
                         base::GetIntProperty("debug.sf.frame_rate_multiple_threshold", 0),
                 .idleTimerTimeout = idleTimerTimeoutMs,
                 .kernelIdleTimerController = kernelIdleTimerController};

        creationArgs.refreshRateSelector =
                mPhysicalDisplays.get(physical->id)
                        .transform(&PhysicalDisplay::snapshotRef)
                        .transform([&](const display::DisplaySnapshot& snapshot) {
                            return std::make_shared<
                                    scheduler::RefreshRateSelector>(snapshot.displayModes(),
                                                                    creationArgs.activeModeId,
                                                                    config);
                        })
                        .value_or(nullptr);

        creationArgs.isPrimary = physical->id == getPrimaryDisplayIdLocked();

        mPhysicalDisplays.get(physical->id)
                .transform(&PhysicalDisplay::snapshotRef)
                .transform(ftl::unit_fn([&](const display::DisplaySnapshot& snapshot) {
                    for (const auto mode : snapshot.colorModes()) {
                        creationArgs.hasWideColorGamut |= ui::isWideColorMode(mode);
                        creationArgs.hwcColorModes
                                .emplace(mode,
                                         getHwComposer().getRenderIntents(physical->id, mode));
                    }
                }));
    }

    if (const auto id = HalDisplayId::tryCast(compositionDisplay->getId())) {
        getHwComposer().getHdrCapabilities(*id, &creationArgs.hdrCapabilities);
        creationArgs.supportedPerFrameMetadata = getHwComposer().getSupportedPerFrameMetadata(*id);
    }

    auto nativeWindowSurface = getFactory().createNativeWindowSurface(producer);
    auto nativeWindow = nativeWindowSurface->getNativeWindow();
    creationArgs.nativeWindow = nativeWindow;

    // Make sure that composition can never be stalled by a virtual display
    // consumer that isn't processing buffers fast enough. We have to do this
    // here, in case the display is composed entirely by HWC.
    if (state.isVirtual()) {
        nativeWindow->setSwapInterval(nativeWindow.get(), 0);
    }

    creationArgs.physicalOrientation =
            getPhysicalDisplayOrientation(compositionDisplay->getId(), creationArgs.isPrimary);
    ALOGV("Display Orientation: %s", toCString(creationArgs.physicalOrientation));

    // virtual displays are always considered enabled
    creationArgs.initialPowerMode =
            state.isVirtual() ? std::make_optional(hal::PowerMode::ON) : std::nullopt;

    creationArgs.requestedRefreshRate = state.requestedRefreshRate;

    sp<DisplayDevice> display = getFactory().createDisplayDevice(creationArgs);

    nativeWindowSurface->preallocateBuffers();

    ui::ColorMode defaultColorMode = ui::ColorMode::NATIVE;
    Dataspace defaultDataSpace = Dataspace::UNKNOWN;
    if (display->hasWideColorGamut()) {
        defaultColorMode = ui::ColorMode::SRGB;
        defaultDataSpace = Dataspace::V0_SRGB;
    }
    display->getCompositionDisplay()->setColorProfile(
            compositionengine::Output::ColorProfile{defaultColorMode, defaultDataSpace,
                                                    RenderIntent::COLORIMETRIC});

    if (const auto& physical = state.physical) {
        const auto& mode = *physical->activeMode;
        display->setActiveMode(mode.getId(), mode.getVsyncRate(), mode.getVsyncRate());
    }

    display->setLayerFilter(makeLayerFilterForDisplay(display->getId(), state.layerStack));
    display->setProjection(state.orientation, state.layerStackSpaceRect,
                           state.orientedDisplaySpaceRect);
    display->setDisplayName(state.displayName);
    display->setFlags(state.flags);

    return display;
}

void SurfaceFlinger::processDisplayAdded(const wp<IBinder>& displayToken,
                                         const DisplayDeviceState& state) {
    ui::Size resolution(0, 0);
    ui::PixelFormat pixelFormat = static_cast<ui::PixelFormat>(PIXEL_FORMAT_UNKNOWN);
    /* QTI_BEGIN */
    bool qtiCanAllocateHwcForVDS = false;
    /* QTI_END */

    if (state.physical) {
        resolution = state.physical->activeMode->getResolution();
        pixelFormat = static_cast<ui::PixelFormat>(PIXEL_FORMAT_RGBA_8888);
    } else if (state.surface != nullptr) {
        int status = state.surface->query(NATIVE_WINDOW_WIDTH, &resolution.width);
        ALOGE_IF(status != NO_ERROR, "Unable to query width (%d)", status);
        status = state.surface->query(NATIVE_WINDOW_HEIGHT, &resolution.height);
        ALOGE_IF(status != NO_ERROR, "Unable to query height (%d)", status);
        int format;
        status = state.surface->query(NATIVE_WINDOW_FORMAT, &format);
        ALOGE_IF(status != NO_ERROR, "Unable to query format (%d)", status);
        pixelFormat = static_cast<ui::PixelFormat>(format);
        /* QTI_BEGIN */
        qtiCanAllocateHwcForVDS = mQtiSFExtnIntf->qtiCanAllocateHwcDisplayIdForVDS(state);
        /* QTI_END */
    } else {
        // Virtual displays without a surface are dormant:
        // they have external state (layer stack, projection,
        // etc.) but no internal state (i.e. a DisplayDevice).
        return;
    }

    compositionengine::DisplayCreationArgsBuilder builder;
    if (const auto& physical = state.physical) {
        builder.setId(physical->id);
    } else {
        /* QTI_BEGIN */
        auto qtiVirtualDisplayId =
                mQtiSFExtnIntf->qtiAcquireVirtualDisplay(resolution, pixelFormat,
                                                         qtiCanAllocateHwcForVDS);
        if (!qtiVirtualDisplayId.has_value()) {
            ALOGE("%s: Failed to retrieve virtual display id, returning.", __func__);
            return;
        }
        builder.setId(*qtiVirtualDisplayId);
        /* QTI_END */
    }

    builder.setPixels(resolution);
    builder.setIsSecure(state.isSecure);
    builder.setIsProtected(state.isProtected);
    builder.setPowerAdvisor(mPowerAdvisor.get());
    builder.setName(state.displayName);
    auto compositionDisplay = getCompositionEngine().createDisplay(builder.build());
    compositionDisplay->setLayerCachingEnabled(mLayerCachingEnabled);

    sp<compositionengine::DisplaySurface> displaySurface;
    sp<IGraphicBufferProducer> producer;
    sp<IGraphicBufferProducer> bqProducer;
    sp<IGraphicBufferConsumer> bqConsumer;
    getFactory().createBufferQueue(&bqProducer, &bqConsumer, /*consumerIsSurfaceFlinger =*/false);

    /* QTI_BEGIN */
    surfaceflingerextension::QtiDisplaySurfaceExtensionIntf* qtiDSExtnIntf = nullptr;
    /* QTI_END */

    if (state.isVirtual()) {
        const auto displayId = VirtualDisplayId::tryCast(compositionDisplay->getId());
        LOG_FATAL_IF(!displayId);
        auto surface = sp<VirtualDisplaySurface>::make(getHwComposer(), *displayId, state.surface,
                                                       bqProducer, bqConsumer, state.displayName,
                                                /* QTI_BEGIN */ state.isSecure /* QTI_END */);
        displaySurface = surface;
        producer = std::move(surface);
    } else {
        ALOGE_IF(state.surface != nullptr,
                 "adding a supported display, but rendering "
                 "surface is provided (%p), ignoring it",
                 state.surface.get());
        const auto displayId = PhysicalDisplayId::tryCast(compositionDisplay->getId());
        LOG_FATAL_IF(!displayId);
        displaySurface =
                sp<FramebufferSurface>::make(getHwComposer(), *displayId, bqConsumer,
                                             state.physical->activeMode->getResolution(),
                                             ui::Size(maxGraphicsWidth, maxGraphicsHeight));
        producer = bqProducer;
    }

    LOG_FATAL_IF(!displaySurface);
    /* QTI_BEGIN */
#ifdef QTI_DISPLAY_EXTENSION
    qtiDSExtnIntf = displaySurface->qtiGetDisplaySurfaceExtn();
#endif
    /* QTI_END */

    auto display = setupNewDisplayDeviceInternal(displayToken, std::move(compositionDisplay), state,
                                                 displaySurface, producer, qtiDSExtnIntf);

    /* QTI_BEGIN */
    mQtiSFExtnIntf->qtiSetPowerModeOverrideConfig(display);
    /* QTI_END */

    if (!display->isVirtual()) {
        /* QTI_BEGIN */
        mQtiSFExtnIntf->qtiSetPowerModeOverrideConfig(display);
        mQtiSFExtnIntf->qtiUpdateDisplaysList(display, /*addDisplay*/ true);
        mQtiSFExtnIntf->qtiTryDrawMethod(display);

        /* QTI_END */

        if (mScheduler) {
            const auto displayId = display->getPhysicalId();
            {
                // TODO(b/241285876): Annotate `processDisplayAdded` instead.
                ftl::FakeGuard guard(kMainThreadContext);

                // For hotplug reconnect, renew the registration since display modes have been
                // reloaded.
                mScheduler->registerDisplay(displayId, display->holdRefreshRateSelector());
            }

            dispatchDisplayHotplugEvent(displayId, true);
        }
    }

    if (display->isVirtual()) {
        display->adjustRefreshRate(mScheduler->getPacesetterRefreshRate());
    }

    mDisplays.try_emplace(displayToken, std::move(display));
    /* QTI_BEGIN */
    mQtiSFExtnIntf->qtiCreateSmomoInstance(state);
    /* QTI_END */
}

void SurfaceFlinger::processDisplayRemoved(const wp<IBinder>& displayToken) {
    auto display = getDisplayDeviceLocked(displayToken);
    if (display) {
        display->disconnect();

        if (display->isVirtual()) {
            releaseVirtualDisplay(display->getVirtualId());
        } else {
            dispatchDisplayHotplugEvent(display->getPhysicalId(), false);
            mScheduler->unregisterDisplay(display->getPhysicalId());
        }
        /* QTI_BEGIN */
        mQtiSFExtnIntf->qtiDestroySmomoInstance(display);
        /* QTI_END */
    }

    mDisplays.erase(displayToken);

    if (display && display->isVirtual()) {
        static_cast<void>(mScheduler->schedule([display = std::move(display)] {
            // Destroy the display without holding the mStateLock.
            // This is a temporary solution until we can manage transaction queues without
            // holding the mStateLock.
            // With blast, the IGBP that is passed to the VirtualDisplaySurface is owned by the
            // client. When the IGBP is disconnected, its buffer cache in SF will be cleared
            // via SurfaceComposerClient::doUncacheBufferTransaction. This call from the client
            // ends up running on the main thread causing a deadlock since setTransactionstate
            // will try to acquire the mStateLock. Instead we extend the lifetime of
            // DisplayDevice and destroy it in the main thread without holding the mStateLock.
            // The display will be disconnected and removed from the mDisplays list so it will
            // not be accessible.
        }));
    }
}

void SurfaceFlinger::processDisplayChanged(const wp<IBinder>& displayToken,
                                           const DisplayDeviceState& currentState,
                                           const DisplayDeviceState& drawingState) {
    const sp<IBinder> currentBinder = IInterface::asBinder(currentState.surface);
    const sp<IBinder> drawingBinder = IInterface::asBinder(drawingState.surface);

    // Recreate the DisplayDevice if the surface or sequence ID changed.
    if (currentBinder != drawingBinder || currentState.sequenceId != drawingState.sequenceId) {
        if (const auto display = getDisplayDeviceLocked(displayToken)) {
            /* QTI_BEGIN */
            mQtiSFExtnIntf->qtiUpdateDisplaysList(display, /*addDisplay*/ false);
            /* QTI_END */

            display->disconnect();
            if (display->isVirtual()) {
                releaseVirtualDisplay(display->getVirtualId());
            }
        }

        mDisplays.erase(displayToken);

        if (const auto& physical = currentState.physical) {
            getHwComposer().allocatePhysicalDisplay(physical->hwcDisplayId, physical->id);
        }

        processDisplayAdded(displayToken, currentState);

        if (currentState.physical) {
            const auto display = getDisplayDeviceLocked(displayToken);
            setPowerModeInternal(display, hal::PowerMode::ON);

            // TODO(b/175678251) Call a listener instead.
            if (currentState.physical->hwcDisplayId == getHwComposer().getPrimaryHwcDisplayId()) {
                resetPhaseConfiguration(display->getActiveMode().fps);
            }
        }
        return;
    }

    if (const auto display = getDisplayDeviceLocked(displayToken)) {
        if (currentState.layerStack != drawingState.layerStack) {
            display->setLayerFilter(
                    makeLayerFilterForDisplay(display->getId(), currentState.layerStack));
            /* QTI_BEGIN */
            mQtiSFExtnIntf->qtiUpdateSmomoLayerStackId(currentState.physical->hwcDisplayId,
                                                       currentState.layerStack.id,
                                                       drawingState.layerStack.id);
            /* QTI_END */
        }
        if (currentState.flags != drawingState.flags) {
            display->setFlags(currentState.flags);
        }
        if ((currentState.orientation != drawingState.orientation) ||
            (currentState.layerStackSpaceRect != drawingState.layerStackSpaceRect) ||
            (currentState.orientedDisplaySpaceRect != drawingState.orientedDisplaySpaceRect)) {
            display->setProjection(currentState.orientation, currentState.layerStackSpaceRect,
                                   currentState.orientedDisplaySpaceRect);
            if (display->getId() == mActiveDisplayId) {
                mActiveDisplayTransformHint = display->getTransformHint();
                sActiveDisplayRotationFlags =
                        ui::Transform::toRotationFlags(display->getOrientation());
            }
        }
        if (currentState.width != drawingState.width ||
            currentState.height != drawingState.height) {
            display->setDisplaySize(currentState.width, currentState.height);

            if (display->getId() == mActiveDisplayId) {
                onActiveDisplaySizeChanged(*display);
            }
        }
    }
}

void SurfaceFlinger::resetPhaseConfiguration(Fps refreshRate) {
    // Cancel the pending refresh rate change, if any, before updating the phase configuration.
    mScheduler->vsyncModulator().cancelRefreshRateChange();

    mVsyncConfiguration->reset();
    updatePhaseConfiguration(refreshRate);
    mRefreshRateStats->setRefreshRate(refreshRate);

    /* QTI_BEGIN */
    mQtiSFExtnIntf->qtiUpdateVsyncConfiguration();
    /* QTI_END */
}

void SurfaceFlinger::processDisplayChangesLocked() {
    // here we take advantage of Vector's copy-on-write semantics to
    // improve performance by skipping the transaction entirely when
    // know that the lists are identical
    const KeyedVector<wp<IBinder>, DisplayDeviceState>& curr(mCurrentState.displays);
    const KeyedVector<wp<IBinder>, DisplayDeviceState>& draw(mDrawingState.displays);
    if (!curr.isIdenticalTo(draw)) {
        mVisibleRegionsDirty = true;
        mUpdateInputInfo = true;

        // find the displays that were removed
        // (ie: in drawing state but not in current state)
        // also handle displays that changed
        // (ie: displays that are in both lists)
        for (size_t i = 0; i < draw.size(); i++) {
            const wp<IBinder>& displayToken = draw.keyAt(i);
            const ssize_t j = curr.indexOfKey(displayToken);
            if (j < 0) {
                // in drawing state but not in current state
                processDisplayRemoved(displayToken);
            } else {
                // this display is in both lists. see if something changed.
                const DisplayDeviceState& currentState = curr[j];
                const DisplayDeviceState& drawingState = draw[i];
                processDisplayChanged(displayToken, currentState, drawingState);
            }
        }

        // find displays that were added
        // (ie: in current state but not in drawing state)
        for (size_t i = 0; i < curr.size(); i++) {
            const wp<IBinder>& displayToken = curr.keyAt(i);
            if (draw.indexOfKey(displayToken) < 0) {
                processDisplayAdded(displayToken, curr[i]);
            }
        }
    }

    mDrawingState.displays = mCurrentState.displays;
}

void SurfaceFlinger::commitTransactionsLocked(uint32_t transactionFlags) {
    // Commit display transactions.
    const bool displayTransactionNeeded = transactionFlags & eDisplayTransactionNeeded;
    mFrontEndDisplayInfosChanged = displayTransactionNeeded;
    if (displayTransactionNeeded && !mLayerLifecycleManagerEnabled) {
        processDisplayChangesLocked();
        mFrontEndDisplayInfos.clear();
        for (const auto& [_, display] : mDisplays) {
            mFrontEndDisplayInfos.try_emplace(display->getLayerStack(), display->getFrontEndInfo());
        }
    }
    mForceTransactionDisplayChange = displayTransactionNeeded;

    if (mSomeChildrenChanged) {
        mVisibleRegionsDirty = true;
        mSomeChildrenChanged = false;
        mUpdateInputInfo = true;
    }

    // Update transform hint.
    if (transactionFlags & (eTransformHintUpdateNeeded | eDisplayTransactionNeeded)) {
        // Layers and/or displays have changed, so update the transform hint for each layer.
        //
        // NOTE: we do this here, rather than when presenting the display so that
        // the hint is set before we acquire a buffer from the surface texture.
        //
        // NOTE: layer transactions have taken place already, so we use their
        // drawing state. However, SurfaceFlinger's own transaction has not
        // happened yet, so we must use the current state layer list
        // (soon to become the drawing state list).
        //
        sp<const DisplayDevice> hintDisplay;
        ui::LayerStack layerStack;

        mCurrentState.traverse([&](Layer* layer) REQUIRES(mStateLock) {
            // NOTE: we rely on the fact that layers are sorted by
            // layerStack first (so we don't have to traverse the list
            // of displays for every layer).
            if (const auto filter = layer->getOutputFilter(); layerStack != filter.layerStack) {
                layerStack = filter.layerStack;
                hintDisplay = nullptr;

                // Find the display that includes the layer.
                for (const auto& [token, display] : mDisplays) {
                    if (!display->getCompositionDisplay()->includesLayer(filter)) {
                        continue;
                    }

                    // Pick the primary display if another display mirrors the layer.
                    if (hintDisplay) {
                        hintDisplay = nullptr;
                        break;
                    }

                    hintDisplay = display;
                }
            }

            if (!hintDisplay) {
                // NOTE: TEMPORARY FIX ONLY. Real fix should cause layers to
                // redraw after transform hint changes. See bug 8508397.
                // could be null when this layer is using a layerStack
                // that is not visible on any display. Also can occur at
                // screen off/on times.
                // U Update: Don't provide stale hints to the clients. For
                // special cases where we want the app to draw its
                // first frame before the display is available, we rely
                // on WMS and DMS to provide the right information
                // so the client can calculate the hint.
                layer->skipReportingTransformHint();
            } else {
                layer->updateTransformHint(hintDisplay->getTransformHint());
            }
        });
    }

    if (mLayersAdded) {
        mLayersAdded = false;
        // Layers have been added.
        mVisibleRegionsDirty = true;
        mUpdateInputInfo = true;
    }

    // some layers might have been removed, so
    // we need to update the regions they're exposing.
    if (mLayersRemoved) {
        mLayersRemoved = false;
        mVisibleRegionsDirty = true;
        mUpdateInputInfo = true;
        mDrawingState.traverseInZOrder([&](Layer* layer) {
            if (mLayersPendingRemoval.indexOf(sp<Layer>::fromExisting(layer)) >= 0) {
                // this layer is not visible anymore
                Region visibleReg;
                visibleReg.set(layer->getScreenBounds());
                invalidateLayerStack(layer->getOutputFilter(), visibleReg);
            }
        });
    }

    if (transactionFlags & eInputInfoUpdateNeeded) {
        mUpdateInputInfo = true;
    }

    doCommitTransactions();
}

void SurfaceFlinger::updateInputFlinger(VsyncId vsyncId, TimePoint frameTime) {
    if (!mInputFlinger || (!mUpdateInputInfo && mInputWindowCommands.empty())) {
        return;
    }
    ATRACE_CALL();

    std::vector<WindowInfo> windowInfos;
    std::vector<DisplayInfo> displayInfos;
    bool updateWindowInfo = false;
    if (mUpdateInputInfo) {
        mUpdateInputInfo = false;
        updateWindowInfo = true;
        buildWindowInfos(windowInfos, displayInfos);
    }

    std::unordered_set<int32_t> visibleWindowIds;
    for (WindowInfo& windowInfo : windowInfos) {
        if (!windowInfo.inputConfig.test(WindowInfo::InputConfig::NOT_VISIBLE)) {
            visibleWindowIds.insert(windowInfo.id);
        }
    }
    bool visibleWindowsChanged = false;
    if (visibleWindowIds != mVisibleWindowIds) {
        visibleWindowsChanged = true;
        mVisibleWindowIds = std::move(visibleWindowIds);
    }

    BackgroundExecutor::getInstance().sendCallbacks({[updateWindowInfo,
                                                      windowInfos = std::move(windowInfos),
                                                      displayInfos = std::move(displayInfos),
                                                      inputWindowCommands =
                                                              std::move(mInputWindowCommands),
                                                      inputFlinger = mInputFlinger, this,
                                                      visibleWindowsChanged, vsyncId, frameTime]() {
        ATRACE_NAME("BackgroundExecutor::updateInputFlinger");
        if (updateWindowInfo) {
            mWindowInfosListenerInvoker
                    ->windowInfosChanged(gui::WindowInfosUpdate{std::move(windowInfos),
                                                                std::move(displayInfos),
                                                                ftl::to_underlying(vsyncId),
                                                                frameTime.ns()},
                                         std::move(
                                                 inputWindowCommands.windowInfosReportedListeners),
                                         /* forceImmediateCall= */ visibleWindowsChanged ||
                                                 !inputWindowCommands.focusRequests.empty());
        } else {
            // If there are listeners but no changes to input windows, call the listeners
            // immediately.
            for (const auto& listener : inputWindowCommands.windowInfosReportedListeners) {
                if (IInterface::asBinder(listener)->isBinderAlive()) {
                    listener->onWindowInfosReported();
                }
            }
        }
        for (const auto& focusRequest : inputWindowCommands.focusRequests) {
            inputFlinger->setFocusedWindow(focusRequest);
        }
    }});

    mInputWindowCommands.clear();
}

void SurfaceFlinger::persistDisplayBrightness(bool needsComposite) {
    const bool supportsDisplayBrightnessCommand = getHwComposer().getComposer()->isSupported(
            Hwc2::Composer::OptionalFeature::DisplayBrightnessCommand);
    if (!supportsDisplayBrightnessCommand) {
        return;
    }

    for (const auto& [_, display] : FTL_FAKE_GUARD(mStateLock, mDisplays)) {
        if (const auto brightness = display->getStagedBrightness(); brightness) {
            if (!needsComposite) {
                const status_t error =
                        getHwComposer()
                                .setDisplayBrightness(display->getPhysicalId(), *brightness,
                                                      display->getCompositionDisplay()
                                                              ->getState()
                                                              .displayBrightnessNits,
                                                      Hwc2::Composer::DisplayBrightnessOptions{
                                                              .applyImmediately = true})
                                .get();

                ALOGE_IF(error != NO_ERROR,
                         "Error setting display brightness for display %s: %d (%s)",
                         to_string(display->getId()).c_str(), error, strerror(error));
            }
            display->persistBrightness(needsComposite);
        }
    }
}

void SurfaceFlinger::buildWindowInfos(std::vector<WindowInfo>& outWindowInfos,
                                      std::vector<DisplayInfo>& outDisplayInfos) {
    static size_t sNumWindowInfos = 0;
    outWindowInfos.reserve(sNumWindowInfos);
    sNumWindowInfos = 0;

    if (mLayerLifecycleManagerEnabled) {
        mLayerSnapshotBuilder.forEachInputSnapshot(
                [&outWindowInfos](const frontend::LayerSnapshot& snapshot) {
                    outWindowInfos.push_back(snapshot.inputInfo);
                });
    } else {
        mDrawingState.traverseInReverseZOrder([&](Layer* layer) {
            if (!layer->needsInputInfo()) return;
            const auto opt =
                    mFrontEndDisplayInfos.get(layer->getLayerStack())
                            .transform([](const frontend::DisplayInfo& info) {
                                return Layer::InputDisplayArgs{&info.transform, info.isSecure};
                            });

            outWindowInfos.push_back(layer->fillInputInfo(opt.value_or(Layer::InputDisplayArgs{})));
        });
    }

    sNumWindowInfos = outWindowInfos.size();

    outDisplayInfos.reserve(mFrontEndDisplayInfos.size());
    for (const auto& [_, info] : mFrontEndDisplayInfos) {
        outDisplayInfos.push_back(info.info);
    }
}

void SurfaceFlinger::updateCursorAsync() {
    compositionengine::CompositionRefreshArgs refreshArgs;
    for (const auto& [_, display] : FTL_FAKE_GUARD(mStateLock, mDisplays)) {
        if (HalDisplayId::tryCast(display->getId())) {
            refreshArgs.outputs.push_back(display->getCompositionDisplay());
        }
    }

    constexpr bool kCursorOnly = true;
    const auto layers = moveSnapshotsToCompositionArgs(refreshArgs, kCursorOnly);
    mCompositionEngine->updateCursorAsync(refreshArgs);
    moveSnapshotsFromCompositionArgs(refreshArgs, layers);
}

void SurfaceFlinger::requestHardwareVsync(PhysicalDisplayId displayId, bool enable) {
    getHwComposer().setVsyncEnabled(displayId, enable ? hal::Vsync::ENABLE : hal::Vsync::DISABLE);
}

void SurfaceFlinger::requestDisplayModes(std::vector<display::DisplayModeRequest> modeRequests) {
    if (mBootStage != BootStage::FINISHED) {
        ALOGV("Currently in the boot stage, skipping display mode changes");
        return;
    }

    ATRACE_CALL();

    // If this is called from the main thread mStateLock must be locked before
    // Currently the only way to call this function from the main thread is from
    // Scheduler::chooseRefreshRateForContent

    ConditionalLock lock(mStateLock, std::this_thread::get_id() != mMainThreadId);

    for (auto& request : modeRequests) {
        const auto& modePtr = request.mode.modePtr;

        const auto displayId = modePtr->getPhysicalDisplayId();
        const auto display = getDisplayDeviceLocked(displayId);

        if (!display) continue;

        if (ftl::FakeGuard guard(kMainThreadContext);
            !shouldApplyRefreshRateSelectorPolicy(*display)) {
            ALOGV("%s(%s): Skipped applying policy", __func__, to_string(displayId).c_str());
            continue;
        }

        if (display->refreshRateSelector().isModeAllowed(request.mode)) {
            /* QTI_BEGIN */
            uint32_t qtiHwcDisplayId;
            if (mQtiSFExtnIntf->qtiGetHwcDisplayId(display, &qtiHwcDisplayId)) {
                mQtiSFExtnIntf->qtiSetDisplayExtnActiveConfig(qtiHwcDisplayId,
                                                              modePtr->getId().value());
            }
            /* QTI_END */
            setDesiredMode(std::move(request));
        } else {
            ALOGV("%s: Mode %d is disallowed for display %s", __func__, modePtr->getId().value(),
                  to_string(displayId).c_str());
        }
    }
}

void SurfaceFlinger::triggerOnFrameRateOverridesChanged() {
    PhysicalDisplayId displayId = [&]() {
        ConditionalLock lock(mStateLock, std::this_thread::get_id() != mMainThreadId);
        return getDefaultDisplayDeviceLocked()->getPhysicalId();
    }();

    mScheduler->onFrameRateOverridesChanged(mAppConnectionHandle, displayId);
}

void SurfaceFlinger::notifyCpuLoadUp() {
    mPowerAdvisor->notifyCpuLoadUp();
}

void SurfaceFlinger::onChoreographerAttached() {
    ATRACE_CALL();
    if (mLayerLifecycleManagerEnabled) {
        mUpdateAttachedChoreographer = true;
        scheduleCommit(FrameHint::kNone);
    }
}

void SurfaceFlinger::onVsyncGenerated(TimePoint expectedPresentTime,
                                      ftl::NonNull<DisplayModePtr> modePtr, Fps renderRate) {
    const auto vsyncPeriod = modePtr->getVsyncRate().getPeriod();
    const auto timeoutOpt = [&]() -> std::optional<Period> {
        const auto vrrConfig = modePtr->getVrrConfig();
        if (!vrrConfig) return std::nullopt;

        const auto notifyExpectedPresentConfig =
                modePtr->getVrrConfig()->notifyExpectedPresentConfig;
        if (!notifyExpectedPresentConfig) return std::nullopt;
        return Period::fromNs(notifyExpectedPresentConfig->notifyExpectedPresentTimeoutNs);
    }();

    notifyExpectedPresentIfRequired(modePtr->getPhysicalDisplayId(), vsyncPeriod,
                                    expectedPresentTime, renderRate, timeoutOpt);
}

void SurfaceFlinger::notifyExpectedPresentIfRequired(PhysicalDisplayId displayId,
                                                     Period vsyncPeriod,
                                                     TimePoint expectedPresentTime,
                                                     Fps frameInterval,
                                                     std::optional<Period> timeoutOpt) {
    {
        auto& data = mNotifyExpectedPresentMap[displayId];
        const auto lastExpectedPresentTimestamp = data.lastExpectedPresentTimestamp.load();
        const auto lastFrameInterval = data.lastFrameInterval;
        data.lastFrameInterval = frameInterval;
        const auto threshold = Duration::fromNs(vsyncPeriod.ns() / 2);

        const constexpr nsecs_t kOneSecondNs =
                std::chrono::duration_cast<std::chrono::nanoseconds>(1s).count();
        const auto timeout = Period::fromNs(timeoutOpt && timeoutOpt->ns() > 0 ? timeoutOpt->ns()
                                                                               : kOneSecondNs);
        const bool frameIntervalIsOnCadence =
                isFrameIntervalOnCadence(expectedPresentTime, lastExpectedPresentTimestamp,
                                         lastFrameInterval, timeout, threshold);

        const bool expectedPresentWithinTimeout =
                isExpectedPresentWithinTimeout(expectedPresentTime, lastExpectedPresentTimestamp,
                                               timeoutOpt, threshold);

        using fps_approx_ops::operator!=;
        if (frameIntervalIsOnCadence && frameInterval != lastFrameInterval) {
            data.lastExpectedPresentTimestamp = expectedPresentTime;
        }

        if (expectedPresentWithinTimeout && frameIntervalIsOnCadence) {
            return;
        }
        data.lastExpectedPresentTimestamp = expectedPresentTime;
    }

    const char* const whence = __func__;
    static_cast<void>(mScheduler->schedule([=, this]() FTL_FAKE_GUARD(kMainThreadContext) {
        const auto status = getHwComposer().notifyExpectedPresent(displayId, expectedPresentTime,
                                                                  frameInterval);
        if (status != NO_ERROR) {
            ALOGE("%s failed to notifyExpectedPresentHint for display %" PRId64, whence,
                  displayId.value);
        }
    }));
}

void SurfaceFlinger::initScheduler(const sp<const DisplayDevice>& display) {
    using namespace scheduler;

    LOG_ALWAYS_FATAL_IF(mScheduler);

    const auto activeMode = display->refreshRateSelector().getActiveMode();
    const Fps activeRefreshRate = activeMode.fps;
    mRefreshRateStats =
            std::make_unique<RefreshRateStats>(*mTimeStats, activeRefreshRate, hal::PowerMode::OFF);

    mVsyncConfiguration = getFactory().createVsyncConfiguration(activeRefreshRate);

    FeatureFlags features;

    const auto defaultContentDetectionValue =
            FlagManager::getInstance().enable_fro_dependent_features() &&
            sysprop::enable_frame_rate_override(true);
    if (sysprop::use_content_detection_for_refresh_rate(defaultContentDetectionValue)) {
        features |= Feature::kContentDetection;
        if (FlagManager::getInstance().enable_small_area_detection()) {
            features |= Feature::kSmallDirtyContentDetection;
        }
    }
    if (base::GetBoolProperty("debug.sf.show_predicted_vsync"s, false)) {
        features |= Feature::kTracePredictedVsync;
    }
    if (!base::GetBoolProperty("debug.sf.vsync_reactor_ignore_present_fences"s, false) &&
        !getHwComposer().hasCapability(Capability::PRESENT_FENCE_IS_NOT_RELIABLE)) {
        features |= Feature::kPresentFences;
    }
    if (display->refreshRateSelector().kernelIdleTimerController()) {
        features |= Feature::kKernelIdleTimer;
    }
    if (mBackpressureGpuComposition) {
        features |= Feature::kBackpressureGpuComposition;
    }

    auto modulatorPtr = sp<VsyncModulator>::make(mVsyncConfiguration->getCurrentConfigs());

    mScheduler = std::make_unique<Scheduler>(static_cast<ICompositor&>(*this),
                                             static_cast<ISchedulerCallback&>(*this), features,
                                             std::move(modulatorPtr),
                                             static_cast<IVsyncTrackerCallback&>(*this));
    mScheduler->registerDisplay(display->getPhysicalId(), display->holdRefreshRateSelector());
    if (FlagManager::getInstance().vrr_config()) {
        mScheduler->setRenderRate(display->getPhysicalId(), activeMode.fps);
    }
    mScheduler->startTimers();

    const auto configs = mVsyncConfiguration->getCurrentConfigs();

    mAppConnectionHandle =
            mScheduler->createEventThread(Scheduler::Cycle::Render,
                                          mFrameTimeline->getTokenManager(),
                                          /* workDuration */ configs.late.appWorkDuration,
                                          /* readyDuration */ configs.late.sfWorkDuration);
    mSfConnectionHandle =
            mScheduler->createEventThread(Scheduler::Cycle::LastComposite,
                                          mFrameTimeline->getTokenManager(),
                                          /* workDuration */ activeRefreshRate.getPeriod(),
                                          /* readyDuration */ configs.late.sfWorkDuration);

    mScheduler->initVsync(mScheduler->getVsyncSchedule()->getDispatch(),
                          *mFrameTimeline->getTokenManager(), configs.late.sfWorkDuration);

    mRegionSamplingThread =
            sp<RegionSamplingThread>::make(*this,
                                           RegionSamplingThread::EnvironmentTimingTunables());
    mFpsReporter = sp<FpsReporter>::make(*mFrameTimeline, *this);
}

void SurfaceFlinger::updatePhaseConfiguration(Fps refreshRate) {
    mVsyncConfiguration->setRefreshRateFps(refreshRate);
    mScheduler->setVsyncConfigSet(mVsyncConfiguration->getCurrentConfigs(),
                                  refreshRate.getPeriod());
}

void SurfaceFlinger::doCommitTransactions() {
    ATRACE_CALL();

    if (!mLayersPendingRemoval.isEmpty()) {
        // Notify removed layers now that they can't be drawn from
        for (const auto& l : mLayersPendingRemoval) {
            // Ensure any buffers set to display on any children are released.
            if (l->isRemovedFromCurrentState()) {
                l->latchAndReleaseBuffer();
            }

            // If a layer has a parent, we allow it to out-live it's handle
            // with the idea that the parent holds a reference and will eventually
            // be cleaned up. However no one cleans up the top-level so we do so
            // here.
            if (l->isAtRoot()) {
                l->setIsAtRoot(false);
                mCurrentState.layersSortedByZ.remove(l);
            }

            // If the layer has been removed and has no parent, then it will not be reachable
            // when traversing layers on screen. Add the layer to the offscreenLayers set to
            // ensure we can copy its current to drawing state.
            if (!l->getParent()) {
                mOffscreenLayers.emplace(l.get());
            }
        }
        mLayersPendingRemoval.clear();
    }

    mDrawingState = mCurrentState;
    // clear the "changed" flags in current state
    mCurrentState.colorMatrixChanged = false;

    if (mVisibleRegionsDirty) {
        for (const auto& rootLayer : mDrawingState.layersSortedByZ) {
            rootLayer->commitChildList();
        }
    }

    commitOffscreenLayers();
    if (mLayerMirrorRoots.size() > 0) {
        std::deque<Layer*> pendingUpdates;
        pendingUpdates.insert(pendingUpdates.end(), mLayerMirrorRoots.begin(),
                              mLayerMirrorRoots.end());
        std::vector<Layer*> needsUpdating;
        for (Layer* cloneRoot : mLayerMirrorRoots) {
            pendingUpdates.pop_front();
            if (cloneRoot->isRemovedFromCurrentState()) {
                continue;
            }
            if (cloneRoot->updateMirrorInfo(pendingUpdates)) {
            } else {
                needsUpdating.push_back(cloneRoot);
            }
        }
        for (Layer* cloneRoot : needsUpdating) {
            cloneRoot->updateMirrorInfo({});
        }
    }
}

void SurfaceFlinger::commitOffscreenLayers() {
    for (Layer* offscreenLayer : mOffscreenLayers) {
        offscreenLayer->traverse(LayerVector::StateSet::Drawing, [](Layer* layer) {
            if (layer->clearTransactionFlags(eTransactionNeeded)) {
                layer->doTransaction(0);
                layer->commitChildList();
            }
        });
    }
}

void SurfaceFlinger::invalidateLayerStack(const ui::LayerFilter& layerFilter, const Region& dirty) {
    for (const auto& [token, displayDevice] : FTL_FAKE_GUARD(mStateLock, mDisplays)) {
        auto display = displayDevice->getCompositionDisplay();
        if (display->includesLayer(layerFilter)) {
            display->editState().dirtyRegion.orSelf(dirty);
        }
    }
}

bool SurfaceFlinger::latchBuffers() {
    ATRACE_CALL();

    const nsecs_t latchTime = systemTime();

    bool visibleRegions = false;
    bool frameQueued = false;
    bool newDataLatched = false;

    /* QTI_BEGIN */
    std::set<uint32_t> qtiLayerStackIds;
    uint32_t qtiLayerStackId = 0;
    bool qtiWakeUpPresentationDisplays = false;

    if (mQtiSFExtnIntf->qtiIsWakeUpPresentationDisplays()) {
        qtiWakeUpPresentationDisplays = true;
    }
    /* QTI_END */

    // Store the set of layers that need updates. This set must not change as
    // buffers are being latched, as this could result in a deadlock.
    // Example: Two producers share the same command stream and:
    // 1.) Layer 0 is latched
    // 2.) Layer 0 gets a new frame
    // 2.) Layer 1 gets a new frame
    // 3.) Layer 1 is latched.
    // Display is now waiting on Layer 1's frame, which is behind layer 0's
    // second frame. But layer 0's second frame could be waiting on display.
    mDrawingState.traverse([&](Layer* layer) {
        if (layer->clearTransactionFlags(eTransactionNeeded) || mForceTransactionDisplayChange) {
            const uint32_t flags = layer->doTransaction(0);
            if (flags & Layer::eVisibleRegion) {
                mVisibleRegionsDirty = true;
            }
        }

        if (layer->hasReadyFrame() || layer->willReleaseBufferOnLatch()) {
            frameQueued = true;
            mLayersWithQueuedFrames.emplace(sp<Layer>::fromExisting(layer));
            /* QTI_BEGIN */
            if (qtiWakeUpPresentationDisplays) {
                qtiLayerStackId = layer->getLayerStack().id;
                qtiLayerStackIds.insert(qtiLayerStackId);
            }
            /* QTI_END */
        } else {
            layer->useEmptyDamage();
            if (!layer->hasBuffer()) {
                // The last latch time is used to classify a missed frame as buffer stuffing
                // instead of a missed frame. This is used to identify scenarios where we
                // could not latch a buffer or apply a transaction due to backpressure.
                // We only update the latch time for buffer less layers here, the latch time
                // is updated for buffer layers when the buffer is latched.
                layer->updateLastLatchTime(latchTime);
            }
        }
    });
    mForceTransactionDisplayChange = false;

    /* QTI_BEGIN */
    if (qtiWakeUpPresentationDisplays && !mLayersWithQueuedFrames.empty()) {
        mQtiSFExtnIntf->qtiHandlePresentationDisplaysEarlyWakeup(qtiLayerStackIds.size(),
                                                                 qtiLayerStackId);
    }
    /* QTI_END */

    // The client can continue submitting buffers for offscreen layers, but they will not
    // be shown on screen. Therefore, we need to latch and release buffers of offscreen
    // layers to ensure dequeueBuffer doesn't block indefinitely.
    for (Layer* offscreenLayer : mOffscreenLayers) {
        offscreenLayer->traverse(LayerVector::StateSet::Drawing,
                                         [&](Layer* l) { l->latchAndReleaseBuffer(); });
    }

    if (!mLayersWithQueuedFrames.empty()) {
        // mStateLock is needed for latchBuffer as LayerRejecter::reject()
        // writes to Layer current state. See also b/119481871
        Mutex::Autolock lock(mStateLock);

        for (const auto& layer : mLayersWithQueuedFrames) {
            if (layer->willReleaseBufferOnLatch()) {
                mLayersWithBuffersRemoved.emplace(layer);
            }
            if (layer->latchBuffer(visibleRegions, latchTime)) {
                /* QTI_BEGIN */
                mQtiSFExtnIntf->qtiDolphinTrackBufferDecrement(layer->getDebugName(),
                        *layer->getPendingBufferCounter());
                /* QTI_END */
                mLayersPendingRefresh.push_back(layer);
                newDataLatched = true;
            }
            layer->useSurfaceDamage();
        }
    }

    mVisibleRegionsDirty |= visibleRegions;

    // If we will need to wake up at some time in the future to deal with a
    // queued frame that shouldn't be displayed during this vsync period, wake
    // up during the next vsync period to check again.
    if (frameQueued && (mLayersWithQueuedFrames.empty() || !newDataLatched)) {
        scheduleCommit(FrameHint::kNone);
    }

    // enter boot animation on first buffer latch
    if (CC_UNLIKELY(mBootStage == BootStage::BOOTLOADER && newDataLatched)) {
        ALOGI("Enter boot animation");
        mBootStage = BootStage::BOOTANIMATION;
    }

    if (mLayerMirrorRoots.size() > 0) {
        mDrawingState.traverse([&](Layer* layer) { layer->updateCloneBufferInfo(); });
    }

    // Only continue with the refresh if there is actually new work to do
    return !mLayersWithQueuedFrames.empty() && newDataLatched;
}

status_t SurfaceFlinger::addClientLayer(LayerCreationArgs& args, const sp<IBinder>& handle,
                                        const sp<Layer>& layer, const wp<Layer>& parent,
                                        uint32_t* outTransformHint) {
    if (mNumLayers >= MAX_LAYERS) {
        ALOGE("AddClientLayer failed, mNumLayers (%zu) >= MAX_LAYERS (%zu)", mNumLayers.load(),
              MAX_LAYERS);
        static_cast<void>(mScheduler->schedule([=, this] {
            ALOGE("Dumping layer keeping > 20 children alive:");
            bool leakingParentLayerFound = false;
            mDrawingState.traverse([&](Layer* layer) {
                if (leakingParentLayerFound) {
                    return;
                }
                if (layer->getChildrenCount() > 20) {
                    leakingParentLayerFound = true;
                    sp<Layer> parent = sp<Layer>::fromExisting(layer);
                    while (parent) {
                        ALOGE("Parent Layer: %s%s", parent->getName().c_str(),
                              (parent->isHandleAlive() ? "handleAlive" : ""));
                        parent = parent->getParent();
                    }
                    // Sample up to 100 layers
                    ALOGE("Dumping random sampling of child layers total(%zu): ",
                          layer->getChildrenCount());
                    int sampleSize = (layer->getChildrenCount() / 100) + 1;
                    layer->traverseChildren([&](Layer* layer) {
                        if (rand() % sampleSize == 0) {
                            ALOGE("Child Layer: %s%s", layer->getName().c_str(),
                                  (layer->isHandleAlive() ? "handleAlive" : ""));
                        }
                    });
                }
            });

            int numLayers = 0;
            mDrawingState.traverse([&](Layer* layer) { numLayers++; });

            ALOGE("Dumping random sampling of on-screen layers total(%u):", numLayers);
            mDrawingState.traverse([&](Layer* layer) {
                // Aim to dump about 200 layers to avoid totally trashing
                // logcat. On the other hand, if there really are 4096 layers
                // something has gone totally wrong its probably the most
                // useful information in logcat.
                if (rand() % 20 == 13) {
                    ALOGE("Layer: %s%s", layer->getName().c_str(),
                          (layer->isHandleAlive() ? "handleAlive" : ""));
                    std::this_thread::sleep_for(std::chrono::milliseconds(5));
                }
            });
            ALOGE("Dumping random sampling of off-screen layers total(%zu): ",
                  mOffscreenLayers.size());
            for (Layer* offscreenLayer : mOffscreenLayers) {
                if (rand() % 20 == 13) {
                    ALOGE("Offscreen-layer: %s%s", offscreenLayer->getName().c_str(),
                          (offscreenLayer->isHandleAlive() ? "handleAlive" : ""));
                    std::this_thread::sleep_for(std::chrono::milliseconds(5));
                }
            }
        }));
        return NO_MEMORY;
    }

    layer->updateTransformHint(mActiveDisplayTransformHint);
    if (outTransformHint) {
        *outTransformHint = mActiveDisplayTransformHint;
    }
    args.parentId = LayerHandle::getLayerId(args.parentHandle.promote());
    args.layerIdToMirror = LayerHandle::getLayerId(args.mirrorLayerHandle.promote());
    {
        std::scoped_lock<std::mutex> lock(mCreatedLayersLock);
        mCreatedLayers.emplace_back(layer, parent, args.addToRoot);
        mNewLayers.emplace_back(std::make_unique<frontend::RequestedLayerState>(args));
        args.mirrorLayerHandle.clear();
        args.parentHandle.clear();
        mNewLayerArgs.emplace_back(std::move(args));
    }

    setTransactionFlags(eTransactionNeeded);
    return NO_ERROR;
}

uint32_t SurfaceFlinger::getTransactionFlags() const {
    return mTransactionFlags;
}

uint32_t SurfaceFlinger::clearTransactionFlags(uint32_t mask) {
    uint32_t transactionFlags = mTransactionFlags.fetch_and(~mask);
    ATRACE_INT("mTransactionFlags", transactionFlags);
    return transactionFlags & mask;
}

void SurfaceFlinger::setTransactionFlags(uint32_t mask, TransactionSchedule schedule,
                                         const sp<IBinder>& applyToken, FrameHint frameHint) {
    mScheduler->modulateVsync({}, &VsyncModulator::setTransactionSchedule, schedule, applyToken);
    uint32_t transactionFlags = mTransactionFlags.fetch_or(mask);
    ATRACE_INT("mTransactionFlags", transactionFlags);

    if (const bool scheduled = transactionFlags & mask; !scheduled) {
        scheduleCommit(frameHint);
    } else if (frameHint == FrameHint::kActive) {
        // Even if the next frame is already scheduled, we should reset the idle timer
        // as a new activity just happened.
        mScheduler->resetIdleTimer();
    }
}

TransactionHandler::TransactionReadiness SurfaceFlinger::transactionReadyTimelineCheck(
        const TransactionHandler::TransactionFlushState& flushState) {
    const auto& transaction = *flushState.transaction;

    const TimePoint desiredPresentTime = TimePoint::fromNs(transaction.desiredPresentTime);
    const TimePoint expectedPresentTime = mScheduler->expectedPresentTimeForPacesetter();

    using TransactionReadiness = TransactionHandler::TransactionReadiness;

    // Do not present if the desiredPresentTime has not passed unless it is more than
    // one second in the future. We ignore timestamps more than 1 second in the future
    // for stability reasons.
    if (!transaction.isAutoTimestamp && desiredPresentTime >= expectedPresentTime &&
        desiredPresentTime < expectedPresentTime + 1s) {
        ATRACE_FORMAT("not current desiredPresentTime: %" PRId64 " expectedPresentTime: %" PRId64,
                      desiredPresentTime, expectedPresentTime);
        return TransactionReadiness::NotReady;
    }

    if (!mScheduler->isVsyncValid(expectedPresentTime, transaction.originUid)) {
        ATRACE_FORMAT("!isVsyncValid expectedPresentTime: %" PRId64 " uid: %d", expectedPresentTime,
                      transaction.originUid);
        return TransactionReadiness::NotReady;
    }

    // If the client didn't specify desiredPresentTime, use the vsyncId to determine the
    // expected present time of this transaction.
    if (transaction.isAutoTimestamp &&
        frameIsEarly(expectedPresentTime, VsyncId{transaction.frameTimelineInfo.vsyncId})) {
        ATRACE_FORMAT("frameIsEarly vsyncId: %" PRId64 " expectedPresentTime: %" PRId64,
                      transaction.frameTimelineInfo.vsyncId, expectedPresentTime);
        return TransactionReadiness::NotReady;
    }

    return TransactionReadiness::Ready;
}

TransactionHandler::TransactionReadiness SurfaceFlinger::transactionReadyBufferCheckLegacy(
        const TransactionHandler::TransactionFlushState& flushState) {
    using TransactionReadiness = TransactionHandler::TransactionReadiness;
    auto ready = TransactionReadiness::Ready;
    flushState.transaction->traverseStatesWithBuffersWhileTrue([&](const ResolvedComposerState&
                                                                           resolvedState) -> bool {
        sp<Layer> layer = LayerHandle::getLayer(resolvedState.state.surface);

        const auto& transaction = *flushState.transaction;
        const auto& s = resolvedState.state;
        // check for barrier frames
        if (s.bufferData->hasBarrier) {
            // The current producerId is already a newer producer than the buffer that has a
            // barrier. This means the incoming buffer is older and we can release it here. We
            // don't wait on the barrier since we know that's stale information.
            if (layer->getDrawingState().barrierProducerId > s.bufferData->producerId) {
                layer->callReleaseBufferCallback(s.bufferData->releaseBufferListener,
                                                 resolvedState.externalTexture->getBuffer(),
                                                 s.bufferData->frameNumber,
                                                 s.bufferData->acquireFence);
                // Delete the entire state at this point and not just release the buffer because
                // everything associated with the Layer in this Transaction is now out of date.
                ATRACE_FORMAT("DeleteStaleBuffer %s barrierProducerId:%d > %d",
                              layer->getDebugName(), layer->getDrawingState().barrierProducerId,
                              s.bufferData->producerId);
                return TraverseBuffersReturnValues::DELETE_AND_CONTINUE_TRAVERSAL;
            }

            if (layer->getDrawingState().barrierFrameNumber < s.bufferData->barrierFrameNumber) {
                const bool willApplyBarrierFrame =
                        flushState.bufferLayersReadyToPresent.contains(s.surface.get()) &&
                        ((flushState.bufferLayersReadyToPresent.get(s.surface.get()) >=
                          s.bufferData->barrierFrameNumber));
                if (!willApplyBarrierFrame) {
                    ATRACE_FORMAT("NotReadyBarrier %s barrierFrameNumber:%" PRId64 " > %" PRId64,
                                  layer->getDebugName(),
                                  layer->getDrawingState().barrierFrameNumber,
                                  s.bufferData->barrierFrameNumber);
                    ready = TransactionReadiness::NotReadyBarrier;
                    return TraverseBuffersReturnValues::STOP_TRAVERSAL;
                }
            }
        }

        // If backpressure is enabled and we already have a buffer to commit, keep
        // the transaction in the queue.
        const bool hasPendingBuffer =
                flushState.bufferLayersReadyToPresent.contains(s.surface.get());
        if (layer->backpressureEnabled() && hasPendingBuffer && transaction.isAutoTimestamp) {
            ATRACE_FORMAT("hasPendingBuffer %s", layer->getDebugName());
            ready = TransactionReadiness::NotReady;
            return TraverseBuffersReturnValues::STOP_TRAVERSAL;
        }

        /* QTI_BEGIN */
        TimePoint desiredPresentTime = TimePoint::fromNs(transaction.desiredPresentTime);
        if (mQtiSFExtnIntf->qtiIsFrameEarly(layer->qtiGetSmomoLayerStackId(), layer->getSequence(),
                                            desiredPresentTime.ns())) {
            ready = TransactionReadiness::NotReady;
            return false;
        }
        /* QTI_END */

        const bool acquireFenceAvailable = s.bufferData &&
                s.bufferData->flags.test(BufferData::BufferDataChange::fenceChanged) &&
                s.bufferData->acquireFence;
        const bool fenceSignaled = !acquireFenceAvailable ||
                s.bufferData->acquireFence->getStatus() != Fence::Status::Unsignaled;

        /* QTI_BEGIN */
        bool qtiLatchMediaContent = mQtiSFExtnIntf->qtiLatchMediaContent(layer);
        /* QTI_END */

        if (!fenceSignaled) {
            // check fence status
            const bool allowLatchUnsignaled = shouldLatchUnsignaled(s, transaction.states.size(),
                                                                    flushState.firstTransaction) &&
                    layer->isSimpleBufferUpdate(s);

            if (allowLatchUnsignaled /* QTI_BEGIN */ || qtiLatchMediaContent /* QTI_END */) {
                ATRACE_FORMAT("fence unsignaled try allowLatchUnsignaled %s",
                              layer->getDebugName());
                ready = TransactionReadiness::NotReadyUnsignaled;
            } else {
                ready = TransactionReadiness::NotReady;
                auto& listener = s.bufferData->releaseBufferListener;
                if (listener &&
                    (flushState.queueProcessTime - transaction.postTime) >
                            std::chrono::nanoseconds(4s).count()) {
                    mTransactionHandler
                            .onTransactionQueueStalled(transaction.id,
                                                       {.pid = layer->getOwnerPid(),
                                                        .layerId = static_cast<uint32_t>(
                                                                layer->getSequence()),
                                                        .layerName = layer->getDebugName(),
                                                        .bufferId = s.bufferData->getId(),
                                                        .frameNumber = s.bufferData->frameNumber});
                }
                ATRACE_FORMAT("fence unsignaled %s", layer->getDebugName());
                return TraverseBuffersReturnValues::STOP_TRAVERSAL;
            }
        }

        /* QTI_BEGIN */
        mQtiSFExtnIntf->qtiUpdateBufferData(qtiLatchMediaContent, s);
        /* QTI_END */
        return TraverseBuffersReturnValues::CONTINUE_TRAVERSAL;
    });
    return ready;
}

TransactionHandler::TransactionReadiness SurfaceFlinger::transactionReadyBufferCheck(
        const TransactionHandler::TransactionFlushState& flushState) {
    using TransactionReadiness = TransactionHandler::TransactionReadiness;
    auto ready = TransactionReadiness::Ready;
    flushState.transaction->traverseStatesWithBuffersWhileTrue([&](const ResolvedComposerState&
                                                                           resolvedState) -> bool {
        const frontend::RequestedLayerState* layer =
                mLayerLifecycleManager.getLayerFromId(resolvedState.layerId);
        const auto& transaction = *flushState.transaction;
        const auto& s = resolvedState.state;
        // check for barrier frames
        if (s.bufferData->hasBarrier) {
            // The current producerId is already a newer producer than the buffer that has a
            // barrier. This means the incoming buffer is older and we can release it here. We
            // don't wait on the barrier since we know that's stale information.
            if (layer->barrierProducerId > s.bufferData->producerId) {
                if (s.bufferData->releaseBufferListener) {
                    uint32_t currentMaxAcquiredBufferCount =
                            getMaxAcquiredBufferCountForCurrentRefreshRate(layer->ownerUid.val());
                    ATRACE_FORMAT_INSTANT("callReleaseBufferCallback %s - %" PRIu64,
                                          layer->name.c_str(), s.bufferData->frameNumber);
                    s.bufferData->releaseBufferListener
                            ->onReleaseBuffer({resolvedState.externalTexture->getBuffer()->getId(),
                                               s.bufferData->frameNumber},
                                              s.bufferData->acquireFence
                                                      ? s.bufferData->acquireFence
                                                      : Fence::NO_FENCE,
                                              currentMaxAcquiredBufferCount);
                }

                // Delete the entire state at this point and not just release the buffer because
                // everything associated with the Layer in this Transaction is now out of date.
                ATRACE_FORMAT("DeleteStaleBuffer %s barrierProducerId:%d > %d", layer->name.c_str(),
                              layer->barrierProducerId, s.bufferData->producerId);
                return TraverseBuffersReturnValues::DELETE_AND_CONTINUE_TRAVERSAL;
            }

            if (layer->barrierFrameNumber < s.bufferData->barrierFrameNumber) {
                const bool willApplyBarrierFrame =
                        flushState.bufferLayersReadyToPresent.contains(s.surface.get()) &&
                        ((flushState.bufferLayersReadyToPresent.get(s.surface.get()) >=
                          s.bufferData->barrierFrameNumber));
                if (!willApplyBarrierFrame) {
                    ATRACE_FORMAT("NotReadyBarrier %s barrierFrameNumber:%" PRId64 " > %" PRId64,
                                  layer->name.c_str(), layer->barrierFrameNumber,
                                  s.bufferData->barrierFrameNumber);
                    ready = TransactionReadiness::NotReadyBarrier;
                    return TraverseBuffersReturnValues::STOP_TRAVERSAL;
                }
            }
        }

        // If backpressure is enabled and we already have a buffer to commit, keep
        // the transaction in the queue.
        const bool hasPendingBuffer =
                flushState.bufferLayersReadyToPresent.contains(s.surface.get());
        if (layer->backpressureEnabled() && hasPendingBuffer && transaction.isAutoTimestamp) {
            ATRACE_FORMAT("hasPendingBuffer %s", layer->name.c_str());
            ready = TransactionReadiness::NotReady;
            return TraverseBuffersReturnValues::STOP_TRAVERSAL;
        }

        const bool acquireFenceAvailable = s.bufferData &&
                s.bufferData->flags.test(BufferData::BufferDataChange::fenceChanged) &&
                s.bufferData->acquireFence;
        const bool fenceSignaled = !acquireFenceAvailable ||
                s.bufferData->acquireFence->getStatus() != Fence::Status::Unsignaled;
        if (!fenceSignaled) {
            // check fence status
            const bool allowLatchUnsignaled = shouldLatchUnsignaled(s, transaction.states.size(),
                                                                    flushState.firstTransaction) &&
                    layer->isSimpleBufferUpdate(s);
            if (allowLatchUnsignaled) {
                ATRACE_FORMAT("fence unsignaled try allowLatchUnsignaled %s", layer->name.c_str());
                ready = TransactionReadiness::NotReadyUnsignaled;
            } else {
                ready = TransactionReadiness::NotReady;
                auto& listener = s.bufferData->releaseBufferListener;
                if (listener &&
                    (flushState.queueProcessTime - transaction.postTime) >
                            std::chrono::nanoseconds(4s).count()) {
                    mTransactionHandler
                            .onTransactionQueueStalled(transaction.id,
                                                       {.pid = layer->ownerPid.val(),
                                                        .layerId = layer->id,
                                                        .layerName = layer->name,
                                                        .bufferId = s.bufferData->getId(),
                                                        .frameNumber = s.bufferData->frameNumber});
                }
                ATRACE_FORMAT("fence unsignaled %s", layer->name.c_str());
                return TraverseBuffersReturnValues::STOP_TRAVERSAL;
            }
        }
        return TraverseBuffersReturnValues::CONTINUE_TRAVERSAL;
    });
    return ready;
}

void SurfaceFlinger::addTransactionReadyFilters() {
    mTransactionHandler.addTransactionReadyFilter(
            std::bind(&SurfaceFlinger::transactionReadyTimelineCheck, this, std::placeholders::_1));
    if (mLayerLifecycleManagerEnabled) {
        mTransactionHandler.addTransactionReadyFilter(
                std::bind(&SurfaceFlinger::transactionReadyBufferCheck, this,
                          std::placeholders::_1));
    } else {
        mTransactionHandler.addTransactionReadyFilter(
                std::bind(&SurfaceFlinger::transactionReadyBufferCheckLegacy, this,
                          std::placeholders::_1));
    }
}

// For tests only
bool SurfaceFlinger::flushTransactionQueues(VsyncId vsyncId) {
    mTransactionHandler.collectTransactions();
    std::vector<TransactionState> transactions = mTransactionHandler.flushTransactions();
    return applyTransactions(transactions, vsyncId);
}

bool SurfaceFlinger::applyTransactions(std::vector<TransactionState>& transactions,
                                       VsyncId vsyncId) {
    Mutex::Autolock lock(mStateLock);
    return applyTransactionsLocked(transactions, vsyncId);
}

bool SurfaceFlinger::applyTransactionsLocked(std::vector<TransactionState>& transactions,
                                             VsyncId vsyncId) {
    bool needsTraversal = false;
    // Now apply all transactions.
    for (auto& transaction : transactions) {
        needsTraversal |=
                applyTransactionState(transaction.frameTimelineInfo, transaction.states,
                                      transaction.displays, transaction.flags,
                                      transaction.inputWindowCommands,
                                      transaction.desiredPresentTime, transaction.isAutoTimestamp,
                                      std::move(transaction.uncacheBufferIds), transaction.postTime,
                                      transaction.hasListenerCallbacks,
                                      transaction.listenerCallbacks, transaction.originPid,
                                      transaction.originUid, transaction.id);
    }
    return needsTraversal;
}

bool SurfaceFlinger::transactionFlushNeeded() {
    return mTransactionHandler.hasPendingTransactions();
}

bool SurfaceFlinger::frameIsEarly(TimePoint expectedPresentTime, VsyncId vsyncId) const {
    const auto prediction =
            mFrameTimeline->getTokenManager()->getPredictionsForToken(ftl::to_underlying(vsyncId));
    if (!prediction) {
        return false;
    }

    const auto predictedPresentTime = TimePoint::fromNs(prediction->presentTime);

    if (std::chrono::abs(predictedPresentTime - expectedPresentTime) >=
        scheduler::VsyncConfig::kEarlyLatchMaxThreshold) {
        return false;
    }

    const Duration earlyLatchVsyncThreshold = mScheduler->getVsyncSchedule()->minFramePeriod() / 2;

    return predictedPresentTime >= expectedPresentTime &&
            predictedPresentTime - expectedPresentTime >= earlyLatchVsyncThreshold;
}

bool SurfaceFlinger::shouldLatchUnsignaled(const layer_state_t& state, size_t numStates,
                                           bool firstTransaction) const {
    if (enableLatchUnsignaledConfig == LatchUnsignaledConfig::Disabled) {
        ATRACE_FORMAT_INSTANT("%s: false (LatchUnsignaledConfig::Disabled)", __func__);
        return false;
    }

    // We only want to latch unsignaled when a single layer is updated in this
    // transaction (i.e. not a blast sync transaction).
    if (numStates != 1) {
        ATRACE_FORMAT_INSTANT("%s: false (numStates=%zu)", __func__, numStates);
        return false;
    }

    if (enableLatchUnsignaledConfig == LatchUnsignaledConfig::AutoSingleLayer) {
        if (!firstTransaction) {
            ATRACE_FORMAT_INSTANT("%s: false (LatchUnsignaledConfig::AutoSingleLayer; not first "
                                  "transaction)",
                                  __func__);
            return false;
        }

        // We don't want to latch unsignaled if are in early / client composition
        // as it leads to jank due to RenderEngine waiting for unsignaled buffer
        // or window animations being slow.
        if (mScheduler->vsyncModulator().isVsyncConfigEarly()) {
            ATRACE_FORMAT_INSTANT("%s: false (LatchUnsignaledConfig::AutoSingleLayer; "
                                  "isVsyncConfigEarly)",
                                  __func__);
            return false;
        }
    }

    return true;
}

status_t SurfaceFlinger::setTransactionState(
        const FrameTimelineInfo& frameTimelineInfo, Vector<ComposerState>& states,
        const Vector<DisplayState>& displays, uint32_t flags, const sp<IBinder>& applyToken,
        InputWindowCommands inputWindowCommands, int64_t desiredPresentTime, bool isAutoTimestamp,
        const std::vector<client_cache_t>& uncacheBuffers, bool hasListenerCallbacks,
        const std::vector<ListenerCallbacks>& listenerCallbacks, uint64_t transactionId,
        const std::vector<uint64_t>& mergedTransactionIds) {
    ATRACE_CALL();

    IPCThreadState* ipc = IPCThreadState::self();
    const int originPid = ipc->getCallingPid();
    const int originUid = ipc->getCallingUid();
    uint32_t permissions = LayerStatePermissions::getTransactionPermissions(originPid, originUid);
    for (auto composerState : states) {
        composerState.state.sanitize(permissions);
    }

    for (DisplayState display : displays) {
        display.sanitize(permissions);
    }

    if (!inputWindowCommands.empty() &&
        (permissions & layer_state_t::Permission::ACCESS_SURFACE_FLINGER) == 0) {
        ALOGE("Only privileged callers are allowed to send input commands.");
        inputWindowCommands.clear();
    }

    if (flags & (eEarlyWakeupStart | eEarlyWakeupEnd)) {
        const bool hasPermission =
                (permissions & layer_state_t::Permission::ACCESS_SURFACE_FLINGER) ||
                callingThreadHasPermission(sWakeupSurfaceFlinger);
        if (!hasPermission) {
            ALOGE("Caller needs permission android.permission.WAKEUP_SURFACE_FLINGER to use "
                  "eEarlyWakeup[Start|End] flags");
            flags &= ~(eEarlyWakeupStart | eEarlyWakeupEnd);
        }
    }

    const int64_t postTime = systemTime();

    /* QTI_BEGIN */
    mQtiSFExtnIntf->qtiCheckVirtualDisplayHint(displays);
    /* QTI_END */

    std::vector<uint64_t> uncacheBufferIds;
    uncacheBufferIds.reserve(uncacheBuffers.size());
    for (const auto& uncacheBuffer : uncacheBuffers) {
        sp<GraphicBuffer> buffer = ClientCache::getInstance().erase(uncacheBuffer);
        if (buffer != nullptr) {
            uncacheBufferIds.push_back(buffer->getId());
        }
    }

    std::vector<ResolvedComposerState> resolvedStates;
    resolvedStates.reserve(states.size());
    for (auto& state : states) {
        resolvedStates.emplace_back(std::move(state));
        auto& resolvedState = resolvedStates.back();
        if (resolvedState.state.hasBufferChanges() && resolvedState.state.hasValidBuffer() &&
            resolvedState.state.surface) {
            sp<Layer> layer = LayerHandle::getLayer(resolvedState.state.surface);
            std::string layerName = (layer) ?
                    layer->getDebugName() : std::to_string(resolvedState.state.layerId);
            resolvedState.externalTexture =
                    getExternalTextureFromBufferData(*resolvedState.state.bufferData,
                                                     layerName.c_str(), transactionId);
            if (resolvedState.externalTexture) {
                resolvedState.state.bufferData->buffer = resolvedState.externalTexture->getBuffer();
            }

            /* QTI_BEGIN */
            mQtiSFExtnIntf->qtiDolphinTrackBufferIncrement(layerName.c_str());

            mQtiSFExtnIntf->qtiUpdateSmomoLayerInfo(layer, desiredPresentTime, isAutoTimestamp,
                                                    resolvedState.externalTexture,
                                                    *resolvedState.state.bufferData);
            /* QTI_END */

            mBufferCountTracker.increment(resolvedState.state.surface->localBinder());
        }
        resolvedState.layerId = LayerHandle::getLayerId(resolvedState.state.surface);
        if (resolvedState.state.what & layer_state_t::eReparent) {
            resolvedState.parentId =
                    getLayerIdFromSurfaceControl(resolvedState.state.parentSurfaceControlForChild);
        }
        if (resolvedState.state.what & layer_state_t::eRelativeLayerChanged) {
            resolvedState.relativeParentId =
                    getLayerIdFromSurfaceControl(resolvedState.state.relativeLayerSurfaceControl);
        }
        if (resolvedState.state.what & layer_state_t::eInputInfoChanged) {
            wp<IBinder>& touchableRegionCropHandle =
                    resolvedState.state.windowInfoHandle->editInfo()->touchableRegionCropHandle;
            resolvedState.touchCropId =
                    LayerHandle::getLayerId(touchableRegionCropHandle.promote());
        }
    }

    TransactionState state{frameTimelineInfo,
                           resolvedStates,
                           displays,
                           flags,
                           applyToken,
                           std::move(inputWindowCommands),
                           desiredPresentTime,
                           isAutoTimestamp,
                           std::move(uncacheBufferIds),
                           postTime,
                           hasListenerCallbacks,
                           listenerCallbacks,
                           originPid,
                           originUid,
                           transactionId,
                           mergedTransactionIds};

    if (mTransactionTracing) {
        mTransactionTracing->addQueuedTransaction(state);
    }

    const auto schedule = [](uint32_t flags) {
        if (flags & eEarlyWakeupEnd) return TransactionSchedule::EarlyEnd;
        if (flags & eEarlyWakeupStart) return TransactionSchedule::EarlyStart;
        return TransactionSchedule::Late;
    }(state.flags);

    const auto frameHint = state.isFrameActive() ? FrameHint::kActive : FrameHint::kNone;

    mTransactionHandler.queueTransaction(std::move(state));
    setTransactionFlags(eTransactionFlushNeeded, schedule, applyToken, frameHint);
    return NO_ERROR;
}

bool SurfaceFlinger::applyTransactionState(const FrameTimelineInfo& frameTimelineInfo,
                                           std::vector<ResolvedComposerState>& states,
                                           Vector<DisplayState>& displays, uint32_t flags,
                                           const InputWindowCommands& inputWindowCommands,
                                           const int64_t desiredPresentTime, bool isAutoTimestamp,
                                           const std::vector<uint64_t>& uncacheBufferIds,
                                           const int64_t postTime, bool hasListenerCallbacks,
                                           const std::vector<ListenerCallbacks>& listenerCallbacks,
                                           int originPid, int originUid, uint64_t transactionId) {
    uint32_t transactionFlags = 0;
    if (!mLayerLifecycleManagerEnabled) {
        for (DisplayState& display : displays) {
            transactionFlags |= setDisplayStateLocked(display);
        }
    }

    // start and end registration for listeners w/ no surface so they can get their callback.  Note
    // that listeners with SurfaceControls will start registration during setClientStateLocked
    // below.
    for (const auto& listener : listenerCallbacks) {
        mTransactionCallbackInvoker.addEmptyTransaction(listener);
    }
    nsecs_t now = systemTime();
    uint32_t clientStateFlags = 0;
    for (auto& resolvedState : states) {
        if (mLegacyFrontEndEnabled) {
            clientStateFlags |=
                    setClientStateLocked(frameTimelineInfo, resolvedState, desiredPresentTime,
                                         isAutoTimestamp, postTime, transactionId);

        } else /*mLayerLifecycleManagerEnabled*/ {
            clientStateFlags |= updateLayerCallbacksAndStats(frameTimelineInfo, resolvedState,
                                                             desiredPresentTime, isAutoTimestamp,
                                                             postTime, transactionId);
        }
        if ((flags & eAnimation) && resolvedState.state.surface) {
            if (const auto layer = LayerHandle::getLayer(resolvedState.state.surface)) {
                const auto layerProps = scheduler::LayerProps{
                        .visible = layer->isVisible(),
                        .bounds = layer->getBounds(),
                        .transform = layer->getTransform(),
                        .setFrameRateVote = layer->getFrameRateForLayerTree(),
                        .frameRateSelectionPriority = layer->getFrameRateSelectionPriority(),
                        .isFrontBuffered = layer->isFrontBuffered(),
                };
                layer->recordLayerHistoryAnimationTx(layerProps, now);
            }
        }
    }

    transactionFlags |= clientStateFlags;
    transactionFlags |= addInputWindowCommands(inputWindowCommands);

    for (uint64_t uncacheBufferId : uncacheBufferIds) {
        mBufferIdsToUncache.push_back(uncacheBufferId);
    }

    // If a synchronous transaction is explicitly requested without any changes, force a transaction
    // anyway. This can be used as a flush mechanism for previous async transactions.
    // Empty animation transaction can be used to simulate back-pressure, so also force a
    // transaction for empty animation transactions.
    if (transactionFlags == 0 && (flags & eAnimation)) {
        transactionFlags = eTransactionNeeded;
    }

    bool needsTraversal = false;
    if (transactionFlags) {
        // We are on the main thread, we are about to perform a traversal. Clear the traversal bit
        // so we don't have to wake up again next frame to perform an unnecessary traversal.
        if (transactionFlags & eTraversalNeeded) {
            transactionFlags = transactionFlags & (~eTraversalNeeded);
            needsTraversal = true;
        }
        if (transactionFlags) {
            setTransactionFlags(transactionFlags);
        }
    }

    return needsTraversal;
}

bool SurfaceFlinger::applyAndCommitDisplayTransactionStates(
        std::vector<TransactionState>& transactions) {
    Mutex::Autolock lock(mStateLock);
    bool needsTraversal = false;
    uint32_t transactionFlags = 0;
    for (auto& transaction : transactions) {
        for (DisplayState& display : transaction.displays) {
            transactionFlags |= setDisplayStateLocked(display);
        }
    }

    if (transactionFlags) {
        // We are on the main thread, we are about to perform a traversal. Clear the traversal bit
        // so we don't have to wake up again next frame to perform an unnecessary traversal.
        if (transactionFlags & eTraversalNeeded) {
            transactionFlags = transactionFlags & (~eTraversalNeeded);
            needsTraversal = true;
        }
        if (transactionFlags) {
            setTransactionFlags(transactionFlags);
        }
    }

    mFrontEndDisplayInfosChanged = mTransactionFlags & eDisplayTransactionNeeded;
    if (mFrontEndDisplayInfosChanged && !mLegacyFrontEndEnabled) {
        processDisplayChangesLocked();
        mFrontEndDisplayInfos.clear();
        for (const auto& [_, display] : mDisplays) {
            mFrontEndDisplayInfos.try_emplace(display->getLayerStack(), display->getFrontEndInfo());
        }
        needsTraversal = true;
    }

    return needsTraversal;
}

uint32_t SurfaceFlinger::setDisplayStateLocked(const DisplayState& s) {
    const ssize_t index = mCurrentState.displays.indexOfKey(s.token);
    if (index < 0) return 0;

    uint32_t flags = 0;
    DisplayDeviceState& state = mCurrentState.displays.editValueAt(index);

    const uint32_t what = s.what;
    if (what & DisplayState::eSurfaceChanged) {
        if (IInterface::asBinder(state.surface) != IInterface::asBinder(s.surface)) {
            state.surface = s.surface;
            flags |= eDisplayTransactionNeeded;
        }
    }
    if (what & DisplayState::eLayerStackChanged) {
        if (state.layerStack != s.layerStack) {
            state.layerStack = s.layerStack;
            flags |= eDisplayTransactionNeeded;
        }
    }
    if (what & DisplayState::eFlagsChanged) {
        if (state.flags != s.flags) {
            state.flags = s.flags;
            flags |= eDisplayTransactionNeeded;
        }
    }
    if (what & DisplayState::eDisplayProjectionChanged) {
        if (state.orientation != s.orientation) {
            state.orientation = s.orientation;
            flags |= eDisplayTransactionNeeded;
        }
        if (state.orientedDisplaySpaceRect != s.orientedDisplaySpaceRect) {
            state.orientedDisplaySpaceRect = s.orientedDisplaySpaceRect;
            flags |= eDisplayTransactionNeeded;
        }
        if (state.layerStackSpaceRect != s.layerStackSpaceRect) {
            state.layerStackSpaceRect = s.layerStackSpaceRect;
            flags |= eDisplayTransactionNeeded;
        }
    }
    if (what & DisplayState::eDisplaySizeChanged) {
        if (state.width != s.width) {
            state.width = s.width;
            flags |= eDisplayTransactionNeeded;
        }
        if (state.height != s.height) {
            state.height = s.height;
            flags |= eDisplayTransactionNeeded;
        }
    }

    return flags;
}

bool SurfaceFlinger::callingThreadHasUnscopedSurfaceFlingerAccess(bool usePermissionCache) {
    IPCThreadState* ipc = IPCThreadState::self();
    const int pid = ipc->getCallingPid();
    const int uid = ipc->getCallingUid();
    if ((uid != AID_GRAPHICS && uid != AID_SYSTEM) &&
        (usePermissionCache ? !PermissionCache::checkPermission(sAccessSurfaceFlinger, pid, uid)
                            : !checkPermission(sAccessSurfaceFlinger, pid, uid))) {
        return false;
    }
    return true;
}

uint32_t SurfaceFlinger::setClientStateLocked(const FrameTimelineInfo& frameTimelineInfo,
                                              ResolvedComposerState& composerState,
                                              int64_t desiredPresentTime, bool isAutoTimestamp,
                                              int64_t postTime, uint64_t transactionId) {
    layer_state_t& s = composerState.state;

    std::vector<ListenerCallbacks> filteredListeners;
    for (auto& listener : s.listeners) {
        // Starts a registration but separates the callback ids according to callback type. This
        // allows the callback invoker to send on latch callbacks earlier.
        // note that startRegistration will not re-register if the listener has
        // already be registered for a prior surface control

        ListenerCallbacks onCommitCallbacks = listener.filter(CallbackId::Type::ON_COMMIT);
        if (!onCommitCallbacks.callbackIds.empty()) {
            filteredListeners.push_back(onCommitCallbacks);
        }

        ListenerCallbacks onCompleteCallbacks = listener.filter(CallbackId::Type::ON_COMPLETE);
        if (!onCompleteCallbacks.callbackIds.empty()) {
            filteredListeners.push_back(onCompleteCallbacks);
        }
    }

    const uint64_t what = s.what;
    uint32_t flags = 0;
    sp<Layer> layer = nullptr;
    if (s.surface) {
        layer = LayerHandle::getLayer(s.surface);
    } else {
        // The client may provide us a null handle. Treat it as if the layer was removed.
        ALOGW("Attempt to set client state with a null layer handle");
    }
    if (layer == nullptr) {
        for (auto& [listener, callbackIds] : s.listeners) {
            mTransactionCallbackInvoker.addCallbackHandle(sp<CallbackHandle>::make(listener,
                                                                                   callbackIds,
                                                                                   s.surface),
                                                          std::vector<JankData>());
        }
        return 0;
    }
    MUTEX_ALIAS(mStateLock, layer->mFlinger->mStateLock);

    ui::LayerStack oldLayerStack = layer->getLayerStack(LayerVector::StateSet::Current);

    // Only set by BLAST adapter layers
    if (what & layer_state_t::eProducerDisconnect) {
        layer->onDisconnect();
    }

    if (what & layer_state_t::ePositionChanged) {
        if (layer->setPosition(s.x, s.y)) {
            flags |= eTraversalNeeded;
        }
    }
    if (what & layer_state_t::eLayerChanged) {
        // NOTE: index needs to be calculated before we update the state
        const auto& p = layer->getParent();
        if (p == nullptr) {
            ssize_t idx = mCurrentState.layersSortedByZ.indexOf(layer);
            if (layer->setLayer(s.z) && idx >= 0) {
                mCurrentState.layersSortedByZ.removeAt(idx);
                mCurrentState.layersSortedByZ.add(layer);
                // we need traversal (state changed)
                // AND transaction (list changed)
                flags |= eTransactionNeeded|eTraversalNeeded;
            }
        } else {
            if (p->setChildLayer(layer, s.z)) {
                flags |= eTransactionNeeded|eTraversalNeeded;
            }
        }
    }
    if (what & layer_state_t::eRelativeLayerChanged) {
        // NOTE: index needs to be calculated before we update the state
        const auto& p = layer->getParent();
        const auto& relativeHandle = s.relativeLayerSurfaceControl ?
                s.relativeLayerSurfaceControl->getHandle() : nullptr;
        if (p == nullptr) {
            ssize_t idx = mCurrentState.layersSortedByZ.indexOf(layer);
            if (layer->setRelativeLayer(relativeHandle, s.z) &&
                idx >= 0) {
                mCurrentState.layersSortedByZ.removeAt(idx);
                mCurrentState.layersSortedByZ.add(layer);
                // we need traversal (state changed)
                // AND transaction (list changed)
                flags |= eTransactionNeeded|eTraversalNeeded;
            }
        } else {
            if (p->setChildRelativeLayer(layer, relativeHandle, s.z)) {
                flags |= eTransactionNeeded|eTraversalNeeded;
            }
        }
    }
    if (what & layer_state_t::eAlphaChanged) {
        if (layer->setAlpha(s.color.a)) flags |= eTraversalNeeded;
    }
    if (what & layer_state_t::eColorChanged) {
        if (layer->setColor(s.color.rgb)) flags |= eTraversalNeeded;
    }
    if (what & layer_state_t::eColorTransformChanged) {
        if (layer->setColorTransform(s.colorTransform)) {
            flags |= eTraversalNeeded;
        }
    }
    if (what & layer_state_t::eBackgroundColorChanged) {
        if (layer->setBackgroundColor(s.bgColor.rgb, s.bgColor.a, s.bgColorDataspace)) {
            flags |= eTraversalNeeded;
        }
    }
    if (what & layer_state_t::eMatrixChanged) {
        if (layer->setMatrix(s.matrix)) flags |= eTraversalNeeded;
    }
    if (what & layer_state_t::eTransparentRegionChanged) {
        if (layer->setTransparentRegionHint(s.transparentRegion))
            flags |= eTraversalNeeded;
    }
    if (what & layer_state_t::eFlagsChanged) {
        if (layer->setFlags(s.flags, s.mask)) flags |= eTraversalNeeded;
    }
    if (what & layer_state_t::eCornerRadiusChanged) {
        if (layer->setCornerRadius(s.cornerRadius))
            flags |= eTraversalNeeded;
    }
    if (what & layer_state_t::eBackgroundBlurRadiusChanged && mSupportsBlur) {
        if (layer->setBackgroundBlurRadius(s.backgroundBlurRadius)) flags |= eTraversalNeeded;
    }
    if (what & layer_state_t::eBlurRegionsChanged) {
        if (layer->setBlurRegions(s.blurRegions)) flags |= eTraversalNeeded;
    }
    if (what & layer_state_t::eRenderBorderChanged) {
        if (layer->enableBorder(s.borderEnabled, s.borderWidth, s.borderColor)) {
            flags |= eTraversalNeeded;
        }
    }
    if (what & layer_state_t::eLayerStackChanged) {
        ssize_t idx = mCurrentState.layersSortedByZ.indexOf(layer);
        // We only allow setting layer stacks for top level layers,
        // everything else inherits layer stack from its parent.
        if (layer->hasParent()) {
            ALOGE("Attempt to set layer stack on layer with parent (%s) is invalid",
                  layer->getDebugName());
        } else if (idx < 0) {
            ALOGE("Attempt to set layer stack on layer without parent (%s) that "
                  "that also does not appear in the top level layer list. Something"
                  " has gone wrong.",
                  layer->getDebugName());
        } else if (layer->setLayerStack(s.layerStack)) {
            mCurrentState.layersSortedByZ.removeAt(idx);
            mCurrentState.layersSortedByZ.add(layer);
            // we need traversal (state changed)
            // AND transaction (list changed)
            flags |= eTransactionNeeded | eTraversalNeeded | eTransformHintUpdateNeeded;
        }
    }
    if (what & layer_state_t::eBufferTransformChanged) {
        if (layer->setTransform(s.bufferTransform)) flags |= eTraversalNeeded;
    }
    if (what & layer_state_t::eTransformToDisplayInverseChanged) {
        if (layer->setTransformToDisplayInverse(s.transformToDisplayInverse))
            flags |= eTraversalNeeded;
    }
    if (what & layer_state_t::eCropChanged) {
        if (layer->setCrop(s.crop)) flags |= eTraversalNeeded;
    }
    if (what & layer_state_t::eDataspaceChanged) {
        if (layer->setDataspace(s.dataspace)) flags |= eTraversalNeeded;
    }
    if (what & layer_state_t::eSurfaceDamageRegionChanged) {
        if (layer->setSurfaceDamageRegion(s.surfaceDamageRegion)) flags |= eTraversalNeeded;
    }
    if (what & layer_state_t::eApiChanged) {
        if (layer->setApi(s.api)) flags |= eTraversalNeeded;
    }
    if (what & layer_state_t::eSidebandStreamChanged) {
        if (layer->setSidebandStream(s.sidebandStream, frameTimelineInfo, postTime))
            flags |= eTraversalNeeded;
    }
    if (what & layer_state_t::eInputInfoChanged) {
        layer->setInputInfo(*s.windowInfoHandle->getInfo());
        flags |= eTraversalNeeded;
    }
    std::optional<nsecs_t> dequeueBufferTimestamp;
    if (what & layer_state_t::eMetadataChanged) {
        dequeueBufferTimestamp = s.metadata.getInt64(gui::METADATA_DEQUEUE_TIME);

        if (const int32_t gameMode = s.metadata.getInt32(gui::METADATA_GAME_MODE, -1);
            gameMode != -1) {
            // The transaction will be received on the Task layer and needs to be applied to all
            // child layers. Child layers that are added at a later point will obtain the game mode
            // info through addChild().
            layer->setGameModeForTree(static_cast<GameMode>(gameMode));
        }

        if (layer->setMetadata(s.metadata)) {
            flags |= eTraversalNeeded;
            mLayerMetadataSnapshotNeeded = true;
        }
    }
    if (what & layer_state_t::eColorSpaceAgnosticChanged) {
        if (layer->setColorSpaceAgnostic(s.colorSpaceAgnostic)) {
            flags |= eTraversalNeeded;
        }
    }
    if (what & layer_state_t::eShadowRadiusChanged) {
        if (layer->setShadowRadius(s.shadowRadius)) flags |= eTraversalNeeded;
    }
    if (what & layer_state_t::eDefaultFrameRateCompatibilityChanged) {
        const auto compatibility =
                Layer::FrameRate::convertCompatibility(s.defaultFrameRateCompatibility);

        if (layer->setDefaultFrameRateCompatibility(compatibility)) {
            flags |= eTraversalNeeded;
        }
    }
    if (what & layer_state_t::eFrameRateSelectionPriority) {
        if (layer->setFrameRateSelectionPriority(s.frameRateSelectionPriority)) {
            flags |= eTraversalNeeded;
        }
    }
    if (what & layer_state_t::eFrameRateChanged) {
        const auto compatibility =
            Layer::FrameRate::convertCompatibility(s.frameRateCompatibility);
        const auto strategy =
            Layer::FrameRate::convertChangeFrameRateStrategy(s.changeFrameRateStrategy);

        if (layer->setFrameRate(Layer::FrameRate::FrameRateVote(Fps::fromValue(s.frameRate),
                                                                compatibility, strategy))) {
            flags |= eTraversalNeeded;
        }
    }
    if (what & layer_state_t::eFrameRateCategoryChanged) {
        const FrameRateCategory category = Layer::FrameRate::convertCategory(s.frameRateCategory);
        if (layer->setFrameRateCategory(category, s.frameRateCategorySmoothSwitchOnly)) {
            flags |= eTraversalNeeded;
        }
    }
    if (what & layer_state_t::eFrameRateSelectionStrategyChanged) {
        const scheduler::LayerInfo::FrameRateSelectionStrategy strategy =
                scheduler::LayerInfo::convertFrameRateSelectionStrategy(
                        s.frameRateSelectionStrategy);
        if (layer->setFrameRateSelectionStrategy(strategy)) {
            flags |= eTraversalNeeded;
        }
    }
    if (what & layer_state_t::eFixedTransformHintChanged) {
        if (layer->setFixedTransformHint(s.fixedTransformHint)) {
            flags |= eTraversalNeeded | eTransformHintUpdateNeeded;
        }
    }
    if (what & layer_state_t::eAutoRefreshChanged) {
        layer->setAutoRefresh(s.autoRefresh);
    }
    if (what & layer_state_t::eDimmingEnabledChanged) {
        if (layer->setDimmingEnabled(s.dimmingEnabled)) flags |= eTraversalNeeded;
    }
    if (what & layer_state_t::eExtendedRangeBrightnessChanged) {
        if (layer->setExtendedRangeBrightness(s.currentHdrSdrRatio, s.desiredHdrSdrRatio)) {
            flags |= eTraversalNeeded;
        }
    }
    if (what & layer_state_t::eCachingHintChanged) {
        if (layer->setCachingHint(s.cachingHint)) {
            flags |= eTraversalNeeded;
        }
    }
    if (what & layer_state_t::eHdrMetadataChanged) {
        if (layer->setHdrMetadata(s.hdrMetadata)) flags |= eTraversalNeeded;
    }
    if (what & layer_state_t::eTrustedOverlayChanged) {
        if (layer->setTrustedOverlay(s.isTrustedOverlay)) {
            flags |= eTraversalNeeded;
        }
    }
    if (what & layer_state_t::eStretchChanged) {
        if (layer->setStretchEffect(s.stretchEffect)) {
            flags |= eTraversalNeeded;
        }
    }
    if (what & layer_state_t::eBufferCropChanged) {
        if (layer->setBufferCrop(s.bufferCrop)) {
            flags |= eTraversalNeeded;
        }
    }
    if (what & layer_state_t::eDestinationFrameChanged) {
        if (layer->setDestinationFrame(s.destinationFrame)) {
            flags |= eTraversalNeeded;
        }
    }
    if (what & layer_state_t::eDropInputModeChanged) {
        if (layer->setDropInputMode(s.dropInputMode)) {
            flags |= eTraversalNeeded;
            mUpdateInputInfo = true;
        }
    }
    // This has to happen after we reparent children because when we reparent to null we remove
    // child layers from current state and remove its relative z. If the children are reparented in
    // the same transaction, then we have to make sure we reparent the children first so we do not
    // lose its relative z order.
    if (what & layer_state_t::eReparent) {
        bool hadParent = layer->hasParent();
        auto parentHandle = (s.parentSurfaceControlForChild)
                ? s.parentSurfaceControlForChild->getHandle()
                : nullptr;
        if (layer->reparent(parentHandle)) {
            if (!hadParent) {
                layer->setIsAtRoot(false);
                mCurrentState.layersSortedByZ.remove(layer);
            }
            flags |= eTransactionNeeded | eTraversalNeeded;
        }
    }
    std::vector<sp<CallbackHandle>> callbackHandles;
    if ((what & layer_state_t::eHasListenerCallbacksChanged) && (!filteredListeners.empty())) {
        for (auto& [listener, callbackIds] : filteredListeners) {
            callbackHandles.emplace_back(
                    sp<CallbackHandle>::make(listener, callbackIds, s.surface));
        }
    }

    if (what & layer_state_t::eBufferChanged) {
        if (layer->setBuffer(composerState.externalTexture, *s.bufferData, postTime,
                             desiredPresentTime, isAutoTimestamp, dequeueBufferTimestamp,
                             frameTimelineInfo)) {
            flags |= eTraversalNeeded;
        }
    } else if (frameTimelineInfo.vsyncId != FrameTimelineInfo::INVALID_VSYNC_ID) {
        layer->setFrameTimelineVsyncForBufferlessTransaction(frameTimelineInfo, postTime);
    }

    if ((what & layer_state_t::eBufferChanged) == 0) {
        layer->setDesiredPresentTime(desiredPresentTime, isAutoTimestamp);
    }

    if (what & layer_state_t::eTrustedPresentationInfoChanged) {
        if (layer->setTrustedPresentationInfo(s.trustedPresentationThresholds,
                                              s.trustedPresentationListener)) {
            flags |= eTraversalNeeded;
        }
    }

    if (what & layer_state_t::eFlushJankData) {
        // Do nothing. Processing the transaction completed listeners currently cause the flush.
    }

    if (layer->setTransactionCompletedListeners(callbackHandles,
                                                layer->willPresentCurrentTransaction() ||
                                                        layer->willReleaseBufferOnLatch())) {
        flags |= eTraversalNeeded;
    }

    // Do not put anything that updates layer state or modifies flags after
    // setTransactionCompletedListener

    // if the layer has been parented on to a new display, update its transform hint.
    if (((flags & eTransformHintUpdateNeeded) == 0) &&
        oldLayerStack != layer->getLayerStack(LayerVector::StateSet::Current)) {
        flags |= eTransformHintUpdateNeeded;
    }

    return flags;
}

uint32_t SurfaceFlinger::updateLayerCallbacksAndStats(const FrameTimelineInfo& frameTimelineInfo,
                                                      ResolvedComposerState& composerState,
                                                      int64_t desiredPresentTime,
                                                      bool isAutoTimestamp, int64_t postTime,
                                                      uint64_t transactionId) {
    layer_state_t& s = composerState.state;

    std::vector<ListenerCallbacks> filteredListeners;
    for (auto& listener : s.listeners) {
        // Starts a registration but separates the callback ids according to callback type. This
        // allows the callback invoker to send on latch callbacks earlier.
        // note that startRegistration will not re-register if the listener has
        // already be registered for a prior surface control

        ListenerCallbacks onCommitCallbacks = listener.filter(CallbackId::Type::ON_COMMIT);
        if (!onCommitCallbacks.callbackIds.empty()) {
            filteredListeners.push_back(onCommitCallbacks);
        }

        ListenerCallbacks onCompleteCallbacks = listener.filter(CallbackId::Type::ON_COMPLETE);
        if (!onCompleteCallbacks.callbackIds.empty()) {
            filteredListeners.push_back(onCompleteCallbacks);
        }
    }

    const uint64_t what = s.what;
    uint32_t flags = 0;
    sp<Layer> layer = nullptr;
    if (s.surface) {
        layer = LayerHandle::getLayer(s.surface);
    } else {
        // The client may provide us a null handle. Treat it as if the layer was removed.
        ALOGW("Attempt to set client state with a null layer handle");
    }
    if (layer == nullptr) {
        for (auto& [listener, callbackIds] : s.listeners) {
            mTransactionCallbackInvoker.addCallbackHandle(sp<CallbackHandle>::make(listener,
                                                                                   callbackIds,
                                                                                   s.surface),
                                                          std::vector<JankData>());
        }
        return 0;
    }
    if (what & layer_state_t::eProducerDisconnect) {
        layer->onDisconnect();
    }
    std::optional<nsecs_t> dequeueBufferTimestamp;
    if (what & layer_state_t::eMetadataChanged) {
        dequeueBufferTimestamp = s.metadata.getInt64(gui::METADATA_DEQUEUE_TIME);
    }

    std::vector<sp<CallbackHandle>> callbackHandles;
    if ((what & layer_state_t::eHasListenerCallbacksChanged) && (!filteredListeners.empty())) {
        for (auto& [listener, callbackIds] : filteredListeners) {
            callbackHandles.emplace_back(
                    sp<CallbackHandle>::make(listener, callbackIds, s.surface));
        }
    }
    // TODO(b/238781169) remove after screenshot refactor, currently screenshots
    // requires to read drawing state from binder thread. So we need to fix that
    // before removing this.
    if (what & layer_state_t::eBufferTransformChanged) {
        if (layer->setTransform(s.bufferTransform)) flags |= eTraversalNeeded;
    }
    if (what & layer_state_t::eTransformToDisplayInverseChanged) {
        if (layer->setTransformToDisplayInverse(s.transformToDisplayInverse))
            flags |= eTraversalNeeded;
    }
    if (what & layer_state_t::eCropChanged) {
        if (layer->setCrop(s.crop)) flags |= eTraversalNeeded;
    }
    if (what & layer_state_t::eSidebandStreamChanged) {
        if (layer->setSidebandStream(s.sidebandStream, frameTimelineInfo, postTime))
            flags |= eTraversalNeeded;
    }
    if (what & layer_state_t::eDataspaceChanged) {
        if (layer->setDataspace(s.dataspace)) flags |= eTraversalNeeded;
    }
    if (what & layer_state_t::eExtendedRangeBrightnessChanged) {
        if (layer->setExtendedRangeBrightness(s.currentHdrSdrRatio, s.desiredHdrSdrRatio)) {
            flags |= eTraversalNeeded;
        }
    }
    if (what & layer_state_t::eBufferChanged) {
        std::optional<ui::Transform::RotationFlags> transformHint = std::nullopt;
        frontend::LayerSnapshot* snapshot = mLayerSnapshotBuilder.getSnapshot(layer->sequence);
        if (snapshot) {
            transformHint = snapshot->transformHint;
        }
        layer->setTransformHint(transformHint);
        if (layer->setBuffer(composerState.externalTexture, *s.bufferData, postTime,
                             desiredPresentTime, isAutoTimestamp, dequeueBufferTimestamp,
                             frameTimelineInfo)) {
            flags |= eTraversalNeeded;
        }
        mLayersWithQueuedFrames.emplace(layer);
    } else if (frameTimelineInfo.vsyncId != FrameTimelineInfo::INVALID_VSYNC_ID) {
        layer->setFrameTimelineVsyncForBufferlessTransaction(frameTimelineInfo, postTime);
    }

    if ((what & layer_state_t::eBufferChanged) == 0) {
        layer->setDesiredPresentTime(desiredPresentTime, isAutoTimestamp);
    }

    if (what & layer_state_t::eTrustedPresentationInfoChanged) {
        if (layer->setTrustedPresentationInfo(s.trustedPresentationThresholds,
                                              s.trustedPresentationListener)) {
            flags |= eTraversalNeeded;
        }
    }

    const auto& requestedLayerState = mLayerLifecycleManager.getLayerFromId(layer->getSequence());
    bool willPresentCurrentTransaction = requestedLayerState &&
            (requestedLayerState->hasReadyFrame() ||
             requestedLayerState->willReleaseBufferOnLatch());
    if (layer->setTransactionCompletedListeners(callbackHandles, willPresentCurrentTransaction))
        flags |= eTraversalNeeded;

    return flags;
}

uint32_t SurfaceFlinger::addInputWindowCommands(const InputWindowCommands& inputWindowCommands) {
    bool hasChanges = mInputWindowCommands.merge(inputWindowCommands);
    return hasChanges ? eTraversalNeeded : 0;
}

status_t SurfaceFlinger::mirrorLayer(const LayerCreationArgs& args,
                                     const sp<IBinder>& mirrorFromHandle,
                                     gui::CreateSurfaceResult& outResult) {
    if (!mirrorFromHandle) {
        return NAME_NOT_FOUND;
    }

    sp<Layer> mirrorLayer;
    sp<Layer> mirrorFrom;
    LayerCreationArgs mirrorArgs = LayerCreationArgs::fromOtherArgs(args);
    {
        Mutex::Autolock _l(mStateLock);
        mirrorFrom = LayerHandle::getLayer(mirrorFromHandle);
        if (!mirrorFrom) {
            return NAME_NOT_FOUND;
        }
        mirrorArgs.flags |= ISurfaceComposerClient::eNoColorFill;
        mirrorArgs.mirrorLayerHandle = mirrorFromHandle;
        mirrorArgs.addToRoot = false;
        status_t result = createEffectLayer(mirrorArgs, &outResult.handle, &mirrorLayer);
        if (result != NO_ERROR) {
            return result;
        }

        mirrorLayer->setClonedChild(mirrorFrom->createClone(mirrorLayer->getSequence()));
    }

    outResult.layerId = mirrorLayer->sequence;
    outResult.layerName = String16(mirrorLayer->getDebugName());
    return addClientLayer(mirrorArgs, outResult.handle, mirrorLayer /* layer */,
                          nullptr /* parent */, nullptr /* outTransformHint */);
}

status_t SurfaceFlinger::mirrorDisplay(DisplayId displayId, const LayerCreationArgs& args,
                                       gui::CreateSurfaceResult& outResult) {
    IPCThreadState* ipc = IPCThreadState::self();
    const int uid = ipc->getCallingUid();
    if (uid != AID_ROOT && uid != AID_GRAPHICS && uid != AID_SYSTEM && uid != AID_SHELL) {
        ALOGE("Permission denied when trying to mirror display");
        return PERMISSION_DENIED;
    }

    ui::LayerStack layerStack;
    sp<Layer> rootMirrorLayer;
    status_t result = 0;

    {
        Mutex::Autolock lock(mStateLock);

        const auto display = getDisplayDeviceLocked(displayId);
        if (!display) {
            return NAME_NOT_FOUND;
        }

        layerStack = display->getLayerStack();
        LayerCreationArgs mirrorArgs = LayerCreationArgs::fromOtherArgs(args);
        mirrorArgs.flags |= ISurfaceComposerClient::eNoColorFill;
        mirrorArgs.addToRoot = true;
        mirrorArgs.layerStackToMirror = layerStack;
        result = createEffectLayer(mirrorArgs, &outResult.handle, &rootMirrorLayer);
        outResult.layerId = rootMirrorLayer->sequence;
        outResult.layerName = String16(rootMirrorLayer->getDebugName());
        result |= addClientLayer(mirrorArgs, outResult.handle, rootMirrorLayer /* layer */,
                                 nullptr /* parent */, nullptr /* outTransformHint */);
    }

    if (result != NO_ERROR) {
        return result;
    }

    if (mLegacyFrontEndEnabled) {
        std::scoped_lock<std::mutex> lock(mMirrorDisplayLock);
        mMirrorDisplays.emplace_back(layerStack, outResult.handle, args.client);
    }

    setTransactionFlags(eTransactionFlushNeeded);
    return NO_ERROR;
}

status_t SurfaceFlinger::createLayer(LayerCreationArgs& args, gui::CreateSurfaceResult& outResult) {
    status_t result = NO_ERROR;

    sp<Layer> layer;

    switch (args.flags & ISurfaceComposerClient::eFXSurfaceMask) {
        case ISurfaceComposerClient::eFXSurfaceBufferQueue:
        case ISurfaceComposerClient::eFXSurfaceContainer:
        case ISurfaceComposerClient::eFXSurfaceBufferState:
            args.flags |= ISurfaceComposerClient::eNoColorFill;
            FMT_FALLTHROUGH;
        case ISurfaceComposerClient::eFXSurfaceEffect: {
            result = createBufferStateLayer(args, &outResult.handle, &layer);
            std::atomic<int32_t>* pendingBufferCounter = layer->getPendingBufferCounter();
            if (pendingBufferCounter) {
                std::string counterName = layer->getPendingBufferCounterName();
                mBufferCountTracker.add(outResult.handle->localBinder(), counterName,
                                        pendingBufferCounter);
            }
        } break;
        default:
            result = BAD_VALUE;
            break;
    }

    if (result != NO_ERROR) {
        return result;
    }

    args.addToRoot = args.addToRoot && callingThreadHasUnscopedSurfaceFlingerAccess();
    // We can safely promote the parent layer in binder thread because we have a strong reference
    // to the layer's handle inside this scope.
    sp<Layer> parent = LayerHandle::getLayer(args.parentHandle.promote());
    if (args.parentHandle != nullptr && parent == nullptr) {
        ALOGE("Invalid parent handle %p", args.parentHandle.promote().get());
        args.addToRoot = false;
    }

    uint32_t outTransformHint;
    result = addClientLayer(args, outResult.handle, layer, parent, &outTransformHint);
    if (result != NO_ERROR) {
        return result;
    }

    outResult.transformHint = static_cast<int32_t>(outTransformHint);
    outResult.layerId = layer->sequence;
    outResult.layerName = String16(layer->getDebugName());
    return result;
}

status_t SurfaceFlinger::createBufferStateLayer(LayerCreationArgs& args, sp<IBinder>* handle,
                                                sp<Layer>* outLayer) {
    *outLayer = getFactory().createBufferStateLayer(args);
    *handle = (*outLayer)->getHandle();
    return NO_ERROR;
}

status_t SurfaceFlinger::createEffectLayer(const LayerCreationArgs& args, sp<IBinder>* handle,
                                           sp<Layer>* outLayer) {
    *outLayer = getFactory().createEffectLayer(args);
    *handle = (*outLayer)->getHandle();
    return NO_ERROR;
}

void SurfaceFlinger::markLayerPendingRemovalLocked(const sp<Layer>& layer) {
    mLayersPendingRemoval.add(layer);
    mLayersRemoved = true;
    setTransactionFlags(eTransactionNeeded);
}

void SurfaceFlinger::onHandleDestroyed(BBinder* handle, sp<Layer>& layer, uint32_t layerId) {
    {
        std::scoped_lock<std::mutex> lock(mCreatedLayersLock);
        mDestroyedHandles.emplace_back(layerId, layer->getDebugName());
    }

    mTransactionHandler.onLayerDestroyed(layerId);

    Mutex::Autolock lock(mStateLock);

    /* QTI_BEGIN */
    if (!layer) {
        ALOGW("Attempted to destroy an invalid layer");
        return;
    }
    /* QTI_END */

    markLayerPendingRemovalLocked(layer);
    layer->onHandleDestroyed();
    mBufferCountTracker.remove(handle);
    layer.clear();

    setTransactionFlags(eTransactionFlushNeeded);
}

void SurfaceFlinger::initializeDisplays() {
    const auto display = FTL_FAKE_GUARD(mStateLock, getDefaultDisplayDeviceLocked());
    if (!display) return;

    const sp<IBinder> token = display->getDisplayToken().promote();
    LOG_ALWAYS_FATAL_IF(token == nullptr);

    TransactionState state;
    state.inputWindowCommands = mInputWindowCommands;
    const nsecs_t now = systemTime();
    state.desiredPresentTime = now;
    state.postTime = now;
    state.originPid = mPid;
    state.originUid = static_cast<int>(getuid());
    const uint64_t transactionId = (static_cast<uint64_t>(mPid) << 32) | mUniqueTransactionId++;
    state.id = transactionId;

    // reset screen orientation and use primary layer stack
    DisplayState d;
    d.what = DisplayState::eDisplayProjectionChanged |
             DisplayState::eLayerStackChanged;
    d.token = token;
    d.layerStack = ui::DEFAULT_LAYER_STACK;
    d.orientation = ui::ROTATION_0;
    d.orientedDisplaySpaceRect.makeInvalid();
    d.layerStackSpaceRect.makeInvalid();
    d.width = 0;
    d.height = 0;
    state.displays.add(d);

    std::vector<TransactionState> transactions;
    transactions.emplace_back(state);

    if (mLegacyFrontEndEnabled) {
        applyTransactions(transactions, VsyncId{0});
    } else {
        applyAndCommitDisplayTransactionStates(transactions);
    }

    {
        ftl::FakeGuard guard(mStateLock);
        setPowerModeInternal(display, hal::PowerMode::ON);
    }
}

void SurfaceFlinger::setPowerModeInternal(const sp<DisplayDevice>& display, hal::PowerMode mode) {
    if (display->isVirtual()) {
        ALOGE("%s: Invalid operation on virtual display", __func__);
        return;
    }

    const auto displayId = display->getPhysicalId();
    ALOGD("Setting power mode %d on display %s", mode, to_string(displayId).c_str());

    const auto currentModeOpt = display->getPowerMode();
    if (currentModeOpt == mode) {
        return;
    }

    const bool isInternalDisplay = mPhysicalDisplays.get(displayId)
                                           .transform(&PhysicalDisplay::isInternal)
                                           .value_or(false);

    const auto activeDisplay = getDisplayDeviceLocked(mActiveDisplayId);

    ALOGW_IF(display != activeDisplay && isInternalDisplay && activeDisplay &&
                     activeDisplay->isPoweredOn(),
             "Trying to change power mode on inactive display without powering off active display");

    display->setPowerMode(mode);

    const auto activeMode = display->refreshRateSelector().getActiveMode().modePtr;
    if (!currentModeOpt || *currentModeOpt == hal::PowerMode::OFF) {
        // Turn on the display

        // Activate the display (which involves a modeset to the active mode) when the inner or
        // outer display of a foldable is powered on. This condition relies on the above
        // DisplayDevice::setPowerMode. If `display` and `activeDisplay` are the same display,
        // then the `activeDisplay->isPoweredOn()` below is true, such that the display is not
        // activated every time it is powered on.
        //
        // TODO(b/255635821): Remove the concept of active display.
        if (isInternalDisplay && (!activeDisplay || !activeDisplay->isPoweredOn())) {
            onActiveDisplayChangedLocked(activeDisplay.get(), *display);
        }

        if (displayId == mActiveDisplayId) {
            // TODO(b/281692563): Merge the syscalls. For now, keep uclamp in a separate syscall and
            // set it before SCHED_FIFO due to b/190237315.
            if (setSchedAttr(true) != NO_ERROR) {
                ALOGW("Failed to set uclamp.min after powering on active display: %s",
                      strerror(errno));
            }
            if (setSchedFifo(true) != NO_ERROR) {
                ALOGW("Failed to set SCHED_FIFO after powering on active display: %s",
                      strerror(errno));
            }
        }

        getHwComposer().setPowerMode(displayId, mode);
        if (mode != hal::PowerMode::DOZE_SUSPEND &&
            (displayId == mActiveDisplayId || FlagManager::getInstance().multithreaded_present())) {
            const bool enable =
                    mScheduler->getVsyncSchedule(displayId)->getPendingHardwareVsyncState();
            requestHardwareVsync(displayId, enable);

            if (displayId == mActiveDisplayId) {
                mScheduler->enableSyntheticVsync(false);
            }

            constexpr bool kAllowToEnable = true;
            mScheduler->resyncToHardwareVsync(displayId, kAllowToEnable, activeMode.get());
        }

        mVisibleRegionsDirty = true;
        scheduleComposite(FrameHint::kActive);
    } else if (mode == hal::PowerMode::OFF) {
        const bool currentModeNotDozeSuspend = (*currentModeOpt != hal::PowerMode::DOZE_SUSPEND);
        // Turn off the display
        if (displayId == mActiveDisplayId) {
            if (const auto display = getActivatableDisplay()) {
                onActiveDisplayChangedLocked(activeDisplay.get(), *display);
            } else {
                if (setSchedFifo(false) != NO_ERROR) {
                    ALOGW("Failed to set SCHED_OTHER after powering off active display: %s",
                          strerror(errno));
                }
                if (setSchedAttr(false) != NO_ERROR) {
                    ALOGW("Failed set uclamp.min after powering off active display: %s",
                          strerror(errno));
                }

                if (currentModeNotDozeSuspend) {
                    if (!FlagManager::getInstance().multithreaded_present()) {
                        mScheduler->disableHardwareVsync(displayId, true);
                    }
                    mScheduler->enableSyntheticVsync();
                }
            }
        }
        if (currentModeNotDozeSuspend && FlagManager::getInstance().multithreaded_present()) {
            constexpr bool kDisallow = true;
            mScheduler->disableHardwareVsync(displayId, kDisallow);
        }

        // We must disable VSYNC *before* turning off the display. The call to
        // disableHardwareVsync, above, schedules a task to turn it off after
        // this method returns. But by that point, the display is OFF, so the
        // call just updates the pending state, without actually disabling
        // VSYNC.
        requestHardwareVsync(displayId, false);
        getHwComposer().setPowerMode(displayId, mode);

        mVisibleRegionsDirty = true;
        // from this point on, SF will stop drawing on this display
    } else if (mode == hal::PowerMode::DOZE || mode == hal::PowerMode::ON) {
        // Update display while dozing
        getHwComposer().setPowerMode(displayId, mode);
        if (*currentModeOpt == hal::PowerMode::DOZE_SUSPEND &&
            (displayId == mActiveDisplayId || FlagManager::getInstance().multithreaded_present())) {
            if (displayId == mActiveDisplayId) {
                ALOGI("Force repainting for DOZE_SUSPEND -> DOZE or ON.");
                mVisibleRegionsDirty = true;
                scheduleRepaint();
                mScheduler->enableSyntheticVsync(false);
            }
            constexpr bool kAllowToEnable = true;
            mScheduler->resyncToHardwareVsync(displayId, kAllowToEnable, activeMode.get());
        }
    } else if (mode == hal::PowerMode::DOZE_SUSPEND) {
        // Leave display going to doze
        if (displayId == mActiveDisplayId || FlagManager::getInstance().multithreaded_present()) {
            constexpr bool kDisallow = true;
            mScheduler->disableHardwareVsync(displayId, kDisallow);
        }
        if (displayId == mActiveDisplayId) {
            mScheduler->enableSyntheticVsync();
        }
        getHwComposer().setPowerMode(displayId, mode);
    } else {
        ALOGE("Attempting to set unknown power mode: %d\n", mode);
        getHwComposer().setPowerMode(displayId, mode);
    }

    if (displayId == mActiveDisplayId) {
        mTimeStats->setPowerMode(mode);
        mRefreshRateStats->setPowerMode(mode);
    }

    /* QTI_BEGIN */
    mQtiSFExtnIntf->qtiSetEarlyWakeUpConfig(display, mode);
    /* QTI_END */

    mScheduler->setDisplayPowerMode(displayId, mode);

    ALOGD("Finished setting power mode %d on display %s", mode, to_string(displayId).c_str());
}

void SurfaceFlinger::setPowerMode(const sp<IBinder>& displayToken, int mode) {
    auto future = mScheduler->schedule([=, this]() FTL_FAKE_GUARD(mStateLock) FTL_FAKE_GUARD(
                                               kMainThreadContext) {
        const auto display = getDisplayDeviceLocked(displayToken);
        if (!display) {
            ALOGE("Attempt to set power mode %d for invalid display token %p", mode,
                  displayToken.get());
        } else if (display->isVirtual()) {
            ALOGW("Attempt to set power mode %d for virtual display", mode);
        } else {
            setPowerModeInternal(display, static_cast<hal::PowerMode>(mode));
        }
    });

    future.wait();
}

status_t SurfaceFlinger::doDump(int fd, const DumpArgs& args, bool asProto) {
    std::string result;

    IPCThreadState* ipc = IPCThreadState::self();
    const int pid = ipc->getCallingPid();
    const int uid = ipc->getCallingUid();

    if ((uid != AID_SHELL) &&
            !PermissionCache::checkPermission(sDump, pid, uid)) {
        StringAppendF(&result, "Permission Denial: can't dump SurfaceFlinger from pid=%d, uid=%d\n",
                      pid, uid);
        write(fd, result.c_str(), result.size());
        return NO_ERROR;
    }

    if (asProto && args.empty()) {
        perfetto::protos::LayersTraceFileProto traceFileProto =
                mLayerTracing.createTraceFileProto();
        perfetto::protos::LayersSnapshotProto* layersTrace = traceFileProto.add_entry();
        perfetto::protos::LayersProto layersProto = dumpProtoFromMainThread();
        layersTrace->mutable_layers()->Swap(&layersProto);
        auto displayProtos = dumpDisplayProto();
        layersTrace->mutable_displays()->Swap(&displayProtos);
        result.append(traceFileProto.SerializeAsString());
        write(fd, result.c_str(), result.size());
        return NO_ERROR;
    }

    static const std::unordered_map<std::string, Dumper> dumpers = {
            {"--comp-displays"s, dumper(&SurfaceFlinger::dumpCompositionDisplays)},
            {"--display-id"s, dumper(&SurfaceFlinger::dumpDisplayIdentificationData)},
            {"--displays"s, dumper(&SurfaceFlinger::dumpDisplays)},
            {"--edid"s, argsDumper(&SurfaceFlinger::dumpRawDisplayIdentificationData)},
            {"--events"s, dumper(&SurfaceFlinger::dumpEvents)},
            {"--frametimeline"s, argsDumper(&SurfaceFlinger::dumpFrameTimeline)},
            {"--frontend"s, mainThreadDumper(&SurfaceFlinger::dumpFrontEnd)},
            {"--hdrinfo"s, dumper(&SurfaceFlinger::dumpHdrInfo)},
            {"--hwclayers"s, mainThreadDumper(&SurfaceFlinger::dumpHwcLayersMinidump)},
            {"--latency"s, argsDumper(&SurfaceFlinger::dumpStatsLocked)},
            {"--latency-clear"s, argsDumper(&SurfaceFlinger::clearStatsLocked)},
            {"--list"s, dumper(&SurfaceFlinger::listLayersLocked)},
            {"--planner"s, argsDumper(&SurfaceFlinger::dumpPlannerInfo)},
            {"--scheduler"s, dumper(&SurfaceFlinger::dumpScheduler)},
            {"--timestats"s, protoDumper(&SurfaceFlinger::dumpTimeStats)},
            {"--vsync"s, dumper(&SurfaceFlinger::dumpVsync)},
            {"--wide-color"s, dumper(&SurfaceFlinger::dumpWideColorInfo)},
    };

    const auto flag = args.empty() ? ""s : std::string(String8(args[0]));
    if (const auto it = dumpers.find(flag); it != dumpers.end()) {
        (it->second)(args, asProto, result);
        write(fd, result.c_str(), result.size());
        return NO_ERROR;
    }

    // Traversal of drawing state must happen on the main thread.
    // Otherwise, SortedVector may have shared ownership during concurrent
    // traversals, which can result in use-after-frees.
    std::string compositionLayers;
    mScheduler
            ->schedule([&]() FTL_FAKE_GUARD(mStateLock) FTL_FAKE_GUARD(kMainThreadContext) {
                dumpVisibleFrontEnd(compositionLayers);
            })
            .get();
    dumpAll(args, compositionLayers, result);
    write(fd, result.c_str(), result.size());
    return NO_ERROR;
}

status_t SurfaceFlinger::dumpCritical(int fd, const DumpArgs&, bool asProto) {
    return doDump(fd, DumpArgs(), asProto);
}

void SurfaceFlinger::listLayersLocked(std::string& result) const {
    mCurrentState.traverseInZOrder(
            [&](Layer* layer) { StringAppendF(&result, "%s\n", layer->getDebugName()); });
}

void SurfaceFlinger::dumpStatsLocked(const DumpArgs& args, std::string& result) const {
    StringAppendF(&result, "%" PRId64 "\n", getVsyncPeriodFromHWC());
    if (args.size() < 2) return;

    const auto name = String8(args[1]);
    mCurrentState.traverseInZOrder([&](Layer* layer) {
        if (layer->getName() == name.c_str()) {
            layer->dumpFrameStats(result);
        }
    });
}

void SurfaceFlinger::clearStatsLocked(const DumpArgs& args, std::string&) {
    const bool clearAll = args.size() < 2;
    const auto name = clearAll ? String8() : String8(args[1]);

    mCurrentState.traverse([&](Layer* layer) {
        if (clearAll || layer->getName() == name.c_str()) {
            layer->clearFrameStats();
        }
    });
}

void SurfaceFlinger::dumpTimeStats(const DumpArgs& args, bool asProto, std::string& result) const {
    mTimeStats->parseArgs(asProto, args, result);
}

void SurfaceFlinger::dumpFrameTimeline(const DumpArgs& args, std::string& result) const {
    mFrameTimeline->parseArgs(args, result);
}

void SurfaceFlinger::logFrameStats(TimePoint now) {
    static TimePoint sTimestamp = now;
    if (now - sTimestamp < 30min) return;
    sTimestamp = now;

    ATRACE_CALL();
    mDrawingState.traverse([&](Layer* layer) { layer->logFrameStats(); });
}

void SurfaceFlinger::appendSfConfigString(std::string& result) const {
    result.append(" [sf");

    StringAppendF(&result, " PRESENT_TIME_OFFSET=%" PRId64, dispSyncPresentTimeOffset);
    StringAppendF(&result, " FORCE_HWC_FOR_RBG_TO_YUV=%d", useHwcForRgbToYuv);
    StringAppendF(&result, " MAX_VIRT_DISPLAY_DIM=%zu",
                  getHwComposer().getMaxVirtualDisplayDimension());
    StringAppendF(&result, " RUNNING_WITHOUT_SYNC_FRAMEWORK=%d", !hasSyncFramework);
    StringAppendF(&result, " NUM_FRAMEBUFFER_SURFACE_BUFFERS=%" PRId64,
                  maxFrameBufferAcquiredBuffers);
    result.append("]");
}

void SurfaceFlinger::dumpScheduler(std::string& result) const {
    utils::Dumper dumper{result};

    mScheduler->dump(dumper);

    // TODO(b/241285876): Move to DisplayModeController.
    dumper.dump("debugDisplayModeSetByBackdoor"sv, mDebugDisplayModeSetByBackdoor);
    dumper.eol();

    mRefreshRateStats->dump(result);
    dumper.eol();

    mVsyncConfiguration->dump(result);
    StringAppendF(&result,
                  "         present offset: %9" PRId64 " ns\t        VSYNC period: %9" PRId64
                  " ns\n\n",
                  dispSyncPresentTimeOffset, getVsyncPeriodFromHWC());
}

void SurfaceFlinger::dumpEvents(std::string& result) const {
    mScheduler->dump(mAppConnectionHandle, result);
}

void SurfaceFlinger::dumpVsync(std::string& result) const {
    mScheduler->dumpVsync(result);
}

void SurfaceFlinger::dumpPlannerInfo(const DumpArgs& args, std::string& result) const {
    for (const auto& [token, display] : mDisplays) {
        const auto compositionDisplay = display->getCompositionDisplay();
        compositionDisplay->dumpPlannerInfo(args, result);
    }
}

void SurfaceFlinger::dumpCompositionDisplays(std::string& result) const {
    for (const auto& [token, display] : mDisplays) {
        display->getCompositionDisplay()->dump(result);
        result += '\n';
    }
}

void SurfaceFlinger::dumpDisplays(std::string& result) const {
    utils::Dumper dumper{result};

    for (const auto& [id, display] : mPhysicalDisplays) {
        utils::Dumper::Section section(dumper, ftl::Concat("Display ", id.value).str());

        display.snapshot().dump(dumper);

        if (const auto device = getDisplayDeviceLocked(id)) {
            device->dump(dumper);
        }
    }

    for (const auto& [token, display] : mDisplays) {
        if (display->isVirtual()) {
            const auto displayId = display->getId();
            utils::Dumper::Section section(dumper,
                                           ftl::Concat("Virtual Display ", displayId.value).str());
            display->dump(dumper);
        }
    }
}

void SurfaceFlinger::dumpDisplayIdentificationData(std::string& result) const {
    for (const auto& [token, display] : mDisplays) {
        const auto displayId = PhysicalDisplayId::tryCast(display->getId());
        if (!displayId) {
            continue;
        }
        const auto hwcDisplayId = getHwComposer().fromPhysicalDisplayId(*displayId);
        if (!hwcDisplayId) {
            continue;
        }

        StringAppendF(&result,
                      "Display %s (HWC display %" PRIu64 "): ", to_string(*displayId).c_str(),
                      *hwcDisplayId);
        uint8_t port;
        DisplayIdentificationData data;
        if (!getHwComposer().getDisplayIdentificationData(*hwcDisplayId, &port, &data)) {
            result.append("no identification data\n");
            continue;
        }

        if (!isEdid(data)) {
            result.append("unknown identification data\n");
            continue;
        }

        const auto edid = parseEdid(data);
        if (!edid) {
            result.append("invalid EDID\n");
            continue;
        }

        StringAppendF(&result, "port=%u pnpId=%s displayName=\"", port, edid->pnpId.data());
        result.append(edid->displayName.data(), edid->displayName.length());
        result.append("\"\n");
    }
}

void SurfaceFlinger::dumpRawDisplayIdentificationData(const DumpArgs& args,
                                                      std::string& result) const {
    hal::HWDisplayId hwcDisplayId;
    uint8_t port;
    DisplayIdentificationData data;

    if (args.size() > 1 && base::ParseUint(String8(args[1]), &hwcDisplayId) &&
        getHwComposer().getDisplayIdentificationData(hwcDisplayId, &port, &data)) {
        result.append(reinterpret_cast<const char*>(data.data()), data.size());
    }
}

void SurfaceFlinger::dumpWideColorInfo(std::string& result) const {
    StringAppendF(&result, "Device supports wide color: %d\n", mSupportsWideColor);
    StringAppendF(&result, "DisplayColorSetting: %s\n",
                  decodeDisplayColorSetting(mDisplayColorSetting).c_str());

    // TODO: print out if wide-color mode is active or not

    for (const auto& [id, display] : mPhysicalDisplays) {
        StringAppendF(&result, "Display %s color modes:\n", to_string(id).c_str());
        for (const auto mode : display.snapshot().colorModes()) {
            StringAppendF(&result, "    %s (%d)\n", decodeColorMode(mode).c_str(), mode);
        }

        if (const auto display = getDisplayDeviceLocked(id)) {
            ui::ColorMode currentMode = display->getCompositionDisplay()->getState().colorMode;
            StringAppendF(&result, "    Current color mode: %s (%d)\n",
                          decodeColorMode(currentMode).c_str(), currentMode);
        }
    }
    result.append("\n");
}

void SurfaceFlinger::dumpHdrInfo(std::string& result) const {
    for (const auto& [displayId, listener] : mHdrLayerInfoListeners) {
        StringAppendF(&result, "HDR events for display %" PRIu64 "\n", displayId.value);
        listener->dump(result);
        result.append("\n");
    }
}

void SurfaceFlinger::dumpFrontEnd(std::string& result) {
    std::ostringstream out;
    out << "\nComposition list\n";
    ui::LayerStack lastPrintedLayerStackHeader = ui::INVALID_LAYER_STACK;
    for (const auto& snapshot : mLayerSnapshotBuilder.getSnapshots()) {
        if (lastPrintedLayerStackHeader != snapshot->outputFilter.layerStack) {
            lastPrintedLayerStackHeader = snapshot->outputFilter.layerStack;
            out << "LayerStack=" << lastPrintedLayerStackHeader.id << "\n";
        }
        out << "  " << *snapshot << "\n";
    }

    out << "\nInput list\n";
    lastPrintedLayerStackHeader = ui::INVALID_LAYER_STACK;
    mLayerSnapshotBuilder.forEachInputSnapshot([&](const frontend::LayerSnapshot& snapshot) {
        if (lastPrintedLayerStackHeader != snapshot.outputFilter.layerStack) {
            lastPrintedLayerStackHeader = snapshot.outputFilter.layerStack;
            out << "LayerStack=" << lastPrintedLayerStackHeader.id << "\n";
        }
        out << "  " << snapshot << "\n";
    });

    out << "\nLayer Hierarchy\n"
        << mLayerHierarchyBuilder.getHierarchy().dump() << "\nOffscreen Hierarchy\n"
        << mLayerHierarchyBuilder.getOffscreenHierarchy().dump() << "\n\n";
    result.append(out.str());
}

void SurfaceFlinger::dumpVisibleFrontEnd(std::string& result) {
    if (!mLayerLifecycleManagerEnabled) {
        StringAppendF(&result, "Composition layers\n");
        mDrawingState.traverseInZOrder([&](Layer* layer) {
            auto* compositionState = layer->getCompositionState();
            if (!compositionState || !compositionState->isVisible) return;
            android::base::StringAppendF(&result, "* Layer %p (%s)\n", layer,
                                         layer->getDebugName() ? layer->getDebugName()
                                                               : "<unknown>");
            compositionState->dump(result);
        });

        StringAppendF(&result, "Offscreen Layers\n");
        for (Layer* offscreenLayer : mOffscreenLayers) {
            offscreenLayer->traverse(LayerVector::StateSet::Drawing,
                                     [&](Layer* layer) { layer->dumpOffscreenDebugInfo(result); });
        }
    } else {
        std::ostringstream out;
        out << "\nComposition list\n";
        ui::LayerStack lastPrintedLayerStackHeader = ui::INVALID_LAYER_STACK;
        mLayerSnapshotBuilder.forEachVisibleSnapshot(
                [&](std::unique_ptr<frontend::LayerSnapshot>& snapshot) {
                    if (snapshot->hasSomethingToDraw()) {
                        if (lastPrintedLayerStackHeader != snapshot->outputFilter.layerStack) {
                            lastPrintedLayerStackHeader = snapshot->outputFilter.layerStack;
                            out << "LayerStack=" << lastPrintedLayerStackHeader.id << "\n";
                        }
                        out << "  " << *snapshot << "\n";
                    }
                });

        out << "\nInput list\n";
        lastPrintedLayerStackHeader = ui::INVALID_LAYER_STACK;
        mLayerSnapshotBuilder.forEachInputSnapshot([&](const frontend::LayerSnapshot& snapshot) {
            if (lastPrintedLayerStackHeader != snapshot.outputFilter.layerStack) {
                lastPrintedLayerStackHeader = snapshot.outputFilter.layerStack;
                out << "LayerStack=" << lastPrintedLayerStackHeader.id << "\n";
            }
            out << "  " << snapshot << "\n";
        });

        out << "\nLayer Hierarchy\n"
            << mLayerHierarchyBuilder.getHierarchy() << "\nOffscreen Hierarchy\n"
            << mLayerHierarchyBuilder.getOffscreenHierarchy() << "\n\n";
        result = out.str();
        dumpHwcLayersMinidump(result);
    }
}

perfetto::protos::LayersProto SurfaceFlinger::dumpDrawingStateProto(uint32_t traceFlags) const {
    std::unordered_set<uint64_t> stackIdsToSkip;

    // Determine if virtual layers display should be skipped
    if ((traceFlags & LayerTracing::TRACE_VIRTUAL_DISPLAYS) == 0) {
        for (const auto& [_, display] : FTL_FAKE_GUARD(mStateLock, mDisplays)) {
            if (display->isVirtual()) {
                stackIdsToSkip.insert(display->getLayerStack().id);
            }
        }
    }

    if (mLegacyFrontEndEnabled) {
        perfetto::protos::LayersProto layersProto;
        for (const sp<Layer>& layer : mDrawingState.layersSortedByZ) {
            if (stackIdsToSkip.find(layer->getLayerStack().id) != stackIdsToSkip.end()) {
                continue;
            }
            layer->writeToProto(layersProto, traceFlags);
        }
        return layersProto;
    }

    return LayerProtoFromSnapshotGenerator(mLayerSnapshotBuilder, mFrontEndDisplayInfos,
                                           mLegacyLayers, traceFlags)
            .generate(mLayerHierarchyBuilder.getHierarchy());
}

google::protobuf::RepeatedPtrField<perfetto::protos::DisplayProto>
SurfaceFlinger::dumpDisplayProto() const {
    google::protobuf::RepeatedPtrField<perfetto::protos::DisplayProto> displays;
    for (const auto& [_, display] : FTL_FAKE_GUARD(mStateLock, mDisplays)) {
        perfetto::protos::DisplayProto* displayProto = displays.Add();
        displayProto->set_id(display->getId().value);
        displayProto->set_name(display->getDisplayName());
        displayProto->set_layer_stack(display->getLayerStack().id);

        if (!display->isVirtual()) {
            const auto dpi = display->refreshRateSelector().getActiveMode().modePtr->getDpi();
            displayProto->set_dpi_x(dpi.x);
            displayProto->set_dpi_y(dpi.y);
        }

        LayerProtoHelper::writeSizeToProto(display->getWidth(), display->getHeight(),
                                           [&]() { return displayProto->mutable_size(); });
        LayerProtoHelper::writeToProto(display->getLayerStackSpaceRect(), [&]() {
            return displayProto->mutable_layer_stack_space_rect();
        });
        LayerProtoHelper::writeTransformToProto(display->getTransform(),
                                                displayProto->mutable_transform());
        displayProto->set_is_virtual(display->isVirtual());
    }
    return displays;
}

void SurfaceFlinger::dumpHwc(std::string& result) const {
    getHwComposer().dump(result);
}

void SurfaceFlinger::dumpOffscreenLayersProto(perfetto::protos::LayersProto& layersProto,
                                              uint32_t traceFlags) const {
    // Add a fake invisible root layer to the proto output and parent all the offscreen layers to
    // it.
    perfetto::protos::LayerProto* rootProto = layersProto.add_layers();
    const int32_t offscreenRootLayerId = INT32_MAX - 2;
    rootProto->set_id(offscreenRootLayerId);
    rootProto->set_name("Offscreen Root");
    rootProto->set_parent(-1);

    for (Layer* offscreenLayer : mOffscreenLayers) {
        // Add layer as child of the fake root
        rootProto->add_children(offscreenLayer->sequence);

        // Add layer
        auto* layerProto = offscreenLayer->writeToProto(layersProto, traceFlags);
        layerProto->set_parent(offscreenRootLayerId);
    }
}

perfetto::protos::LayersProto SurfaceFlinger::dumpProtoFromMainThread(uint32_t traceFlags) {
    return mScheduler->schedule([=, this] { return dumpDrawingStateProto(traceFlags); }).get();
}

void SurfaceFlinger::dumpOffscreenLayers(std::string& result) {
    auto future = mScheduler->schedule([this] {
        std::string result;
        for (Layer* offscreenLayer : mOffscreenLayers) {
            offscreenLayer->traverse(LayerVector::StateSet::Drawing,
                                     [&](Layer* layer) { layer->dumpOffscreenDebugInfo(result); });
        }
        return result;
    });

    result.append("Offscreen Layers:\n");
    result.append(future.get());
}

void SurfaceFlinger::dumpHwcLayersMinidumpLockedLegacy(std::string& result) const {
    for (const auto& [token, display] : FTL_FAKE_GUARD(mStateLock, mDisplays)) {
        const auto displayId = HalDisplayId::tryCast(display->getId());
        if (!displayId) {
            continue;
        }

        StringAppendF(&result, "Display %s (%s) HWC layers:\n", to_string(*displayId).c_str(),
                      displayId == mActiveDisplayId ? "active" : "inactive");
        Layer::miniDumpHeader(result);

        const DisplayDevice& ref = *display;
        mDrawingState.traverseInZOrder([&](Layer* layer) { layer->miniDumpLegacy(result, ref); });
        result.append("\n");
    }
}

void SurfaceFlinger::dumpHwcLayersMinidump(std::string& result) const {
    if (!mLayerLifecycleManagerEnabled) {
        return dumpHwcLayersMinidumpLockedLegacy(result);
    }
    for (const auto& [token, display] : FTL_FAKE_GUARD(mStateLock, mDisplays)) {
        const auto displayId = HalDisplayId::tryCast(display->getId());
        if (!displayId) {
            continue;
        }

        StringAppendF(&result, "Display %s (%s) HWC layers:\n", to_string(*displayId).c_str(),
                      displayId == mActiveDisplayId ? "active" : "inactive");
        Layer::miniDumpHeader(result);

        const DisplayDevice& ref = *display;
        mLayerSnapshotBuilder.forEachVisibleSnapshot([&](const frontend::LayerSnapshot& snapshot) {
            if (!snapshot.hasSomethingToDraw() ||
                ref.getLayerStack() != snapshot.outputFilter.layerStack) {
                return;
            }
            auto it = mLegacyLayers.find(snapshot.sequence);
            LLOG_ALWAYS_FATAL_WITH_TRACE_IF(it == mLegacyLayers.end(),
                                            "Couldnt find layer object for %s",
                                            snapshot.getDebugString().c_str());
            it->second->miniDump(result, snapshot, ref);
        });
        result.append("\n");
    }
}

void SurfaceFlinger::dumpAll(const DumpArgs& args, const std::string& compositionLayers,
                             std::string& result) const {
    TimedLock lock(mStateLock, s2ns(1), __func__);
    if (!lock.locked()) {
        StringAppendF(&result, "Dumping without lock after timeout: %s (%d)\n",
                      strerror(-lock.status), lock.status);
    }

    const bool colorize = !args.empty() && args[0] == String16("--color");
    Colorizer colorizer(colorize);

    // figure out if we're stuck somewhere
    const nsecs_t now = systemTime();
    const nsecs_t inTransaction(mDebugInTransaction);
    nsecs_t inTransactionDuration = (inTransaction) ? now-inTransaction : 0;

    /*
     * Dump library configuration.
     */

    colorizer.bold(result);
    result.append("Build configuration:");
    colorizer.reset(result);
    appendSfConfigString(result);
    result.append("\n");

    result.append("\nDisplay identification data:\n");
    dumpDisplayIdentificationData(result);

    result.append("\nWide-Color information:\n");
    dumpWideColorInfo(result);

    dumpHdrInfo(result);

    colorizer.bold(result);
    result.append("Sync configuration: ");
    colorizer.reset(result);
    result.append(SyncFeatures::getInstance().toString());
    result.append("\n\n");

    colorizer.bold(result);
    result.append("Scheduler:\n");
    colorizer.reset(result);
    dumpScheduler(result);
    dumpEvents(result);
    dumpVsync(result);
    result.append("\n");

    /*
     * Dump the visible layer list
     */
    colorizer.bold(result);
    StringAppendF(&result, "SurfaceFlinger New Frontend Enabled:%s\n",
                  mLayerLifecycleManagerEnabled ? "true" : "false");
    StringAppendF(&result, "Active Layers - layers with client handles (count = %zu)\n",
                  mNumLayers.load());
    colorizer.reset(result);

    result.append(compositionLayers);

    colorizer.bold(result);
    StringAppendF(&result, "Displays (%zu entries)\n", mDisplays.size());
    colorizer.reset(result);
    dumpDisplays(result);
    dumpCompositionDisplays(result);
    result.push_back('\n');

    mCompositionEngine->dump(result);

    /*
     * Dump SurfaceFlinger global state
     */

    colorizer.bold(result);
    result.append("SurfaceFlinger global state:\n");
    colorizer.reset(result);

    getRenderEngine().dump(result);

    result.append("ClientCache state:\n");
    ClientCache::getInstance().dump(result);
    DebugEGLImageTracker::getInstance()->dump(result);

    if (const auto display = getDefaultDisplayDeviceLocked()) {
        display->getCompositionDisplay()->getState().undefinedRegion.dump(result,
                                                                          "undefinedRegion");
        StringAppendF(&result, "  orientation=%s, isPoweredOn=%d\n",
                      toCString(display->getOrientation()), display->isPoweredOn());
    }
    StringAppendF(&result, "  transaction-flags         : %08x\n", mTransactionFlags.load());

    if (const auto display = getDefaultDisplayDeviceLocked()) {
        std::string fps, xDpi, yDpi;
        if (const auto activeModePtr =
                    display->refreshRateSelector().getActiveMode().modePtr.get()) {
            fps = to_string(activeModePtr->getVsyncRate());

            const auto dpi = activeModePtr->getDpi();
            xDpi = base::StringPrintf("%.2f", dpi.x);
            yDpi = base::StringPrintf("%.2f", dpi.y);
        } else {
            fps = "unknown";
            xDpi = "unknown";
            yDpi = "unknown";
        }
        StringAppendF(&result,
                      "  refresh-rate              : %s\n"
                      "  x-dpi                     : %s\n"
                      "  y-dpi                     : %s\n",
                      fps.c_str(), xDpi.c_str(), yDpi.c_str());
    }

    StringAppendF(&result, "  transaction time: %f us\n", inTransactionDuration / 1000.0);

    result.append("\nTransaction tracing: ");
    if (mTransactionTracing) {
        result.append("enabled\n");
        mTransactionTracing->dump(result);
    } else {
        result.append("disabled\n");
    }
    result.push_back('\n');

    if (mLegacyFrontEndEnabled) {
        dumpHwcLayersMinidumpLockedLegacy(result);
    }

    {
        DumpArgs plannerArgs;
        plannerArgs.add(); // first argument is ignored
        plannerArgs.add(String16("--layers"));
        dumpPlannerInfo(plannerArgs, result);
    }

    /*
     * Dump HWComposer state
     */
    colorizer.bold(result);
    result.append("h/w composer state:\n");
    colorizer.reset(result);
    const bool hwcDisabled = mDebugDisableHWC || mDebugFlashDelay;
    StringAppendF(&result, "  h/w composer %s\n", hwcDisabled ? "disabled" : "enabled");
    dumpHwc(result);

    /*
     * Dump gralloc state
     */
    const GraphicBufferAllocator& alloc(GraphicBufferAllocator::get());
    alloc.dump(result);

    /*
     * Dump flag/property manager state
     */
    FlagManager::getInstance().dump(result);

    result.append(mTimeStats->miniDump());
    result.append("\n");

    result.append("Window Infos:\n");
    auto windowInfosDebug = mWindowInfosListenerInvoker->getDebugInfo();
    StringAppendF(&result, "  max send vsync id: %" PRId64 "\n",
                  ftl::to_underlying(windowInfosDebug.maxSendDelayVsyncId));
    StringAppendF(&result, "  max send delay (ns): %" PRId64 " ns\n",
                  windowInfosDebug.maxSendDelayDuration);
    StringAppendF(&result, "  unsent messages: %zu\n", windowInfosDebug.pendingMessageCount);
    result.append("\n");
}

mat4 SurfaceFlinger::calculateColorMatrix(float saturation) {
    if (saturation == 1) {
        return mat4();
    }

    float3 luminance{0.213f, 0.715f, 0.072f};
    luminance *= 1.0f - saturation;
    mat4 saturationMatrix = mat4(vec4{luminance.r + saturation, luminance.r, luminance.r, 0.0f},
                                 vec4{luminance.g, luminance.g + saturation, luminance.g, 0.0f},
                                 vec4{luminance.b, luminance.b, luminance.b + saturation, 0.0f},
                                 vec4{0.0f, 0.0f, 0.0f, 1.0f});
    return saturationMatrix;
}

void SurfaceFlinger::updateColorMatrixLocked() {
    mat4 colorMatrix =
            mClientColorMatrix * calculateColorMatrix(mGlobalSaturationFactor) * mDaltonizer();

    if (mCurrentState.colorMatrix != colorMatrix) {
        mCurrentState.colorMatrix = colorMatrix;
        mCurrentState.colorMatrixChanged = true;
        setTransactionFlags(eTransactionNeeded);
    }
}

status_t SurfaceFlinger::CheckTransactCodeCredentials(uint32_t code) {
#pragma clang diagnostic push
#pragma clang diagnostic error "-Wswitch-enum"
    switch (static_cast<ISurfaceComposerTag>(code)) {
        // These methods should at minimum make sure that the client requested
        // access to SF.
        case GET_HDR_CAPABILITIES:
        case GET_AUTO_LOW_LATENCY_MODE_SUPPORT:
        case GET_GAME_CONTENT_TYPE_SUPPORT:
        case ACQUIRE_FRAME_RATE_FLEXIBILITY_TOKEN: {
            // OVERRIDE_HDR_TYPES is used by CTS tests, which acquire the necessary
            // permission dynamically. Don't use the permission cache for this check.
            bool usePermissionCache = code != OVERRIDE_HDR_TYPES;
            if (!callingThreadHasUnscopedSurfaceFlingerAccess(usePermissionCache)) {
                IPCThreadState* ipc = IPCThreadState::self();
                ALOGE("Permission Denial: can't access SurfaceFlinger pid=%d, uid=%d",
                        ipc->getCallingPid(), ipc->getCallingUid());
                return PERMISSION_DENIED;
            }
            return OK;
        }
        // The following calls are currently used by clients that do not
        // request necessary permissions. However, they do not expose any secret
        // information, so it is OK to pass them.
        case GET_ACTIVE_COLOR_MODE:
        case GET_ACTIVE_DISPLAY_MODE:
        case GET_DISPLAY_COLOR_MODES:
        case GET_DISPLAY_MODES:
        case GET_SCHEDULING_POLICY:
        // Calling setTransactionState is safe, because you need to have been
        // granted a reference to Client* and Handle* to do anything with it.
        case SET_TRANSACTION_STATE: {
            // This is not sensitive information, so should not require permission control.
            return OK;
        }
        case BOOT_FINISHED:
        // Used by apps to hook Choreographer to SurfaceFlinger.
        case CREATE_DISPLAY_EVENT_CONNECTION:
        case CREATE_CONNECTION:
        case CREATE_DISPLAY:
        case DESTROY_DISPLAY:
        case GET_PRIMARY_PHYSICAL_DISPLAY_ID:
        case GET_PHYSICAL_DISPLAY_IDS:
        case GET_PHYSICAL_DISPLAY_TOKEN:
        case AUTHENTICATE_SURFACE:
        case SET_POWER_MODE:
        case GET_SUPPORTED_FRAME_TIMESTAMPS:
        case GET_DISPLAY_STATE:
        case GET_DISPLAY_STATS:
        case GET_STATIC_DISPLAY_INFO:
        case GET_DYNAMIC_DISPLAY_INFO:
        case GET_DISPLAY_NATIVE_PRIMARIES:
        case SET_ACTIVE_COLOR_MODE:
        case SET_BOOT_DISPLAY_MODE:
        case CLEAR_BOOT_DISPLAY_MODE:
        case GET_BOOT_DISPLAY_MODE_SUPPORT:
        case SET_AUTO_LOW_LATENCY_MODE:
        case SET_GAME_CONTENT_TYPE:
        case CAPTURE_LAYERS:
        case CAPTURE_DISPLAY:
        case CAPTURE_DISPLAY_BY_ID:
        case CLEAR_ANIMATION_FRAME_STATS:
        case GET_ANIMATION_FRAME_STATS:
        case OVERRIDE_HDR_TYPES:
        case ON_PULL_ATOM:
        case ENABLE_VSYNC_INJECTIONS:
        case INJECT_VSYNC:
        case GET_LAYER_DEBUG_INFO:
        case GET_COLOR_MANAGEMENT:
        case GET_COMPOSITION_PREFERENCE:
        case GET_DISPLAYED_CONTENT_SAMPLING_ATTRIBUTES:
        case SET_DISPLAY_CONTENT_SAMPLING_ENABLED:
        case GET_DISPLAYED_CONTENT_SAMPLE:
        case GET_PROTECTED_CONTENT_SUPPORT:
        case IS_WIDE_COLOR_DISPLAY:
        case ADD_REGION_SAMPLING_LISTENER:
        case REMOVE_REGION_SAMPLING_LISTENER:
        case ADD_FPS_LISTENER:
        case REMOVE_FPS_LISTENER:
        case ADD_TUNNEL_MODE_ENABLED_LISTENER:
        case REMOVE_TUNNEL_MODE_ENABLED_LISTENER:
        case ADD_WINDOW_INFOS_LISTENER:
        case REMOVE_WINDOW_INFOS_LISTENER:
        case SET_DESIRED_DISPLAY_MODE_SPECS:
        case GET_DESIRED_DISPLAY_MODE_SPECS:
        case GET_DISPLAY_BRIGHTNESS_SUPPORT:
        case SET_DISPLAY_BRIGHTNESS:
        case ADD_HDR_LAYER_INFO_LISTENER:
        case REMOVE_HDR_LAYER_INFO_LISTENER:
        case NOTIFY_POWER_BOOST:
        case SET_GLOBAL_SHADOW_SETTINGS:
        case GET_DISPLAY_DECORATION_SUPPORT:
        case SET_FRAME_RATE:
        case SET_OVERRIDE_FRAME_RATE:
        case SET_FRAME_TIMELINE_INFO:
        case ADD_TRANSACTION_TRACE_LISTENER:
        case GET_GPU_CONTEXT_PRIORITY:
        case GET_MAX_ACQUIRED_BUFFER_COUNT:
            LOG_FATAL("Deprecated opcode: %d, migrated to AIDL", code);
            return PERMISSION_DENIED;
    }

    // These codes are used for the IBinder protocol to either interrogate the recipient
    // side of the transaction for its canonical interface descriptor or to dump its state.
    // We let them pass by default.
    if (code == IBinder::INTERFACE_TRANSACTION || code == IBinder::DUMP_TRANSACTION ||
        code == IBinder::PING_TRANSACTION || code == IBinder::SHELL_COMMAND_TRANSACTION ||
        code == IBinder::SYSPROPS_TRANSACTION) {
        return OK;
    }
    // Numbers from 1000 to 1045 and 20000 to 20002 are currently used for backdoors. The code
    // in onTransact verifies that the user is root, and has access to use SF.
    if ((code >= 1000 && code <= 1045) /* QTI_BEGIN */ ||
        (code >= 20000 && code <= 20002) /* QTI_END */) {
        ALOGV("Accessing SurfaceFlinger through backdoor code: %u", code);
        return OK;
    }
    ALOGE("Permission Denial: SurfaceFlinger did not recognize request code: %u", code);
    return PERMISSION_DENIED;
#pragma clang diagnostic pop
}

status_t SurfaceFlinger::onTransact(uint32_t code, const Parcel& data, Parcel* reply,
                                    uint32_t flags) {
    if (const status_t error = CheckTransactCodeCredentials(code); error != OK) {
        return error;
    }

    status_t err = BnSurfaceComposer::onTransact(code, data, reply, flags);
    if (err == UNKNOWN_TRANSACTION || err == PERMISSION_DENIED) {
        CHECK_INTERFACE(ISurfaceComposer, data, reply);
        IPCThreadState* ipc = IPCThreadState::self();
        const int uid = ipc->getCallingUid();
        if (CC_UNLIKELY(uid != AID_SYSTEM
                && !PermissionCache::checkCallingPermission(sHardwareTest))) {
            const int pid = ipc->getCallingPid();
            ALOGE("Permission Denial: "
                    "can't access SurfaceFlinger pid=%d, uid=%d", pid, uid);
            return PERMISSION_DENIED;
        }
        int n;
        switch (code) {
            case 1000: // Unused.
            case 1001:
                return NAME_NOT_FOUND;
            case 1002: // Toggle flashing on surface damage.
                sfdo_setDebugFlash(data.readInt32());
                return NO_ERROR;
            case 1004: // Force composite ahead of next VSYNC.
            case 1006:
                sfdo_scheduleComposite();
                return NO_ERROR;
            case 1005: { // Force commit ahead of next VSYNC.
                sfdo_scheduleCommit();
                return NO_ERROR;
            }
            case 1007: // Unused.
                return NAME_NOT_FOUND;
            case 1008: // Toggle forced GPU composition.
                sfdo_forceClientComposition(data.readInt32() != 0);
                return NO_ERROR;
            case 1009: // Toggle use of transform hint.
                mDebugDisableTransformHint = data.readInt32() != 0;
                scheduleRepaint();
                return NO_ERROR;
            case 1010: // Interrogate.
                reply->writeInt32(0);
                reply->writeInt32(0);
                reply->writeInt32(mDebugFlashDelay);
                reply->writeInt32(0);
                reply->writeInt32(mDebugDisableHWC);
                return NO_ERROR;
            case 1013: // Unused.
                return NAME_NOT_FOUND;
            case 1014: {
                Mutex::Autolock _l(mStateLock);
                // daltonize
                n = data.readInt32();
                switch (n % 10) {
                    case 1:
                        mDaltonizer.setType(ColorBlindnessType::Protanomaly);
                        break;
                    case 2:
                        mDaltonizer.setType(ColorBlindnessType::Deuteranomaly);
                        break;
                    case 3:
                        mDaltonizer.setType(ColorBlindnessType::Tritanomaly);
                        break;
                    default:
                        mDaltonizer.setType(ColorBlindnessType::None);
                        break;
                }
                if (n >= 10) {
                    mDaltonizer.setMode(ColorBlindnessMode::Correction);
                } else {
                    mDaltonizer.setMode(ColorBlindnessMode::Simulation);
                }

                updateColorMatrixLocked();
                return NO_ERROR;
            }
            case 1015: {
                Mutex::Autolock _l(mStateLock);
                // apply a color matrix
                n = data.readInt32();
                if (n) {
                    // color matrix is sent as a column-major mat4 matrix
                    for (size_t i = 0 ; i < 4; i++) {
                        for (size_t j = 0; j < 4; j++) {
                            mClientColorMatrix[i][j] = data.readFloat();
                        }
                    }
                } else {
                    mClientColorMatrix = mat4();
                }

                // Check that supplied matrix's last row is {0,0,0,1} so we can avoid
                // the division by w in the fragment shader
                float4 lastRow(transpose(mClientColorMatrix)[3]);
                if (any(greaterThan(abs(lastRow - float4{0, 0, 0, 1}), float4{1e-4f}))) {
                    ALOGE("The color transform's last row must be (0, 0, 0, 1)");
                }

                updateColorMatrixLocked();
                return NO_ERROR;
            }
            case 1016: { // Unused.
                return NAME_NOT_FOUND;
            }
            case 1017: {
                n = data.readInt32();
                mForceFullDamage = n != 0;
                return NO_ERROR;
            }
            case 1018: { // Modify Choreographer's duration
                n = data.readInt32();
                mScheduler->setDuration(mAppConnectionHandle, std::chrono::nanoseconds(n), 0ns);
                return NO_ERROR;
            }
            case 1019: { // Modify SurfaceFlinger's duration
                n = data.readInt32();
                mScheduler->setDuration(mSfConnectionHandle, std::chrono::nanoseconds(n), 0ns);
                return NO_ERROR;
            }
            case 1020: { // Unused
                return NAME_NOT_FOUND;
            }
            case 1021: { // Disable HWC virtual displays
                const bool enable = data.readInt32() != 0;
                static_cast<void>(
                        mScheduler->schedule([this, enable] { enableHalVirtualDisplays(enable); }));
                return NO_ERROR;
            }
            case 1022: { // Set saturation boost
                Mutex::Autolock _l(mStateLock);
                mGlobalSaturationFactor = std::max(0.0f, std::min(data.readFloat(), 2.0f));

                updateColorMatrixLocked();
                return NO_ERROR;
            }
            case 1023: { // Set color mode.
                mDisplayColorSetting = static_cast<DisplayColorSetting>(data.readInt32());

                if (int32_t colorMode; data.readInt32(&colorMode) == NO_ERROR) {
                    mForceColorMode = static_cast<ui::ColorMode>(colorMode);
                }
                scheduleRepaint();
                return NO_ERROR;
            }
            // Deprecate, use 1030 to check whether the device is color managed.
            case 1024: {
                return NAME_NOT_FOUND;
            }
            // Deprecated, use perfetto to start/stop the layer tracing
            case 1025: {
                return NAME_NOT_FOUND;
            }
            // Deprecated, execute "adb shell perfetto --query" to see the ongoing tracing sessions
            case 1026: {
                return NAME_NOT_FOUND;
            }
            // Is a DisplayColorSetting supported?
            case 1027: {
                const auto display = getDefaultDisplayDevice();
                if (!display) {
                    return NAME_NOT_FOUND;
                }

                DisplayColorSetting setting = static_cast<DisplayColorSetting>(data.readInt32());
                switch (setting) {
                    case DisplayColorSetting::kManaged:
                    case DisplayColorSetting::kUnmanaged:
                        reply->writeBool(true);
                        break;
                    case DisplayColorSetting::kEnhanced:
                        reply->writeBool(display->hasRenderIntent(RenderIntent::ENHANCE));
                        break;
                    default: // vendor display color setting
                        reply->writeBool(
                                display->hasRenderIntent(static_cast<RenderIntent>(setting)));
                        break;
                }
                return NO_ERROR;
            }
            case 1028: { // Unused.
                return NAME_NOT_FOUND;
            }
            // Deprecated, use perfetto to set the active layer tracing buffer size
            case 1029: {
                return NAME_NOT_FOUND;
            }
            // Is device color managed?
            case 1030: {
                // ColorDisplayManager stil calls this
                reply->writeBool(true);
                return NO_ERROR;
            }
            // Override default composition data space
            // adb shell service call SurfaceFlinger 1031 i32 1 DATASPACE_NUMBER DATASPACE_NUMBER \
            // && adb shell stop zygote && adb shell start zygote
            // to restore: adb shell service call SurfaceFlinger 1031 i32 0 && \
            // adb shell stop zygote && adb shell start zygote
            case 1031: {
                Mutex::Autolock _l(mStateLock);
                n = data.readInt32();
                if (n) {
                    n = data.readInt32();
                    if (n) {
                        Dataspace dataspace = static_cast<Dataspace>(n);
                        if (!validateCompositionDataspace(dataspace)) {
                            return BAD_VALUE;
                        }
                        mDefaultCompositionDataspace = dataspace;
                    }
                    n = data.readInt32();
                    if (n) {
                        Dataspace dataspace = static_cast<Dataspace>(n);
                        if (!validateCompositionDataspace(dataspace)) {
                            return BAD_VALUE;
                        }
                        mWideColorGamutCompositionDataspace = dataspace;
                    }
                } else {
                    // restore composition data space.
                    mDefaultCompositionDataspace = defaultCompositionDataspace;
                    mWideColorGamutCompositionDataspace = wideColorGamutCompositionDataspace;
                }
                return NO_ERROR;
            }
            // Deprecated, use perfetto to set layer trace flags
            case 1033: {
                return NAME_NOT_FOUND;
            }
            case 1034: {
                n = data.readInt32();
                if (n == 0 || n == 1) {
                    sfdo_enableRefreshRateOverlay(static_cast<bool>(n));
                } else {
                    Mutex::Autolock lock(mStateLock);
                    reply->writeBool(isRefreshRateOverlayEnabled());
                }
                return NO_ERROR;
            }
            case 1035: {
                // Parameters:
                // - (required) i32 mode id.
                // - (optional) i64 display id. Using default display if not provided.
                // - (optional) f min render rate. Using mode's fps is not provided.
                // - (optional) f max render rate. Using mode's fps is not provided.

                const int modeId = data.readInt32();

                const auto display = [&]() -> sp<IBinder> {
                    uint64_t value;
                    if (data.readUint64(&value) != NO_ERROR) {
                        return getDefaultDisplayDevice()->getDisplayToken().promote();
                    }

                    if (const auto id = DisplayId::fromValue<PhysicalDisplayId>(value)) {
                        return getPhysicalDisplayToken(*id);
                    }

                    ALOGE("Invalid physical display ID");
                    return nullptr;
                }();

                /* QTI_BEGIN */
                if (mQtiSFExtnIntf->qtiIsSupportedConfigSwitch(display, modeId) != NO_ERROR) {
                    return BAD_VALUE;
                }
                /* QTI_END */

                const auto getFps = [&] {
                    float value;
                    if (data.readFloat(&value) == NO_ERROR) {
                        return Fps::fromValue(value);
                    }

                    return Fps();
                };

                const auto minFps = getFps();
                const auto maxFps = getFps();

                mDebugDisplayModeSetByBackdoor = false;
                const status_t result =
                        setActiveModeFromBackdoor(display, DisplayModeId{modeId}, minFps, maxFps);
                if (result == NO_ERROR) {
                    mDebugDisplayModeSetByBackdoor = true;
                    /* QTI_BEGIN */
                    ATRACE_NAME(std::string("ModeSwitch " + std::to_string(modeId)).c_str());
                    /* QTI_END */
                }

                mDebugDisplayModeSetByBackdoor = result == NO_ERROR;
                return result;
            }
            // Turn on/off frame rate flexibility mode. When turned on it overrides the display
            // manager frame rate policy a new policy which allows switching between all refresh
            // rates.
            case 1036: {
                if (data.readInt32() > 0) { // turn on
                    return mScheduler
                            ->schedule([this]() FTL_FAKE_GUARD(kMainThreadContext) {
                                const auto display =
                                        FTL_FAKE_GUARD(mStateLock, getDefaultDisplayDeviceLocked());

                                // This is a little racy, but not in a way that hurts anything. As
                                // we grab the defaultMode from the display manager policy, we could
                                // be setting a new display manager policy, leaving us using a stale
                                // defaultMode. The defaultMode doesn't matter for the override
                                // policy though, since we set allowGroupSwitching to true, so it's
                                // not a problem.
                                scheduler::RefreshRateSelector::OverridePolicy overridePolicy;
                                overridePolicy.defaultMode = display->refreshRateSelector()
                                                                     .getDisplayManagerPolicy()
                                                                     .defaultMode;
                                overridePolicy.allowGroupSwitching = true;
                                return setDesiredDisplayModeSpecsInternal(display, overridePolicy);
                            })
                            .get();
                } else { // turn off
                    return mScheduler
                            ->schedule([this]() FTL_FAKE_GUARD(kMainThreadContext) {
                                const auto display =
                                        FTL_FAKE_GUARD(mStateLock, getDefaultDisplayDeviceLocked());
                                return setDesiredDisplayModeSpecsInternal(
                                        display,
                                        scheduler::RefreshRateSelector::NoOverridePolicy{});
                            })
                            .get();
                }
            }
            // Inject a hotplug connected event for the primary display. This will deallocate and
            // reallocate the display state including framebuffers.
            case 1037: {
                const hal::HWDisplayId hwcId =
                        (Mutex::Autolock(mStateLock), getHwComposer().getPrimaryHwcDisplayId());

                onComposerHalHotplugEvent(hwcId, DisplayHotplugEvent::CONNECTED);
                return NO_ERROR;
            }
            // Modify the max number of display frames stored within FrameTimeline
            case 1038: {
                n = data.readInt32();
                if (n < 0 || n > MAX_ALLOWED_DISPLAY_FRAMES) {
                    ALOGW("Invalid max size. Maximum allowed is %d", MAX_ALLOWED_DISPLAY_FRAMES);
                    return BAD_VALUE;
                }
                if (n == 0) {
                    // restore to default
                    mFrameTimeline->reset();
                    return NO_ERROR;
                }
                mFrameTimeline->setMaxDisplayFrames(n);
                return NO_ERROR;
            }
            case 1039: {
                PhysicalDisplayId displayId = [&]() {
                    Mutex::Autolock lock(mStateLock);
                    return getDefaultDisplayDeviceLocked()->getPhysicalId();
                }();

                auto inUid = static_cast<uid_t>(data.readInt32());
                const auto refreshRate = data.readFloat();
                mScheduler->setPreferredRefreshRateForUid(FrameRateOverride{inUid, refreshRate});
                mScheduler->onFrameRateOverridesChanged(mAppConnectionHandle, displayId);
                return NO_ERROR;
            }
            // Toggle caching feature
            // First argument is an int32 - nonzero enables caching and zero disables caching
            // Second argument is an optional uint64 - if present, then limits enabling/disabling
            // caching to a particular physical display
            case 1040: {
                auto future = mScheduler->schedule([&] {
                    n = data.readInt32();
                    std::optional<PhysicalDisplayId> inputId = std::nullopt;
                    if (uint64_t inputDisplayId; data.readUint64(&inputDisplayId) == NO_ERROR) {
                        inputId = DisplayId::fromValue<PhysicalDisplayId>(inputDisplayId);
                        if (!inputId || getPhysicalDisplayToken(*inputId)) {
                            ALOGE("No display with id: %" PRIu64, inputDisplayId);
                            return NAME_NOT_FOUND;
                        }
                    }
                    {
                        Mutex::Autolock lock(mStateLock);
                        mLayerCachingEnabled = n != 0;
                        for (const auto& [_, display] : mDisplays) {
                            if (!inputId || *inputId == display->getPhysicalId()) {
                                display->enableLayerCaching(mLayerCachingEnabled);
                            }
                        }
                    }
                    return OK;
                });

                if (const status_t error = future.get(); error != OK) {
                    return error;
                }
                scheduleRepaint();
                return NO_ERROR;
            }
            case 1041: { // Transaction tracing
                if (mTransactionTracing) {
                    int arg = data.readInt32();
                    if (arg == -1) {
                        mScheduler->schedule([&]() { mTransactionTracing.reset(); }).get();
                    } else if (arg > 0) {
                        // Transaction tracing is always running but allow the user to temporarily
                        // increase the buffer when actively debugging.
                        mTransactionTracing->setBufferSize(
                                TransactionTracing::LEGACY_ACTIVE_TRACING_BUFFER_SIZE);
                    } else {
                        TransactionTraceWriter::getInstance().invoke("", /* overwrite= */ true);
                        mTransactionTracing->setBufferSize(
                                TransactionTracing::CONTINUOUS_TRACING_BUFFER_SIZE);
                    }
                }
                reply->writeInt32(NO_ERROR);
                return NO_ERROR;
            }
            case 1042: { // Write transaction trace to file
                if (mTransactionTracing) {
                    mTransactionTracing->writeToFile();
                }
                reply->writeInt32(NO_ERROR);
                return NO_ERROR;
            }
            // hdr sdr ratio overlay
            case 1043: {
                auto future = mScheduler->schedule(
                        [&]() FTL_FAKE_GUARD(mStateLock) FTL_FAKE_GUARD(kMainThreadContext) {
                            n = data.readInt32();
                            mHdrSdrRatioOverlay = n != 0;
                            switch (n) {
                                case 0:
                                case 1:
                                    enableHdrSdrRatioOverlay(mHdrSdrRatioOverlay);
                                    break;
                                default:
                                    reply->writeBool(isHdrSdrRatioOverlayEnabled());
                            }
                        });
                future.wait();
                return NO_ERROR;
            }
            /* QTI_BEGIN */
            case 20000: {
                uint64_t disp = 0;
                hal::PowerMode power_mode = hal::PowerMode::ON;
                int32_t tile_h_loc = -1;
                int32_t tile_v_loc = -1;
                if (data.readUint64(&disp) != NO_ERROR) {
                    err = BAD_TYPE;
                    ALOGE("Invalid 64-bit unsigned-int display id parameter.");
                    break;
                }
                int32_t mode = 0;
                if (data.readInt32(&mode) != NO_ERROR) {
                    err = BAD_TYPE;
                    ALOGE("Invalid 32-bit signed-int power mode parameter.");
                    break;
                }
                if (data.readInt32(&tile_h_loc) != NO_ERROR) {
                    tile_h_loc = -1;
                }
                if (data.readInt32(&tile_v_loc) != NO_ERROR) {
                    tile_v_loc = 0;
                }
                return mQtiSFExtnIntf->qtiBinderSetPowerMode(disp, mode, tile_h_loc, tile_v_loc);
            }
            case 20001: {
                uint64_t disp = 0;
                int32_t level = 0;
                int32_t tile_h_loc = -1;
                int32_t tile_v_loc = -1;
                if (data.readUint64(&disp) != NO_ERROR) {
                    err = BAD_TYPE;
                    ALOGE("Invalid 64-bit unsigned-int display id parameter.");
                    break;
                }
                if (data.readInt32(&level) != NO_ERROR) {
                    err = BAD_TYPE;
                    ALOGE("Invalid 32-bit signed-int brightess parameter.");
                    break;
                }
                if (data.readInt32(&tile_h_loc) != NO_ERROR) {
                    tile_h_loc = -1;
                }
                if (data.readInt32(&tile_v_loc) != NO_ERROR) {
                    tile_v_loc = 0;
                }
                return mQtiSFExtnIntf->qtiBinderSetPanelBrightnessTiled(disp, level, tile_h_loc,
                                                                        tile_v_loc);
            }
            case 20002: {
                uint64_t disp = 0;
                int32_t pref = 0;
                if (data.readUint64(&disp) != NO_ERROR) {
                    err = BAD_TYPE;
                    ALOGE("Invalid 64-bit unsigned-int display id parameter.");
                    break;
                }
                if (data.readInt32(&pref) != NO_ERROR) {
                    err = BAD_TYPE;
                    ALOGE("Invalid 32-bit signed-int wider-mode preference parameter.");
                    break;
                }
                return mQtiSFExtnIntf->qtiBinderSetWideModePreference(disp, pref);
            }
                /* QTI_END */

            case 1044: { // Enable/Disable mirroring from one display to another
                /*
                 * Mirror one display onto another.
                 * Ensure the source and destination displays are on.
                 * Commands:
                 * 0: Mirror one display to another
                 * 1: Disable mirroring to a previously mirrored display
                 * 2: Disable mirroring on previously mirrored displays
                 *
                 * Ex:
                 * Get the display ids:
                 * adb shell dumpsys SurfaceFlinger --display-id
                 * Mirror first display to the second:
                 * adb shell service call SurfaceFlinger 1044 i64 0 i64 4619827677550801152 i64
                 * 4619827677550801153
                 * Stop mirroring:
                 * adb shell service call SurfaceFlinger 1044 i64 1
                 */

                int64_t arg0 = data.readInt64();

                switch (arg0) {
                    case 0: {
                        // Mirror arg1 to arg2
                        int64_t arg1 = data.readInt64();
                        int64_t arg2 = data.readInt64();
                        // Enable mirroring for one display
                        const auto display1id = DisplayId::fromValue(arg1);
                        auto mirrorRoot = SurfaceComposerClient::getDefault()->mirrorDisplay(
                                display1id.value());
                        auto id2 = DisplayId::fromValue<PhysicalDisplayId>(arg2);
                        const auto token2 = getPhysicalDisplayToken(*id2);
                        ui::LayerStack layerStack;
                        {
                            Mutex::Autolock lock(mStateLock);
                            sp<DisplayDevice> display = getDisplayDeviceLocked(token2);
                            layerStack = display->getLayerStack();
                        }
                        SurfaceComposerClient::Transaction t;
                        t.setDisplayLayerStack(token2, layerStack);
                        t.setLayer(mirrorRoot, INT_MAX); // Top-most layer
                        t.setLayerStack(mirrorRoot, layerStack);
                        t.apply();

                        mMirrorMapForDebug.emplace_or_replace(arg2, mirrorRoot);
                        break;
                    }

                    case 1: {
                        // Disable mirroring for arg1
                        int64_t arg1 = data.readInt64();
                        mMirrorMapForDebug.erase(arg1);
                        break;
                    }

                    case 2: {
                        // Disable mirroring for all displays
                        mMirrorMapForDebug.clear();
                        break;
                    }

                    default:
                        return BAD_VALUE;
                }
                return NO_ERROR;
            }
            // Inject jank
            // First argument is a float that describes the fraction of frame duration to jank by.
            // Second argument is a delay in ms for triggering the jank. This is useful for working
            // with tools that steal the adb connection. This argument is optional.
            case 1045: {
                if (FlagManager::getInstance().vrr_config()) {
                    float jankAmount = data.readFloat();
                    int32_t jankDelayMs = 0;
                    if (data.readInt32(&jankDelayMs) != NO_ERROR) {
                        jankDelayMs = 0;
                    }

                    const auto jankDelayDuration = Duration(std::chrono::milliseconds(jankDelayMs));

                    const bool jankAmountValid = jankAmount > 0.0 && jankAmount < 100.0;

                    if (!jankAmountValid) {
                        ALOGD("Ignoring invalid jank amount: %f", jankAmount);
                        reply->writeInt32(BAD_VALUE);
                        return BAD_VALUE;
                    }

                    (void)mScheduler->scheduleDelayed(
                            [&, jankAmount]() FTL_FAKE_GUARD(kMainThreadContext) {
                                mScheduler->injectPacesetterDelay(jankAmount);
                                scheduleComposite(FrameHint::kActive);
                            },
                            jankDelayDuration.ns());
                    reply->writeInt32(NO_ERROR);
                    return NO_ERROR;
                }
                return err;
            }
        }
    }
    return err;
}

void SurfaceFlinger::kernelTimerChanged(bool expired) {
    static bool updateOverlay =
            property_get_bool("debug.sf.kernel_idle_timer_update_overlay", true);
    if (!updateOverlay) return;

    // Update the overlay on the main thread to avoid race conditions with
    // RefreshRateSelector::getActiveMode.
    static_cast<void>(mScheduler->schedule([=, this] {
        const auto display = FTL_FAKE_GUARD(mStateLock, getDefaultDisplayDeviceLocked());
        if (!display) {
            ALOGW("%s: default display is null", __func__);
            return;
        }
        if (!display->isRefreshRateOverlayEnabled()) return;

        const auto desiredModeIdOpt =
                display->getDesiredMode().transform([](const display::DisplayModeRequest& request) {
                    return request.mode.modePtr->getId();
                });

        const bool timerExpired = mKernelIdleTimerEnabled && expired;

        if (display->onKernelTimerChanged(desiredModeIdOpt, timerExpired)) {
            mScheduler->scheduleFrame();
        }
    }));
}

std::pair<std::optional<KernelIdleTimerController>, std::chrono::milliseconds>
SurfaceFlinger::getKernelIdleTimerProperties(DisplayId displayId) {
    const bool isKernelIdleTimerHwcSupported = getHwComposer().getComposer()->isSupported(
            android::Hwc2::Composer::OptionalFeature::KernelIdleTimer);
    const auto timeout = getIdleTimerTimeout(displayId);
    if (isKernelIdleTimerHwcSupported) {
        if (const auto id = PhysicalDisplayId::tryCast(displayId);
            getHwComposer().hasDisplayIdleTimerCapability(*id)) {
            // In order to decide if we can use the HWC api for idle timer
            // we query DisplayCapability::DISPLAY_IDLE_TIMER directly on the composer
            // without relying on hasDisplayCapability.
            // hasDisplayCapability relies on DisplayCapabilities
            // which are updated after we set the PowerMode::ON.
            // DISPLAY_IDLE_TIMER is a display driver property
            // and is available before the PowerMode::ON
            return {KernelIdleTimerController::HwcApi, timeout};
        }
        return {std::nullopt, timeout};
    }
    if (getKernelIdleTimerSyspropConfig(displayId)) {
        return {KernelIdleTimerController::Sysprop, timeout};
    }

    return {std::nullopt, timeout};
}

void SurfaceFlinger::updateKernelIdleTimer(std::chrono::milliseconds timeout,
                                           KernelIdleTimerController controller,
                                           PhysicalDisplayId displayId) {
    switch (controller) {
        case KernelIdleTimerController::HwcApi: {
            getHwComposer().setIdleTimerEnabled(displayId, timeout);
            break;
        }
        case KernelIdleTimerController::Sysprop: {
            base::SetProperty(KERNEL_IDLE_TIMER_PROP, timeout > 0ms ? "true" : "false");
            break;
        }
    }
}

void SurfaceFlinger::toggleKernelIdleTimer() {
    using KernelIdleTimerAction = scheduler::RefreshRateSelector::KernelIdleTimerAction;

    const auto display = getDefaultDisplayDeviceLocked();
    if (!display) {
        ALOGW("%s: default display is null", __func__);
        return;
    }

    // If the support for kernel idle timer is disabled for the active display,
    // don't do anything.
    const std::optional<KernelIdleTimerController> kernelIdleTimerController =
            display->refreshRateSelector().kernelIdleTimerController();
    if (!kernelIdleTimerController.has_value()) {
        return;
    }

    const KernelIdleTimerAction action = display->refreshRateSelector().getIdleTimerAction();

    switch (action) {
        case KernelIdleTimerAction::TurnOff:
            if (mKernelIdleTimerEnabled) {
                ATRACE_INT("KernelIdleTimer", 0);
                std::chrono::milliseconds constexpr kTimerDisabledTimeout = 0ms;
                updateKernelIdleTimer(kTimerDisabledTimeout, kernelIdleTimerController.value(),
                                      display->getPhysicalId());
                mKernelIdleTimerEnabled = false;
            }
            break;
        case KernelIdleTimerAction::TurnOn:
            if (!mKernelIdleTimerEnabled) {
                ATRACE_INT("KernelIdleTimer", 1);
                const std::chrono::milliseconds timeout =
                        display->refreshRateSelector().getIdleTimerTimeout();
                updateKernelIdleTimer(timeout, kernelIdleTimerController.value(),
                                      display->getPhysicalId());
                mKernelIdleTimerEnabled = true;
            }
            break;
    }
}

// A simple RAII class to disconnect from an ANativeWindow* when it goes out of scope
class WindowDisconnector {
public:
    WindowDisconnector(ANativeWindow* window, int api) : mWindow(window), mApi(api) {}
    ~WindowDisconnector() {
        native_window_api_disconnect(mWindow, mApi);
    }

private:
    ANativeWindow* mWindow;
    const int mApi;
};

static bool hasCaptureBlackoutContentPermission() {
    IPCThreadState* ipc = IPCThreadState::self();
    const int pid = ipc->getCallingPid();
    const int uid = ipc->getCallingUid();
    return uid == AID_GRAPHICS || uid == AID_SYSTEM ||
            PermissionCache::checkPermission(sCaptureBlackoutContent, pid, uid);
}

static status_t validateScreenshotPermissions(const CaptureArgs& captureArgs) {
    IPCThreadState* ipc = IPCThreadState::self();
    const int pid = ipc->getCallingPid();
    const int uid = ipc->getCallingUid();
    if (uid == AID_GRAPHICS || PermissionCache::checkPermission(sReadFramebuffer, pid, uid)) {
        return OK;
    }

    // If the caller doesn't have the correct permissions but is only attempting to screenshot
    // itself, we allow it to continue.
    if (captureArgs.uid == uid) {
        return OK;
    }

    ALOGE("Permission Denial: can't take screenshot pid=%d, uid=%d", pid, uid);
    return PERMISSION_DENIED;
}

status_t SurfaceFlinger::setSchedFifo(bool enabled) {
    static constexpr int kFifoPriority = 2;
    static constexpr int kOtherPriority = 0;

    struct sched_param param = {0};
    int sched_policy;
    if (enabled) {
        sched_policy = SCHED_FIFO;
        param.sched_priority = kFifoPriority;
    } else {
        sched_policy = SCHED_OTHER;
        param.sched_priority = kOtherPriority;
    }

    if (sched_setscheduler(0, sched_policy, &param) != 0) {
        return -errno;
    }

    return NO_ERROR;
}

status_t SurfaceFlinger::setSchedAttr(bool enabled) {
    static const unsigned int kUclampMin =
            base::GetUintProperty<unsigned int>("ro.surface_flinger.uclamp.min", 0U);

    if (!kUclampMin) {
        // uclamp.min set to 0 (default), skip setting
        return NO_ERROR;
    }

    // Currently, there is no wrapper in bionic: b/183240349.
    struct sched_attr {
        uint32_t size;
        uint32_t sched_policy;
        uint64_t sched_flags;
        int32_t sched_nice;
        uint32_t sched_priority;
        uint64_t sched_runtime;
        uint64_t sched_deadline;
        uint64_t sched_period;
        uint32_t sched_util_min;
        uint32_t sched_util_max;
    };

    sched_attr attr = {};
    attr.size = sizeof(attr);

    attr.sched_flags = (SCHED_FLAG_KEEP_ALL | SCHED_FLAG_UTIL_CLAMP);
    attr.sched_util_min = enabled ? kUclampMin : 0;
    attr.sched_util_max = 1024;

    if (syscall(__NR_sched_setattr, 0, &attr, 0)) {
        return -errno;
    }

    return NO_ERROR;
}

namespace {

ui::Dataspace pickBestDataspace(ui::Dataspace requestedDataspace, const DisplayDevice* display,
                                bool capturingHdrLayers, bool hintForSeamlessTransition) {
    if (requestedDataspace != ui::Dataspace::UNKNOWN || display == nullptr) {
        return requestedDataspace;
    }

    const auto& state = display->getCompositionDisplay()->getState();

    const auto dataspaceForColorMode = ui::pickDataspaceFor(state.colorMode);

    // TODO: Enable once HDR screenshots are ready.
    if constexpr (/* DISABLES CODE */ (false)) {
        // For now since we only support 8-bit screenshots, just use HLG and
        // assume that 1.0 >= display max luminance. This isn't quite as future
        // proof as PQ is, but is good enough.
        // Consider using PQ once we support 16-bit screenshots and we're able
        // to consistently supply metadata to image encoders.
        return ui::Dataspace::BT2020_HLG;
    }

    return dataspaceForColorMode;
}

} // namespace

static void invokeScreenCaptureError(const status_t status,
                                     const sp<IScreenCaptureListener>& captureListener) {
    ScreenCaptureResults captureResults;
    captureResults.fenceResult = base::unexpected(status);
    captureListener->onScreenCaptureCompleted(captureResults);
}

void SurfaceFlinger::captureDisplay(const DisplayCaptureArgs& args,
                                    const sp<IScreenCaptureListener>& captureListener) {
    ATRACE_CALL();

    status_t validate = validateScreenshotPermissions(args);
    if (validate != OK) {
        invokeScreenCaptureError(validate, captureListener);
        return;
    }

    if (!args.displayToken) {
        invokeScreenCaptureError(BAD_VALUE, captureListener);
        return;
    }

    if (args.captureSecureLayers && !hasCaptureBlackoutContentPermission()) {
        ALOGE("Attempting to capture secure layers without CAPTURE_BLACKOUT_CONTENT");
        invokeScreenCaptureError(PERMISSION_DENIED, captureListener);
        return;
    }

    wp<const DisplayDevice> displayWeak;
    ui::LayerStack layerStack;
    ui::Size reqSize(args.width, args.height);
    std::unordered_set<uint32_t> excludeLayerIds;
    {
        Mutex::Autolock lock(mStateLock);
        sp<DisplayDevice> display = getDisplayDeviceLocked(args.displayToken);
        if (!display) {
            invokeScreenCaptureError(NAME_NOT_FOUND, captureListener);
            return;
        }
        displayWeak = display;
        layerStack = display->getLayerStack();

        // set the requested width/height to the logical display layer stack rect size by default
        if (args.width == 0 || args.height == 0) {
            reqSize = display->getLayerStackSpaceRect().getSize();
        }

        for (const auto& handle : args.excludeHandles) {
            uint32_t excludeLayer = LayerHandle::getLayerId(handle);
            if (excludeLayer != UNASSIGNED_LAYER_ID) {
                excludeLayerIds.emplace(excludeLayer);
            } else {
                ALOGW("Invalid layer handle passed as excludeLayer to captureDisplay");
                invokeScreenCaptureError(NAME_NOT_FOUND, captureListener);
                return;
            }
        }
    }

    RenderAreaFuture renderAreaFuture = ftl::defer([=] {
        return DisplayRenderArea::create(displayWeak, args.sourceCrop, reqSize, args.dataspace,
                                         args.hintForSeamlessTransition, args.captureSecureLayers);
    });

    GetLayerSnapshotsFunction getLayerSnapshots;
    if (mLayerLifecycleManagerEnabled) {
        getLayerSnapshots =
                getLayerSnapshotsForScreenshots(layerStack, args.uid, std::move(excludeLayerIds));
    } else {
        auto traverseLayers = [this, args, excludeLayerIds,
                               layerStack](const LayerVector::Visitor& visitor) {
            traverseLayersInLayerStack(layerStack, args.uid, std::move(excludeLayerIds), visitor);
        };
        getLayerSnapshots = RenderArea::fromTraverseLayersLambda(traverseLayers);
    }

    captureScreenCommon(std::move(renderAreaFuture), getLayerSnapshots, reqSize, args.pixelFormat,
                        args.allowProtected, args.grayscale, captureListener);
}

void SurfaceFlinger::captureDisplay(DisplayId displayId, const CaptureArgs& args,
                                    const sp<IScreenCaptureListener>& captureListener) {
    ui::LayerStack layerStack;
    wp<const DisplayDevice> displayWeak;
    ui::Size size;
    {
        Mutex::Autolock lock(mStateLock);

        const auto display = getDisplayDeviceLocked(displayId);
        if (!display) {
            invokeScreenCaptureError(NAME_NOT_FOUND, captureListener);
            return;
        }

        displayWeak = display;
        layerStack = display->getLayerStack();
        size = display->getLayerStackSpaceRect().getSize();
    }

    size.width *= args.frameScaleX;
    size.height *= args.frameScaleY;

    // We could query a real value for this but it'll be a long, long time until we support
    // displays that need upwards of 1GB per buffer so...
    constexpr auto kMaxTextureSize = 16384;
    if (size.width <= 0 || size.height <= 0 || size.width >= kMaxTextureSize ||
        size.height >= kMaxTextureSize) {
        ALOGE("capture display resolved to invalid size %d x %d", size.width, size.height);
        invokeScreenCaptureError(BAD_VALUE, captureListener);
        return;
    }

    RenderAreaFuture renderAreaFuture = ftl::defer([=] {
        return DisplayRenderArea::create(displayWeak, Rect(), size, args.dataspace,
                                         args.hintForSeamlessTransition,
                                         false /* captureSecureLayers */);
    });

    GetLayerSnapshotsFunction getLayerSnapshots;
    if (mLayerLifecycleManagerEnabled) {
        getLayerSnapshots = getLayerSnapshotsForScreenshots(layerStack, CaptureArgs::UNSET_UID,
                                                            /*snapshotFilterFn=*/nullptr);
    } else {
        auto traverseLayers = [this, layerStack](const LayerVector::Visitor& visitor) {
            traverseLayersInLayerStack(layerStack, CaptureArgs::UNSET_UID, {}, visitor);
        };
        getLayerSnapshots = RenderArea::fromTraverseLayersLambda(traverseLayers);
    }

    if (captureListener == nullptr) {
        ALOGE("capture screen must provide a capture listener callback");
        invokeScreenCaptureError(BAD_VALUE, captureListener);
        return;
    }

    constexpr bool kAllowProtected = false;
    constexpr bool kGrayscale = false;

    captureScreenCommon(std::move(renderAreaFuture), getLayerSnapshots, size, args.pixelFormat,
                        kAllowProtected, kGrayscale, captureListener);
}

void SurfaceFlinger::captureLayers(const LayerCaptureArgs& args,
                                   const sp<IScreenCaptureListener>& captureListener) {
    ATRACE_CALL();

    status_t validate = validateScreenshotPermissions(args);
    if (validate != OK) {
        invokeScreenCaptureError(validate, captureListener);
        return;
    }

    ui::Size reqSize;
    sp<Layer> parent;
    Rect crop(args.sourceCrop);
    std::unordered_set<uint32_t> excludeLayerIds;
    ui::Dataspace dataspace = args.dataspace;

    if (args.captureSecureLayers && !hasCaptureBlackoutContentPermission()) {
        ALOGE("Attempting to capture secure layers without CAPTURE_BLACKOUT_CONTENT");
        invokeScreenCaptureError(PERMISSION_DENIED, captureListener);
        return;
    }

    {
        Mutex::Autolock lock(mStateLock);

        parent = LayerHandle::getLayer(args.layerHandle);
        if (parent == nullptr) {
            ALOGE("captureLayers called with an invalid or removed parent");
            invokeScreenCaptureError(NAME_NOT_FOUND, captureListener);
            return;
        }

        Rect parentSourceBounds = parent->getCroppedBufferSize(parent->getDrawingState());
        if (args.sourceCrop.width() <= 0) {
            crop.left = 0;
            crop.right = parentSourceBounds.getWidth();
        }

        if (args.sourceCrop.height() <= 0) {
            crop.top = 0;
            crop.bottom = parentSourceBounds.getHeight();
        }

        if (crop.isEmpty() || args.frameScaleX <= 0.0f || args.frameScaleY <= 0.0f) {
            // Error out if the layer has no source bounds (i.e. they are boundless) and a source
            // crop was not specified, or an invalid frame scale was provided.
            invokeScreenCaptureError(BAD_VALUE, captureListener);
            return;
        }
        reqSize = ui::Size(crop.width() * args.frameScaleX, crop.height() * args.frameScaleY);

        for (const auto& handle : args.excludeHandles) {
            uint32_t excludeLayer = LayerHandle::getLayerId(handle);
            if (excludeLayer != UNASSIGNED_LAYER_ID) {
                excludeLayerIds.emplace(excludeLayer);
            } else {
                ALOGW("Invalid layer handle passed as excludeLayer to captureLayers");
                invokeScreenCaptureError(NAME_NOT_FOUND, captureListener);
                return;
            }
        }
    } // mStateLock

    // really small crop or frameScale
    if (reqSize.width <= 0 || reqSize.height <= 0) {
        ALOGW("Failed to captureLayes: crop or scale too small");
        invokeScreenCaptureError(BAD_VALUE, captureListener);
        return;
    }

    bool childrenOnly = args.childrenOnly;
    RenderAreaFuture renderAreaFuture = ftl::defer([=, this]() -> std::unique_ptr<RenderArea> {
        ui::Transform layerTransform;
        Rect layerBufferSize;
        if (mLayerLifecycleManagerEnabled) {
            frontend::LayerSnapshot* snapshot =
                    mLayerSnapshotBuilder.getSnapshot(parent->getSequence());
            if (!snapshot) {
                ALOGW("Couldn't find layer snapshot for %d", parent->getSequence());
            } else {
                layerTransform = snapshot->localTransform;
                layerBufferSize = snapshot->bufferSize;
            }
        } else {
            layerTransform = parent->getTransform();
            layerBufferSize = parent->getBufferSize(parent->getDrawingState());
        }

        return std::make_unique<LayerRenderArea>(*this, parent, crop, reqSize, dataspace,
                                                 childrenOnly, args.captureSecureLayers,
                                                 layerTransform, layerBufferSize,
                                                 args.hintForSeamlessTransition);
    });
    GetLayerSnapshotsFunction getLayerSnapshots;
    if (mLayerLifecycleManagerEnabled) {
        std::optional<FloatRect> parentCrop = std::nullopt;
        if (args.childrenOnly) {
            parentCrop = crop.isEmpty() ? FloatRect(0, 0, reqSize.width, reqSize.height)
                                        : crop.toFloatRect();
        }

        getLayerSnapshots = getLayerSnapshotsForScreenshots(parent->sequence, args.uid,
                                                            std::move(excludeLayerIds),
                                                            args.childrenOnly, parentCrop);
    } else {
        auto traverseLayers = [parent, args, excludeLayerIds](const LayerVector::Visitor& visitor) {
            parent->traverseChildrenInZOrder(LayerVector::StateSet::Drawing, [&](Layer* layer) {
                if (!layer->isVisible()) {
                    return;
                } else if (args.childrenOnly && layer == parent.get()) {
                    return;
                } else if (args.uid != CaptureArgs::UNSET_UID && args.uid != layer->getOwnerUid()) {
                    return;
                }

                auto p = sp<Layer>::fromExisting(layer);
                while (p != nullptr) {
                    if (excludeLayerIds.count(p->sequence) != 0) {
                        return;
                    }
                    p = p->getParent();
                }

                visitor(layer);
            });
        };
        getLayerSnapshots = RenderArea::fromTraverseLayersLambda(traverseLayers);
    }

    if (captureListener == nullptr) {
        ALOGE("capture screen must provide a capture listener callback");
        invokeScreenCaptureError(BAD_VALUE, captureListener);
        return;
    }

    captureScreenCommon(std::move(renderAreaFuture), getLayerSnapshots, reqSize, args.pixelFormat,
                        args.allowProtected, args.grayscale, captureListener);
}

void SurfaceFlinger::captureScreenCommon(RenderAreaFuture renderAreaFuture,
                                         GetLayerSnapshotsFunction getLayerSnapshots,
                                         ui::Size bufferSize, ui::PixelFormat reqPixelFormat,
                                         bool allowProtected, bool grayscale,
                                         const sp<IScreenCaptureListener>& captureListener) {
    ATRACE_CALL();

    if (exceedsMaxRenderTargetSize(bufferSize.getWidth(), bufferSize.getHeight())) {
        ALOGE("Attempted to capture screen with size (%" PRId32 ", %" PRId32
              ") that exceeds render target size limit.",
              bufferSize.getWidth(), bufferSize.getHeight());
        invokeScreenCaptureError(BAD_VALUE, captureListener);
        return;
    }

    // Loop over all visible layers to see whether there's any protected layer. A protected layer is
    // typically a layer with DRM contents, or have the GRALLOC_USAGE_PROTECTED set on the buffer.
    // A protected layer has no implication on whether it's secure, which is explicitly set by
    // application to avoid being screenshot or drawn via unsecure display.
    const bool supportsProtected = getRenderEngine().supportsProtectedContent();
    bool hasProtectedLayer = false;
    if (allowProtected && supportsProtected) {
        hasProtectedLayer = mScheduler
                                    ->schedule([=]() {
                                        bool protectedLayerFound = false;
                                        auto layers = getLayerSnapshots();
                                        for (auto& [layer, layerFe] : layers) {
                                            protectedLayerFound |=
                                                    (layerFe->mSnapshot->isVisible &&
                                                     layerFe->mSnapshot->hasProtectedContent &&
                       /* QTI_BEGIN */ !mQtiSFExtnIntf->qtiIsSecureCamera(layer->getBuffer()) &&
                                       !mQtiSFExtnIntf->qtiIsSecureDisplay(layer->getBuffer())
                                                                                 /* QTI_END */);
                                        }
                                        return protectedLayerFound;
                                    })
                                    .get();
    }

    /* QTI_BEGIN */
    mQtiSFExtnIntf->qtiHasProtectedLayer(&hasProtectedLayer);
    /* QTI_END */

    const bool isProtected = hasProtectedLayer && allowProtected && supportsProtected;
    const uint32_t usage = GRALLOC_USAGE_HW_COMPOSER | GRALLOC_USAGE_HW_RENDER |
            GRALLOC_USAGE_HW_TEXTURE |
            (isProtected ? GRALLOC_USAGE_PROTECTED
                         : GRALLOC_USAGE_SW_READ_OFTEN | GRALLOC_USAGE_SW_WRITE_OFTEN);
    sp<GraphicBuffer> buffer =
            getFactory().createGraphicBuffer(bufferSize.getWidth(), bufferSize.getHeight(),
                                             static_cast<android_pixel_format>(reqPixelFormat),
                                             1 /* layerCount */, usage, "screenshot");

    const status_t bufferStatus = buffer->initCheck();
    if (bufferStatus != OK) {
        // Animations may end up being really janky, but don't crash here.
        // Otherwise an irreponsible process may cause an SF crash by allocating
        // too much.
        ALOGE("%s: Buffer failed to allocate: %d", __func__, bufferStatus);
        invokeScreenCaptureError(bufferStatus, captureListener);
        return;
    }
    const std::shared_ptr<renderengine::ExternalTexture> texture = std::make_shared<
            renderengine::impl::ExternalTexture>(buffer, getRenderEngine(),
                                                 renderengine::impl::ExternalTexture::Usage::
                                                         WRITEABLE);
    auto fence = captureScreenCommon(std::move(renderAreaFuture), getLayerSnapshots, texture,
                                     false /* regionSampling */, grayscale, isProtected,
                                     captureListener);
    fence.get();
}

ftl::SharedFuture<FenceResult> SurfaceFlinger::captureScreenCommon(
        RenderAreaFuture renderAreaFuture, GetLayerSnapshotsFunction getLayerSnapshots,
        const std::shared_ptr<renderengine::ExternalTexture>& buffer, bool regionSampling,
        bool grayscale, bool isProtected, const sp<IScreenCaptureListener>& captureListener) {
    ATRACE_CALL();

    auto future = mScheduler->schedule(
            [=, this, renderAreaFuture = std::move(renderAreaFuture)]() FTL_FAKE_GUARD(
                    kMainThreadContext) mutable -> ftl::SharedFuture<FenceResult> {
                ScreenCaptureResults captureResults;
                std::shared_ptr<RenderArea> renderArea = renderAreaFuture.get();
                if (!renderArea) {
                    ALOGW("Skipping screen capture because of invalid render area.");
                    if (captureListener) {
                        captureResults.fenceResult = base::unexpected(NO_MEMORY);
                        captureListener->onScreenCaptureCompleted(captureResults);
                    }
                    return ftl::yield<FenceResult>(base::unexpected(NO_ERROR)).share();
                }

                ftl::SharedFuture<FenceResult> renderFuture;
                renderArea->render([&]() FTL_FAKE_GUARD(kMainThreadContext) {
                    renderFuture =
                            renderScreenImpl(renderArea, getLayerSnapshots, buffer, regionSampling,
                                             grayscale, isProtected, captureResults);
                });

                if (captureListener) {
                    // Defer blocking on renderFuture back to the Binder thread.
                    return ftl::Future(std::move(renderFuture))
                            .then([captureListener, captureResults = std::move(captureResults)](
                                          FenceResult fenceResult) mutable -> FenceResult {
                                captureResults.fenceResult = std::move(fenceResult);
                                captureListener->onScreenCaptureCompleted(captureResults);
                                return base::unexpected(NO_ERROR);
                            })
                            .share();
                }
                return renderFuture;
            });

    // Flatten nested futures.
    auto chain = ftl::Future(std::move(future)).then([](ftl::SharedFuture<FenceResult> future) {
        return future;
    });

    return chain.share();
}

ftl::SharedFuture<FenceResult> SurfaceFlinger::renderScreenImpl(
        std::shared_ptr<const RenderArea> renderArea, GetLayerSnapshotsFunction getLayerSnapshots,
        const std::shared_ptr<renderengine::ExternalTexture>& buffer, bool regionSampling,
        bool grayscale, bool isProtected, ScreenCaptureResults& captureResults) {
    ATRACE_CALL();

    auto layers = getLayerSnapshots();

    for (auto& [_, layerFE] : layers) {
        frontend::LayerSnapshot* snapshot = layerFE->mSnapshot.get();
        captureResults.capturedSecureLayers |= (snapshot->isVisible && snapshot->isSecure);
        captureResults.capturedHdrLayers |= isHdrLayer(*snapshot);
        layerFE->mSnapshot->geomLayerTransform =
                renderArea->getTransform() * layerFE->mSnapshot->geomLayerTransform;
        layerFE->mSnapshot->geomInverseLayerTransform =
                layerFE->mSnapshot->geomLayerTransform.inverse();
    }

    auto capturedBuffer = buffer;

    auto requestedDataspace = renderArea->getReqDataSpace();
    auto parent = renderArea->getParentLayer();
    auto renderIntent = RenderIntent::TONE_MAP_COLORIMETRIC;
    auto sdrWhitePointNits = DisplayDevice::sDefaultMaxLumiance;
    auto displayBrightnessNits = DisplayDevice::sDefaultMaxLumiance;

    captureResults.capturedDataspace = requestedDataspace;

    {
        Mutex::Autolock lock(mStateLock);
        const DisplayDevice* display = nullptr;
        if (parent) {
            display = findDisplay([layerStack = parent->getLayerStack()](const auto& display) {
                          return display.getLayerStack() == layerStack;
                      }).get();
        }

        if (display == nullptr) {
            display = renderArea->getDisplayDevice().get();
        }

        if (display == nullptr) {
            display = getDefaultDisplayDeviceLocked().get();
        }

        if (display != nullptr) {
            const auto& state = display->getCompositionDisplay()->getState();
            captureResults.capturedDataspace =
                    pickBestDataspace(requestedDataspace, display, captureResults.capturedHdrLayers,
                                      renderArea->getHintForSeamlessTransition());
            sdrWhitePointNits = state.sdrWhitePointNits;

             // TODO(b/298219334): Clean this up once we verify this doesn't break anything
             static constexpr bool kScreenshotsDontDim = true;

            if (kScreenshotsDontDim && !captureResults.capturedHdrLayers) {
                displayBrightnessNits = sdrWhitePointNits;
            } else {
                displayBrightnessNits = state.displayBrightnessNits;
                // Only clamp the display brightness if this is not a seamless transition. Otherwise
                // for seamless transitions it's important to match the current display state as the
                // buffer will be shown under these same conditions, and we want to avoid any
                // flickers
                if (sdrWhitePointNits > 1.0f && !renderArea->getHintForSeamlessTransition()) {
                    // Restrict the amount of HDR "headroom" in the screenshot to avoid over-dimming
                    // the SDR portion. 2.0 chosen by experimentation
                    constexpr float kMaxScreenshotHeadroom = 2.0f;
                    displayBrightnessNits = std::min(sdrWhitePointNits * kMaxScreenshotHeadroom,
                                                     displayBrightnessNits);
                }
            }

            // Screenshots leaving the device should be colorimetric
            if (requestedDataspace == ui::Dataspace::UNKNOWN &&
                renderArea->getHintForSeamlessTransition()) {
                renderIntent = state.renderIntent;
            }
        }
    }

    captureResults.buffer = capturedBuffer->getBuffer();

    ui::LayerStack layerStack{ui::DEFAULT_LAYER_STACK};
    if (!layers.empty()) {
        const sp<LayerFE>& layerFE = layers.back().second;
        layerStack = layerFE->getCompositionState()->outputFilter.layerStack;
    }

    auto copyLayerFEs = [&layers]() {
        std::vector<sp<compositionengine::LayerFE>> layerFEs;
        layerFEs.reserve(layers.size());
        for (const auto& [_, layerFE] : layers) {
            layerFEs.push_back(layerFE);
        }
        return layerFEs;
    };

    auto present = [this, buffer = capturedBuffer, dataspace = captureResults.capturedDataspace,
                    sdrWhitePointNits, displayBrightnessNits, grayscale, isProtected,
                    layerFEs = copyLayerFEs(), layerStack, regionSampling,
                    renderArea = std::move(renderArea), renderIntent]() -> FenceResult {
        std::unique_ptr<compositionengine::CompositionEngine> compositionEngine =
                mFactory.createCompositionEngine();
        compositionEngine->setRenderEngine(mRenderEngine.get());

        compositionengine::Output::ColorProfile colorProfile{.dataspace = dataspace,
                                                             .renderIntent = renderIntent};

        float targetBrightness = 1.0f;
        if (dataspace == ui::Dataspace::BT2020_HLG) {
            const float maxBrightnessNits = displayBrightnessNits / sdrWhitePointNits * 203;
            // With a low dimming ratio, don't fit the entire curve. Otherwise mixed content
            // will appear way too bright.
            if (maxBrightnessNits < 1000.f) {
                targetBrightness = 1000.f / maxBrightnessNits;
            }
        }

        // Screenshots leaving the device must not dim in gamma space.
        const bool dimInGammaSpaceForEnhancedScreenshots = mDimInGammaSpaceForEnhancedScreenshots &&
                renderArea->getHintForSeamlessTransition();

        std::shared_ptr<ScreenCaptureOutput> output = createScreenCaptureOutput(
                ScreenCaptureOutputArgs{.compositionEngine = *compositionEngine,
                                        .colorProfile = colorProfile,
                                        .renderArea = *renderArea,
                                        .layerStack = layerStack,
                                        .buffer = std::move(buffer),
                                        .sdrWhitePointNits = sdrWhitePointNits,
                                        .displayBrightnessNits = displayBrightnessNits,
                                        .targetBrightness = targetBrightness,
                                        .regionSampling = regionSampling,
                                        .treat170mAsSrgb = mTreat170mAsSrgb,
                                        .dimInGammaSpaceForEnhancedScreenshots =
                                                dimInGammaSpaceForEnhancedScreenshots,
                                        .isProtected = isProtected});

        const float colorSaturation = grayscale ? 0 : 1;
        compositionengine::CompositionRefreshArgs refreshArgs{
                .outputs = {output},
                .layers = std::move(layerFEs),
                .updatingOutputGeometryThisFrame = true,
                .updatingGeometryThisFrame = true,
                .colorTransformMatrix = calculateColorMatrix(colorSaturation),
        };
        compositionEngine->present(refreshArgs);

        return output->getRenderSurface()->getClientTargetAcquireFence();
    };

    // If RenderEngine is threaded, we can safely call CompositionEngine::present off the main
    // thread as the RenderEngine::drawLayers call will run on RenderEngine's thread. Otherwise,
    // we need RenderEngine to run on the main thread so we call CompositionEngine::present
    // immediately.
    //
    // TODO(b/196334700) Once we use RenderEngineThreaded everywhere we can always defer the call
    // to CompositionEngine::present.
    const bool renderEngineIsThreaded = [&]() {
        using Type = renderengine::RenderEngine::RenderEngineType;
        const auto type = mRenderEngine->getRenderEngineType();
        return type == Type::SKIA_GL_THREADED;
    }();
    auto presentFuture = renderEngineIsThreaded ? ftl::defer(std::move(present)).share()
                                                : ftl::yield(present()).share();

    for (auto& [layer, layerFE] : layers) {
        layer->onLayerDisplayed(ftl::Future(presentFuture)
                                        .then([layerFE = std::move(layerFE)](FenceResult) {
                                            return layerFE->stealCompositionResult()
                                                    .releaseFences.back()
                                                    .first.get();
                                        })
                                        .share(),
                                ui::INVALID_LAYER_STACK);
    }

    return presentFuture;
}

void SurfaceFlinger::traverseLegacyLayers(const LayerVector::Visitor& visitor) const {
    if (mLayerLifecycleManagerEnabled) {
        for (auto& layer : mLegacyLayers) {
            visitor(layer.second.get());
        }
    } else {
        mDrawingState.traverse(visitor);
    }
}

// ---------------------------------------------------------------------------

void SurfaceFlinger::State::traverse(const LayerVector::Visitor& visitor) const {
    layersSortedByZ.traverse(visitor);
}

void SurfaceFlinger::State::traverseInZOrder(const LayerVector::Visitor& visitor) const {
    layersSortedByZ.traverseInZOrder(stateSet, visitor);
}

void SurfaceFlinger::State::traverseInReverseZOrder(const LayerVector::Visitor& visitor) const {
    layersSortedByZ.traverseInReverseZOrder(stateSet, visitor);
}

void SurfaceFlinger::traverseLayersInLayerStack(ui::LayerStack layerStack, const int32_t uid,
                                                std::unordered_set<uint32_t> excludeLayerIds,
                                                const LayerVector::Visitor& visitor) {
    // We loop through the first level of layers without traversing,
    // as we need to determine which layers belong to the requested display.
    for (const auto& layer : mDrawingState.layersSortedByZ) {
        if (layer->getLayerStack() != layerStack) {
            continue;
        }
        // relative layers are traversed in Layer::traverseInZOrder
        layer->traverseInZOrder(LayerVector::StateSet::Drawing, [&](Layer* layer) {
            if (layer->isInternalDisplayOverlay()) {
                return;
            }
            if (!layer->isVisible()) {
                return;
            }
            if (uid != CaptureArgs::UNSET_UID && layer->getOwnerUid() != uid) {
                return;
            }

            if (!excludeLayerIds.empty()) {
                auto p = sp<Layer>::fromExisting(layer);
                while (p != nullptr) {
                    if (excludeLayerIds.count(p->sequence) != 0) {
                        return;
                    }
                    p = p->getParent();
                }
            }

            visitor(layer);
        });
    }
}

ftl::Optional<scheduler::FrameRateMode> SurfaceFlinger::getPreferredDisplayMode(
        PhysicalDisplayId displayId, DisplayModeId defaultModeId) const {
    if (const auto schedulerMode = mScheduler->getPreferredDisplayMode();
        schedulerMode.modePtr->getPhysicalDisplayId() == displayId) {
        return schedulerMode;
    }

    return mPhysicalDisplays.get(displayId)
            .transform(&PhysicalDisplay::snapshotRef)
            .and_then([&](const display::DisplaySnapshot& snapshot) {
                return snapshot.displayModes().get(defaultModeId);
            })
            .transform([](const DisplayModePtr& modePtr) {
                return scheduler::FrameRateMode{modePtr->getPeakFps(), ftl::as_non_null(modePtr)};
            });
}

status_t SurfaceFlinger::setDesiredDisplayModeSpecsInternal(
        const sp<DisplayDevice>& display,
        const scheduler::RefreshRateSelector::PolicyVariant& policy) {
    const auto displayId = display->getPhysicalId();
    ATRACE_NAME(ftl::Concat(__func__, ' ', displayId.value).c_str());

    Mutex::Autolock lock(mStateLock);

    if (mDebugDisplayModeSetByBackdoor) {
        // ignore this request as mode is overridden by backdoor
        return NO_ERROR;
    }

    auto& selector = display->refreshRateSelector();
    using SetPolicyResult = scheduler::RefreshRateSelector::SetPolicyResult;

    switch (selector.setPolicy(policy)) {
        case SetPolicyResult::Invalid:
            return BAD_VALUE;
        case SetPolicyResult::Unchanged:
            return NO_ERROR;
        case SetPolicyResult::Changed:
            break;
    }

    if (!shouldApplyRefreshRateSelectorPolicy(*display)) {
        ALOGV("%s(%s): Skipped applying policy", __func__, to_string(displayId).c_str());
        return NO_ERROR;
    }

    return applyRefreshRateSelectorPolicy(displayId, selector);
}

bool SurfaceFlinger::shouldApplyRefreshRateSelectorPolicy(const DisplayDevice& display) const {
    if (display.isPoweredOn() || mPhysicalDisplays.size() == 1) return true;

    LOG_ALWAYS_FATAL_IF(display.isVirtual());
    const auto displayId = display.getPhysicalId();

    // The display is powered off, and this is a multi-display device. If the display is the
    // inactive internal display of a dual-display foldable, then the policy will be applied
    // when it becomes active upon powering on.
    //
    // TODO(b/255635711): Remove this function (i.e. returning `false` as a special case) once
    // concurrent mode setting across multiple (potentially powered off) displays is supported.
    //
    return displayId == mActiveDisplayId ||
            !mPhysicalDisplays.get(displayId)
                     .transform(&PhysicalDisplay::isInternal)
                     .value_or(false);
}

status_t SurfaceFlinger::applyRefreshRateSelectorPolicy(
        PhysicalDisplayId displayId, const scheduler::RefreshRateSelector& selector, bool force) {
    const scheduler::RefreshRateSelector::Policy currentPolicy = selector.getCurrentPolicy();
    ALOGV("Setting desired display mode specs: %s", currentPolicy.toString().c_str());

    // TODO(b/140204874): Leave the event in until we do proper testing with all apps that might
    // be depending in this callback.
    if (const auto activeMode = selector.getActiveMode(); displayId == mActiveDisplayId) {
        mScheduler->onPrimaryDisplayModeChanged(mAppConnectionHandle, activeMode);
        toggleKernelIdleTimer();
    } else {
        mScheduler->onNonPrimaryDisplayModeChanged(mAppConnectionHandle, activeMode);
    }

    auto preferredModeOpt = getPreferredDisplayMode(displayId, currentPolicy.defaultMode);
    if (!preferredModeOpt) {
        ALOGE("%s: Preferred mode is unknown", __func__);
        return NAME_NOT_FOUND;
    }

    auto preferredMode = std::move(*preferredModeOpt);
    const auto preferredModeId = preferredMode.modePtr->getId();

    const Fps preferredFps = preferredMode.fps;
    ALOGV("Switching to Scheduler preferred mode %d (%s)", preferredModeId.value(),
          to_string(preferredFps).c_str());

    if (!selector.isModeAllowed(preferredMode)) {
        ALOGE("%s: Preferred mode %d is disallowed", __func__, preferredModeId.value());
        return INVALID_OPERATION;
    }

    /* QTI_BEGIN */
    auto qtiHwcDisplayId = getHwComposer().fromPhysicalDisplayId(displayId);
    if (qtiHwcDisplayId) {
        mQtiSFExtnIntf->qtiSetDisplayExtnActiveConfig(*qtiHwcDisplayId,
                                                      preferredMode.modePtr->getId().value());
    }
    /* QTI_END */
    
    setDesiredMode({std::move(preferredMode), .emitEvent = true}, force);

    /* QTI_BEGIN */
    mQtiSFExtnIntf->qtiSetRefreshRates(displayId);
    /* QTI_END */

    // Update the frameRateOverride list as the display render rate might have changed
    if (mScheduler->updateFrameRateOverrides(scheduler::GlobalSignals{}, preferredFps)) {
        triggerOnFrameRateOverridesChanged();
    }

    return NO_ERROR;
}

namespace {
FpsRange translate(const gui::DisplayModeSpecs::RefreshRateRanges::RefreshRateRange& aidlRange) {
    return FpsRange{Fps::fromValue(aidlRange.min), Fps::fromValue(aidlRange.max)};
}

FpsRanges translate(const gui::DisplayModeSpecs::RefreshRateRanges& aidlRanges) {
    return FpsRanges{translate(aidlRanges.physical), translate(aidlRanges.render)};
}

gui::DisplayModeSpecs::RefreshRateRanges::RefreshRateRange translate(const FpsRange& range) {
    gui::DisplayModeSpecs::RefreshRateRanges::RefreshRateRange aidlRange;
    aidlRange.min = range.min.getValue();
    aidlRange.max = range.max.getValue();
    return aidlRange;
}

gui::DisplayModeSpecs::RefreshRateRanges translate(const FpsRanges& ranges) {
    gui::DisplayModeSpecs::RefreshRateRanges aidlRanges;
    aidlRanges.physical = translate(ranges.physical);
    aidlRanges.render = translate(ranges.render);
    return aidlRanges;
}

} // namespace

status_t SurfaceFlinger::setDesiredDisplayModeSpecs(const sp<IBinder>& displayToken,
                                                    const gui::DisplayModeSpecs& specs) {
    ATRACE_CALL();

    if (!displayToken) {
        return BAD_VALUE;
    }

    auto future = mScheduler->schedule([=, this]() FTL_FAKE_GUARD(kMainThreadContext) -> status_t {
        const auto display = FTL_FAKE_GUARD(mStateLock, getDisplayDeviceLocked(displayToken));
        if (!display) {
            ALOGE("Attempt to set desired display modes for invalid display token %p",
                  displayToken.get());
            return NAME_NOT_FOUND;
        } else if (display->isVirtual()) {
            ALOGW("Attempt to set desired display modes for virtual display");
            return INVALID_OPERATION;
        } else {
            using Policy = scheduler::RefreshRateSelector::DisplayManagerPolicy;
            const Policy policy{DisplayModeId(specs.defaultMode), translate(specs.primaryRanges),
                                translate(specs.appRequestRanges), specs.allowGroupSwitching};

            return setDesiredDisplayModeSpecsInternal(display, policy);
        }
    });

    return future.get();
}

status_t SurfaceFlinger::getDesiredDisplayModeSpecs(const sp<IBinder>& displayToken,
                                                    gui::DisplayModeSpecs* outSpecs) {
    ATRACE_CALL();

    if (!displayToken || !outSpecs) {
        return BAD_VALUE;
    }

    Mutex::Autolock lock(mStateLock);
    const auto display = getDisplayDeviceLocked(displayToken);
    if (!display) {
        return NAME_NOT_FOUND;
    }

    if (display->isVirtual()) {
        return INVALID_OPERATION;
    }

    scheduler::RefreshRateSelector::Policy policy =
            display->refreshRateSelector().getDisplayManagerPolicy();
    outSpecs->defaultMode = policy.defaultMode.value();
    outSpecs->allowGroupSwitching = policy.allowGroupSwitching;
    outSpecs->primaryRanges = translate(policy.primaryRanges);
    outSpecs->appRequestRanges = translate(policy.appRequestRanges);
    return NO_ERROR;
}

void SurfaceFlinger::onLayerFirstRef(Layer* layer) {
    mNumLayers++;
    if (!layer->isRemovedFromCurrentState()) {
        mScheduler->registerLayer(layer);
    }
}

void SurfaceFlinger::onLayerDestroyed(Layer* layer) {
    mNumLayers--;
    removeHierarchyFromOffscreenLayers(layer);
    if (!layer->isRemovedFromCurrentState()) {
        mScheduler->deregisterLayer(layer);
    }
    if (mTransactionTracing) {
        mTransactionTracing->onLayerRemoved(layer->getSequence());
    }
    mScheduler->onLayerDestroyed(layer);
}

void SurfaceFlinger::onLayerUpdate() {
    scheduleCommit(FrameHint::kActive);
}

// WARNING: ONLY CALL THIS FROM LAYER DTOR
// Here we add children in the current state to offscreen layers and remove the
// layer itself from the offscreen layer list.  Since
// this is the dtor, it is safe to access the current state.  This keeps us
// from dangling children layers such that they are not reachable from the
// Drawing state nor the offscreen layer list
// See b/141111965
void SurfaceFlinger::removeHierarchyFromOffscreenLayers(Layer* layer) {
    for (auto& child : layer->getCurrentChildren()) {
        mOffscreenLayers.emplace(child.get());
    }
    mOffscreenLayers.erase(layer);
}

void SurfaceFlinger::removeFromOffscreenLayers(Layer* layer) {
    mOffscreenLayers.erase(layer);
}

status_t SurfaceFlinger::setGlobalShadowSettings(const half4& ambientColor, const half4& spotColor,
                                                 float lightPosY, float lightPosZ,
                                                 float lightRadius) {
    Mutex::Autolock _l(mStateLock);
    mCurrentState.globalShadowSettings.ambientColor = vec4(ambientColor);
    mCurrentState.globalShadowSettings.spotColor = vec4(spotColor);
    mCurrentState.globalShadowSettings.lightPos.y = lightPosY;
    mCurrentState.globalShadowSettings.lightPos.z = lightPosZ;
    mCurrentState.globalShadowSettings.lightRadius = lightRadius;

    // these values are overridden when calculating the shadow settings for a layer.
    mCurrentState.globalShadowSettings.lightPos.x = 0.f;
    mCurrentState.globalShadowSettings.length = 0.f;
    return NO_ERROR;
}

const std::unordered_map<std::string, uint32_t>& SurfaceFlinger::getGenericLayerMetadataKeyMap()
        const {
    // TODO(b/149500060): Remove this fixed/static mapping. Please prefer taking
    // on the work to remove the table in that bug rather than adding more to
    // it.
    static const std::unordered_map<std::string, uint32_t> genericLayerMetadataKeyMap{
            {"org.chromium.arc.V1_0.TaskId", gui::METADATA_TASK_ID},
            {"org.chromium.arc.V1_0.CursorInfo", gui::METADATA_MOUSE_CURSOR},
    };
    return genericLayerMetadataKeyMap;
}

status_t SurfaceFlinger::setGameModeFrameRateOverride(uid_t uid, float frameRate) {
    PhysicalDisplayId displayId = [&]() {
        Mutex::Autolock lock(mStateLock);
        return getDefaultDisplayDeviceLocked()->getPhysicalId();
    }();

    mScheduler->setGameModeFrameRateForUid(FrameRateOverride{static_cast<uid_t>(uid), frameRate});
    mScheduler->onFrameRateOverridesChanged(mAppConnectionHandle, displayId);
    return NO_ERROR;
}

status_t SurfaceFlinger::setGameDefaultFrameRateOverride(uid_t uid, float frameRate) {
    if (FlagManager::getInstance().game_default_frame_rate()) {
        mScheduler->setGameDefaultFrameRateForUid(
                FrameRateOverride{static_cast<uid_t>(uid), frameRate});
    }
    return NO_ERROR;
}

status_t SurfaceFlinger::updateSmallAreaDetection(
        std::vector<std::pair<int32_t, float>>& appIdThresholdMappings) {
    mScheduler->updateSmallAreaDetection(appIdThresholdMappings);
    return NO_ERROR;
}

status_t SurfaceFlinger::setSmallAreaDetectionThreshold(int32_t appId, float threshold) {
    mScheduler->setSmallAreaDetectionThreshold(appId, threshold);
    return NO_ERROR;
}

void SurfaceFlinger::enableRefreshRateOverlay(bool enable) {
    bool setByHwc = getHwComposer().hasCapability(Capability::REFRESH_RATE_CHANGED_CALLBACK_DEBUG);
    for (const auto& [id, display] : mPhysicalDisplays) {
        if (display.snapshot().connectionType() == ui::DisplayConnectionType::Internal ||
            FlagManager::getInstance().refresh_rate_overlay_on_external_display()) {
            if (const auto device = getDisplayDeviceLocked(id)) {
                const auto enableOverlay = [&](const bool setByHwc) FTL_FAKE_GUARD(
                                                   kMainThreadContext) {
                    device->enableRefreshRateOverlay(enable, setByHwc, mRefreshRateOverlaySpinner,
                                                     mRefreshRateOverlayRenderRate,
                                                     mRefreshRateOverlayShowInMiddle);
                };
                enableOverlay(setByHwc);
                if (setByHwc) {
                    const auto status =
                            getHwComposer().setRefreshRateChangedCallbackDebugEnabled(id, enable);
                    if (status != NO_ERROR) {
                        ALOGE("Error updating the refresh rate changed callback debug enabled");
                        enableOverlay(/*setByHwc*/ false);
                    }
                }
            }
        }
    }
}

void SurfaceFlinger::enableHdrSdrRatioOverlay(bool enable) {
    for (const auto& [id, display] : mPhysicalDisplays) {
        if (display.snapshot().connectionType() == ui::DisplayConnectionType::Internal) {
            if (const auto device = getDisplayDeviceLocked(id)) {
                device->enableHdrSdrRatioOverlay(enable);
            }
        }
    }
}

int SurfaceFlinger::getGpuContextPriority() {
    return getRenderEngine().getContextPriority();
}

int SurfaceFlinger::calculateMaxAcquiredBufferCount(Fps refreshRate,
                                                    std::chrono::nanoseconds presentLatency) {
    auto pipelineDepth = presentLatency.count() / refreshRate.getPeriodNsecs();
    if (presentLatency.count() % refreshRate.getPeriodNsecs()) {
        pipelineDepth++;
    }
    return std::max(minAcquiredBuffers, static_cast<int64_t>(pipelineDepth - 1));
}

status_t SurfaceFlinger::getMaxAcquiredBufferCount(int* buffers) const {
    Fps maxRefreshRate = 60_Hz;

    if (!getHwComposer().isHeadless()) {
        if (const auto display = getDefaultDisplayDevice()) {
            maxRefreshRate = display->refreshRateSelector().getSupportedRefreshRateRange().max;
        }
    }

    *buffers = getMaxAcquiredBufferCountForRefreshRate(maxRefreshRate);
    return NO_ERROR;
}

uint32_t SurfaceFlinger::getMaxAcquiredBufferCountForCurrentRefreshRate(uid_t uid) const {
    Fps refreshRate = 60_Hz;

    if (const auto frameRateOverride = mScheduler->getFrameRateOverride(uid)) {
        refreshRate = *frameRateOverride;
    } else if (!getHwComposer().isHeadless()) {
        if (const auto display = FTL_FAKE_GUARD(mStateLock, getDefaultDisplayDeviceLocked())) {
            refreshRate = display->refreshRateSelector().getActiveMode().fps;
        }
    }

    return getMaxAcquiredBufferCountForRefreshRate(refreshRate);
}

int SurfaceFlinger::getMaxAcquiredBufferCountForRefreshRate(Fps refreshRate) const {
    const auto vsyncConfig = mVsyncConfiguration->getConfigsForRefreshRate(refreshRate).late;
    const auto presentLatency = vsyncConfig.appWorkDuration + vsyncConfig.sfWorkDuration;
    return calculateMaxAcquiredBufferCount(refreshRate, presentLatency);
}

void SurfaceFlinger::handleLayerCreatedLocked(const LayerCreatedState& state, VsyncId vsyncId) {
    sp<Layer> layer = state.layer.promote();
    if (!layer) {
        ALOGD("Layer was destroyed soon after creation %p", state.layer.unsafe_get());
        return;
    }
    MUTEX_ALIAS(mStateLock, layer->mFlinger->mStateLock);

    sp<Layer> parent;
    bool addToRoot = state.addToRoot;
    if (state.initialParent != nullptr) {
        parent = state.initialParent.promote();
        if (parent == nullptr) {
            ALOGD("Parent was destroyed soon after creation %p", state.initialParent.unsafe_get());
            addToRoot = false;
        }
    }

    if (parent == nullptr && addToRoot) {
        layer->setIsAtRoot(true);
        mCurrentState.layersSortedByZ.add(layer);
    } else if (parent == nullptr) {
        layer->onRemovedFromCurrentState();
    } else if (parent->isRemovedFromCurrentState()) {
        parent->addChild(layer);
        layer->onRemovedFromCurrentState();
    } else {
        parent->addChild(layer);
    }

    ui::LayerStack layerStack = layer->getLayerStack(LayerVector::StateSet::Current);
    sp<const DisplayDevice> hintDisplay;
    // Find the display that includes the layer.
    for (const auto& [token, display] : mDisplays) {
        if (display->getLayerStack() == layerStack) {
            hintDisplay = display;
            break;
        }
    }

    if (hintDisplay) {
        layer->updateTransformHint(hintDisplay->getTransformHint());
    }
}

void SurfaceFlinger::sample() {
    if (!mLumaSampling || !mRegionSamplingThread) {
        return;
    }

    mRegionSamplingThread->onCompositionComplete(mScheduler->getScheduledFrameTime());
}

void SurfaceFlinger::onActiveDisplaySizeChanged(const DisplayDevice& activeDisplay) {
    mScheduler->onActiveDisplayAreaChanged(activeDisplay.getWidth() * activeDisplay.getHeight());
    getRenderEngine().onActiveDisplaySizeChanged(activeDisplay.getSize());
}

sp<DisplayDevice> SurfaceFlinger::getActivatableDisplay() const {
    if (mPhysicalDisplays.size() == 1) return nullptr;

    // TODO(b/255635821): Choose the pacesetter display, considering both internal and external
    // displays. For now, pick the other internal display, assuming a dual-display foldable.
    return findDisplay([this](const DisplayDevice& display) REQUIRES(mStateLock) {
        const auto idOpt = PhysicalDisplayId::tryCast(display.getId());
        return idOpt && *idOpt != mActiveDisplayId && display.isPoweredOn() &&
                mPhysicalDisplays.get(*idOpt)
                        .transform(&PhysicalDisplay::isInternal)
                        .value_or(false);
    });
}

void SurfaceFlinger::onActiveDisplayChangedLocked(const DisplayDevice* inactiveDisplayPtr,
                                                  const DisplayDevice& activeDisplay) {
    ATRACE_CALL();

    // For the first display activated during boot, there is no need to force setDesiredMode,
    // because DM is about to send its policy via setDesiredDisplayModeSpecs.
    bool forceApplyPolicy = false;

    if (inactiveDisplayPtr) {
        inactiveDisplayPtr->getCompositionDisplay()->setLayerCachingTexturePoolEnabled(false);
        forceApplyPolicy = true;
    }

    mActiveDisplayId = activeDisplay.getPhysicalId();
    activeDisplay.getCompositionDisplay()->setLayerCachingTexturePoolEnabled(true);

    resetPhaseConfiguration(activeDisplay.getActiveMode().fps);

    // TODO(b/255635711): Check for pending mode changes on other displays.
    mScheduler->setModeChangePending(false);

    mScheduler->setPacesetterDisplay(mActiveDisplayId);

    onActiveDisplaySizeChanged(activeDisplay);
    mActiveDisplayTransformHint = activeDisplay.getTransformHint();
    sActiveDisplayRotationFlags = ui::Transform::toRotationFlags(activeDisplay.getOrientation());

    // The policy of the new active/pacesetter display may have changed while it was inactive. In
    // that case, its preferred mode has not been propagated to HWC (via setDesiredMode). In either
    // case, the Scheduler's cachedModeChangedParams must be initialized to the newly active mode,
    // and the kernel idle timer of the newly active display must be toggled.
    applyRefreshRateSelectorPolicy(mActiveDisplayId, activeDisplay.refreshRateSelector(),
                                   forceApplyPolicy);
}

status_t SurfaceFlinger::addWindowInfosListener(const sp<IWindowInfosListener>& windowInfosListener,
                                                gui::WindowInfosListenerInfo* outInfo) {
    mWindowInfosListenerInvoker->addWindowInfosListener(windowInfosListener, outInfo);
    setTransactionFlags(eInputInfoUpdateNeeded);
    return NO_ERROR;
}

status_t SurfaceFlinger::removeWindowInfosListener(
        const sp<IWindowInfosListener>& windowInfosListener) const {
    mWindowInfosListenerInvoker->removeWindowInfosListener(windowInfosListener);
    return NO_ERROR;
}

status_t SurfaceFlinger::getStalledTransactionInfo(
        int pid, std::optional<TransactionHandler::StalledTransactionInfo>& result) {
    result = mTransactionHandler.getStalledTransactionInfo(pid);
    return NO_ERROR;
}

void SurfaceFlinger::updateHdcpLevels(hal::HWDisplayId hwcDisplayId, int32_t connectedLevel,
                                      int32_t maxLevel) {
    if (!FlagManager::getInstance().connected_display()) {
        return;
    }

    Mutex::Autolock lock(mStateLock);

    const auto idOpt = getHwComposer().toPhysicalDisplayId(hwcDisplayId);
    if (!idOpt) {
        ALOGE("No display found for HDCP level changed event: connected=%d, max=%d for "
              "display=%" PRIu64,
              connectedLevel, maxLevel, hwcDisplayId);
        return;
    }

    const bool isInternalDisplay =
            mPhysicalDisplays.get(*idOpt).transform(&PhysicalDisplay::isInternal).value_or(false);
    if (isInternalDisplay) {
        ALOGW("Unexpected HDCP level changed for internal display: connected=%d, max=%d for "
              "display=%" PRIu64,
              connectedLevel, maxLevel, hwcDisplayId);
        return;
    }

    static_cast<void>(mScheduler->schedule([this, displayId = *idOpt, connectedLevel, maxLevel]() {
        if (const auto display = FTL_FAKE_GUARD(mStateLock, getDisplayDeviceLocked(displayId))) {
            Mutex::Autolock lock(mStateLock);
            display->setSecure(connectedLevel >= 2 /* HDCP_V1 */);
        }
        mScheduler->onHdcpLevelsChanged(mAppConnectionHandle, displayId, connectedLevel, maxLevel);
    }));
}

std::shared_ptr<renderengine::ExternalTexture> SurfaceFlinger::getExternalTextureFromBufferData(
        BufferData& bufferData, const char* layerName, uint64_t transactionId) {
    if (bufferData.buffer &&
        exceedsMaxRenderTargetSize(bufferData.buffer->getWidth(), bufferData.buffer->getHeight())) {
        std::string errorMessage =
                base::StringPrintf("Attempted to create an ExternalTexture with size (%u, %u) for "
                                   "layer %s that exceeds render target size limit of %u.",
                                   bufferData.buffer->getWidth(), bufferData.buffer->getHeight(),
                                   layerName, static_cast<uint32_t>(mMaxRenderTargetSize));
        ALOGD("%s", errorMessage.c_str());
        if (bufferData.releaseBufferListener) {
            bufferData.releaseBufferListener->onTransactionQueueStalled(
                    String8(errorMessage.c_str()));
        }
        return nullptr;
    }

    bool cachedBufferChanged =
            bufferData.flags.test(BufferData::BufferDataChange::cachedBufferChanged);
    if (cachedBufferChanged && bufferData.buffer) {
        auto result = ClientCache::getInstance().add(bufferData.cachedBuffer, bufferData.buffer);
        if (result.ok()) {
            return result.value();
        }

        if (result.error() == ClientCache::AddError::CacheFull) {
            ALOGE("Attempted to create an ExternalTexture for layer %s but CacheFull", layerName);

            if (bufferData.releaseBufferListener) {
                bufferData.releaseBufferListener->onTransactionQueueStalled(
                        String8("Buffer processing hung due to full buffer cache"));
            }
        }

        return nullptr;
    }

    if (cachedBufferChanged) {
        return ClientCache::getInstance().get(bufferData.cachedBuffer);
    }

    if (bufferData.buffer) {
        return std::make_shared<
                renderengine::impl::ExternalTexture>(bufferData.buffer, getRenderEngine(),
                                                     renderengine::impl::ExternalTexture::Usage::
                                                             READABLE);
    }

    return nullptr;
}

bool SurfaceFlinger::commitMirrorDisplays(VsyncId vsyncId) {
    std::vector<MirrorDisplayState> mirrorDisplays;
    {
        std::scoped_lock<std::mutex> lock(mMirrorDisplayLock);
        mirrorDisplays = std::move(mMirrorDisplays);
        mMirrorDisplays.clear();
        if (mirrorDisplays.size() == 0) {
            return false;
        }
    }

    sp<IBinder> unused;
    for (const auto& mirrorDisplay : mirrorDisplays) {
        // Set mirror layer's default layer stack to -1 so it doesn't end up rendered on a display
        // accidentally.
        sp<Layer> rootMirrorLayer = LayerHandle::getLayer(mirrorDisplay.rootHandle);
        ssize_t idx = mCurrentState.layersSortedByZ.indexOf(rootMirrorLayer);
        bool ret = rootMirrorLayer->setLayerStack(ui::LayerStack::fromValue(-1));
        if (idx >= 0 && ret) {
            mCurrentState.layersSortedByZ.removeAt(idx);
            mCurrentState.layersSortedByZ.add(rootMirrorLayer);
        }

        for (const auto& layer : mDrawingState.layersSortedByZ) {
            if (layer->getLayerStack() != mirrorDisplay.layerStack ||
                layer->isInternalDisplayOverlay()) {
                continue;
            }

            LayerCreationArgs mirrorArgs(this, mirrorDisplay.client, "MirrorLayerParent",
                                         ISurfaceComposerClient::eNoColorFill,
                                         gui::LayerMetadata());
            sp<Layer> childMirror;
            {
                Mutex::Autolock lock(mStateLock);
                createEffectLayer(mirrorArgs, &unused, &childMirror);
                MUTEX_ALIAS(mStateLock, childMirror->mFlinger->mStateLock);
                childMirror->setClonedChild(layer->createClone(childMirror->getSequence()));
                childMirror->reparent(mirrorDisplay.rootHandle);
            }
            // lock on mStateLock needs to be released before binder handle gets destroyed
            unused.clear();
        }
    }
    return true;
}

bool SurfaceFlinger::commitCreatedLayers(VsyncId vsyncId,
                                         std::vector<LayerCreatedState>& createdLayers) {
    if (createdLayers.size() == 0) {
        return false;
    }

    Mutex::Autolock _l(mStateLock);
    for (const auto& createdLayer : createdLayers) {
        handleLayerCreatedLocked(createdLayer, vsyncId);
    }
    mLayersAdded = true;
    return mLayersAdded;
}

void SurfaceFlinger::updateLayerMetadataSnapshot() {
    LayerMetadata parentMetadata;
    for (const auto& layer : mDrawingState.layersSortedByZ) {
        layer->updateMetadataSnapshot(parentMetadata);
    }

    std::unordered_set<Layer*> visited;
    mDrawingState.traverse([&visited](Layer* layer) {
        if (visited.find(layer) != visited.end()) {
            return;
        }

        // If the layer isRelativeOf, then either it's relative metadata will be set
        // recursively when updateRelativeMetadataSnapshot is called on its relative parent or
        // it's relative parent has been deleted. Clear the layer's relativeLayerMetadata to ensure
        // that layers with deleted relative parents don't hold stale relativeLayerMetadata.
        if (layer->getDrawingState().isRelativeOf) {
            layer->editLayerSnapshot()->relativeLayerMetadata = {};
            return;
        }

        layer->updateRelativeMetadataSnapshot({}, visited);
    });
}

void SurfaceFlinger::moveSnapshotsFromCompositionArgs(
        compositionengine::CompositionRefreshArgs& refreshArgs,
        const std::vector<std::pair<Layer*, LayerFE*>>& layers) {
    if (mLayerLifecycleManagerEnabled) {
        std::vector<std::unique_ptr<frontend::LayerSnapshot>>& snapshots =
                mLayerSnapshotBuilder.getSnapshots();
        for (auto [_, layerFE] : layers) {
            auto i = layerFE->mSnapshot->globalZ;
            snapshots[i] = std::move(layerFE->mSnapshot);
        }
    }
    if (mLegacyFrontEndEnabled && !mLayerLifecycleManagerEnabled) {
        for (auto [layer, layerFE] : layers) {
            layer->updateLayerSnapshot(std::move(layerFE->mSnapshot));
        }
    }
}

std::vector<std::pair<Layer*, LayerFE*>> SurfaceFlinger::moveSnapshotsToCompositionArgs(
        compositionengine::CompositionRefreshArgs& refreshArgs, bool cursorOnly) {
    std::vector<std::pair<Layer*, LayerFE*>> layers;
    if (mLayerLifecycleManagerEnabled) {
        nsecs_t currentTime = systemTime();
        mLayerSnapshotBuilder.forEachVisibleSnapshot(
                [&](std::unique_ptr<frontend::LayerSnapshot>& snapshot) {
                    if (cursorOnly &&
                        snapshot->compositionType !=
                                aidl::android::hardware::graphics::composer3::Composition::CURSOR) {
                        return;
                    }

                    if (!snapshot->hasSomethingToDraw()) {
                        return;
                    }

                    auto it = mLegacyLayers.find(snapshot->sequence);
                    LLOG_ALWAYS_FATAL_WITH_TRACE_IF(it == mLegacyLayers.end(),
                                                    "Couldnt find layer object for %s",
                                                    snapshot->getDebugString().c_str());
                    auto& legacyLayer = it->second;
                    sp<LayerFE> layerFE = legacyLayer->getCompositionEngineLayerFE(snapshot->path);
                    snapshot->fps = getLayerFramerate(currentTime, snapshot->sequence);
                    layerFE->mSnapshot = std::move(snapshot);
                    refreshArgs.layers.push_back(layerFE);
                    layers.emplace_back(legacyLayer.get(), layerFE.get());
                });
    }
    if (mLegacyFrontEndEnabled && !mLayerLifecycleManagerEnabled) {
        auto moveSnapshots = [&layers, &refreshArgs, cursorOnly](Layer* layer) {
            if (const auto& layerFE = layer->getCompositionEngineLayerFE()) {
                if (cursorOnly &&
                    layer->getLayerSnapshot()->compositionType !=
                            aidl::android::hardware::graphics::composer3::Composition::CURSOR)
                    return;
                layer->updateSnapshot(refreshArgs.updatingGeometryThisFrame);
                layerFE->mSnapshot = layer->stealLayerSnapshot();
                refreshArgs.layers.push_back(layerFE);
                layers.emplace_back(layer, layerFE.get());
            }
        };

        if (cursorOnly || !mVisibleRegionsDirty) {
            // for hot path avoid traversals by walking though the previous composition list
            for (sp<Layer> layer : mPreviouslyComposedLayers) {
                moveSnapshots(layer.get());
            }
        } else {
            mPreviouslyComposedLayers.clear();
            mDrawingState.traverseInZOrder(
                    [&moveSnapshots](Layer* layer) { moveSnapshots(layer); });
            mPreviouslyComposedLayers.reserve(layers.size());
            for (auto [layer, _] : layers) {
                mPreviouslyComposedLayers.push_back(sp<Layer>::fromExisting(layer));
            }
        }
    }

    return layers;
}

std::function<std::vector<std::pair<Layer*, sp<LayerFE>>>()>
SurfaceFlinger::getLayerSnapshotsForScreenshots(
        std::optional<ui::LayerStack> layerStack, uint32_t uid,
        std::function<bool(const frontend::LayerSnapshot&, bool& outStopTraversal)>
                snapshotFilterFn) {
    return [&, layerStack, uid]() {
        std::vector<std::pair<Layer*, sp<LayerFE>>> layers;
        bool stopTraversal = false;
        mLayerSnapshotBuilder.forEachVisibleSnapshot(
                [&](std::unique_ptr<frontend::LayerSnapshot>& snapshot) {
                    if (stopTraversal) {
                        return;
                    }
                    if (layerStack && snapshot->outputFilter.layerStack != *layerStack) {
                        return;
                    }
                    if (uid != CaptureArgs::UNSET_UID && snapshot->uid != gui::Uid(uid)) {
                        return;
                    }
                    if (!snapshot->hasSomethingToDraw()) {
                        return;
                    }
                    if (snapshotFilterFn && !snapshotFilterFn(*snapshot, stopTraversal)) {
                        return;
                    }

                    auto it = mLegacyLayers.find(snapshot->sequence);
                    LLOG_ALWAYS_FATAL_WITH_TRACE_IF(it == mLegacyLayers.end(),
                                                    "Couldnt find layer object for %s",
                                                    snapshot->getDebugString().c_str());
                    Layer* legacyLayer = (it == mLegacyLayers.end()) ? nullptr : it->second.get();
                    sp<LayerFE> layerFE = getFactory().createLayerFE(snapshot->name);
                    layerFE->mSnapshot = std::make_unique<frontend::LayerSnapshot>(*snapshot);
                    layers.emplace_back(legacyLayer, std::move(layerFE));
                });

        return layers;
    };
}

std::function<std::vector<std::pair<Layer*, sp<LayerFE>>>()>
SurfaceFlinger::getLayerSnapshotsForScreenshots(std::optional<ui::LayerStack> layerStack,
                                                uint32_t uid,
                                                std::unordered_set<uint32_t> excludeLayerIds) {
    return [&, layerStack, uid, excludeLayerIds = std::move(excludeLayerIds)]() {
        if (excludeLayerIds.empty()) {
            auto getLayerSnapshotsFn =
                    getLayerSnapshotsForScreenshots(layerStack, uid, /*snapshotFilterFn=*/nullptr);
            std::vector<std::pair<Layer*, sp<LayerFE>>> layers = getLayerSnapshotsFn();
            return layers;
        }

        frontend::LayerSnapshotBuilder::Args
                args{.root = mLayerHierarchyBuilder.getHierarchy(),
                     .layerLifecycleManager = mLayerLifecycleManager,
                     .forceUpdate = frontend::LayerSnapshotBuilder::ForceUpdateFlags::HIERARCHY,
                     .displays = mFrontEndDisplayInfos,
                     .displayChanges = true,
                     .globalShadowSettings = mDrawingState.globalShadowSettings,
                     .supportsBlur = mSupportsBlur,
                     .forceFullDamage = mForceFullDamage,
                     .excludeLayerIds = std::move(excludeLayerIds),
                     .supportedLayerGenericMetadata =
                             getHwComposer().getSupportedLayerGenericMetadata(),
                     .genericLayerMetadataKeyMap = getGenericLayerMetadataKeyMap(),
                     .skipRoundCornersWhenProtected =
                             !getRenderEngine().supportsProtectedContent()};
        mLayerSnapshotBuilder.update(args);

        auto getLayerSnapshotsFn =
                getLayerSnapshotsForScreenshots(layerStack, uid, /*snapshotFilterFn=*/nullptr);
        std::vector<std::pair<Layer*, sp<LayerFE>>> layers = getLayerSnapshotsFn();

        args.excludeLayerIds.clear();
        mLayerSnapshotBuilder.update(args);

        return layers;
    };
}

std::function<std::vector<std::pair<Layer*, sp<LayerFE>>>()>
SurfaceFlinger::getLayerSnapshotsForScreenshots(uint32_t rootLayerId, uint32_t uid,
                                                std::unordered_set<uint32_t> excludeLayerIds,
                                                bool childrenOnly,
                                                const std::optional<FloatRect>& parentCrop) {
    return [&, rootLayerId, uid, excludeLayerIds = std::move(excludeLayerIds), childrenOnly,
            parentCrop]() {
        auto root = mLayerHierarchyBuilder.getPartialHierarchy(rootLayerId, childrenOnly);
        frontend::LayerSnapshotBuilder::Args
                args{.root = root,
                     .layerLifecycleManager = mLayerLifecycleManager,
                     .forceUpdate = frontend::LayerSnapshotBuilder::ForceUpdateFlags::HIERARCHY,
                     .displays = mFrontEndDisplayInfos,
                     .displayChanges = true,
                     .globalShadowSettings = mDrawingState.globalShadowSettings,
                     .supportsBlur = mSupportsBlur,
                     .forceFullDamage = mForceFullDamage,
                     .parentCrop = parentCrop,
                     .excludeLayerIds = std::move(excludeLayerIds),
                     .supportedLayerGenericMetadata =
                             getHwComposer().getSupportedLayerGenericMetadata(),
                     .genericLayerMetadataKeyMap = getGenericLayerMetadataKeyMap(),
                     .skipRoundCornersWhenProtected =
                             !getRenderEngine().supportsProtectedContent()};
        // The layer may not exist if it was just created and a screenshot was requested immediately
        // after. In this case, the hierarchy will be empty so we will not render any layers.
        args.rootSnapshot.isSecure = mLayerLifecycleManager.getLayerFromId(rootLayerId) &&
                mLayerLifecycleManager.isLayerSecure(rootLayerId);
        mLayerSnapshotBuilder.update(args);

        auto getLayerSnapshotsFn =
                getLayerSnapshotsForScreenshots({}, uid, /*snapshotFilterFn=*/nullptr);
        std::vector<std::pair<Layer*, sp<LayerFE>>> layers = getLayerSnapshotsFn();
        args.root = mLayerHierarchyBuilder.getHierarchy();
        args.parentCrop.reset();
        args.excludeLayerIds.clear();
        mLayerSnapshotBuilder.update(args);
        return layers;
    };
}

frontend::Update SurfaceFlinger::flushLifecycleUpdates() {
    frontend::Update update;
    ATRACE_NAME("TransactionHandler:flushTransactions");
    // Locking:
    // 1. to prevent onHandleDestroyed from being called while the state lock is held,
    // we must keep a copy of the transactions (specifically the composer
    // states) around outside the scope of the lock.
    // 2. Transactions and created layers do not share a lock. To prevent applying
    // transactions with layers still in the createdLayer queue, flush the transactions
    // before committing the created layers.
    mTransactionHandler.collectTransactions();
    update.transactions = mTransactionHandler.flushTransactions();
    {
        // TODO(b/238781169) lockless queue this and keep order.
        std::scoped_lock<std::mutex> lock(mCreatedLayersLock);
        update.layerCreatedStates = std::move(mCreatedLayers);
        mCreatedLayers.clear();
        update.newLayers = std::move(mNewLayers);
        mNewLayers.clear();
        update.layerCreationArgs = std::move(mNewLayerArgs);
        mNewLayerArgs.clear();
        update.destroyedHandles = std::move(mDestroyedHandles);
        mDestroyedHandles.clear();
    }
    return update;
}

void SurfaceFlinger::doActiveLayersTracingIfNeeded(bool isCompositionComputed,
                                                   bool visibleRegionDirty, TimePoint time,
                                                   VsyncId vsyncId) {
    if (!mLayerTracing.isActiveTracingStarted()) {
        return;
    }
    if (isCompositionComputed !=
        mLayerTracing.isActiveTracingFlagSet(LayerTracing::Flag::TRACE_COMPOSITION)) {
        return;
    }
    if (!visibleRegionDirty &&
        !mLayerTracing.isActiveTracingFlagSet(LayerTracing::Flag::TRACE_BUFFERS)) {
        return;
    }
    auto snapshot = takeLayersSnapshotProto(mLayerTracing.getActiveTracingFlags(), time, vsyncId,
                                            visibleRegionDirty);
    mLayerTracing.addProtoSnapshotToOstream(std::move(snapshot), LayerTracing::Mode::MODE_ACTIVE);
}

perfetto::protos::LayersSnapshotProto SurfaceFlinger::takeLayersSnapshotProto(
        uint32_t traceFlags, TimePoint time, VsyncId vsyncId, bool visibleRegionDirty) {
    ATRACE_CALL();
    perfetto::protos::LayersSnapshotProto snapshot;
    snapshot.set_elapsed_realtime_nanos(time.ns());
    snapshot.set_vsync_id(ftl::to_underlying(vsyncId));
    snapshot.set_where(visibleRegionDirty ? "visibleRegionsDirty" : "bufferLatched");
    snapshot.set_excludes_composition_state((traceFlags & LayerTracing::Flag::TRACE_COMPOSITION) ==
                                            0);

    auto layers = dumpDrawingStateProto(traceFlags);
    if (traceFlags & LayerTracing::Flag::TRACE_EXTRA) {
        dumpOffscreenLayersProto(layers);
    }
    *snapshot.mutable_layers() = std::move(layers);

    if (traceFlags & LayerTracing::Flag::TRACE_HWC) {
        std::string hwcDump;
        dumpHwc(hwcDump);
        snapshot.set_hwc_blob(std::move(hwcDump));
    }

    *snapshot.mutable_displays() = dumpDisplayProto();

    return snapshot;
}

// sfdo functions

void SurfaceFlinger::sfdo_enableRefreshRateOverlay(bool active) {
    auto future = mScheduler->schedule(
            [&]() FTL_FAKE_GUARD(mStateLock)
                    FTL_FAKE_GUARD(kMainThreadContext) { enableRefreshRateOverlay(active); });
    future.wait();
}

void SurfaceFlinger::sfdo_setDebugFlash(int delay) {
    if (delay > 0) {
        mDebugFlashDelay = delay;
    } else {
        mDebugFlashDelay = mDebugFlashDelay ? 0 : 1;
    }
    scheduleRepaint();
}

void SurfaceFlinger::sfdo_scheduleComposite() {
    scheduleComposite(SurfaceFlinger::FrameHint::kActive);
}

void SurfaceFlinger::sfdo_scheduleCommit() {
    Mutex::Autolock lock(mStateLock);
    setTransactionFlags(eTransactionNeeded | eDisplayTransactionNeeded | eTraversalNeeded);
}

void SurfaceFlinger::sfdo_forceClientComposition(bool enabled) {
    mDebugDisableHWC = enabled;
    scheduleRepaint();
}

// gui::ISurfaceComposer

binder::Status SurfaceComposerAIDL::bootFinished() {
    status_t status = checkAccessPermission();
    if (status != OK) {
        return binderStatusFromStatusT(status);
    }
    mFlinger->bootFinished();
    return binder::Status::ok();
}

binder::Status SurfaceComposerAIDL::createDisplayEventConnection(
        VsyncSource vsyncSource, EventRegistration eventRegistration,
        const sp<IBinder>& layerHandle, sp<IDisplayEventConnection>* outConnection) {
    sp<IDisplayEventConnection> conn =
            mFlinger->createDisplayEventConnection(vsyncSource, eventRegistration, layerHandle);
    if (conn == nullptr) {
        *outConnection = nullptr;
        return binderStatusFromStatusT(BAD_VALUE);
    } else {
        *outConnection = conn;
        return binder::Status::ok();
    }
}

binder::Status SurfaceComposerAIDL::createConnection(sp<gui::ISurfaceComposerClient>* outClient) {
    const sp<Client> client = sp<Client>::make(mFlinger);
    if (client->initCheck() == NO_ERROR) {
        *outClient = client;
        if (FlagManager::getInstance().misc1()) {
            const int policy = SCHED_FIFO;
            client->setMinSchedulerPolicy(policy, sched_get_priority_min(policy));
        }
        return binder::Status::ok();
    } else {
        *outClient = nullptr;
        return binderStatusFromStatusT(BAD_VALUE);
    }
}

binder::Status SurfaceComposerAIDL::createDisplay(const std::string& displayName, bool secure,
                                                  float requestedRefreshRate,
                                                  sp<IBinder>* outDisplay) {
    status_t status = checkAccessPermission();
    if (status != OK) {
        return binderStatusFromStatusT(status);
    }
    String8 displayName8 = String8::format("%s", displayName.c_str());
    *outDisplay = mFlinger->createDisplay(displayName8, secure, requestedRefreshRate);
    return binder::Status::ok();
}

binder::Status SurfaceComposerAIDL::destroyDisplay(const sp<IBinder>& display) {
    status_t status = checkAccessPermission();
    if (status != OK) {
        return binderStatusFromStatusT(status);
    }
    mFlinger->destroyDisplay(display);
    return binder::Status::ok();
}

binder::Status SurfaceComposerAIDL::getPhysicalDisplayIds(std::vector<int64_t>* outDisplayIds) {
    std::vector<PhysicalDisplayId> physicalDisplayIds = mFlinger->getPhysicalDisplayIds();
    std::vector<int64_t> displayIds;
    displayIds.reserve(physicalDisplayIds.size());
    for (auto item : physicalDisplayIds) {
        displayIds.push_back(static_cast<int64_t>(item.value));
    }
    *outDisplayIds = displayIds;
    return binder::Status::ok();
}

binder::Status SurfaceComposerAIDL::getPhysicalDisplayToken(int64_t displayId,
                                                            sp<IBinder>* outDisplay) {
    status_t status = checkAccessPermission();
    if (status != OK) {
        return binderStatusFromStatusT(status);
    }
    const auto id = DisplayId::fromValue<PhysicalDisplayId>(static_cast<uint64_t>(displayId));
    *outDisplay = mFlinger->getPhysicalDisplayToken(*id);
    return binder::Status::ok();
}

binder::Status SurfaceComposerAIDL::setPowerMode(const sp<IBinder>& display, int mode) {
    status_t status = checkAccessPermission();
    if (status != OK) {
        return binderStatusFromStatusT(status);
    }
    /* QTI_BEGIN */
    mFlinger->mQtiSFExtnIntf->qtiSetPowerMode(display, mode);
    /* QTI_END */
    return binder::Status::ok();
}

binder::Status SurfaceComposerAIDL::getSupportedFrameTimestamps(
        std::vector<FrameEvent>* outSupported) {
    status_t status;
    if (!outSupported) {
        status = UNEXPECTED_NULL;
    } else {
        outSupported->clear();
        status = mFlinger->getSupportedFrameTimestamps(outSupported);
    }
    return binderStatusFromStatusT(status);
}

binder::Status SurfaceComposerAIDL::getDisplayStats(const sp<IBinder>& display,
                                                    gui::DisplayStatInfo* outStatInfo) {
    DisplayStatInfo statInfo;
    status_t status = mFlinger->getDisplayStats(display, &statInfo);
    if (status == NO_ERROR) {
        outStatInfo->vsyncTime = static_cast<long>(statInfo.vsyncTime);
        outStatInfo->vsyncPeriod = static_cast<long>(statInfo.vsyncPeriod);
    }
    return binderStatusFromStatusT(status);
}

binder::Status SurfaceComposerAIDL::getDisplayState(const sp<IBinder>& display,
                                                    gui::DisplayState* outState) {
    ui::DisplayState state;
    status_t status = mFlinger->getDisplayState(display, &state);
    if (status == NO_ERROR) {
        outState->layerStack = state.layerStack.id;
        outState->orientation = static_cast<gui::Rotation>(state.orientation);
        outState->layerStackSpaceRect.width = state.layerStackSpaceRect.width;
        outState->layerStackSpaceRect.height = state.layerStackSpaceRect.height;
    }
    return binderStatusFromStatusT(status);
}

binder::Status SurfaceComposerAIDL::getStaticDisplayInfo(int64_t displayId,
                                                         gui::StaticDisplayInfo* outInfo) {
    using Tag = gui::DeviceProductInfo::ManufactureOrModelDate::Tag;
    ui::StaticDisplayInfo info;

    status_t status = mFlinger->getStaticDisplayInfo(displayId, &info);
    if (status == NO_ERROR) {
        // convert ui::StaticDisplayInfo to gui::StaticDisplayInfo
        outInfo->connectionType = static_cast<gui::DisplayConnectionType>(info.connectionType);
        outInfo->density = info.density;
        outInfo->secure = info.secure;
        outInfo->installOrientation = static_cast<gui::Rotation>(info.installOrientation);

        if (const std::optional<DeviceProductInfo> dpi = info.deviceProductInfo) {
            gui::DeviceProductInfo dinfo;
            dinfo.name = std::move(dpi->name);
            dinfo.manufacturerPnpId = std::vector<uint8_t>(dpi->manufacturerPnpId.begin(),
                                                           dpi->manufacturerPnpId.end());
            dinfo.productId = dpi->productId;
            dinfo.relativeAddress =
                    std::vector<uint8_t>(dpi->relativeAddress.begin(), dpi->relativeAddress.end());
            if (const auto* model =
                        std::get_if<DeviceProductInfo::ModelYear>(&dpi->manufactureOrModelDate)) {
                gui::DeviceProductInfo::ModelYear modelYear;
                modelYear.year = model->year;
                dinfo.manufactureOrModelDate.set<Tag::modelYear>(modelYear);
            } else if (const auto* manufacture = std::get_if<DeviceProductInfo::ManufactureYear>(
                               &dpi->manufactureOrModelDate)) {
                gui::DeviceProductInfo::ManufactureYear date;
                date.modelYear.year = manufacture->year;
                dinfo.manufactureOrModelDate.set<Tag::manufactureYear>(date);
            } else if (const auto* manufacture =
                               std::get_if<DeviceProductInfo::ManufactureWeekAndYear>(
                                       &dpi->manufactureOrModelDate)) {
                gui::DeviceProductInfo::ManufactureWeekAndYear date;
                date.manufactureYear.modelYear.year = manufacture->year;
                date.week = manufacture->week;
                dinfo.manufactureOrModelDate.set<Tag::manufactureWeekAndYear>(date);
            }

            outInfo->deviceProductInfo = dinfo;
        }
    }
    return binderStatusFromStatusT(status);
}

void SurfaceComposerAIDL::getDynamicDisplayInfoInternal(ui::DynamicDisplayInfo& info,
                                                        gui::DynamicDisplayInfo*& outInfo) {
    // convert ui::DynamicDisplayInfo to gui::DynamicDisplayInfo
    outInfo->supportedDisplayModes.clear();
    outInfo->supportedDisplayModes.reserve(info.supportedDisplayModes.size());
    for (const auto& mode : info.supportedDisplayModes) {
        gui::DisplayMode outMode;
        outMode.id = mode.id;
        outMode.resolution.width = mode.resolution.width;
        outMode.resolution.height = mode.resolution.height;
        outMode.xDpi = mode.xDpi;
        outMode.yDpi = mode.yDpi;
        outMode.peakRefreshRate = mode.peakRefreshRate;
        outMode.vsyncRate = mode.vsyncRate;
        outMode.appVsyncOffset = mode.appVsyncOffset;
        outMode.sfVsyncOffset = mode.sfVsyncOffset;
        outMode.presentationDeadline = mode.presentationDeadline;
        outMode.group = mode.group;
        std::transform(mode.supportedHdrTypes.begin(), mode.supportedHdrTypes.end(),
                       std::back_inserter(outMode.supportedHdrTypes),
                       [](const ui::Hdr& value) { return static_cast<int32_t>(value); });
        outInfo->supportedDisplayModes.push_back(outMode);
    }

    outInfo->activeDisplayModeId = info.activeDisplayModeId;
    outInfo->renderFrameRate = info.renderFrameRate;

    outInfo->supportedColorModes.clear();
    outInfo->supportedColorModes.reserve(info.supportedColorModes.size());
    for (const auto& cmode : info.supportedColorModes) {
        outInfo->supportedColorModes.push_back(static_cast<int32_t>(cmode));
    }

    outInfo->activeColorMode = static_cast<int32_t>(info.activeColorMode);

    gui::HdrCapabilities& hdrCapabilities = outInfo->hdrCapabilities;
    hdrCapabilities.supportedHdrTypes.clear();
    hdrCapabilities.supportedHdrTypes.reserve(info.hdrCapabilities.getSupportedHdrTypes().size());
    for (const auto& hdr : info.hdrCapabilities.getSupportedHdrTypes()) {
        hdrCapabilities.supportedHdrTypes.push_back(static_cast<int32_t>(hdr));
    }
    hdrCapabilities.maxLuminance = info.hdrCapabilities.getDesiredMaxLuminance();
    hdrCapabilities.maxAverageLuminance = info.hdrCapabilities.getDesiredMaxAverageLuminance();
    hdrCapabilities.minLuminance = info.hdrCapabilities.getDesiredMinLuminance();

    outInfo->autoLowLatencyModeSupported = info.autoLowLatencyModeSupported;
    outInfo->gameContentTypeSupported = info.gameContentTypeSupported;
    outInfo->preferredBootDisplayMode = info.preferredBootDisplayMode;
}

binder::Status SurfaceComposerAIDL::getDynamicDisplayInfoFromToken(
        const sp<IBinder>& display, gui::DynamicDisplayInfo* outInfo) {
    ui::DynamicDisplayInfo info;
    status_t status = mFlinger->getDynamicDisplayInfoFromToken(display, &info);
    if (status == NO_ERROR) {
        getDynamicDisplayInfoInternal(info, outInfo);
    }
    return binderStatusFromStatusT(status);
}

binder::Status SurfaceComposerAIDL::getDynamicDisplayInfoFromId(int64_t displayId,
                                                                gui::DynamicDisplayInfo* outInfo) {
    ui::DynamicDisplayInfo info;
    status_t status = mFlinger->getDynamicDisplayInfoFromId(displayId, &info);
    if (status == NO_ERROR) {
        getDynamicDisplayInfoInternal(info, outInfo);
    }
    return binderStatusFromStatusT(status);
}

binder::Status SurfaceComposerAIDL::getDisplayNativePrimaries(const sp<IBinder>& display,
                                                              gui::DisplayPrimaries* outPrimaries) {
    ui::DisplayPrimaries primaries;
    status_t status = mFlinger->getDisplayNativePrimaries(display, primaries);
    if (status == NO_ERROR) {
        outPrimaries->red.X = primaries.red.X;
        outPrimaries->red.Y = primaries.red.Y;
        outPrimaries->red.Z = primaries.red.Z;

        outPrimaries->green.X = primaries.green.X;
        outPrimaries->green.Y = primaries.green.Y;
        outPrimaries->green.Z = primaries.green.Z;

        outPrimaries->blue.X = primaries.blue.X;
        outPrimaries->blue.Y = primaries.blue.Y;
        outPrimaries->blue.Z = primaries.blue.Z;

        outPrimaries->white.X = primaries.white.X;
        outPrimaries->white.Y = primaries.white.Y;
        outPrimaries->white.Z = primaries.white.Z;
    }
    return binderStatusFromStatusT(status);
}

binder::Status SurfaceComposerAIDL::setActiveColorMode(const sp<IBinder>& display, int colorMode) {
    status_t status = checkAccessPermission();
    if (status == OK) {
        status = mFlinger->setActiveColorMode(display, static_cast<ui::ColorMode>(colorMode));
    }
    return binderStatusFromStatusT(status);
}

binder::Status SurfaceComposerAIDL::setBootDisplayMode(const sp<IBinder>& display,
                                                       int displayModeId) {
    status_t status = checkAccessPermission();
    if (status == OK) {
        status = mFlinger->setBootDisplayMode(display, DisplayModeId{displayModeId});
    }
    return binderStatusFromStatusT(status);
}

binder::Status SurfaceComposerAIDL::clearBootDisplayMode(const sp<IBinder>& display) {
    status_t status = checkAccessPermission();
    if (status == OK) {
        status = mFlinger->clearBootDisplayMode(display);
    }
    return binderStatusFromStatusT(status);
}

binder::Status SurfaceComposerAIDL::getOverlaySupport(gui::OverlayProperties* outProperties) {
    status_t status = checkAccessPermission();
    if (status == OK) {
        status = mFlinger->getOverlaySupport(outProperties);
    }
    return binderStatusFromStatusT(status);
}

binder::Status SurfaceComposerAIDL::getBootDisplayModeSupport(bool* outMode) {
    status_t status = checkAccessPermission();
    if (status == OK) {
        status = mFlinger->getBootDisplayModeSupport(outMode);
    }
    return binderStatusFromStatusT(status);
}

binder::Status SurfaceComposerAIDL::getHdrConversionCapabilities(
        std::vector<gui::HdrConversionCapability>* hdrConversionCapabilities) {
    status_t status = checkAccessPermission();
    if (status == OK) {
        status = mFlinger->getHdrConversionCapabilities(hdrConversionCapabilities);
    }
    return binderStatusFromStatusT(status);
}

binder::Status SurfaceComposerAIDL::setHdrConversionStrategy(
        const gui::HdrConversionStrategy& hdrConversionStrategy,
        int32_t* outPreferredHdrOutputType) {
    status_t status = checkAccessPermission();
    if (status == OK) {
        status = mFlinger->setHdrConversionStrategy(hdrConversionStrategy,
                                                    outPreferredHdrOutputType);
    }
    return binderStatusFromStatusT(status);
}

binder::Status SurfaceComposerAIDL::getHdrOutputConversionSupport(bool* outMode) {
    status_t status = checkAccessPermission();
    if (status == OK) {
        status = mFlinger->getHdrOutputConversionSupport(outMode);
    }
    return binderStatusFromStatusT(status);
}

binder::Status SurfaceComposerAIDL::setAutoLowLatencyMode(const sp<IBinder>& display, bool on) {
    status_t status = checkAccessPermission();
    if (status != OK) {
        return binderStatusFromStatusT(status);
    }
    mFlinger->setAutoLowLatencyMode(display, on);
    return binder::Status::ok();
}

binder::Status SurfaceComposerAIDL::setGameContentType(const sp<IBinder>& display, bool on) {
    status_t status = checkAccessPermission();
    if (status != OK) {
        return binderStatusFromStatusT(status);
    }
    mFlinger->setGameContentType(display, on);
    return binder::Status::ok();
}

binder::Status SurfaceComposerAIDL::captureDisplay(
        const DisplayCaptureArgs& args, const sp<IScreenCaptureListener>& captureListener) {
    mFlinger->captureDisplay(args, captureListener);
    return binderStatusFromStatusT(NO_ERROR);
}

binder::Status SurfaceComposerAIDL::captureDisplayById(
        int64_t displayId, const CaptureArgs& args,
        const sp<IScreenCaptureListener>& captureListener) {
    // status_t status;
    IPCThreadState* ipc = IPCThreadState::self();
    const int uid = ipc->getCallingUid();
    if (uid == AID_ROOT || uid == AID_GRAPHICS || uid == AID_SYSTEM || uid == AID_SHELL) {
        std::optional<DisplayId> id = DisplayId::fromValue(static_cast<uint64_t>(displayId));
        mFlinger->captureDisplay(*id, args, captureListener);
    } else {
        invokeScreenCaptureError(PERMISSION_DENIED, captureListener);
    }
    return binderStatusFromStatusT(NO_ERROR);
}

binder::Status SurfaceComposerAIDL::captureLayers(
        const LayerCaptureArgs& args, const sp<IScreenCaptureListener>& captureListener) {
    mFlinger->captureLayers(args, captureListener);
    return binderStatusFromStatusT(NO_ERROR);
}

binder::Status SurfaceComposerAIDL::overrideHdrTypes(const sp<IBinder>& display,
                                                     const std::vector<int32_t>& hdrTypes) {
    // overrideHdrTypes is used by CTS tests, which acquire the necessary
    // permission dynamically. Don't use the permission cache for this check.
    status_t status = checkAccessPermission(false);
    if (status != OK) {
        return binderStatusFromStatusT(status);
    }

    std::vector<ui::Hdr> hdrTypesVector;
    for (int32_t i : hdrTypes) {
        hdrTypesVector.push_back(static_cast<ui::Hdr>(i));
    }
    status = mFlinger->overrideHdrTypes(display, hdrTypesVector);
    return binderStatusFromStatusT(status);
}

binder::Status SurfaceComposerAIDL::onPullAtom(int32_t atomId, gui::PullAtomData* outPullData) {
    status_t status;
    const int uid = IPCThreadState::self()->getCallingUid();
    if (uid != AID_SYSTEM) {
        status = PERMISSION_DENIED;
    } else {
        status = mFlinger->onPullAtom(atomId, &outPullData->data, &outPullData->success);
    }
    return binderStatusFromStatusT(status);
}

binder::Status SurfaceComposerAIDL::getLayerDebugInfo(std::vector<gui::LayerDebugInfo>* outLayers) {
    if (!outLayers) {
        return binderStatusFromStatusT(UNEXPECTED_NULL);
    }

    IPCThreadState* ipc = IPCThreadState::self();
    const int pid = ipc->getCallingPid();
    const int uid = ipc->getCallingUid();
    if ((uid != AID_SHELL) && !PermissionCache::checkPermission(sDump, pid, uid)) {
        ALOGE("Layer debug info permission denied for pid=%d, uid=%d", pid, uid);
        return binderStatusFromStatusT(PERMISSION_DENIED);
    }
    status_t status = mFlinger->getLayerDebugInfo(outLayers);
    return binderStatusFromStatusT(status);
}

binder::Status SurfaceComposerAIDL::getCompositionPreference(gui::CompositionPreference* outPref) {
    ui::Dataspace dataspace;
    ui::PixelFormat pixelFormat;
    ui::Dataspace wideColorGamutDataspace;
    ui::PixelFormat wideColorGamutPixelFormat;
    status_t status =
            mFlinger->getCompositionPreference(&dataspace, &pixelFormat, &wideColorGamutDataspace,
                                               &wideColorGamutPixelFormat);
    if (status == NO_ERROR) {
        outPref->defaultDataspace = static_cast<int32_t>(dataspace);
        outPref->defaultPixelFormat = static_cast<int32_t>(pixelFormat);
        outPref->wideColorGamutDataspace = static_cast<int32_t>(wideColorGamutDataspace);
        outPref->wideColorGamutPixelFormat = static_cast<int32_t>(wideColorGamutPixelFormat);
    }
    return binderStatusFromStatusT(status);
}

binder::Status SurfaceComposerAIDL::getDisplayedContentSamplingAttributes(
        const sp<IBinder>& display, gui::ContentSamplingAttributes* outAttrs) {
    status_t status = checkAccessPermission();
    if (status != OK) {
        return binderStatusFromStatusT(status);
    }

    ui::PixelFormat format;
    ui::Dataspace dataspace;
    uint8_t componentMask;
    status = mFlinger->getDisplayedContentSamplingAttributes(display, &format, &dataspace,
                                                             &componentMask);
    if (status == NO_ERROR) {
        outAttrs->format = static_cast<int32_t>(format);
        outAttrs->dataspace = static_cast<int32_t>(dataspace);
        outAttrs->componentMask = static_cast<int8_t>(componentMask);
    }
    return binderStatusFromStatusT(status);
}

binder::Status SurfaceComposerAIDL::setDisplayContentSamplingEnabled(const sp<IBinder>& display,
                                                                     bool enable,
                                                                     int8_t componentMask,
                                                                     int64_t maxFrames) {
    status_t status = checkAccessPermission();
    if (status == OK) {
        status = mFlinger->setDisplayContentSamplingEnabled(display, enable,
                                                            static_cast<uint8_t>(componentMask),
                                                            static_cast<uint64_t>(maxFrames));
    }
    return binderStatusFromStatusT(status);
}

binder::Status SurfaceComposerAIDL::getDisplayedContentSample(const sp<IBinder>& display,
                                                              int64_t maxFrames, int64_t timestamp,
                                                              gui::DisplayedFrameStats* outStats) {
    if (!outStats) {
        return binderStatusFromStatusT(BAD_VALUE);
    }

    status_t status = checkAccessPermission();
    if (status != OK) {
        return binderStatusFromStatusT(status);
    }

    DisplayedFrameStats stats;
    status = mFlinger->getDisplayedContentSample(display, static_cast<uint64_t>(maxFrames),
                                                 static_cast<uint64_t>(timestamp), &stats);
    if (status == NO_ERROR) {
        // convert from ui::DisplayedFrameStats to gui::DisplayedFrameStats
        outStats->numFrames = static_cast<int64_t>(stats.numFrames);
        outStats->component_0_sample.reserve(stats.component_0_sample.size());
        for (const auto& s : stats.component_0_sample) {
            outStats->component_0_sample.push_back(static_cast<int64_t>(s));
        }
        outStats->component_1_sample.reserve(stats.component_1_sample.size());
        for (const auto& s : stats.component_1_sample) {
            outStats->component_1_sample.push_back(static_cast<int64_t>(s));
        }
        outStats->component_2_sample.reserve(stats.component_2_sample.size());
        for (const auto& s : stats.component_2_sample) {
            outStats->component_2_sample.push_back(static_cast<int64_t>(s));
        }
        outStats->component_3_sample.reserve(stats.component_3_sample.size());
        for (const auto& s : stats.component_3_sample) {
            outStats->component_3_sample.push_back(static_cast<int64_t>(s));
        }
    }
    return binderStatusFromStatusT(status);
}

binder::Status SurfaceComposerAIDL::getProtectedContentSupport(bool* outSupported) {
    status_t status = mFlinger->getProtectedContentSupport(outSupported);
    return binderStatusFromStatusT(status);
}

binder::Status SurfaceComposerAIDL::isWideColorDisplay(const sp<IBinder>& token,
                                                       bool* outIsWideColorDisplay) {
    status_t status = mFlinger->isWideColorDisplay(token, outIsWideColorDisplay);
    return binderStatusFromStatusT(status);
}

binder::Status SurfaceComposerAIDL::addRegionSamplingListener(
        const gui::ARect& samplingArea, const sp<IBinder>& stopLayerHandle,
        const sp<gui::IRegionSamplingListener>& listener) {
    status_t status = checkReadFrameBufferPermission();
    if (status != OK) {
        return binderStatusFromStatusT(status);
    }
    android::Rect rect;
    rect.left = samplingArea.left;
    rect.top = samplingArea.top;
    rect.right = samplingArea.right;
    rect.bottom = samplingArea.bottom;
    status = mFlinger->addRegionSamplingListener(rect, stopLayerHandle, listener);
    return binderStatusFromStatusT(status);
}

binder::Status SurfaceComposerAIDL::removeRegionSamplingListener(
        const sp<gui::IRegionSamplingListener>& listener) {
    status_t status = checkReadFrameBufferPermission();
    if (status == OK) {
        status = mFlinger->removeRegionSamplingListener(listener);
    }
    return binderStatusFromStatusT(status);
}

binder::Status SurfaceComposerAIDL::addFpsListener(int32_t taskId,
                                                   const sp<gui::IFpsListener>& listener) {
    status_t status = checkReadFrameBufferPermission();
    if (status == OK) {
        status = mFlinger->addFpsListener(taskId, listener);
    }
    return binderStatusFromStatusT(status);
}

binder::Status SurfaceComposerAIDL::removeFpsListener(const sp<gui::IFpsListener>& listener) {
    status_t status = checkReadFrameBufferPermission();
    if (status == OK) {
        status = mFlinger->removeFpsListener(listener);
    }
    return binderStatusFromStatusT(status);
}

binder::Status SurfaceComposerAIDL::addTunnelModeEnabledListener(
        const sp<gui::ITunnelModeEnabledListener>& listener) {
    status_t status = checkAccessPermission();
    if (status == OK) {
        status = mFlinger->addTunnelModeEnabledListener(listener);
    }
    return binderStatusFromStatusT(status);
}

binder::Status SurfaceComposerAIDL::removeTunnelModeEnabledListener(
        const sp<gui::ITunnelModeEnabledListener>& listener) {
    status_t status = checkAccessPermission();
    if (status == OK) {
        status = mFlinger->removeTunnelModeEnabledListener(listener);
    }
    return binderStatusFromStatusT(status);
}

binder::Status SurfaceComposerAIDL::setDesiredDisplayModeSpecs(const sp<IBinder>& displayToken,
                                                               const gui::DisplayModeSpecs& specs) {
    status_t status = checkAccessPermission();
    if (status == OK) {
        status = mFlinger->setDesiredDisplayModeSpecs(displayToken, specs);
    }
    return binderStatusFromStatusT(status);
}

binder::Status SurfaceComposerAIDL::getDesiredDisplayModeSpecs(const sp<IBinder>& displayToken,
                                                               gui::DisplayModeSpecs* outSpecs) {
    if (!outSpecs) {
        return binderStatusFromStatusT(BAD_VALUE);
    }

    status_t status = checkAccessPermission();
    if (status != OK) {
        return binderStatusFromStatusT(status);
    }

    status = mFlinger->getDesiredDisplayModeSpecs(displayToken, outSpecs);
    return binderStatusFromStatusT(status);
}

binder::Status SurfaceComposerAIDL::getDisplayBrightnessSupport(const sp<IBinder>& displayToken,
                                                                bool* outSupport) {
    status_t status = mFlinger->getDisplayBrightnessSupport(displayToken, outSupport);
    return binderStatusFromStatusT(status);
}

binder::Status SurfaceComposerAIDL::setDisplayBrightness(const sp<IBinder>& displayToken,
                                                         const gui::DisplayBrightness& brightness) {
    status_t status = checkControlDisplayBrightnessPermission();
    if (status == OK) {
        status = mFlinger->setDisplayBrightness(displayToken, brightness);
    }
    return binderStatusFromStatusT(status);
}

binder::Status SurfaceComposerAIDL::addHdrLayerInfoListener(
        const sp<IBinder>& displayToken, const sp<gui::IHdrLayerInfoListener>& listener) {
    status_t status = checkControlDisplayBrightnessPermission();
    if (status == OK) {
        status = mFlinger->addHdrLayerInfoListener(displayToken, listener);
    }
    return binderStatusFromStatusT(status);
}

binder::Status SurfaceComposerAIDL::removeHdrLayerInfoListener(
        const sp<IBinder>& displayToken, const sp<gui::IHdrLayerInfoListener>& listener) {
    status_t status = checkControlDisplayBrightnessPermission();
    if (status == OK) {
        status = mFlinger->removeHdrLayerInfoListener(displayToken, listener);
    }
    return binderStatusFromStatusT(status);
}

binder::Status SurfaceComposerAIDL::notifyPowerBoost(int boostId) {
    status_t status = checkAccessPermission();
    if (status == OK) {
        status = mFlinger->notifyPowerBoost(boostId);
    }
    return binderStatusFromStatusT(status);
}

binder::Status SurfaceComposerAIDL::setGlobalShadowSettings(const gui::Color& ambientColor,
                                                            const gui::Color& spotColor,
                                                            float lightPosY, float lightPosZ,
                                                            float lightRadius) {
    status_t status = checkAccessPermission();
    if (status != OK) {
        return binderStatusFromStatusT(status);
    }

    half4 ambientColorHalf = {ambientColor.r, ambientColor.g, ambientColor.b, ambientColor.a};
    half4 spotColorHalf = {spotColor.r, spotColor.g, spotColor.b, spotColor.a};
    status = mFlinger->setGlobalShadowSettings(ambientColorHalf, spotColorHalf, lightPosY,
                                               lightPosZ, lightRadius);
    return binderStatusFromStatusT(status);
}

binder::Status SurfaceComposerAIDL::getDisplayDecorationSupport(
        const sp<IBinder>& displayToken, std::optional<gui::DisplayDecorationSupport>* outSupport) {
    std::optional<aidl::android::hardware::graphics::common::DisplayDecorationSupport> support;
    status_t status = mFlinger->getDisplayDecorationSupport(displayToken, &support);
    if (status != NO_ERROR) {
        ALOGE("getDisplayDecorationSupport failed with error %d", status);
        return binderStatusFromStatusT(status);
    }

    if (!support || !support.has_value()) {
        outSupport->reset();
    } else {
        outSupport->emplace();
        outSupport->value().format = static_cast<int32_t>(support->format);
        outSupport->value().alphaInterpretation =
                static_cast<int32_t>(support->alphaInterpretation);
    }

    return binder::Status::ok();
}

binder::Status SurfaceComposerAIDL::setGameModeFrameRateOverride(int32_t uid, float frameRate) {
    status_t status;
    const int c_uid = IPCThreadState::self()->getCallingUid();
    if (c_uid == AID_ROOT || c_uid == AID_SYSTEM) {
        status = mFlinger->setGameModeFrameRateOverride(uid, frameRate);
    } else {
        ALOGE("setGameModeFrameRateOverride() permission denied for uid: %d", c_uid);
        status = PERMISSION_DENIED;
    }
    return binderStatusFromStatusT(status);
}

binder::Status SurfaceComposerAIDL::setGameDefaultFrameRateOverride(int32_t uid, float frameRate) {
    status_t status;
    const int c_uid = IPCThreadState::self()->getCallingUid();
    if (c_uid == AID_ROOT || c_uid == AID_SYSTEM) {
        status = mFlinger->setGameDefaultFrameRateOverride(uid, frameRate);
    } else {
        ALOGE("setGameDefaultFrameRateOverride() permission denied for uid: %d", c_uid);
        status = PERMISSION_DENIED;
    }
    return binderStatusFromStatusT(status);
}

binder::Status SurfaceComposerAIDL::enableRefreshRateOverlay(bool active) {
    mFlinger->sfdo_enableRefreshRateOverlay(active);
    return binder::Status::ok();
}

binder::Status SurfaceComposerAIDL::setDebugFlash(int delay) {
    mFlinger->sfdo_setDebugFlash(delay);
    return binder::Status::ok();
}

binder::Status SurfaceComposerAIDL::scheduleComposite() {
    mFlinger->sfdo_scheduleComposite();
    return binder::Status::ok();
}

binder::Status SurfaceComposerAIDL::scheduleCommit() {
    mFlinger->sfdo_scheduleCommit();
    return binder::Status::ok();
}

binder::Status SurfaceComposerAIDL::forceClientComposition(bool enabled) {
    mFlinger->sfdo_forceClientComposition(enabled);
    return binder::Status::ok();
}

binder::Status SurfaceComposerAIDL::updateSmallAreaDetection(const std::vector<int32_t>& appIds,
                                                             const std::vector<float>& thresholds) {
    status_t status;
    const int c_uid = IPCThreadState::self()->getCallingUid();
    if (c_uid == AID_ROOT || c_uid == AID_SYSTEM) {
        if (appIds.size() != thresholds.size()) return binderStatusFromStatusT(BAD_VALUE);

        std::vector<std::pair<int32_t, float>> mappings;
        const size_t size = appIds.size();
        mappings.reserve(size);
        for (int i = 0; i < size; i++) {
            auto row = std::make_pair(appIds[i], thresholds[i]);
            mappings.push_back(row);
        }
        status = mFlinger->updateSmallAreaDetection(mappings);
    } else {
        ALOGE("updateSmallAreaDetection() permission denied for uid: %d", c_uid);
        status = PERMISSION_DENIED;
    }
    return binderStatusFromStatusT(status);
}

binder::Status SurfaceComposerAIDL::setSmallAreaDetectionThreshold(int32_t appId, float threshold) {
    status_t status;
    const int c_uid = IPCThreadState::self()->getCallingUid();
    if (c_uid == AID_ROOT || c_uid == AID_SYSTEM) {
        status = mFlinger->setSmallAreaDetectionThreshold(appId, threshold);
    } else {
        ALOGE("setSmallAreaDetectionThreshold() permission denied for uid: %d", c_uid);
        status = PERMISSION_DENIED;
    }
    return binderStatusFromStatusT(status);
}

binder::Status SurfaceComposerAIDL::getGpuContextPriority(int32_t* outPriority) {
    *outPriority = mFlinger->getGpuContextPriority();
    return binder::Status::ok();
}

binder::Status SurfaceComposerAIDL::getMaxAcquiredBufferCount(int32_t* buffers) {
    status_t status = mFlinger->getMaxAcquiredBufferCount(buffers);
    return binderStatusFromStatusT(status);
}

binder::Status SurfaceComposerAIDL::addWindowInfosListener(
        const sp<gui::IWindowInfosListener>& windowInfosListener,
        gui::WindowInfosListenerInfo* outInfo) {
    status_t status;
    const int pid = IPCThreadState::self()->getCallingPid();
    const int uid = IPCThreadState::self()->getCallingUid();
    // TODO(b/270566761) update permissions check so that only system_server and shell can add
    // WindowInfosListeners
    if (uid == AID_SYSTEM || uid == AID_GRAPHICS ||
        checkPermission(sAccessSurfaceFlinger, pid, uid)) {
        status = mFlinger->addWindowInfosListener(windowInfosListener, outInfo);
    } else {
        status = PERMISSION_DENIED;
    }
    return binderStatusFromStatusT(status);
}

binder::Status SurfaceComposerAIDL::removeWindowInfosListener(
        const sp<gui::IWindowInfosListener>& windowInfosListener) {
    status_t status;
    const int pid = IPCThreadState::self()->getCallingPid();
    const int uid = IPCThreadState::self()->getCallingUid();
    if (uid == AID_SYSTEM || uid == AID_GRAPHICS ||
        checkPermission(sAccessSurfaceFlinger, pid, uid)) {
        status = mFlinger->removeWindowInfosListener(windowInfosListener);
    } else {
        status = PERMISSION_DENIED;
    }
    return binderStatusFromStatusT(status);
}

binder::Status SurfaceComposerAIDL::getStalledTransactionInfo(
        int pid, std::optional<gui::StalledTransactionInfo>* outInfo) {
    const int callingPid = IPCThreadState::self()->getCallingPid();
    const int callingUid = IPCThreadState::self()->getCallingUid();
    if (!checkPermission(sAccessSurfaceFlinger, callingPid, callingUid)) {
        return binderStatusFromStatusT(PERMISSION_DENIED);
    }

    std::optional<TransactionHandler::StalledTransactionInfo> stalledTransactionInfo;
    status_t status = mFlinger->getStalledTransactionInfo(pid, stalledTransactionInfo);
    if (stalledTransactionInfo) {
        gui::StalledTransactionInfo result;
        result.layerName = String16{stalledTransactionInfo->layerName.c_str()},
        result.bufferId = stalledTransactionInfo->bufferId,
        result.frameNumber = stalledTransactionInfo->frameNumber,
        outInfo->emplace(std::move(result));
    } else {
        outInfo->reset();
    }
    return binderStatusFromStatusT(status);
}

binder::Status SurfaceComposerAIDL::getSchedulingPolicy(gui::SchedulingPolicy* outPolicy) {
    return gui::getSchedulingPolicy(outPolicy);
}

status_t SurfaceComposerAIDL::checkAccessPermission(bool usePermissionCache) {
    if (!mFlinger->callingThreadHasUnscopedSurfaceFlingerAccess(usePermissionCache)) {
        IPCThreadState* ipc = IPCThreadState::self();
        ALOGE("Permission Denial: can't access SurfaceFlinger pid=%d, uid=%d", ipc->getCallingPid(),
              ipc->getCallingUid());
        return PERMISSION_DENIED;
    }
    return OK;
}

status_t SurfaceComposerAIDL::checkControlDisplayBrightnessPermission() {
    IPCThreadState* ipc = IPCThreadState::self();
    const int pid = ipc->getCallingPid();
    const int uid = ipc->getCallingUid();
    if ((uid != AID_GRAPHICS) && (uid != AID_SYSTEM) &&
        !PermissionCache::checkPermission(sControlDisplayBrightness, pid, uid)) {
        ALOGE("Permission Denial: can't control brightness pid=%d, uid=%d", pid, uid);
        return PERMISSION_DENIED;
    }
    return OK;
}

status_t SurfaceComposerAIDL::checkReadFrameBufferPermission() {
    IPCThreadState* ipc = IPCThreadState::self();
    const int pid = ipc->getCallingPid();
    const int uid = ipc->getCallingUid();
    if ((uid != AID_GRAPHICS) && !PermissionCache::checkPermission(sReadFramebuffer, pid, uid)) {
        ALOGE("Permission Denial: can't read framebuffer pid=%d, uid=%d", pid, uid);
        return PERMISSION_DENIED;
    }
    return OK;
}

void SurfaceFlinger::forceFutureUpdate(int delayInMs) {
    static_cast<void>(mScheduler->scheduleDelayed([&]() { scheduleRepaint(); }, ms2ns(delayInMs)));
}

const DisplayDevice* SurfaceFlinger::getDisplayFromLayerStack(ui::LayerStack layerStack) {
    for (const auto& [_, display] : mDisplays) {
        if (display->getLayerStack() == layerStack) {
            return display.get();
        }
    }
    return nullptr;
}

} // namespace android

#if defined(__gl_h_)
#error "don't include gl/gl.h in this file"
#endif

#if defined(__gl2_h_)
#error "don't include gl2/gl2.h in this file"
#endif

// TODO(b/129481165): remove the #pragma below and fix conversion issues
#pragma clang diagnostic pop // ignored "-Wconversion -Wextra"<|MERGE_RESOLUTION|>--- conflicted
+++ resolved
@@ -1277,18 +1277,13 @@
         return;
     }
 
-<<<<<<< HEAD
     /* QTI_BEGIN */
-    if (mQtiSFExtnIntf->qtiIsFpsDeferNeeded(request.mode.fps.getValue())) {
+    if (mQtiSFExtnIntf->qtiIsFpsDeferNeeded(desiredMode.mode.fps.getValue())) {
         return;
     }
     /* QTI_END */
 
-    const auto mode = request.mode;
-    const bool emitEvent = request.emitEvent;
-=======
     const bool emitEvent = desiredMode.emitEvent;
->>>>>>> 709e9ac3
 
     switch (display->setDesiredMode(std::move(desiredMode), force)) {
         case DisplayDevice::DesiredModeAction::InitiateDisplayModeSwitch:
@@ -1331,8 +1326,8 @@
     }
 
     /* QTI_BEGIN */
-    mQtiSFExtnIntf->qtiSetContentFps(request.mode.fps.getValue());
-    mQtiSFExtnIntf->qtiDolphinSetVsyncPeriod(request.mode.fps.getPeriodNsecs());
+    mQtiSFExtnIntf->qtiSetContentFps(desiredMode.mode.fps.getValue());
+    mQtiSFExtnIntf->qtiDolphinSetVsyncPeriod(desiredMode.mode.fps.getPeriodNsecs());
     /* QTI_END */
 }
 
