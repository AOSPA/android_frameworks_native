--- conflicted
+++ resolved
@@ -617,7 +617,6 @@
     property_get("ro.sf.blurs_are_expensive", value, "0");
     mBlursAreExpensive = atoi(value);
 
-<<<<<<< HEAD
     property_get("vendor.display.enable_fb_scaling", value, "0");
     mUseFbScaling = atoi(value);
     ALOGI_IF(mUseFbScaling, "Enable FrameBuffer Scaling");
@@ -625,10 +624,7 @@
     mUseAdvanceSfOffset = atoi(value);
     ALOGI_IF(mUseAdvanceSfOffset, "Enable Advance SF Phase Offset");
 
-    const size_t defaultListSize = ISurfaceComposer::MAX_LAYERS;
-=======
     const size_t defaultListSize = MAX_LAYERS;
->>>>>>> 2e02e9aa
     auto listSize = property_get_int32("debug.sf.max_igbp_list_size", int32_t(defaultListSize));
     mMaxGraphicBufferProducerListSize = (listSize > 0) ? size_t(listSize) : defaultListSize;
     mGraphicBufferProducerListSizeLogThreshold =
@@ -2381,18 +2377,9 @@
 // ----------------------------------------------------------------------------
 
 sp<IDisplayEventConnection> SurfaceFlinger::createDisplayEventConnection(
-<<<<<<< HEAD
-        ISurfaceComposer::VsyncSource vsyncSource,
-        ISurfaceComposer::EventRegistrationFlags eventRegistration) {
-=======
         gui::ISurfaceComposer::VsyncSource vsyncSource, EventRegistrationFlags eventRegistration) {
-    const auto& handle =
-            vsyncSource == gui::ISurfaceComposer::VsyncSource::eVsyncSourceSurfaceFlinger
-            ? mSfConnectionHandle
-            : mAppConnectionHandle;
->>>>>>> 2e02e9aa
-
-    bool triggerRefresh = vsyncSource != eVsyncSourceSurfaceFlinger;
+
+    bool triggerRefresh = vsyncSource != gui::ISurfaceComposer::VsyncSource::eVsyncSourceSurfaceFlinger;
     const auto& handle = triggerRefresh ? mAppConnectionHandle : mSfConnectionHandle;
 
     return mScheduler->createDisplayEventConnection(handle, triggerRefresh, eventRegistration);
@@ -4836,17 +4823,13 @@
                                         bool addToRoot, uint32_t* outTransformHint) {
     if (mNumLayers >= MAX_LAYERS) {
         ALOGE("AddClientLayer failed, mNumLayers (%zu) >= MAX_LAYERS (%zu)", mNumLayers.load(),
-<<<<<<< HEAD
-               ISurfaceComposer::MAX_LAYERS);
+               MAX_LAYERS);
         mCurrentState.traverseInZOrder([&](Layer* layer) {
                const auto& p = layer->getParent();
                ALOGE("layer (%s) ::  parent (%s).",
                layer->getName().c_str(),
                (p != nullptr) ? p->getName().c_str() : "no-parent");
         });
-=======
-              MAX_LAYERS);
->>>>>>> 2e02e9aa
         static_cast<void>(mScheduler->schedule([=] {
             ALOGE("Dumping random sampling of on-screen layers: ");
             mDrawingState.traverse([&](Layer *layer) {
@@ -7125,17 +7108,10 @@
         case GET_DISPLAY_MODES:
         // Calling setTransactionState is safe, because you need to have been
         // granted a reference to Client* and Handle* to do anything with it.
-<<<<<<< HEAD
         case SET_TRANSACTION_STATE:
-        case CREATE_CONNECTION:
-        case GET_COLOR_MANAGEMENT:
-        case GET_COMPOSITION_PREFERENCE:
-        case GET_PROTECTED_CONTENT_SUPPORT:
         case IS_HARDWARE_RC_DISPLAY:
         // setFrameRate() is deliberately available for apps to call without any
         // special permissions.
-        case SET_FRAME_RATE:
-        case GET_DISPLAY_DECORATION_SUPPORT:
         case IS_WIDE_COLOR_DISPLAY:
         case GET_DISPLAY_BRIGHTNESS_SUPPORT:
         case SET_DISPLAY_BRIGHTNESS:
@@ -7146,13 +7122,7 @@
         case CLEAR_BOOT_DISPLAY_MODE:
         case GET_BOOT_DISPLAY_MODE_SUPPORT:
         case SET_AUTO_LOW_LATENCY_MODE:
-        case SET_GAME_CONTENT_TYPE:
-        case SET_FRAME_TIMELINE_INFO:
-        case GET_GPU_CONTEXT_PRIORITY:
-        case GET_MAX_ACQUIRED_BUFFER_COUNT: {
-=======
-        case SET_TRANSACTION_STATE: {
->>>>>>> 2e02e9aa
+        case SET_GAME_CONTENT_TYPE: {
             // This is not sensitive information, so should not require permission control.
             return OK;
         }
@@ -7165,15 +7135,7 @@
         case GET_PRIMARY_PHYSICAL_DISPLAY_ID:
         case GET_PHYSICAL_DISPLAY_IDS:
         case GET_PHYSICAL_DISPLAY_TOKEN:
-<<<<<<< HEAD
-        case GET_DISPLAY_STATE:
-        case GET_DISPLAY_STATS:
-        case CAPTURE_LAYERS:
-        case CAPTURE_DISPLAY:
-        case CAPTURE_DISPLAY_BY_ID:
-=======
         case AUTHENTICATE_SURFACE:
-        case SET_POWER_MODE:
         case GET_SUPPORTED_FRAME_TIMESTAMPS:
         case GET_DISPLAY_STATE:
         case GET_DISPLAY_STATS:
@@ -7182,10 +7144,6 @@
         case GET_DISPLAY_NATIVE_PRIMARIES:
         case SET_ACTIVE_COLOR_MODE:
         case SET_BOOT_DISPLAY_MODE:
-        case CLEAR_BOOT_DISPLAY_MODE:
-        case GET_BOOT_DISPLAY_MODE_SUPPORT:
-        case SET_AUTO_LOW_LATENCY_MODE:
-        case SET_GAME_CONTENT_TYPE:
         case CAPTURE_LAYERS:
         case CAPTURE_DISPLAY:
         case CAPTURE_DISPLAY_BY_ID:
@@ -7202,7 +7160,6 @@
         case SET_DISPLAY_CONTENT_SAMPLING_ENABLED:
         case GET_DISPLAYED_CONTENT_SAMPLE:
         case GET_PROTECTED_CONTENT_SUPPORT:
-        case IS_WIDE_COLOR_DISPLAY:
         case ADD_REGION_SAMPLING_LISTENER:
         case REMOVE_REGION_SAMPLING_LISTENER:
         case ADD_FPS_LISTENER:
@@ -7213,11 +7170,6 @@
         case REMOVE_WINDOW_INFOS_LISTENER:
         case SET_DESIRED_DISPLAY_MODE_SPECS:
         case GET_DESIRED_DISPLAY_MODE_SPECS:
-        case GET_DISPLAY_BRIGHTNESS_SUPPORT:
-        case SET_DISPLAY_BRIGHTNESS:
-        case ADD_HDR_LAYER_INFO_LISTENER:
-        case REMOVE_HDR_LAYER_INFO_LISTENER:
-        case NOTIFY_POWER_BOOST:
         case SET_GLOBAL_SHADOW_SETTINGS:
         case GET_DISPLAY_DECORATION_SUPPORT:
         case SET_FRAME_RATE:
@@ -7226,7 +7178,6 @@
         case ADD_TRANSACTION_TRACE_LISTENER:
         case GET_GPU_CONTEXT_PRIORITY:
         case GET_MAX_ACQUIRED_BUFFER_COUNT:
->>>>>>> 2e02e9aa
             LOG_FATAL("Deprecated opcode: %d, migrated to AIDL", code);
             return PERMISSION_DENIED;
     }
@@ -10069,6 +10020,12 @@
     return binderStatusFromStatusT(status);
 }
 
+binder::Status SurfaceComposerAIDL::isDeviceRCSupported(const sp<IBinder>& token,
+                                                        bool* outIsDeviceRCSupported) {
+    status_t status = mFlinger->isDeviceRCSupported(token, outIsDeviceRCSupported);
+    return binderStatusFromStatusT(status);
+}
+
 binder::Status SurfaceComposerAIDL::addRegionSamplingListener(
         const gui::ARect& samplingArea, const sp<IBinder>& stopLayerHandle,
         const sp<gui::IRegionSamplingListener>& listener) {
