--- conflicted
+++ resolved
@@ -3891,7 +3891,6 @@
     auto display = setupNewDisplayDeviceInternal(displayToken, std::move(compositionDisplay), state,
                                                  displaySurface, producer, qtiDSExtnIntf);
 
-<<<<<<< HEAD
     /* QTI_BEGIN */
     mQtiSFExtnIntf->qtiSetPowerModeOverrideConfig(display);
     /* QTI_END */
@@ -3905,26 +3904,13 @@
         /* QTI_END */
 
         if (mScheduler) {
-            const auto displayId = display->getPhysicalId();
-            {
                 // TODO(b/241285876): Annotate `processDisplayAdded` instead.
                 ftl::FakeGuard guard(kMainThreadContext);
 
                 // For hotplug reconnect, renew the registration since display modes have been
                 // reloaded.
-                mScheduler->registerDisplay(displayId, display->holdRefreshRateSelector());
-            }
-
-            dispatchDisplayHotplugEvent(displayId, true);
-        }
-=======
-    if (mScheduler && !display->isVirtual()) {
-        // TODO(b/241285876): Annotate `processDisplayAdded` instead.
-        ftl::FakeGuard guard(kMainThreadContext);
-
-        // For hotplug reconnect, renew the registration since display modes have been reloaded.
-        mScheduler->registerDisplay(display->getPhysicalId(), display->holdRefreshRateSelector());
->>>>>>> d299bbd7
+                mScheduler->registerDisplay(display->getPhysicalId(), display->holdRefreshRateSelector());
+        }
     }
 
     if (display->isVirtual()) {
@@ -8502,9 +8488,12 @@
 bool SurfaceFlinger::layersHasProtectedLayer(
         const std::vector<std::pair<Layer*, sp<LayerFE>>>& layers) const {
     bool protectedLayerFound = false;
-    for (auto& [_, layerFe] : layers) {
+    for (auto& [layer, layerFe] : layers) {
         protectedLayerFound |=
-                (layerFe->mSnapshot->isVisible && layerFe->mSnapshot->hasProtectedContent);
+                (layerFe->mSnapshot->isVisible && layerFe->mSnapshot->hasProtectedContent &&
+                       /* QTI_BEGIN */ !mQtiSFExtnIntf->qtiIsSecureCamera(layer->getBuffer()) &&
+                                       !mQtiSFExtnIntf->qtiIsSecureDisplay(layer->getBuffer())
+                                                                                 /* QTI_END */);
         if (protectedLayerFound) {
             break;
         }
@@ -8537,25 +8526,7 @@
     const bool supportsProtected = getRenderEngine().supportsProtectedContent();
     bool hasProtectedLayer = false;
     if (allowProtected && supportsProtected) {
-<<<<<<< HEAD
-        hasProtectedLayer = mScheduler
-                                    ->schedule([=, this]() {
-                                        bool protectedLayerFound = false;
-                                        auto layers = getLayerSnapshots();
-                                        for (auto& [layer, layerFe] : layers) {
-                                            protectedLayerFound |=
-                                                    (layerFe->mSnapshot->isVisible &&
-                                                     layerFe->mSnapshot->hasProtectedContent &&
-                       /* QTI_BEGIN */ !mQtiSFExtnIntf->qtiIsSecureCamera(layer->getBuffer()) &&
-                                       !mQtiSFExtnIntf->qtiIsSecureDisplay(layer->getBuffer())
-                                                                                 /* QTI_END */);
-                                        }
-                                        return protectedLayerFound;
-                                    })
-                                    .get();
-=======
         hasProtectedLayer = layersHasProtectedLayer(layers);
->>>>>>> d299bbd7
     }
 
     /* QTI_BEGIN */
