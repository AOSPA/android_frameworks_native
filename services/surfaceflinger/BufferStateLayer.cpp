/*
 * Copyright (C) 2017 The Android Open Source Project
 *
 * Licensed under the Apache License, Version 2.0 (the "License");
 * you may not use this file except in compliance with the License.
 * You may obtain a copy of the License at
 *
 *      http://www.apache.org/licenses/LICENSE-2.0
 *
 * Unless required by applicable law or agreed to in writing, software
 * distributed under the License is distributed on an "AS IS" BASIS,
 * WITHOUT WARRANTIES OR CONDITIONS OF ANY KIND, either express or implied.
 * See the License for the specific language governing permissions and
 * limitations under the License.
 */

//#define LOG_NDEBUG 0
#undef LOG_TAG
#define LOG_TAG "BufferStateLayer"
#define ATRACE_TAG ATRACE_TAG_GRAPHICS

#include "BufferStateLayer.h"

#include <limits>

#include <FrameTimeline/FrameTimeline.h>
#include <compositionengine/LayerFECompositionState.h>
#include <gui/BufferQueue.h>
#include <private/gui/SyncFeatures.h>
#include <renderengine/Image.h>
#include "TunnelModeEnabledReporter.h"

#include "EffectLayer.h"
#include "FrameTracer/FrameTracer.h"
#include "TimeStats/TimeStats.h"

#include "smomo_interface.h"
#include "layer_extn_intf.h"

namespace android {

using PresentState = frametimeline::SurfaceFrame::PresentState;
namespace {
void callReleaseBufferCallback(const sp<ITransactionCompletedListener>& listener,
                               const sp<GraphicBuffer>& buffer, uint64_t framenumber,
                               const sp<Fence>& releaseFence, uint32_t transformHint,
                               uint32_t currentMaxAcquiredBufferCount) {
    if (!listener) {
        return;
    }
    listener->onReleaseBuffer({buffer->getId(), framenumber},
                              releaseFence ? releaseFence : Fence::NO_FENCE, transformHint,
                              currentMaxAcquiredBufferCount);
}
} // namespace

BufferStateLayer::BufferStateLayer(const LayerCreationArgs& args)
      : BufferLayer(args), mHwcSlotGenerator(new HwcSlotGenerator()) {
    mDrawingState.dataspace = ui::Dataspace::V0_SRGB;
}

BufferStateLayer::~BufferStateLayer() {
    // The original layer and the clone layer share the same texture and buffer. Therefore, only
    // one of the layers, in this case the original layer, needs to handle the deletion. The
    // original layer and the clone should be removed at the same time so there shouldn't be any
    // issue with the clone layer trying to use the texture.
    if (mBufferInfo.mBuffer != nullptr && !isClone()) {
        callReleaseBufferCallback(mDrawingState.releaseBufferListener,
                                  mBufferInfo.mBuffer->getBuffer(), mBufferInfo.mFrameNumber,
                                  mBufferInfo.mFence, mTransformHint,
                                  mFlinger->getMaxAcquiredBufferCountForCurrentRefreshRate(
                                          mOwnerUid));
    }
}

status_t BufferStateLayer::addReleaseFence(const sp<CallbackHandle>& ch,
                                           const sp<Fence>& fence) {
    if (ch == nullptr) {
        return OK;
    }
    ch->previousReleaseCallbackId = mPreviousReleaseCallbackId;
    if (!ch->previousReleaseFence.get()) {
        ch->previousReleaseFence = fence;
        return OK;
    }

    // Below logic is lifted from ConsumerBase.cpp:
    // Check status of fences first because merging is expensive.
    // Merging an invalid fence with any other fence results in an
    // invalid fence.
    auto currentStatus = ch->previousReleaseFence->getStatus();
    if (currentStatus == Fence::Status::Invalid) {
        ALOGE("Existing fence has invalid state, layer: %s", mName.c_str());
        return BAD_VALUE;
    }

    auto incomingStatus = fence->getStatus();
    if (incomingStatus == Fence::Status::Invalid) {
        ALOGE("New fence has invalid state, layer: %s", mName.c_str());
        ch->previousReleaseFence = fence;
        return BAD_VALUE;
    }

    // If both fences are signaled or both are unsignaled, we need to merge
    // them to get an accurate timestamp.
    if (currentStatus == incomingStatus) {
        char fenceName[32] = {};
        snprintf(fenceName, 32, "%.28s", mName.c_str());
        sp<Fence> mergedFence = Fence::merge(
                fenceName, ch->previousReleaseFence, fence);
        if (!mergedFence.get()) {
            ALOGE("failed to merge release fences, layer: %s", mName.c_str());
            // synchronization is broken, the best we can do is hope fences
            // signal in order so the new fence will act like a union
            ch->previousReleaseFence = fence;
            return BAD_VALUE;
        }
        ch->previousReleaseFence = mergedFence;
    } else if (incomingStatus == Fence::Status::Unsignaled) {
        // If one fence has signaled and the other hasn't, the unsignaled
        // fence will approximately correspond with the correct timestamp.
        // There's a small race if both fences signal at about the same time
        // and their statuses are retrieved with unfortunate timing. However,
        // by this point, they will have both signaled and only the timestamp
        // will be slightly off; any dependencies after this point will
        // already have been met.
        ch->previousReleaseFence = fence;
    }
    // else if (currentStatus == Fence::Status::Unsignaled) is a no-op.

    return OK;
}

// -----------------------------------------------------------------------
// Interface implementation for Layer
// -----------------------------------------------------------------------
void BufferStateLayer::onLayerDisplayed(const sp<Fence>& releaseFence) {

    // If a layer has been displayed again we may need to clear
    // the mLastClientComposition fence that we use for early release in setBuffer
    // (as we now have a new fence which won't pass through the client composition path in some cases
    //  e.g. screenshot). We expect one call to onLayerDisplayed after receiving the GL comp fence
    // from a single composition cycle, and want to clear on the second call
    // (which we track with mLastClientCompositionDisplayed)
   if (mLastClientCompositionDisplayed) {
        mLastClientCompositionFence = nullptr;
        mLastClientCompositionDisplayed = false;
    } else if (mLastClientCompositionFence) {
        mLastClientCompositionDisplayed = true;
    }

    if (!releaseFence->isValid()) {
        return;
    }
    // The previous release fence notifies the client that SurfaceFlinger is done with the previous
    // buffer that was presented on this layer. The first transaction that came in this frame that
    // replaced the previous buffer on this layer needs this release fence, because the fence will
    // let the client know when that previous buffer is removed from the screen.
    //
    // Every other transaction on this layer does not need a release fence because no other
    // Transactions that were set on this layer this frame are going to have their preceeding buffer
    // removed from the display this frame.
    //
    // For example, if we have 3 transactions this frame. The first transaction doesn't contain a
    // buffer so it doesn't need a previous release fence because the layer still needs the previous
    // buffer. The second transaction contains a buffer so it needs a previous release fence because
    // the previous buffer will be released this frame. The third transaction also contains a
    // buffer. It replaces the buffer in the second transaction. The buffer in the second
    // transaction will now no longer be presented so it is released immediately and the third
    // transaction doesn't need a previous release fence.
    sp<CallbackHandle> ch;
    for (auto& handle : mDrawingState.callbackHandles) {
        if (handle->releasePreviousBuffer &&
            mDrawingState.releaseBufferEndpoint == handle->listener) {
            ch = handle;
            break;
        }
    }
    auto status = addReleaseFence(ch, releaseFence);
    if (status != OK) {
        ALOGE("Failed to add release fence for layer %s", getName().c_str());
    }

    mPreviousReleaseFence = releaseFence;

    // Prevent tracing the same release multiple times.
    if (mPreviousFrameNumber != mPreviousReleasedFrameNumber) {
        mPreviousReleasedFrameNumber = mPreviousFrameNumber;
    }
}

void BufferStateLayer::onSurfaceFrameCreated(
        const std::shared_ptr<frametimeline::SurfaceFrame>& surfaceFrame) {
    while (mPendingJankClassifications.size() >= kPendingClassificationMaxSurfaceFrames) {
        // Too many SurfaceFrames pending classification. The front of the deque is probably not
        // tracked by FrameTimeline and will never be presented. This will only result in a memory
        // leak.
        ALOGW("Removing the front of pending jank deque from layer - %s to prevent memory leak",
              mName.c_str());
        std::string miniDump = mPendingJankClassifications.front()->miniDump();
        ALOGD("Head SurfaceFrame mini dump\n%s", miniDump.c_str());
        mPendingJankClassifications.pop_front();
    }
    mPendingJankClassifications.emplace_back(surfaceFrame);
}

void BufferStateLayer::releasePendingBuffer(nsecs_t dequeueReadyTime) {
    for (const auto& handle : mDrawingState.callbackHandles) {
        handle->transformHint = mTransformHint;
        handle->dequeueReadyTime = dequeueReadyTime;
        handle->currentMaxAcquiredBufferCount =
                mFlinger->getMaxAcquiredBufferCountForCurrentRefreshRate(mOwnerUid);
    }

    for (auto& handle : mDrawingState.callbackHandles) {
        if (handle->releasePreviousBuffer &&
            mDrawingState.releaseBufferEndpoint == handle->listener) {
            handle->previousReleaseCallbackId = mPreviousReleaseCallbackId;
            break;
        }
    }

    std::vector<JankData> jankData;
    jankData.reserve(mPendingJankClassifications.size());
    while (!mPendingJankClassifications.empty()
            && mPendingJankClassifications.front()->getJankType()) {
        std::shared_ptr<frametimeline::SurfaceFrame> surfaceFrame =
                mPendingJankClassifications.front();
        mPendingJankClassifications.pop_front();
        jankData.emplace_back(
                JankData(surfaceFrame->getToken(), surfaceFrame->getJankType().value()));
    }

    mFlinger->getTransactionCallbackInvoker().addCallbackHandles(
            mDrawingState.callbackHandles, jankData);

    mDrawingState.callbackHandles = {};

    const sp<Fence>& releaseFence(mPreviousReleaseFence);
    std::shared_ptr<FenceTime> releaseFenceTime = std::make_shared<FenceTime>(releaseFence);
    {
        Mutex::Autolock lock(mFrameEventHistoryMutex);
        if (mPreviousFrameNumber != 0) {
            mFrameEventHistory.addRelease(mPreviousFrameNumber, dequeueReadyTime,
                                          std::move(releaseFenceTime));
        }
    }
}

void BufferStateLayer::finalizeFrameEventHistory(const std::shared_ptr<FenceTime>& glDoneFence,
                                                 const CompositorTiming& compositorTiming) {
    for (const auto& handle : mDrawingState.callbackHandles) {
        handle->gpuCompositionDoneFence = glDoneFence;
        handle->compositorTiming = compositorTiming;
    }
}

bool BufferStateLayer::willPresentCurrentTransaction() const {
    // Returns true if the most recent Transaction applied to CurrentState will be presented.
    return (getSidebandStreamChanged() || getAutoRefresh() ||
            (mDrawingState.modified &&
             (mDrawingState.buffer != nullptr || mDrawingState.bgColorLayer != nullptr)));
}

/* TODO: vhau uncomment once deferred transaction migration complete in
 * WindowManager
void BufferStateLayer::pushPendingState() {
    if (!mDrawingState.modified) {
        return;
    }
    mPendingStates.push_back(mDrawingState);
    ATRACE_INT(mTransactionName.c_str(), mPendingStates.size());
}
*/

bool BufferStateLayer::isBufferDue(nsecs_t expectedPresentTime) const {
    bool isDue = true;

    if (mFlinger->mSmoMo) {
        smomo::SmomoBufferStats bufferStats;
        bufferStats.id = getSequence();
        bufferStats.queued_frames = mPendingBufferTransactions;
        bufferStats.auto_timestamp = mDrawingState.isAutoTimestamp;
        bufferStats.timestamp = mDrawingState.desiredPresentTime;
        bufferStats.dequeue_latency = 0;
        isDue = mFlinger->mSmoMo->ShouldPresentNow(bufferStats, expectedPresentTime);
    }

    return isDue;
}

Rect BufferStateLayer::getCrop(const Layer::State& s) const {
    return s.crop;
}

bool BufferStateLayer::setTransform(uint32_t transform) {
    if (mDrawingState.bufferTransform == transform) return false;
    mDrawingState.bufferTransform = transform;
    mDrawingState.modified = true;
    setTransactionFlags(eTransactionNeeded);
    return true;
}

bool BufferStateLayer::setTransformToDisplayInverse(bool transformToDisplayInverse) {
    if (mDrawingState.transformToDisplayInverse == transformToDisplayInverse) return false;
    mDrawingState.sequence++;
    mDrawingState.transformToDisplayInverse = transformToDisplayInverse;
    mDrawingState.modified = true;
    setTransactionFlags(eTransactionNeeded);
    return true;
}

bool BufferStateLayer::setCrop(const Rect& crop) {
    if (mDrawingState.crop == crop) return false;
    mDrawingState.sequence++;
    mDrawingState.crop = crop;

    mDrawingState.modified = true;
    setTransactionFlags(eTransactionNeeded);
    return true;
}

bool BufferStateLayer::setBufferCrop(const Rect& bufferCrop) {
    if (mDrawingState.bufferCrop == bufferCrop) return false;

    mDrawingState.sequence++;
    mDrawingState.bufferCrop = bufferCrop;

    mDrawingState.modified = true;
    setTransactionFlags(eTransactionNeeded);
    return true;
}

bool BufferStateLayer::setDestinationFrame(const Rect& destinationFrame) {
    if (mDrawingState.destinationFrame == destinationFrame) return false;

    mDrawingState.sequence++;
    mDrawingState.destinationFrame = destinationFrame;

    mDrawingState.modified = true;
    setTransactionFlags(eTransactionNeeded);
    return true;
}

static bool assignTransform(ui::Transform* dst, ui::Transform& from) {
    if (*dst == from) {
        return false;
    }
    *dst = from;
    return true;
}

// Translate destination frame into scale and position. If a destination frame is not set, use the
// provided scale and position
bool BufferStateLayer::updateGeometry() {
    if (mDrawingState.destinationFrame.isEmpty()) {
        // If destination frame is not set, use the requested transform set via
        // BufferStateLayer::setPosition and BufferStateLayer::setMatrix.
        return assignTransform(&mDrawingState.transform, mRequestedTransform);
    }

    Rect destRect = mDrawingState.destinationFrame;
    int32_t destW = destRect.width();
    int32_t destH = destRect.height();
    if (destRect.left < 0) {
        destRect.left = 0;
        destRect.right = destW;
    }
    if (destRect.top < 0) {
        destRect.top = 0;
        destRect.bottom = destH;
    }

    if (!mDrawingState.buffer) {
        ui::Transform t;
        t.set(destRect.left, destRect.top);
        return assignTransform(&mDrawingState.transform, t);
    }

    uint32_t bufferWidth = mDrawingState.buffer->getBuffer()->getWidth();
    uint32_t bufferHeight = mDrawingState.buffer->getBuffer()->getHeight();
    // Undo any transformations on the buffer.
    if (mDrawingState.bufferTransform & ui::Transform::ROT_90) {
        std::swap(bufferWidth, bufferHeight);
    }
    uint32_t invTransform = DisplayDevice::getPrimaryDisplayRotationFlags();
    if (mDrawingState.transformToDisplayInverse) {
        if (invTransform & ui::Transform::ROT_90) {
            std::swap(bufferWidth, bufferHeight);
        }
    }

    float sx = destW / static_cast<float>(bufferWidth);
    float sy = destH / static_cast<float>(bufferHeight);
    ui::Transform t;
    t.set(sx, 0, 0, sy);
    t.set(destRect.left, destRect.top);
    return assignTransform(&mDrawingState.transform, t);
}

bool BufferStateLayer::setMatrix(const layer_state_t::matrix22_t& matrix,
                                 bool allowNonRectPreservingTransforms) {
    if (mRequestedTransform.dsdx() == matrix.dsdx && mRequestedTransform.dtdy() == matrix.dtdy &&
        mRequestedTransform.dtdx() == matrix.dtdx && mRequestedTransform.dsdy() == matrix.dsdy) {
        return false;
    }

    ui::Transform t;
    t.set(matrix.dsdx, matrix.dtdy, matrix.dtdx, matrix.dsdy);

    if (!allowNonRectPreservingTransforms && !t.preserveRects()) {
        ALOGW("Attempt to set rotation matrix without permission ACCESS_SURFACE_FLINGER nor "
              "ROTATE_SURFACE_FLINGER ignored");
        return false;
    }

    mRequestedTransform.set(matrix.dsdx, matrix.dtdy, matrix.dtdx, matrix.dsdy);

    mDrawingState.sequence++;
    mDrawingState.modified = true;
    setTransactionFlags(eTransactionNeeded);

    return true;
}

bool BufferStateLayer::setPosition(float x, float y) {
    if (mRequestedTransform.tx() == x && mRequestedTransform.ty() == y) {
        return false;
    }

    mRequestedTransform.set(x, y);

    mDrawingState.sequence++;
    mDrawingState.modified = true;
    setTransactionFlags(eTransactionNeeded);

    return true;
}

bool BufferStateLayer::addFrameEvent(const sp<Fence>& acquireFence, nsecs_t postedTime,
                                     nsecs_t desiredPresentTime) {
    Mutex::Autolock lock(mFrameEventHistoryMutex);
    mAcquireTimeline.updateSignalTimes();
    std::shared_ptr<FenceTime> acquireFenceTime =
            std::make_shared<FenceTime>((acquireFence ? acquireFence : Fence::NO_FENCE));
    NewFrameEventsEntry newTimestamps = {mDrawingState.frameNumber, postedTime, desiredPresentTime,
                                         acquireFenceTime};
    mFrameEventHistory.setProducerWantsEvents();
    mFrameEventHistory.addQueue(newTimestamps);
    return true;
}

std::shared_ptr<renderengine::ExternalTexture> BufferStateLayer::getBufferFromBufferData(
        const BufferData& bufferData) {
    bool cacheIdChanged = bufferData.flags.test(BufferData::BufferDataChange::cachedBufferChanged);
    bool bufferSizeExceedsLimit = false;
    std::shared_ptr<renderengine::ExternalTexture> buffer = nullptr;
    if (cacheIdChanged && bufferData.buffer != nullptr) {
        bufferSizeExceedsLimit =
                mFlinger->exceedsMaxRenderTargetSize(bufferData.buffer->getWidth(),
                                                     bufferData.buffer->getHeight());
        if (!bufferSizeExceedsLimit) {
            ClientCache::getInstance().add(bufferData.cachedBuffer, bufferData.buffer);
            buffer = ClientCache::getInstance().get(bufferData.cachedBuffer);
        }
    } else if (cacheIdChanged) {
        buffer = ClientCache::getInstance().get(bufferData.cachedBuffer);
    } else if (bufferData.buffer != nullptr) {
        bufferSizeExceedsLimit =
                mFlinger->exceedsMaxRenderTargetSize(bufferData.buffer->getWidth(),
                                                     bufferData.buffer->getHeight());
        if (!bufferSizeExceedsLimit) {
            buffer = std::make_shared<
                    renderengine::ExternalTexture>(bufferData.buffer, mFlinger->getRenderEngine(),
                                                   renderengine::ExternalTexture::Usage::READABLE);
        }
    }
    ALOGE_IF(bufferSizeExceedsLimit,
             "Attempted to create an ExternalTexture for layer %s that exceeds render target size "
             "limit.",
             getDebugName());
    return buffer;
}

bool BufferStateLayer::setBuffer(const BufferData& bufferData, nsecs_t postTime,
                                 nsecs_t desiredPresentTime, bool isAutoTimestamp,
                                 std::optional<nsecs_t> dequeueTime,
                                 const FrameTimelineInfo& info) {
    ATRACE_CALL();

    const std::shared_ptr<renderengine::ExternalTexture>& buffer =
            getBufferFromBufferData(bufferData);
    if (!buffer) {
        return false;
    }

    const bool frameNumberChanged =
            bufferData.flags.test(BufferData::BufferDataChange::frameNumberChanged);
    const uint64_t frameNumber =
            frameNumberChanged ? bufferData.frameNumber : mDrawingState.frameNumber + 1;

    if (mDrawingState.buffer) {
        mReleasePreviousBuffer = true;
        if (mDrawingState.buffer != mBufferInfo.mBuffer ||
            mDrawingState.frameNumber != mBufferInfo.mFrameNumber) {
            // If mDrawingState has a buffer, and we are about to update again
            // before swapping to drawing state, then the first buffer will be
            // dropped and we should decrement the pending buffer count and
            // call any release buffer callbacks if set.
            callReleaseBufferCallback(mDrawingState.releaseBufferListener,
                                      mDrawingState.buffer->getBuffer(), mDrawingState.frameNumber,
                                      mDrawingState.acquireFence, mTransformHint,
                                      mFlinger->getMaxAcquiredBufferCountForCurrentRefreshRate(
                                              mOwnerUid));
            decrementPendingBufferCount();
            if (mDrawingState.bufferSurfaceFrameTX != nullptr &&
                mDrawingState.bufferSurfaceFrameTX->getPresentState() != PresentState::Presented) {
              addSurfaceFrameDroppedForBuffer(mDrawingState.bufferSurfaceFrameTX);
              mDrawingState.bufferSurfaceFrameTX.reset();
            }
        } else if (mLastClientCompositionFence != nullptr) {
            callReleaseBufferCallback(mDrawingState.releaseBufferListener,
                                      mDrawingState.buffer->getBuffer(), mDrawingState.frameNumber,
                                      mLastClientCompositionFence, mTransformHint,
                                      mFlinger->getMaxAcquiredBufferCountForCurrentRefreshRate(
                                          mOwnerUid));
            mLastClientCompositionFence = nullptr;
        }
    }

    mDrawingState.frameNumber = frameNumber;
    mDrawingState.releaseBufferListener = bufferData.releaseBufferListener;
    mDrawingState.buffer = buffer;
    mDrawingState.clientCacheId = bufferData.cachedBuffer;

    mDrawingState.acquireFence = bufferData.flags.test(BufferData::BufferDataChange::fenceChanged)
            ? bufferData.acquireFence
            : Fence::NO_FENCE;
    mDrawingState.acquireFenceTime = std::make_unique<FenceTime>(mDrawingState.acquireFence);
    // The acquire fences of BufferStateLayers have already signaled before they are set
    mCallbackHandleAcquireTime = mDrawingState.acquireFenceTime->getSignalTime();

    mDrawingState.modified = true;
    setTransactionFlags(eTransactionNeeded);

    const int32_t layerId = getSequence();
    mFlinger->mTimeStats->setPostTime(layerId, mDrawingState.frameNumber, getName().c_str(),
                                      mOwnerUid, postTime, getGameMode());
    mDrawingState.desiredPresentTime = desiredPresentTime;
    mDrawingState.isAutoTimestamp = isAutoTimestamp;

    const nsecs_t presentTime = [&] {
        if (!isAutoTimestamp) return desiredPresentTime;

        const auto prediction =
                mFlinger->mFrameTimeline->getTokenManager()->getPredictionsForToken(info.vsyncId);
        if (prediction.has_value()) return prediction->presentTime;

        return static_cast<nsecs_t>(0);
    }();
    mFlinger->mScheduler->recordLayerHistory(this, presentTime,
                                             LayerHistory::LayerUpdateType::Buffer);

    addFrameEvent(mDrawingState.acquireFence, postTime, isAutoTimestamp ? 0 : desiredPresentTime);

    setFrameTimelineVsyncForBufferTransaction(info, postTime);

    if (buffer && dequeueTime && *dequeueTime != 0) {
        const uint64_t bufferId = buffer->getBuffer()->getId();
        mFlinger->mFrameTracer->traceNewLayer(layerId, getName().c_str());
        mFlinger->mFrameTracer->traceTimestamp(layerId, bufferId, frameNumber, *dequeueTime,
                                               FrameTracer::FrameEvent::DEQUEUE);
        mFlinger->mFrameTracer->traceTimestamp(layerId, bufferId, frameNumber, postTime,
                                               FrameTracer::FrameEvent::QUEUE);
    }

    mDrawingState.width = mDrawingState.buffer->getBuffer()->getWidth();
    mDrawingState.height = mDrawingState.buffer->getBuffer()->getHeight();
<<<<<<< HEAD
    mDrawingState.releaseBufferEndpoint = releaseBufferEndpoint;

    if (mFlinger->mSmoMo) {
        smomo::SmomoBufferStats bufferStats;
        bufferStats.id = getSequence();
        bufferStats.queued_frames = mPendingBufferTransactions;
        bufferStats.auto_timestamp = mDrawingState.isAutoTimestamp;
        bufferStats.timestamp = mDrawingState.desiredPresentTime;
        bufferStats.dequeue_latency = 0;
        mFlinger->mSmoMo->CollectLayerStats(bufferStats);
    }

    return true;
}

bool BufferStateLayer::setAcquireFence(const sp<Fence>& fence) {
    mDrawingState.acquireFence = fence;
    mDrawingState.acquireFenceTime = std::make_unique<FenceTime>(fence);

    // The acquire fences of BufferStateLayers have already signaled before they are set
    mCallbackHandleAcquireTime = mDrawingState.acquireFenceTime->getSignalTime();

    mDrawingState.modified = true;
    setTransactionFlags(eTransactionNeeded);
=======
    mDrawingState.releaseBufferEndpoint = bufferData.releaseBufferEndpoint;
>>>>>>> fa8a7086
    return true;
}

bool BufferStateLayer::setDataspace(ui::Dataspace dataspace) {
    if (mDrawingState.dataspace == dataspace) return false;
    mDrawingState.dataspace = dataspace;
    mDrawingState.modified = true;
    setTransactionFlags(eTransactionNeeded);
    return true;
}

bool BufferStateLayer::setHdrMetadata(const HdrMetadata& hdrMetadata) {
    if (mDrawingState.hdrMetadata == hdrMetadata) return false;
    mDrawingState.hdrMetadata = hdrMetadata;
    mDrawingState.modified = true;
    setTransactionFlags(eTransactionNeeded);
    return true;
}

bool BufferStateLayer::setSurfaceDamageRegion(const Region& surfaceDamage) {
    mDrawingState.surfaceDamageRegion = surfaceDamage;
    mDrawingState.modified = true;
    setTransactionFlags(eTransactionNeeded);
    return true;
}

bool BufferStateLayer::setApi(int32_t api) {
    if (mDrawingState.api == api) return false;
    mDrawingState.api = api;
    mDrawingState.modified = true;
    setTransactionFlags(eTransactionNeeded);
    return true;
}

bool BufferStateLayer::setSidebandStream(const sp<NativeHandle>& sidebandStream) {
    if (mDrawingState.sidebandStream == sidebandStream) return false;

    if (mDrawingState.sidebandStream != nullptr && sidebandStream == nullptr) {
        mFlinger->mTunnelModeEnabledReporter->decrementTunnelModeCount();
    } else if (sidebandStream != nullptr) {
        mFlinger->mTunnelModeEnabledReporter->incrementTunnelModeCount();
    }

    mDrawingState.sidebandStream = sidebandStream;
    mDrawingState.modified = true;
    setTransactionFlags(eTransactionNeeded);
    if (!mSidebandStreamChanged.exchange(true)) {
        // mSidebandStreamChanged was false
        mFlinger->signalLayerUpdate();
    }
    return true;
}

bool BufferStateLayer::setTransactionCompletedListeners(
        const std::vector<sp<CallbackHandle>>& handles) {
    // If there is no handle, we will not send a callback so reset mReleasePreviousBuffer and return
    if (handles.empty()) {
        mReleasePreviousBuffer = false;
        return false;
    }

    const bool willPresent = willPresentCurrentTransaction();

    for (const auto& handle : handles) {
        // If this transaction set a buffer on this layer, release its previous buffer
        handle->releasePreviousBuffer = mReleasePreviousBuffer;

        // If this layer will be presented in this frame
        if (willPresent) {
            // If this transaction set an acquire fence on this layer, set its acquire time
            handle->acquireTime = mCallbackHandleAcquireTime;
            handle->frameNumber = mDrawingState.frameNumber;

            // Store so latched time and release fence can be set
            mDrawingState.callbackHandles.push_back(handle);

        } else { // If this layer will NOT need to be relatched and presented this frame
            // Notify the transaction completed thread this handle is done
            mFlinger->getTransactionCallbackInvoker().registerUnpresentedCallbackHandle(handle);
        }
    }

    mReleasePreviousBuffer = false;
    mCallbackHandleAcquireTime = -1;

    return willPresent;
}

bool BufferStateLayer::setTransparentRegionHint(const Region& transparent) {
    mDrawingState.sequence++;
    mDrawingState.transparentRegionHint = transparent;
    mDrawingState.modified = true;
    setTransactionFlags(eTransactionNeeded);
    return true;
}

Rect BufferStateLayer::getBufferSize(const State& /*s*/) const {
    // for buffer state layers we use the display frame size as the buffer size.

    if (mBufferInfo.mBuffer == nullptr) {
        return Rect::INVALID_RECT;
    }

    uint32_t bufWidth = mBufferInfo.mBuffer->getBuffer()->getWidth();
    uint32_t bufHeight = mBufferInfo.mBuffer->getBuffer()->getHeight();

    // Undo any transformations on the buffer and return the result.
    if (mBufferInfo.mTransform & ui::Transform::ROT_90) {
        std::swap(bufWidth, bufHeight);
    }

    if (getTransformToDisplayInverse()) {
        uint32_t invTransform = DisplayDevice::getPrimaryDisplayRotationFlags();
        if (invTransform & ui::Transform::ROT_90) {
            std::swap(bufWidth, bufHeight);
        }
    }

    return Rect(0, 0, static_cast<int32_t>(bufWidth), static_cast<int32_t>(bufHeight));
}

FloatRect BufferStateLayer::computeSourceBounds(const FloatRect& parentBounds) const {
    if (mBufferInfo.mBuffer == nullptr) {
        return parentBounds;
    }

    return getBufferSize(getDrawingState()).toFloatRect();
}

// -----------------------------------------------------------------------

// -----------------------------------------------------------------------
// Interface implementation for BufferLayer
// -----------------------------------------------------------------------
bool BufferStateLayer::fenceHasSignaled() const {
    if (SurfaceFlinger::enableLatchUnsignaled) {
        return true;
    }

    if (latchUnsignaledBuffers()) {
        return true;
    }

    const bool fenceSignaled =
            getDrawingState().acquireFence->getStatus() == Fence::Status::Signaled;
    if (!fenceSignaled) {
        mFlinger->mTimeStats->incrementLatchSkipped(getSequence(),
                                                    TimeStats::LatchSkipReason::LateAcquire);
    }

    return fenceSignaled;
}

bool BufferStateLayer::framePresentTimeIsCurrent(nsecs_t expectedPresentTime) const {
    if (!hasFrameUpdate() || isRemovedFromCurrentState()) {
        return true;
    }

    return mDrawingState.isAutoTimestamp || mDrawingState.desiredPresentTime <= expectedPresentTime;
}

bool BufferStateLayer::onPreComposition(nsecs_t refreshStartTime) {
    for (const auto& handle : mDrawingState.callbackHandles) {
        handle->refreshStartTime = refreshStartTime;
    }
    return BufferLayer::onPreComposition(refreshStartTime);
}

void BufferStateLayer::setAutoRefresh(bool autoRefresh) {
    if (!mAutoRefresh.exchange(autoRefresh)) {
        mFlinger->signalLayerUpdate();
    }
}

bool BufferStateLayer::latchSidebandStream(bool& recomputeVisibleRegions) {
    // We need to update the sideband stream if the layer has both a buffer and a sideband stream.
    editCompositionState()->sidebandStreamHasFrame = hasFrameUpdate() && mSidebandStream.get();

    if (mSidebandStreamChanged.exchange(false)) {
        const State& s(getDrawingState());
        // mSidebandStreamChanged was true
        mSidebandStream = s.sidebandStream;
        editCompositionState()->sidebandStream = mSidebandStream;
        if (mSidebandStream != nullptr) {
            setTransactionFlags(eTransactionNeeded);
            mFlinger->setTransactionFlags(eTraversalNeeded);
        }
        recomputeVisibleRegions = true;

        return true;
    }
    return false;
}

bool BufferStateLayer::hasFrameUpdate() const {
    const State& c(getDrawingState());
    return (mDrawingStateModified || mDrawingState.modified) && (c.buffer != nullptr || c.bgColorLayer != nullptr);
}

status_t BufferStateLayer::updateTexImage(bool& /*recomputeVisibleRegions*/, nsecs_t latchTime,
                                          nsecs_t /*expectedPresentTime*/) {
    const State& s(getDrawingState());

    if (!s.buffer) {
        if (s.bgColorLayer) {
            for (auto& handle : mDrawingState.callbackHandles) {
                handle->latchTime = latchTime;
            }
        }
        return NO_ERROR;
    }

    for (auto& handle : mDrawingState.callbackHandles) {
        if (handle->frameNumber == mDrawingState.frameNumber) {
            handle->latchTime = latchTime;
        }
    }

    const int32_t layerId = getSequence();
    const uint64_t bufferId = mDrawingState.buffer->getBuffer()->getId();
    const uint64_t frameNumber = mDrawingState.frameNumber;
    const auto acquireFence = std::make_shared<FenceTime>(mDrawingState.acquireFence);
    mFlinger->mTimeStats->setAcquireFence(layerId, frameNumber, acquireFence);
    mFlinger->mTimeStats->setLatchTime(layerId, frameNumber, latchTime);

    mFlinger->mFrameTracer->traceFence(layerId, bufferId, frameNumber, acquireFence,
                                       FrameTracer::FrameEvent::ACQUIRE_FENCE);
    mFlinger->mFrameTracer->traceTimestamp(layerId, bufferId, frameNumber, latchTime,
                                           FrameTracer::FrameEvent::LATCH);

    auto& bufferSurfaceFrame = mDrawingState.bufferSurfaceFrameTX;
    if (bufferSurfaceFrame != nullptr &&
        bufferSurfaceFrame->getPresentState() != PresentState::Presented) {
        // Update only if the bufferSurfaceFrame wasn't already presented. A Presented
        // bufferSurfaceFrame could be seen here if a pending state was applied successfully and we
        // are processing the next state.
        addSurfaceFramePresentedForBuffer(bufferSurfaceFrame,
                                          mDrawingState.acquireFenceTime->getSignalTime(),
                                          latchTime);
        mDrawingState.bufferSurfaceFrameTX.reset();
    }

    std::deque<sp<CallbackHandle>> remainingHandles;
    mFlinger->getTransactionCallbackInvoker()
            .addOnCommitCallbackHandles(mDrawingState.callbackHandles, remainingHandles);
    mDrawingState.callbackHandles = remainingHandles;

    mDrawingStateModified = false;

    return NO_ERROR;
}

status_t BufferStateLayer::updateActiveBuffer() {
    const State& s(getDrawingState());

    if (s.buffer == nullptr) {
        return BAD_VALUE;
    }

    if (!mBufferInfo.mBuffer || s.buffer->getBuffer() != mBufferInfo.mBuffer->getBuffer()) {
        decrementPendingBufferCount();
    }

    mPreviousReleaseCallbackId = {getCurrentBufferId(), mBufferInfo.mFrameNumber};
    mBufferInfo.mBuffer = s.buffer;
    mBufferInfo.mFence = s.acquireFence;
    mBufferInfo.mFrameNumber = s.frameNumber;

    return NO_ERROR;
}

status_t BufferStateLayer::updateFrameNumber(nsecs_t latchTime) {
    // TODO(marissaw): support frame history events
    mPreviousFrameNumber = mCurrentFrameNumber;
    mCurrentFrameNumber = mDrawingState.frameNumber;
    {
        Mutex::Autolock lock(mFrameEventHistoryMutex);
        mFrameEventHistory.addLatch(mCurrentFrameNumber, latchTime);
    }
    return NO_ERROR;
}

void BufferStateLayer::HwcSlotGenerator::bufferErased(const client_cache_t& clientCacheId) {
    std::lock_guard lock(mMutex);
    if (!clientCacheId.isValid()) {
        ALOGE("invalid process, failed to erase buffer");
        return;
    }
    eraseBufferLocked(clientCacheId);
}

int BufferStateLayer::HwcSlotGenerator::getHwcCacheSlot(const client_cache_t& clientCacheId) {
    std::lock_guard<std::mutex> lock(mMutex);
    auto itr = mCachedBuffers.find(clientCacheId);
    if (itr == mCachedBuffers.end()) {
        return addCachedBuffer(clientCacheId);
    }
    auto& [hwcCacheSlot, counter] = itr->second;
    counter = mCounter++;
    return hwcCacheSlot;
}

int BufferStateLayer::HwcSlotGenerator::addCachedBuffer(const client_cache_t& clientCacheId)
        REQUIRES(mMutex) {
    if (!clientCacheId.isValid()) {
        ALOGE("invalid process, returning invalid slot");
        return BufferQueue::INVALID_BUFFER_SLOT;
    }

    ClientCache::getInstance().registerErasedRecipient(clientCacheId, wp<ErasedRecipient>(this));

    int hwcCacheSlot = getFreeHwcCacheSlot();
    mCachedBuffers[clientCacheId] = {hwcCacheSlot, mCounter++};
    return hwcCacheSlot;
}

int BufferStateLayer::HwcSlotGenerator::getFreeHwcCacheSlot() REQUIRES(mMutex) {
    if (mFreeHwcCacheSlots.empty()) {
        evictLeastRecentlyUsed();
    }

    int hwcCacheSlot = mFreeHwcCacheSlots.top();
    mFreeHwcCacheSlots.pop();
    return hwcCacheSlot;
}

void BufferStateLayer::HwcSlotGenerator::evictLeastRecentlyUsed() REQUIRES(mMutex) {
    uint64_t minCounter = UINT_MAX;
    client_cache_t minClientCacheId = {};
    for (const auto& [clientCacheId, slotCounter] : mCachedBuffers) {
        const auto& [hwcCacheSlot, counter] = slotCounter;
        if (counter < minCounter) {
            minCounter = counter;
            minClientCacheId = clientCacheId;
        }
    }
    eraseBufferLocked(minClientCacheId);

    ClientCache::getInstance().unregisterErasedRecipient(minClientCacheId, this);
}

void BufferStateLayer::HwcSlotGenerator::eraseBufferLocked(const client_cache_t& clientCacheId)
        REQUIRES(mMutex) {
    auto itr = mCachedBuffers.find(clientCacheId);
    if (itr == mCachedBuffers.end()) {
        return;
    }
    auto& [hwcCacheSlot, counter] = itr->second;

    // TODO send to hwc cache and resources

    mFreeHwcCacheSlots.push(hwcCacheSlot);
    mCachedBuffers.erase(clientCacheId);
}

void BufferStateLayer::gatherBufferInfo() {
    BufferLayer::gatherBufferInfo();

    const State& s(getDrawingState());
    mBufferInfo.mDesiredPresentTime = s.desiredPresentTime;
    mBufferInfo.mFenceTime = std::make_shared<FenceTime>(s.acquireFence);
    mBufferInfo.mFence = s.acquireFence;
    mBufferInfo.mTransform = s.bufferTransform;
    auto lastDataspace = mBufferInfo.mDataspace;
    mBufferInfo.mDataspace = translateDataspace(s.dataspace);
    if (lastDataspace != mBufferInfo.mDataspace) {
        mFlinger->mSomeDataspaceChanged = true;
    }
    mBufferInfo.mCrop = computeBufferCrop(s);
    mBufferInfo.mScaleMode = NATIVE_WINDOW_SCALING_MODE_SCALE_TO_WINDOW;
    mBufferInfo.mSurfaceDamage = s.surfaceDamageRegion;
    mBufferInfo.mHdrMetadata = s.hdrMetadata;
    mBufferInfo.mApi = s.api;
    mBufferInfo.mTransformToDisplayInverse = s.transformToDisplayInverse;
    mBufferInfo.mBufferSlot = mHwcSlotGenerator->getHwcCacheSlot(s.clientCacheId);
}

uint32_t BufferStateLayer::getEffectiveScalingMode() const {
   return NATIVE_WINDOW_SCALING_MODE_SCALE_TO_WINDOW;
}

Rect BufferStateLayer::computeBufferCrop(const State& s) {
    if (s.buffer && !s.bufferCrop.isEmpty()) {
        Rect bufferCrop;
        s.buffer->getBuffer()->getBounds().intersect(s.bufferCrop, &bufferCrop);
        return bufferCrop;
    } else if (s.buffer) {
        return s.buffer->getBuffer()->getBounds();
    } else {
        return s.bufferCrop;
    }
}

sp<Layer> BufferStateLayer::createClone() {
    LayerCreationArgs args(mFlinger.get(), nullptr, mName + " (Mirror)", 0, 0, 0, LayerMetadata());
    args.textureName = mTextureName;
    sp<BufferStateLayer> layer = mFlinger->getFactory().createBufferStateLayer(args);
    layer->mHwcSlotGenerator = mHwcSlotGenerator;
    layer->setInitialValuesForClone(this);
    return layer;
}

bool BufferStateLayer::bufferNeedsFiltering() const {
    const State& s(getDrawingState());
    if (!s.buffer) {
        return false;
    }

    int32_t bufferWidth = s.buffer->getBuffer()->width;
    int32_t bufferHeight = s.buffer->getBuffer()->height;

    // Undo any transformations on the buffer and return the result.
    if (s.bufferTransform & ui::Transform::ROT_90) {
        std::swap(bufferWidth, bufferHeight);
    }

    if (s.transformToDisplayInverse) {
        uint32_t invTransform = DisplayDevice::getPrimaryDisplayRotationFlags();
        if (invTransform & ui::Transform::ROT_90) {
            std::swap(bufferWidth, bufferHeight);
        }
    }

    const Rect layerSize{getBounds()};
    return layerSize.width() != bufferWidth || layerSize.height() != bufferHeight;
}

void BufferStateLayer::decrementPendingBufferCount() {
    int32_t pendingBuffers = --mPendingBufferTransactions;
    if (mFlinger->mDolphinWrapper.dolphinTrackBufferDecrement) {
        mFlinger->mDolphinWrapper.dolphinTrackBufferDecrement(mBlastTransactionName.c_str(),
                pendingBuffers);
    }
    tracePendingBufferCount(pendingBuffers);
}

void BufferStateLayer::tracePendingBufferCount(int32_t pendingBuffers) {
    ATRACE_INT(mBlastTransactionName.c_str(), pendingBuffers);
}


/*
 * We don't want to send the layer's transform to input, but rather the
 * parent's transform. This is because BufferStateLayer's transform is
 * information about how the buffer is placed on screen. The parent's
 * transform makes more sense to send since it's information about how the
 * layer is placed on screen. This transform is used by input to determine
 * how to go from screen space back to window space.
 */
ui::Transform BufferStateLayer::getInputTransform() const {
    sp<Layer> parent = mDrawingParent.promote();
    if (parent == nullptr) {
        return ui::Transform();
    }

    return parent->getTransform();
}

/**
 * Similar to getInputTransform, we need to update the bounds to include the transform.
 * This is because bounds for BSL doesn't include buffer transform, where the input assumes
 * that's already included.
 */
Rect BufferStateLayer::getInputBounds() const {
    Rect bufferBounds = getCroppedBufferSize(getDrawingState());
    if (mDrawingState.transform.getType() == ui::Transform::IDENTITY || !bufferBounds.isValid()) {
        return bufferBounds;
    }
    return mDrawingState.transform.transform(bufferBounds);
}

} // namespace android<|MERGE_RESOLUTION|>--- conflicted
+++ resolved
@@ -576,8 +576,7 @@
 
     mDrawingState.width = mDrawingState.buffer->getBuffer()->getWidth();
     mDrawingState.height = mDrawingState.buffer->getBuffer()->getHeight();
-<<<<<<< HEAD
-    mDrawingState.releaseBufferEndpoint = releaseBufferEndpoint;
+    mDrawingState.releaseBufferEndpoint = bufferData.releaseBufferEndpoint;
 
     if (mFlinger->mSmoMo) {
         smomo::SmomoBufferStats bufferStats;
@@ -589,21 +588,6 @@
         mFlinger->mSmoMo->CollectLayerStats(bufferStats);
     }
 
-    return true;
-}
-
-bool BufferStateLayer::setAcquireFence(const sp<Fence>& fence) {
-    mDrawingState.acquireFence = fence;
-    mDrawingState.acquireFenceTime = std::make_unique<FenceTime>(fence);
-
-    // The acquire fences of BufferStateLayers have already signaled before they are set
-    mCallbackHandleAcquireTime = mDrawingState.acquireFenceTime->getSignalTime();
-
-    mDrawingState.modified = true;
-    setTransactionFlags(eTransactionNeeded);
-=======
-    mDrawingState.releaseBufferEndpoint = bufferData.releaseBufferEndpoint;
->>>>>>> fa8a7086
     return true;
 }
 
