--- conflicted
+++ resolved
@@ -27,14 +27,11 @@
 
 #include "DisplayHardware/DisplayIdentification.h"
 
-<<<<<<< HEAD
+#include <aidl/android/hardware/graphics/composer3/Composition.h>
+
 #ifdef QTI_UNIFIED_DRAW
 #include <vendor/qti/hardware/display/composer/3.1/IQtiComposerClient.h>
 #endif
-=======
-#include <aidl/android/hardware/graphics/composer3/Composition.h>
-
->>>>>>> b2224fd3
 namespace android::compositionengine {
 
 struct LayerFECompositionState;
@@ -86,10 +83,8 @@
     void writeOutputIndependentGeometryStateToHWC(HWC2::Layer*, const LayerFECompositionState&,
                                                   bool skipLayer);
     void writeOutputDependentPerFrameStateToHWC(HWC2::Layer*);
-    void writeOutputIndependentPerFrameStateToHWC(
-            HWC2::Layer*, const LayerFECompositionState&,
-            aidl::android::hardware::graphics::composer3::Composition compositionType,
-            bool skipLayer);
+    void writeOutputIndependentPerFrameStateToHWC(HWC2::Layer*, const LayerFECompositionState&,
+                                                  bool skipLayer);
     void writeSolidColorStateToHWC(HWC2::Layer*, const LayerFECompositionState&);
     void writeSidebandStateToHWC(HWC2::Layer*, const LayerFECompositionState&);
     void writeBufferStateToHWC(HWC2::Layer*, const LayerFECompositionState&, bool skipLayer);
