--- conflicted
+++ resolved
@@ -90,11 +90,7 @@
     ui::Size mSize;
     const size_t mMaxTextureCacheSize;
     bool mProtected{false};
-<<<<<<< HEAD
     bool mFlipClientTarget{false};
-    std::uint32_t mPageFlipCount{0};
-=======
->>>>>>> 74878a63
 };
 
 std::unique_ptr<compositionengine::RenderSurface> createRenderSurface(
