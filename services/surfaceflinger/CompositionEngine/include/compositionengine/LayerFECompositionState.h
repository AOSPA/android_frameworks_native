/*
 * Copyright 2019 The Android Open Source Project
 *
 * Licensed under the Apache License, Version 2.0 (the "License");
 * you may not use this file except in compliance with the License.
 * You may obtain a copy of the License at
 *
 *      http://www.apache.org/licenses/LICENSE-2.0
 *
 * Unless required by applicable law or agreed to in writing, software
 * distributed under the License is distributed on an "AS IS" BASIS,
 * WITHOUT WARRANTIES OR CONDITIONS OF ANY KIND, either express or implied.
 * See the License for the specific language governing permissions and
 * limitations under the License.
 */

#pragma once

#include <cstdint>

#include <gui/HdrMetadata.h>
#include <math/mat4.h>
#include <ui/BlurRegion.h>
#include <ui/FloatRect.h>
#include <ui/LayerStack.h>
#include <ui/Rect.h>
#include <ui/Region.h>
#include <ui/Transform.h>

// TODO(b/129481165): remove the #pragma below and fix conversion issues
#pragma clang diagnostic push
#pragma clang diagnostic ignored "-Wconversion"
#pragma clang diagnostic ignored "-Wextra"

#include <gui/BufferQueue.h>
#include <ui/GraphicBuffer.h>
#include <ui/GraphicTypes.h>
#include <ui/StretchEffect.h>

#include "DisplayHardware/Hal.h"

#include <aidl/android/hardware/graphics/composer3/Composition.h>

// TODO(b/129481165): remove the #pragma below and fix conversion issues
#pragma clang diagnostic pop // ignored "-Wconversion -Wextra"

namespace android::compositionengine {

namespace hal = android::hardware::graphics::composer::hal;

// More complex metadata for this layer
struct GenericLayerMetadataEntry {
    // True if the metadata may affect the composed result.
    // See setLayerGenericMetadata in IComposerClient.hal
    bool mandatory;

    // Byte blob or parcel
    std::vector<uint8_t> value;

    std::string dumpAsString() const;

    struct Hasher {
        size_t operator()(const GenericLayerMetadataEntry& entry) const {
            size_t hash = 0;
            for (const auto value : entry.value) {
                hashCombineSingleHashed(hash, value);
            }
            return hash;
        }
    };
};

inline bool operator==(const GenericLayerMetadataEntry& lhs, const GenericLayerMetadataEntry& rhs) {
    return lhs.mandatory == rhs.mandatory && lhs.value == rhs.value;
}

// Defining PrintTo helps with Google Tests.
inline void PrintTo(const GenericLayerMetadataEntry& v, ::std::ostream* os) {
    *os << v.dumpAsString();
}

using GenericLayerMetadataMap = std::unordered_map<std::string, GenericLayerMetadataEntry>;

/*
 * Used by LayerFE::getCompositionState
 * Note that fields that affect HW composer state may need to be mirrored into
 * android::compositionengine::impl::planner::LayerState
 */
struct LayerFECompositionState {
    // If set to true, forces client composition on all output layers until
    // the next geometry change.
    bool forceClientComposition{false};

    // TODO(b/121291683): Reorganize and rename the contents of this structure

    /*
     * Visibility state
     */

    // The filter that determines which outputs include this layer
    ui::LayerFilter outputFilter;

    // If false, this layer should not be considered visible
    bool isVisible{true};

    // True if the layer is completely opaque
    bool isOpaque{true};

    // If true, invalidates the entire visible region
    bool contentDirty{false};

    // The alpha value for this layer
    float alpha{1.f};

    // Background blur in pixels
    int backgroundBlurRadius{0};

    // The transform from layer local coordinates to composition coordinates
    ui::Transform geomLayerTransform;

    // The inverse of the layer transform
    ui::Transform geomInverseLayerTransform;

    // The hint from the layer producer as to what portion of the layer is
    // transparent.
    Region transparentRegionHint;

    // The blend mode for this layer
    hal::BlendMode blendMode{hal::BlendMode::INVALID};

    // The bounds of the layer in layer local coordinates
    FloatRect geomLayerBounds;

    // length of the shadow in screen space
    float shadowRadius{0.f};

    // List of regions that require blur
    std::vector<BlurRegion> blurRegions;

    StretchEffect stretchEffect;

    /*
     * Geometry state
     */

    bool isSecure{false};
    bool geomUsesSourceCrop{false};
    bool geomBufferUsesDisplayInverseTransform{false};
    uint32_t geomBufferTransform{0};
    Rect geomBufferSize;
    Rect geomContentCrop;
    Rect geomCrop;

    GenericLayerMetadataMap metadata;

    /*
     * Per-frame content
     */

    // The type of composition for this layer
    aidl::android::hardware::graphics::composer3::Composition compositionType{
            aidl::android::hardware::graphics::composer3::Composition::INVALID};

    // The buffer and related state
    sp<GraphicBuffer> buffer;
    int bufferSlot{BufferQueue::INVALID_BUFFER_SLOT};
    sp<Fence> acquireFence = Fence::NO_FENCE;
    Region surfaceDamage;

    // The handle to use for a sideband stream for this layer
    sp<NativeHandle> sidebandStream;
    // If true, this sideband layer has a frame update
    bool sidebandStreamHasFrame{false};

    // The color for this layer
    half4 color;

    /*
     * Per-frame presentation state
     */

    // If true, this layer will use the dataspace chosen for the output and
    // ignore the dataspace value just below
    bool isColorspaceAgnostic{false};

    // The dataspace for this layer
    ui::Dataspace dataspace{ui::Dataspace::UNKNOWN};

    // The metadata for this layer
    HdrMetadata hdrMetadata;

    // The color transform
    mat4 colorTransform;
    bool colorTransformIsIdentity{true};

    // True if the layer has protected content
    bool hasProtectedContent{false};

    /*
     * Cursor state
     */

    // The output-independent frame for the cursor
    Rect cursorFrame;

<<<<<<< HEAD
    // layer classification
    uint32_t layerClass;
=======
    // framerate of the layer as measured by LayerHistory
    float fps;
>>>>>>> b2224fd3

    virtual ~LayerFECompositionState();
    bool isSecureDisplay{false};
    bool isSecureCamera{false};
    bool isScreenshot{false};

    // Debugging
    virtual void dump(std::string& out) const;
};

} // namespace android::compositionengine<|MERGE_RESOLUTION|>--- conflicted
+++ resolved
@@ -203,13 +203,11 @@
     // The output-independent frame for the cursor
     Rect cursorFrame;
 
-<<<<<<< HEAD
+    // framerate of the layer as measured by LayerHistory
+    float fps;
+
     // layer classification
     uint32_t layerClass;
-=======
-    // framerate of the layer as measured by LayerHistory
-    float fps;
->>>>>>> b2224fd3
 
     virtual ~LayerFECompositionState();
     bool isSecureDisplay{false};
