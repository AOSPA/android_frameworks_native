/*
 * Copyright 2018 The Android Open Source Project
 *
 * Licensed under the Apache License, Version 2.0 (the "License");
 * you may not use this file except in compliance with the License.
 * You may obtain a copy of the License at
 *
 *      http://www.apache.org/licenses/LICENSE-2.0
 *
 * Unless required by applicable law or agreed to in writing, software
 * distributed under the License is distributed on an "AS IS" BASIS,
 * WITHOUT WARRANTIES OR CONDITIONS OF ANY KIND, either express or implied.
 * See the License for the specific language governing permissions and
 * limitations under the License.
 */

#pragma once

#include <compositionengine/Output.h>
#include <gmock/gmock.h>

// TODO(b/129481165): remove the #pragma below and fix conversion issues
#pragma clang diagnostic push
#pragma clang diagnostic ignored "-Wconversion"
#pragma clang diagnostic ignored "-Wextra"

#include "DisplayHardware/HWComposer.h"
#ifdef QTI_UNIFIED_DRAW
#include <vendor/qti/hardware/display/composer/3.1/IQtiComposerClient.h>
#endif
// TODO(b/129481165): remove the #pragma below and fix conversion issues
#pragma clang diagnostic pop // ignored "-Wconversion -Wextra"

namespace android {
namespace mock {

namespace hal = android::hardware::graphics::composer::hal;
#ifdef QTI_UNIFIED_DRAW
using vendor::qti::hardware::display::composer::V3_1::IQtiComposerClient;
#endif
class HWComposer : public android::HWComposer {
public:
    HWComposer();
    ~HWComposer() override;

    MOCK_METHOD1(setCallback, void(HWC2::ComposerCallback*));
    MOCK_CONST_METHOD3(getDisplayIdentificationData,
                       bool(hal::HWDisplayId, uint8_t*, DisplayIdentificationData*));
    MOCK_CONST_METHOD1(hasCapability, bool(hal::Capability));
    MOCK_CONST_METHOD2(hasDisplayCapability,
                       bool(HalDisplayId,
                            aidl::android::hardware::graphics::composer3::DisplayCapability));

    MOCK_CONST_METHOD0(getMaxVirtualDisplayCount, size_t());
    MOCK_CONST_METHOD0(getMaxVirtualDisplayDimension, size_t());
    MOCK_METHOD3(allocateVirtualDisplay, bool(HalVirtualDisplayId, ui::Size, ui::PixelFormat*));
    MOCK_METHOD2(allocatePhysicalDisplay, void(hal::HWDisplayId, PhysicalDisplayId));

    MOCK_METHOD1(createLayer, std::shared_ptr<HWC2::Layer>(HalDisplayId));
    MOCK_METHOD6(getDeviceCompositionChanges,
                 status_t(HalDisplayId, bool, std::chrono::steady_clock::time_point,
                          const std::shared_ptr<FenceTime>&, nsecs_t,
                          std::optional<android::HWComposer::DeviceRequestedChanges>*));
    MOCK_METHOD5(setClientTarget,
                 status_t(HalDisplayId, uint32_t, const sp<Fence>&, const sp<GraphicBuffer>&,
                          ui::Dataspace));
    MOCK_METHOD3(presentAndGetReleaseFences,
                 status_t(HalDisplayId, std::chrono::steady_clock::time_point,
                          const std::shared_ptr<FenceTime>&));
    MOCK_METHOD2(setPowerMode, status_t(PhysicalDisplayId, hal::PowerMode));
    MOCK_METHOD2(setActiveConfig, status_t(HalDisplayId, size_t));
    MOCK_METHOD2(setColorTransform, status_t(HalDisplayId, const mat4&));
    MOCK_METHOD1(disconnectDisplay, void(HalDisplayId));
#ifdef QTI_UNIFIED_DRAW
    MOCK_METHOD4(setClientTarget_3_1, status_t(HalDisplayId, int32_t, const sp<Fence>&,
                                               ui::Dataspace));
    MOCK_METHOD2(tryDrawMethod, status_t(HalDisplayId, IQtiComposerClient::DrawMethod));
#endif
    MOCK_CONST_METHOD1(hasDeviceComposition, bool(const std::optional<DisplayId>&));
    MOCK_CONST_METHOD1(getPresentFence, sp<Fence>(HalDisplayId));
    MOCK_CONST_METHOD2(getLayerReleaseFence, sp<Fence>(HalDisplayId, HWC2::Layer*));
    MOCK_METHOD3(setOutputBuffer,
                 status_t(HalVirtualDisplayId, const sp<Fence>&, const sp<GraphicBuffer>&));
    MOCK_METHOD1(clearReleaseFences, void(HalDisplayId));
    MOCK_METHOD2(getHdrCapabilities, status_t(HalDisplayId, HdrCapabilities*));
    MOCK_CONST_METHOD1(getSupportedPerFrameMetadata, int32_t(HalDisplayId));
    MOCK_CONST_METHOD2(getRenderIntents,
                       std::vector<ui::RenderIntent>(HalDisplayId, ui::ColorMode));
    MOCK_METHOD2(getDataspaceSaturationMatrix, mat4(HalDisplayId, ui::Dataspace));
    MOCK_METHOD4(getDisplayedContentSamplingAttributes,
                 status_t(HalDisplayId, ui::PixelFormat*, ui::Dataspace*, uint8_t*));
    MOCK_METHOD4(setDisplayContentSamplingEnabled, status_t(HalDisplayId, bool, uint8_t, uint64_t));
    MOCK_METHOD4(getDisplayedContentSample,
                 status_t(HalDisplayId, uint64_t, uint64_t, DisplayedFrameStats*));
<<<<<<< HEAD
    MOCK_METHOD2(setDisplayBrightness, std::future<status_t>(PhysicalDisplayId, float));
    MOCK_METHOD2(setDisplayElapseTime, status_t(HalDisplayId, uint64_t));
=======
    MOCK_METHOD3(setDisplayBrightness,
                 std::future<status_t>(PhysicalDisplayId, float,
                                       const Hwc2::Composer::DisplayBrightnessOptions&));
>>>>>>> 5f86cff7
    MOCK_METHOD2(getDisplayBrightnessSupport, status_t(PhysicalDisplayId, bool*));

    MOCK_METHOD2(onHotplug,
                 std::optional<DisplayIdentificationInfo>(hal::HWDisplayId, hal::Connection));
    MOCK_CONST_METHOD0(updatesDeviceProductInfoOnHotplugReconnect, bool());
    MOCK_METHOD2(onVsync, bool(hal::HWDisplayId, int64_t));
    MOCK_METHOD2(setVsyncEnabled, void(PhysicalDisplayId, hal::Vsync));
    MOCK_CONST_METHOD1(isConnected, bool(PhysicalDisplayId));
    MOCK_CONST_METHOD1(getModes, std::vector<HWComposer::HWCDisplayMode>(PhysicalDisplayId));
    MOCK_CONST_METHOD1(getActiveMode, std::optional<hal::HWConfigId>(PhysicalDisplayId));
    MOCK_CONST_METHOD1(getColorModes, std::vector<ui::ColorMode>(PhysicalDisplayId));
    MOCK_METHOD3(setActiveColorMode, status_t(PhysicalDisplayId, ui::ColorMode, ui::RenderIntent));
    MOCK_CONST_METHOD0(isUsingVrComposer, bool());
    MOCK_CONST_METHOD1(getDisplayConnectionType, ui::DisplayConnectionType(PhysicalDisplayId));
    MOCK_CONST_METHOD1(isVsyncPeriodSwitchSupported, bool(PhysicalDisplayId));
    MOCK_CONST_METHOD2(getDisplayVsyncPeriod, status_t(PhysicalDisplayId, nsecs_t*));
    MOCK_METHOD4(setActiveModeWithConstraints,
                 status_t(PhysicalDisplayId, hal::HWConfigId,
                          const hal::VsyncPeriodChangeConstraints&,
                          hal::VsyncPeriodChangeTimeline*));
    MOCK_METHOD2(setBootDisplayMode, status_t(PhysicalDisplayId, hal::HWConfigId));
    MOCK_METHOD1(clearBootDisplayMode, status_t(PhysicalDisplayId));
    MOCK_METHOD1(getPreferredBootDisplayMode, hal::HWConfigId(PhysicalDisplayId));
    MOCK_METHOD2(setAutoLowLatencyMode, status_t(PhysicalDisplayId, bool));
    MOCK_METHOD2(getSupportedContentTypes,
                 status_t(PhysicalDisplayId, std::vector<hal::ContentType>*));
    MOCK_METHOD2(setContentType, status_t(PhysicalDisplayId, hal::ContentType));
    MOCK_CONST_METHOD0(getSupportedLayerGenericMetadata,
                       const std::unordered_map<std::string, bool>&());

    MOCK_CONST_METHOD1(dump, void(std::string&));
    MOCK_CONST_METHOD0(getComposer, android::Hwc2::Composer*());
    MOCK_METHOD(hal::HWDisplayId, getPrimaryHwcDisplayId, (), (const, override));
    MOCK_METHOD(PhysicalDisplayId, getPrimaryDisplayId, (), (const, override));
    MOCK_METHOD(bool, isHeadless, (), (const, override));

    MOCK_METHOD(std::optional<PhysicalDisplayId>, toPhysicalDisplayId, (hal::HWDisplayId),
                (const, override));
    MOCK_METHOD(std::optional<hal::HWDisplayId>, fromPhysicalDisplayId, (PhysicalDisplayId),
                (const, override));
<<<<<<< HEAD
    MOCK_CONST_METHOD1(fromVirtualDisplayId, std::optional<hal::HWDisplayId>(HalVirtualDisplayId));
=======
    MOCK_METHOD(bool, getBootDisplayModeSupport, (), (override));
>>>>>>> 5f86cff7
};

} // namespace mock
} // namespace android<|MERGE_RESOLUTION|>--- conflicted
+++ resolved
@@ -92,14 +92,10 @@
     MOCK_METHOD4(setDisplayContentSamplingEnabled, status_t(HalDisplayId, bool, uint8_t, uint64_t));
     MOCK_METHOD4(getDisplayedContentSample,
                  status_t(HalDisplayId, uint64_t, uint64_t, DisplayedFrameStats*));
-<<<<<<< HEAD
-    MOCK_METHOD2(setDisplayBrightness, std::future<status_t>(PhysicalDisplayId, float));
-    MOCK_METHOD2(setDisplayElapseTime, status_t(HalDisplayId, uint64_t));
-=======
     MOCK_METHOD3(setDisplayBrightness,
                  std::future<status_t>(PhysicalDisplayId, float,
                                        const Hwc2::Composer::DisplayBrightnessOptions&));
->>>>>>> 5f86cff7
+    MOCK_METHOD2(setDisplayElapseTime, status_t(HalDisplayId, uint64_t));
     MOCK_METHOD2(getDisplayBrightnessSupport, status_t(PhysicalDisplayId, bool*));
 
     MOCK_METHOD2(onHotplug,
@@ -140,11 +136,8 @@
                 (const, override));
     MOCK_METHOD(std::optional<hal::HWDisplayId>, fromPhysicalDisplayId, (PhysicalDisplayId),
                 (const, override));
-<<<<<<< HEAD
+    MOCK_METHOD(bool, getBootDisplayModeSupport, (), (override));
     MOCK_CONST_METHOD1(fromVirtualDisplayId, std::optional<hal::HWDisplayId>(HalVirtualDisplayId));
-=======
-    MOCK_METHOD(bool, getBootDisplayModeSupport, (), (override));
->>>>>>> 5f86cff7
 };
 
 } // namespace mock
