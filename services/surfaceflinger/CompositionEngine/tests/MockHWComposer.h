--- conflicted
+++ resolved
@@ -148,12 +148,9 @@
     MOCK_METHOD(Hwc2::AidlTransform, getPhysicalDisplayOrientation, (PhysicalDisplayId),
                 (const, override));
     MOCK_METHOD(bool, getValidateSkipped, (HalDisplayId), (const, override));
-<<<<<<< HEAD
-    MOCK_CONST_METHOD1(fromVirtualDisplayId, std::optional<hal::HWDisplayId>(HalVirtualDisplayId));
-=======
     MOCK_METHOD(status_t, getOverlaySupport,
                 (aidl::android::hardware::graphics::composer3::OverlayProperties*));
->>>>>>> fd6b2a31
+    MOCK_CONST_METHOD1(fromVirtualDisplayId, std::optional<hal::HWDisplayId>(HalVirtualDisplayId));
 };
 
 } // namespace mock
