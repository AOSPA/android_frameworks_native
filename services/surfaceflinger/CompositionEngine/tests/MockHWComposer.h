/*
 * Copyright 2018 The Android Open Source Project
 *
 * Licensed under the Apache License, Version 2.0 (the "License");
 * you may not use this file except in compliance with the License.
 * You may obtain a copy of the License at
 *
 *      http://www.apache.org/licenses/LICENSE-2.0
 *
 * Unless required by applicable law or agreed to in writing, software
 * distributed under the License is distributed on an "AS IS" BASIS,
 * WITHOUT WARRANTIES OR CONDITIONS OF ANY KIND, either express or implied.
 * See the License for the specific language governing permissions and
 * limitations under the License.
 */

#pragma once

#include <compositionengine/Output.h>
#include <gmock/gmock.h>

// TODO(b/129481165): remove the #pragma below and fix conversion issues
#pragma clang diagnostic push
#pragma clang diagnostic ignored "-Wconversion"
#pragma clang diagnostic ignored "-Wextra"

#include "DisplayHardware/HWComposer.h"
#ifdef QTI_UNIFIED_DRAW
#include <vendor/qti/hardware/display/composer/3.1/IQtiComposerClient.h>
#endif
// TODO(b/129481165): remove the #pragma below and fix conversion issues
#pragma clang diagnostic pop // ignored "-Wconversion -Wextra"

namespace android {
namespace mock {

namespace hal = android::hardware::graphics::composer::hal;
#ifdef QTI_UNIFIED_DRAW
using vendor::qti::hardware::display::composer::V3_1::IQtiComposerClient;
#endif
class HWComposer : public android::HWComposer {
public:
    HWComposer();
    ~HWComposer() override;

    MOCK_METHOD1(setCallback, void(HWC2::ComposerCallback&));
    MOCK_CONST_METHOD3(getDisplayIdentificationData,
                       bool(hal::HWDisplayId, uint8_t*, DisplayIdentificationData*));
    MOCK_CONST_METHOD1(hasCapability,
                       bool(aidl::android::hardware::graphics::composer3::Capability));
    MOCK_CONST_METHOD2(hasDisplayCapability,
                       bool(HalDisplayId,
                            aidl::android::hardware::graphics::composer3::DisplayCapability));

    MOCK_CONST_METHOD0(getMaxVirtualDisplayCount, size_t());
    MOCK_CONST_METHOD0(getMaxVirtualDisplayDimension, size_t());
    MOCK_METHOD3(allocateVirtualDisplay, bool(HalVirtualDisplayId, ui::Size, ui::PixelFormat*));
    MOCK_METHOD2(allocatePhysicalDisplay, void(hal::HWDisplayId, PhysicalDisplayId));

    MOCK_METHOD1(createLayer, std::shared_ptr<HWC2::Layer>(HalDisplayId));
    MOCK_METHOD6(getDeviceCompositionChanges,
                 status_t(HalDisplayId, bool, std::chrono::steady_clock::time_point,
                          const std::shared_ptr<FenceTime>&, nsecs_t,
                          std::optional<android::HWComposer::DeviceRequestedChanges>*));
    MOCK_METHOD5(setClientTarget,
                 status_t(HalDisplayId, uint32_t, const sp<Fence>&, const sp<GraphicBuffer>&,
                          ui::Dataspace));
    MOCK_METHOD3(presentAndGetReleaseFences,
                 status_t(HalDisplayId, std::chrono::steady_clock::time_point,
                          const std::shared_ptr<FenceTime>&));
    MOCK_METHOD2(setPowerMode, status_t(PhysicalDisplayId, hal::PowerMode));
    MOCK_METHOD2(setActiveConfig, status_t(HalDisplayId, size_t));
    MOCK_METHOD2(setColorTransform, status_t(HalDisplayId, const mat4&));
    MOCK_METHOD1(disconnectDisplay, void(HalDisplayId));
#ifdef QTI_UNIFIED_DRAW
    MOCK_METHOD4(setClientTarget_3_1, status_t(HalDisplayId, int32_t, const sp<Fence>&,
                                               ui::Dataspace));
    MOCK_METHOD2(tryDrawMethod, status_t(HalDisplayId, IQtiComposerClient::DrawMethod));
#endif
    MOCK_CONST_METHOD1(hasDeviceComposition, bool(const std::optional<DisplayId>&));
    MOCK_CONST_METHOD1(getPresentFence, sp<Fence>(HalDisplayId));
    MOCK_CONST_METHOD2(getLayerReleaseFence, sp<Fence>(HalDisplayId, HWC2::Layer*));
    MOCK_METHOD3(setOutputBuffer,
                 status_t(HalVirtualDisplayId, const sp<Fence>&, const sp<GraphicBuffer>&));
    MOCK_METHOD1(clearReleaseFences, void(HalDisplayId));
    MOCK_METHOD2(getHdrCapabilities, status_t(HalDisplayId, HdrCapabilities*));
    MOCK_CONST_METHOD1(getSupportedPerFrameMetadata, int32_t(HalDisplayId));
    MOCK_CONST_METHOD2(getRenderIntents,
                       std::vector<ui::RenderIntent>(HalDisplayId, ui::ColorMode));
    MOCK_METHOD2(getDataspaceSaturationMatrix, mat4(HalDisplayId, ui::Dataspace));
    MOCK_METHOD4(getDisplayedContentSamplingAttributes,
                 status_t(HalDisplayId, ui::PixelFormat*, ui::Dataspace*, uint8_t*));
    MOCK_METHOD4(setDisplayContentSamplingEnabled, status_t(HalDisplayId, bool, uint8_t, uint64_t));
    MOCK_METHOD4(getDisplayedContentSample,
                 status_t(HalDisplayId, uint64_t, uint64_t, DisplayedFrameStats*));
    MOCK_METHOD(ftl::Future<status_t>, setDisplayBrightness,
                (PhysicalDisplayId, float, float, const Hwc2::Composer::DisplayBrightnessOptions&),
                (override));
    MOCK_METHOD2(setDisplayElapseTime, status_t(HalDisplayId, uint64_t));
    MOCK_METHOD2(getDisplayBrightnessSupport, status_t(PhysicalDisplayId, bool*));

    MOCK_METHOD2(onHotplug,
                 std::optional<DisplayIdentificationInfo>(hal::HWDisplayId, hal::Connection));
    MOCK_CONST_METHOD0(updatesDeviceProductInfoOnHotplugReconnect, bool());
    MOCK_METHOD2(onVsync, bool(hal::HWDisplayId, int64_t));
    MOCK_METHOD2(setVsyncEnabled, void(PhysicalDisplayId, hal::Vsync));
    MOCK_CONST_METHOD1(isConnected, bool(PhysicalDisplayId));
    MOCK_CONST_METHOD1(getModes, std::vector<HWComposer::HWCDisplayMode>(PhysicalDisplayId));
    MOCK_CONST_METHOD1(getActiveMode, std::optional<hal::HWConfigId>(PhysicalDisplayId));
    MOCK_CONST_METHOD1(getColorModes, std::vector<ui::ColorMode>(PhysicalDisplayId));
    MOCK_METHOD3(setActiveColorMode, status_t(PhysicalDisplayId, ui::ColorMode, ui::RenderIntent));
    MOCK_CONST_METHOD0(isUsingVrComposer, bool());
    MOCK_CONST_METHOD1(getDisplayConnectionType, ui::DisplayConnectionType(PhysicalDisplayId));
    MOCK_CONST_METHOD1(isVsyncPeriodSwitchSupported, bool(PhysicalDisplayId));
    MOCK_CONST_METHOD2(getDisplayVsyncPeriod, status_t(PhysicalDisplayId, nsecs_t*));
    MOCK_METHOD4(setActiveModeWithConstraints,
                 status_t(PhysicalDisplayId, hal::HWConfigId,
                          const hal::VsyncPeriodChangeConstraints&,
                          hal::VsyncPeriodChangeTimeline*));
    MOCK_METHOD2(setBootDisplayMode, status_t(PhysicalDisplayId, hal::HWConfigId));
    MOCK_METHOD1(clearBootDisplayMode, status_t(PhysicalDisplayId));
    MOCK_METHOD1(getPreferredBootDisplayMode, std::optional<hal::HWConfigId>(PhysicalDisplayId));
    MOCK_METHOD0(getBootDisplayModeSupport, bool());
    MOCK_METHOD2(setAutoLowLatencyMode, status_t(PhysicalDisplayId, bool));
    MOCK_METHOD(status_t, getSupportedContentTypes,
                (PhysicalDisplayId, std::vector<hal::ContentType>*), (const, override));
    MOCK_METHOD2(setContentType, status_t(PhysicalDisplayId, hal::ContentType));
    MOCK_CONST_METHOD0(getSupportedLayerGenericMetadata,
                       const std::unordered_map<std::string, bool>&());

    MOCK_CONST_METHOD1(dump, void(std::string&));
    MOCK_CONST_METHOD0(getComposer, android::Hwc2::Composer*());
    MOCK_METHOD(hal::HWDisplayId, getPrimaryHwcDisplayId, (), (const, override));
    MOCK_METHOD(PhysicalDisplayId, getPrimaryDisplayId, (), (const, override));
    MOCK_METHOD(bool, isHeadless, (), (const, override));

    MOCK_METHOD(std::optional<PhysicalDisplayId>, toPhysicalDisplayId, (hal::HWDisplayId),
                (const, override));
    MOCK_METHOD(std::optional<hal::HWDisplayId>, fromPhysicalDisplayId, (PhysicalDisplayId),
                (const, override));
    MOCK_METHOD2(getDisplayDecorationSupport,
                 status_t(PhysicalDisplayId,
                          std::optional<aidl::android::hardware::graphics::common::
                                                DisplayDecorationSupport>* support));
    MOCK_METHOD2(setIdleTimerEnabled, status_t(PhysicalDisplayId, std::chrono::milliseconds));
    MOCK_METHOD(bool, hasDisplayIdleTimerCapability, (PhysicalDisplayId), (const, override));
    MOCK_METHOD(Hwc2::AidlTransform, getPhysicalDisplayOrientation, (PhysicalDisplayId),
                (const, override));
<<<<<<< HEAD
    MOCK_CONST_METHOD1(fromVirtualDisplayId, std::optional<hal::HWDisplayId>(HalVirtualDisplayId));
=======
    MOCK_METHOD(bool, getValidateSkipped, (HalDisplayId), (const, override));
>>>>>>> 26ff024b
};

} // namespace mock
} // namespace android<|MERGE_RESOLUTION|>--- conflicted
+++ resolved
@@ -146,11 +146,8 @@
     MOCK_METHOD(bool, hasDisplayIdleTimerCapability, (PhysicalDisplayId), (const, override));
     MOCK_METHOD(Hwc2::AidlTransform, getPhysicalDisplayOrientation, (PhysicalDisplayId),
                 (const, override));
-<<<<<<< HEAD
     MOCK_CONST_METHOD1(fromVirtualDisplayId, std::optional<hal::HWDisplayId>(HalVirtualDisplayId));
-=======
     MOCK_METHOD(bool, getValidateSkipped, (HalDisplayId), (const, override));
->>>>>>> 26ff024b
 };
 
 } // namespace mock
