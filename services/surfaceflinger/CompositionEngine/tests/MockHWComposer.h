/*
 * Copyright 2018 The Android Open Source Project
 *
 * Licensed under the Apache License, Version 2.0 (the "License");
 * you may not use this file except in compliance with the License.
 * You may obtain a copy of the License at
 *
 *      http://www.apache.org/licenses/LICENSE-2.0
 *
 * Unless required by applicable law or agreed to in writing, software
 * distributed under the License is distributed on an "AS IS" BASIS,
 * WITHOUT WARRANTIES OR CONDITIONS OF ANY KIND, either express or implied.
 * See the License for the specific language governing permissions and
 * limitations under the License.
 */

#pragma once

#include <compositionengine/Output.h>
#include <gmock/gmock.h>

// TODO(b/129481165): remove the #pragma below and fix conversion issues
#pragma clang diagnostic push
#pragma clang diagnostic ignored "-Wconversion"
#pragma clang diagnostic ignored "-Wextra"

#include "DisplayHardware/HWComposer.h"

// TODO(b/129481165): remove the #pragma below and fix conversion issues
#pragma clang diagnostic pop // ignored "-Wconversion -Wextra"

namespace android {
namespace mock {

namespace hal = android::hardware::graphics::composer::hal;

class HWComposer : public android::HWComposer {
public:
    HWComposer();
    ~HWComposer() override;

    MOCK_METHOD1(setCallback, void(HWC2::ComposerCallback*));
    MOCK_CONST_METHOD3(getDisplayIdentificationData,
                       bool(hal::HWDisplayId, uint8_t*, DisplayIdentificationData*));
    MOCK_CONST_METHOD1(hasCapability, bool(hal::Capability));
    MOCK_CONST_METHOD2(hasDisplayCapability, bool(HalDisplayId, hal::DisplayCapability));

    MOCK_CONST_METHOD0(getMaxVirtualDisplayCount, size_t());
    MOCK_CONST_METHOD0(getMaxVirtualDisplayDimension, size_t());
    MOCK_METHOD4(allocateVirtualDisplay,
                 bool(HalVirtualDisplayId, ui::Size, ui::PixelFormat*,
                      std::optional<PhysicalDisplayId>));
    MOCK_METHOD2(allocatePhysicalDisplay, void(hal::HWDisplayId, PhysicalDisplayId));
<<<<<<< HEAD

    MOCK_METHOD1(createLayer, std::shared_ptr<HWC2::Layer>(HalDisplayId));
    MOCK_METHOD3(getDeviceCompositionChanges,
                 status_t(HalDisplayId, bool,
=======
    MOCK_METHOD1(createLayer, HWC2::Layer*(HalDisplayId));
    MOCK_METHOD2(destroyLayer, void(HalDisplayId, HWC2::Layer*));
    MOCK_METHOD4(getDeviceCompositionChanges,
                 status_t(HalDisplayId, bool, std::chrono::steady_clock::time_point,
>>>>>>> 46b56cd9
                          std::optional<android::HWComposer::DeviceRequestedChanges>*));
    MOCK_METHOD5(setClientTarget,
                 status_t(HalDisplayId, uint32_t, const sp<Fence>&, const sp<GraphicBuffer>&,
                          ui::Dataspace));
    MOCK_METHOD2(presentAndGetReleaseFences,
                 status_t(HalDisplayId, std::chrono::steady_clock::time_point));
    MOCK_METHOD2(setPowerMode, status_t(PhysicalDisplayId, hal::PowerMode));
    MOCK_METHOD2(setActiveConfig, status_t(HalDisplayId, size_t));
    MOCK_METHOD2(setColorTransform, status_t(HalDisplayId, const mat4&));
    MOCK_METHOD1(disconnectDisplay, void(HalDisplayId));
    MOCK_CONST_METHOD1(hasDeviceComposition, bool(const std::optional<DisplayId>&));
    MOCK_CONST_METHOD1(getPresentFence, sp<Fence>(HalDisplayId));
    MOCK_CONST_METHOD2(getLayerReleaseFence, sp<Fence>(HalDisplayId, HWC2::Layer*));
    MOCK_METHOD3(setOutputBuffer,
                 status_t(HalVirtualDisplayId, const sp<Fence>&, const sp<GraphicBuffer>&));
    MOCK_METHOD1(clearReleaseFences, void(HalDisplayId));
    MOCK_METHOD2(getHdrCapabilities, status_t(HalDisplayId, HdrCapabilities*));
    MOCK_CONST_METHOD1(getSupportedPerFrameMetadata, int32_t(HalDisplayId));
    MOCK_CONST_METHOD2(getRenderIntents,
                       std::vector<ui::RenderIntent>(HalDisplayId, ui::ColorMode));
    MOCK_METHOD2(getDataspaceSaturationMatrix, mat4(HalDisplayId, ui::Dataspace));
    MOCK_METHOD4(getDisplayedContentSamplingAttributes,
                 status_t(HalDisplayId, ui::PixelFormat*, ui::Dataspace*, uint8_t*));
    MOCK_METHOD4(setDisplayContentSamplingEnabled, status_t(HalDisplayId, bool, uint8_t, uint64_t));
    MOCK_METHOD4(getDisplayedContentSample,
                 status_t(HalDisplayId, uint64_t, uint64_t, DisplayedFrameStats*));
    MOCK_METHOD2(setDisplayBrightness, std::future<status_t>(PhysicalDisplayId, float));
    MOCK_METHOD2(getDisplayBrightnessSupport, status_t(PhysicalDisplayId, bool*));

    MOCK_METHOD2(onHotplug,
                 std::optional<DisplayIdentificationInfo>(hal::HWDisplayId, hal::Connection));
    MOCK_CONST_METHOD0(updatesDeviceProductInfoOnHotplugReconnect, bool());
    MOCK_METHOD2(onVsync, bool(hal::HWDisplayId, int64_t));
    MOCK_METHOD2(setVsyncEnabled, void(PhysicalDisplayId, hal::Vsync));
    MOCK_CONST_METHOD1(isConnected, bool(PhysicalDisplayId));
    MOCK_CONST_METHOD1(getModes, std::vector<HWComposer::HWCDisplayMode>(PhysicalDisplayId));
    MOCK_CONST_METHOD1(getActiveMode, std::optional<hal::HWConfigId>(PhysicalDisplayId));
    MOCK_CONST_METHOD1(getColorModes, std::vector<ui::ColorMode>(PhysicalDisplayId));
    MOCK_METHOD3(setActiveColorMode, status_t(PhysicalDisplayId, ui::ColorMode, ui::RenderIntent));
    MOCK_CONST_METHOD0(isUsingVrComposer, bool());
    MOCK_CONST_METHOD1(getDisplayConnectionType, ui::DisplayConnectionType(PhysicalDisplayId));
    MOCK_CONST_METHOD1(isVsyncPeriodSwitchSupported, bool(PhysicalDisplayId));
    MOCK_CONST_METHOD2(getDisplayVsyncPeriod, status_t(PhysicalDisplayId, nsecs_t*));
    MOCK_METHOD4(setActiveModeWithConstraints,
                 status_t(PhysicalDisplayId, hal::HWConfigId,
                          const hal::VsyncPeriodChangeConstraints&,
                          hal::VsyncPeriodChangeTimeline*));
    MOCK_METHOD2(setAutoLowLatencyMode, status_t(PhysicalDisplayId, bool));
    MOCK_METHOD2(getSupportedContentTypes,
                 status_t(PhysicalDisplayId, std::vector<hal::ContentType>*));
    MOCK_METHOD2(setContentType, status_t(PhysicalDisplayId, hal::ContentType));
    MOCK_CONST_METHOD0(getSupportedLayerGenericMetadata,
                       const std::unordered_map<std::string, bool>&());

    MOCK_CONST_METHOD1(dump, void(std::string&));
    MOCK_CONST_METHOD0(getComposer, android::Hwc2::Composer*());
    MOCK_CONST_METHOD1(getHwcDisplayId, std::optional<hal::HWDisplayId>(int32_t));
    MOCK_CONST_METHOD0(getInternalHwcDisplayId, std::optional<hal::HWDisplayId>());
    MOCK_CONST_METHOD0(getExternalHwcDisplayId, std::optional<hal::HWDisplayId>());
    MOCK_CONST_METHOD1(toPhysicalDisplayId, std::optional<PhysicalDisplayId>(hal::HWDisplayId));
    MOCK_CONST_METHOD1(fromPhysicalDisplayId, std::optional<hal::HWDisplayId>(PhysicalDisplayId));
};

} // namespace mock
} // namespace android<|MERGE_RESOLUTION|>--- conflicted
+++ resolved
@@ -51,17 +51,10 @@
                  bool(HalVirtualDisplayId, ui::Size, ui::PixelFormat*,
                       std::optional<PhysicalDisplayId>));
     MOCK_METHOD2(allocatePhysicalDisplay, void(hal::HWDisplayId, PhysicalDisplayId));
-<<<<<<< HEAD
 
     MOCK_METHOD1(createLayer, std::shared_ptr<HWC2::Layer>(HalDisplayId));
-    MOCK_METHOD3(getDeviceCompositionChanges,
-                 status_t(HalDisplayId, bool,
-=======
-    MOCK_METHOD1(createLayer, HWC2::Layer*(HalDisplayId));
-    MOCK_METHOD2(destroyLayer, void(HalDisplayId, HWC2::Layer*));
     MOCK_METHOD4(getDeviceCompositionChanges,
                  status_t(HalDisplayId, bool, std::chrono::steady_clock::time_point,
->>>>>>> 46b56cd9
                           std::optional<android::HWComposer::DeviceRequestedChanges>*));
     MOCK_METHOD5(setClientTarget,
                  status_t(HalDisplayId, uint32_t, const sp<Fence>&, const sp<GraphicBuffer>&,
