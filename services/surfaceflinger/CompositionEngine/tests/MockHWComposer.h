--- conflicted
+++ resolved
@@ -74,12 +74,8 @@
     MOCK_METHOD4(setDisplayContentSamplingEnabled, status_t(DisplayId, bool, uint8_t, uint64_t));
     MOCK_METHOD4(getDisplayedContentSample,
                  status_t(DisplayId, uint64_t, uint64_t, DisplayedFrameStats*));
-<<<<<<< HEAD
-    MOCK_METHOD2(setDisplayBrightness, status_t(DisplayId, float));
+    MOCK_METHOD2(setDisplayBrightness, std::future<status_t>(DisplayId, float));
     MOCK_METHOD2(setDisplayElapseTime, status_t(DisplayId, uint64_t));
-=======
-    MOCK_METHOD2(setDisplayBrightness, std::future<status_t>(DisplayId, float));
->>>>>>> 41ab5558
     MOCK_METHOD2(getDisplayBrightnessSupport, status_t(DisplayId, bool*));
 
     MOCK_METHOD2(onHotplug,
