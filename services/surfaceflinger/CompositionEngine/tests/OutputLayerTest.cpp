--- conflicted
+++ resolved
@@ -1158,25 +1158,6 @@
                                  /*zIsOverridden*/ false, /*isPeekingThrough*/ false);
 }
 
-<<<<<<< HEAD
-=======
-TEST_F(OutputLayerWriteStateToHWCTest, includesOverrideInfoForSolidColorIfPresent) {
-    mLayerFEState.compositionType = Composition::SOLID_COLOR;
-    includeOverrideInfo();
-
-    expectGeometryCommonCalls(kOverrideDisplayFrame, kOverrideSourceCrop, kOverrideBufferTransform,
-                              kOverrideBlendMode, kOverrideAlpha);
-    expectPerFrameCommonCalls(SimulateUnsupported::None, kOverrideDataspace, kOverrideVisibleRegion,
-                              kOverrideSurfaceDamage, kFullLayerBrightness);
-    expectSetHdrMetadataAndBufferCalls(kOverrideHwcSlot, kOverrideBuffer, kOverrideFence);
-    expectSetCompositionTypeCall(Composition::DEVICE);
-    EXPECT_CALL(*mLayerFE, hasRoundedCorners()).WillRepeatedly(Return(false));
-
-    mOutputLayer.writeStateToHWC(/*includeGeometry*/ true, /*skipLayer*/ false, 0,
-                                 /*zIsOverridden*/ false, /*isPeekingThrough*/ false);
-}
-
->>>>>>> e4480959
 TEST_F(OutputLayerWriteStateToHWCTest, previousOverriddenLayerSendsSurfaceDamage) {
     mLayerFEState.compositionType = Composition::DEVICE;
     mOutputLayer.editState().hwc->stateOverridden = true;
