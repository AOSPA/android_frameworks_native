/* Copyright (c) 2023 Qualcomm Innovation Center, Inc. All rights reserved.
 * SPDX-License-Identifier: BSD-3-Clause-Clear
 */
// #define LOG_NDEBUG 0

#include "QtiRenderSurfaceExtension.h"

#include <android-base/properties.h>
#include <system/window.h>
#include "compositionengine/CompositionEngine.h"

using android::compositionengine::CompositionEngine;

struct ANativeWindow;

namespace android::compositionengineextension {

QtiRenderSurfaceExtension::QtiRenderSurfaceExtension(RenderSurface* renderSurface)
      : mQtiRenderSurface(renderSurface) {
#ifdef QTI_DISPLAY_EXTENSION
    int qtiFirstApiLevel = android::base::GetIntProperty("ro.product.first_api_level", 0);
    mQtiEnableExtn = (qtiFirstApiLevel < __ANDROID_API_U__) ||
            base::GetBoolProperty("vendor.display.enable_display_extensions", false);
    if (mQtiEnableExtn) {
        if (!mQtiRenderSurface) {
            ALOGW("%s: Invalid pointer to RenderSurface passed", __func__);
        } else {
            ALOGV("%s: RenderSurface %p", __func__, mQtiRenderSurface);
        }
        ALOGI("Enabling QtiRenderSurfaceExtension ...");
    }
#endif
}

int32_t QtiRenderSurfaceExtension::qtiGetClientTargetFormat() {
    // When QtiExtensions are disabled or when pointer to RenderSurface is invalid, return a
    // default value
    if (!mQtiEnableExtn || !mQtiRenderSurface) {
        return -1;
    }

    return ANativeWindow_getFormat(mQtiRenderSurface->mNativeWindow.get());
}

void QtiRenderSurfaceExtension::qtiSetViewportAndProjection() {
<<<<<<< HEAD
=======
    // When QtiExtensions are disabled or when pointer to RenderSurface is invalid, do nothing
    if (!mQtiEnableExtn || !mQtiRenderSurface) {
        return;
    }

>>>>>>> 04dc2ce1
    Rect sourceCrop = Rect(mQtiRenderSurface->mSize);
    Rect viewPort = Rect(mQtiRenderSurface->mSize.width, mQtiRenderSurface->mSize.height);
    auto& renderEngine = mQtiRenderSurface->mCompositionEngine.getRenderEngine();
    renderEngine.setViewportAndProjection(viewPort, sourceCrop);
}

<<<<<<< HEAD
=======
bool QtiRenderSurfaceExtension::qtiFlipClientTarget() {
    // When QtiExtensions are disabled or when pointer to RenderSurface is invalid, return a
    // default value
    if (!mQtiEnableExtn || !mQtiRenderSurface) {
        return false;
    }

    return mQtiFlipClientTarget;
}

void QtiRenderSurfaceExtension::qtiSetFlipClientTarget(bool flip) {
    // When QtiExtensions are disabled or when pointer to RenderSurface is invalid, return a
    // default value
    if (!mQtiEnableExtn || !mQtiRenderSurface) {
        return;
    }

    mQtiFlipClientTarget = flip;
}

>>>>>>> 04dc2ce1
} // namespace android::compositionengineextension<|MERGE_RESOLUTION|>--- conflicted
+++ resolved
@@ -43,22 +43,17 @@
 }
 
 void QtiRenderSurfaceExtension::qtiSetViewportAndProjection() {
-<<<<<<< HEAD
-=======
     // When QtiExtensions are disabled or when pointer to RenderSurface is invalid, do nothing
     if (!mQtiEnableExtn || !mQtiRenderSurface) {
         return;
     }
 
->>>>>>> 04dc2ce1
     Rect sourceCrop = Rect(mQtiRenderSurface->mSize);
     Rect viewPort = Rect(mQtiRenderSurface->mSize.width, mQtiRenderSurface->mSize.height);
     auto& renderEngine = mQtiRenderSurface->mCompositionEngine.getRenderEngine();
     renderEngine.setViewportAndProjection(viewPort, sourceCrop);
 }
 
-<<<<<<< HEAD
-=======
 bool QtiRenderSurfaceExtension::qtiFlipClientTarget() {
     // When QtiExtensions are disabled or when pointer to RenderSurface is invalid, return a
     // default value
@@ -79,5 +74,4 @@
     mQtiFlipClientTarget = flip;
 }
 
->>>>>>> 04dc2ce1
 } // namespace android::compositionengineextension