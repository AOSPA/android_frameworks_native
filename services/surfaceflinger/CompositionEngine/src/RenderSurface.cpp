--- conflicted
+++ resolved
@@ -305,13 +305,12 @@
     return mTexture;
 }
 
-<<<<<<< HEAD
+bool RenderSurface::supportsCompositionStrategyPrediction() const {
+    return mDisplaySurface->supportsCompositionStrategyPrediction();
+}
+
 void RenderSurface::flipClientTarget(bool flip) {
     mFlipClientTarget = flip;
-=======
-bool RenderSurface::supportsCompositionStrategyPrediction() const {
-    return mDisplaySurface->supportsCompositionStrategyPrediction();
->>>>>>> 415176e1
 }
 
 } // namespace impl
