/*
 * Copyright 2019 The Android Open Source Project
 *
 * Licensed under the Apache License, Version 2.0 (the "License");
 * you may not use this file except in compliance with the License.
 * You may obtain a copy of the License at
 *
 *      http://www.apache.org/licenses/LICENSE-2.0
 *
 * Unless required by applicable law or agreed to in writing, software
 * distributed under the License is distributed on an "AS IS" BASIS,
 * WITHOUT WARRANTIES OR CONDITIONS OF ANY KIND, either express or implied.
 * See the License for the specific language governing permissions and
 * limitations under the License.
 */

#include <DisplayHardware/Hal.h>
#include <android-base/stringprintf.h>
#include <compositionengine/DisplayColorProfile.h>
#include <compositionengine/LayerFECompositionState.h>
#include <compositionengine/Output.h>
#include <compositionengine/impl/HwcBufferCache.h>
#include <compositionengine/impl/OutputCompositionState.h>
#include <compositionengine/impl/OutputLayer.h>
#include <compositionengine/impl/OutputLayerCompositionState.h>
#include <cstdint>
#include "system/graphics-base-v1.0.h"

#include <ui/DataspaceUtils.h>

// TODO(b/129481165): remove the #pragma below and fix conversion issues
#pragma clang diagnostic push
#pragma clang diagnostic ignored "-Wconversion"

#include "DisplayHardware/HWComposer.h"
#ifdef QTI_UNIFIED_DRAW
#include <vendor/qti/hardware/display/composer/3.1/IQtiComposerClient.h>
#endif

// TODO(b/129481165): remove the #pragma below and fix conversion issues
#pragma clang diagnostic pop // ignored "-Wconversion"

using aidl::android::hardware::graphics::composer3::Composition;

namespace android::compositionengine {

OutputLayer::~OutputLayer() = default;

namespace impl {

namespace {

FloatRect reduce(const FloatRect& win, const Region& exclude) {
    if (CC_LIKELY(exclude.isEmpty())) {
        return win;
    }
    // Convert through Rect (by rounding) for lack of FloatRegion
    return Region(Rect{win}).subtract(exclude).getBounds().toFloatRect();
}

} // namespace
#ifdef QTI_UNIFIED_DRAW
using vendor::qti::hardware::display::composer::V3_1::IQtiComposerClient;
#endif
std::unique_ptr<OutputLayer> createOutputLayer(const compositionengine::Output& output,
                                               const sp<compositionengine::LayerFE>& layerFE) {
    return createOutputLayerTemplated<OutputLayer>(output, layerFE);
}

OutputLayer::~OutputLayer() = default;

void OutputLayer::setHwcLayer(std::shared_ptr<HWC2::Layer> hwcLayer) {
    auto& state = editState();
    if (hwcLayer) {
        state.hwc.emplace(std::move(hwcLayer));
    } else {
        state.hwc.reset();
    }
}

Rect OutputLayer::calculateInitialCrop() const {
    const auto& layerState = *getLayerFE().getCompositionState();

    // apply the projection's clipping to the window crop in
    // layerstack space, and convert-back to layer space.
    // if there are no window scaling involved, this operation will map to full
    // pixels in the buffer.

    FloatRect activeCropFloat =
            reduce(layerState.geomLayerBounds, layerState.transparentRegionHint);

    const Rect& viewport = getOutput().getState().layerStackSpace.getContent();
    const ui::Transform& layerTransform = layerState.geomLayerTransform;
    const ui::Transform& inverseLayerTransform = layerState.geomInverseLayerTransform;
    // Transform to screen space.
    activeCropFloat = layerTransform.transform(activeCropFloat);
    activeCropFloat = activeCropFloat.intersect(viewport.toFloatRect());
    // Back to layer space to work with the content crop.
    activeCropFloat = inverseLayerTransform.transform(activeCropFloat);

    // This needs to be here as transform.transform(Rect) computes the
    // transformed rect and then takes the bounding box of the result before
    // returning. This means
    // transform.inverse().transform(transform.transform(Rect)) != Rect
    // in which case we need to make sure the final rect is clipped to the
    // display bounds.
    Rect activeCrop{activeCropFloat};
    if (!activeCrop.intersect(layerState.geomBufferSize, &activeCrop)) {
        activeCrop.clear();
    }
    return activeCrop;
}

FloatRect OutputLayer::calculateOutputSourceCrop(uint32_t internalDisplayRotationFlags) const {
    const auto& layerState = *getLayerFE().getCompositionState();

    if (!layerState.geomUsesSourceCrop) {
        return {};
    }

    // the content crop is the area of the content that gets scaled to the
    // layer's size. This is in buffer space.
    FloatRect crop = layerState.geomContentCrop.toFloatRect();

    // In addition there is a WM-specified crop we pull from our drawing state.
    Rect activeCrop = calculateInitialCrop();
    const Rect& bufferSize = layerState.geomBufferSize;

    int winWidth = bufferSize.getWidth();
    int winHeight = bufferSize.getHeight();

    // The bufferSize for buffer state layers can be unbounded ([0, 0, -1, -1])
    // if display frame hasn't been set and the parent is an unbounded layer.
    if (winWidth < 0 && winHeight < 0) {
        return crop;
    }

    // Transform the window crop to match the buffer coordinate system,
    // which means using the inverse of the current transform set on the
    // SurfaceFlingerConsumer.
    uint32_t invTransform = layerState.geomBufferTransform;
    if (layerState.geomBufferUsesDisplayInverseTransform) {
        /*
         * the code below applies the primary display's inverse transform to the
         * buffer
         */
        uint32_t invTransformOrient = internalDisplayRotationFlags;
        // calculate the inverse transform
        if (invTransformOrient & HAL_TRANSFORM_ROT_90) {
            invTransformOrient ^= HAL_TRANSFORM_FLIP_V | HAL_TRANSFORM_FLIP_H;
        }
        // and apply to the current transform
        invTransform =
                (ui::Transform(invTransformOrient) * ui::Transform(invTransform)).getOrientation();
    }

    if (invTransform & HAL_TRANSFORM_ROT_90) {
        // If the activeCrop has been rotate the ends are rotated but not
        // the space itself so when transforming ends back we can't rely on
        // a modification of the axes of rotation. To account for this we
        // need to reorient the inverse rotation in terms of the current
        // axes of rotation.
        bool isHFlipped = (invTransform & HAL_TRANSFORM_FLIP_H) != 0;
        bool isVFlipped = (invTransform & HAL_TRANSFORM_FLIP_V) != 0;
        if (isHFlipped == isVFlipped) {
            invTransform ^= HAL_TRANSFORM_FLIP_V | HAL_TRANSFORM_FLIP_H;
        }
        std::swap(winWidth, winHeight);
    }
    const Rect winCrop =
            activeCrop.transform(invTransform, bufferSize.getWidth(), bufferSize.getHeight());

    // below, crop is intersected with winCrop expressed in crop's coordinate space
    const float xScale = crop.getWidth() / float(winWidth);
    const float yScale = crop.getHeight() / float(winHeight);

    const float insetLeft = winCrop.left * xScale;
    const float insetTop = winCrop.top * yScale;
    const float insetRight = (winWidth - winCrop.right) * xScale;
    const float insetBottom = (winHeight - winCrop.bottom) * yScale;

    crop.left += insetLeft;
    crop.top += insetTop;
    crop.right -= insetRight;
    crop.bottom -= insetBottom;

    return crop;
}

Rect OutputLayer::calculateOutputDisplayFrame() const {
    const auto& layerState = *getLayerFE().getCompositionState();
    const auto& outputState = getOutput().getState();

    // apply the layer's transform, followed by the display's global transform
    // here we're guaranteed that the layer's transform preserves rects
    Region activeTransparentRegion = layerState.transparentRegionHint;
    const ui::Transform& layerTransform = layerState.geomLayerTransform;
    const ui::Transform& inverseLayerTransform = layerState.geomInverseLayerTransform;
    const Rect& bufferSize = layerState.geomBufferSize;
    Rect activeCrop = layerState.geomCrop;
    if (!activeCrop.isEmpty() && bufferSize.isValid()) {
        activeCrop = layerTransform.transform(activeCrop);
        if (!activeCrop.intersect(outputState.layerStackSpace.getContent(), &activeCrop)) {
            activeCrop.clear();
        }
        activeCrop = inverseLayerTransform.transform(activeCrop, true);
        // This needs to be here as transform.transform(Rect) computes the
        // transformed rect and then takes the bounding box of the result before
        // returning. This means
        // transform.inverse().transform(transform.transform(Rect)) != Rect
        // in which case we need to make sure the final rect is clipped to the
        // display bounds.
        if (!activeCrop.intersect(bufferSize, &activeCrop)) {
            activeCrop.clear();
        }
        // mark regions outside the crop as transparent
        activeTransparentRegion.orSelf(Rect(0, 0, bufferSize.getWidth(), activeCrop.top));
        activeTransparentRegion.orSelf(
                Rect(0, activeCrop.bottom, bufferSize.getWidth(), bufferSize.getHeight()));
        activeTransparentRegion.orSelf(Rect(0, activeCrop.top, activeCrop.left, activeCrop.bottom));
        activeTransparentRegion.orSelf(
                Rect(activeCrop.right, activeCrop.top, bufferSize.getWidth(), activeCrop.bottom));
    }

    // reduce uses a FloatRect to provide more accuracy during the
    // transformation. We then round upon constructing 'frame'.
    FloatRect geomLayerBounds = layerState.geomLayerBounds;

    // Some HWCs may clip client composited input to its displayFrame. Make sure
    // that this does not cut off the shadow.
    if (layerState.forceClientComposition && layerState.shadowRadius > 0.0f) {
        const auto outset = layerState.shadowRadius;
        geomLayerBounds.left -= outset;
        geomLayerBounds.top -= outset;
        geomLayerBounds.right += outset;
        geomLayerBounds.bottom += outset;
    }
    Rect frame{layerTransform.transform(reduce(geomLayerBounds, activeTransparentRegion))};
    if (!frame.intersect(outputState.layerStackSpace.getContent(), &frame)) {
        frame.clear();
    }
    const ui::Transform displayTransform{outputState.transform};

    return displayTransform.transform(frame);
}

uint32_t OutputLayer::calculateOutputRelativeBufferTransform(
        uint32_t internalDisplayRotationFlags) const {
    const auto& layerState = *getLayerFE().getCompositionState();
    const auto& outputState = getOutput().getState();

    /*
     * Transformations are applied in this order:
     * 1) buffer orientation/flip/mirror
     * 2) state transformation (window manager)
     * 3) layer orientation (screen orientation)
     * (NOTE: the matrices are multiplied in reverse order)
     */
    const ui::Transform& layerTransform = layerState.geomLayerTransform;
    const ui::Transform displayTransform{outputState.transform};
    const ui::Transform bufferTransform{layerState.geomBufferTransform};
    ui::Transform transform(displayTransform * layerTransform * bufferTransform);

    if (layerState.geomBufferUsesDisplayInverseTransform) {
        /*
         * We must apply the internal display's inverse transform to the buffer
         * transform, and not the one for the output this layer is on.
         */
        uint32_t invTransform = internalDisplayRotationFlags;

        // calculate the inverse transform
        if (invTransform & HAL_TRANSFORM_ROT_90) {
            invTransform ^= HAL_TRANSFORM_FLIP_V | HAL_TRANSFORM_FLIP_H;
        }

        /*
         * Here we cancel out the orientation component of the WM transform.
         * The scaling and translate components are already included in our bounds
         * computation so it's enough to just omit it in the composition.
         * See comment in BufferLayer::prepareClientLayer with ref to b/36727915 for why.
         */
        transform = ui::Transform(invTransform) * displayTransform * bufferTransform;
    }

    // this gives us only the "orientation" component of the transform
    return transform.getOrientation();
}

void OutputLayer::updateCompositionState(
        bool includeGeometry, bool forceClientComposition,
        ui::Transform::RotationFlags internalDisplayRotationFlags) {
    const auto* layerFEState = getLayerFE().getCompositionState();
    if (!layerFEState) {
        return;
    }

    const auto& outputState = getOutput().getState();
    const auto& profile = *getOutput().getDisplayColorProfile();
    auto& state = editState();

    if (includeGeometry) {
        // Clear the forceClientComposition flag before it is set for any
        // reason. Note that since it can be set by some checks below when
        // updating the geometry state, we only clear it when updating the
        // geometry since those conditions for forcing client composition won't
        // go away otherwise.
        state.forceClientComposition = false;

        state.displayFrame = calculateOutputDisplayFrame();
        state.sourceCrop = calculateOutputSourceCrop(internalDisplayRotationFlags);
        state.bufferTransform = static_cast<Hwc2::Transform>(
                calculateOutputRelativeBufferTransform(internalDisplayRotationFlags));

        if ((layerFEState->isSecure && !outputState.isSecure) ||
            (state.bufferTransform & ui::Transform::ROT_INVALID)) {
            state.forceClientComposition = true;
        }
    }

    // Determine the output dependent dataspace for this layer. If it is
    // colorspace agnostic, it just uses the dataspace chosen for the output to
    // avoid the need for color conversion.
    state.dataspace = layerFEState->isColorspaceAgnostic &&
                    outputState.targetDataspace != ui::Dataspace::UNKNOWN
            ? outputState.targetDataspace
            : layerFEState->dataspace;

    // Override the dataspace transfer from 170M to sRGB if the device configuration requests this.
    // We do this here instead of in buffer info so that dumpsys can still report layers that are
    // using the 170M transfer. Also we only do this if the colorspace is not agnostic for the
    // layer, in case the color profile uses a 170M transfer function.
    if (outputState.treat170mAsSrgb && !layerFEState->isColorspaceAgnostic &&
        (state.dataspace & HAL_DATASPACE_TRANSFER_MASK) == HAL_DATASPACE_TRANSFER_SMPTE_170M) {
        state.dataspace = static_cast<ui::Dataspace>(
                (state.dataspace & HAL_DATASPACE_STANDARD_MASK) |
                (state.dataspace & HAL_DATASPACE_RANGE_MASK) | HAL_DATASPACE_TRANSFER_SRGB);
    }

    // For hdr content, treat the white point as the display brightness - HDR content should not be
    // boosted or dimmed.
    // If the layer explicitly requests to disable dimming, then don't dim either.
    if (isHdrDataspace(state.dataspace) ||
        getOutput().getState().displayBrightnessNits == getOutput().getState().sdrWhitePointNits ||
        getOutput().getState().displayBrightnessNits == 0.f || !layerFEState->dimmingEnabled) {
        state.dimmingRatio = 1.f;
        state.whitePointNits = getOutput().getState().displayBrightnessNits;
    } else {
        state.dimmingRatio = std::clamp(getOutput().getState().sdrWhitePointNits /
                                                getOutput().getState().displayBrightnessNits,
                                        0.f, 1.f);
        state.whitePointNits = getOutput().getState().sdrWhitePointNits;
    }

    // These are evaluated every frame as they can potentially change at any
    // time.
    if (layerFEState->forceClientComposition || !profile.isDataspaceSupported(state.dataspace) ||
        forceClientComposition) {
        state.forceClientComposition = true;
    }
}

void OutputLayer::writeStateToHWC(bool includeGeometry, bool skipLayer, uint32_t z,
                                  bool zIsOverridden, bool isPeekingThrough) {
    const auto& state = getState();
    // Skip doing this if there is no HWC interface
    if (!state.hwc) {
        return;
    }

    auto& hwcLayer = (*state.hwc).hwcLayer;
    if (!hwcLayer) {
        ALOGE("[%s] failed to write composition state to HWC -- no hwcLayer for output %s",
              getLayerFE().getDebugName(), getOutput().getName().c_str());
        return;
    }

    const auto* outputIndependentState = getLayerFE().getCompositionState();
    if (!outputIndependentState) {
        return;
    }

    auto requestedCompositionType = outputIndependentState->compositionType;

<<<<<<< HEAD
=======
    if (requestedCompositionType == Composition::SOLID_COLOR && state.overrideInfo.buffer) {
        // this should never happen, as SOLID_COLOR is skipped from caching, b/230073351
        requestedCompositionType = Composition::DEVICE;
    }

>>>>>>> ba9172a5
    // TODO(b/181172795): We now update geometry for all flattened layers. We should update it
    // only when the geometry actually changes
    const bool isOverridden =
            state.overrideInfo.buffer != nullptr || isPeekingThrough || zIsOverridden;
    const bool prevOverridden = state.hwc->stateOverridden;
    if (isOverridden || prevOverridden || skipLayer || includeGeometry) {
        writeOutputDependentGeometryStateToHWC(hwcLayer.get(), requestedCompositionType, z);
        writeOutputIndependentGeometryStateToHWC(hwcLayer.get(), *outputIndependentState,
                                                 skipLayer);
    }

    writeOutputDependentPerFrameStateToHWC(hwcLayer.get());
    writeOutputIndependentPerFrameStateToHWC(hwcLayer.get(), *outputIndependentState, skipLayer);

    writeCompositionTypeToHWC(hwcLayer.get(), requestedCompositionType, isPeekingThrough,
                              skipLayer);

    // Always set the layer color after setting the composition type.
    writeSolidColorStateToHWC(hwcLayer.get(), *outputIndependentState);

    editState().hwc->stateOverridden = isOverridden;
    editState().hwc->layerSkipped = skipLayer;
}

void OutputLayer::writeOutputDependentGeometryStateToHWC(HWC2::Layer* hwcLayer,
                                                         Composition requestedCompositionType,
                                                         uint32_t z) {
    const auto& outputDependentState = getState();

    Rect displayFrame = outputDependentState.displayFrame;
    FloatRect sourceCrop = outputDependentState.sourceCrop;

    if (outputDependentState.overrideInfo.buffer != nullptr) {
        displayFrame = outputDependentState.overrideInfo.displayFrame;
        sourceCrop =
                FloatRect(0.f, 0.f,
                          static_cast<float>(outputDependentState.overrideInfo.buffer->getBuffer()
                                                     ->getWidth()),
                          static_cast<float>(outputDependentState.overrideInfo.buffer->getBuffer()
                                                     ->getHeight()));
    }

    ALOGV("Writing display frame [%d, %d, %d, %d]", displayFrame.left, displayFrame.top,
          displayFrame.right, displayFrame.bottom);

    if (auto error = hwcLayer->setDisplayFrame(displayFrame); error != hal::Error::NONE) {
        ALOGE("[%s] Failed to set display frame [%d, %d, %d, %d]: %s (%d)",
              getLayerFE().getDebugName(), displayFrame.left, displayFrame.top, displayFrame.right,
              displayFrame.bottom, to_string(error).c_str(), static_cast<int32_t>(error));
    }

    if (auto error = hwcLayer->setSourceCrop(sourceCrop); error != hal::Error::NONE) {
        ALOGE("[%s] Failed to set source crop [%.3f, %.3f, %.3f, %.3f]: "
              "%s (%d)",
              getLayerFE().getDebugName(), sourceCrop.left, sourceCrop.top, sourceCrop.right,
              sourceCrop.bottom, to_string(error).c_str(), static_cast<int32_t>(error));
    }

    if (auto error = hwcLayer->setZOrder(z); error != hal::Error::NONE) {
        ALOGE("[%s] Failed to set Z %u: %s (%d)", getLayerFE().getDebugName(), z,
              to_string(error).c_str(), static_cast<int32_t>(error));
    }

    // Solid-color layers and overridden buffers should always use an identity transform.
    const auto bufferTransform = (requestedCompositionType != Composition::SOLID_COLOR &&
                                  getState().overrideInfo.buffer == nullptr)
            ? outputDependentState.bufferTransform
            : static_cast<hal::Transform>(0);
    if (auto error = hwcLayer->setTransform(static_cast<hal::Transform>(bufferTransform));
        error != hal::Error::NONE) {
        ALOGE("[%s] Failed to set transform %s: %s (%d)", getLayerFE().getDebugName(),
              toString(outputDependentState.bufferTransform).c_str(), to_string(error).c_str(),
              static_cast<int32_t>(error));
    }
}

void OutputLayer::writeOutputIndependentGeometryStateToHWC(
        HWC2::Layer* hwcLayer, const LayerFECompositionState& outputIndependentState,
        bool skipLayer) {
    // If there is a peekThroughLayer, then this layer has a hole in it. We need to use
    // PREMULTIPLIED so it will peek through.
    const auto& overrideInfo = getState().overrideInfo;
    const auto blendMode = overrideInfo.buffer || overrideInfo.peekThroughLayer
            ? hardware::graphics::composer::hal::BlendMode::PREMULTIPLIED
            : outputIndependentState.blendMode;
    if (auto error = hwcLayer->setBlendMode(blendMode); error != hal::Error::NONE) {
        ALOGE("[%s] Failed to set blend mode %s: %s (%d)", getLayerFE().getDebugName(),
              toString(blendMode).c_str(), to_string(error).c_str(), static_cast<int32_t>(error));
    }

    const float alpha = skipLayer
            ? 0.0f
            : (getState().overrideInfo.buffer ? 1.0f : outputIndependentState.alpha);
    ALOGV("Writing alpha %f", alpha);

    if (auto error = hwcLayer->setPlaneAlpha(alpha); error != hal::Error::NONE) {
        ALOGE("[%s] Failed to set plane alpha %.3f: %s (%d)", getLayerFE().getDebugName(), alpha,
              to_string(error).c_str(), static_cast<int32_t>(error));
    }

    for (const auto& [name, entry] : outputIndependentState.metadata) {
        if (auto error = hwcLayer->setLayerGenericMetadata(name, entry.mandatory, entry.value);
            error != hal::Error::NONE) {
            ALOGE("[%s] Failed to set generic metadata %s %s (%d)", getLayerFE().getDebugName(),
                  name.c_str(), to_string(error).c_str(), static_cast<int32_t>(error));
        }
    }
}

void OutputLayer::writeOutputDependentPerFrameStateToHWC(HWC2::Layer* hwcLayer) {
    const auto& outputDependentState = getState();

    // TODO(lpique): b/121291683 outputSpaceVisibleRegion is output-dependent geometry
    // state and should not change every frame.
    Region visibleRegion = outputDependentState.overrideInfo.buffer
            ? Region(outputDependentState.overrideInfo.visibleRegion)
            : outputDependentState.outputSpaceVisibleRegion;
    if (auto error = hwcLayer->setVisibleRegion(visibleRegion); error != hal::Error::NONE) {
        ALOGE("[%s] Failed to set visible region: %s (%d)", getLayerFE().getDebugName(),
              to_string(error).c_str(), static_cast<int32_t>(error));
        visibleRegion.dump(LOG_TAG);
    }

    if (auto error =
                hwcLayer->setBlockingRegion(outputDependentState.outputSpaceBlockingRegionHint);
        error != hal::Error::NONE) {
        ALOGE("[%s] Failed to set blocking region: %s (%d)", getLayerFE().getDebugName(),
              to_string(error).c_str(), static_cast<int32_t>(error));
        outputDependentState.outputSpaceBlockingRegionHint.dump(LOG_TAG);
    }

    const auto dataspace = outputDependentState.overrideInfo.buffer
            ? outputDependentState.overrideInfo.dataspace
            : outputDependentState.dataspace;

    if (auto error = hwcLayer->setDataspace(dataspace); error != hal::Error::NONE) {
        ALOGE("[%s] Failed to set dataspace %d: %s (%d)", getLayerFE().getDebugName(), dataspace,
              to_string(error).c_str(), static_cast<int32_t>(error));
    }

    // Cached layers are not dimmed, which means that composer should attempt to dim.
    // Note that if the dimming ratio is large, then this may cause the cached layer
    // to kick back into GPU composition :(
    // Also note that this assumes that there are no HDR layers that are able to be cached.
    // Otherwise, this could cause HDR layers to be dimmed twice.
    const auto dimmingRatio = outputDependentState.overrideInfo.buffer
            ? (getOutput().getState().displayBrightnessNits != 0.f
                       ? std::clamp(getOutput().getState().sdrWhitePointNits /
                                            getOutput().getState().displayBrightnessNits,
                                    0.f, 1.f)
                       : 1.f)
            : outputDependentState.dimmingRatio;

    if (auto error = hwcLayer->setBrightness(dimmingRatio); error != hal::Error::NONE) {
        ALOGE("[%s] Failed to set brightness %f: %s (%d)", getLayerFE().getDebugName(),
              dimmingRatio, to_string(error).c_str(), static_cast<int32_t>(error));
    }
}

void OutputLayer::writeOutputIndependentPerFrameStateToHWC(
        HWC2::Layer* hwcLayer, const LayerFECompositionState& outputIndependentState,
        bool skipLayer) {
    switch (auto error = hwcLayer->setColorTransform(outputIndependentState.colorTransform)) {
        case hal::Error::NONE:
            break;
        case hal::Error::UNSUPPORTED:
            editState().forceClientComposition = true;
            break;
        default:
            ALOGE("[%s] Failed to set color transform: %s (%d)", getLayerFE().getDebugName(),
                  to_string(error).c_str(), static_cast<int32_t>(error));
    }

    const Region& surfaceDamage = getState().overrideInfo.buffer
            ? getState().overrideInfo.damageRegion
            : (getState().hwc->stateOverridden ? Region::INVALID_REGION
                                               : outputIndependentState.surfaceDamage);

    if (auto error = hwcLayer->setSurfaceDamage(surfaceDamage); error != hal::Error::NONE) {
        ALOGE("[%s] Failed to set surface damage: %s (%d)", getLayerFE().getDebugName(),
              to_string(error).c_str(), static_cast<int32_t>(error));
        outputIndependentState.surfaceDamage.dump(LOG_TAG);
    }

    // Content-specific per-frame state
    switch (outputIndependentState.compositionType) {
        case Composition::SOLID_COLOR:
            // For compatibility, should be written AFTER the composition type.
            break;
        case Composition::SIDEBAND:
            writeSidebandStateToHWC(hwcLayer, outputIndependentState);
            break;
        case Composition::CURSOR:
        case Composition::DEVICE:
        case Composition::DISPLAY_DECORATION:
            writeBufferStateToHWC(hwcLayer, outputIndependentState, skipLayer);
            break;
        case Composition::INVALID:
        case Composition::CLIENT:
            // Ignored
            break;
    }

    if (auto error = hwcLayer->setType(outputIndependentState.layerClass);
        error != hal::Error::NONE) {
        ALOGE("[%s] Failed to set layer class: %s (%d)", getLayerFE().getDebugName(),
              to_string(error).c_str(), static_cast<int32_t>(error));
    }
}

void OutputLayer::writeSolidColorStateToHWC(HWC2::Layer* hwcLayer,
                                            const LayerFECompositionState& outputIndependentState) {
    if (outputIndependentState.compositionType != Composition::SOLID_COLOR) {
        return;
    }

    aidl::android::hardware::graphics::composer3::Color color = {outputIndependentState.color.r,
                                                                 outputIndependentState.color.g,
                                                                 outputIndependentState.color.b,
                                                                 1.0f};

    if (auto error = hwcLayer->setColor(color); error != hal::Error::NONE) {
        ALOGE("[%s] Failed to set color: %s (%d)", getLayerFE().getDebugName(),
              to_string(error).c_str(), static_cast<int32_t>(error));
    }
}

void OutputLayer::writeSidebandStateToHWC(HWC2::Layer* hwcLayer,
                                          const LayerFECompositionState& outputIndependentState) {
    if (auto error = hwcLayer->setSidebandStream(outputIndependentState.sidebandStream->handle());
        error != hal::Error::NONE) {
        ALOGE("[%s] Failed to set sideband stream %p: %s (%d)", getLayerFE().getDebugName(),
              outputIndependentState.sidebandStream->handle(), to_string(error).c_str(),
              static_cast<int32_t>(error));
    }
}

void OutputLayer::writeBufferStateToHWC(HWC2::Layer* hwcLayer,
                                        const LayerFECompositionState& outputIndependentState,
                                        bool skipLayer) {
    auto supportedPerFrameMetadata =
            getOutput().getDisplayColorProfile()->getSupportedPerFrameMetadata();
    if (auto error = hwcLayer->setPerFrameMetadata(supportedPerFrameMetadata,
                                                   outputIndependentState.hdrMetadata);
        error != hal::Error::NONE && error != hal::Error::UNSUPPORTED) {
        ALOGE("[%s] Failed to set hdrMetadata: %s (%d)", getLayerFE().getDebugName(),
              to_string(error).c_str(), static_cast<int32_t>(error));
    }

    sp<GraphicBuffer> buffer = outputIndependentState.buffer;
    sp<Fence> acquireFence = outputIndependentState.acquireFence;
    int slot = outputIndependentState.bufferSlot;
    if (getState().overrideInfo.buffer != nullptr && !skipLayer) {
        buffer = getState().overrideInfo.buffer->getBuffer();
        acquireFence = getState().overrideInfo.acquireFence;
        slot = HwcBufferCache::FLATTENER_CACHING_SLOT;
    }

    ALOGV("Writing buffer %p", buffer.get());

    uint32_t hwcSlot = 0;
    sp<GraphicBuffer> hwcBuffer;
    // We need access to the output-dependent state for the buffer cache there,
    // though otherwise the buffer is not output-dependent.
    editState().hwc->hwcBufferCache.getHwcBuffer(slot, buffer, &hwcSlot, &hwcBuffer);

    if (auto error = hwcLayer->setBuffer(hwcSlot, hwcBuffer, acquireFence);
        error != hal::Error::NONE) {
        ALOGE("[%s] Failed to set buffer %p: %s (%d)", getLayerFE().getDebugName(), buffer->handle,
              to_string(error).c_str(), static_cast<int32_t>(error));
    }
}

void OutputLayer::writeCompositionTypeToHWC(HWC2::Layer* hwcLayer,
                                            Composition requestedCompositionType,
                                            bool isPeekingThrough, bool skipLayer) {
    auto& outputDependentState = editState();

    if (isClientCompositionForced(isPeekingThrough)) {
        // If we are forcing client composition, we need to tell the HWC
        requestedCompositionType = Composition::CLIENT;
    }

    // Set the requested composition type with the HWC whenever it changes
    // We also resend the composition type when this layer was previously skipped, to ensure that
    // the composition type is up-to-date.
    if (outputDependentState.hwc->hwcCompositionType != requestedCompositionType ||
        (outputDependentState.hwc->layerSkipped && !skipLayer)) {
        outputDependentState.hwc->hwcCompositionType = requestedCompositionType;

        if (auto error = hwcLayer->setCompositionType(requestedCompositionType);
            error != hal::Error::NONE) {
            ALOGE("[%s] Failed to set composition type %s: %s (%d)", getLayerFE().getDebugName(),
                  to_string(requestedCompositionType).c_str(), to_string(error).c_str(),
                  static_cast<int32_t>(error));
        }
    }
}

void OutputLayer::writeCursorPositionToHWC() const {
    // Skip doing this if there is no HWC interface
    auto hwcLayer = getHwcLayer();
    if (!hwcLayer) {
        return;
    }

    const auto* layerFEState = getLayerFE().getCompositionState();
    if (!layerFEState) {
        return;
    }

    const auto& outputState = getOutput().getState();

    Rect frame = layerFEState->cursorFrame;
    frame.intersect(outputState.layerStackSpace.getContent(), &frame);
    Rect position = outputState.transform.transform(frame);

    if (auto error = hwcLayer->setCursorPosition(position.left, position.top);
        error != hal::Error::NONE) {
        ALOGE("[%s] Failed to set cursor position to (%d, %d): %s (%d)",
              getLayerFE().getDebugName(), position.left, position.top, to_string(error).c_str(),
              static_cast<int32_t>(error));
    }
}

#ifdef QTI_UNIFIED_DRAW
void OutputLayer::writeLayerFlagToHWC(IQtiComposerClient::LayerFlag flag) {
    // Skip doing this if there is no HWC interface
    auto hwcLayer = getHwcLayer();
    if (!hwcLayer) {
        return;
    }
    if (auto error = hwcLayer->setLayerFlag(flag);
        error != hal::Error::NONE) {
        ALOGE("[%s] Failed to set layer flag  %s (%d))",
              getLayerFE().getDebugName(), to_string(error).c_str(), static_cast<int32_t>(error));
    }

}
#endif

HWC2::Layer* OutputLayer::getHwcLayer() const {
    const auto& state = getState();
    return state.hwc ? state.hwc->hwcLayer.get() : nullptr;
}

bool OutputLayer::requiresClientComposition() const {
    const auto& state = getState();
    return !state.hwc || state.hwc->hwcCompositionType == Composition::CLIENT;
}

bool OutputLayer::isHardwareCursor() const {
    const auto& state = getState();
    return state.hwc && state.hwc->hwcCompositionType == Composition::CURSOR;
}

void OutputLayer::detectDisallowedCompositionTypeChange(Composition from, Composition to) const {
    bool result = false;
    switch (from) {
        case Composition::INVALID:
        case Composition::CLIENT:
            result = false;
            break;

        case Composition::DEVICE:
        case Composition::SOLID_COLOR:
            result = (to == Composition::CLIENT);
            break;

        case Composition::CURSOR:
        case Composition::SIDEBAND:
        case Composition::DISPLAY_DECORATION:
            result = (to == Composition::CLIENT || to == Composition::DEVICE);
            break;
    }

    if (!result) {
        ALOGE("[%s] Invalid device requested composition type change: %s (%d) --> %s (%d)",
              getLayerFE().getDebugName(), to_string(from).c_str(), static_cast<int>(from),
              to_string(to).c_str(), static_cast<int>(to));
    }
}

bool OutputLayer::isClientCompositionForced(bool isPeekingThrough) const {
    return getState().forceClientComposition ||
            (!isPeekingThrough && getLayerFE().hasRoundedCorners());
}

void OutputLayer::applyDeviceCompositionTypeChange(Composition compositionType) {
    auto& state = editState();
    LOG_FATAL_IF(!state.hwc);
    auto& hwcState = *state.hwc;

    // Only detected disallowed changes if this was not a skip layer, because the
    // validated composition type may be arbitrary (usually DEVICE, to reflect that there were
    // fewer GPU layers)
    if (!hwcState.layerSkipped) {
        detectDisallowedCompositionTypeChange(hwcState.hwcCompositionType, compositionType);
    }

    hwcState.hwcCompositionType = compositionType;
}

void OutputLayer::prepareForDeviceLayerRequests() {
    auto& state = editState();
    state.clearClientTarget = false;
}

void OutputLayer::applyDeviceLayerRequest(hal::LayerRequest request) {
    auto& state = editState();
    switch (request) {
        case hal::LayerRequest::CLEAR_CLIENT_TARGET:
            state.clearClientTarget = true;
            break;

        default:
            ALOGE("[%s] Unknown device layer request %s (%d)", getLayerFE().getDebugName(),
                  toString(request).c_str(), static_cast<int>(request));
            break;
    }
}

bool OutputLayer::needsFiltering() const {
    const auto& state = getState();
    const auto& displayFrame = state.displayFrame;
    const auto& sourceCrop = state.sourceCrop;
    return sourceCrop.getHeight() != displayFrame.getHeight() ||
            sourceCrop.getWidth() != displayFrame.getWidth();
}

std::vector<LayerFE::LayerSettings> OutputLayer::getOverrideCompositionList() const {
    if (getState().overrideInfo.buffer == nullptr) {
        return {};
    }

    // Compute the geometry boundaries in layer stack space: we need to transform from the
    // framebuffer space of the override buffer to layer space.
    const ProjectionSpace& layerSpace = getOutput().getState().layerStackSpace;
    const ui::Transform transform = getState().overrideInfo.displaySpace.getTransform(layerSpace);
    const Rect boundaries = transform.transform(getState().overrideInfo.displayFrame);

    LayerFE::LayerSettings settings;
    settings.geometry = renderengine::Geometry{
            .boundaries = boundaries.toFloatRect(),
    };
    settings.bufferId = getState().overrideInfo.buffer->getBuffer()->getId();
    settings.source = renderengine::PixelSource{
            .buffer = renderengine::Buffer{
                    .buffer = getState().overrideInfo.buffer,
                    .fence = getState().overrideInfo.acquireFence,
                    // If the transform from layer space to display space contains a rotation, we
                    // need to undo the rotation in the texture transform
                    .textureTransform =
                            ui::Transform(transform.inverse().getOrientation(), 1, 1).asMatrix4(),
            }};
    settings.sourceDataspace = getState().overrideInfo.dataspace;
    settings.alpha = 1.0f;
    settings.whitePointNits = getOutput().getState().sdrWhitePointNits;

    return {static_cast<LayerFE::LayerSettings>(settings)};
}

void OutputLayer::dump(std::string& out) const {
    using android::base::StringAppendF;

    StringAppendF(&out, "  - Output Layer %p(%s)\n", this, getLayerFE().getDebugName());
    dumpState(out);
}

} // namespace impl
} // namespace android::compositionengine<|MERGE_RESOLUTION|>--- conflicted
+++ resolved
@@ -381,14 +381,6 @@
 
     auto requestedCompositionType = outputIndependentState->compositionType;
 
-<<<<<<< HEAD
-=======
-    if (requestedCompositionType == Composition::SOLID_COLOR && state.overrideInfo.buffer) {
-        // this should never happen, as SOLID_COLOR is skipped from caching, b/230073351
-        requestedCompositionType = Composition::DEVICE;
-    }
-
->>>>>>> ba9172a5
     // TODO(b/181172795): We now update geometry for all flattened layers. We should update it
     // only when the geometry actually changes
     const bool isOverridden =
