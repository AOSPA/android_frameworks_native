--- conflicted
+++ resolved
@@ -1144,11 +1144,6 @@
 
 void Output::updateProtectedContentState() {
     const auto& outputState = getState();
-<<<<<<< HEAD
-    OutputCompositionState& outputCompositionState = editState();
-    const TracedOrdinal<bool> hasClientComposition = {"hasClientComposition",
-                                                      outputState.usesClientComposition};
-
     bool hasSecureCamera = false;
     bool hasSecureDisplay = false;
     bool needsProtected = false;
@@ -1164,8 +1159,6 @@
         }
     }
 
-=======
->>>>>>> 415176e1
     auto& renderEngine = getCompositionEngine().getRenderEngine();
     const bool supportsProtectedContent = renderEngine.supportsProtectedContent() &&
                                           !hasSecureCamera && !hasSecureDisplay &&
@@ -1544,7 +1537,64 @@
     return result;
 }
 
-<<<<<<< HEAD
+void Output::setPredictCompositionStrategy(bool predict) {
+    if (predict) {
+        mHwComposerAsyncWorker = std::make_unique<HwcAsyncWorker>();
+    } else {
+        mHwComposerAsyncWorker.reset(nullptr);
+    }
+}
+
+bool Output::canPredictCompositionStrategy(const CompositionRefreshArgs& refreshArgs) {
+    if (!getState().isEnabled || !mHwComposerAsyncWorker) {
+        ALOGV("canPredictCompositionStrategy disabled");
+        return false;
+    }
+
+    if (!getState().previousDeviceRequestedChanges) {
+        ALOGV("canPredictCompositionStrategy previous changes not available");
+        return false;
+    }
+
+    if (!mRenderSurface->supportsCompositionStrategyPrediction()) {
+        ALOGV("canPredictCompositionStrategy surface does not support");
+        return false;
+    }
+
+    if (refreshArgs.devOptFlashDirtyRegionsDelay) {
+        ALOGV("canPredictCompositionStrategy devOptFlashDirtyRegionsDelay");
+        return false;
+    }
+
+    // If no layer uses clientComposition, then don't predict composition strategy
+    // because we have less work to do in parallel.
+    if (!anyLayersRequireClientComposition()) {
+        ALOGV("canPredictCompositionStrategy no layer uses clientComposition");
+        return false;
+    }
+
+    if (!refreshArgs.updatingOutputGeometryThisFrame) {
+        return true;
+    }
+
+    ALOGV("canPredictCompositionStrategy updatingOutputGeometryThisFrame");
+    return false;
+}
+
+bool Output::anyLayersRequireClientComposition() const {
+    const auto layers = getOutputLayersOrderedByZ();
+    return std::any_of(layers.begin(), layers.end(),
+                       [](const auto& layer) { return layer->requiresClientComposition(); });
+}
+
+void Output::finishPrepareFrame() {
+    const auto& state = getState();
+    if (mPlanner) {
+        mPlanner->reportFinalPlan(getOutputLayersOrderedByZ());
+    }
+    mRenderSurface->prepareFrame(state.usesClientComposition, state.usesDeviceComposition);
+}
+
 void Output::getVisibleLayerInfo(std::vector<std::string> *layerName,
                                  std::vector<int32_t> *layerSequence) const {
     for (auto* layer: getOutputLayersOrderedByZ()) {
@@ -1553,65 +1603,5 @@
     }
 }
 
-=======
-void Output::setPredictCompositionStrategy(bool predict) {
-    if (predict) {
-        mHwComposerAsyncWorker = std::make_unique<HwcAsyncWorker>();
-    } else {
-        mHwComposerAsyncWorker.reset(nullptr);
-    }
-}
-
-bool Output::canPredictCompositionStrategy(const CompositionRefreshArgs& refreshArgs) {
-    if (!getState().isEnabled || !mHwComposerAsyncWorker) {
-        ALOGV("canPredictCompositionStrategy disabled");
-        return false;
-    }
-
-    if (!getState().previousDeviceRequestedChanges) {
-        ALOGV("canPredictCompositionStrategy previous changes not available");
-        return false;
-    }
-
-    if (!mRenderSurface->supportsCompositionStrategyPrediction()) {
-        ALOGV("canPredictCompositionStrategy surface does not support");
-        return false;
-    }
-
-    if (refreshArgs.devOptFlashDirtyRegionsDelay) {
-        ALOGV("canPredictCompositionStrategy devOptFlashDirtyRegionsDelay");
-        return false;
-    }
-
-    // If no layer uses clientComposition, then don't predict composition strategy
-    // because we have less work to do in parallel.
-    if (!anyLayersRequireClientComposition()) {
-        ALOGV("canPredictCompositionStrategy no layer uses clientComposition");
-        return false;
-    }
-
-    if (!refreshArgs.updatingOutputGeometryThisFrame) {
-        return true;
-    }
-
-    ALOGV("canPredictCompositionStrategy updatingOutputGeometryThisFrame");
-    return false;
-}
-
-bool Output::anyLayersRequireClientComposition() const {
-    const auto layers = getOutputLayersOrderedByZ();
-    return std::any_of(layers.begin(), layers.end(),
-                       [](const auto& layer) { return layer->requiresClientComposition(); });
-}
-
-void Output::finishPrepareFrame() {
-    const auto& state = getState();
-    if (mPlanner) {
-        mPlanner->reportFinalPlan(getOutputLayersOrderedByZ());
-    }
-    mRenderSurface->prepareFrame(state.usesClientComposition, state.usesDeviceComposition);
-}
-
->>>>>>> 415176e1
 } // namespace impl
 } // namespace android::compositionengine