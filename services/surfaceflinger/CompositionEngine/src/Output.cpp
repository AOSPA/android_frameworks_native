--- conflicted
+++ resolved
@@ -873,7 +873,6 @@
 
         constexpr bool isPeekingThrough = false;
         layer->writeStateToHWC(includeGeometry, skipLayer, z++, overrideZ, isPeekingThrough);
-<<<<<<< HEAD
 #ifdef QTI_UNIFIED_DRAW
         if (hasSecureCamera || hasSecureDisplay || needsProtected) {
             layer->writeLayerFlagToHWC(IQtiComposerClient::LayerFlag::DEFAULT);
@@ -881,14 +880,12 @@
             layer->writeLayerFlagToHWC(IQtiComposerClient::LayerFlag::COMPATIBLE);
         }
 #endif
-=======
         if (!skipLayer) {
             outputLayerHash ^= android::hashCombine(
                     reinterpret_cast<uint64_t>(&layer->getLayerFE()),
                     z, includeGeometry, overrideZ, isPeekingThrough,
                     layer->requiresClientComposition());
         }
->>>>>>> 4e37cb02
     }
     editState().outputLayerHash = outputLayerHash;
 }
