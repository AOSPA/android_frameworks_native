/*
 * Copyright 2019 The Android Open Source Project
 *
 * Licensed under the Apache License, Version 2.0 (the "License");
 * you may not use this file except in compliance with the License.
 * You may obtain a copy of the License at
 *
 *      http://www.apache.org/licenses/LICENSE-2.0
 *
 * Unless required by applicable law or agreed to in writing, software
 * distributed under the License is distributed on an "AS IS" BASIS,
 * WITHOUT WARRANTIES OR CONDITIONS OF ANY KIND, either express or implied.
 * See the License for the specific language governing permissions and
 * limitations under the License.
 */

#include <android-base/stringprintf.h>
#include <compositionengine/CompositionEngine.h>
#include <compositionengine/CompositionRefreshArgs.h>
#include <compositionengine/DisplayCreationArgs.h>
#include <compositionengine/DisplaySurface.h>
#include <compositionengine/LayerFE.h>
#include <compositionengine/LayerFECompositionState.h>
#include <compositionengine/impl/Display.h>
#include <compositionengine/impl/DisplayColorProfile.h>
#include <compositionengine/impl/DumpHelpers.h>
#include <compositionengine/impl/OutputLayer.h>
#include <compositionengine/impl/RenderSurface.h>

#ifdef QTI_DISPLAY_CONFIG_ENABLED
#include <config/client_interface.h>
#endif

#include <utils/Trace.h>

// TODO(b/129481165): remove the #pragma below and fix conversion issues
#pragma clang diagnostic push
#pragma clang diagnostic ignored "-Wconversion"

#include "DisplayHardware/HWComposer.h"

// TODO(b/129481165): remove the #pragma below and fix conversion issues
#pragma clang diagnostic pop // ignored "-Wconversion"

#include "DisplayHardware/PowerAdvisor.h"

using aidl::android::hardware::graphics::composer3::Capability;
using aidl::android::hardware::graphics::composer3::DisplayCapability;

namespace android::compositionengine::impl {

#ifdef QTI_DISPLAY_CONFIG_ENABLED
::DisplayConfig::ClientInterface *mDisplayConfigIntf = nullptr;
#endif

std::shared_ptr<Display> createDisplay(
        const compositionengine::CompositionEngine& compositionEngine,
        const compositionengine::DisplayCreationArgs& args) {
    return createDisplayTemplated<Display>(compositionEngine, args);
}

Display::~Display() = default;

void Display::setConfiguration(const compositionengine::DisplayCreationArgs& args) {
    mId = args.id;
    mPowerAdvisor = args.powerAdvisor;
    editState().isSecure = args.isSecure;
    editState().displaySpace.setBounds(args.pixels);
    setName(args.name);
<<<<<<< HEAD
    bool isBootModeSupported = getCompositionEngine().getHwComposer().getBootDisplayModeSupport();
    const auto physicalId = PhysicalDisplayId::tryCast(mId);
    if (!physicalId || !isBootModeSupported) {
        return;
    }
    std::optional<hal::HWConfigId> preferredBootModeId =
            getCompositionEngine().getHwComposer().getPreferredBootDisplayMode(*physicalId);
    if (preferredBootModeId.has_value()) {
        mPreferredBootHwcConfigId = static_cast<int32_t>(preferredBootModeId.value());
    }
#ifdef QTI_DISPLAY_CONFIG_ENABLED
    int ret = ::DisplayConfig::ClientInterface::Create(args.name, nullptr, &mDisplayConfigIntf);
    if (ret) {
        ALOGE("DisplayConfig HIDL not present\n");
        mDisplayConfigIntf = nullptr;
    }
#endif

    mDisplayExtnIntf = args.displayExtnIntf;
    ALOGI("Display::setConfiguration: mDisplayExtnIntf: %p", mDisplayExtnIntf);
=======
>>>>>>> ac6ebd17
}

bool Display::isValid() const {
    return Output::isValid() && mPowerAdvisor;
}

DisplayId Display::getId() const {
    return mId;
}

bool Display::isSecure() const {
    return getState().isSecure;
}

bool Display::isVirtual() const {
    return VirtualDisplayId::tryCast(mId).has_value();
}

std::optional<DisplayId> Display::getDisplayId() const {
    return mId;
}

void Display::disconnect() {
    if (mIsDisconnected) {
        return;
    }

    mIsDisconnected = true;

    if (const auto id = HalDisplayId::tryCast(mId)) {
        getCompositionEngine().getHwComposer().disconnectDisplay(*id);
    }
}

void Display::setColorTransform(const compositionengine::CompositionRefreshArgs& args) {
    Output::setColorTransform(args);
    const auto halDisplayId = HalDisplayId::tryCast(mId);
    if (mIsDisconnected || !halDisplayId || CC_LIKELY(!args.colorTransformMatrix)) {
        return;
    }

    auto& hwc = getCompositionEngine().getHwComposer();
    status_t result = hwc.setColorTransform(*halDisplayId, *args.colorTransformMatrix);
    ALOGE_IF(result != NO_ERROR, "Failed to set color transform on display \"%s\": %d",
             to_string(mId).c_str(), result);
}

void Display::setColorProfile(const ColorProfile& colorProfile) {
    const ui::Dataspace targetDataspace =
            getDisplayColorProfile()->getTargetDataspace(colorProfile.mode, colorProfile.dataspace,
                                                         colorProfile.colorSpaceAgnosticDataspace);

    if (colorProfile.mode == getState().colorMode &&
        colorProfile.dataspace == getState().dataspace &&
        colorProfile.renderIntent == getState().renderIntent &&
        targetDataspace == getState().targetDataspace) {
        return;
    }

    if (isVirtual()) {
        ALOGW("%s: Invalid operation on virtual display", __func__);
        return;
    }

    Output::setColorProfile(colorProfile);

    const auto physicalId = PhysicalDisplayId::tryCast(mId);
    LOG_FATAL_IF(!physicalId);

    if (colorProfile.mode != mColorProfile.mode ||
        colorProfile.dataspace != mColorProfile.dataspace ||
        colorProfile.renderIntent != mColorProfile.renderIntent) {
        mIsColorModeChanged = true;
    }

    mColorProfile.mode = colorProfile.mode;
    mColorProfile.dataspace = colorProfile.dataspace;
    mColorProfile.renderIntent = colorProfile.renderIntent;
    mColorProfile.colorSpaceAgnosticDataspace = colorProfile.colorSpaceAgnosticDataspace;

    getCompositionEngine().getHwComposer().setActiveColorMode(*physicalId, colorProfile.mode,
                                                              colorProfile.renderIntent);
}

void Display::dump(std::string& out) const {
    using android::base::StringAppendF;

    StringAppendF(&out, "   Composition Display State: [\"%s\"]", getName().c_str());

    out.append("\n   ");
    dumpVal(out, "isVirtual", isVirtual());
    dumpVal(out, "DisplayId", to_string(mId));
    out.append("\n");

    Output::dumpBase(out);
}

void Display::createDisplayColorProfile(const DisplayColorProfileCreationArgs& args) {
    setDisplayColorProfile(compositionengine::impl::createDisplayColorProfile(args));
}

void Display::createRenderSurface(const RenderSurfaceCreationArgs& args) {
    setRenderSurface(
            compositionengine::impl::createRenderSurface(getCompositionEngine(), *this, args));
}

void Display::createClientCompositionCache(uint32_t cacheSize) {
    cacheClientCompositionRequests(cacheSize);
}

std::unique_ptr<compositionengine::OutputLayer> Display::createOutputLayer(
        const sp<compositionengine::LayerFE>& layerFE) const {
    auto outputLayer = impl::createOutputLayer(*this, layerFE);

    if (const auto halDisplayId = HalDisplayId::tryCast(mId);
        outputLayer && !mIsDisconnected && halDisplayId) {
        auto& hwc = getCompositionEngine().getHwComposer();
        auto hwcLayer = hwc.createLayer(*halDisplayId);
        ALOGE_IF(!hwcLayer, "Failed to create a HWC layer for a HWC supported display %s",
                 getName().c_str());
        outputLayer->setHwcLayer(std::move(hwcLayer));
#ifdef QTI_DISPLAY_CONFIG_ENABLED
        if (layerFE->getCompositionState()->outputFilter.toInternalDisplay && mDisplayConfigIntf) {
            const auto physicalDisplayId = PhysicalDisplayId::tryCast(mId);
            if (physicalDisplayId) {
                const auto hwcDisplayId = hwc.fromPhysicalDisplayId(*physicalDisplayId);
                mDisplayConfigIntf->SetLayerAsMask(static_cast<uint32_t>(*hwcDisplayId),
                                                   outputLayer->getHwcLayer()->getId());
            }
        }
#endif
    }
    return outputLayer;
}

void Display::setReleasedLayers(const compositionengine::CompositionRefreshArgs& refreshArgs) {
    Output::setReleasedLayers(refreshArgs);

    if (mIsDisconnected || GpuVirtualDisplayId::tryCast(mId) ||
        refreshArgs.layersWithQueuedFrames.empty()) {
        return;
    }

    // For layers that are being removed from a HWC display, and that have
    // queued frames, add them to a a list of released layers so we can properly
    // set a fence.
    compositionengine::Output::ReleasedLayers releasedLayers;

    // Any non-null entries in the current list of layers are layers that are no
    // longer going to be visible
    for (auto* outputLayer : getOutputLayersOrderedByZ()) {
        if (!outputLayer) {
            continue;
        }

        compositionengine::LayerFE* layerFE = &outputLayer->getLayerFE();
        const bool hasQueuedFrames =
                std::any_of(refreshArgs.layersWithQueuedFrames.cbegin(),
                            refreshArgs.layersWithQueuedFrames.cend(),
                            [layerFE](sp<compositionengine::LayerFE> layerWithQueuedFrames) {
                                return layerFE == layerWithQueuedFrames.get();
                            });

        if (hasQueuedFrames) {
            releasedLayers.emplace_back(layerFE);
        }
    }

    setReleasedLayers(std::move(releasedLayers));
}

void Display::chooseCompositionStrategy() {
    ATRACE_CALL();
    ALOGV(__FUNCTION__);

    if (mIsDisconnected) {
        return;
    }

    // Default to the base settings -- client composition only.
    Output::chooseCompositionStrategy();

    // If we don't have a HWC display, then we are done.
    const auto halDisplayId = HalDisplayId::tryCast(mId);
    if (!halDisplayId) {
        return;
    }

    // Get any composition changes requested by the HWC device, and apply them.
    std::optional<android::HWComposer::DeviceRequestedChanges> changes;
    auto& hwc = getCompositionEngine().getHwComposer();

    beginDraw();
    if (const auto physicalDisplayId = PhysicalDisplayId::tryCast(*halDisplayId);
        physicalDisplayId && getState().displayBrightness) {
        const status_t result =
                hwc.setDisplayBrightness(*physicalDisplayId, *getState().displayBrightness,
                                         Hwc2::Composer::DisplayBrightnessOptions{
                                                 .applyImmediately = false})
                        .get();
        ALOGE_IF(result != NO_ERROR, "setDisplayBrightness failed for %s: %d, (%s)",
                 getName().c_str(), result, strerror(-result));
    }

    if (status_t result =
                hwc.getDeviceCompositionChanges(*halDisplayId, anyLayersRequireClientComposition(),
                                                getState().earliestPresentTime,
                                                getState().previousPresentFence,
                                                getState().expectedPresentTime, &changes);
        result != NO_ERROR) {
        ALOGE("chooseCompositionStrategy failed for %s: %d (%s)", getName().c_str(), result,
              strerror(-result));
        return;
    }
    if (changes) {
        applyChangedTypesToLayers(changes->changedTypes);
        applyDisplayRequests(changes->displayRequests);
        applyLayerRequestsToLayers(changes->layerRequests);
        applyClientTargetRequests(changes->clientTargetProperty, changes->clientTargetBrightness);
    }

    // Determine what type of composition we are doing from the final state
    auto& state = editState();
    state.usesClientComposition = anyLayersRequireClientComposition();
    state.usesDeviceComposition = !allLayersRequireClientComposition();
    // Clear out the display brightness now that it's been communicated to composer.
    state.displayBrightness.reset();
}

void Display::beginDraw() {
    ATRACE_CALL();
    if (mDisplayExtnIntf == nullptr) {
        return;
    }
    const auto physicalDisplayId = PhysicalDisplayId::tryCast(mId);
    if (!physicalDisplayId.has_value() || isVirtual()) {
        return;
    }
#ifdef QTI_UNIFIED_DRAW
    composer::FBTLayerInfo fbtLayerInfo;
    composer::FBTSlotInfo current;
    composer::FBTSlotInfo future;
    std::vector<composer::LayerFlags> displayLayerFlags;
    ui::Dataspace dataspace;
    auto& hwc = getCompositionEngine().getHwComposer();
    const auto hwcDisplayId = hwc.fromPhysicalDisplayId(*physicalDisplayId);
    for (const auto& layer : getOutputLayersOrderedByZ()) {
         composer::LayerFlags layerFlags;
         auto layerCompositionState = layer->getLayerFE().getCompositionState();
         layerFlags.secure_camera = layerCompositionState->isSecureCamera;
         layerFlags.secure_ui     = layerCompositionState->isSecureDisplay;
         layerFlags.secure_video  = layerCompositionState->hasProtectedContent;
         displayLayerFlags.push_back(layerFlags);
    }
    fbtLayerInfo.width = getState().orientedDisplaySpace.getBounds().width;
    fbtLayerInfo.height = getState().orientedDisplaySpace.getBounds().height;
    auto renderSurface = getRenderSurface();
    fbtLayerInfo.secure = renderSurface->isProtected();
    fbtLayerInfo.dataspace = static_cast<int>(renderSurface->getClientTargetCurrentDataspace());

    // Reset cache if there is a color mode change
    if (mIsColorModeChanged ) {
        fbtLayerInfo.dataspace = static_cast<int>(ui::Dataspace::UNKNOWN);
        mIsColorModeChanged = false;
    }

    current.index = renderSurface->getClientTargetCurrentSlot();
    dataspace = renderSurface->getClientTargetCurrentDataspace();

    if (current.index < 0) {
        return;
    }
    const auto id = HalDisplayId::tryCast(mId);
    if (!mDisplayExtnIntf->BeginDraw(
        static_cast<uint32_t>(*hwcDisplayId), displayLayerFlags, fbtLayerInfo,
        current, future)) {
        hwc.setClientTarget_3_1(*id, future.index, future.fence, dataspace);
        ALOGV("Slot predicted %d", future.index);
    } else {
        ALOGV("Slot not predicted");
    }
#endif
}

bool Display::getSkipColorTransform() const {
    const auto& hwc = getCompositionEngine().getHwComposer();
    if (const auto halDisplayId = HalDisplayId::tryCast(mId)) {
        return hwc.hasDisplayCapability(*halDisplayId,
                                        DisplayCapability::SKIP_CLIENT_COLOR_TRANSFORM);
    }

    return hwc.hasCapability(Capability::SKIP_CLIENT_COLOR_TRANSFORM);
}

bool Display::anyLayersRequireClientComposition() const {
    const auto layers = getOutputLayersOrderedByZ();
    return std::any_of(layers.begin(), layers.end(),
                       [](const auto& layer) { return layer->requiresClientComposition(); });
}

bool Display::allLayersRequireClientComposition() const {
    const auto layers = getOutputLayersOrderedByZ();
    return std::all_of(layers.begin(), layers.end(),
                       [](const auto& layer) { return layer->requiresClientComposition(); });
}

void Display::applyChangedTypesToLayers(const ChangedTypes& changedTypes) {
    if (changedTypes.empty()) {
        return;
    }

    for (auto* layer : getOutputLayersOrderedByZ()) {
        auto hwcLayer = layer->getHwcLayer();
        if (!hwcLayer) {
            continue;
        }

        if (auto it = changedTypes.find(hwcLayer); it != changedTypes.end()) {
            layer->applyDeviceCompositionTypeChange(
                    static_cast<aidl::android::hardware::graphics::composer3::Composition>(
                            it->second));
        }
    }
}

void Display::applyDisplayRequests(const DisplayRequests& displayRequests) {
    auto& state = editState();
    state.flipClientTarget = (static_cast<uint32_t>(displayRequests) &
                              static_cast<uint32_t>(hal::DisplayRequest::FLIP_CLIENT_TARGET)) != 0;
    // Note: HWC2::DisplayRequest::WriteClientTargetToOutput is currently ignored.
}

void Display::applyLayerRequestsToLayers(const LayerRequests& layerRequests) {
    for (auto* layer : getOutputLayersOrderedByZ()) {
        layer->prepareForDeviceLayerRequests();

        auto hwcLayer = layer->getHwcLayer();
        if (!hwcLayer) {
            continue;
        }

        if (auto it = layerRequests.find(hwcLayer); it != layerRequests.end()) {
            layer->applyDeviceLayerRequest(
                    static_cast<Hwc2::IComposerClient::LayerRequest>(it->second));
        }
    }
}

void Display::applyClientTargetRequests(const ClientTargetProperty& clientTargetProperty,
                                        float brightness) {
    if (clientTargetProperty.dataspace == ui::Dataspace::UNKNOWN) {
        return;
    }

    editState().dataspace = clientTargetProperty.dataspace;
    editState().clientTargetBrightness = brightness;
    getRenderSurface()->setBufferDataspace(clientTargetProperty.dataspace);
    getRenderSurface()->setBufferPixelFormat(clientTargetProperty.pixelFormat);
}

compositionengine::Output::FrameFences Display::presentAndGetFrameFences() {
    auto fences = impl::Output::presentAndGetFrameFences();

    const auto halDisplayIdOpt = HalDisplayId::tryCast(mId);
    if (mIsDisconnected || !halDisplayIdOpt) {
        return fences;
    }

    endDraw();

    auto& hwc = getCompositionEngine().getHwComposer();
    hwc.presentAndGetReleaseFences(*halDisplayIdOpt, getState().earliestPresentTime,
                                   getState().previousPresentFence);

    fences.presentFence = hwc.getPresentFence(*halDisplayIdOpt);

    // TODO(b/121291683): Change HWComposer call to return entire map
    for (const auto* layer : getOutputLayersOrderedByZ()) {
        auto hwcLayer = layer->getHwcLayer();
        if (!hwcLayer) {
            continue;
        }

        fences.layerFences.emplace(hwcLayer, hwc.getLayerReleaseFence(*halDisplayIdOpt, hwcLayer));
    }

    hwc.clearReleaseFences(*halDisplayIdOpt);

    return fences;
}

void Display::setExpensiveRenderingExpected(bool enabled) {
    Output::setExpensiveRenderingExpected(enabled);

    if (mPowerAdvisor && !GpuVirtualDisplayId::tryCast(mId)) {
        mPowerAdvisor->setExpensiveRenderingExpected(mId, enabled);
    }
}

void Display::finishFrame(const compositionengine::CompositionRefreshArgs& refreshArgs) {
    // We only need to actually compose the display if:
    // 1) It is being handled by hardware composer, which may need this to
    //    keep its virtual display state machine in sync, or
    // 2) There is work to be done (the dirty region isn't empty)
    if (GpuVirtualDisplayId::tryCast(mId) && getDirtyRegion().isEmpty()) {
        ALOGV("Skipping display composition");
        return;
    }

    impl::Output::finishFrame(refreshArgs);
}

void Display::endDraw() {
#ifdef QTI_UNIFIED_DRAW
  ATRACE_CALL();
  auto& outputState = editState();
  if (!outputState.usesClientComposition || isVirtual()) {
      return;
  }

  auto displayId = getDisplayId();
  if (!displayId.has_value()) {
      return;
  }

  auto const physicalDisplayId = PhysicalDisplayId::tryCast(*displayId);
  if (!physicalDisplayId) {
      return;
  }

  auto& hwc = getCompositionEngine().getHwComposer();
  auto const halDisplayId = hwc.fromPhysicalDisplayId(*physicalDisplayId);
  if (!halDisplayId.has_value()) {
      return;
  }

  composer::FBTSlotInfo info;
  auto renderSurface = getRenderSurface();
  info.index = renderSurface->getClientTargetCurrentSlot();
  info.fence = renderSurface->getClientTargetAcquireFence();
  uint32_t hwcDisplayId = static_cast<uint32_t>(*halDisplayId);
  if (mDisplayExtnIntf != nullptr) {
      mDisplayExtnIntf->EndDraw(hwcDisplayId, info);
  }
#endif
}

} // namespace android::compositionengine::impl<|MERGE_RESOLUTION|>--- conflicted
+++ resolved
@@ -67,17 +67,6 @@
     editState().isSecure = args.isSecure;
     editState().displaySpace.setBounds(args.pixels);
     setName(args.name);
-<<<<<<< HEAD
-    bool isBootModeSupported = getCompositionEngine().getHwComposer().getBootDisplayModeSupport();
-    const auto physicalId = PhysicalDisplayId::tryCast(mId);
-    if (!physicalId || !isBootModeSupported) {
-        return;
-    }
-    std::optional<hal::HWConfigId> preferredBootModeId =
-            getCompositionEngine().getHwComposer().getPreferredBootDisplayMode(*physicalId);
-    if (preferredBootModeId.has_value()) {
-        mPreferredBootHwcConfigId = static_cast<int32_t>(preferredBootModeId.value());
-    }
 #ifdef QTI_DISPLAY_CONFIG_ENABLED
     int ret = ::DisplayConfig::ClientInterface::Create(args.name, nullptr, &mDisplayConfigIntf);
     if (ret) {
@@ -88,8 +77,6 @@
 
     mDisplayExtnIntf = args.displayExtnIntf;
     ALOGI("Display::setConfiguration: mDisplayExtnIntf: %p", mDisplayExtnIntf);
-=======
->>>>>>> ac6ebd17
 }
 
 bool Display::isValid() const {
