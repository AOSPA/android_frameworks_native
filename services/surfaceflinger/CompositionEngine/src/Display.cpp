/*
 * Copyright 2019 The Android Open Source Project
 *
 * Licensed under the Apache License, Version 2.0 (the "License");
 * you may not use this file except in compliance with the License.
 * You may obtain a copy of the License at
 *
 *      http://www.apache.org/licenses/LICENSE-2.0
 *
 * Unless required by applicable law or agreed to in writing, software
 * distributed under the License is distributed on an "AS IS" BASIS,
 * WITHOUT WARRANTIES OR CONDITIONS OF ANY KIND, either express or implied.
 * See the License for the specific language governing permissions and
 * limitations under the License.
 */

#include <android-base/stringprintf.h>
#include <compositionengine/CompositionEngine.h>
#include <compositionengine/CompositionRefreshArgs.h>
#include <compositionengine/DisplayCreationArgs.h>
#include <compositionengine/DisplaySurface.h>
#include <compositionengine/LayerFE.h>
#include <compositionengine/LayerFECompositionState.h>
#include <compositionengine/impl/Display.h>
#include <compositionengine/impl/DisplayColorProfile.h>
#include <compositionengine/impl/DumpHelpers.h>
#include <compositionengine/impl/OutputLayer.h>
#include <compositionengine/impl/RenderSurface.h>

#ifdef QTI_DISPLAY_CONFIG_ENABLED
#include <config/client_interface.h>
#endif

#include <utils/Trace.h>

// TODO(b/129481165): remove the #pragma below and fix conversion issues
#pragma clang diagnostic push
#pragma clang diagnostic ignored "-Wconversion"

#include "DisplayHardware/HWComposer.h"

// TODO(b/129481165): remove the #pragma below and fix conversion issues
#pragma clang diagnostic pop // ignored "-Wconversion"

#include "DisplayHardware/PowerAdvisor.h"

using aidl::android::hardware::graphics::composer3::DisplayCapability;

namespace android::compositionengine::impl {

#ifdef QTI_DISPLAY_CONFIG_ENABLED
::DisplayConfig::ClientInterface *mDisplayConfigIntf = nullptr;
#endif

std::shared_ptr<Display> createDisplay(
        const compositionengine::CompositionEngine& compositionEngine,
        const compositionengine::DisplayCreationArgs& args) {
    return createDisplayTemplated<Display>(compositionEngine, args);
}

Display::~Display() = default;

void Display::setConfiguration(const compositionengine::DisplayCreationArgs& args) {
    mId = args.id;
    mPowerAdvisor = args.powerAdvisor;
    editState().isSecure = args.isSecure;
    editState().displaySpace.setBounds(args.pixels);
    setName(args.name);
#ifdef QTI_DISPLAY_CONFIG_ENABLED
    int ret = ::DisplayConfig::ClientInterface::Create(args.name, nullptr, &mDisplayConfigIntf);
    if (ret) {
        ALOGE("DisplayConfig HIDL not present\n");
        mDisplayConfigIntf = nullptr;
    }
#endif

    mDisplayExtnIntf = args.displayExtnIntf;
    ALOGI("Display::setConfiguration: mDisplayExtnIntf: %p", mDisplayExtnIntf);
}

bool Display::isValid() const {
    return Output::isValid() && mPowerAdvisor;
}

DisplayId Display::getId() const {
    return mId;
}

bool Display::isSecure() const {
    return getState().isSecure;
}

bool Display::isVirtual() const {
    return VirtualDisplayId::tryCast(mId).has_value();
}

std::optional<DisplayId> Display::getDisplayId() const {
    return mId;
}

void Display::disconnect() {
    if (mIsDisconnected) {
        return;
    }

    mIsDisconnected = true;

    if (const auto id = HalDisplayId::tryCast(mId)) {
        getCompositionEngine().getHwComposer().disconnectDisplay(*id);
    }
}

void Display::setColorTransform(const compositionengine::CompositionRefreshArgs& args) {
    Output::setColorTransform(args);
    const auto halDisplayId = HalDisplayId::tryCast(mId);
    if (mIsDisconnected || !halDisplayId || CC_LIKELY(!args.colorTransformMatrix)) {
        return;
    }

    auto& hwc = getCompositionEngine().getHwComposer();
    status_t result = hwc.setColorTransform(*halDisplayId, *args.colorTransformMatrix);
    ALOGE_IF(result != NO_ERROR, "Failed to set color transform on display \"%s\": %d",
             to_string(mId).c_str(), result);
}

void Display::setColorProfile(const ColorProfile& colorProfile) {
    const ui::Dataspace targetDataspace =
            getDisplayColorProfile()->getTargetDataspace(colorProfile.mode, colorProfile.dataspace,
                                                         colorProfile.colorSpaceAgnosticDataspace);

    if (colorProfile.mode == getState().colorMode &&
        colorProfile.dataspace == getState().dataspace &&
        colorProfile.renderIntent == getState().renderIntent &&
        targetDataspace == getState().targetDataspace) {
        return;
    }

    if (isVirtual()) {
        ALOGW("%s: Invalid operation on virtual display", __func__);
        return;
    }

    Output::setColorProfile(colorProfile);

    const auto physicalId = PhysicalDisplayId::tryCast(mId);
    LOG_FATAL_IF(!physicalId);
    getCompositionEngine().getHwComposer().setActiveColorMode(*physicalId, colorProfile.mode,
                                                              colorProfile.renderIntent);
}

void Display::dump(std::string& out) const {
    using android::base::StringAppendF;

    StringAppendF(&out, "   Composition Display State: [\"%s\"]", getName().c_str());

    out.append("\n   ");
    dumpVal(out, "isVirtual", isVirtual());
    dumpVal(out, "DisplayId", to_string(mId));
    out.append("\n");

    Output::dumpBase(out);
}

void Display::createDisplayColorProfile(const DisplayColorProfileCreationArgs& args) {
    setDisplayColorProfile(compositionengine::impl::createDisplayColorProfile(args));
}

void Display::createRenderSurface(const RenderSurfaceCreationArgs& args) {
    setRenderSurface(
            compositionengine::impl::createRenderSurface(getCompositionEngine(), *this, args));
}

void Display::createClientCompositionCache(uint32_t cacheSize) {
    cacheClientCompositionRequests(cacheSize);
}

std::unique_ptr<compositionengine::OutputLayer> Display::createOutputLayer(
        const sp<compositionengine::LayerFE>& layerFE) const {
    auto outputLayer = impl::createOutputLayer(*this, layerFE);

    if (const auto halDisplayId = HalDisplayId::tryCast(mId);
        outputLayer && !mIsDisconnected && halDisplayId) {
        auto& hwc = getCompositionEngine().getHwComposer();
        auto hwcLayer = hwc.createLayer(*halDisplayId);
        ALOGE_IF(!hwcLayer, "Failed to create a HWC layer for a HWC supported display %s",
                 getName().c_str());
        outputLayer->setHwcLayer(std::move(hwcLayer));
#ifdef QTI_DISPLAY_CONFIG_ENABLED
        if (layerFE->getCompositionState()->outputFilter.toInternalDisplay && mDisplayConfigIntf) {
            const auto physicalDisplayId = PhysicalDisplayId::tryCast(mId);
            if (physicalDisplayId) {
                const auto hwcDisplayId = hwc.fromPhysicalDisplayId(*physicalDisplayId);
                mDisplayConfigIntf->SetLayerAsMask(static_cast<uint32_t>(*hwcDisplayId),
                                                   outputLayer->getHwcLayer()->getId());
            }
        }
#endif
    }
    return outputLayer;
}

void Display::setReleasedLayers(const compositionengine::CompositionRefreshArgs& refreshArgs) {
    Output::setReleasedLayers(refreshArgs);

    if (mIsDisconnected || GpuVirtualDisplayId::tryCast(mId) ||
        refreshArgs.layersWithQueuedFrames.empty()) {
        return;
    }

    // For layers that are being removed from a HWC display, and that have
    // queued frames, add them to a a list of released layers so we can properly
    // set a fence.
    compositionengine::Output::ReleasedLayers releasedLayers;

    // Any non-null entries in the current list of layers are layers that are no
    // longer going to be visible
    for (auto* outputLayer : getOutputLayersOrderedByZ()) {
        if (!outputLayer) {
            continue;
        }

        compositionengine::LayerFE* layerFE = &outputLayer->getLayerFE();
        const bool hasQueuedFrames =
                std::any_of(refreshArgs.layersWithQueuedFrames.cbegin(),
                            refreshArgs.layersWithQueuedFrames.cend(),
                            [layerFE](sp<compositionengine::LayerFE> layerWithQueuedFrames) {
                                return layerFE == layerWithQueuedFrames.get();
                            });

        if (hasQueuedFrames) {
            releasedLayers.emplace_back(layerFE);
        }
    }

    setReleasedLayers(std::move(releasedLayers));
}

void Display::chooseCompositionStrategy() {
    ATRACE_CALL();
    ALOGV(__FUNCTION__);

    if (mIsDisconnected) {
        return;
    }

    // Default to the base settings -- client composition only.
    Output::chooseCompositionStrategy();

    // If we don't have a HWC display, then we are done.
    const auto halDisplayId = HalDisplayId::tryCast(mId);
    if (!halDisplayId) {
        return;
    }

    // Get any composition changes requested by the HWC device, and apply them.
    std::optional<android::HWComposer::DeviceRequestedChanges> changes;
    auto& hwc = getCompositionEngine().getHwComposer();
<<<<<<< HEAD

    beginDraw();
=======
    if (const auto physicalDisplayId = PhysicalDisplayId::tryCast(*halDisplayId);
        physicalDisplayId && getState().displayBrightness) {
        const status_t result =
                hwc.setDisplayBrightness(*physicalDisplayId, *getState().displayBrightness,
                                         Hwc2::Composer::DisplayBrightnessOptions{
                                                 .applyImmediately = false})
                        .get();
        ALOGE_IF(result != NO_ERROR, "setDisplayBrightness failed for %s: %d, (%s)",
                 getName().c_str(), result, strerror(-result));
    }

>>>>>>> 5f86cff7
    if (status_t result =
                hwc.getDeviceCompositionChanges(*halDisplayId, anyLayersRequireClientComposition(),
                                                getState().earliestPresentTime,
                                                getState().previousPresentFence,
                                                getState().expectedPresentTime, &changes);
        result != NO_ERROR) {
        ALOGE("chooseCompositionStrategy failed for %s: %d (%s)", getName().c_str(), result,
              strerror(-result));
        return;
    }
    if (changes) {
        applyChangedTypesToLayers(changes->changedTypes);
        applyDisplayRequests(changes->displayRequests);
        applyLayerRequestsToLayers(changes->layerRequests);
        applyClientTargetRequests(changes->clientTargetProperty,
                                  changes->clientTargetWhitePointNits);
    }

    // Determine what type of composition we are doing from the final state
    auto& state = editState();
    state.usesClientComposition = anyLayersRequireClientComposition();
    state.usesDeviceComposition = !allLayersRequireClientComposition();
    // Clear out the display brightness now that it's been communicated to composer.
    state.displayBrightness.reset();
}

void Display::beginDraw() {
    ATRACE_CALL();
    if (mDisplayExtnIntf == nullptr) {
        return;
    }
    const auto physicalDisplayId = PhysicalDisplayId::tryCast(mId);
    if (!physicalDisplayId.has_value() || isVirtual()) {
        return;
    }
#ifdef QTI_UNIFIED_DRAW
    composer::FBTLayerInfo fbtLayerInfo;
    composer::FBTSlotInfo current;
    composer::FBTSlotInfo future;
    std::vector<composer::LayerFlags> displayLayerFlags;
    ui::Dataspace dataspace;
    auto& hwc = getCompositionEngine().getHwComposer();
    const auto hwcDisplayId = hwc.fromPhysicalDisplayId(*physicalDisplayId);
    for (const auto& layer : getOutputLayersOrderedByZ()) {
         composer::LayerFlags layerFlags;
         auto layerCompositionState = layer->getLayerFE().getCompositionState();
         layerFlags.secure_camera = layerCompositionState->isSecureCamera;
         layerFlags.secure_ui     = layerCompositionState->isSecureDisplay;
         layerFlags.secure_video  = layerCompositionState->hasProtectedContent;
         displayLayerFlags.push_back(layerFlags);
    }
    fbtLayerInfo.width = getState().orientedDisplaySpace.getBounds().width;
    fbtLayerInfo.height = getState().orientedDisplaySpace.getBounds().height;
    auto renderSurface = getRenderSurface();
    fbtLayerInfo.secure = renderSurface->isProtected();
    fbtLayerInfo.dataspace = static_cast<int>(renderSurface->getClientTargetCurrentDataspace());
    current.index = renderSurface->getClientTargetCurrentSlot();
    dataspace = renderSurface->getClientTargetCurrentDataspace();

    if (current.index < 0) {
        return;
    }
    const auto id = HalDisplayId::tryCast(mId);
    if (!mDisplayExtnIntf->BeginDraw(
        static_cast<uint32_t>(*hwcDisplayId), displayLayerFlags, fbtLayerInfo,
        current, future)) {
        hwc.setClientTarget_3_1(*id, future.index, future.fence, dataspace);
        ALOGV("Slot predicted %d", future.index);
    } else {
        ALOGV("Slot not predicted");
    }
#endif
}

bool Display::getSkipColorTransform() const {
    const auto& hwc = getCompositionEngine().getHwComposer();
    if (const auto halDisplayId = HalDisplayId::tryCast(mId)) {
        return hwc.hasDisplayCapability(*halDisplayId,
                                        DisplayCapability::SKIP_CLIENT_COLOR_TRANSFORM);
    }

    return hwc.hasCapability(hal::Capability::SKIP_CLIENT_COLOR_TRANSFORM);
}

bool Display::anyLayersRequireClientComposition() const {
    const auto layers = getOutputLayersOrderedByZ();
    return std::any_of(layers.begin(), layers.end(),
                       [](const auto& layer) { return layer->requiresClientComposition(); });
}

bool Display::allLayersRequireClientComposition() const {
    const auto layers = getOutputLayersOrderedByZ();
    return std::all_of(layers.begin(), layers.end(),
                       [](const auto& layer) { return layer->requiresClientComposition(); });
}

void Display::applyChangedTypesToLayers(const ChangedTypes& changedTypes) {
    if (changedTypes.empty()) {
        return;
    }

    for (auto* layer : getOutputLayersOrderedByZ()) {
        auto hwcLayer = layer->getHwcLayer();
        if (!hwcLayer) {
            continue;
        }

        if (auto it = changedTypes.find(hwcLayer); it != changedTypes.end()) {
            layer->applyDeviceCompositionTypeChange(
                    static_cast<aidl::android::hardware::graphics::composer3::Composition>(
                            it->second));
        }
    }
}

void Display::applyDisplayRequests(const DisplayRequests& displayRequests) {
    auto& state = editState();
    state.flipClientTarget = (static_cast<uint32_t>(displayRequests) &
                              static_cast<uint32_t>(hal::DisplayRequest::FLIP_CLIENT_TARGET)) != 0;
    // Note: HWC2::DisplayRequest::WriteClientTargetToOutput is currently ignored.
}

void Display::applyLayerRequestsToLayers(const LayerRequests& layerRequests) {
    for (auto* layer : getOutputLayersOrderedByZ()) {
        layer->prepareForDeviceLayerRequests();

        auto hwcLayer = layer->getHwcLayer();
        if (!hwcLayer) {
            continue;
        }

        if (auto it = layerRequests.find(hwcLayer); it != layerRequests.end()) {
            layer->applyDeviceLayerRequest(
                    static_cast<Hwc2::IComposerClient::LayerRequest>(it->second));
        }
    }
}

void Display::applyClientTargetRequests(const ClientTargetProperty& clientTargetProperty,
                                        float whitePointNits) {
    if (clientTargetProperty.dataspace == ui::Dataspace::UNKNOWN) {
        return;
    }

    editState().dataspace = clientTargetProperty.dataspace;
    editState().clientTargetWhitePointNits = whitePointNits;
    getRenderSurface()->setBufferDataspace(clientTargetProperty.dataspace);
    getRenderSurface()->setBufferPixelFormat(clientTargetProperty.pixelFormat);
}

compositionengine::Output::FrameFences Display::presentAndGetFrameFences() {
    auto fences = impl::Output::presentAndGetFrameFences();

    const auto halDisplayIdOpt = HalDisplayId::tryCast(mId);
    if (mIsDisconnected || !halDisplayIdOpt) {
        return fences;
    }

    endDraw();

    auto& hwc = getCompositionEngine().getHwComposer();
    hwc.presentAndGetReleaseFences(*halDisplayIdOpt, getState().earliestPresentTime,
                                   getState().previousPresentFence);

    fences.presentFence = hwc.getPresentFence(*halDisplayIdOpt);

    // TODO(b/121291683): Change HWComposer call to return entire map
    for (const auto* layer : getOutputLayersOrderedByZ()) {
        auto hwcLayer = layer->getHwcLayer();
        if (!hwcLayer) {
            continue;
        }

        fences.layerFences.emplace(hwcLayer, hwc.getLayerReleaseFence(*halDisplayIdOpt, hwcLayer));
    }

    hwc.clearReleaseFences(*halDisplayIdOpt);

    return fences;
}

void Display::setExpensiveRenderingExpected(bool enabled) {
    Output::setExpensiveRenderingExpected(enabled);

    if (mPowerAdvisor && !GpuVirtualDisplayId::tryCast(mId)) {
        mPowerAdvisor->setExpensiveRenderingExpected(mId, enabled);
    }
}

void Display::finishFrame(const compositionengine::CompositionRefreshArgs& refreshArgs) {
    // We only need to actually compose the display if:
    // 1) It is being handled by hardware composer, which may need this to
    //    keep its virtual display state machine in sync, or
    // 2) There is work to be done (the dirty region isn't empty)
    if (GpuVirtualDisplayId::tryCast(mId) && getDirtyRegion().isEmpty()) {
        ALOGV("Skipping display composition");
        return;
    }

    impl::Output::finishFrame(refreshArgs);
}

void Display::endDraw() {
#ifdef QTI_UNIFIED_DRAW
  ATRACE_CALL();
  auto& outputState = editState();
  if (!outputState.usesClientComposition || isVirtual()) {
      return;
  }

  auto displayId = getDisplayId();
  if (!displayId.has_value()) {
      return;
  }

  auto const physicalDisplayId = PhysicalDisplayId::tryCast(*displayId);
  if (!physicalDisplayId) {
      return;
  }

  auto& hwc = getCompositionEngine().getHwComposer();
  auto const halDisplayId = hwc.fromPhysicalDisplayId(*physicalDisplayId);
  if (!halDisplayId.has_value()) {
      return;
  }

  composer::FBTSlotInfo info;
  auto renderSurface = getRenderSurface();
  info.index = renderSurface->getClientTargetCurrentSlot();
  info.fence = renderSurface->getClientTargetAcquireFence();
  uint32_t hwcDisplayId = static_cast<uint32_t>(*halDisplayId);
  if (mDisplayExtnIntf != nullptr) {
      mDisplayExtnIntf->EndDraw(hwcDisplayId, info);
  }
#endif
}

} // namespace android::compositionengine::impl<|MERGE_RESOLUTION|>--- conflicted
+++ resolved
@@ -255,10 +255,8 @@
     // Get any composition changes requested by the HWC device, and apply them.
     std::optional<android::HWComposer::DeviceRequestedChanges> changes;
     auto& hwc = getCompositionEngine().getHwComposer();
-<<<<<<< HEAD
 
     beginDraw();
-=======
     if (const auto physicalDisplayId = PhysicalDisplayId::tryCast(*halDisplayId);
         physicalDisplayId && getState().displayBrightness) {
         const status_t result =
@@ -270,7 +268,6 @@
                  getName().c_str(), result, strerror(-result));
     }
 
->>>>>>> 5f86cff7
     if (status_t result =
                 hwc.getDeviceCompositionChanges(*halDisplayId, anyLayersRequireClientComposition(),
                                                 getState().earliestPresentTime,
