--- conflicted
+++ resolved
@@ -49,17 +49,15 @@
             mStop(false),
             mPeriod(0),
             mPhase(0),
-            mReferenceTime(0),
             mWakeupLatency(0) {
     }
 
     virtual ~DispSyncThread() {}
 
-    void updateModel(nsecs_t period, nsecs_t phase, nsecs_t referenceTime) {
+    void updateModel(nsecs_t period, nsecs_t phase) {
         Mutex::Autolock lock(mMutex);
         mPeriod = period;
         mPhase = phase;
-        mReferenceTime = referenceTime;
         mCond.signal();
     }
 
@@ -237,7 +235,7 @@
             ref = lastEventTime;
         }
 
-        nsecs_t phase = mReferenceTime + mPhase + listener.mPhase;
+        nsecs_t phase = mPhase + listener.mPhase;
         nsecs_t t = (((ref - phase) / mPeriod) + 1) * mPeriod + phase;
 
         if (t - listener.mLastEventTime < mPeriod / 2) {
@@ -257,7 +255,6 @@
 
     nsecs_t mPeriod;
     nsecs_t mPhase;
-    nsecs_t mReferenceTime;
     nsecs_t mWakeupLatency;
 
     Vector<EventListener> mEventListeners;
@@ -279,20 +276,6 @@
 
     reset();
     beginResync();
-<<<<<<< HEAD
-=======
-
-    if (kTraceDetailedInfo) {
-        // If we're not getting present fences then the ZeroPhaseTracer
-        // would prevent HW vsync event from ever being turned off.
-        // Even if we're just ignoring the fences, the zero-phase tracing is
-        // not needed because any time there is an event registered we will
-        // turn on the HW vsync events.
-        if (!mIgnorePresentFences) {
-            addEventListener(0, new ZeroPhaseTracer());
-        }
-    }
->>>>>>> c9cefec4
 }
 
 DispSync::~DispSync() {}
@@ -300,9 +283,6 @@
 void DispSync::reset() {
     Mutex::Autolock lock(mMutex);
 
-    mPhase = 0;
-    mReferenceTime = 0;
-    mModelUpdated = false;
     mNumResyncSamples = 0;
     mFirstResyncSample = 0;
     mNumResyncSamplesSincePresent = 0;
@@ -330,13 +310,12 @@
 
     updateErrorLocked();
 
-    return !mModelUpdated || mError > kErrorThreshold;
+    return mPeriod == 0 || mError > kErrorThreshold;
 }
 
 void DispSync::beginResync() {
     Mutex::Autolock lock(mMutex);
 
-    mModelUpdated = false;
     mNumResyncSamples = 0;
 }
 
@@ -345,10 +324,6 @@
 
     size_t idx = (mFirstResyncSample + mNumResyncSamples) % MAX_RESYNC_SAMPLES;
     mResyncSamples[idx] = timestamp;
-    if (mNumResyncSamples == 0) {
-        mPhase = 0;
-        mReferenceTime = timestamp;
-    }
 
     if (mNumResyncSamples < MAX_RESYNC_SAMPLES) {
         mNumResyncSamples++;
@@ -371,7 +346,7 @@
         return mThread->hasAnyEventListeners();
     }
 
-    return !mModelUpdated || mError > kErrorThreshold;
+    return mPeriod == 0 || mError > kErrorThreshold;
 }
 
 void DispSync::endResync() {
@@ -400,8 +375,7 @@
     Mutex::Autolock lock(mMutex);
     mPeriod = period;
     mPhase = 0;
-    mReferenceTime = 0;
-    mThread->updateModel(mPeriod, mPhase, mReferenceTime);
+    mThread->updateModel(mPeriod, mPhase);
 }
 
 nsecs_t DispSync::getPeriod() {
@@ -426,7 +400,7 @@
         double scale = 2.0 * M_PI / double(mPeriod);
         for (size_t i = 0; i < mNumResyncSamples; i++) {
             size_t idx = (mFirstResyncSample + i) % MAX_RESYNC_SAMPLES;
-            nsecs_t sample = mResyncSamples[idx] - mReferenceTime;
+            nsecs_t sample = mResyncSamples[idx];
             double samplePhase = double(sample % mPeriod) * scale;
             sampleAvgX += cos(samplePhase);
             sampleAvgY += sin(samplePhase);
@@ -444,13 +418,12 @@
         // Artificially inflate the period if requested.
         mPeriod += mPeriod * mRefreshSkipCount;
 
-        mThread->updateModel(mPeriod, mPhase, mReferenceTime);
-        mModelUpdated = true;
+        mThread->updateModel(mPeriod, mPhase);
     }
 }
 
 void DispSync::updateErrorLocked() {
-    if (!mModelUpdated) {
+    if (mPeriod == 0) {
         return;
     }
 
@@ -462,7 +435,7 @@
     nsecs_t sqErrSum = 0;
 
     for (size_t i = 0; i < NUM_PRESENT_SAMPLES; i++) {
-        nsecs_t sample = mPresentTimes[i] - mReferenceTime;
+        nsecs_t sample = mPresentTimes[i];
         if (sample > mPhase) {
             nsecs_t sampleErr = (sample - mPhase) % period;
             if (sampleErr > period / 2) {
@@ -492,23 +465,13 @@
 nsecs_t DispSync::computeNextRefresh(int periodOffset) const {
     Mutex::Autolock lock(mMutex);
     nsecs_t now = systemTime(SYSTEM_TIME_MONOTONIC);
-    nsecs_t phase = mReferenceTime + mPhase;
-    return (((now - phase) / mPeriod) + periodOffset + 1) * mPeriod + phase;
+    return (((now - mPhase) / mPeriod) + periodOffset + 1) * mPeriod + mPhase;
 }
 
 void DispSync::dump(String8& result) const {
     Mutex::Autolock lock(mMutex);
     result.appendFormat("present fences are %s\n",
-<<<<<<< HEAD
-            kIgnorePresentFences ? "ignored" : "used");
-=======
             mIgnorePresentFences ? "ignored" : "used");
-    result.appendFormat("mPeriod: %" PRId64 " ns (%.3f fps; skipCount=%d)\n",
-            mPeriod, 1000000000.0 / mPeriod, mRefreshSkipCount);
-    result.appendFormat("mPhase: %" PRId64 " ns\n", mPhase);
-    result.appendFormat("mError: %" PRId64 " ns (sqrt=%.1f)\n",
-            mError, sqrt(mError));
->>>>>>> c9cefec4
     result.appendFormat("mNumResyncSamplesSincePresent: %d (limit %d)\n",
             mNumResyncSamplesSincePresent, MAX_RESYNC_SAMPLES_WITHOUT_PRESENT);
     result.appendFormat("mNumResyncSamples: %zd (max %d)\n",
