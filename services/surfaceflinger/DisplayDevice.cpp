--- conflicted
+++ resolved
@@ -184,14 +184,10 @@
     }
 
     mPowerMode = mode;
-<<<<<<< HEAD
     resetVsyncPeriod();
-    getCompositionDisplay()->setCompositionEnabled(mPowerMode != hal::PowerMode::OFF);
-=======
 
     getCompositionDisplay()->setCompositionEnabled(mPowerMode.has_value() &&
                                                    *mPowerMode != hal::PowerMode::OFF);
->>>>>>> 26ff024b
 }
 
 void DisplayDevice::enableLayerCaching(bool enable) {
