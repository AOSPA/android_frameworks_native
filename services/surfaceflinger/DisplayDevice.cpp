/*
 * Copyright (C) 2007 The Android Open Source Project
 *
 * Licensed under the Apache License, Version 2.0 (the "License");
 * you may not use this file except in compliance with the License.
 * You may obtain a copy of the License at
 *
 *      http://www.apache.org/licenses/LICENSE-2.0
 *
 * Unless required by applicable law or agreed to in writing, software
 * distributed under the License is distributed on an "AS IS" BASIS,
 * WITHOUT WARRANTIES OR CONDITIONS OF ANY KIND, either express or implied.
 * See the License for the specific language governing permissions and
 * limitations under the License.
 */

// TODO(b/129481165): remove the #pragma below and fix conversion issues
#pragma clang diagnostic push
#pragma clang diagnostic ignored "-Wconversion"

// #define LOG_NDEBUG 0
#undef LOG_TAG
#define LOG_TAG "DisplayDevice"

#define ATRACE_TAG ATRACE_TAG_GRAPHICS

#include <android-base/stringprintf.h>
#include <compositionengine/CompositionEngine.h>
#include <compositionengine/Display.h>
#include <compositionengine/DisplayColorProfile.h>
#include <compositionengine/DisplayColorProfileCreationArgs.h>
#include <compositionengine/DisplayCreationArgs.h>
#include <compositionengine/DisplaySurface.h>
#include <compositionengine/ProjectionSpace.h>
#include <compositionengine/RenderSurface.h>
#include <compositionengine/RenderSurfaceCreationArgs.h>
#include <compositionengine/impl/OutputCompositionState.h>
#include <configstore/Utils.h>
#include <log/log.h>
#include <system/window.h>
#include <ui/GraphicTypes.h>

#include "DisplayDevice.h"
#include "Layer.h"
#include "RefreshRateOverlay.h"
#include "SurfaceFlinger.h"

namespace android {

namespace hal = hardware::graphics::composer::hal;

using android::base::StringAppendF;

ui::Transform::RotationFlags DisplayDevice::sPrimaryDisplayRotationFlags = ui::Transform::ROT_0;

DisplayDeviceCreationArgs::DisplayDeviceCreationArgs(
        const sp<SurfaceFlinger>& flinger, HWComposer& hwComposer, const wp<IBinder>& displayToken,
        std::shared_ptr<compositionengine::Display> compositionDisplay)
      : flinger(flinger),
        hwComposer(hwComposer),
        displayToken(displayToken),
        compositionDisplay(compositionDisplay) {}

DisplayDevice::DisplayDevice(DisplayDeviceCreationArgs& args)
      : mFlinger(args.flinger),
        mHwComposer(args.hwComposer),
        mDisplayToken(args.displayToken),
        mSequenceId(args.sequenceId),
        mConnectionType(args.connectionType),
        mCompositionDisplay{args.compositionDisplay},
        mActiveModeFPSTrace("ActiveModeFPS -" + to_string(getId())),
        mActiveModeFPSHwcTrace("ActiveModeFPS_HWC -" + to_string(getId())),
        mPhysicalOrientation(args.physicalOrientation),
        mSupportedModes(std::move(args.supportedModes)),
        mIsPrimary(args.isPrimary),
<<<<<<< HEAD
        mIsPowerModeOverride(false){
=======
        mRefreshRateConfigs(std::move(args.refreshRateConfigs)) {
>>>>>>> 89c80842
    mCompositionDisplay->editState().isSecure = args.isSecure;
    mCompositionDisplay->createRenderSurface(
            compositionengine::RenderSurfaceCreationArgsBuilder()
                    .setDisplayWidth(ANativeWindow_getWidth(args.nativeWindow.get()))
                    .setDisplayHeight(ANativeWindow_getHeight(args.nativeWindow.get()))
                    .setNativeWindow(std::move(args.nativeWindow))
                    .setDisplaySurface(std::move(args.displaySurface))
                    .setMaxTextureCacheSize(
                            static_cast<size_t>(SurfaceFlinger::maxFrameBufferAcquiredBuffers))
                    .build());

    if (!mFlinger->mDisableClientCompositionCache &&
        SurfaceFlinger::maxFrameBufferAcquiredBuffers > 0) {
        mCompositionDisplay->createClientCompositionCache(
                static_cast<uint32_t>(SurfaceFlinger::maxFrameBufferAcquiredBuffers));
    }

    mCompositionDisplay->createDisplayColorProfile(
            compositionengine::DisplayColorProfileCreationArgs{args.hasWideColorGamut,
                                                               std::move(args.hdrCapabilities),
                                                               args.supportedPerFrameMetadata,
                                                               args.hwcColorModes});

    if (!mCompositionDisplay->isValid()) {
        ALOGE("Composition Display did not validate!");
    }

    mCompositionDisplay->getRenderSurface()->initialize();

    setPowerMode(args.initialPowerMode);

    // initialize the display orientation transform.
    setProjection(ui::ROTATION_0, Rect::INVALID_RECT, Rect::INVALID_RECT);
}

DisplayDevice::~DisplayDevice() = default;

void DisplayDevice::disconnect() {
    mCompositionDisplay->disconnect();
}

int DisplayDevice::getWidth() const {
    return mCompositionDisplay->getState().displaySpace.bounds.getWidth();
}

int DisplayDevice::getHeight() const {
    return mCompositionDisplay->getState().displaySpace.bounds.getHeight();
}

void DisplayDevice::setDisplayName(const std::string& displayName) {
    if (!displayName.empty()) {
        // never override the name with an empty name
        mDisplayName = displayName;
        mCompositionDisplay->setName(displayName);
    }
}

void DisplayDevice::setDeviceProductInfo(std::optional<DeviceProductInfo> info) {
    mDeviceProductInfo = std::move(info);
}

uint32_t DisplayDevice::getPageFlipCount() const {
    return mCompositionDisplay->getRenderSurface()->getPageFlipCount();
}

// ----------------------------------------------------------------------------
void DisplayDevice::setPowerMode(hal::PowerMode mode) {
    mPowerMode = mode;
    resetVsyncPeriod();
    getCompositionDisplay()->setCompositionEnabled(mPowerMode != hal::PowerMode::OFF);
}

void DisplayDevice::enableLayerCaching(bool enable) {
    getCompositionDisplay()->setLayerCachingEnabled(enable);
}

hal::PowerMode DisplayDevice::getPowerMode() const {
    return mPowerMode;
}

bool DisplayDevice::isPoweredOn() const {
    return mPowerMode != hal::PowerMode::OFF;
}

void DisplayDevice::setActiveMode(DisplayModeId id) {
    const auto mode = getMode(id);
    LOG_FATAL_IF(!mode, "Cannot set active mode which is not supported.");
    ATRACE_INT(mActiveModeFPSTrace.c_str(), mode->getFps().getIntValue());
    mActiveMode = mode;
<<<<<<< HEAD
    resetVsyncPeriod();
=======
    if (mRefreshRateConfigs) {
        mRefreshRateConfigs->setCurrentModeId(mActiveMode->getId());
    }
    if (mRefreshRateOverlay) {
        mRefreshRateOverlay->changeRefreshRate(mActiveMode->getFps());
    }
>>>>>>> 89c80842
}

status_t DisplayDevice::initiateModeChange(const ActiveModeInfo& info,
                                           const hal::VsyncPeriodChangeConstraints& constraints,
                                           hal::VsyncPeriodChangeTimeline* outTimeline) {
    if (!info.mode || info.mode->getPhysicalDisplayId() != getPhysicalId()) {
        ALOGE("Trying to initiate a mode change to invalid mode %s on display %s",
              info.mode ? std::to_string(info.mode->getId().value()).c_str() : "null",
              to_string(getId()).c_str());
        return BAD_VALUE;
    }
    mUpcomingActiveMode = info;
    ATRACE_INT(mActiveModeFPSHwcTrace.c_str(), info.mode->getFps().getIntValue());
    return mHwComposer.setActiveModeWithConstraints(getPhysicalId(), info.mode->getHwcId(),
                                                    constraints, outTimeline);
}

const DisplayModePtr& DisplayDevice::getActiveMode() const {
    return mActiveMode;
}

const DisplayModes& DisplayDevice::getSupportedModes() const {
    return mSupportedModes;
}

DisplayModePtr DisplayDevice::getMode(DisplayModeId modeId) const {
    const auto it = std::find_if(mSupportedModes.begin(), mSupportedModes.end(),
                                 [&](DisplayModePtr mode) { return mode->getId() == modeId; });
    if (it != mSupportedModes.end()) {
        return *it;
    }
    return nullptr;
}

void DisplayDevice::resetVsyncPeriod() {
    std::scoped_lock<std::mutex> lock(mModeLock);
    mVsyncPeriodUpdated = true;
    mVsyncPeriod = 0;
}

nsecs_t DisplayDevice::getVsyncPeriodFromHWC() const {
    std::scoped_lock<std::mutex> lock(mModeLock);
    const auto physicalId = getPhysicalId();
    if (!mHwComposer.isConnected(physicalId)) {
        return 0;
    }

    if (!mVsyncPeriodUpdated && mVsyncPeriod) {
        ALOGD("%s: value is cached. return %lu", __func__, (unsigned long)mVsyncPeriod);
        return mVsyncPeriod;
    }

    nsecs_t vsyncPeriod;
    const auto status = mHwComposer.getDisplayVsyncPeriod(physicalId, &vsyncPeriod);
    if (status == NO_ERROR) {
        ALOGD("%s: Called HWC getDisplayVsyncPeriod. No error. period=%lu", __func__,
          (unsigned long)vsyncPeriod);
        if (mVsyncPeriod == vsyncPeriod) {
            mVsyncPeriodUpdated = false;
        } else {
            mVsyncPeriod = vsyncPeriod;
        }
        return vsyncPeriod;
    }

    return getActiveMode()->getFps().getPeriodNsecs();
}

nsecs_t DisplayDevice::getRefreshTimestamp() const {
    const nsecs_t now = systemTime(CLOCK_MONOTONIC);
    const auto vsyncPeriodNanos = getVsyncPeriodFromHWC();
    return now - ((now - mLastHwVsync) % vsyncPeriodNanos);
}

void DisplayDevice::onVsync(nsecs_t timestamp) {
    mLastHwVsync = timestamp;
}

void DisplayDevice::setPowerModeOverrideConfig(bool supported) {
    mIsPowerModeOverride = supported;
}

bool DisplayDevice::getPowerModeOverrideConfig() const {
    return mIsPowerModeOverride;
}

ui::Dataspace DisplayDevice::getCompositionDataSpace() const {
    return mCompositionDisplay->getState().dataspace;
}

void DisplayDevice::setLayerStack(ui::LayerStack stack) {
    mCompositionDisplay->setLayerStackFilter(stack, isInternal());
    if (mRefreshRateOverlay) {
        mRefreshRateOverlay->setLayerStack(stack);
    }
}

void DisplayDevice::setFlags(uint32_t flags) {
    mFlags = flags;
}

void DisplayDevice::setDisplaySize(int width, int height) {
    LOG_FATAL_IF(!isVirtual(), "Changing the display size is supported only for virtual displays.");
    const auto size = ui::Size(width, height);
    mCompositionDisplay->setDisplaySize(size);
    if (mRefreshRateOverlay) {
        mRefreshRateOverlay->setViewport(size);
    }
}

void DisplayDevice::setProjection(ui::Rotation orientation, Rect layerStackSpaceRect,
                                  Rect orientedDisplaySpaceRect) {
    mOrientation = orientation;

    if (isPrimary()) {
        sPrimaryDisplayRotationFlags = ui::Transform::toRotationFlags(orientation);
    }

    if (!orientedDisplaySpaceRect.isValid()) {
        // The destination frame can be invalid if it has never been set,
        // in that case we assume the whole display size.
        orientedDisplaySpaceRect = getCompositionDisplay()->getState().displaySpace.bounds;
    }

    if (layerStackSpaceRect.isEmpty()) {
        // The layerStackSpaceRect can be invalid if it has never been set, in that case
        // we assume the whole framebuffer size.
        layerStackSpaceRect = getCompositionDisplay()->getState().framebufferSpace.bounds;
        if (orientation == ui::ROTATION_90 || orientation == ui::ROTATION_270) {
            std::swap(layerStackSpaceRect.right, layerStackSpaceRect.bottom);
        }
    }

    // We need to take care of display rotation for globalTransform for case if the panel is not
    // installed aligned with device orientation.
    const auto transformOrientation = orientation + mPhysicalOrientation;
    getCompositionDisplay()->setProjection(transformOrientation, layerStackSpaceRect,
                                           orientedDisplaySpaceRect);
}

ui::Transform::RotationFlags DisplayDevice::getPrimaryDisplayRotationFlags() {
    return sPrimaryDisplayRotationFlags;
}

std::string DisplayDevice::getDebugName() const {
    const char* type = "virtual";
    if (mConnectionType) {
        type = isInternal() ? "internal" : "external";
    }

    return base::StringPrintf("DisplayDevice{%s, %s%s, \"%s\"}", to_string(getId()).c_str(), type,
                              isPrimary() ? ", primary" : "", mDisplayName.c_str());
}

void DisplayDevice::dump(std::string& result) const {
    StringAppendF(&result, "+ %s\n", getDebugName().c_str());
    StringAppendF(&result, "   powerMode=%s (%d)\n", to_string(mPowerMode).c_str(),
                  static_cast<int32_t>(mPowerMode));
    const auto activeMode = getActiveMode();
    StringAppendF(&result, "   activeMode=%s\n",
                  activeMode ? to_string(*activeMode).c_str() : "none");

    result.append("   supportedModes=\n");

    for (const auto& mode : mSupportedModes) {
        result.append("     ");
        result.append(to_string(*mode));
        result.append("\n");
    }
    StringAppendF(&result, "   deviceProductInfo=");
    if (mDeviceProductInfo) {
        mDeviceProductInfo->dump(result);
    } else {
        result.append("{}");
    }
    result.append("\n");
    getCompositionDisplay()->dump(result);

    if (mRefreshRateConfigs) {
        mRefreshRateConfigs->dump(result);
    }
}

bool DisplayDevice::hasRenderIntent(ui::RenderIntent intent) const {
    return mCompositionDisplay->getDisplayColorProfile()->hasRenderIntent(intent);
}

DisplayId DisplayDevice::getId() const {
    return mCompositionDisplay->getId();
}

bool DisplayDevice::isSecure() const {
    return mCompositionDisplay->isSecure();
}

const Rect& DisplayDevice::getBounds() const {
    return mCompositionDisplay->getState().displaySpace.bounds;
}

const Region& DisplayDevice::getUndefinedRegion() const {
    return mCompositionDisplay->getState().undefinedRegion;
}

bool DisplayDevice::needsFiltering() const {
    return mCompositionDisplay->getState().needsFiltering;
}

ui::LayerStack DisplayDevice::getLayerStack() const {
    return mCompositionDisplay->getState().layerStackId;
}

ui::Transform::RotationFlags DisplayDevice::getTransformHint() const {
    return mCompositionDisplay->getTransformHint();
}

const ui::Transform& DisplayDevice::getTransform() const {
    return mCompositionDisplay->getState().transform;
}

const Rect& DisplayDevice::getLayerStackSpaceRect() const {
    return mCompositionDisplay->getState().layerStackSpace.content;
}

const Rect& DisplayDevice::getOrientedDisplaySpaceRect() const {
    return mCompositionDisplay->getState().orientedDisplaySpace.content;
}

bool DisplayDevice::hasWideColorGamut() const {
    return mCompositionDisplay->getDisplayColorProfile()->hasWideColorGamut();
}

bool DisplayDevice::hasHDR10PlusSupport() const {
    return mCompositionDisplay->getDisplayColorProfile()->hasHDR10PlusSupport();
}

bool DisplayDevice::hasHDR10Support() const {
    return mCompositionDisplay->getDisplayColorProfile()->hasHDR10Support();
}

bool DisplayDevice::hasHLGSupport() const {
    return mCompositionDisplay->getDisplayColorProfile()->hasHLGSupport();
}

bool DisplayDevice::hasDolbyVisionSupport() const {
    return mCompositionDisplay->getDisplayColorProfile()->hasDolbyVisionSupport();
}

int DisplayDevice::getSupportedPerFrameMetadata() const {
    return mCompositionDisplay->getDisplayColorProfile()->getSupportedPerFrameMetadata();
}

void DisplayDevice::overrideHdrTypes(const std::vector<ui::Hdr>& hdrTypes) {
    mOverrideHdrTypes = hdrTypes;
}

HdrCapabilities DisplayDevice::getHdrCapabilities() const {
    const HdrCapabilities& capabilities =
            mCompositionDisplay->getDisplayColorProfile()->getHdrCapabilities();
    std::vector<ui::Hdr> hdrTypes = capabilities.getSupportedHdrTypes();
    if (!mOverrideHdrTypes.empty()) {
        hdrTypes = mOverrideHdrTypes;
    }
    return HdrCapabilities(hdrTypes, capabilities.getDesiredMaxLuminance(),
                           capabilities.getDesiredMaxAverageLuminance(),
                           capabilities.getDesiredMinLuminance());
}

void DisplayDevice::enableRefreshRateOverlay(bool enable, bool showSpinnner) {
    if (!enable) {
        mRefreshRateOverlay.reset();
        return;
    }

    const auto [lowFps, highFps] = mRefreshRateConfigs->getSupportedRefreshRateRange();
    mRefreshRateOverlay = std::make_unique<RefreshRateOverlay>(*mFlinger, lowFps.getIntValue(),
                                                               highFps.getIntValue(), showSpinnner);
    mRefreshRateOverlay->setLayerStack(getLayerStack());
    mRefreshRateOverlay->setViewport(getSize());
    mRefreshRateOverlay->changeRefreshRate(getActiveMode()->getFps());
}

bool DisplayDevice::onKernelTimerChanged(std::optional<DisplayModeId> desiredModeId,
                                         bool timerExpired) {
    if (mRefreshRateConfigs && mRefreshRateOverlay) {
        const auto newRefreshRate =
                mRefreshRateConfigs->onKernelTimerChanged(desiredModeId, timerExpired);
        if (newRefreshRate) {
            mRefreshRateOverlay->changeRefreshRate(*newRefreshRate);
            return true;
        }
    }

    return false;
}

void DisplayDevice::onInvalidate() {
    if (mRefreshRateOverlay) {
        mRefreshRateOverlay->onInvalidate();
    }
}

bool DisplayDevice::setDesiredActiveMode(const ActiveModeInfo& info) {
    ATRACE_CALL();

    LOG_ALWAYS_FATAL_IF(!info.mode, "desired mode not provided");
    LOG_ALWAYS_FATAL_IF(getPhysicalId() != info.mode->getPhysicalDisplayId(), "DisplayId mismatch");

    ALOGV("%s(%s)", __func__, to_string(*info.mode).c_str());

    std::scoped_lock lock(mActiveModeLock);
    if (mDesiredActiveModeChanged) {
        // If a mode change is pending, just cache the latest request in mDesiredActiveMode
        const Scheduler::ModeEvent prevConfig = mDesiredActiveMode.event;
        mDesiredActiveMode = info;
        mDesiredActiveMode.event = mDesiredActiveMode.event | prevConfig;
        return false;
    }

    // Check if we are already at the desired mode
    if (getActiveMode()->getId() == info.mode->getId()) {
        return false;
    }

    // Initiate a mode change.
    mDesiredActiveModeChanged = true;
    mDesiredActiveMode = info;
    return true;
}

std::optional<DisplayDevice::ActiveModeInfo> DisplayDevice::getDesiredActiveMode() const {
    std::scoped_lock lock(mActiveModeLock);
    if (mDesiredActiveModeChanged) return mDesiredActiveMode;
    return std::nullopt;
}

void DisplayDevice::clearDesiredActiveModeState() {
    std::scoped_lock lock(mActiveModeLock);
    mDesiredActiveMode.event = Scheduler::ModeEvent::None;
    mDesiredActiveModeChanged = false;
}

std::atomic<int32_t> DisplayDeviceState::sNextSequenceId(1);

}  // namespace android

// TODO(b/129481165): remove the #pragma below and fix conversion issues
#pragma clang diagnostic pop // ignored "-Wconversion"<|MERGE_RESOLUTION|>--- conflicted
+++ resolved
@@ -73,11 +73,8 @@
         mPhysicalOrientation(args.physicalOrientation),
         mSupportedModes(std::move(args.supportedModes)),
         mIsPrimary(args.isPrimary),
-<<<<<<< HEAD
-        mIsPowerModeOverride(false){
-=======
+        mIsPowerModeOverride(false),
         mRefreshRateConfigs(std::move(args.refreshRateConfigs)) {
->>>>>>> 89c80842
     mCompositionDisplay->editState().isSecure = args.isSecure;
     mCompositionDisplay->createRenderSurface(
             compositionengine::RenderSurfaceCreationArgsBuilder()
@@ -167,16 +164,13 @@
     LOG_FATAL_IF(!mode, "Cannot set active mode which is not supported.");
     ATRACE_INT(mActiveModeFPSTrace.c_str(), mode->getFps().getIntValue());
     mActiveMode = mode;
-<<<<<<< HEAD
     resetVsyncPeriod();
-=======
     if (mRefreshRateConfigs) {
         mRefreshRateConfigs->setCurrentModeId(mActiveMode->getId());
     }
     if (mRefreshRateOverlay) {
         mRefreshRateOverlay->changeRefreshRate(mActiveMode->getFps());
     }
->>>>>>> 89c80842
 }
 
 status_t DisplayDevice::initiateModeChange(const ActiveModeInfo& info,
