/*
 * Copyright (C) 2007 The Android Open Source Project
 *
 * Licensed under the Apache License, Version 2.0 (the "License");
 * you may not use this file except in compliance with the License.
 * You may obtain a copy of the License at
 *
 *      http://www.apache.org/licenses/LICENSE-2.0
 *
 * Unless required by applicable law or agreed to in writing, software
 * distributed under the License is distributed on an "AS IS" BASIS,
 * WITHOUT WARRANTIES OR CONDITIONS OF ANY KIND, either express or implied.
 * See the License for the specific language governing permissions and
 * limitations under the License.
 */

/* Changes from Qualcomm Innovation Center are provided under the following license:
 *
 * Copyright (c) 2023 Qualcomm Innovation Center, Inc. All rights reserved.
 * SPDX-License-Identifier: BSD-3-Clause-Clear
 */

#pragma once

#include <android/gui/DropInputMode.h>
#include <android/gui/ISurfaceComposerClient.h>
#include <gui/BufferQueue.h>
#include <gui/LayerState.h>
#include <gui/WindowInfo.h>
#include <layerproto/LayerProtoHeader.h>
#include <math/vec4.h>
#include <renderengine/Mesh.h>
#include <renderengine/Texture.h>
#include <sys/types.h>
#include <ui/BlurRegion.h>
#include <ui/FloatRect.h>
#include <ui/FrameStats.h>
#include <ui/GraphicBuffer.h>
#include <ui/PixelFormat.h>
#include <ui/Region.h>
#include <ui/StretchEffect.h>
#include <ui/Transform.h>
#include <utils/RefBase.h>
#include <utils/Timers.h>

#include <compositionengine/LayerFE.h>
#include <compositionengine/LayerFECompositionState.h>
#include <scheduler/Fps.h>
#include <scheduler/Seamlessness.h>

#include <chrono>
#include <cstdint>
#include <list>
#include <optional>
#include <vector>

#include "Client.h"
#include "DisplayHardware/HWComposer.h"
#include "FrameTracker.h"
#include "LayerFE.h"
#include "LayerVector.h"
#include "Scheduler/LayerInfo.h"
#include "SurfaceFlinger.h"
#include "Tracing/LayerTracing.h"
#include "TransactionCallbackInvoker.h"

using namespace android::surfaceflinger;

namespace android {

class Client;
class Colorizer;
class DisplayDevice;
class GraphicBuffer;
class SurfaceFlinger;

namespace compositionengine {
class OutputLayer;
struct LayerFECompositionState;
}

namespace gui {
class LayerDebugInfo;
}

namespace frametimeline {
class SurfaceFrame;
} // namespace frametimeline

class Layer : public virtual RefBase {
public:
    // The following constants represent priority of the window. SF uses this information when
    // deciding which window has a priority when deciding about the refresh rate of the screen.
    // Priority 0 is considered the highest priority. -1 means that the priority is unset.
    static constexpr int32_t PRIORITY_UNSET = -1;
    // Windows that are in focus and voted for the preferred mode ID
    static constexpr int32_t PRIORITY_FOCUSED_WITH_MODE = 0;
    // // Windows that are in focus, but have not requested a specific mode ID.
    static constexpr int32_t PRIORITY_FOCUSED_WITHOUT_MODE = 1;
    // Windows that are not in focus, but voted for a specific mode ID.
    static constexpr int32_t PRIORITY_NOT_FOCUSED_WITH_MODE = 2;

    enum { // flags for doTransaction()
        eDontUpdateGeometryState = 0x00000001,
        eVisibleRegion = 0x00000002,
        eInputInfoChanged = 0x00000004
    };

    struct Geometry {
        uint32_t w;
        uint32_t h;
        ui::Transform transform;

        inline bool operator==(const Geometry& rhs) const {
            return (w == rhs.w && h == rhs.h) && (transform.tx() == rhs.transform.tx()) &&
                    (transform.ty() == rhs.transform.ty());
        }
        inline bool operator!=(const Geometry& rhs) const { return !operator==(rhs); }
    };

    using FrameRate = scheduler::LayerInfo::FrameRate;
    using FrameRateCompatibility = scheduler::LayerInfo::FrameRateCompatibility;

    struct State {
        int32_t z;
        ui::LayerStack layerStack;
        uint32_t flags;
        int32_t sequence; // changes when visible regions can change
        bool modified;
        // Crop is expressed in layer space coordinate.
        Rect crop;
        LayerMetadata metadata;
        // If non-null, a Surface this Surface's Z-order is interpreted relative to.
        wp<Layer> zOrderRelativeOf;
        bool isRelativeOf{false};

        // A list of surfaces whose Z-order is interpreted relative to ours.
        SortedVector<wp<Layer>> zOrderRelatives;
        half4 color;
        float cornerRadius;
        int backgroundBlurRadius;
        gui::WindowInfo inputInfo;
        wp<Layer> touchableRegionCrop;

        ui::Dataspace dataspace;
        bool dataspaceRequested;

        uint64_t frameNumber;
        ui::Transform transform;

        uint32_t producerId = 0;
        uint32_t bufferTransform;
        bool transformToDisplayInverse;
        Region transparentRegionHint;
        std::shared_ptr<renderengine::ExternalTexture> buffer;
        client_cache_t clientCacheId;
        sp<Fence> acquireFence;
        std::shared_ptr<FenceTime> acquireFenceTime;
        HdrMetadata hdrMetadata;
        Region surfaceDamageRegion;
        int32_t api;
        sp<NativeHandle> sidebandStream;
        mat4 colorTransform;
        bool hasColorTransform;
        // pointer to background color layer that, if set, appears below the buffer state layer
        // and the buffer state layer's children.  Z order will be set to
        // INT_MIN
        sp<Layer> bgColorLayer;

        // The deque of callback handles for this frame. The back of the deque contains the most
        // recent callback handle.
        std::deque<sp<CallbackHandle>> callbackHandles;
        bool colorSpaceAgnostic;
        nsecs_t desiredPresentTime = 0;
        bool isAutoTimestamp = true;

        // Length of the cast shadow. If the radius is > 0, a shadow of length shadowRadius will
        // be rendered around the layer.
        float shadowRadius;

        // Layer regions that are made of custom materials, like frosted glass
        std::vector<BlurRegion> blurRegions;

        // Priority of the layer assigned by Window Manager.
        int32_t frameRateSelectionPriority;

        // Default frame rate compatibility used to set the layer refresh rate votetype.
        FrameRateCompatibility defaultFrameRateCompatibility;
        FrameRate frameRate;

        // The combined frame rate of parents / children of this layer
        FrameRate frameRateForLayerTree;

        // Set by window manager indicating the layer and all its children are
        // in a different orientation than the display. The hint suggests that
        // the graphic producers should receive a transform hint as if the
        // display was in this orientation. When the display changes to match
        // the layer orientation, the graphic producer may not need to allocate
        // a buffer of a different size. ui::Transform::ROT_INVALID means the
        // a fixed transform hint is not set.
        ui::Transform::RotationFlags fixedTransformHint;

        // The vsync info that was used to start the transaction
        FrameTimelineInfo frameTimelineInfo;

        // When the transaction was posted
        nsecs_t postTime;
        sp<ITransactionCompletedListener> releaseBufferListener;
        // SurfaceFrame that tracks the timeline of Transactions that contain a Buffer. Only one
        // such SurfaceFrame exists because only one buffer can be presented on the layer per vsync.
        // If multiple buffers are queued, the prior ones will be dropped, along with the
        // SurfaceFrame that's tracking them.
        std::shared_ptr<frametimeline::SurfaceFrame> bufferSurfaceFrameTX;
        // A map of token(frametimelineVsyncId) to the SurfaceFrame that's tracking a transaction
        // that contains the token. Only one SurfaceFrame exisits for transactions that share the
        // same token, unless they are presented in different vsyncs.
        std::unordered_map<int64_t, std::shared_ptr<frametimeline::SurfaceFrame>>
                bufferlessSurfaceFramesTX;
        // An arbitrary threshold for the number of BufferlessSurfaceFrames in the state. Used to
        // trigger a warning if the number of SurfaceFrames crosses the threshold.
        static constexpr uint32_t kStateSurfaceFramesThreshold = 25;

        // Stretch effect to apply to this layer
        StretchEffect stretchEffect;

        // Whether or not this layer is a trusted overlay for input
        bool isTrustedOverlay;
        Rect bufferCrop;
        Rect destinationFrame;
        sp<IBinder> releaseBufferEndpoint;
        gui::DropInputMode dropInputMode;
        bool autoRefresh = false;
        bool dimmingEnabled = true;
        float currentSdrHdrRatio = 1.f;
        float desiredSdrHdrRatio = 1.f;
        gui::CachingHint cachingHint = gui::CachingHint::Enabled;
        int64_t latchedVsyncId = 0;
    };

    explicit Layer(const LayerCreationArgs& args);
    virtual ~Layer();

    static bool isLayerFocusedBasedOnPriority(int32_t priority);
    static void miniDumpHeader(std::string& result);

    // Provide unique string for each class type in the Layer hierarchy
    virtual const char* getType() const { return "Layer"; }

    // true if this layer is visible, false otherwise
    virtual bool isVisible() const;

    virtual sp<Layer> createClone();

    // Set a 2x2 transformation matrix on the layer. This transform
    // will be applied after parent transforms, but before any final
    // producer specified transform.
    bool setMatrix(const layer_state_t::matrix22_t& matrix);

    // This second set of geometry attributes are controlled by
    // setGeometryAppliesWithResize, and their default mode is to be
    // immediate. If setGeometryAppliesWithResize is specified
    // while a resize is pending, then update of these attributes will
    // be delayed until the resize completes.

    // setPosition operates in parent buffer space (pre parent-transform) or display
    // space for top-level layers.
    bool setPosition(float x, float y);
    // Buffer space
    bool setCrop(const Rect& crop);

    // TODO(b/38182121): Could we eliminate the various latching modes by
    // using the layer hierarchy?
    // -----------------------------------------------------------------------
    virtual bool setLayer(int32_t z);
    virtual bool setRelativeLayer(const sp<IBinder>& relativeToHandle, int32_t relativeZ);

    virtual bool setAlpha(float alpha);
    bool setColor(const half3& /*color*/);

    // Set rounded corner radius for this layer and its children.
    //
    // We only support 1 radius per layer in the hierarchy, where parent layers have precedence.
    // The shape of the rounded corner rectangle is specified by the crop rectangle of the layer
    // from which we inferred the rounded corner radius.
    virtual bool setCornerRadius(float cornerRadius);
    // When non-zero, everything below this layer will be blurred by backgroundBlurRadius, which
    // is specified in pixels.
    virtual bool setBackgroundBlurRadius(int backgroundBlurRadius);
    virtual bool setBlurRegions(const std::vector<BlurRegion>& effectRegions);
    bool setTransparentRegionHint(const Region& transparent);
    virtual bool setTrustedOverlay(bool);
    virtual bool setFlags(uint32_t flags, uint32_t mask);
    virtual bool setLayerStack(ui::LayerStack);
    virtual ui::LayerStack getLayerStack(
            LayerVector::StateSet state = LayerVector::StateSet::Drawing) const;

    virtual bool setMetadata(const LayerMetadata& data);
    virtual void setChildrenDrawingParent(const sp<Layer>&);
    virtual bool reparent(const sp<IBinder>& newParentHandle);
    virtual bool setColorTransform(const mat4& matrix);
    virtual mat4 getColorTransform() const;
    virtual bool hasColorTransform() const;
    virtual bool isColorSpaceAgnostic() const { return mDrawingState.colorSpaceAgnostic; }
    virtual bool isDimmingEnabled() const { return getDrawingState().dimmingEnabled; }
    float getDesiredSdrHdrRatio() const { return getDrawingState().desiredSdrHdrRatio; }
    float getCurrentSdrHdrRatio() const { return getDrawingState().currentSdrHdrRatio; }
    gui::CachingHint getCachingHint() const { return getDrawingState().cachingHint; }

    bool setTransform(uint32_t /*transform*/);
    bool setTransformToDisplayInverse(bool /*transformToDisplayInverse*/);
    bool setBuffer(std::shared_ptr<renderengine::ExternalTexture>& /* buffer */,
                   const BufferData& /* bufferData */, nsecs_t /* postTime */,
                   nsecs_t /*desiredPresentTime*/, bool /*isAutoTimestamp*/,
                   std::optional<nsecs_t> /* dequeueTime */, const FrameTimelineInfo& /*info*/);
    void setDesiredPresentTime(nsecs_t /*desiredPresentTime*/, bool /*isAutoTimestamp*/);
    bool setDataspace(ui::Dataspace /*dataspace*/);
    bool setExtendedRangeBrightness(float currentBufferRatio, float desiredRatio);
    bool setCachingHint(gui::CachingHint cachingHint);
    bool setHdrMetadata(const HdrMetadata& /*hdrMetadata*/);
    bool setSurfaceDamageRegion(const Region& /*surfaceDamage*/);
    bool setApi(int32_t /*api*/);
    bool setSidebandStream(const sp<NativeHandle>& /*sidebandStream*/);
    bool setTransactionCompletedListeners(const std::vector<sp<CallbackHandle>>& /*handles*/,
                                          bool willPresent);
    virtual bool setBackgroundColor(const half3& color, float alpha, ui::Dataspace dataspace);
    virtual bool setColorSpaceAgnostic(const bool agnostic);
    virtual bool setDimmingEnabled(const bool dimmingEnabled);
    virtual bool setDefaultFrameRateCompatibility(FrameRateCompatibility compatibility);
    virtual bool setFrameRateSelectionPriority(int32_t priority);
    virtual bool setFixedTransformHint(ui::Transform::RotationFlags fixedTransformHint);
    void setAutoRefresh(bool /* autoRefresh */);
    bool setDropInputMode(gui::DropInputMode);

    //  If the variable is not set on the layer, it traverses up the tree to inherit the frame
    //  rate priority from its parent.
    virtual int32_t getFrameRateSelectionPriority() const;
    //
    virtual FrameRateCompatibility getDefaultFrameRateCompatibility() const;
    //
    ui::Dataspace getDataSpace() const;
    ui::Dataspace getRequestedDataSpace() const;

    virtual sp<LayerFE> getCompositionEngineLayerFE() const;
    virtual sp<LayerFE> copyCompositionEngineLayerFE() const;
    sp<LayerFE> getCompositionEngineLayerFE(const frontend::LayerHierarchy::TraversalPath&);

    const frontend::LayerSnapshot* getLayerSnapshot() const;
    frontend::LayerSnapshot* editLayerSnapshot();
    std::unique_ptr<frontend::LayerSnapshot> stealLayerSnapshot();
    void updateLayerSnapshot(std::unique_ptr<frontend::LayerSnapshot> snapshot);

    // If we have received a new buffer this frame, we will pass its surface
    // damage down to hardware composer. Otherwise, we must send a region with
    // one empty rect.
    void useSurfaceDamage();
    void useEmptyDamage();
    Region getVisibleRegion(const DisplayDevice*) const;
    void updateLastLatchTime(nsecs_t latchtime);

    /*
     * isOpaque - true if this surface is opaque
     *
     * This takes into account the buffer format (i.e. whether or not the
     * pixel format includes an alpha channel) and the "opaque" flag set
     * on the layer.  It does not examine the current plane alpha value.
     */
    bool isOpaque(const Layer::State&) const;

    /*
     * Returns whether this layer can receive input.
     */
    bool canReceiveInput() const;

    /*
     * isProtected - true if the layer may contain protected contents in the
     * GRALLOC_USAGE_PROTECTED sense.
     */
    bool isProtected() const;

    /*
     * isFixedSize - true if content has a fixed size
     */
    virtual bool isFixedSize() const { return true; }

    /*
     * usesSourceCrop - true if content should use a source crop
     */
    bool usesSourceCrop() const { return hasBufferOrSidebandStream(); }

    // Most layers aren't created from the main thread, and therefore need to
    // grab the SF state lock to access HWC, but ContainerLayer does, so we need
    // to avoid grabbing the lock again to avoid deadlock
    virtual bool isCreatedFromMainThread() const { return false; }

    ui::Transform getActiveTransform(const Layer::State& s) const { return s.transform; }
    Region getActiveTransparentRegion(const Layer::State& s) const {
        return s.transparentRegionHint;
    }
    Rect getCrop(const Layer::State& s) const { return s.crop; }
    bool needsFiltering(const DisplayDevice*) const;

    // True if this layer requires filtering
    // This method is distinct from needsFiltering() in how the filter
    // requirement is computed. needsFiltering() compares displayFrame and crop,
    // where as this method transforms the displayFrame to layer-stack space
    // first. This method should be used if there is no physical display to
    // project onto when taking screenshots, as the filtering requirements are
    // different.
    // If the parent transform needs to be undone when capturing the layer, then
    // the inverse parent transform is also required.
    bool needsFilteringForScreenshots(const DisplayDevice*, const ui::Transform&) const;

    // from graphics API
    ui::Dataspace translateDataspace(ui::Dataspace dataspace);
    void updateCloneBufferInfo();
    uint64_t mPreviousFrameNumber = 0;

    bool isHdrY410() const;

    /*
     * called after composition.
     * returns true if the layer latched a new buffer this frame.
     */
    void onPostComposition(const DisplayDevice*, const std::shared_ptr<FenceTime>& /*glDoneFence*/,
                           const std::shared_ptr<FenceTime>& /*presentFence*/,
                           const CompositorTiming&);

    // If a buffer was replaced this frame, release the former buffer
    void releasePendingBuffer(nsecs_t /*dequeueReadyTime*/);

    /*
     * latchBuffer - called each time the screen is redrawn and returns whether
     * the visible regions need to be recomputed (this is a fairly heavy
     * operation, so this should be set only if needed). Typically this is used
     * to figure out if the content or size of a surface has changed.
     */
    bool latchBuffer(bool& /*recomputeVisibleRegions*/, nsecs_t /*latchTime*/);

    bool latchBufferImpl(bool& /*recomputeVisibleRegions*/, nsecs_t /*latchTime*/,
                         bool bgColorOnly);

    /*
     * Calls latchBuffer if the buffer has a frame queued and then releases the buffer.
     * This is used if the buffer is just latched and releases to free up the buffer
     * and will not be shown on screen.
     * Should only be called on the main thread.
     */
    void latchAndReleaseBuffer();

    /*
     * returns the rectangle that crops the content of the layer and scales it
     * to the layer's size.
     */
    Rect getBufferCrop() const;

    /*
     * Returns the transform applied to the buffer.
     */
    uint32_t getBufferTransform() const;

    sp<GraphicBuffer> getBuffer() const;
    const std::shared_ptr<renderengine::ExternalTexture>& getExternalTexture() const;

    /*
     * Returns if a frame is ready
     */
    bool hasReadyFrame() const;

    virtual int32_t getQueuedFrameCount() const { return 0; }

    /**
     * Returns active buffer size in the correct orientation. Buffer size is determined by undoing
     * any buffer transformations. Returns Rect::INVALID_RECT if the layer has no buffer or the
     * layer does not have a display frame and its parent is not bounded.
     */
    Rect getBufferSize(const Layer::State&) const;

    /**
     * Returns the source bounds. If the bounds are not defined, it is inferred from the
     * buffer size. Failing that, the bounds are determined from the passed in parent bounds.
     * For the root layer, this is the display viewport size.
     */
    FloatRect computeSourceBounds(const FloatRect& parentBounds) const;
    virtual FrameRate getFrameRateForLayerTree() const;

    bool getTransformToDisplayInverse() const;

    // Returns how rounded corners should be drawn for this layer.
    // A layer can override its parent's rounded corner settings if the parent's rounded
    // corner crop does not intersect with its own rounded corner crop.
    virtual frontend::RoundedCornerState getRoundedCornerState() const;

    bool hasRoundedCorners() const { return getRoundedCornerState().hasRoundedCorners(); }

    PixelFormat getPixelFormat() const;
    /**
     * Return whether this layer needs an input info. We generate InputWindowHandles for all
     * non-cursor buffered layers regardless of whether they have an InputChannel. This is to enable
     * the InputDispatcher to do PID based occlusion detection.
     */
    bool needsInputInfo() const {
        return (hasInputInfo() || hasBufferOrSidebandStream()) && !mPotentialCursor;
    }

    // Implements RefBase.
    void onFirstRef() override;

    struct BufferInfo {
        nsecs_t mDesiredPresentTime;
        std::shared_ptr<FenceTime> mFenceTime;
        sp<Fence> mFence;
        uint32_t mTransform{0};
        ui::Dataspace mDataspace{ui::Dataspace::UNKNOWN};
        Rect mCrop;
        uint32_t mScaleMode{NATIVE_WINDOW_SCALING_MODE_FREEZE};
        Region mSurfaceDamage;
        HdrMetadata mHdrMetadata;
        int mApi;
        PixelFormat mPixelFormat{PIXEL_FORMAT_NONE};
        bool mTransformToDisplayInverse{false};

        std::shared_ptr<renderengine::ExternalTexture> mBuffer;
        uint64_t mFrameNumber;

        bool mFrameLatencyNeeded{false};
        float mDesiredSdrHdrRatio = 1.f;
    };

    BufferInfo mBufferInfo;

    // implements compositionengine::LayerFE
    const compositionengine::LayerFECompositionState* getCompositionState() const;
    bool fenceHasSignaled() const;
    void onPreComposition(nsecs_t refreshStartTime);
    void onLayerDisplayed(ftl::SharedFuture<FenceResult>);

    void setWasClientComposed(const sp<Fence>& fence) {
        mLastClientCompositionFence = fence;
        mClearClientCompositionFenceOnLayerDisplayed = false;
    }

    const char* getDebugName() const;

    bool setShadowRadius(float shadowRadius);

    // Before color management is introduced, contents on Android have to be
    // desaturated in order to match what they appears like visually.
    // With color management, these contents will appear desaturated, thus
    // needed to be saturated so that they match what they are designed for
    // visually.
    bool isLegacyDataSpace() const;

    uint32_t getTransactionFlags() const { return mTransactionFlags; }

    static bool computeTrustedPresentationState(const FloatRect& bounds,
                                                const FloatRect& sourceBounds,
                                                const Region& coveredRegion,
                                                const FloatRect& screenBounds, float,
                                                const ui::Transform&,
                                                const TrustedPresentationThresholds&);
    void updateTrustedPresentationState(const DisplayDevice* display,
                                        const frontend::LayerSnapshot* snapshot, int64_t time_in_ms,
                                        bool leaveState);

    inline bool hasTrustedPresentationListener() {
        return mTrustedPresentationListener.callbackInterface != nullptr;
    }

    // Sets the masked bits.
    void setTransactionFlags(uint32_t mask);

    // Clears and returns the masked bits.
    uint32_t clearTransactionFlags(uint32_t mask);

    FloatRect getBounds(const Region& activeTransparentRegion) const;
    FloatRect getBounds() const;
    Rect getInputBoundsInDisplaySpace(const FloatRect& insetBounds,
                                      const ui::Transform& displayTransform);

    // Compute bounds for the layer and cache the results.
    void computeBounds(FloatRect parentBounds, ui::Transform parentTransform, float shadowRadius);

    int32_t getSequence() const { return sequence; }

    // For tracing.
    // TODO: Replace with raw buffer id from buffer metadata when that becomes available.
    // GraphicBuffer::getId() does not provide a reliable global identifier. Since the traces
    // creates its tracks by buffer id and has no way of associating a buffer back to the process
    // that created it, the current implementation is only sufficient for cases where a buffer is
    // only used within a single layer.
    uint64_t getCurrentBufferId() const { return getBuffer() ? getBuffer()->getId() : 0; }

    /*
     * isSecure - true if this surface is secure, that is if it prevents
     * screenshots or VNC servers. A surface can be set to be secure by the
     * application, being secure doesn't mean the surface has DRM contents.
     */
    bool isSecure() const;

    /*
     * isHiddenByPolicy - true if this layer has been forced invisible.
     * just because this is false, doesn't mean isVisible() is true.
     * For example if this layer has no active buffer, it may not be hidden by
     * policy, but it still can not be visible.
     */
    bool isHiddenByPolicy() const;

    // True if the layer should be skipped in screenshots, screen recordings,
    // and mirroring to external or virtual displays.
    bool isInternalDisplayOverlay() const;

    ui::LayerFilter getOutputFilter() const {
        return {getLayerStack(), isInternalDisplayOverlay()};
    }

    bool isRemovedFromCurrentState() const;

    LayerProto* writeToProto(LayersProto& layersProto, uint32_t traceFlags);
    void writeCompositionStateToProto(LayerProto* layerProto);

    // Write states that are modified by the main thread. This includes drawing
    // state as well as buffer data. This should be called in the main or tracing
    // thread.
    void writeToProtoDrawingState(LayerProto* layerInfo);
    // Write drawing or current state. If writing current state, the caller should hold the
    // external mStateLock. If writing drawing state, this function should be called on the
    // main or tracing thread.
    void writeToProtoCommonState(LayerProto* layerInfo, LayerVector::StateSet,
                                 uint32_t traceFlags = LayerTracing::TRACE_ALL);

    gui::WindowInfo::Type getWindowType() const { return mWindowType; }

    void updateMirrorInfo();

    /*
     * doTransaction - process the transaction. This is a good place to figure
     * out which attributes of the surface have changed.
     */
    virtual uint32_t doTransaction(uint32_t transactionFlags);

    /*
     * Remove relative z for the layer if its relative parent is not part of the
     * provided layer tree.
     */
    void removeRelativeZ(const std::vector<Layer*>& layersInTree);

    /*
     * Remove from current state and mark for removal.
     */
    void removeFromCurrentState();

    /*
     * called with the state lock from a binder thread when the layer is
     * removed from the current list to the pending removal list
     */
    void onRemovedFromCurrentState();

    /*
     * Called when the layer is added back to the current state list.
     */
    void addToCurrentState();

    /*
     * Sets display transform hint on BufferLayerConsumer.
     */
    void updateTransformHint(ui::Transform::RotationFlags);
    void skipReportingTransformHint();
    inline const State& getDrawingState() const { return mDrawingState; }
    inline State& getDrawingState() { return mDrawingState; }

    gui::LayerDebugInfo getLayerDebugInfo(const DisplayDevice*) const;

    void miniDump(std::string& result, const DisplayDevice&) const;
    void dumpFrameStats(std::string& result) const;
    void dumpOffscreenDebugInfo(std::string& result) const;
    void clearFrameStats();
    void logFrameStats();
    void getFrameStats(FrameStats* outStats) const;
    void onDisconnect();

    ui::Transform getTransform() const;
    bool isTransformValid() const;

    // Returns the Alpha of the Surface, accounting for the Alpha
    // of parent Surfaces in the hierarchy (alpha's will be multiplied
    // down the hierarchy).
    half getAlpha() const;
    half4 getColor() const;
    int32_t getBackgroundBlurRadius() const;
    bool drawShadows() const { return mEffectiveShadowRadius > 0.f; };

    // Returns the transform hint set by Window Manager on the layer or one of its parents.
    // This traverses the current state because the data is needed when creating
    // the layer(off drawing thread) and the hint should be available before the producer
    // is ready to acquire a buffer.
    ui::Transform::RotationFlags getFixedTransformHint() const;

    /**
     * Traverse this layer and it's hierarchy of children directly. Unlike traverseInZOrder
     * which will not emit children who have relativeZOrder to another layer, this method
     * just directly emits all children. It also emits them in no particular order.
     * So this method is not suitable for graphical operations, as it doesn't represent
     * the scene state, but it's also more efficient than traverseInZOrder and so useful for
     * book-keeping.
     */
    void traverse(LayerVector::StateSet, const LayerVector::Visitor&);
    void traverseInReverseZOrder(LayerVector::StateSet, const LayerVector::Visitor&);
    void traverseInZOrder(LayerVector::StateSet, const LayerVector::Visitor&);
    void traverseChildren(const LayerVector::Visitor&);

    /**
     * Traverse only children in z order, ignoring relative layers that are not children of the
     * parent.
     */
    void traverseChildrenInZOrder(LayerVector::StateSet, const LayerVector::Visitor&);

    size_t getDescendantCount() const;
    size_t getChildrenCount() const { return mDrawingChildren.size(); }
    bool isHandleAlive() const { return mHandleAlive; }
    bool onHandleDestroyed() { return mHandleAlive = false; }

    // ONLY CALL THIS FROM THE LAYER DTOR!
    // See b/141111965.  We need to add current children to offscreen layers in
    // the layer dtor so as not to dangle layers.  Since the layer has not
    // committed its transaction when the layer is destroyed, we must add
    // current children.  This is safe in the dtor as we will no longer update
    // the current state, but should not be called anywhere else!
    LayerVector& getCurrentChildren() { return mCurrentChildren; }

    void addChild(const sp<Layer>&);
    // Returns index if removed, or negative value otherwise
    // for symmetry with Vector::remove
    ssize_t removeChild(const sp<Layer>& layer);
    sp<Layer> getParent() const { return mCurrentParent.promote(); }

    // Should be called with the surfaceflinger statelock held
    bool isAtRoot() const { return mIsAtRoot; }
    void setIsAtRoot(bool isAtRoot) { mIsAtRoot = isAtRoot; }

    bool hasParent() const { return getParent() != nullptr; }
    Rect getScreenBounds(bool reduceTransparentRegion = true) const;
    bool setChildLayer(const sp<Layer>& childLayer, int32_t z);
    bool setChildRelativeLayer(const sp<Layer>& childLayer,
            const sp<IBinder>& relativeToHandle, int32_t relativeZ);

    // Copy the current list of children to the drawing state. Called by
    // SurfaceFlinger to complete a transaction.
    void commitChildList();
    int32_t getZ(LayerVector::StateSet) const;

    /**
     * Returns the cropped buffer size or the layer crop if the layer has no buffer. Return
     * INVALID_RECT if the layer has no buffer and no crop.
     * A layer with an invalid buffer size and no crop is considered to be boundless. The layer
     * bounds are constrained by its parent bounds.
     */
    Rect getCroppedBufferSize(const Layer::State& s) const;

    bool setFrameRate(FrameRate);

    virtual void setFrameTimelineInfoForBuffer(const FrameTimelineInfo& /*info*/) {}
    void setFrameTimelineVsyncForBufferTransaction(const FrameTimelineInfo& info, nsecs_t postTime);
    void setFrameTimelineVsyncForBufferlessTransaction(const FrameTimelineInfo& info,
                                                       nsecs_t postTime);

    void addSurfaceFrameDroppedForBuffer(
            std::shared_ptr<frametimeline::SurfaceFrame>& surfaceFrame);
    void addSurfaceFramePresentedForBuffer(
            std::shared_ptr<frametimeline::SurfaceFrame>& surfaceFrame, nsecs_t acquireFenceTime,
            nsecs_t currentLatchTime);

    std::shared_ptr<frametimeline::SurfaceFrame> createSurfaceFrameForTransaction(
            const FrameTimelineInfo& info, nsecs_t postTime);
    std::shared_ptr<frametimeline::SurfaceFrame> createSurfaceFrameForBuffer(
            const FrameTimelineInfo& info, nsecs_t queueTime, std::string debugName);

    bool setTrustedPresentationInfo(TrustedPresentationThresholds const& thresholds,
                                    TrustedPresentationListener const& listener);

    // Creates a new handle each time, so we only expect
    // this to be called once.
    sp<IBinder> getHandle();
    const std::string& getName() const { return mName; }
    bool getPremultipledAlpha() const;
    void setInputInfo(const gui::WindowInfo& info);

    struct InputDisplayArgs {
        const ui::Transform* transform = nullptr;
        bool isSecure = false;
    };
    gui::WindowInfo fillInputInfo(const InputDisplayArgs& displayArgs);

    /**
     * Returns whether this layer has an explicitly set input-info.
     */
    bool hasInputInfo() const;

    // Sets the gui::GameMode for the tree rooted at this layer. A layer in the tree inherits this
    // gui::GameMode unless it (or an ancestor) has GAME_MODE_METADATA.
    void setGameModeForTree(gui::GameMode);

    void setGameMode(gui::GameMode gameMode) { mGameMode = gameMode; }
    gui::GameMode getGameMode() const { return mGameMode; }

    virtual uid_t getOwnerUid() const { return mOwnerUid; }

    pid_t getOwnerPid() { return mOwnerPid; }

    // This layer is not a clone, but it's the parent to the cloned hierarchy. The
    // variable mClonedChild represents the top layer that will be cloned so this
    // layer will be the parent of mClonedChild.
    // The layers in the cloned hierarchy will match the lifetime of the real layers. That is
    // if the real layer is destroyed, then the clone layer will also be destroyed.
    sp<Layer> mClonedChild;
    bool mHadClonedChild = false;
    void setClonedChild(const sp<Layer>& mClonedChild);

    mutable bool contentDirty{false};
    Region surfaceDamageRegion;

    // Layer serial number.  This gives layers an explicit ordering, so we
    // have a stable sort order when their layer stack and Z-order are
    // the same.
    const int32_t sequence;

    bool mPendingHWCDestroy{false};

    bool backpressureEnabled() const {
        return mDrawingState.flags & layer_state_t::eEnableBackpressure;
    }

    bool setStretchEffect(const StretchEffect& effect);
    StretchEffect getStretchEffect() const;
    bool enableBorder(bool shouldEnable, float width, const half4& color);
    bool isBorderEnabled();
    float getBorderWidth();
    const half4& getBorderColor();

    bool setBufferCrop(const Rect& /* bufferCrop */);
    bool setDestinationFrame(const Rect& /* destinationFrame */);
    // See mPendingBufferTransactions
    void decrementPendingBufferCount();
    std::atomic<int32_t>* getPendingBufferCounter() { return &mPendingBufferTransactions; }
    std::string getPendingBufferCounterName() { return mBlastTransactionName; }
    bool updateGeometry();

    bool simpleBufferUpdate(const layer_state_t&) const;

    static bool isOpaqueFormat(PixelFormat format);

    // Updates the LayerSnapshot. This must be called prior to sending layer data to
    // CompositionEngine or RenderEngine (i.e. before calling CompositionEngine::present or
    // LayerFE::prepareClientComposition).
    //
    // TODO(b/238781169) Remove direct calls to RenderEngine::drawLayers that don't go through
    // CompositionEngine to create a single path for composing layers.
    void updateSnapshot(bool updateGeometry);
    void updateMetadataSnapshot(const LayerMetadata& parentMetadata);
    void updateRelativeMetadataSnapshot(const LayerMetadata& relativeLayerMetadata,
                                        std::unordered_set<Layer*>& visited);
    sp<Layer> getClonedFrom() const {
        return mClonedFrom != nullptr ? mClonedFrom.promote() : nullptr;
    }
    bool isClone() { return mClonedFrom != nullptr; }

    bool willPresentCurrentTransaction() const;

    void callReleaseBufferCallback(const sp<ITransactionCompletedListener>& listener,
                                   const sp<GraphicBuffer>& buffer, uint64_t framenumber,
                                   const sp<Fence>& releaseFence);
    bool setFrameRateForLayerTreeLegacy(FrameRate);
    bool setFrameRateForLayerTree(FrameRate, const scheduler::LayerProps&);
    void recordLayerHistoryBufferUpdate(const scheduler::LayerProps&);
    void recordLayerHistoryAnimationTx(const scheduler::LayerProps&);
    auto getLayerProps() const {
        return scheduler::LayerProps{
                .visible = isVisible(),
                .bounds = getBounds(),
                .transform = getTransform(),
                .setFrameRateVote = getFrameRateForLayerTree(),
                .frameRateSelectionPriority = getFrameRateSelectionPriority(),
        };
    };
    bool hasBuffer() const { return mBufferInfo.mBuffer != nullptr; }
    void setTransformHint(std::optional<ui::Transform::RotationFlags> transformHint) {
        mTransformHint = transformHint;
    }

    /* QTI_BEGIN */
    void qtiSetSmomoLayerStackId();
    uint32_t qtiGetSmomoLayerStackId();
    /* QTI_END */

protected:
    // For unit tests
    friend class TestableSurfaceFlinger;
    friend class FpsReporterTest;
    friend class RefreshRateSelectionTest;
    friend class SetFrameRateTest;
    friend class TransactionFrameTracerTest;
    friend class TransactionSurfaceFrameTest;

    virtual void setInitialValuesForClone(const sp<Layer>& clonedFrom);
    void preparePerFrameCompositionState();
    void preparePerFrameBufferCompositionState();
    void preparePerFrameEffectsCompositionState();
    virtual void commitTransaction(State& stateToCommit);
    void gatherBufferInfo();
    void onSurfaceFrameCreated(const std::shared_ptr<frametimeline::SurfaceFrame>&);

    bool isClonedFromAlive() { return getClonedFrom() != nullptr; }

    void cloneDrawingState(const Layer* from);
    void updateClonedDrawingState(std::map<sp<Layer>, sp<Layer>>& clonedLayersMap);
    void updateClonedChildren(const sp<Layer>& mirrorRoot,
                              std::map<sp<Layer>, sp<Layer>>& clonedLayersMap);
    void updateClonedRelatives(const std::map<sp<Layer>, sp<Layer>>& clonedLayersMap);
    void addChildToDrawing(const sp<Layer>&);
    void updateClonedInputInfo(const std::map<sp<Layer>, sp<Layer>>& clonedLayersMap);

    void prepareBasicGeometryCompositionState();
    void prepareGeometryCompositionState();
    void prepareCursorCompositionState();

    uint32_t getEffectiveUsage(uint32_t usage) const;

    /**
     * Setup rounded corners coordinates of this layer, taking into account the layer bounds and
     * crop coordinates, transforming them into layer space.
     */
    void setupRoundedCornersCropCoordinates(Rect win, const FloatRect& roundedCornersCrop) const;
    void setParent(const sp<Layer>&);
    LayerVector makeTraversalList(LayerVector::StateSet, bool* outSkipRelativeZUsers);
    void addZOrderRelative(const wp<Layer>& relative);
    void removeZOrderRelative(const wp<Layer>& relative);
    compositionengine::OutputLayer* findOutputLayerForDisplay(const DisplayDevice*) const;
    bool usingRelativeZ(LayerVector::StateSet) const;

    virtual ui::Transform getInputTransform() const;
    /**
     * Get the bounds in layer space within which this layer can receive input.
     *
     * These bounds are used to:
     * - Determine the input frame for the layer to be used for occlusion detection; and
     * - Determine the coordinate space within which the layer will receive input. The top-left of
     *   this rect will be the origin of the coordinate space that the input events sent to the
     *   layer will be in (prior to accounting for surface insets).
     *
     * The layer can still receive touch input if these bounds are invalid if
     * "replaceTouchableRegionWithCrop" is specified. In this case, the layer will receive input
     * in this layer's space, regardless of the specified crop layer.
     */
    std::pair<FloatRect, bool> getInputBounds(bool fillParentBounds) const;

    // constant
    sp<SurfaceFlinger> mFlinger;

    bool mPremultipliedAlpha{true};
    const std::string mName;
    const std::string mTransactionName{"TX - " + mName};

    // These are only accessed by the main thread or the tracing thread.
    State mDrawingState;

    TrustedPresentationThresholds mTrustedPresentationThresholds;
    TrustedPresentationListener mTrustedPresentationListener;
    bool mLastComputedTrustedPresentationState = false;
    bool mLastReportedTrustedPresentationState = false;
    int64_t mEnteredTrustedPresentationStateTime = -1;

    uint32_t mTransactionFlags{0};
    // Updated in doTransaction, used to track the last sequence number we
    // committed. Currently this is really only used for updating visible
    // regions.
    int32_t mLastCommittedTxSequence = -1;

    // Timestamp history for UIAutomation. Thread safe.
    FrameTracker mFrameTracker;

    /* QTI_BEGIN */
    uint32_t mQtiLayerClass{0};
    /* QTI_END */

    // main thread
    sp<NativeHandle> mSidebandStream;
    // False if the buffer and its contents have been previously used for GPU
    // composition, true otherwise.
    bool mIsActiveBufferUpdatedForGpu = true;

    // We encode unset as -1.
    std::atomic<uint64_t> mCurrentFrameNumber{0};
    // Whether filtering is needed b/c of the drawingstate
    bool mNeedsFiltering{false};

    std::atomic<bool> mRemovedFromDrawingState{false};

    // page-flip thread (currently main thread)
    bool mProtectedByApp{false}; // application requires protected path to external sink

    // protected by mLock
    mutable Mutex mLock;

    const wp<Client> mClientRef;

    // This layer can be a cursor on some displays.
    bool mPotentialCursor{false};

    LayerVector mCurrentChildren{LayerVector::StateSet::Current};
    LayerVector mDrawingChildren{LayerVector::StateSet::Drawing};

    wp<Layer> mCurrentParent;
    wp<Layer> mDrawingParent;

    // Window types from WindowManager.LayoutParams
    const gui::WindowInfo::Type mWindowType;

    // The owner of the layer. If created from a non system process, it will be the calling uid.
    // If created from a system process, the value can be passed in.
    uid_t mOwnerUid;

    // The owner pid of the layer. If created from a non system process, it will be the calling pid.
    // If created from a system process, the value can be passed in.
    pid_t mOwnerPid;

    // Keeps track of the time SF latched the last buffer from this layer.
    // Used in buffer stuffing analysis in FrameTimeline.
    nsecs_t mLastLatchTime = 0;

    mutable bool mDrawingStateModified = false;

    sp<Fence> mLastClientCompositionFence;
    bool mClearClientCompositionFenceOnLayerDisplayed = false;
private:
    friend class SlotGenerationTest;
    friend class TransactionFrameTracerTest;
    friend class TransactionSurfaceFrameTest;

    bool getAutoRefresh() const { return mDrawingState.autoRefresh; }
    bool getSidebandStreamChanged() const { return mSidebandStreamChanged; }

    std::atomic<bool> mSidebandStreamChanged{false};

    // Returns true if the layer can draw shadows on its border.
    virtual bool canDrawShadows() const { return true; }

    aidl::android::hardware::graphics::composer3::Composition getCompositionType(
            const DisplayDevice&) const;

    /**
     * Returns an unsorted vector of all layers that are part of this tree.
     * That includes the current layer and all its descendants.
     */
    std::vector<Layer*> getLayersInTree(LayerVector::StateSet);
    /**
     * Traverses layers that are part of this tree in the correct z order.
     * layersInTree must be sorted before calling this method.
     */
    void traverseChildrenInZOrderInner(const std::vector<Layer*>& layersInTree,
                                       LayerVector::StateSet, const LayerVector::Visitor&);
    LayerVector makeChildrenTraversalList(LayerVector::StateSet,
                                          const std::vector<Layer*>& layersInTree);

    void updateTreeHasFrameRateVote();
    bool propagateFrameRateForLayerTree(FrameRate parentFrameRate, bool* transactionNeeded);
    void setZOrderRelativeOf(const wp<Layer>& relativeOf);
    bool isTrustedOverlay() const;
    gui::DropInputMode getDropInputMode() const;
    void handleDropInputMode(gui::WindowInfo& info) const;

    // Find the root of the cloned hierarchy, this means the first non cloned parent.
    // This will return null if first non cloned parent is not found.
    sp<Layer> getClonedRoot();

    // Finds the top most layer in the hierarchy. This will find the root Layer where the parent is
    // null.
    sp<Layer> getRootLayer();

    // Fills in the touch occlusion mode of the first parent (including this layer) that
    // hasInputInfo() or no-op if no such parent is found.
    void fillTouchOcclusionMode(gui::WindowInfo& info);

    // Fills in the frame and transform info for the gui::WindowInfo.
    void fillInputFrameInfo(gui::WindowInfo&, const ui::Transform& screenToDisplay);

    inline void tracePendingBufferCount(int32_t pendingBuffers);

    // Latch sideband stream and returns true if the dirty region should be updated.
    bool latchSidebandStream(bool& recomputeVisibleRegions);

    bool hasFrameUpdate() const;

    void updateTexImage(nsecs_t latchTime, bool bgColorOnly = false);

    // Crop that applies to the buffer
    Rect computeBufferCrop(const State& s);

    void callReleaseBufferCallback(const sp<ITransactionCompletedListener>& listener,
                                   const sp<GraphicBuffer>& buffer, uint64_t framenumber,
                                   const sp<Fence>& releaseFence,
                                   uint32_t currentMaxAcquiredBufferCount);

    // Returns true if the transformed buffer size does not match the layer size and we need
    // to apply filtering.
    bool bufferNeedsFiltering() const;

    // Returns true if there is a valid color to fill.
    bool fillsColor() const;
    // Returns true if this layer has a blur value.
    bool hasBlur() const;
    bool hasEffect() const { return fillsColor() || drawShadows() || hasBlur(); }
    bool hasBufferOrSidebandStream() const {
        return ((mSidebandStream != nullptr) || (mBufferInfo.mBuffer != nullptr));
    }

    bool hasBufferOrSidebandStreamInDrawing() const {
        return ((mDrawingState.sidebandStream != nullptr) || (mDrawingState.buffer != nullptr));
    }

    bool hasSomethingToDraw() const { return hasEffect() || hasBufferOrSidebandStream(); }

    void updateChildrenSnapshots(bool updateGeometry);

    // Fills the provided vector with the currently available JankData and removes the processed
    // JankData from the pending list.
    void transferAvailableJankData(const std::deque<sp<CallbackHandle>>& handles,
                                   std::vector<JankData>& jankData);

    // Cached properties computed from drawing state
    // Effective transform taking into account parent transforms and any parent scaling, which is
    // a transform from the current layer coordinate space to display(screen) coordinate space.
    ui::Transform mEffectiveTransform;

    // Bounds of the layer before any transformation is applied and before it has been cropped
    // by its parents.
    FloatRect mSourceBounds;

    // Bounds of the layer in layer space. This is the mSourceBounds cropped by its layer crop and
    // its parent bounds.
    FloatRect mBounds;

    // Layer bounds in screen space.
    FloatRect mScreenBounds;

    bool mGetHandleCalled = false;

    // The current layer is a clone of mClonedFrom. This means that this layer will update it's
    // properties based on mClonedFrom. When mClonedFrom latches a new buffer for BufferLayers,
    // this layer will update it's buffer. When mClonedFrom updates it's drawing state, children,
    // and relatives, this layer will update as well.
    wp<Layer> mClonedFrom;

    // The inherited shadow radius after taking into account the layer hierarchy. This is the
    // final shadow radius for this layer. If a shadow is specified for a layer, then effective
    // shadow radius is the set shadow radius, otherwise its the parent's shadow radius.
    float mEffectiveShadowRadius = 0.f;

    // Game mode for the layer. Set by WindowManagerShell and recorded by SurfaceFlingerStats.
    gui::GameMode mGameMode = gui::GameMode::Unsupported;

    // A list of regions on this layer that should have blurs.
    const std::vector<BlurRegion> getBlurRegions() const;

    bool mIsAtRoot = false;

    uint32_t mLayerCreationFlags;

    bool findInHierarchy(const sp<Layer>&);

    bool mBorderEnabled = false;
    float mBorderWidth;
    half4 mBorderColor;

    void setTransformHintLegacy(ui::Transform::RotationFlags);

    const uint32_t mTextureName;

    // Transform hint provided to the producer. This must be accessed holding
    // the mStateLock.
    ui::Transform::RotationFlags mTransformHintLegacy = ui::Transform::ROT_0;
    bool mSkipReportingTransformHint = true;
    std::optional<ui::Transform::RotationFlags> mTransformHint = std::nullopt;

    ReleaseCallbackId mPreviousReleaseCallbackId = ReleaseCallbackId::INVALID_ID;
    uint64_t mPreviousReleasedFrameNumber = 0;

    uint64_t mPreviousBarrierFrameNumber = 0;

    bool mReleasePreviousBuffer = false;

    // Stores the last set acquire fence signal time used to populate the callback handle's acquire
    // time.
    std::variant<nsecs_t, sp<Fence>> mCallbackHandleAcquireTimeOrFence = -1;

    std::deque<std::shared_ptr<android::frametimeline::SurfaceFrame>> mPendingJankClassifications;
    // An upper bound on the number of SurfaceFrames in the pending classifications deque.
    static constexpr int kPendingClassificationMaxSurfaceFrames = 50;

    const std::string mBlastTransactionName{"BufferTX - " + mName};
    // This integer is incremented everytime a buffer arrives at the server for this layer,
    // and decremented when a buffer is dropped or latched. When changed the integer is exported
    // to systrace with ATRACE_INT and mBlastTransactionName. This way when debugging perf it is
    // possible to see when a buffer arrived at the server, and in which frame it latched.
    //
    // You can understand the trace this way:
    //     - If the integer increases, a buffer arrived at the server.
    //     - If the integer decreases in latchBuffer, that buffer was latched
    //     - If the integer decreases in setBuffer or doTransaction, a buffer was dropped
    std::atomic<int32_t> mPendingBufferTransactions{0};

    // Contains requested position and matrix updates. This will be applied if the client does
    // not specify a destination frame.
    ui::Transform mRequestedTransform;

    /* QTI_BEGIN */
    uint32_t qtiSmomoLayerStackId = UINT32_MAX;
    /* QTI_END */

    sp<LayerFE> mLegacyLayerFE;
    std::vector<std::pair<frontend::LayerHierarchy::TraversalPath, sp<LayerFE>>> mLayerFEs;
    std::unique_ptr<frontend::LayerSnapshot> mSnapshot =
            std::make_unique<frontend::LayerSnapshot>();
<<<<<<< HEAD

=======
    bool mHandleAlive = false;
>>>>>>> 64bbf52c
};

std::ostream& operator<<(std::ostream& stream, const Layer::FrameRate& rate);

} // namespace android<|MERGE_RESOLUTION|>--- conflicted
+++ resolved
@@ -1219,11 +1219,7 @@
     std::vector<std::pair<frontend::LayerHierarchy::TraversalPath, sp<LayerFE>>> mLayerFEs;
     std::unique_ptr<frontend::LayerSnapshot> mSnapshot =
             std::make_unique<frontend::LayerSnapshot>();
-<<<<<<< HEAD
-
-=======
     bool mHandleAlive = false;
->>>>>>> 64bbf52c
 };
 
 std::ostream& operator<<(std::ostream& stream, const Layer::FrameRate& rate);
