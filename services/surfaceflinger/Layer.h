--- conflicted
+++ resolved
@@ -450,13 +450,10 @@
     //  If the variable is not set on the layer, it traverses up the tree to inherit the frame
     //  rate priority from its parent.
     virtual int32_t getFrameRateSelectionPriority() const;
-<<<<<<< HEAD
     int32_t getPriority();
-=======
     //
     virtual FrameRateCompatibility getDefaultFrameRateCompatibility() const;
     //
->>>>>>> 8e40d078
     virtual ui::Dataspace getDataSpace() const { return ui::Dataspace::UNKNOWN; }
 
     virtual sp<compositionengine::LayerFE> getCompositionEngineLayerFE() const;
