/*
 * Copyright (C) 2007 The Android Open Source Project
 *
 * Licensed under the Apache License, Version 2.0 (the "License");
 * you may not use this file except in compliance with the License.
 * You may obtain a copy of the License at
 *
 *      http://www.apache.org/licenses/LICENSE-2.0
 *
 * Unless required by applicable law or agreed to in writing, software
 * distributed under the License is distributed on an "AS IS" BASIS,
 * WITHOUT WARRANTIES OR CONDITIONS OF ANY KIND, either express or implied.
 * See the License for the specific language governing permissions and
 * limitations under the License.
 */

#pragma once

#include <android/gui/DropInputMode.h>
#include <android/gui/ISurfaceComposerClient.h>
#include <gui/BufferQueue.h>
#include <gui/LayerState.h>
#include <gui/WindowInfo.h>
#include <layerproto/LayerProtoHeader.h>
#include <math/vec4.h>
#include <renderengine/Mesh.h>
#include <renderengine/Texture.h>
#include <sys/types.h>
#include <ui/BlurRegion.h>
#include <ui/FloatRect.h>
#include <ui/FrameStats.h>
#include <ui/GraphicBuffer.h>
#include <ui/PixelFormat.h>
#include <ui/Region.h>
#include <ui/StretchEffect.h>
#include <ui/Transform.h>
#include <utils/RefBase.h>
#include <utils/Timers.h>

#include <compositionengine/LayerFE.h>
#include <compositionengine/LayerFECompositionState.h>
#include <scheduler/Fps.h>
#include <scheduler/Seamlessness.h>

#include <chrono>
#include <cstdint>
#include <list>
#include <optional>
#include <vector>

#include "Client.h"
#include "DisplayHardware/HWComposer.h"
#include "FrameTracker.h"
#include "HwcSlotGenerator.h"
#include "LayerVector.h"
#include "Scheduler/LayerInfo.h"
#include "SurfaceFlinger.h"
#include "Tracing/LayerTracing.h"
#include "TransactionCallbackInvoker.h"

using namespace android::surfaceflinger;

namespace android {

class Client;
class Colorizer;
class DisplayDevice;
class GraphicBuffer;
class SurfaceFlinger;

namespace compositionengine {
class OutputLayer;
struct LayerFECompositionState;
}

namespace gui {
class LayerDebugInfo;
}

namespace impl {
class SurfaceInterceptor;
}

namespace frametimeline {
class SurfaceFrame;
} // namespace frametimeline

struct LayerCreationArgs {
    LayerCreationArgs(SurfaceFlinger*, sp<Client>, std::string name, uint32_t flags, LayerMetadata);

    SurfaceFlinger* flinger;
    const sp<Client> client;
    std::string name;
    uint32_t flags;
    LayerMetadata metadata;

    pid_t callingPid;
    uid_t callingUid;
    uint32_t textureName;
    std::optional<uint32_t> sequence = std::nullopt;
    bool addToRoot = true;
};

class Layer : public virtual RefBase, compositionengine::LayerFE {
    static std::atomic<int32_t> sSequence;
    // The following constants represent priority of the window. SF uses this information when
    // deciding which window has a priority when deciding about the refresh rate of the screen.
    // Priority 0 is considered the highest priority. -1 means that the priority is unset.
    static constexpr int32_t PRIORITY_UNSET = -1;
    // Windows that are in focus and voted for the preferred mode ID
    static constexpr int32_t PRIORITY_FOCUSED_WITH_MODE = 0;
    // // Windows that are in focus, but have not requested a specific mode ID.
    static constexpr int32_t PRIORITY_FOCUSED_WITHOUT_MODE = 1;
    // Windows that are not in focus, but voted for a specific mode ID.
    static constexpr int32_t PRIORITY_NOT_FOCUSED_WITH_MODE = 2;

public:
    enum { // flags for doTransaction()
        eDontUpdateGeometryState = 0x00000001,
        eVisibleRegion = 0x00000002,
        eInputInfoChanged = 0x00000004
    };

    struct Geometry {
        uint32_t w;
        uint32_t h;
        ui::Transform transform;

        inline bool operator==(const Geometry& rhs) const {
            return (w == rhs.w && h == rhs.h) && (transform.tx() == rhs.transform.tx()) &&
                    (transform.ty() == rhs.transform.ty());
        }
        inline bool operator!=(const Geometry& rhs) const { return !operator==(rhs); }
    };

    struct RoundedCornerState {
        RoundedCornerState() = default;
        RoundedCornerState(const FloatRect& cropRect, const vec2& radius)
              : cropRect(cropRect), radius(radius) {}

        // Rounded rectangle in local layer coordinate space.
        FloatRect cropRect = FloatRect();
        // Radius of the rounded rectangle.
        vec2 radius;
        bool hasRoundedCorners() const { return radius.x > 0.0f && radius.y > 0.0f; }
    };

    // LayerSnapshot stores Layer state used by Composition Engine and Render Engine. Composition
    // Engine uses a pointer to LayerSnapshot (as LayerFECompositionState*) and the LayerSettings
    // passed to Render Engine are created using properties stored on this struct.
    //
    // TODO(b/238781169) Implement LayerFE as a separate subclass. Migrate LayerSnapshot to that
    // LayerFE subclass.
    struct LayerSnapshot : public compositionengine::LayerFECompositionState {
        int32_t sequence;
        std::string name;
        uint32_t textureName;
        bool contentOpaque;
        RoundedCornerState roundedCorner;
        StretchEffect stretchEffect;
        FloatRect transformedBounds;
        renderengine::ShadowSettings shadowSettings;
        bool premultipliedAlpha;
        bool isHdrY410;
        bool bufferNeedsFiltering;
        ui::Transform transform;
        Rect bufferSize;
        std::shared_ptr<renderengine::ExternalTexture> externalTexture;
    };

    using FrameRate = scheduler::LayerInfo::FrameRate;
    using FrameRateCompatibility = scheduler::LayerInfo::FrameRateCompatibility;

    struct State {
        int32_t z;
        ui::LayerStack layerStack;
        uint32_t flags;
        int32_t sequence; // changes when visible regions can change
        bool modified;
        // Crop is expressed in layer space coordinate.
        Rect crop;
        LayerMetadata metadata;
        // If non-null, a Surface this Surface's Z-order is interpreted relative to.
        wp<Layer> zOrderRelativeOf;
        bool isRelativeOf{false};

        // A list of surfaces whose Z-order is interpreted relative to ours.
        SortedVector<wp<Layer>> zOrderRelatives;
        half4 color;
        float cornerRadius;
        int backgroundBlurRadius;
        gui::WindowInfo inputInfo;
        wp<Layer> touchableRegionCrop;

        ui::Dataspace dataspace;
        bool dataspaceRequested;

        uint64_t frameNumber;
        ui::Transform transform;
        uint32_t bufferTransform;
        bool transformToDisplayInverse;
        Region transparentRegionHint;
        std::shared_ptr<renderengine::ExternalTexture> buffer;
        client_cache_t clientCacheId;
        sp<Fence> acquireFence;
        std::shared_ptr<FenceTime> acquireFenceTime;
        HdrMetadata hdrMetadata;
        Region surfaceDamageRegion;
        int32_t api;
        sp<NativeHandle> sidebandStream;
        mat4 colorTransform;
        bool hasColorTransform;
        // pointer to background color layer that, if set, appears below the buffer state layer
        // and the buffer state layer's children.  Z order will be set to
        // INT_MIN
        sp<Layer> bgColorLayer;

        // The deque of callback handles for this frame. The back of the deque contains the most
        // recent callback handle.
        std::deque<sp<CallbackHandle>> callbackHandles;
        bool colorSpaceAgnostic;
        nsecs_t desiredPresentTime = 0;
        bool isAutoTimestamp = true;

        // Length of the cast shadow. If the radius is > 0, a shadow of length shadowRadius will
        // be rendered around the layer.
        float shadowRadius;

        // Layer regions that are made of custom materials, like frosted glass
        std::vector<BlurRegion> blurRegions;

        // Priority of the layer assigned by Window Manager.
        int32_t frameRateSelectionPriority;

        // Default frame rate compatibility used to set the layer refresh rate votetype.
        FrameRateCompatibility defaultFrameRateCompatibility;
        FrameRate frameRate;

        // The combined frame rate of parents / children of this layer
        FrameRate frameRateForLayerTree;

        // Set by window manager indicating the layer and all its children are
        // in a different orientation than the display. The hint suggests that
        // the graphic producers should receive a transform hint as if the
        // display was in this orientation. When the display changes to match
        // the layer orientation, the graphic producer may not need to allocate
        // a buffer of a different size. ui::Transform::ROT_INVALID means the
        // a fixed transform hint is not set.
        ui::Transform::RotationFlags fixedTransformHint;

        // The vsync info that was used to start the transaction
        FrameTimelineInfo frameTimelineInfo;

        // When the transaction was posted
        nsecs_t postTime;
        sp<ITransactionCompletedListener> releaseBufferListener;
        // SurfaceFrame that tracks the timeline of Transactions that contain a Buffer. Only one
        // such SurfaceFrame exists because only one buffer can be presented on the layer per vsync.
        // If multiple buffers are queued, the prior ones will be dropped, along with the
        // SurfaceFrame that's tracking them.
        std::shared_ptr<frametimeline::SurfaceFrame> bufferSurfaceFrameTX;
        // A map of token(frametimelineVsyncId) to the SurfaceFrame that's tracking a transaction
        // that contains the token. Only one SurfaceFrame exisits for transactions that share the
        // same token, unless they are presented in different vsyncs.
        std::unordered_map<int64_t, std::shared_ptr<frametimeline::SurfaceFrame>>
                bufferlessSurfaceFramesTX;
        // An arbitrary threshold for the number of BufferlessSurfaceFrames in the state. Used to
        // trigger a warning if the number of SurfaceFrames crosses the threshold.
        static constexpr uint32_t kStateSurfaceFramesThreshold = 25;

        // Stretch effect to apply to this layer
        StretchEffect stretchEffect;

        // Whether or not this layer is a trusted overlay for input
        bool isTrustedOverlay;
        Rect bufferCrop;
        Rect destinationFrame;
        sp<IBinder> releaseBufferEndpoint;
        gui::DropInputMode dropInputMode;
        bool autoRefresh = false;
        bool dimmingEnabled = true;
    };

    /*
     * Trivial class, used to ensure that mFlinger->onLayerDestroyed(mLayer)
     * is called.
     */
    class LayerCleaner {
        sp<SurfaceFlinger> mFlinger;
        sp<Layer> mLayer;
        BBinder* mHandle;

    protected:
        ~LayerCleaner() {
            // destroy client resources
            mFlinger->onHandleDestroyed(mHandle, mLayer);
        }

    public:
        LayerCleaner(const sp<SurfaceFlinger>& flinger, const sp<Layer>& layer, BBinder* handle)
              : mFlinger(flinger), mLayer(layer), mHandle(handle) {}
    };

    /*
     * The layer handle is just a BBinder object passed to the client
     * (remote process) -- we don't keep any reference on our side such that
     * the dtor is called when the remote side let go of its reference.
     *
     * LayerCleaner ensures that mFlinger->onLayerDestroyed() is called for
     * this layer when the handle is destroyed.
     */
    class Handle : public BBinder, public LayerCleaner {
    public:
        Handle(const sp<SurfaceFlinger>& flinger, const sp<Layer>& layer)
              : LayerCleaner(flinger, layer, this), owner(layer) {}
        const String16& getInterfaceDescriptor() const override { return kDescriptor; }

        static const String16 kDescriptor;
        wp<Layer> owner;
    };

    static wp<Layer> fromHandle(const sp<IBinder>& handle);

    explicit Layer(const LayerCreationArgs& args);
    virtual ~Layer();

    static bool isLayerFocusedBasedOnPriority(int32_t priority);
    static void miniDumpHeader(std::string& result);

    // Provide unique string for each class type in the Layer hierarchy
    virtual const char* getType() const { return "Layer"; }

    // true if this layer is visible, false otherwise
    virtual bool isVisible() const;

    virtual sp<Layer> createClone();

    // Set a 2x2 transformation matrix on the layer. This transform
    // will be applied after parent transforms, but before any final
    // producer specified transform.
    bool setMatrix(const layer_state_t::matrix22_t& matrix);

    // This second set of geometry attributes are controlled by
    // setGeometryAppliesWithResize, and their default mode is to be
    // immediate. If setGeometryAppliesWithResize is specified
    // while a resize is pending, then update of these attributes will
    // be delayed until the resize completes.

    // setPosition operates in parent buffer space (pre parent-transform) or display
    // space for top-level layers.
    bool setPosition(float x, float y);
    // Buffer space
    bool setCrop(const Rect& crop);

    // TODO(b/38182121): Could we eliminate the various latching modes by
    // using the layer hierarchy?
    // -----------------------------------------------------------------------
    virtual bool setLayer(int32_t z);
    virtual bool setRelativeLayer(const sp<IBinder>& relativeToHandle, int32_t relativeZ);

    virtual bool setAlpha(float alpha);
    bool setColor(const half3& /*color*/);

    // Set rounded corner radius for this layer and its children.
    //
    // We only support 1 radius per layer in the hierarchy, where parent layers have precedence.
    // The shape of the rounded corner rectangle is specified by the crop rectangle of the layer
    // from which we inferred the rounded corner radius.
    virtual bool setCornerRadius(float cornerRadius);
    // When non-zero, everything below this layer will be blurred by backgroundBlurRadius, which
    // is specified in pixels.
    virtual bool setBackgroundBlurRadius(int backgroundBlurRadius);
    virtual bool setBlurRegions(const std::vector<BlurRegion>& effectRegions);
    bool setTransparentRegionHint(const Region& transparent);
    virtual bool setTrustedOverlay(bool);
    virtual bool setFlags(uint32_t flags, uint32_t mask);
    virtual bool setLayerStack(ui::LayerStack);
    virtual ui::LayerStack getLayerStack() const;
    virtual bool setMetadata(const LayerMetadata& data);
    virtual void setChildrenDrawingParent(const sp<Layer>&);
    virtual bool reparent(const sp<IBinder>& newParentHandle);
    virtual bool setColorTransform(const mat4& matrix);
    virtual mat4 getColorTransform() const;
    virtual bool hasColorTransform() const;
    virtual bool isColorSpaceAgnostic() const { return mDrawingState.colorSpaceAgnostic; }
    virtual bool isDimmingEnabled() const { return getDrawingState().dimmingEnabled; };

    bool setTransform(uint32_t /*transform*/);
    bool setTransformToDisplayInverse(bool /*transformToDisplayInverse*/);
    bool setBuffer(std::shared_ptr<renderengine::ExternalTexture>& /* buffer */,
                   const BufferData& /* bufferData */, nsecs_t /* postTime */,
                   nsecs_t /*desiredPresentTime*/, bool /*isAutoTimestamp*/,
                   std::optional<nsecs_t> /* dequeueTime */, const FrameTimelineInfo& /*info*/);
    bool setDataspace(ui::Dataspace /*dataspace*/);
    bool setHdrMetadata(const HdrMetadata& /*hdrMetadata*/);
    bool setSurfaceDamageRegion(const Region& /*surfaceDamage*/);
    bool setApi(int32_t /*api*/);
    bool setSidebandStream(const sp<NativeHandle>& /*sidebandStream*/);
    bool setTransactionCompletedListeners(const std::vector<sp<CallbackHandle>>& /*handles*/);
    virtual bool setBackgroundColor(const half3& color, float alpha, ui::Dataspace dataspace);
    virtual bool setColorSpaceAgnostic(const bool agnostic);
    virtual bool setDimmingEnabled(const bool dimmingEnabled);
    virtual bool setDefaultFrameRateCompatibility(FrameRateCompatibility compatibility);
    virtual bool setFrameRateSelectionPriority(int32_t priority);
    virtual bool setFixedTransformHint(ui::Transform::RotationFlags fixedTransformHint);
    void setAutoRefresh(bool /* autoRefresh */);
    bool setDropInputMode(gui::DropInputMode);

    //  If the variable is not set on the layer, it traverses up the tree to inherit the frame
    //  rate priority from its parent.
    virtual int32_t getFrameRateSelectionPriority() const;
    int32_t getPriority();
    //
    virtual FrameRateCompatibility getDefaultFrameRateCompatibility() const;
    //
    ui::Dataspace getDataSpace() const;
    ui::Dataspace getRequestedDataSpace() const;

    virtual sp<compositionengine::LayerFE> getCompositionEngineLayerFE() const;

    const LayerSnapshot* getLayerSnapshot() const;
    LayerSnapshot* editLayerSnapshot();

    // If we have received a new buffer this frame, we will pass its surface
    // damage down to hardware composer. Otherwise, we must send a region with
    // one empty rect.
    void useSurfaceDamage();
    void useEmptyDamage();
    Region getVisibleRegion(const DisplayDevice*) const;

    /*
     * isOpaque - true if this surface is opaque
     *
     * This takes into account the buffer format (i.e. whether or not the
     * pixel format includes an alpha channel) and the "opaque" flag set
     * on the layer.  It does not examine the current plane alpha value.
     */
    bool isOpaque(const Layer::State&) const;

    /*
     * Returns whether this layer can receive input.
     */
    bool canReceiveInput() const;

    /*
     * isProtected - true if the layer may contain protected contents in the
     * GRALLOC_USAGE_PROTECTED sense.
     */
    bool isProtected() const;

    /*
     * isFixedSize - true if content has a fixed size
     */
    virtual bool isFixedSize() const { return true; }

    /*
     * usesSourceCrop - true if content should use a source crop
     */
    bool usesSourceCrop() const { return hasBufferOrSidebandStream(); }

    // Most layers aren't created from the main thread, and therefore need to
    // grab the SF state lock to access HWC, but ContainerLayer does, so we need
    // to avoid grabbing the lock again to avoid deadlock
    virtual bool isCreatedFromMainThread() const { return false; }

    ui::Transform getActiveTransform(const Layer::State& s) const { return s.transform; }
    Region getActiveTransparentRegion(const Layer::State& s) const {
        return s.transparentRegionHint;
    }
    Rect getCrop(const Layer::State& s) const { return s.crop; }
    bool needsFiltering(const DisplayDevice*) const;

    // True if this layer requires filtering
    // This method is distinct from needsFiltering() in how the filter
    // requirement is computed. needsFiltering() compares displayFrame and crop,
    // where as this method transforms the displayFrame to layer-stack space
    // first. This method should be used if there is no physical display to
    // project onto when taking screenshots, as the filtering requirements are
    // different.
    // If the parent transform needs to be undone when capturing the layer, then
    // the inverse parent transform is also required.
    bool needsFilteringForScreenshots(const DisplayDevice*, const ui::Transform&) const;

    // from graphics API
    ui::Dataspace translateDataspace(ui::Dataspace dataspace);
    void updateCloneBufferInfo();
    uint64_t mPreviousFrameNumber = 0;

    bool isHdrY410() const;

    /*
     * called after composition.
     * returns true if the layer latched a new buffer this frame.
     */
    void onPostComposition(const DisplayDevice*, const std::shared_ptr<FenceTime>& /*glDoneFence*/,
                           const std::shared_ptr<FenceTime>& /*presentFence*/,
                           const CompositorTiming&);

    // If a buffer was replaced this frame, release the former buffer
    void releasePendingBuffer(nsecs_t /*dequeueReadyTime*/);

    /*
     * latchBuffer - called each time the screen is redrawn and returns whether
     * the visible regions need to be recomputed (this is a fairly heavy
     * operation, so this should be set only if needed). Typically this is used
     * to figure out if the content or size of a surface has changed.
     */
    bool latchBuffer(bool& /*recomputeVisibleRegions*/, nsecs_t /*latchTime*/);

    /*
     * Calls latchBuffer if the buffer has a frame queued and then releases the buffer.
     * This is used if the buffer is just latched and releases to free up the buffer
     * and will not be shown on screen.
     * Should only be called on the main thread.
     */
    void latchAndReleaseBuffer();

    /*
     * returns the rectangle that crops the content of the layer and scales it
     * to the layer's size.
     */
    Rect getBufferCrop() const;

    /*
     * Returns the transform applied to the buffer.
     */
    uint32_t getBufferTransform() const;

    sp<GraphicBuffer> getBuffer() const;
    const std::shared_ptr<renderengine::ExternalTexture>& getExternalTexture() const;

    ui::Transform::RotationFlags getTransformHint() const { return mTransformHint; }

    /*
     * Returns if a frame is ready
     */
    bool hasReadyFrame() const;

    virtual int32_t getQueuedFrameCount() const { return 0; }

    /**
     * Returns active buffer size in the correct orientation. Buffer size is determined by undoing
     * any buffer transformations. Returns Rect::INVALID_RECT if the layer has no buffer or the
     * layer does not have a display frame and its parent is not bounded.
     */
    Rect getBufferSize(const Layer::State&) const;

    /**
     * Returns the source bounds. If the bounds are not defined, it is inferred from the
     * buffer size. Failing that, the bounds are determined from the passed in parent bounds.
     * For the root layer, this is the display viewport size.
     */
    FloatRect computeSourceBounds(const FloatRect& parentBounds) const;
    virtual FrameRate getFrameRateForLayerTree() const;

    bool getTransformToDisplayInverse() const;

    // Returns how rounded corners should be drawn for this layer.
    // A layer can override its parent's rounded corner settings if the parent's rounded
    // corner crop does not intersect with its own rounded corner crop.
    virtual RoundedCornerState getRoundedCornerState() const;

    bool hasRoundedCorners() const override { return getRoundedCornerState().hasRoundedCorners(); }

    PixelFormat getPixelFormat() const;
    /**
     * Return whether this layer needs an input info. We generate InputWindowHandles for all
     * non-cursor buffered layers regardless of whether they have an InputChannel. This is to enable
     * the InputDispatcher to do PID based occlusion detection.
     */
    bool needsInputInfo() const {
        return (hasInputInfo() || hasBufferOrSidebandStream()) && !mPotentialCursor;
    }

    // Implements RefBase.
    void onFirstRef() override;

    struct BufferInfo {
        nsecs_t mDesiredPresentTime;
        std::shared_ptr<FenceTime> mFenceTime;
        sp<Fence> mFence;
        uint32_t mTransform{0};
        ui::Dataspace mDataspace{ui::Dataspace::UNKNOWN};
        Rect mCrop;
        uint32_t mScaleMode{NATIVE_WINDOW_SCALING_MODE_FREEZE};
        Region mSurfaceDamage;
        HdrMetadata mHdrMetadata;
        int mApi;
        PixelFormat mPixelFormat{PIXEL_FORMAT_NONE};
        bool mTransformToDisplayInverse{false};

        std::shared_ptr<renderengine::ExternalTexture> mBuffer;
        uint64_t mFrameNumber;
        int mBufferSlot{BufferQueue::INVALID_BUFFER_SLOT};

        bool mFrameLatencyNeeded{false};
    };

    BufferInfo mBufferInfo;

    // implements compositionengine::LayerFE
    const compositionengine::LayerFECompositionState* getCompositionState() const;
    bool fenceHasSignaled() const;
    // Called before composition. updatingOutputGeometryThisFrame is used by ARC++'s Layer subclass.
    bool onPreComposition(nsecs_t refreshStartTime, bool updatingOutputGeometryThisFrame);
    std::optional<compositionengine::LayerFE::LayerSettings> prepareClientComposition(
            compositionengine::LayerFE::ClientCompositionTargetSettings&) const override;
    void onLayerDisplayed(ftl::SharedFuture<FenceResult>);

    void setWasClientComposed(const sp<Fence>& fence) override {
        mLastClientCompositionFence = fence;
        mClearClientCompositionFenceOnLayerDisplayed = false;
    }

    const char* getDebugName() const override;

    bool setShadowRadius(float shadowRadius);

    // Before color management is introduced, contents on Android have to be
    // desaturated in order to match what they appears like visually.
    // With color management, these contents will appear desaturated, thus
    // needed to be saturated so that they match what they are designed for
    // visually.
    bool isLegacyDataSpace() const;

    uint32_t getTransactionFlags() const { return mTransactionFlags; }

    // Sets the masked bits.
    void setTransactionFlags(uint32_t mask);

    // Clears and returns the masked bits.
    uint32_t clearTransactionFlags(uint32_t mask);

    FloatRect getBounds(const Region& activeTransparentRegion) const;
    FloatRect getBounds() const;

    // Compute bounds for the layer and cache the results.
    void computeBounds(FloatRect parentBounds, ui::Transform parentTransform, float shadowRadius);

    int32_t getSequence() const override { return sequence; }

    // For tracing.
    // TODO: Replace with raw buffer id from buffer metadata when that becomes available.
    // GraphicBuffer::getId() does not provide a reliable global identifier. Since the traces
    // creates its tracks by buffer id and has no way of associating a buffer back to the process
    // that created it, the current implementation is only sufficient for cases where a buffer is
    // only used within a single layer.
    uint64_t getCurrentBufferId() const { return getBuffer() ? getBuffer()->getId() : 0; }

    /*
     * isSecure - true if this surface is secure, that is if it prevents
     * screenshots or VNC servers. A surface can be set to be secure by the
     * application, being secure doesn't mean the surface has DRM contents.
     */
    bool isSecure() const;

    bool isSecureCamera() const;
    bool isSecureDisplay() const;
    bool isScreenshot() const;

    /*
     * isHiddenByPolicy - true if this layer has been forced invisible.
     * just because this is false, doesn't mean isVisible() is true.
     * For example if this layer has no active buffer, it may not be hidden by
     * policy, but it still can not be visible.
     */
    bool isHiddenByPolicy() const;

    // True if the layer should be skipped in screenshots, screen recordings,
    // and mirroring to external or virtual displays.
    bool isInternalDisplayOverlay() const;

    ui::LayerFilter getOutputFilter() const {
        return {getLayerStack(), isInternalDisplayOverlay()};
    }

    bool isRemovedFromCurrentState() const;

    LayerProto* writeToProto(LayersProto& layersProto, uint32_t traceFlags);

    // Write states that are modified by the main thread. This includes drawing
    // state as well as buffer data. This should be called in the main or tracing
    // thread.
    void writeToProtoDrawingState(LayerProto* layerInfo);
    // Write drawing or current state. If writing current state, the caller should hold the
    // external mStateLock. If writing drawing state, this function should be called on the
    // main or tracing thread.
    void writeToProtoCommonState(LayerProto* layerInfo, LayerVector::StateSet,
                                 uint32_t traceFlags = LayerTracing::TRACE_ALL);

    gui::WindowInfo::Type getWindowType() const { return mWindowType; }

    void updateMirrorInfo();

    /*
     * doTransaction - process the transaction. This is a good place to figure
     * out which attributes of the surface have changed.
     */
    virtual uint32_t doTransaction(uint32_t transactionFlags);

    /*
     * Remove relative z for the layer if its relative parent is not part of the
     * provided layer tree.
     */
    void removeRelativeZ(const std::vector<Layer*>& layersInTree);

    /*
     * Remove from current state and mark for removal.
     */
    void removeFromCurrentState();

    /*
     * called with the state lock from a binder thread when the layer is
     * removed from the current list to the pending removal list
     */
    void onRemovedFromCurrentState();

    /*
     * Called when the layer is added back to the current state list.
     */
    void addToCurrentState();

    /*
     * Sets display transform hint on BufferLayerConsumer.
     */
    void updateTransformHint(ui::Transform::RotationFlags);

    inline const State& getDrawingState() const { return mDrawingState; }
    inline State& getDrawingState() { return mDrawingState; }

    gui::LayerDebugInfo getLayerDebugInfo(const DisplayDevice*) const;

    void miniDump(std::string& result, const DisplayDevice&) const;
    void dumpFrameStats(std::string& result) const;
    void dumpCallingUidPid(std::string& result) const;
    void clearFrameStats();
    void logFrameStats();
    void getFrameStats(FrameStats* outStats) const;
    void onDisconnect();

    ui::Transform getTransform() const;
    bool isTransformValid() const;

    // Returns the Alpha of the Surface, accounting for the Alpha
    // of parent Surfaces in the hierarchy (alpha's will be multiplied
    // down the hierarchy).
    half getAlpha() const;
    half4 getColor() const;
    int32_t getBackgroundBlurRadius() const;
    bool drawShadows() const { return mEffectiveShadowRadius > 0.f; };

    // Returns the transform hint set by Window Manager on the layer or one of its parents.
    // This traverses the current state because the data is needed when creating
    // the layer(off drawing thread) and the hint should be available before the producer
    // is ready to acquire a buffer.
    ui::Transform::RotationFlags getFixedTransformHint() const;

    /**
     * Traverse this layer and it's hierarchy of children directly. Unlike traverseInZOrder
     * which will not emit children who have relativeZOrder to another layer, this method
     * just directly emits all children. It also emits them in no particular order.
     * So this method is not suitable for graphical operations, as it doesn't represent
     * the scene state, but it's also more efficient than traverseInZOrder and so useful for
     * book-keeping.
     */
    void traverse(LayerVector::StateSet, const LayerVector::Visitor&);
    void traverseInReverseZOrder(LayerVector::StateSet, const LayerVector::Visitor&);
    void traverseInZOrder(LayerVector::StateSet, const LayerVector::Visitor&);

    /**
     * Traverse only children in z order, ignoring relative layers that are not children of the
     * parent.
     */
    void traverseChildrenInZOrder(LayerVector::StateSet, const LayerVector::Visitor&);

    size_t getChildrenCount() const;

    // ONLY CALL THIS FROM THE LAYER DTOR!
    // See b/141111965.  We need to add current children to offscreen layers in
    // the layer dtor so as not to dangle layers.  Since the layer has not
    // committed its transaction when the layer is destroyed, we must add
    // current children.  This is safe in the dtor as we will no longer update
    // the current state, but should not be called anywhere else!
    LayerVector& getCurrentChildren() { return mCurrentChildren; }

    void addChild(const sp<Layer>&);
    // Returns index if removed, or negative value otherwise
    // for symmetry with Vector::remove
    ssize_t removeChild(const sp<Layer>& layer);
    sp<Layer> getParent() const { return mCurrentParent.promote(); }

    // Should be called with the surfaceflinger statelock held
    bool isAtRoot() const { return mIsAtRoot; }
    void setIsAtRoot(bool isAtRoot) { mIsAtRoot = isAtRoot; }

    bool hasParent() const { return getParent() != nullptr; }
    Rect getScreenBounds(bool reduceTransparentRegion = true) const;
    bool setChildLayer(const sp<Layer>& childLayer, int32_t z);
    bool setChildRelativeLayer(const sp<Layer>& childLayer,
            const sp<IBinder>& relativeToHandle, int32_t relativeZ);

    // Copy the current list of children to the drawing state. Called by
    // SurfaceFlinger to complete a transaction.
    void commitChildList();
    int32_t getZ(LayerVector::StateSet) const;

    /**
     * Returns the cropped buffer size or the layer crop if the layer has no buffer. Return
     * INVALID_RECT if the layer has no buffer and no crop.
     * A layer with an invalid buffer size and no crop is considered to be boundless. The layer
     * bounds are constrained by its parent bounds.
     */
    Rect getCroppedBufferSize(const Layer::State& s) const;

    bool setFrameRate(FrameRate);

    virtual void setFrameTimelineInfoForBuffer(const FrameTimelineInfo& /*info*/) {}
    void setFrameTimelineVsyncForBufferTransaction(const FrameTimelineInfo& info, nsecs_t postTime);
    void setFrameTimelineVsyncForBufferlessTransaction(const FrameTimelineInfo& info,
                                                       nsecs_t postTime);

    void addSurfaceFrameDroppedForBuffer(
            std::shared_ptr<frametimeline::SurfaceFrame>& surfaceFrame);
    void addSurfaceFramePresentedForBuffer(
            std::shared_ptr<frametimeline::SurfaceFrame>& surfaceFrame, nsecs_t acquireFenceTime,
            nsecs_t currentLatchTime);

    std::shared_ptr<frametimeline::SurfaceFrame> createSurfaceFrameForTransaction(
            const FrameTimelineInfo& info, nsecs_t postTime);
    std::shared_ptr<frametimeline::SurfaceFrame> createSurfaceFrameForBuffer(
            const FrameTimelineInfo& info, nsecs_t queueTime, std::string debugName);

    // Creates a new handle each time, so we only expect
    // this to be called once.
    sp<IBinder> getHandle();
    const std::string& getName() const { return mName; }
    bool getPremultipledAlpha() const;
    void setInputInfo(const gui::WindowInfo& info);

    struct InputDisplayArgs {
        const ui::Transform* transform = nullptr;
        bool isSecure = false;
    };
    gui::WindowInfo fillInputInfo(const InputDisplayArgs& displayArgs);

    /**
     * Returns whether this layer has an explicitly set input-info.
     */
    bool hasInputInfo() const;

    // Sets the GameMode for the tree rooted at this layer. A layer in the tree inherits this
    // GameMode unless it (or an ancestor) has GAME_MODE_METADATA.
    void setGameModeForTree(GameMode);

    void setGameMode(GameMode gameMode) { mGameMode = gameMode; }
    GameMode getGameMode() const { return mGameMode; }

    virtual uid_t getOwnerUid() const { return mOwnerUid; }

    pid_t getOwnerPid() { return mOwnerPid; }

    // This layer is not a clone, but it's the parent to the cloned hierarchy. The
    // variable mClonedChild represents the top layer that will be cloned so this
    // layer will be the parent of mClonedChild.
    // The layers in the cloned hierarchy will match the lifetime of the real layers. That is
    // if the real layer is destroyed, then the clone layer will also be destroyed.
    sp<Layer> mClonedChild;
    bool mHadClonedChild = false;
    void setClonedChild(const sp<Layer>& mClonedChild);

    mutable bool contentDirty{false};
    Region surfaceDamageRegion;

    // Layer serial number.  This gives layers an explicit ordering, so we
    // have a stable sort order when their layer stack and Z-order are
    // the same.
    const int32_t sequence;

    bool mPendingHWCDestroy{false};

    bool backpressureEnabled() { return mDrawingState.flags & layer_state_t::eEnableBackpressure; }

    bool setStretchEffect(const StretchEffect& effect);
    StretchEffect getStretchEffect() const;
    bool enableBorder(bool shouldEnable, float width, const half4& color);
    bool isBorderEnabled();
    float getBorderWidth();
    const half4& getBorderColor();

    bool setBufferCrop(const Rect& /* bufferCrop */);
    bool setDestinationFrame(const Rect& /* destinationFrame */);
    // See mPendingBufferTransactions
    void decrementPendingBufferCount();
    std::atomic<int32_t>* getPendingBufferCounter() { return &mPendingBufferTransactions; }
    std::string getPendingBufferCounterName() { return mBlastTransactionName; }
    bool updateGeometry();

    bool simpleBufferUpdate(const layer_state_t&) const;

    static bool isOpaqueFormat(PixelFormat format);
    void setSmomoLayerStackId();
    uint32_t getSmomoLayerStackId();

    // Updates the LayerSnapshot. This must be called prior to sending layer data to
    // CompositionEngine or RenderEngine (i.e. before calling CompositionEngine::present or
    // Layer::prepareClientComposition).
    //
    // TODO(b/238781169) Remove direct calls to RenderEngine::drawLayers that don't go through
    // CompositionEngine to create a single path for composing layers.
    void updateSnapshot(bool updateGeometry);

protected:
    friend class impl::SurfaceInterceptor;

    // For unit tests
    friend class TestableSurfaceFlinger;
    friend class FpsReporterTest;
    friend class RefreshRateSelectionTest;
    friend class SetFrameRateTest;
    friend class TransactionFrameTracerTest;
    friend class TransactionSurfaceFrameTest;

    virtual void setInitialValuesForClone(const sp<Layer>& clonedFrom);
    void preparePerFrameCompositionState();
    void preparePerFrameBufferCompositionState();
    void preparePerFrameEffectsCompositionState();
    virtual void commitTransaction(State& stateToCommit);
    void gatherBufferInfo();
    void onSurfaceFrameCreated(const std::shared_ptr<frametimeline::SurfaceFrame>&);

    sp<compositionengine::LayerFE> asLayerFE() const;
    sp<Layer> getClonedFrom() { return mClonedFrom != nullptr ? mClonedFrom.promote() : nullptr; }
    bool isClone() { return mClonedFrom != nullptr; }
    bool isClonedFromAlive() { return getClonedFrom() != nullptr; }

    void cloneDrawingState(const Layer* from);
    void updateClonedDrawingState(std::map<sp<Layer>, sp<Layer>>& clonedLayersMap);
    void updateClonedChildren(const sp<Layer>& mirrorRoot,
                              std::map<sp<Layer>, sp<Layer>>& clonedLayersMap);
    void updateClonedRelatives(const std::map<sp<Layer>, sp<Layer>>& clonedLayersMap);
    void addChildToDrawing(const sp<Layer>&);
    void updateClonedInputInfo(const std::map<sp<Layer>, sp<Layer>>& clonedLayersMap);

    // Modifies the passed in layer settings to clear the contents. If the blackout flag is set,
    // the settings clears the content with a solid black fill.
    void prepareClearClientComposition(LayerFE::LayerSettings&, bool blackout) const;
    void prepareShadowClientComposition(LayerFE::LayerSettings& caster,
                                        const Rect& layerStackRect) const;

    void prepareBasicGeometryCompositionState();
    void prepareGeometryCompositionState();
    void prepareCursorCompositionState();

    uint32_t getEffectiveUsage(uint32_t usage) const;

    /**
     * Setup rounded corners coordinates of this layer, taking into account the layer bounds and
     * crop coordinates, transforming them into layer space.
     */
    void setupRoundedCornersCropCoordinates(Rect win, const FloatRect& roundedCornersCrop) const;
    void setParent(const sp<Layer>&);
    LayerVector makeTraversalList(LayerVector::StateSet, bool* outSkipRelativeZUsers);
    void addZOrderRelative(const wp<Layer>& relative);
    void removeZOrderRelative(const wp<Layer>& relative);
// TODO(b/156774977): Restore protected visibility when fixed.
public:
    compositionengine::OutputLayer* findOutputLayerForDisplay(const DisplayDevice*) const;
protected:
    bool usingRelativeZ(LayerVector::StateSet) const;

    virtual ui::Transform getInputTransform() const;
    /**
     * Get the bounds in layer space within which this layer can receive input.
     *
     * These bounds are used to:
     * - Determine the input frame for the layer to be used for occlusion detection; and
     * - Determine the coordinate space within which the layer will receive input. The top-left of
     *   this rect will be the origin of the coordinate space that the input events sent to the
     *   layer will be in (prior to accounting for surface insets).
     *
     * The layer can still receive touch input if these bounds are invalid if
     * "replaceTouchableRegionWithCrop" is specified. In this case, the layer will receive input
     * in this layer's space, regardless of the specified crop layer.
     */
    Rect getInputBounds() const;

    // constant
    sp<SurfaceFlinger> mFlinger;

    bool mPremultipliedAlpha{true};
    const std::string mName;
    const std::string mTransactionName{"TX - " + mName};

    // These are only accessed by the main thread or the tracing thread.
    State mDrawingState;

    uint32_t mTransactionFlags{0};
    // Updated in doTransaction, used to track the last sequence number we
    // committed. Currently this is really only used for updating visible
    // regions.
    int32_t mLastCommittedTxSequence = -1;

    // Timestamp history for UIAutomation. Thread safe.
    FrameTracker mFrameTracker;

    uint32_t mLayerClass{0};

    // main thread
    sp<NativeHandle> mSidebandStream;
    // False if the buffer and its contents have been previously used for GPU
    // composition, true otherwise.
    bool mIsActiveBufferUpdatedForGpu = true;

    // We encode unset as -1.
    std::atomic<uint64_t> mCurrentFrameNumber{0};
    // Whether filtering is needed b/c of the drawingstate
    bool mNeedsFiltering{false};

    std::atomic<bool> mRemovedFromDrawingState{false};

    // page-flip thread (currently main thread)
    bool mProtectedByApp{false}; // application requires protected path to external sink

    // protected by mLock
    mutable Mutex mLock;

    const wp<Client> mClientRef;

    // This layer can be a cursor on some displays.
    bool mPotentialCursor{false};

    LayerVector mCurrentChildren{LayerVector::StateSet::Current};
    LayerVector mDrawingChildren{LayerVector::StateSet::Drawing};

    wp<Layer> mCurrentParent;
    wp<Layer> mDrawingParent;

    // Window types from WindowManager.LayoutParams
    const gui::WindowInfo::Type mWindowType;

    // The owner of the layer. If created from a non system process, it will be the calling uid.
    // If created from a system process, the value can be passed in.
    uid_t mOwnerUid;

    // The owner pid of the layer. If created from a non system process, it will be the calling pid.
    // If created from a system process, the value can be passed in.
    pid_t mOwnerPid;

    // Keeps track of the time SF latched the last buffer from this layer.
    // Used in buffer stuffing analysis in FrameTimeline.
    nsecs_t mLastLatchTime = 0;

    mutable bool mDrawingStateModified = false;

    sp<Fence> mLastClientCompositionFence;
    bool mClearClientCompositionFenceOnLayerDisplayed = false;
private:
    friend class SlotGenerationTest;
    friend class TransactionFrameTracerTest;
    friend class TransactionSurfaceFrameTest;

    bool getAutoRefresh() const { return mDrawingState.autoRefresh; }
    bool getSidebandStreamChanged() const { return mSidebandStreamChanged; }

    std::atomic<bool> mSidebandStreamChanged{false};

    // Returns true if the layer can draw shadows on its border.
    virtual bool canDrawShadows() const { return true; }

    aidl::android::hardware::graphics::composer3::Composition getCompositionType(
            const DisplayDevice&) const;

    /**
     * Returns an unsorted vector of all layers that are part of this tree.
     * That includes the current layer and all its descendants.
     */
    std::vector<Layer*> getLayersInTree(LayerVector::StateSet);
    /**
     * Traverses layers that are part of this tree in the correct z order.
     * layersInTree must be sorted before calling this method.
     */
    void traverseChildrenInZOrderInner(const std::vector<Layer*>& layersInTree,
                                       LayerVector::StateSet, const LayerVector::Visitor&);
    LayerVector makeChildrenTraversalList(LayerVector::StateSet,
                                          const std::vector<Layer*>& layersInTree);

    void updateTreeHasFrameRateVote();
    bool propagateFrameRateForLayerTree(FrameRate parentFrameRate, bool* transactionNeeded);
    bool setFrameRateForLayerTree(FrameRate);
    void setZOrderRelativeOf(const wp<Layer>& relativeOf);
    bool isTrustedOverlay() const;
    gui::DropInputMode getDropInputMode() const;
    void handleDropInputMode(gui::WindowInfo& info) const;

    // Find the root of the cloned hierarchy, this means the first non cloned parent.
    // This will return null if first non cloned parent is not found.
    sp<Layer> getClonedRoot();

    // Finds the top most layer in the hierarchy. This will find the root Layer where the parent is
    // null.
    sp<Layer> getRootLayer();

    // Fills in the touch occlusion mode of the first parent (including this layer) that
    // hasInputInfo() or no-op if no such parent is found.
    void fillTouchOcclusionMode(gui::WindowInfo& info);

    // Fills in the frame and transform info for the gui::WindowInfo.
    void fillInputFrameInfo(gui::WindowInfo&, const ui::Transform& screenToDisplay);

    // Computes the transform matrix using the setFilteringEnabled to determine whether the
    // transform matrix should be computed for use with bilinear filtering.
    void getDrawingTransformMatrix(bool filteringEnabled, float outMatrix[16]) const;

    inline void tracePendingBufferCount(int32_t pendingBuffers);

    // Latch sideband stream and returns true if the dirty region should be updated.
    bool latchSidebandStream(bool& recomputeVisibleRegions);

    bool hasFrameUpdate() const;

    void updateTexImage(nsecs_t latchTime);

    // Crop that applies to the buffer
    Rect computeBufferCrop(const State& s);

    bool willPresentCurrentTransaction() const;

    // Returns true if the transformed buffer size does not match the layer size and we need
    // to apply filtering.
    bool bufferNeedsFiltering() const;

    void callReleaseBufferCallback(const sp<ITransactionCompletedListener>& listener,
                                   const sp<GraphicBuffer>& buffer, uint64_t framenumber,
                                   const sp<Fence>& releaseFence,
                                   uint32_t currentMaxAcquiredBufferCount);

    std::optional<compositionengine::LayerFE::LayerSettings> prepareClientCompositionInternal(
            compositionengine::LayerFE::ClientCompositionTargetSettings&) const;
    // Returns true if there is a valid color to fill.
    bool fillsColor() const;
    // Returns true if this layer has a blur value.
    bool hasBlur() const;
    bool hasEffect() const { return fillsColor() || drawShadows() || hasBlur(); }
    bool hasBufferOrSidebandStream() const {
        return ((mSidebandStream != nullptr) || (mBufferInfo.mBuffer != nullptr));
    }

    bool hasSomethingToDraw() const { return hasEffect() || hasBufferOrSidebandStream(); }
    void prepareBufferStateClientComposition(
            compositionengine::LayerFE::LayerSettings&,
            compositionengine::LayerFE::ClientCompositionTargetSettings&) const;
    void prepareEffectsClientComposition(
            compositionengine::LayerFE::LayerSettings&,
            compositionengine::LayerFE::ClientCompositionTargetSettings&) const;

    // Cached properties computed from drawing state
    // Effective transform taking into account parent transforms and any parent scaling, which is
    // a transform from the current layer coordinate space to display(screen) coordinate space.
    ui::Transform mEffectiveTransform;

    // Bounds of the layer before any transformation is applied and before it has been cropped
    // by its parents.
    FloatRect mSourceBounds;

    // Bounds of the layer in layer space. This is the mSourceBounds cropped by its layer crop and
    // its parent bounds.
    FloatRect mBounds;

    // Layer bounds in screen space.
    FloatRect mScreenBounds;

    bool mGetHandleCalled = false;

    // Tracks the process and user id of the caller when creating this layer
    // to help debugging.
    pid_t mCallingPid;
    uid_t mCallingUid;

    // The current layer is a clone of mClonedFrom. This means that this layer will update it's
    // properties based on mClonedFrom. When mClonedFrom latches a new buffer for BufferLayers,
    // this layer will update it's buffer. When mClonedFrom updates it's drawing state, children,
    // and relatives, this layer will update as well.
    wp<Layer> mClonedFrom;

    // The inherited shadow radius after taking into account the layer hierarchy. This is the
    // final shadow radius for this layer. If a shadow is specified for a layer, then effective
    // shadow radius is the set shadow radius, otherwise its the parent's shadow radius.
    float mEffectiveShadowRadius = 0.f;

    // Game mode for the layer. Set by WindowManagerShell and recorded by SurfaceFlingerStats.
    GameMode mGameMode = GameMode::Unsupported;

    mutable int32_t mPriority = Layer::PRIORITY_UNSET;

    // A list of regions on this layer that should have blurs.
    const std::vector<BlurRegion> getBlurRegions() const;

    bool mIsAtRoot = false;

    uint32_t mLayerCreationFlags;

    bool findInHierarchy(const sp<Layer>&);

    bool mBorderEnabled = false;
    float mBorderWidth;
    half4 mBorderColor;
    uint32_t smomoLayerStackId = UINT32_MAX;

    void setTransformHint(ui::Transform::RotationFlags);

    const uint32_t mTextureName;

    // Transform hint provided to the producer. This must be accessed holding
    // the mStateLock.
    ui::Transform::RotationFlags mTransformHint = ui::Transform::ROT_0;

    ReleaseCallbackId mPreviousReleaseCallbackId = ReleaseCallbackId::INVALID_ID;
    uint64_t mPreviousReleasedFrameNumber = 0;

    uint64_t mPreviousBarrierFrameNumber = 0;

    bool mReleasePreviousBuffer = false;

    // Stores the last set acquire fence signal time used to populate the callback handle's acquire
    // time.
    std::variant<nsecs_t, sp<Fence>> mCallbackHandleAcquireTimeOrFence = -1;

    std::deque<std::shared_ptr<android::frametimeline::SurfaceFrame>> mPendingJankClassifications;
    // An upper bound on the number of SurfaceFrames in the pending classifications deque.
    static constexpr int kPendingClassificationMaxSurfaceFrames = 25;

    const std::string mBlastTransactionName{"BufferTX - " + mName};
    // This integer is incremented everytime a buffer arrives at the server for this layer,
    // and decremented when a buffer is dropped or latched. When changed the integer is exported
    // to systrace with ATRACE_INT and mBlastTransactionName. This way when debugging perf it is
    // possible to see when a buffer arrived at the server, and in which frame it latched.
    //
    // You can understand the trace this way:
    //     - If the integer increases, a buffer arrived at the server.
    //     - If the integer decreases in latchBuffer, that buffer was latched
    //     - If the integer decreases in setBuffer or doTransaction, a buffer was dropped
    std::atomic<int32_t> mPendingBufferTransactions{0};

    // Contains requested position and matrix updates. This will be applied if the client does
    // not specify a destination frame.
    ui::Transform mRequestedTransform;

    sp<HwcSlotGenerator> mHwcSlotGenerator;
<<<<<<< HEAD
public:
    nsecs_t getPreviousGfxInfo();
=======

    std::unique_ptr<LayerSnapshot> mSnapshot = std::make_unique<LayerSnapshot>();
>>>>>>> a92728d0
};

std::ostream& operator<<(std::ostream& stream, const Layer::FrameRate& rate);

} // namespace android<|MERGE_RESOLUTION|>--- conflicted
+++ resolved
@@ -898,8 +898,6 @@
     bool simpleBufferUpdate(const layer_state_t&) const;
 
     static bool isOpaqueFormat(PixelFormat format);
-    void setSmomoLayerStackId();
-    uint32_t getSmomoLayerStackId();
 
     // Updates the LayerSnapshot. This must be called prior to sending layer data to
     // CompositionEngine or RenderEngine (i.e. before calling CompositionEngine::present or
@@ -908,6 +906,8 @@
     // TODO(b/238781169) Remove direct calls to RenderEngine::drawLayers that don't go through
     // CompositionEngine to create a single path for composing layers.
     void updateSnapshot(bool updateGeometry);
+    void setSmomoLayerStackId();
+    uint32_t getSmomoLayerStackId();
 
 protected:
     friend class impl::SurfaceInterceptor;
@@ -1246,13 +1246,10 @@
     ui::Transform mRequestedTransform;
 
     sp<HwcSlotGenerator> mHwcSlotGenerator;
-<<<<<<< HEAD
+
+    std::unique_ptr<LayerSnapshot> mSnapshot = std::make_unique<LayerSnapshot>();
 public:
     nsecs_t getPreviousGfxInfo();
-=======
-
-    std::unique_ptr<LayerSnapshot> mSnapshot = std::make_unique<LayerSnapshot>();
->>>>>>> a92728d0
 };
 
 std::ostream& operator<<(std::ostream& stream, const Layer::FrameRate& rate);
