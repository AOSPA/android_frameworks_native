/*
 * Copyright (C) 2007 The Android Open Source Project
 *
 * Licensed under the Apache License, Version 2.0 (the "License");
 * you may not use this file except in compliance with the License.
 * You may obtain a copy of the License at
 *
 *      http://www.apache.org/licenses/LICENSE-2.0
 *
 * Unless required by applicable law or agreed to in writing, software
 * distributed under the License is distributed on an "AS IS" BASIS,
 * WITHOUT WARRANTIES OR CONDITIONS OF ANY KIND, either express or implied.
 * See the License for the specific language governing permissions and
 * limitations under the License.
 */

/* Changes from Qualcomm Innovation Center are provided under the following license:
 *
 * Copyright (c) 2023 Qualcomm Innovation Center, Inc. All rights reserved.
 * SPDX-License-Identifier: BSD-3-Clause-Clear
 */

#pragma once

#include <android/gui/DropInputMode.h>
#include <android/gui/ISurfaceComposerClient.h>
#include <gui/BufferQueue.h>
#include <gui/LayerState.h>
#include <gui/WindowInfo.h>
#include <layerproto/LayerProtoHeader.h>
#include <math/vec4.h>
#include <sys/types.h>
#include <ui/BlurRegion.h>
#include <ui/FloatRect.h>
#include <ui/FrameStats.h>
#include <ui/GraphicBuffer.h>
#include <ui/PixelFormat.h>
#include <ui/Region.h>
#include <ui/StretchEffect.h>
#include <ui/Transform.h>
#include <utils/RefBase.h>
#include <utils/Timers.h>

#include <compositionengine/LayerFE.h>
#include <compositionengine/LayerFECompositionState.h>
#include <scheduler/Fps.h>
#include <scheduler/Seamlessness.h>

#include <chrono>
#include <cstdint>
#include <list>
#include <optional>
#include <vector>

#include "Client.h"
#include "DisplayHardware/HWComposer.h"
#include "FrameTracker.h"
#include "LayerFE.h"
#include "LayerVector.h"
#include "Scheduler/LayerInfo.h"
#include "SurfaceFlinger.h"
#include "Tracing/LayerTracing.h"
#include "TransactionCallbackInvoker.h"

using namespace android::surfaceflinger;

namespace android {

class Client;
class Colorizer;
class DisplayDevice;
class GraphicBuffer;
class SurfaceFlinger;

namespace compositionengine {
class OutputLayer;
struct LayerFECompositionState;
}

namespace gui {
class LayerDebugInfo;
}

namespace frametimeline {
class SurfaceFrame;
} // namespace frametimeline

class Layer : public virtual RefBase {
public:
    // The following constants represent priority of the window. SF uses this information when
    // deciding which window has a priority when deciding about the refresh rate of the screen.
    // Priority 0 is considered the highest priority. -1 means that the priority is unset.
    static constexpr int32_t PRIORITY_UNSET = -1;
    // Windows that are in focus and voted for the preferred mode ID
    static constexpr int32_t PRIORITY_FOCUSED_WITH_MODE = 0;
    // // Windows that are in focus, but have not requested a specific mode ID.
    static constexpr int32_t PRIORITY_FOCUSED_WITHOUT_MODE = 1;
    // Windows that are not in focus, but voted for a specific mode ID.
    static constexpr int32_t PRIORITY_NOT_FOCUSED_WITH_MODE = 2;

    enum { // flags for doTransaction()
        eDontUpdateGeometryState = 0x00000001,
        eVisibleRegion = 0x00000002,
        eInputInfoChanged = 0x00000004
    };

    struct Geometry {
        uint32_t w;
        uint32_t h;
        ui::Transform transform;

        inline bool operator==(const Geometry& rhs) const {
            return (w == rhs.w && h == rhs.h) && (transform.tx() == rhs.transform.tx()) &&
                    (transform.ty() == rhs.transform.ty());
        }
        inline bool operator!=(const Geometry& rhs) const { return !operator==(rhs); }
    };

    using FrameRate = scheduler::LayerInfo::FrameRate;
    using FrameRateCompatibility = scheduler::LayerInfo::FrameRateCompatibility;

    struct State {
        int32_t z;
        ui::LayerStack layerStack;
        uint32_t flags;
        int32_t sequence; // changes when visible regions can change
        bool modified;
        // Crop is expressed in layer space coordinate.
        Rect crop;
        LayerMetadata metadata;
        // If non-null, a Surface this Surface's Z-order is interpreted relative to.
        wp<Layer> zOrderRelativeOf;
        bool isRelativeOf{false};

        // A list of surfaces whose Z-order is interpreted relative to ours.
        SortedVector<wp<Layer>> zOrderRelatives;
        half4 color;
        float cornerRadius;
        int backgroundBlurRadius;
        gui::WindowInfo inputInfo;
        wp<Layer> touchableRegionCrop;

        ui::Dataspace dataspace;

        uint64_t frameNumber;
        // high watermark framenumber to use to check for barriers to protect ourselves
        // from out of order transactions
        uint64_t barrierFrameNumber;
        ui::Transform transform;

        uint32_t producerId = 0;
        // high watermark producerId to use to check for barriers to protect ourselves
        // from out of order transactions
        uint32_t barrierProducerId = 0;

        uint32_t bufferTransform;
        bool transformToDisplayInverse;
        Region transparentRegionHint;
        std::shared_ptr<renderengine::ExternalTexture> buffer;
        sp<Fence> acquireFence;
        std::shared_ptr<FenceTime> acquireFenceTime;
        HdrMetadata hdrMetadata;
        Region surfaceDamageRegion;
        int32_t api;
        sp<NativeHandle> sidebandStream;
        mat4 colorTransform;
        bool hasColorTransform;
        // pointer to background color layer that, if set, appears below the buffer state layer
        // and the buffer state layer's children.  Z order will be set to
        // INT_MIN
        sp<Layer> bgColorLayer;

        // The deque of callback handles for this frame. The back of the deque contains the most
        // recent callback handle.
        std::deque<sp<CallbackHandle>> callbackHandles;
        bool colorSpaceAgnostic;
        nsecs_t desiredPresentTime = 0;
        bool isAutoTimestamp = true;

        // Length of the cast shadow. If the radius is > 0, a shadow of length shadowRadius will
        // be rendered around the layer.
        float shadowRadius;

        // Layer regions that are made of custom materials, like frosted glass
        std::vector<BlurRegion> blurRegions;

        // Priority of the layer assigned by Window Manager.
        int32_t frameRateSelectionPriority;

        // Default frame rate compatibility used to set the layer refresh rate votetype.
        FrameRateCompatibility defaultFrameRateCompatibility;
        FrameRate frameRate;

        // The combined frame rate of parents / children of this layer
        FrameRate frameRateForLayerTree;

        // Set by window manager indicating the layer and all its children are
        // in a different orientation than the display. The hint suggests that
        // the graphic producers should receive a transform hint as if the
        // display was in this orientation. When the display changes to match
        // the layer orientation, the graphic producer may not need to allocate
        // a buffer of a different size. ui::Transform::ROT_INVALID means the
        // a fixed transform hint is not set.
        ui::Transform::RotationFlags fixedTransformHint;

        // The vsync info that was used to start the transaction
        FrameTimelineInfo frameTimelineInfo;

        // When the transaction was posted
        nsecs_t postTime;
        sp<ITransactionCompletedListener> releaseBufferListener;
        // SurfaceFrame that tracks the timeline of Transactions that contain a Buffer. Only one
        // such SurfaceFrame exists because only one buffer can be presented on the layer per vsync.
        // If multiple buffers are queued, the prior ones will be dropped, along with the
        // SurfaceFrame that's tracking them.
        std::shared_ptr<frametimeline::SurfaceFrame> bufferSurfaceFrameTX;
        // A map of token(frametimelineVsyncId) to the SurfaceFrame that's tracking a transaction
        // that contains the token. Only one SurfaceFrame exisits for transactions that share the
        // same token, unless they are presented in different vsyncs.
        std::unordered_map<int64_t, std::shared_ptr<frametimeline::SurfaceFrame>>
                bufferlessSurfaceFramesTX;
        // An arbitrary threshold for the number of BufferlessSurfaceFrames in the state. Used to
        // trigger a warning if the number of SurfaceFrames crosses the threshold.
        static constexpr uint32_t kStateSurfaceFramesThreshold = 25;

        // Stretch effect to apply to this layer
        StretchEffect stretchEffect;

        // Whether or not this layer is a trusted overlay for input
        bool isTrustedOverlay;
        Rect bufferCrop;
        Rect destinationFrame;
        sp<IBinder> releaseBufferEndpoint;
        gui::DropInputMode dropInputMode;
        bool autoRefresh = false;
        bool dimmingEnabled = true;
        float currentHdrSdrRatio = 1.f;
        float desiredHdrSdrRatio = 1.f;
        gui::CachingHint cachingHint = gui::CachingHint::Enabled;
        int64_t latchedVsyncId = 0;
        bool useVsyncIdForRefreshRateSelection = false;
    };

    explicit Layer(const surfaceflinger::LayerCreationArgs& args);
    virtual ~Layer();

    static bool isLayerFocusedBasedOnPriority(int32_t priority);
    static void miniDumpHeader(std::string& result);

    // Provide unique string for each class type in the Layer hierarchy
    virtual const char* getType() const { return "Layer"; }

    // true if this layer is visible, false otherwise
    virtual bool isVisible() const;

    virtual sp<Layer> createClone(uint32_t mirrorRoot);

    // Set a 2x2 transformation matrix on the layer. This transform
    // will be applied after parent transforms, but before any final
    // producer specified transform.
    bool setMatrix(const layer_state_t::matrix22_t& matrix);

    // This second set of geometry attributes are controlled by
    // setGeometryAppliesWithResize, and their default mode is to be
    // immediate. If setGeometryAppliesWithResize is specified
    // while a resize is pending, then update of these attributes will
    // be delayed until the resize completes.

    // setPosition operates in parent buffer space (pre parent-transform) or display
    // space for top-level layers.
    bool setPosition(float x, float y);
    // Buffer space
    bool setCrop(const Rect& crop);

    // TODO(b/38182121): Could we eliminate the various latching modes by
    // using the layer hierarchy?
    // -----------------------------------------------------------------------
    virtual bool setLayer(int32_t z);
    virtual bool setRelativeLayer(const sp<IBinder>& relativeToHandle, int32_t relativeZ);

    virtual bool setAlpha(float alpha);
    bool setColor(const half3& /*color*/);

    // Set rounded corner radius for this layer and its children.
    //
    // We only support 1 radius per layer in the hierarchy, where parent layers have precedence.
    // The shape of the rounded corner rectangle is specified by the crop rectangle of the layer
    // from which we inferred the rounded corner radius.
    virtual bool setCornerRadius(float cornerRadius);
    // When non-zero, everything below this layer will be blurred by backgroundBlurRadius, which
    // is specified in pixels.
    virtual bool setBackgroundBlurRadius(int backgroundBlurRadius);
    virtual bool setBlurRegions(const std::vector<BlurRegion>& effectRegions);
    bool setTransparentRegionHint(const Region& transparent);
    virtual bool setTrustedOverlay(bool);
    virtual bool setFlags(uint32_t flags, uint32_t mask);
    virtual bool setLayerStack(ui::LayerStack);
    virtual ui::LayerStack getLayerStack(
            LayerVector::StateSet state = LayerVector::StateSet::Drawing) const;

    virtual bool setMetadata(const LayerMetadata& data);
    virtual void setChildrenDrawingParent(const sp<Layer>&);
    virtual bool reparent(const sp<IBinder>& newParentHandle) REQUIRES(mFlinger->mStateLock);
    virtual bool setColorTransform(const mat4& matrix);
    virtual mat4 getColorTransform() const;
    virtual bool hasColorTransform() const;
    virtual bool isColorSpaceAgnostic() const { return mDrawingState.colorSpaceAgnostic; }
    virtual bool isDimmingEnabled() const { return getDrawingState().dimmingEnabled; }
    float getDesiredHdrSdrRatio() const { return getDrawingState().desiredHdrSdrRatio; }
    float getCurrentHdrSdrRatio() const { return getDrawingState().currentHdrSdrRatio; }
    gui::CachingHint getCachingHint() const { return getDrawingState().cachingHint; }

    bool setTransform(uint32_t /*transform*/);
    bool setTransformToDisplayInverse(bool /*transformToDisplayInverse*/);
    bool setBuffer(std::shared_ptr<renderengine::ExternalTexture>& /* buffer */,
                   const BufferData& /* bufferData */, nsecs_t /* postTime */,
                   nsecs_t /*desiredPresentTime*/, bool /*isAutoTimestamp*/,
                   std::optional<nsecs_t> /* dequeueTime */, const FrameTimelineInfo& /*info*/);
    void setDesiredPresentTime(nsecs_t /*desiredPresentTime*/, bool /*isAutoTimestamp*/);
    bool setDataspace(ui::Dataspace /*dataspace*/);
    bool setExtendedRangeBrightness(float currentBufferRatio, float desiredRatio);
    bool setCachingHint(gui::CachingHint cachingHint);
    bool setHdrMetadata(const HdrMetadata& /*hdrMetadata*/);
    bool setSurfaceDamageRegion(const Region& /*surfaceDamage*/);
    bool setApi(int32_t /*api*/);
    bool setSidebandStream(const sp<NativeHandle>& /*sidebandStream*/);
    bool setTransactionCompletedListeners(const std::vector<sp<CallbackHandle>>& /*handles*/,
                                          bool willPresent);
    virtual bool setBackgroundColor(const half3& color, float alpha, ui::Dataspace dataspace)
            REQUIRES(mFlinger->mStateLock);
    virtual bool setColorSpaceAgnostic(const bool agnostic);
    virtual bool setDimmingEnabled(const bool dimmingEnabled);
    virtual bool setDefaultFrameRateCompatibility(FrameRateCompatibility compatibility);
    virtual bool setFrameRateSelectionPriority(int32_t priority);
    virtual bool setFixedTransformHint(ui::Transform::RotationFlags fixedTransformHint);
    void setAutoRefresh(bool /* autoRefresh */);
    bool setDropInputMode(gui::DropInputMode);

    //  If the variable is not set on the layer, it traverses up the tree to inherit the frame
    //  rate priority from its parent.
    virtual int32_t getFrameRateSelectionPriority() const;
    //
    virtual FrameRateCompatibility getDefaultFrameRateCompatibility() const;
    //
    ui::Dataspace getDataSpace() const;

    virtual sp<LayerFE> getCompositionEngineLayerFE() const;
    virtual sp<LayerFE> copyCompositionEngineLayerFE() const;
    sp<LayerFE> getCompositionEngineLayerFE(const frontend::LayerHierarchy::TraversalPath&);
    sp<LayerFE> getOrCreateCompositionEngineLayerFE(const frontend::LayerHierarchy::TraversalPath&);

    const frontend::LayerSnapshot* getLayerSnapshot() const;
    frontend::LayerSnapshot* editLayerSnapshot();
    std::unique_ptr<frontend::LayerSnapshot> stealLayerSnapshot();
    void updateLayerSnapshot(std::unique_ptr<frontend::LayerSnapshot> snapshot);

    // If we have received a new buffer this frame, we will pass its surface
    // damage down to hardware composer. Otherwise, we must send a region with
    // one empty rect.
    void useSurfaceDamage();
    void useEmptyDamage();
    Region getVisibleRegion(const DisplayDevice*) const;
    void updateLastLatchTime(nsecs_t latchtime);

    /*
     * isOpaque - true if this surface is opaque
     *
     * This takes into account the buffer format (i.e. whether or not the
     * pixel format includes an alpha channel) and the "opaque" flag set
     * on the layer.  It does not examine the current plane alpha value.
     */
    bool isOpaque(const Layer::State&) const;

    /*
     * Returns whether this layer can receive input.
     */
    bool canReceiveInput() const;

    /*
     * Whether or not the layer should be considered visible for input calculations.
     */
    virtual bool isVisibleForInput() const {
        // For compatibility reasons we let layers which can receive input
        // receive input before they have actually submitted a buffer. Because
        // of this we use canReceiveInput instead of isVisible to check the
        // policy-visibility, ignoring the buffer state. However for layers with
        // hasInputInfo()==false we can use the real visibility state.
        // We are just using these layers for occlusion detection in
        // InputDispatcher, and obviously if they aren't visible they can't occlude
        // anything.
        return hasInputInfo() ? canReceiveInput() : isVisible();
    }

    /*
     * isProtected - true if the layer may contain protected contents in the
     * GRALLOC_USAGE_PROTECTED sense.
     */
    bool isProtected() const;

    /*
     * isFixedSize - true if content has a fixed size
     */
    virtual bool isFixedSize() const { return true; }

    /*
     * usesSourceCrop - true if content should use a source crop
     */
    bool usesSourceCrop() const { return hasBufferOrSidebandStream(); }

    // Most layers aren't created from the main thread, and therefore need to
    // grab the SF state lock to access HWC, but ContainerLayer does, so we need
    // to avoid grabbing the lock again to avoid deadlock
    virtual bool isCreatedFromMainThread() const { return false; }

    ui::Transform getActiveTransform(const Layer::State& s) const { return s.transform; }
    Region getActiveTransparentRegion(const Layer::State& s) const {
        return s.transparentRegionHint;
    }
    Rect getCrop(const Layer::State& s) const { return s.crop; }
    bool needsFiltering(const DisplayDevice*) const;

    // True if this layer requires filtering
    // This method is distinct from needsFiltering() in how the filter
    // requirement is computed. needsFiltering() compares displayFrame and crop,
    // where as this method transforms the displayFrame to layer-stack space
    // first. This method should be used if there is no physical display to
    // project onto when taking screenshots, as the filtering requirements are
    // different.
    // If the parent transform needs to be undone when capturing the layer, then
    // the inverse parent transform is also required.
    bool needsFilteringForScreenshots(const DisplayDevice*, const ui::Transform&) const;

    // from graphics API
    static ui::Dataspace translateDataspace(ui::Dataspace dataspace);
    void updateCloneBufferInfo();
    uint64_t mPreviousFrameNumber = 0;

    /*
     * called after composition.
     * returns true if the layer latched a new buffer this frame.
     */
    void onPostComposition(const DisplayDevice*, const std::shared_ptr<FenceTime>& /*glDoneFence*/,
                           const std::shared_ptr<FenceTime>& /*presentFence*/,
                           const CompositorTiming&);

    // If a buffer was replaced this frame, release the former buffer
    void releasePendingBuffer(nsecs_t /*dequeueReadyTime*/);

    /*
     * latchBuffer - called each time the screen is redrawn and returns whether
     * the visible regions need to be recomputed (this is a fairly heavy
     * operation, so this should be set only if needed). Typically this is used
     * to figure out if the content or size of a surface has changed.
     */
    bool latchBuffer(bool& /*recomputeVisibleRegions*/, nsecs_t /*latchTime*/);

    bool latchBufferImpl(bool& /*recomputeVisibleRegions*/, nsecs_t /*latchTime*/,
                         bool bgColorOnly);

    /*
     * Returns true if the currently presented buffer will be released when this layer state
     * is latched. This will return false if there is no buffer currently presented.
     */
    bool willReleaseBufferOnLatch() const;

    /*
     * Calls latchBuffer if the buffer has a frame queued and then releases the buffer.
     * This is used if the buffer is just latched and releases to free up the buffer
     * and will not be shown on screen.
     * Should only be called on the main thread.
     */
    void latchAndReleaseBuffer();

    /*
     * returns the rectangle that crops the content of the layer and scales it
     * to the layer's size.
     */
    Rect getBufferCrop() const;

    /*
     * Returns the transform applied to the buffer.
     */
    uint32_t getBufferTransform() const;

    sp<GraphicBuffer> getBuffer() const;
    const std::shared_ptr<renderengine::ExternalTexture>& getExternalTexture() const;

    /*
     * Returns if a frame is ready
     */
    bool hasReadyFrame() const;

    virtual int32_t getQueuedFrameCount() const { return 0; }

    /**
     * Returns active buffer size in the correct orientation. Buffer size is determined by undoing
     * any buffer transformations. Returns Rect::INVALID_RECT if the layer has no buffer or the
     * layer does not have a display frame and its parent is not bounded.
     */
    Rect getBufferSize(const Layer::State&) const;

    /**
     * Returns the source bounds. If the bounds are not defined, it is inferred from the
     * buffer size. Failing that, the bounds are determined from the passed in parent bounds.
     * For the root layer, this is the display viewport size.
     */
    FloatRect computeSourceBounds(const FloatRect& parentBounds) const;
    virtual FrameRate getFrameRateForLayerTree() const;

    bool getTransformToDisplayInverse() const;

    // Returns how rounded corners should be drawn for this layer.
    // A layer can override its parent's rounded corner settings if the parent's rounded
    // corner crop does not intersect with its own rounded corner crop.
    virtual frontend::RoundedCornerState getRoundedCornerState() const;

    bool hasRoundedCorners() const { return getRoundedCornerState().hasRoundedCorners(); }

    PixelFormat getPixelFormat() const;
    /**
     * Return whether this layer needs an input info. We generate InputWindowHandles for all
     * non-cursor buffered layers regardless of whether they have an InputChannel. This is to enable
     * the InputDispatcher to do PID based occlusion detection.
     */
    bool needsInputInfo() const {
        return (hasInputInfo() || hasBufferOrSidebandStream()) && !mPotentialCursor;
    }

    // Implements RefBase.
    void onFirstRef() override;

    struct BufferInfo {
        nsecs_t mDesiredPresentTime;
        std::shared_ptr<FenceTime> mFenceTime;
        sp<Fence> mFence;
        uint32_t mTransform{0};
        ui::Dataspace mDataspace{ui::Dataspace::UNKNOWN};
        Rect mCrop;
        uint32_t mScaleMode{NATIVE_WINDOW_SCALING_MODE_FREEZE};
        Region mSurfaceDamage;
        HdrMetadata mHdrMetadata;
        int mApi;
        PixelFormat mPixelFormat{PIXEL_FORMAT_NONE};
        bool mTransformToDisplayInverse{false};

        std::shared_ptr<renderengine::ExternalTexture> mBuffer;
        uint64_t mFrameNumber;
        sp<IBinder> mReleaseBufferEndpoint;

        bool mFrameLatencyNeeded{false};
        float mDesiredHdrSdrRatio = 1.f;
    };

    BufferInfo mBufferInfo;

    // implements compositionengine::LayerFE
    const compositionengine::LayerFECompositionState* getCompositionState() const;
    bool fenceHasSignaled() const;
    void onPreComposition(nsecs_t refreshStartTime);
    void onLayerDisplayed(ftl::SharedFuture<FenceResult>, ui::LayerStack layerStack);

    void setWasClientComposed(const sp<Fence>& fence) {
        mLastClientCompositionFence = fence;
        mClearClientCompositionFenceOnLayerDisplayed = false;
    }

    const char* getDebugName() const;

    bool setShadowRadius(float shadowRadius);

    // Before color management is introduced, contents on Android have to be
    // desaturated in order to match what they appears like visually.
    // With color management, these contents will appear desaturated, thus
    // needed to be saturated so that they match what they are designed for
    // visually.
    bool isLegacyDataSpace() const;

    uint32_t getTransactionFlags() const { return mTransactionFlags; }

    static bool computeTrustedPresentationState(const FloatRect& bounds,
                                                const FloatRect& sourceBounds,
                                                const Region& coveredRegion,
                                                const FloatRect& screenBounds, float,
                                                const ui::Transform&,
                                                const TrustedPresentationThresholds&);
    void updateTrustedPresentationState(const DisplayDevice* display,
                                        const frontend::LayerSnapshot* snapshot, int64_t time_in_ms,
                                        bool leaveState);

    inline bool hasTrustedPresentationListener() {
        return mTrustedPresentationListener.callbackInterface != nullptr;
    }

    // Sets the masked bits.
    void setTransactionFlags(uint32_t mask);

    // Clears and returns the masked bits.
    uint32_t clearTransactionFlags(uint32_t mask);

    FloatRect getBounds(const Region& activeTransparentRegion) const;
    FloatRect getBounds() const;
    Rect getInputBoundsInDisplaySpace(const FloatRect& insetBounds,
                                      const ui::Transform& displayTransform);

    // Compute bounds for the layer and cache the results.
    void computeBounds(FloatRect parentBounds, ui::Transform parentTransform, float shadowRadius);

    int32_t getSequence() const { return sequence; }

    // For tracing.
    // TODO: Replace with raw buffer id from buffer metadata when that becomes available.
    // GraphicBuffer::getId() does not provide a reliable global identifier. Since the traces
    // creates its tracks by buffer id and has no way of associating a buffer back to the process
    // that created it, the current implementation is only sufficient for cases where a buffer is
    // only used within a single layer.
    uint64_t getCurrentBufferId() const { return getBuffer() ? getBuffer()->getId() : 0; }

    /*
     * isSecure - true if this surface is secure, that is if it prevents
     * screenshots or VNC servers. A surface can be set to be secure by the
     * application, being secure doesn't mean the surface has DRM contents.
     */
    bool isSecure() const;

    /*
     * isHiddenByPolicy - true if this layer has been forced invisible.
     * just because this is false, doesn't mean isVisible() is true.
     * For example if this layer has no active buffer, it may not be hidden by
     * policy, but it still can not be visible.
     */
    bool isHiddenByPolicy() const;

    // True if the layer should be skipped in screenshots, screen recordings,
    // and mirroring to external or virtual displays.
    bool isInternalDisplayOverlay() const;

    ui::LayerFilter getOutputFilter() const {
        return {getLayerStack(), isInternalDisplayOverlay()};
    }

    bool isRemovedFromCurrentState() const;

    perfetto::protos::LayerProto* writeToProto(perfetto::protos::LayersProto& layersProto,
                                               uint32_t traceFlags);
    void writeCompositionStateToProto(perfetto::protos::LayerProto* layerProto,
                                      ui::LayerStack layerStack);

    // Write states that are modified by the main thread. This includes drawing
    // state as well as buffer data. This should be called in the main or tracing
    // thread.
    void writeToProtoDrawingState(perfetto::protos::LayerProto* layerInfo);
    // Write drawing or current state. If writing current state, the caller should hold the
    // external mStateLock. If writing drawing state, this function should be called on the
    // main or tracing thread.
    void writeToProtoCommonState(perfetto::protos::LayerProto* layerInfo, LayerVector::StateSet,
                                 uint32_t traceFlags = LayerTracing::TRACE_ALL);

    gui::WindowInfo::Type getWindowType() const { return mWindowType; }

    bool updateMirrorInfo(const std::deque<Layer*>& cloneRootsPendingUpdates);

    /*
     * doTransaction - process the transaction. This is a good place to figure
     * out which attributes of the surface have changed.
     */
    virtual uint32_t doTransaction(uint32_t transactionFlags);

    /*
     * Remove relative z for the layer if its relative parent is not part of the
     * provided layer tree.
     */
    void removeRelativeZ(const std::vector<Layer*>& layersInTree);

    /*
     * Remove from current state and mark for removal.
     */
    void removeFromCurrentState() REQUIRES(mFlinger->mStateLock);

    /*
     * called with the state lock from a binder thread when the layer is
     * removed from the current list to the pending removal list
     */
    void onRemovedFromCurrentState() REQUIRES(mFlinger->mStateLock);

    /*
     * Called when the layer is added back to the current state list.
     */
    void addToCurrentState();

    /*
     * Sets display transform hint on BufferLayerConsumer.
     */
    void updateTransformHint(ui::Transform::RotationFlags);
    void skipReportingTransformHint();
    inline const State& getDrawingState() const { return mDrawingState; }
    inline State& getDrawingState() { return mDrawingState; }

    gui::LayerDebugInfo getLayerDebugInfo(const DisplayDevice*) const;

    void miniDumpLegacy(std::string& result, const DisplayDevice&) const;
    void miniDump(std::string& result, const frontend::LayerSnapshot&, const DisplayDevice&) const;
    void dumpFrameStats(std::string& result) const;
    void dumpOffscreenDebugInfo(std::string& result) const;
    void clearFrameStats();
    void logFrameStats();
    void getFrameStats(FrameStats* outStats) const;
    void onDisconnect();

    ui::Transform getTransform() const;
    bool isTransformValid() const;

    // Returns the Alpha of the Surface, accounting for the Alpha
    // of parent Surfaces in the hierarchy (alpha's will be multiplied
    // down the hierarchy).
    half getAlpha() const;
    half4 getColor() const;
    int32_t getBackgroundBlurRadius() const;
    bool drawShadows() const { return mEffectiveShadowRadius > 0.f; };

    // Returns the transform hint set by Window Manager on the layer or one of its parents.
    // This traverses the current state because the data is needed when creating
    // the layer(off drawing thread) and the hint should be available before the producer
    // is ready to acquire a buffer.
    ui::Transform::RotationFlags getFixedTransformHint() const;

    /**
     * Traverse this layer and it's hierarchy of children directly. Unlike traverseInZOrder
     * which will not emit children who have relativeZOrder to another layer, this method
     * just directly emits all children. It also emits them in no particular order.
     * So this method is not suitable for graphical operations, as it doesn't represent
     * the scene state, but it's also more efficient than traverseInZOrder and so useful for
     * book-keeping.
     */
    void traverse(LayerVector::StateSet, const LayerVector::Visitor&);
    void traverseInReverseZOrder(LayerVector::StateSet, const LayerVector::Visitor&);
    void traverseInZOrder(LayerVector::StateSet, const LayerVector::Visitor&);
    void traverseChildren(const LayerVector::Visitor&);

    /**
     * Traverse only children in z order, ignoring relative layers that are not children of the
     * parent.
     */
    void traverseChildrenInZOrder(LayerVector::StateSet, const LayerVector::Visitor&);

    size_t getDescendantCount() const;
    size_t getChildrenCount() const { return mDrawingChildren.size(); }
    bool isHandleAlive() const { return mHandleAlive; }
    bool onHandleDestroyed() { return mHandleAlive = false; }

    // ONLY CALL THIS FROM THE LAYER DTOR!
    // See b/141111965.  We need to add current children to offscreen layers in
    // the layer dtor so as not to dangle layers.  Since the layer has not
    // committed its transaction when the layer is destroyed, we must add
    // current children.  This is safe in the dtor as we will no longer update
    // the current state, but should not be called anywhere else!
    LayerVector& getCurrentChildren() { return mCurrentChildren; }

    void addChild(const sp<Layer>&);
    // Returns index if removed, or negative value otherwise
    // for symmetry with Vector::remove
    ssize_t removeChild(const sp<Layer>& layer);
    sp<Layer> getParent() const { return mCurrentParent.promote(); }

    // Should be called with the surfaceflinger statelock held
    bool isAtRoot() const { return mIsAtRoot; }
    void setIsAtRoot(bool isAtRoot) { mIsAtRoot = isAtRoot; }

    bool hasParent() const { return getParent() != nullptr; }
    Rect getScreenBounds(bool reduceTransparentRegion = true) const;
    bool setChildLayer(const sp<Layer>& childLayer, int32_t z);
    bool setChildRelativeLayer(const sp<Layer>& childLayer,
            const sp<IBinder>& relativeToHandle, int32_t relativeZ);

    // Copy the current list of children to the drawing state. Called by
    // SurfaceFlinger to complete a transaction.
    void commitChildList();
    int32_t getZ(LayerVector::StateSet) const;

    /**
     * Returns the cropped buffer size or the layer crop if the layer has no buffer. Return
     * INVALID_RECT if the layer has no buffer and no crop.
     * A layer with an invalid buffer size and no crop is considered to be boundless. The layer
     * bounds are constrained by its parent bounds.
     */
    Rect getCroppedBufferSize(const Layer::State& s) const;

    bool setFrameRate(FrameRate::FrameRateVote);
    bool setFrameRateCategory(FrameRateCategory);

    virtual void setFrameTimelineInfoForBuffer(const FrameTimelineInfo& /*info*/) {}
    void setFrameTimelineVsyncForBufferTransaction(const FrameTimelineInfo& info, nsecs_t postTime);
    void setFrameTimelineVsyncForBufferlessTransaction(const FrameTimelineInfo& info,
                                                       nsecs_t postTime);

    void addSurfaceFrameDroppedForBuffer(std::shared_ptr<frametimeline::SurfaceFrame>& surfaceFrame,
                                         nsecs_t dropTime);
    void addSurfaceFramePresentedForBuffer(
            std::shared_ptr<frametimeline::SurfaceFrame>& surfaceFrame, nsecs_t acquireFenceTime,
            nsecs_t currentLatchTime);

    std::shared_ptr<frametimeline::SurfaceFrame> createSurfaceFrameForTransaction(
            const FrameTimelineInfo& info, nsecs_t postTime);
    std::shared_ptr<frametimeline::SurfaceFrame> createSurfaceFrameForBuffer(
            const FrameTimelineInfo& info, nsecs_t queueTime, std::string debugName);
    void setFrameTimelineVsyncForSkippedFrames(const FrameTimelineInfo& info, nsecs_t postTime,
                                               std::string debugName);

    bool setTrustedPresentationInfo(TrustedPresentationThresholds const& thresholds,
                                    TrustedPresentationListener const& listener);

    // Creates a new handle each time, so we only expect
    // this to be called once.
    sp<IBinder> getHandle();
    const std::string& getName() const { return mName; }
    bool getPremultipledAlpha() const;
    void setInputInfo(const gui::WindowInfo& info);

    struct InputDisplayArgs {
        const ui::Transform* transform = nullptr;
        bool isSecure = false;
    };
    gui::WindowInfo fillInputInfo(const InputDisplayArgs& displayArgs);

    /**
     * Returns whether this layer has an explicitly set input-info.
     */
    bool hasInputInfo() const;

    // Sets the gui::GameMode for the tree rooted at this layer. A layer in the tree inherits this
    // gui::GameMode unless it (or an ancestor) has GAME_MODE_METADATA.
    void setGameModeForTree(gui::GameMode);

    void setGameMode(gui::GameMode gameMode) { mGameMode = gameMode; }
    gui::GameMode getGameMode() const { return mGameMode; }

    virtual uid_t getOwnerUid() const { return mOwnerUid; }

    pid_t getOwnerPid() { return mOwnerPid; }

    // This layer is not a clone, but it's the parent to the cloned hierarchy. The
    // variable mClonedChild represents the top layer that will be cloned so this
    // layer will be the parent of mClonedChild.
    // The layers in the cloned hierarchy will match the lifetime of the real layers. That is
    // if the real layer is destroyed, then the clone layer will also be destroyed.
    sp<Layer> mClonedChild;
    bool mHadClonedChild = false;
    void setClonedChild(const sp<Layer>& mClonedChild);

    mutable bool contentDirty{false};
    Region surfaceDamageRegion;

    // True when the surfaceDamageRegion is recognized as a small area update.
    bool mSmallDirty{false};
    // Used to check if mUsedVsyncIdForRefreshRateSelection should be expired when it stop updating.
    nsecs_t mMaxTimeForUseVsyncId = 0;
    // True when DrawState.useVsyncIdForRefreshRateSelection previously set to true during updating
    // buffer.
    bool mUsedVsyncIdForRefreshRateSelection{false};

    // Layer serial number.  This gives layers an explicit ordering, so we
    // have a stable sort order when their layer stack and Z-order are
    // the same.
    const int32_t sequence;

    bool mPendingHWCDestroy{false};

    bool backpressureEnabled() const {
        return mDrawingState.flags & layer_state_t::eEnableBackpressure;
    }

    bool setStretchEffect(const StretchEffect& effect);
    StretchEffect getStretchEffect() const;
    bool enableBorder(bool shouldEnable, float width, const half4& color);
    bool isBorderEnabled();
    float getBorderWidth();
    const half4& getBorderColor();

    bool setBufferCrop(const Rect& /* bufferCrop */);
    bool setDestinationFrame(const Rect& /* destinationFrame */);
    // See mPendingBufferTransactions
    void decrementPendingBufferCount();
    std::atomic<int32_t>* getPendingBufferCounter() { return &mPendingBufferTransactions; }
    std::string getPendingBufferCounterName() { return mBlastTransactionName; }
    bool updateGeometry();

    bool isSimpleBufferUpdate(const layer_state_t& s) const;

    static bool isOpaqueFormat(PixelFormat format);

    // Updates the LayerSnapshot. This must be called prior to sending layer data to
    // CompositionEngine or RenderEngine (i.e. before calling CompositionEngine::present or
    // LayerFE::prepareClientComposition).
    //
    // TODO(b/238781169) Remove direct calls to RenderEngine::drawLayers that don't go through
    // CompositionEngine to create a single path for composing layers.
    void updateSnapshot(bool updateGeometry);
    void updateChildrenSnapshots(bool updateGeometry);
    void updateMetadataSnapshot(const LayerMetadata& parentMetadata);
    void updateRelativeMetadataSnapshot(const LayerMetadata& relativeLayerMetadata,
                                        std::unordered_set<Layer*>& visited);
    sp<Layer> getClonedFrom() const {
        return mClonedFrom != nullptr ? mClonedFrom.promote() : nullptr;
    }
    bool isClone() { return mClonedFrom != nullptr; }

    bool willPresentCurrentTransaction() const;

    void callReleaseBufferCallback(const sp<ITransactionCompletedListener>& listener,
                                   const sp<GraphicBuffer>& buffer, uint64_t framenumber,
                                   const sp<Fence>& releaseFence);
    bool setFrameRateForLayerTreeLegacy(FrameRate);
    bool setFrameRateForLayerTree(FrameRate, const scheduler::LayerProps&);
    void recordLayerHistoryBufferUpdate(const scheduler::LayerProps&);
    void recordLayerHistoryAnimationTx(const scheduler::LayerProps&);
    auto getLayerProps() const {
        return scheduler::LayerProps{
                .visible = isVisible(),
                .bounds = getBounds(),
                .transform = getTransform(),
                .setFrameRateVote = getFrameRateForLayerTree(),
                .frameRateSelectionPriority = getFrameRateSelectionPriority(),
                .isSmallDirty = mSmallDirty,
        };
    };
    bool hasBuffer() const { return mBufferInfo.mBuffer != nullptr; }
    void setTransformHint(std::optional<ui::Transform::RotationFlags> transformHint) {
        mTransformHint = transformHint;
    }
    void commitTransaction();
    // Keeps track of the previously presented layer stacks. This is used to get
    // the release fences from the correct displays when we release the last buffer
    // from the layer.
    std::vector<ui::LayerStack> mPreviouslyPresentedLayerStacks;
    // Exposed so SurfaceFlinger can assert that it's held
    const sp<SurfaceFlinger> mFlinger;

<<<<<<< HEAD
    /* QTI_BEGIN */
    void qtiSetSmomoLayerStackId();
    uint32_t qtiGetSmomoLayerStackId();
    /* QTI_END */
=======
    // Check if the damage region is a small dirty.
    void setIsSmallDirty();
>>>>>>> ca7524a7

protected:
    // For unit tests
    friend class TestableSurfaceFlinger;
    friend class FpsReporterTest;
    friend class RefreshRateSelectionTest;
    friend class SetFrameRateTest;
    friend class TransactionFrameTracerTest;
    friend class TransactionSurfaceFrameTest;

    virtual void setInitialValuesForClone(const sp<Layer>& clonedFrom, uint32_t mirrorRootId);
    void preparePerFrameCompositionState();
    void preparePerFrameBufferCompositionState();
    void preparePerFrameEffectsCompositionState();
    void gatherBufferInfo();
    void onSurfaceFrameCreated(const std::shared_ptr<frametimeline::SurfaceFrame>&);

    bool isClonedFromAlive() { return getClonedFrom() != nullptr; }

    void cloneDrawingState(const Layer* from);
    void updateClonedDrawingState(std::map<sp<Layer>, sp<Layer>>& clonedLayersMap);
    void updateClonedChildren(const sp<Layer>& mirrorRoot,
                              std::map<sp<Layer>, sp<Layer>>& clonedLayersMap);
    void updateClonedRelatives(const std::map<sp<Layer>, sp<Layer>>& clonedLayersMap);
    void addChildToDrawing(const sp<Layer>&);
    void updateClonedInputInfo(const std::map<sp<Layer>, sp<Layer>>& clonedLayersMap);

    void prepareBasicGeometryCompositionState();
    void prepareGeometryCompositionState();
    void prepareCursorCompositionState();

    uint32_t getEffectiveUsage(uint32_t usage) const;

    /**
     * Setup rounded corners coordinates of this layer, taking into account the layer bounds and
     * crop coordinates, transforming them into layer space.
     */
    void setupRoundedCornersCropCoordinates(Rect win, const FloatRect& roundedCornersCrop) const;
    void setParent(const sp<Layer>&);
    LayerVector makeTraversalList(LayerVector::StateSet, bool* outSkipRelativeZUsers);
    void addZOrderRelative(const wp<Layer>& relative);
    void removeZOrderRelative(const wp<Layer>& relative);
    compositionengine::OutputLayer* findOutputLayerForDisplay(const DisplayDevice*) const;
    compositionengine::OutputLayer* findOutputLayerForDisplay(
            const DisplayDevice*, const frontend::LayerHierarchy::TraversalPath& path) const;
    bool usingRelativeZ(LayerVector::StateSet) const;

    virtual ui::Transform getInputTransform() const;
    /**
     * Get the bounds in layer space within which this layer can receive input.
     *
     * These bounds are used to:
     * - Determine the input frame for the layer to be used for occlusion detection; and
     * - Determine the coordinate space within which the layer will receive input. The top-left of
     *   this rect will be the origin of the coordinate space that the input events sent to the
     *   layer will be in (prior to accounting for surface insets).
     *
     * The layer can still receive touch input if these bounds are invalid if
     * "replaceTouchableRegionWithCrop" is specified. In this case, the layer will receive input
     * in this layer's space, regardless of the specified crop layer.
     */
    std::pair<FloatRect, bool> getInputBounds(bool fillParentBounds) const;

    bool mPremultipliedAlpha{true};
    const std::string mName;
    const std::string mTransactionName{"TX - " + mName};

    // These are only accessed by the main thread or the tracing thread.
    State mDrawingState;

    TrustedPresentationThresholds mTrustedPresentationThresholds;
    TrustedPresentationListener mTrustedPresentationListener;
    bool mLastComputedTrustedPresentationState = false;
    bool mLastReportedTrustedPresentationState = false;
    int64_t mEnteredTrustedPresentationStateTime = -1;

    uint32_t mTransactionFlags{0};
    // Updated in doTransaction, used to track the last sequence number we
    // committed. Currently this is really only used for updating visible
    // regions.
    int32_t mLastCommittedTxSequence = -1;

    // Timestamp history for UIAutomation. Thread safe.
    FrameTracker mFrameTracker;

    /* QTI_BEGIN */
    uint32_t mQtiLayerClass{0};
    /* QTI_END */

    // main thread
    sp<NativeHandle> mSidebandStream;
    // False if the buffer and its contents have been previously used for GPU
    // composition, true otherwise.
    bool mIsActiveBufferUpdatedForGpu = true;

    // We encode unset as -1.
    std::atomic<uint64_t> mCurrentFrameNumber{0};
    // Whether filtering is needed b/c of the drawingstate
    bool mNeedsFiltering{false};

    std::atomic<bool> mRemovedFromDrawingState{false};

    // page-flip thread (currently main thread)
    bool mProtectedByApp{false}; // application requires protected path to external sink

    // protected by mLock
    mutable Mutex mLock;

    const wp<Client> mClientRef;

    // This layer can be a cursor on some displays.
    bool mPotentialCursor{false};

    LayerVector mCurrentChildren{LayerVector::StateSet::Current};
    LayerVector mDrawingChildren{LayerVector::StateSet::Drawing};

    wp<Layer> mCurrentParent;
    wp<Layer> mDrawingParent;

    // Window types from WindowManager.LayoutParams
    const gui::WindowInfo::Type mWindowType;

    // The owner of the layer. If created from a non system process, it will be the calling uid.
    // If created from a system process, the value can be passed in.
    uid_t mOwnerUid;

    // The owner pid of the layer. If created from a non system process, it will be the calling pid.
    // If created from a system process, the value can be passed in.
    pid_t mOwnerPid;

    // Keeps track of the time SF latched the last buffer from this layer.
    // Used in buffer stuffing analysis in FrameTimeline.
    nsecs_t mLastLatchTime = 0;

    mutable bool mDrawingStateModified = false;

    sp<Fence> mLastClientCompositionFence;
    bool mClearClientCompositionFenceOnLayerDisplayed = false;
private:
    friend class SlotGenerationTest;
    friend class TransactionFrameTracerTest;
    friend class TransactionSurfaceFrameTest;

    bool getAutoRefresh() const { return mDrawingState.autoRefresh; }
    bool getSidebandStreamChanged() const { return mSidebandStreamChanged; }

    std::atomic<bool> mSidebandStreamChanged{false};

    // Returns true if the layer can draw shadows on its border.
    virtual bool canDrawShadows() const { return true; }

    aidl::android::hardware::graphics::composer3::Composition getCompositionType(
            const DisplayDevice&) const;
    aidl::android::hardware::graphics::composer3::Composition getCompositionType(
            const compositionengine::OutputLayer*) const;
    /**
     * Returns an unsorted vector of all layers that are part of this tree.
     * That includes the current layer and all its descendants.
     */
    std::vector<Layer*> getLayersInTree(LayerVector::StateSet);
    /**
     * Traverses layers that are part of this tree in the correct z order.
     * layersInTree must be sorted before calling this method.
     */
    void traverseChildrenInZOrderInner(const std::vector<Layer*>& layersInTree,
                                       LayerVector::StateSet, const LayerVector::Visitor&);
    LayerVector makeChildrenTraversalList(LayerVector::StateSet,
                                          const std::vector<Layer*>& layersInTree);

    void updateTreeHasFrameRateVote();
    bool propagateFrameRateForLayerTree(FrameRate parentFrameRate, bool* transactionNeeded);
    void setZOrderRelativeOf(const wp<Layer>& relativeOf);
    bool isTrustedOverlay() const;
    gui::DropInputMode getDropInputMode() const;
    void handleDropInputMode(gui::WindowInfo& info) const;

    // Find the root of the cloned hierarchy, this means the first non cloned parent.
    // This will return null if first non cloned parent is not found.
    sp<Layer> getClonedRoot();

    // Finds the top most layer in the hierarchy. This will find the root Layer where the parent is
    // null.
    sp<Layer> getRootLayer();

    // Fills in the touch occlusion mode of the first parent (including this layer) that
    // hasInputInfo() or no-op if no such parent is found.
    void fillTouchOcclusionMode(gui::WindowInfo& info);

    // Fills in the frame and transform info for the gui::WindowInfo.
    void fillInputFrameInfo(gui::WindowInfo&, const ui::Transform& screenToDisplay);

    inline void tracePendingBufferCount(int32_t pendingBuffers);

    // Latch sideband stream and returns true if the dirty region should be updated.
    bool latchSidebandStream(bool& recomputeVisibleRegions);

    bool hasFrameUpdate() const;

    void updateTexImage(nsecs_t latchTime, bool bgColorOnly = false);

    // Crop that applies to the buffer
    Rect computeBufferCrop(const State& s);

    void callReleaseBufferCallback(const sp<ITransactionCompletedListener>& listener,
                                   const sp<GraphicBuffer>& buffer, uint64_t framenumber,
                                   const sp<Fence>& releaseFence,
                                   uint32_t currentMaxAcquiredBufferCount);

    // Returns true if the transformed buffer size does not match the layer size and we need
    // to apply filtering.
    bool bufferNeedsFiltering() const;

    // Returns true if there is a valid color to fill.
    bool fillsColor() const;
    // Returns true if this layer has a blur value.
    bool hasBlur() const;
    bool hasEffect() const { return fillsColor() || drawShadows() || hasBlur(); }
    bool hasBufferOrSidebandStream() const {
        return ((mSidebandStream != nullptr) || (mBufferInfo.mBuffer != nullptr));
    }

    bool hasBufferOrSidebandStreamInDrawing() const {
        return ((mDrawingState.sidebandStream != nullptr) || (mDrawingState.buffer != nullptr));
    }

    bool hasSomethingToDraw() const { return hasEffect() || hasBufferOrSidebandStream(); }

    // Fills the provided vector with the currently available JankData and removes the processed
    // JankData from the pending list.
    void transferAvailableJankData(const std::deque<sp<CallbackHandle>>& handles,
                                   std::vector<JankData>& jankData);

    // Cached properties computed from drawing state
    // Effective transform taking into account parent transforms and any parent scaling, which is
    // a transform from the current layer coordinate space to display(screen) coordinate space.
    ui::Transform mEffectiveTransform;

    // Bounds of the layer before any transformation is applied and before it has been cropped
    // by its parents.
    FloatRect mSourceBounds;

    // Bounds of the layer in layer space. This is the mSourceBounds cropped by its layer crop and
    // its parent bounds.
    FloatRect mBounds;

    // Layer bounds in screen space.
    FloatRect mScreenBounds;

    bool mGetHandleCalled = false;

    // The current layer is a clone of mClonedFrom. This means that this layer will update it's
    // properties based on mClonedFrom. When mClonedFrom latches a new buffer for BufferLayers,
    // this layer will update it's buffer. When mClonedFrom updates it's drawing state, children,
    // and relatives, this layer will update as well.
    wp<Layer> mClonedFrom;

    // The inherited shadow radius after taking into account the layer hierarchy. This is the
    // final shadow radius for this layer. If a shadow is specified for a layer, then effective
    // shadow radius is the set shadow radius, otherwise its the parent's shadow radius.
    float mEffectiveShadowRadius = 0.f;

    // Game mode for the layer. Set by WindowManagerShell and recorded by SurfaceFlingerStats.
    gui::GameMode mGameMode = gui::GameMode::Unsupported;

    // A list of regions on this layer that should have blurs.
    const std::vector<BlurRegion> getBlurRegions() const;

    bool mIsAtRoot = false;

    uint32_t mLayerCreationFlags;

    bool findInHierarchy(const sp<Layer>&);

    bool mBorderEnabled = false;
    float mBorderWidth;
    half4 mBorderColor;

    void setTransformHintLegacy(ui::Transform::RotationFlags);
    void resetDrawingStateBufferInfo();

    // Transform hint provided to the producer. This must be accessed holding
    // the mStateLock.
    ui::Transform::RotationFlags mTransformHintLegacy = ui::Transform::ROT_0;
    bool mSkipReportingTransformHint = true;
    std::optional<ui::Transform::RotationFlags> mTransformHint = std::nullopt;

    ReleaseCallbackId mPreviousReleaseCallbackId = ReleaseCallbackId::INVALID_ID;
    sp<IBinder> mPreviousReleaseBufferEndpoint;
    uint64_t mPreviousReleasedFrameNumber = 0;

    uint64_t mPreviousBarrierFrameNumber = 0;

    bool mReleasePreviousBuffer = false;

    // Stores the last set acquire fence signal time used to populate the callback handle's acquire
    // time.
    std::variant<nsecs_t, sp<Fence>> mCallbackHandleAcquireTimeOrFence = -1;

    std::deque<std::shared_ptr<android::frametimeline::SurfaceFrame>> mPendingJankClassifications;
    // An upper bound on the number of SurfaceFrames in the pending classifications deque.
    static constexpr int kPendingClassificationMaxSurfaceFrames = 50;

    const std::string mBlastTransactionName{"BufferTX - " + mName};
    // This integer is incremented everytime a buffer arrives at the server for this layer,
    // and decremented when a buffer is dropped or latched. When changed the integer is exported
    // to systrace with ATRACE_INT and mBlastTransactionName. This way when debugging perf it is
    // possible to see when a buffer arrived at the server, and in which frame it latched.
    //
    // You can understand the trace this way:
    //     - If the integer increases, a buffer arrived at the server.
    //     - If the integer decreases in latchBuffer, that buffer was latched
    //     - If the integer decreases in setBuffer or doTransaction, a buffer was dropped
    std::atomic<int32_t> mPendingBufferTransactions{0};

    // Contains requested position and matrix updates. This will be applied if the client does
    // not specify a destination frame.
    ui::Transform mRequestedTransform;

    /* QTI_BEGIN */
    uint32_t qtiSmomoLayerStackId = UINT32_MAX;
    /* QTI_END */

    sp<LayerFE> mLegacyLayerFE;
    std::vector<std::pair<frontend::LayerHierarchy::TraversalPath, sp<LayerFE>>> mLayerFEs;
    std::unique_ptr<frontend::LayerSnapshot> mSnapshot =
            std::make_unique<frontend::LayerSnapshot>();
    bool mHandleAlive = false;
};

std::ostream& operator<<(std::ostream& stream, const Layer::FrameRate& rate);

} // namespace android<|MERGE_RESOLUTION|>--- conflicted
+++ resolved
@@ -934,15 +934,13 @@
     // Exposed so SurfaceFlinger can assert that it's held
     const sp<SurfaceFlinger> mFlinger;
 
-<<<<<<< HEAD
+    // Check if the damage region is a small dirty.
+    void setIsSmallDirty();
+
     /* QTI_BEGIN */
     void qtiSetSmomoLayerStackId();
     uint32_t qtiGetSmomoLayerStackId();
     /* QTI_END */
-=======
-    // Check if the damage region is a small dirty.
-    void setIsSmallDirty();
->>>>>>> ca7524a7
 
 protected:
     // For unit tests
