
/*
 * Copyright (C) 2007 The Android Open Source Project
 *
 * Licensed under the Apache License, Version 2.0 (the "License");
 * you may not use this file except in compliance with the License.
 * You may obtain a copy of the License at
 *
 *      http://www.apache.org/licenses/LICENSE-2.0
 *
 * Unless required by applicable law or agreed to in writing, software
 * distributed under the License is distributed on an "AS IS" BASIS,
 * WITHOUT WARRANTIES OR CONDITIONS OF ANY KIND, either express or implied.
 * See the License for the specific language governing permissions and
 * limitations under the License.
 */

#pragma once

#include <android/gui/DropInputMode.h>
#include <compositionengine/LayerFE.h>
#include <gui/BufferQueue.h>
#include <gui/ISurfaceComposerClient.h>
#include <gui/LayerState.h>
#include <gui/WindowInfo.h>
#include <layerproto/LayerProtoHeader.h>
#include <math/vec4.h>
#include <renderengine/Mesh.h>
#include <renderengine/Texture.h>
#include <sys/types.h>
#include <ui/BlurRegion.h>
#include <ui/FloatRect.h>
#include <ui/FrameStats.h>
#include <ui/GraphicBuffer.h>
#include <ui/PixelFormat.h>
#include <ui/Region.h>
#include <ui/StretchEffect.h>
#include <ui/Transform.h>
#include <utils/RefBase.h>
#include <utils/Timers.h>

#include <chrono>
#include <cstdint>
#include <list>
#include <optional>
#include <vector>

#include "Client.h"
#include "ClientCache.h"
#include "DisplayHardware/ComposerHal.h"
#include "DisplayHardware/HWComposer.h"
#include "Fps.h"
#include "FrameTracker.h"
#include "LayerVector.h"
#include "MonitoredProducer.h"
#include "RenderArea.h"
#include "Scheduler/LayerInfo.h"
#include "Scheduler/Seamlessness.h"
#include "SurfaceFlinger.h"
#include "Tracing/LayerTracing.h"
#include "TransactionCallbackInvoker.h"

using namespace android::surfaceflinger;

namespace android {

class Client;
class Colorizer;
class DisplayDevice;
class GraphicBuffer;
class SurfaceFlinger;
class LayerDebugInfo;

namespace compositionengine {
class OutputLayer;
struct LayerFECompositionState;
}

namespace impl {
class SurfaceInterceptor;
}

namespace frametimeline {
class SurfaceFrame;
} // namespace frametimeline

struct LayerCreationArgs {
    LayerCreationArgs(SurfaceFlinger*, sp<Client>, std::string name, uint32_t flags, LayerMetadata);

    SurfaceFlinger* flinger;
    const sp<Client> client;
    std::string name;
    uint32_t flags;
    LayerMetadata metadata;

    pid_t callingPid;
    uid_t callingUid;
    uint32_t textureName;
    std::optional<uint32_t> sequence = std::nullopt;
};

class Layer : public virtual RefBase, compositionengine::LayerFE {
    static std::atomic<int32_t> sSequence;
    // The following constants represent priority of the window. SF uses this information when
    // deciding which window has a priority when deciding about the refresh rate of the screen.
    // Priority 0 is considered the highest priority. -1 means that the priority is unset.
    static constexpr int32_t PRIORITY_UNSET = -1;
    // Windows that are in focus and voted for the preferred mode ID
    static constexpr int32_t PRIORITY_FOCUSED_WITH_MODE = 0;
    // // Windows that are in focus, but have not requested a specific mode ID.
    static constexpr int32_t PRIORITY_FOCUSED_WITHOUT_MODE = 1;
    // Windows that are not in focus, but voted for a specific mode ID.
    static constexpr int32_t PRIORITY_NOT_FOCUSED_WITH_MODE = 2;

public:
    enum { // flags for doTransaction()
        eDontUpdateGeometryState = 0x00000001,
        eVisibleRegion = 0x00000002,
        eInputInfoChanged = 0x00000004
    };

    struct Geometry {
        uint32_t w;
        uint32_t h;
        ui::Transform transform;

        inline bool operator==(const Geometry& rhs) const {
            return (w == rhs.w && h == rhs.h) && (transform.tx() == rhs.transform.tx()) &&
                    (transform.ty() == rhs.transform.ty());
        }
        inline bool operator!=(const Geometry& rhs) const { return !operator==(rhs); }
    };

    struct RoundedCornerState {
        RoundedCornerState() = default;
        RoundedCornerState(FloatRect cropRect, float radius)
              : cropRect(cropRect), radius(radius) {}

        // Rounded rectangle in local layer coordinate space.
        FloatRect cropRect = FloatRect();
        // Radius of the rounded rectangle.
        float radius = 0.0f;
    };

    using FrameRate = scheduler::LayerInfo::FrameRate;
    using FrameRateCompatibility = scheduler::LayerInfo::FrameRateCompatibility;

    struct State {
        Geometry active_legacy;
        Geometry requested_legacy;
        int32_t z;

        ui::LayerStack layerStack;

        uint32_t flags;
        uint8_t reserved[2];
        int32_t sequence; // changes when visible regions can change
        bool modified;

        // Crop is expressed in layer space coordinate.
        Rect crop;
        Rect requestedCrop;

        // the transparentRegion hint is a bit special, it's latched only
        // when we receive a buffer -- this is because it's "content"
        // dependent.
        Region activeTransparentRegion_legacy;
        Region requestedTransparentRegion_legacy;

        LayerMetadata metadata;

        // If non-null, a Surface this Surface's Z-order is interpreted relative to.
        wp<Layer> zOrderRelativeOf;
        bool isRelativeOf{false};

        // A list of surfaces whose Z-order is interpreted relative to ours.
        SortedVector<wp<Layer>> zOrderRelatives;

        half4 color;
        float cornerRadius;
        int backgroundBlurRadius;

        gui::WindowInfo inputInfo;
        wp<Layer> touchableRegionCrop;

        // dataspace is only used by BufferStateLayer and EffectLayer
        ui::Dataspace dataspace;

        // The fields below this point are only used by BufferStateLayer
        uint64_t frameNumber;
        uint32_t width;
        uint32_t height;
        ui::Transform transform;

        uint32_t bufferTransform;
        bool transformToDisplayInverse;

        Region transparentRegionHint;

        std::shared_ptr<renderengine::ExternalTexture> buffer;
        client_cache_t clientCacheId;
        sp<Fence> acquireFence;
        std::shared_ptr<FenceTime> acquireFenceTime;
        HdrMetadata hdrMetadata;
        Region surfaceDamageRegion;
        int32_t api;

        sp<NativeHandle> sidebandStream;
        mat4 colorTransform;
        bool hasColorTransform;

        // pointer to background color layer that, if set, appears below the buffer state layer
        // and the buffer state layer's children.  Z order will be set to
        // INT_MIN
        sp<Layer> bgColorLayer;

        // The deque of callback handles for this frame. The back of the deque contains the most
        // recent callback handle.
        std::deque<sp<CallbackHandle>> callbackHandles;
        bool colorSpaceAgnostic;
        nsecs_t desiredPresentTime = 0;
        bool isAutoTimestamp = true;

        // Length of the cast shadow. If the radius is > 0, a shadow of length shadowRadius will
        // be rendered around the layer.
        float shadowRadius;

        // Layer regions that are made of custom materials, like frosted glass
        std::vector<BlurRegion> blurRegions;

        // Priority of the layer assigned by Window Manager.
        int32_t frameRateSelectionPriority;

        FrameRate frameRate;

        // The combined frame rate of parents / children of this layer
        FrameRate frameRateForLayerTree;

        // Set by window manager indicating the layer and all its children are
        // in a different orientation than the display. The hint suggests that
        // the graphic producers should receive a transform hint as if the
        // display was in this orientation. When the display changes to match
        // the layer orientation, the graphic producer may not need to allocate
        // a buffer of a different size. ui::Transform::ROT_INVALID means the
        // a fixed transform hint is not set.
        ui::Transform::RotationFlags fixedTransformHint;

        // The vsync info that was used to start the transaction
        FrameTimelineInfo frameTimelineInfo;

        // When the transaction was posted
        nsecs_t postTime;

        sp<ITransactionCompletedListener> releaseBufferListener;
        // SurfaceFrame that tracks the timeline of Transactions that contain a Buffer. Only one
        // such SurfaceFrame exists because only one buffer can be presented on the layer per vsync.
        // If multiple buffers are queued, the prior ones will be dropped, along with the
        // SurfaceFrame that's tracking them.
        std::shared_ptr<frametimeline::SurfaceFrame> bufferSurfaceFrameTX;
        // A map of token(frametimelineVsyncId) to the SurfaceFrame that's tracking a transaction
        // that contains the token. Only one SurfaceFrame exisits for transactions that share the
        // same token, unless they are presented in different vsyncs.
        std::unordered_map<int64_t, std::shared_ptr<frametimeline::SurfaceFrame>>
                bufferlessSurfaceFramesTX;
        // An arbitrary threshold for the number of BufferlessSurfaceFrames in the state. Used to
        // trigger a warning if the number of SurfaceFrames crosses the threshold.
        static constexpr uint32_t kStateSurfaceFramesThreshold = 25;

        // Stretch effect to apply to this layer
        StretchEffect stretchEffect;

        // Whether or not this layer is a trusted overlay for input
        bool isTrustedOverlay;

        Rect bufferCrop;
        Rect destinationFrame;

        sp<IBinder> releaseBufferEndpoint;

        gui::DropInputMode dropInputMode;

        bool autoRefresh = false;
    };

    /*
     * Trivial class, used to ensure that mFlinger->onLayerDestroyed(mLayer)
     * is called.
     */
    class LayerCleaner {
        sp<SurfaceFlinger> mFlinger;
        sp<Layer> mLayer;
        BBinder* mHandle;

    protected:
        ~LayerCleaner() {
            // destroy client resources
            mFlinger->onHandleDestroyed(mHandle, mLayer);
        }

    public:
        LayerCleaner(const sp<SurfaceFlinger>& flinger, const sp<Layer>& layer, BBinder* handle)
              : mFlinger(flinger), mLayer(layer), mHandle(handle) {}
    };

    /*
     * The layer handle is just a BBinder object passed to the client
     * (remote process) -- we don't keep any reference on our side such that
     * the dtor is called when the remote side let go of its reference.
     *
     * LayerCleaner ensures that mFlinger->onLayerDestroyed() is called for
     * this layer when the handle is destroyed.
     */
    class Handle : public BBinder, public LayerCleaner {
    public:
        Handle(const sp<SurfaceFlinger>& flinger, const sp<Layer>& layer)
              : LayerCleaner(flinger, layer, this), owner(layer) {}
        const String16& getInterfaceDescriptor() const override { return kDescriptor; }

        static const String16 kDescriptor;
        wp<Layer> owner;
    };

    static wp<Layer> fromHandle(const sp<IBinder>& handle);

    explicit Layer(const LayerCreationArgs& args);
    virtual ~Layer();

    static bool isLayerFocusedBasedOnPriority(int32_t priority);
    static void miniDumpHeader(std::string& result);
    static std::string frameRateCompatibilityString(FrameRateCompatibility compatibility);

    // Provide unique string for each class type in the Layer hierarchy
    virtual const char* getType() const = 0;

    // true if this layer is visible, false otherwise
    virtual bool isVisible() const = 0;

    virtual sp<Layer> createClone() = 0;

    // Geometry setting functions.
    //
    // The following group of functions are used to specify the layers
    // bounds, and the mapping of the texture on to those bounds. According
    // to various settings changes to them may apply immediately, or be delayed until
    // a pending resize is completed by the producer submitting a buffer. For example
    // if we were to change the buffer size, and update the matrix ahead of the
    // new buffer arriving, then we would be stretching the buffer to a different
    // aspect before and after the buffer arriving, which probably isn't what we wanted.
    //
    // The first set of geometry functions are controlled by the scaling mode, described
    // in window.h. The scaling mode may be set by the client, as it submits buffers.
    //
    // Put simply, if our scaling mode is SCALING_MODE_FREEZE, then
    // matrix updates will not be applied while a resize is pending
    // and the size and transform will remain in their previous state
    // until a new buffer is submitted. If the scaling mode is another value
    // then the old-buffer will immediately be scaled to the pending size
    // and the new matrix will be immediately applied following this scaling
    // transformation.

    // Set the default buffer size for the assosciated Producer, in pixels. This is
    // also the rendered size of the layer prior to any transformations. Parent
    // or local matrix transformations will not affect the size of the buffer,
    // but may affect it's on-screen size or clipping.
    virtual bool setSize(uint32_t w, uint32_t h);
    // Set a 2x2 transformation matrix on the layer. This transform
    // will be applied after parent transforms, but before any final
    // producer specified transform.
    virtual bool setMatrix(const layer_state_t::matrix22_t& matrix,
                           bool allowNonRectPreservingTransforms);

    // This second set of geometry attributes are controlled by
    // setGeometryAppliesWithResize, and their default mode is to be
    // immediate. If setGeometryAppliesWithResize is specified
    // while a resize is pending, then update of these attributes will
    // be delayed until the resize completes.

    // setPosition operates in parent buffer space (pre parent-transform) or display
    // space for top-level layers.
    virtual bool setPosition(float x, float y);
    // Buffer space
    virtual bool setCrop(const Rect& crop);

    // TODO(b/38182121): Could we eliminate the various latching modes by
    // using the layer hierarchy?
    // -----------------------------------------------------------------------
    virtual bool setLayer(int32_t z);
    virtual bool setRelativeLayer(const sp<IBinder>& relativeToHandle, int32_t relativeZ);

    virtual bool setAlpha(float alpha);
    virtual bool setColor(const half3& /*color*/) { return false; };

    // Set rounded corner radius for this layer and its children.
    //
    // We only support 1 radius per layer in the hierarchy, where parent layers have precedence.
    // The shape of the rounded corner rectangle is specified by the crop rectangle of the layer
    // from which we inferred the rounded corner radius.
    virtual bool setCornerRadius(float cornerRadius);
    // When non-zero, everything below this layer will be blurred by backgroundBlurRadius, which
    // is specified in pixels.
    virtual bool setBackgroundBlurRadius(int backgroundBlurRadius);
    virtual bool setBlurRegions(const std::vector<BlurRegion>& effectRegions);
    virtual bool setTransparentRegionHint(const Region& transparent);
    virtual bool setTrustedOverlay(bool);
    virtual bool setFlags(uint32_t flags, uint32_t mask);
    virtual bool setLayerStack(ui::LayerStack);
    virtual ui::LayerStack getLayerStack() const;
    virtual bool setMetadata(const LayerMetadata& data);
    virtual void setChildrenDrawingParent(const sp<Layer>&);
    virtual bool reparent(const sp<IBinder>& newParentHandle);
    virtual bool setColorTransform(const mat4& matrix);
    virtual mat4 getColorTransform() const;
    virtual bool hasColorTransform() const;
    virtual bool isColorSpaceAgnostic() const { return mDrawingState.colorSpaceAgnostic; }

    // Used only to set BufferStateLayer state
    virtual bool setTransform(uint32_t /*transform*/) { return false; };
    virtual bool setTransformToDisplayInverse(bool /*transformToDisplayInverse*/) { return false; };
    virtual bool setBuffer(const BufferData&, nsecs_t /*postTime*/, nsecs_t /*desiredPresentTime*/,
                           bool /*isAutoTimestamp*/, std::optional<nsecs_t> /* dequeueTime */,
                           const FrameTimelineInfo& /*info*/) {
        return false;
    };
    virtual bool setDataspace(ui::Dataspace /*dataspace*/) { return false; };
    virtual bool setHdrMetadata(const HdrMetadata& /*hdrMetadata*/) { return false; };
    virtual bool setSurfaceDamageRegion(const Region& /*surfaceDamage*/) { return false; };
    virtual bool setApi(int32_t /*api*/) { return false; };
    virtual bool setSidebandStream(const sp<NativeHandle>& /*sidebandStream*/) { return false; };
    virtual bool setTransactionCompletedListeners(
            const std::vector<sp<CallbackHandle>>& /*handles*/) {
        return false;
    };
    virtual bool addFrameEvent(const sp<Fence>& /*acquireFence*/, nsecs_t /*postedTime*/,
                               nsecs_t /*requestedPresentTime*/) {
        return false;
    }
    virtual bool setBackgroundColor(const half3& color, float alpha, ui::Dataspace dataspace);
    virtual bool setColorSpaceAgnostic(const bool agnostic);
    virtual bool setFrameRateSelectionPriority(int32_t priority);
    virtual bool setFixedTransformHint(ui::Transform::RotationFlags fixedTransformHint);
    virtual void setAutoRefresh(bool /* autoRefresh */) {}
    bool setDropInputMode(gui::DropInputMode);

    //  If the variable is not set on the layer, it traverses up the tree to inherit the frame
    //  rate priority from its parent.
    virtual int32_t getFrameRateSelectionPriority() const;
    int32_t getPriority();
    virtual ui::Dataspace getDataSpace() const { return ui::Dataspace::UNKNOWN; }

    virtual sp<compositionengine::LayerFE> getCompositionEngineLayerFE() const;
    virtual compositionengine::LayerFECompositionState* editCompositionState();

    // If we have received a new buffer this frame, we will pass its surface
    // damage down to hardware composer. Otherwise, we must send a region with
    // one empty rect.
    virtual void useSurfaceDamage() {}
    virtual void useEmptyDamage() {}
    Region getVisibleRegion(const DisplayDevice*) const;

    /*
     * isOpaque - true if this surface is opaque
     *
     * This takes into account the buffer format (i.e. whether or not the
     * pixel format includes an alpha channel) and the "opaque" flag set
     * on the layer.  It does not examine the current plane alpha value.
     */
    virtual bool isOpaque(const Layer::State&) const { return false; }

    /*
     * Returns whether this layer can receive input.
     */
    virtual bool canReceiveInput() const;

    /*
     * isProtected - true if the layer may contain protected contents in the
     * GRALLOC_USAGE_PROTECTED sense.
     */
    virtual bool isProtected() const { return false; }

    /*
     * isFixedSize - true if content has a fixed size
     */
    virtual bool isFixedSize() const { return true; }

    /*
     * usesSourceCrop - true if content should use a source crop
     */
    virtual bool usesSourceCrop() const { return false; }

    // Most layers aren't created from the main thread, and therefore need to
    // grab the SF state lock to access HWC, but ContainerLayer does, so we need
    // to avoid grabbing the lock again to avoid deadlock
    virtual bool isCreatedFromMainThread() const { return false; }

    uint32_t getActiveWidth(const Layer::State& s) const { return s.width; }
    uint32_t getActiveHeight(const Layer::State& s) const { return s.height; }
    ui::Transform getActiveTransform(const Layer::State& s) const { return s.transform; }
    virtual Region getActiveTransparentRegion(const Layer::State& s) const {
        return s.activeTransparentRegion_legacy;
    }
    virtual Rect getCrop(const Layer::State& s) const { return s.crop; }
    virtual bool needsFiltering(const DisplayDevice*) const { return false; }

    // True if this layer requires filtering
    // This method is distinct from needsFiltering() in how the filter
    // requirement is computed. needsFiltering() compares displayFrame and crop,
    // where as this method transforms the displayFrame to layer-stack space
    // first. This method should be used if there is no physical display to
    // project onto when taking screenshots, as the filtering requirements are
    // different.
    // If the parent transform needs to be undone when capturing the layer, then
    // the inverse parent transform is also required.
    virtual bool needsFilteringForScreenshots(const DisplayDevice*, const ui::Transform&) const {
        return false;
    }

    virtual void updateCloneBufferInfo(){};

    virtual void setDefaultBufferSize(uint32_t /*w*/, uint32_t /*h*/) {}

    virtual bool isHdrY410() const { return false; }

    virtual bool shouldPresentNow(nsecs_t /*expectedPresentTime*/) const { return false; }

    /*
     * called after composition.
     * returns true if the layer latched a new buffer this frame.
     */
    virtual void onPostComposition(const DisplayDevice*,
                                   const std::shared_ptr<FenceTime>& /*glDoneFence*/,
                                   const std::shared_ptr<FenceTime>& /*presentFence*/,
                                   const CompositorTiming&) {}

    // If a buffer was replaced this frame, release the former buffer
    virtual void releasePendingBuffer(nsecs_t /*dequeueReadyTime*/) { }

    virtual void finalizeFrameEventHistory(const std::shared_ptr<FenceTime>& /*glDoneFence*/,
                                           const CompositorTiming& /*compositorTiming*/) {}

    /*
     * latchBuffer - called each time the screen is redrawn and returns whether
     * the visible regions need to be recomputed (this is a fairly heavy
     * operation, so this should be set only if needed). Typically this is used
     * to figure out if the content or size of a surface has changed.
     */
    virtual bool latchBuffer(bool& /*recomputeVisibleRegions*/, nsecs_t /*latchTime*/,
                             nsecs_t /*expectedPresentTime*/) {
        return false;
    }

    virtual bool isBufferLatched() const { return false; }

    virtual void latchAndReleaseBuffer() {}

    /*
     * returns the rectangle that crops the content of the layer and scales it
     * to the layer's size.
     */
    virtual Rect getBufferCrop() const { return Rect(); }

    /*
     * Returns the transform applied to the buffer.
     */
    virtual uint32_t getBufferTransform() const { return 0; }

    virtual sp<GraphicBuffer> getBuffer() const { return nullptr; }

    virtual ui::Transform::RotationFlags getTransformHint() const { return ui::Transform::ROT_0; }

    /*
     * Returns if a frame is ready
     */
    virtual bool hasReadyFrame() const { return false; }

    virtual int32_t getQueuedFrameCount() const { return 0; }

    /**
     * Returns active buffer size in the correct orientation. Buffer size is determined by undoing
     * any buffer transformations. If the layer has no buffer then return INVALID_RECT.
     */
    virtual Rect getBufferSize(const Layer::State&) const { return Rect::INVALID_RECT; }

    /**
     * Returns the source bounds. If the bounds are not defined, it is inferred from the
     * buffer size. Failing that, the bounds are determined from the passed in parent bounds.
     * For the root layer, this is the display viewport size.
     */
    virtual FloatRect computeSourceBounds(const FloatRect& parentBounds) const {
        return parentBounds;
    }
    virtual FrameRate getFrameRateForLayerTree() const;

    virtual bool getTransformToDisplayInverse() const { return false; }

    // Returns how rounded corners should be drawn for this layer.
    // A layer can override its parent's rounded corner settings if the parent's rounded
    // corner crop does not intersect with its own rounded corner crop.
    virtual RoundedCornerState getRoundedCornerState() const;

    bool hasRoundedCorners() const override { return getRoundedCornerState().radius > .0f; }

    virtual PixelFormat getPixelFormat() const { return PIXEL_FORMAT_NONE; }
    /**
     * Return whether this layer needs an input info. For most layer types
     * this is only true if they explicitly set an input-info but BufferLayer
     * overrides this so we can generate input-info for Buffered layers that don't
     * have them (for input occlusion detection checks).
     */
    virtual bool needsInputInfo() const { return hasInputInfo(); }

    // Implements RefBase.
    void onFirstRef() override;

    // implements compositionengine::LayerFE
    const compositionengine::LayerFECompositionState* getCompositionState() const override;
    bool onPreComposition(nsecs_t) override;
    void prepareCompositionState(compositionengine::LayerFE::StateSubset subset) override;
    std::vector<compositionengine::LayerFE::LayerSettings> prepareClientCompositionList(
            compositionengine::LayerFE::ClientCompositionTargetSettings&) override;
    void onLayerDisplayed(
            std::shared_future<renderengine::RenderEngineResult> futureRenderEngineResult) override;

    void setWasClientComposed(const sp<Fence>& fence) override {
        mLastClientCompositionFence = fence;
    }

    const char* getDebugName() const override;

    bool setShadowRadius(float shadowRadius);

    // Before color management is introduced, contents on Android have to be
    // desaturated in order to match what they appears like visually.
    // With color management, these contents will appear desaturated, thus
    // needed to be saturated so that they match what they are designed for
    // visually.
    bool isLegacyDataSpace() const;

    uint32_t getTransactionFlags() const { return mTransactionFlags; }

    // Sets the masked bits.
    void setTransactionFlags(uint32_t mask);

    // Clears and returns the masked bits.
    uint32_t clearTransactionFlags(uint32_t mask);

    FloatRect getBounds(const Region& activeTransparentRegion) const;
    FloatRect getBounds() const;

    // Compute bounds for the layer and cache the results.
    void computeBounds(FloatRect parentBounds, ui::Transform parentTransform, float shadowRadius);

    int32_t getSequence() const override { return sequence; }

    // For tracing.
    // TODO: Replace with raw buffer id from buffer metadata when that becomes available.
    // GraphicBuffer::getId() does not provide a reliable global identifier. Since the traces
    // creates its tracks by buffer id and has no way of associating a buffer back to the process
    // that created it, the current implementation is only sufficient for cases where a buffer is
    // only used within a single layer.
    uint64_t getCurrentBufferId() const { return getBuffer() ? getBuffer()->getId() : 0; }

    /*
     * isSecure - true if this surface is secure, that is if it prevents
     * screenshots or VNC servers. A surface can be set to be secure by the
     * application, being secure doesn't mean the surface has DRM contents.
     */
    bool isSecure() const;

    bool isSecureCamera() const;
    bool isSecureDisplay() const;
    bool isScreenshot() const;

    /*
     * isHiddenByPolicy - true if this layer has been forced invisible.
     * just because this is false, doesn't mean isVisible() is true.
     * For example if this layer has no active buffer, it may not be hidden by
     * policy, but it still can not be visible.
     */
    bool isHiddenByPolicy() const;

    // True if the layer should be skipped in screenshots, screen recordings,
    // and mirroring to external or virtual displays.
    bool isInternalDisplayOverlay() const;

    ui::LayerFilter getOutputFilter() const {
        return {getLayerStack(), isInternalDisplayOverlay()};
    }

    bool isRemovedFromCurrentState() const;

    LayerProto* writeToProto(LayersProto& layersProto, uint32_t traceFlags, const DisplayDevice*);

    // Write states that are modified by the main thread. This includes drawing
    // state as well as buffer data. This should be called in the main or tracing
    // thread.
    void writeToProtoDrawingState(LayerProto* layerInfo, uint32_t traceFlags, const DisplayDevice*);
    // Write drawing or current state. If writing current state, the caller should hold the
    // external mStateLock. If writing drawing state, this function should be called on the
    // main or tracing thread.
    void writeToProtoCommonState(LayerProto* layerInfo, LayerVector::StateSet,
                                 uint32_t traceFlags = LayerTracing::TRACE_ALL);

    gui::WindowInfo::Type getWindowType() const { return mWindowType; }

    void updateMirrorInfo();

    /*
     * doTransaction - process the transaction. This is a good place to figure
     * out which attributes of the surface have changed.
     */
    virtual uint32_t doTransaction(uint32_t transactionFlags);

    /*
     * Remove relative z for the layer if its relative parent is not part of the
     * provided layer tree.
     */
    void removeRelativeZ(const std::vector<Layer*>& layersInTree);

    /*
     * Remove from current state and mark for removal.
     */
    void removeFromCurrentState();

    /*
     * called with the state lock from a binder thread when the layer is
     * removed from the current list to the pending removal list
     */
    void onRemovedFromCurrentState();

    /*
     * Called when the layer is added back to the current state list.
     */
    void addToCurrentState();

    /*
     * Sets display transform hint on BufferLayerConsumer.
     */
    void updateTransformHint(ui::Transform::RotationFlags);

    inline const State& getDrawingState() const { return mDrawingState; }
    inline State& getDrawingState() { return mDrawingState; }

    LayerDebugInfo getLayerDebugInfo(const DisplayDevice*) const;

    void miniDump(std::string& result, const DisplayDevice&) const;
    void dumpFrameStats(std::string& result) const;
    void dumpFrameEvents(std::string& result);
    void dumpCallingUidPid(std::string& result) const;
    void clearFrameStats();
    void logFrameStats();
    void getFrameStats(FrameStats* outStats) const;
    void onDisconnect();
    void addAndGetFrameTimestamps(const NewFrameEventsEntry* newEntry,
                                  FrameEventHistoryDelta* outDelta);

    ui::Transform getTransform() const;

    // Returns the Alpha of the Surface, accounting for the Alpha
    // of parent Surfaces in the hierarchy (alpha's will be multiplied
    // down the hierarchy).
    half getAlpha() const;
    half4 getColor() const;
    int32_t getBackgroundBlurRadius() const;
    bool drawShadows() const { return mEffectiveShadowRadius > 0.f; };

    // Returns the transform hint set by Window Manager on the layer or one of its parents.
    // This traverses the current state because the data is needed when creating
    // the layer(off drawing thread) and the hint should be available before the producer
    // is ready to acquire a buffer.
    ui::Transform::RotationFlags getFixedTransformHint() const;

    /**
     * Traverse this layer and it's hierarchy of children directly. Unlike traverseInZOrder
     * which will not emit children who have relativeZOrder to another layer, this method
     * just directly emits all children. It also emits them in no particular order.
     * So this method is not suitable for graphical operations, as it doesn't represent
     * the scene state, but it's also more efficient than traverseInZOrder and so useful for
     * book-keeping.
     */
    void traverse(LayerVector::StateSet, const LayerVector::Visitor&);
    void traverseInReverseZOrder(LayerVector::StateSet, const LayerVector::Visitor&);
    void traverseInZOrder(LayerVector::StateSet, const LayerVector::Visitor&);

    /**
     * Traverse only children in z order, ignoring relative layers that are not children of the
     * parent.
     */
    void traverseChildrenInZOrder(LayerVector::StateSet, const LayerVector::Visitor&);

    size_t getChildrenCount() const;

    // ONLY CALL THIS FROM THE LAYER DTOR!
    // See b/141111965.  We need to add current children to offscreen layers in
    // the layer dtor so as not to dangle layers.  Since the layer has not
    // committed its transaction when the layer is destroyed, we must add
    // current children.  This is safe in the dtor as we will no longer update
    // the current state, but should not be called anywhere else!
    LayerVector& getCurrentChildren() { return mCurrentChildren; }

    void addChild(const sp<Layer>&);
    // Returns index if removed, or negative value otherwise
    // for symmetry with Vector::remove
    ssize_t removeChild(const sp<Layer>& layer);
    sp<Layer> getParent() const { return mCurrentParent.promote(); }

    // Should be called with the surfaceflinger statelock held
    bool isAtRoot() const { return mIsAtRoot; }
    void setIsAtRoot(bool isAtRoot) { mIsAtRoot = isAtRoot; }

    bool hasParent() const { return getParent() != nullptr; }
    Rect getScreenBounds(bool reduceTransparentRegion = true) const;
    bool setChildLayer(const sp<Layer>& childLayer, int32_t z);
    bool setChildRelativeLayer(const sp<Layer>& childLayer,
            const sp<IBinder>& relativeToHandle, int32_t relativeZ);

    // Copy the current list of children to the drawing state. Called by
    // SurfaceFlinger to complete a transaction.
    void commitChildList();
    int32_t getZ(LayerVector::StateSet) const;

    /**
     * Returns the cropped buffer size or the layer crop if the layer has no buffer. Return
     * INVALID_RECT if the layer has no buffer and no crop.
     * A layer with an invalid buffer size and no crop is considered to be boundless. The layer
     * bounds are constrained by its parent bounds.
     */
    Rect getCroppedBufferSize(const Layer::State& s) const;

    bool setFrameRate(FrameRate);

    virtual void setFrameTimelineInfoForBuffer(const FrameTimelineInfo& /*info*/) {}
    void setFrameTimelineVsyncForBufferTransaction(const FrameTimelineInfo& info, nsecs_t postTime);
    void setFrameTimelineVsyncForBufferlessTransaction(const FrameTimelineInfo& info,
                                                       nsecs_t postTime);

    void addSurfaceFrameDroppedForBuffer(
            std::shared_ptr<frametimeline::SurfaceFrame>& surfaceFrame);
    void addSurfaceFramePresentedForBuffer(
            std::shared_ptr<frametimeline::SurfaceFrame>& surfaceFrame, nsecs_t acquireFenceTime,
            nsecs_t currentLatchTime);

    std::shared_ptr<frametimeline::SurfaceFrame> createSurfaceFrameForTransaction(
            const FrameTimelineInfo& info, nsecs_t postTime);
    std::shared_ptr<frametimeline::SurfaceFrame> createSurfaceFrameForBuffer(
            const FrameTimelineInfo& info, nsecs_t queueTime, std::string debugName);

    // Creates a new handle each time, so we only expect
    // this to be called once.
    sp<IBinder> getHandle();
    const std::string& getName() const { return mName; }
    bool getPremultipledAlpha() const;
    void setInputInfo(const gui::WindowInfo& info);

    gui::WindowInfo fillInputInfo(const ui::Transform& displayTransform, bool displayIsSecure);

    /**
     * Returns whether this layer has an explicitly set input-info.
     */
    bool hasInputInfo() const;

    // Sets the parent's gameMode for this layer and all its children. Parent's gameMode is applied
    // only to layers that do not have the GAME_MODE_METADATA set by WMShell. Any layer(along with
    // its children) that has the metadata set will use the gameMode from the metadata.
    void setGameModeForTree(int32_t parentGameMode);
    void setGameMode(int32_t gameMode) { mGameMode = gameMode; };
    int32_t getGameMode() const { return mGameMode; }

    virtual uid_t getOwnerUid() const { return mOwnerUid; }

    pid_t getOwnerPid() { return mOwnerPid; }

    // This layer is not a clone, but it's the parent to the cloned hierarchy. The
    // variable mClonedChild represents the top layer that will be cloned so this
    // layer will be the parent of mClonedChild.
    // The layers in the cloned hierarchy will match the lifetime of the real layers. That is
    // if the real layer is destroyed, then the clone layer will also be destroyed.
    sp<Layer> mClonedChild;
    bool mHadClonedChild = false;
    void setClonedChild(const sp<Layer>& mClonedChild);

    mutable bool contentDirty{false};
    Region surfaceDamageRegion;

    // Layer serial number.  This gives layers an explicit ordering, so we
    // have a stable sort order when their layer stack and Z-order are
    // the same.
    const int32_t sequence;

    bool mPendingHWCDestroy{false};

    bool backpressureEnabled() { return mDrawingState.flags & layer_state_t::eEnableBackpressure; }

    bool setStretchEffect(const StretchEffect& effect);
    StretchEffect getStretchEffect() const;

    virtual bool setBufferCrop(const Rect& /* bufferCrop */) { return false; }
    virtual bool setDestinationFrame(const Rect& /* destinationFrame */) { return false; }
    virtual std::atomic<int32_t>* getPendingBufferCounter() { return nullptr; }
    virtual std::string getPendingBufferCounterName() { return ""; }
    virtual bool updateGeometry() { return false; }

protected:
    friend class impl::SurfaceInterceptor;

    // For unit tests
    friend class TestableSurfaceFlinger;
    friend class FpsReporterTest;
    friend class RefreshRateSelectionTest;
    friend class SetFrameRateTest;
    friend class TransactionFrameTracerTest;
    friend class TransactionSurfaceFrameTest;

    virtual void setInitialValuesForClone(const sp<Layer>& clonedFrom);
    virtual std::optional<compositionengine::LayerFE::LayerSettings> prepareClientComposition(
            compositionengine::LayerFE::ClientCompositionTargetSettings&);
    virtual void preparePerFrameCompositionState();
    virtual void commitTransaction(State& stateToCommit);
    virtual void onSurfaceFrameCreated(const std::shared_ptr<frametimeline::SurfaceFrame>&) {}

    // Returns mCurrentScaling mode (originating from the
    // Client) or mOverrideScalingMode mode (originating from
    // the Surface Controller) if set.
    virtual uint32_t getEffectiveScalingMode() const { return 0; }

    sp<compositionengine::LayerFE> asLayerFE() const;
    sp<Layer> getClonedFrom() { return mClonedFrom != nullptr ? mClonedFrom.promote() : nullptr; }
    bool isClone() { return mClonedFrom != nullptr; }
    bool isClonedFromAlive() { return getClonedFrom() != nullptr; }

    void updateClonedDrawingState(std::map<sp<Layer>, sp<Layer>>& clonedLayersMap);
    void updateClonedChildren(const sp<Layer>& mirrorRoot,
                              std::map<sp<Layer>, sp<Layer>>& clonedLayersMap);
    void updateClonedRelatives(const std::map<sp<Layer>, sp<Layer>>& clonedLayersMap);
    void addChildToDrawing(const sp<Layer>&);
    void updateClonedInputInfo(const std::map<sp<Layer>, sp<Layer>>& clonedLayersMap);

    // Modifies the passed in layer settings to clear the contents. If the blackout flag is set,
    // the settings clears the content with a solid black fill.
    void prepareClearClientComposition(LayerFE::LayerSettings&, bool blackout) const;
    void prepareShadowClientComposition(LayerFE::LayerSettings& caster, const Rect& layerStackRect);

    void prepareBasicGeometryCompositionState();
    void prepareGeometryCompositionState();
    void prepareCursorCompositionState();

    uint32_t getEffectiveUsage(uint32_t usage) const;

    /**
     * Setup rounded corners coordinates of this layer, taking into account the layer bounds and
     * crop coordinates, transforming them into layer space.
     */
    void setupRoundedCornersCropCoordinates(Rect win, const FloatRect& roundedCornersCrop) const;
    void setParent(const sp<Layer>&);
    LayerVector makeTraversalList(LayerVector::StateSet, bool* outSkipRelativeZUsers);
    void addZOrderRelative(const wp<Layer>& relative);
    void removeZOrderRelative(const wp<Layer>& relative);
// TODO(b/156774977): Restore protected visibility when fixed.
public:
    compositionengine::OutputLayer* findOutputLayerForDisplay(const DisplayDevice*) const;
protected:
    bool usingRelativeZ(LayerVector::StateSet) const;

    virtual ui::Transform getInputTransform() const;
    virtual Rect getInputBounds() const;

    // constant
    sp<SurfaceFlinger> mFlinger;

    bool mPremultipliedAlpha{true};
    const std::string mName;
    const std::string mTransactionName{"TX - " + mName};

    // These are only accessed by the main thread or the tracing thread.
    State mDrawingState;

    uint32_t mTransactionFlags{0};
    // Updated in doTransaction, used to track the last sequence number we
    // committed. Currently this is really only used for updating visible
    // regions.
    int32_t mLastCommittedTxSequence = -1;

    // Timestamp history for UIAutomation. Thread safe.
    FrameTracker mFrameTracker;

    // Timestamp history for the consumer to query.
    // Accessed by both consumer and producer on main and binder threads.
    Mutex mFrameEventHistoryMutex;
    ConsumerFrameEventHistory mFrameEventHistory;
    FenceTimeline mAcquireTimeline;
    FenceTimeline mReleaseTimeline;

    uint32_t mLayerClass{0};

    // main thread
    sp<NativeHandle> mSidebandStream;
    // False if the buffer and its contents have been previously used for GPU
    // composition, true otherwise.
    bool mIsActiveBufferUpdatedForGpu = true;

    // We encode unset as -1.
    std::atomic<uint64_t> mCurrentFrameNumber{0};
    // Whether filtering is needed b/c of the drawingstate
    bool mNeedsFiltering{false};

    std::atomic<bool> mRemovedFromDrawingState{false};

    // page-flip thread (currently main thread)
    bool mProtectedByApp{false}; // application requires protected path to external sink

    // protected by mLock
    mutable Mutex mLock;

    const wp<Client> mClientRef;

    // This layer can be a cursor on some displays.
    bool mPotentialCursor{false};

    LayerVector mCurrentChildren{LayerVector::StateSet::Current};
    LayerVector mDrawingChildren{LayerVector::StateSet::Drawing};

    wp<Layer> mCurrentParent;
    wp<Layer> mDrawingParent;

    // Window types from WindowManager.LayoutParams
    const gui::WindowInfo::Type mWindowType;

    // The owner of the layer. If created from a non system process, it will be the calling uid.
    // If created from a system process, the value can be passed in.
    uid_t mOwnerUid;

    // The owner pid of the layer. If created from a non system process, it will be the calling pid.
    // If created from a system process, the value can be passed in.
    pid_t mOwnerPid;

    // Keeps track of the time SF latched the last buffer from this layer.
    // Used in buffer stuffing analysis in FrameTimeline.
    nsecs_t mLastLatchTime = 0;

    mutable bool mDrawingStateModified = false;

    sp<Fence> mLastClientCompositionFence;
    bool mLastClientCompositionDisplayed = false;
private:
    virtual void setTransformHint(ui::Transform::RotationFlags) {}

    // Returns true if the layer can draw shadows on its border.
    virtual bool canDrawShadows() const { return true; }

    Hwc2::IComposerClient::Composition getCompositionType(const DisplayDevice&) const;

    /**
     * Returns an unsorted vector of all layers that are part of this tree.
     * That includes the current layer and all its descendants.
     */
    std::vector<Layer*> getLayersInTree(LayerVector::StateSet);
    /**
     * Traverses layers that are part of this tree in the correct z order.
     * layersInTree must be sorted before calling this method.
     */
    void traverseChildrenInZOrderInner(const std::vector<Layer*>& layersInTree,
                                       LayerVector::StateSet, const LayerVector::Visitor&);
    LayerVector makeChildrenTraversalList(LayerVector::StateSet,
                                          const std::vector<Layer*>& layersInTree);

    void updateTreeHasFrameRateVote();
    bool propagateFrameRateForLayerTree(FrameRate parentFrameRate, bool* transactionNeeded);
    bool setFrameRateForLayerTree(FrameRate);
    void setZOrderRelativeOf(const wp<Layer>& relativeOf);
    bool isTrustedOverlay() const;
    gui::DropInputMode getDropInputMode() const;
    void handleDropInputMode(gui::WindowInfo& info) const;

    // Find the root of the cloned hierarchy, this means the first non cloned parent.
    // This will return null if first non cloned parent is not found.
    sp<Layer> getClonedRoot();

    // Finds the top most layer in the hierarchy. This will find the root Layer where the parent is
    // null.
    sp<Layer> getRootLayer();

    // Fills in the touch occlusion mode of the first parent (including this layer) that
    // hasInputInfo() or no-op if no such parent is found.
    void fillTouchOcclusionMode(gui::WindowInfo& info);

    // Fills in the frame and transform info for the gui::WindowInfo.
    void fillInputFrameInfo(gui::WindowInfo&, const ui::Transform& displayTransform);

    // Cached properties computed from drawing state
    // Effective transform taking into account parent transforms and any parent scaling, which is
    // a transform from the current layer coordinate space to display(screen) coordinate space.
    ui::Transform mEffectiveTransform;

    // Bounds of the layer before any transformation is applied and before it has been cropped
    // by its parents.
    FloatRect mSourceBounds;

    // Bounds of the layer in layer space. This is the mSourceBounds cropped by its layer crop and
    // its parent bounds.
    FloatRect mBounds;

    // Layer bounds in screen space.
    FloatRect mScreenBounds;

    bool mGetHandleCalled = false;

    // Tracks the process and user id of the caller when creating this layer
    // to help debugging.
    pid_t mCallingPid;
    uid_t mCallingUid;

    // The current layer is a clone of mClonedFrom. This means that this layer will update it's
    // properties based on mClonedFrom. When mClonedFrom latches a new buffer for BufferLayers,
    // this layer will update it's buffer. When mClonedFrom updates it's drawing state, children,
    // and relatives, this layer will update as well.
    wp<Layer> mClonedFrom;

    // The inherited shadow radius after taking into account the layer hierarchy. This is the
    // final shadow radius for this layer. If a shadow is specified for a layer, then effective
    // shadow radius is the set shadow radius, otherwise its the parent's shadow radius.
    float mEffectiveShadowRadius = 0.f;

    // Game mode for the layer. Set by WindowManagerShell, game mode is used in
    // metrics(SurfaceFlingerStats).
    int32_t mGameMode = 0;

    mutable int32_t mPriority = Layer::PRIORITY_UNSET;

    // A list of regions on this layer that should have blurs.
    const std::vector<BlurRegion> getBlurRegions() const;

    bool mIsAtRoot = false;
<<<<<<< HEAD
public:
    nsecs_t getPreviousGfxInfo();
=======

    uint32_t mLayerCreationFlags;
>>>>>>> 5adb9df9
};

std::ostream& operator<<(std::ostream& stream, const Layer::FrameRate& rate);

} // namespace android<|MERGE_RESOLUTION|>--- conflicted
+++ resolved
@@ -1129,13 +1129,10 @@
     const std::vector<BlurRegion> getBlurRegions() const;
 
     bool mIsAtRoot = false;
-<<<<<<< HEAD
+
+    uint32_t mLayerCreationFlags;
 public:
     nsecs_t getPreviousGfxInfo();
-=======
-
-    uint32_t mLayerCreationFlags;
->>>>>>> 5adb9df9
 };
 
 std::ostream& operator<<(std::ostream& stream, const Layer::FrameRate& rate);
