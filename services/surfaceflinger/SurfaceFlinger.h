--- conflicted
+++ resolved
@@ -690,7 +690,7 @@
     status_t getProtectedContentSupport(bool* outSupported) const;
     status_t isWideColorDisplay(const sp<IBinder>& displayToken, bool* outIsWideColorDisplay) const;
     status_t isDeviceRCSupported(const sp<IBinder>& displayToken,
-                                 bool* outDeviceRCSupported) const override;
+                                 bool* outDeviceRCSupported) const;
     status_t addRegionSamplingListener(const Rect& samplingArea, const sp<IBinder>& stopLayerHandle,
                                        const sp<IRegionSamplingListener>& listener);
     status_t removeRegionSamplingListener(const sp<IRegionSamplingListener>& listener);
@@ -725,14 +725,10 @@
             std::optional<aidl::android::hardware::graphics::common::DisplayDecorationSupport>*
                     outSupport) const;
     status_t setFrameRate(const sp<IGraphicBufferProducer>& surface, float frameRate,
-<<<<<<< HEAD
-                          int8_t compatibility, int8_t changeFrameRateStrategy) override;
+                          int8_t compatibility, int8_t changeFrameRateStrategy);
     status_t setDisplayElapseTime(const sp<DisplayDevice>& display,
         std::chrono::steady_clock::time_point earliestPresentTime) const;
     status_t isSupportedConfigSwitch(const sp<IBinder>& displayToken, int config);
-=======
-                          int8_t compatibility, int8_t changeFrameRateStrategy);
->>>>>>> 2e02e9aa
 
     status_t setFrameTimelineInfo(const sp<IGraphicBufferProducer>& surface,
                                   const gui::FrameTimelineInfo& frameTimelineInfo);
@@ -1731,6 +1727,8 @@
     binder::Status getProtectedContentSupport(bool* outSupporte) override;
     binder::Status isWideColorDisplay(const sp<IBinder>& token,
                                       bool* outIsWideColorDisplay) override;
+    binder::Status isDeviceRCSupported(const sp<IBinder>& token,
+                                       bool* outIsDeviceRCSupported) override;
     binder::Status addRegionSamplingListener(
             const gui::ARect& samplingArea, const sp<IBinder>& stopLayerHandle,
             const sp<gui::IRegionSamplingListener>& listener) override;
