--- conflicted
+++ resolved
@@ -1609,7 +1609,9 @@
 
     std::atomic<ui::Transform::RotationFlags> mDefaultDisplayTransformHint;
 
-<<<<<<< HEAD
+    void scheduleRegionSamplingThread();
+    void notifyRegionSamplingThread();
+
     SmomoWrapper mSmoMo;
     LayerExtWrapper mLayerExt;
 
@@ -1629,10 +1631,6 @@
     composer::DisplayExtnIntf *mDisplayExtnIntf = nullptr;
     bool mUseLayerExt = false;
     bool mSplitLayerExt = false;
-=======
-    void scheduleRegionSamplingThread();
-    void notifyRegionSamplingThread();
->>>>>>> 580905ad
 };
 
 } // namespace android