--- conflicted
+++ resolved
@@ -373,12 +373,7 @@
     void setVsyncEnabled(bool enabled);
 
     // main thread function to enable/disable h/w composer event
-<<<<<<< HEAD
     void setVsyncEnabledInternal(bool enabled) REQUIRES(mStateLock);
-    void setVsyncEnabledInHWC(DisplayId displayId, hal::Vsync enabled);
-=======
-    void setPrimaryVsyncEnabledInternal(bool enabled) REQUIRES(mStateLock);
->>>>>>> 50d20801
 
     // called on the main thread by MessageQueue when an internal message
     // is received
