--- conflicted
+++ resolved
@@ -1265,12 +1265,7 @@
     /*
      * Misc
      */
-<<<<<<< HEAD
-
-    std::vector<ui::ColorMode> getDisplayColorModes(const DisplayDevice&) REQUIRES(mStateLock);
-=======
     std::vector<ui::ColorMode> getDisplayColorModes(PhysicalDisplayId) REQUIRES(mStateLock);
->>>>>>> 4efbdefb
 
     static int calculateMaxAcquiredBufferCount(Fps refreshRate,
                                                std::chrono::nanoseconds presentLatency);
