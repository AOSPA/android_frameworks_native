--- conflicted
+++ resolved
@@ -535,12 +535,9 @@
                                      float lightPosY, float lightPosZ, float lightRadius) override;
     status_t setFrameRate(const sp<IGraphicBufferProducer>& surface, float frameRate,
                           int8_t compatibility) override;
-<<<<<<< HEAD
+    status_t acquireFrameRateFlexibilityToken(sp<IBinder>* outToken) override;
     status_t setDisplayElapseTime(const sp<DisplayDevice>& display) const;
 
-=======
-    status_t acquireFrameRateFlexibilityToken(sp<IBinder>* outToken) override;
->>>>>>> bd38c8ce
     /* ------------------------------------------------------------------------
      * DeathRecipient interface
      */
@@ -1320,7 +1317,8 @@
     void dirtyInput() { mInputDirty = true; }
     bool inputDirty() { return mInputDirty; }
 
-<<<<<<< HEAD
+    int mFrameRateFlexibilityTokenCount = 0;
+
     // Perf Hint members
     int mPerfLockHandle = -1;
     bool mPerfHintEnabled = false;
@@ -1329,9 +1327,6 @@
     int (*mPerfHintFunc)(int hintId, const char *package, int duration, int refreshRate) = nullptr;
 
     SmomoWrapper mSmoMo;
-=======
-    int mFrameRateFlexibilityTokenCount = 0;
->>>>>>> bd38c8ce
 };
 
 } // namespace android