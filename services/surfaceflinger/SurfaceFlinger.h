/*
 * Copyright (C) 2007 The Android Open Source Project
 *
 * Licensed under the Apache License, Version 2.0 (the "License");
 * you may not use this file except in compliance with the License.
 * You may obtain a copy of the License at
 *
 *      http://www.apache.org/licenses/LICENSE-2.0
 *
 * distributed under the License is distributed on an "AS IS" BASIS,
 * WITHOUT WARRANTIES OR CONDITIONS OF ANY KIND, either express or implied.
 * See the License for the specific language governing permissions and
 * limitations under the License.
 */

#pragma once

#include <sys/types.h>

/*
 * NOTE: Make sure this file doesn't include  anything from <gl/ > or <gl2/ >
 */

#include <android-base/thread_annotations.h>
#include <android/gui/BnSurfaceComposer.h>
#include <android/gui/DisplayStatInfo.h>
#include <android/gui/DisplayState.h>
#include <android/gui/ISurfaceComposerClient.h>
#include <cutils/atomic.h>
#include <cutils/compiler.h>
#include <ftl/future.h>
#include <ftl/non_null.h>
#include <gui/BufferQueue.h>
#include <gui/CompositorTiming.h>
#include <gui/FrameTimestamps.h>
#include <gui/ISurfaceComposer.h>
#include <gui/ITransactionCompletedListener.h>
#include <gui/LayerDebugInfo.h>
#include <gui/LayerState.h>
#include <layerproto/LayerProtoHeader.h>
#include <math/mat4.h>
#include <renderengine/LayerSettings.h>
#include <serviceutils/PriorityDumper.h>
#include <system/graphics.h>
#include <ui/FenceTime.h>
#include <ui/PixelFormat.h>
#include <ui/Size.h>
#include <utils/Errors.h>
#include <utils/KeyedVector.h>
#include <utils/RefBase.h>
#include <utils/SortedVector.h>
#include <utils/Trace.h>
#include <utils/threads.h>

#include <compositionengine/OutputColorSetting.h>
#include <scheduler/Fps.h>
#include <scheduler/PresentLatencyTracker.h>
#include <scheduler/Time.h>
#include <ui/FenceResult.h>

#include "Display/DisplayMap.h"
#include "Display/PhysicalDisplay.h"
#include "DisplayDevice.h"
#include "DisplayHardware/HWC2.h"
#include "DisplayHardware/PowerAdvisor.h"
#include "DisplayIdGenerator.h"
#include "Effects/Daltonizer.h"
#include "FlagManager.h"
#include "FrontEnd/LayerCreationArgs.h"
#include "FrontEnd/TransactionHandler.h"
#include "LayerVector.h"
#include "Scheduler/RefreshRateSelector.h"
#include "Scheduler/RefreshRateStats.h"
#include "Scheduler/Scheduler.h"
#include "Scheduler/VsyncModulator.h"
#include "SurfaceFlingerFactory.h"
#include "ThreadContext.h"
#include "Tracing/LayerTracing.h"
#include "Tracing/TransactionTracing.h"
#include "TransactionCallbackInvoker.h"
#include "TransactionState.h"

#include <atomic>
#include <cstdint>
#include <functional>
#include <map>
#include <memory>
#include <mutex>
#include <optional>
#include <queue>
#include <set>
#include <string>
#include <thread>
#include <type_traits>
#include <unordered_map>
#include <unordered_set>
#include <utility>

#include <aidl/android/hardware/graphics/common/DisplayDecorationSupport.h>
#include "Client.h"

using namespace android::surfaceflinger;

namespace android {

class EventThread;
class FlagManager;
class FpsReporter;
class TunnelModeEnabledReporter;
class HdrLayerInfoReporter;
class HWComposer;
class IGraphicBufferProducer;
class Layer;
class MessageBase;
class RefreshRateOverlay;
class RegionSamplingThread;
class RenderArea;
class TimeStats;
class FrameTracer;
class ScreenCapturer;
class WindowInfosListenerInvoker;

using gui::CaptureArgs;
using gui::DisplayCaptureArgs;
using gui::IRegionSamplingListener;
using gui::LayerCaptureArgs;
using gui::ScreenCaptureResults;

namespace frametimeline {
class FrameTimeline;
}

namespace os {
    class IInputFlinger;
}

namespace compositionengine {
class DisplaySurface;
class OutputLayer;

struct CompositionRefreshArgs;
} // namespace compositionengine

namespace renderengine {
class RenderEngine;
} // namespace renderengine

enum {
    eTransactionNeeded = 0x01,
    eTraversalNeeded = 0x02,
    eDisplayTransactionNeeded = 0x04,
    eTransformHintUpdateNeeded = 0x08,
    eTransactionFlushNeeded = 0x10,
    eTransactionMask = 0x1f,
};

// Latch Unsignaled buffer behaviours
enum class LatchUnsignaledConfig {
    // All buffers are latched signaled.
    Disabled,

    // Latch unsignaled is permitted when a single layer is updated in a frame,
    // and the update includes just a buffer update (i.e. no sync transactions
    // or geometry changes).
    AutoSingleLayer,

    // All buffers are latched unsignaled. This behaviour is discouraged as it
    // can break sync transactions, stall the display and cause undesired side effects.
    Always,
};

using DisplayColorSetting = compositionengine::OutputColorSetting;

class SurfaceFlinger : public BnSurfaceComposer,
                       public PriorityDumper,
                       private IBinder::DeathRecipient,
                       private HWC2::ComposerCallback,
                       private ICompositor,
                       private scheduler::ISchedulerCallback {
public:
    struct SkipInitializationTag {};

    SurfaceFlinger(surfaceflinger::Factory&, SkipInitializationTag) ANDROID_API;
    explicit SurfaceFlinger(surfaceflinger::Factory&) ANDROID_API;

    // set main thread scheduling policy
    static status_t setSchedFifo(bool enabled) ANDROID_API;

    // set main thread scheduling attributes
    static status_t setSchedAttr(bool enabled);

    static char const* getServiceName() ANDROID_API { return "SurfaceFlinger"; }

    // If fences from sync Framework are supported.
    static bool hasSyncFramework;

    // The offset in nanoseconds to use when VsyncController timestamps present fence
    // signaling time.
    static int64_t dispSyncPresentTimeOffset;

    // Some hardware can do RGB->YUV conversion more efficiently in hardware
    // controlled by HWC than in hardware controlled by the video encoder.
    // This instruct VirtualDisplaySurface to use HWC for such conversion on
    // GL composition.
    static bool useHwcForRgbToYuv;

    // Controls the number of buffers SurfaceFlinger will allocate for use in
    // FramebufferSurface
    static int64_t maxFrameBufferAcquiredBuffers;

    // Controls the maximum width and height in pixels that the graphics pipeline can support for
    // GPU fallback composition. For example, 8k devices with 4k GPUs, or 4k devices with 2k GPUs.
    static uint32_t maxGraphicsWidth;
    static uint32_t maxGraphicsHeight;

    // Indicate if device wants color management on its display.
    static const constexpr bool useColorManagement = true;

    static bool useContextPriority;

    // The data space and pixel format that SurfaceFlinger expects hardware composer
    // to composite efficiently. Meaning under most scenarios, hardware composer
    // will accept layers with the data space and pixel format.
    static ui::Dataspace defaultCompositionDataspace;
    static ui::PixelFormat defaultCompositionPixelFormat;

    // The data space and pixel format that SurfaceFlinger expects hardware composer
    // to composite efficiently for wide color gamut surfaces. Meaning under most scenarios,
    // hardware composer will accept layers with the data space and pixel format.
    static ui::Dataspace wideColorGamutCompositionDataspace;
    static ui::PixelFormat wideColorGamutCompositionPixelFormat;

    static constexpr SkipInitializationTag SkipInitialization;

    static LatchUnsignaledConfig enableLatchUnsignaledConfig;

    // must be called before clients can connect
    void init() ANDROID_API;

    // starts SurfaceFlinger main loop in the current thread
    void run() ANDROID_API;

    // Indicates frame activity, i.e. whether commit and/or composite is taking place.
    enum class FrameHint { kNone, kActive };

    // Schedule commit of transactions on the main thread ahead of the next VSYNC.
    void scheduleCommit(FrameHint);
    // As above, but also force composite regardless if transactions were committed.
    void scheduleComposite(FrameHint);
    // As above, but also force dirty geometry to repaint.
    void scheduleRepaint();
    // Schedule sampling independently from commit or composite.
    void scheduleSample();

    surfaceflinger::Factory& getFactory() { return mFactory; }

    // The CompositionEngine encapsulates all composition related interfaces and actions.
    compositionengine::CompositionEngine& getCompositionEngine() const;

    // Obtains a name from the texture pool, or, if the pool is empty, posts a
    // synchronous message to the main thread to obtain one on the fly
    uint32_t getNewTexture();

    // utility function to delete a texture on the main thread
    void deleteTextureAsync(uint32_t texture);

    renderengine::RenderEngine& getRenderEngine() const;

    void onLayerFirstRef(Layer*);
    void onLayerDestroyed(Layer*);
    void onLayerUpdate();

    void removeHierarchyFromOffscreenLayers(Layer* layer);
    void removeFromOffscreenLayers(Layer* layer);

    // Called when all clients have released all their references to
    // this layer. The layer may still be kept alive by its parents but
    // the client can no longer modify this layer directly.
    void onHandleDestroyed(BBinder* handle, sp<Layer>& layer, uint32_t layerId);

    // TODO: Remove atomic if move dtor to main thread CL lands
    std::atomic<uint32_t> mNumClones;

    TransactionCallbackInvoker& getTransactionCallbackInvoker() {
        return mTransactionCallbackInvoker;
    }

    // If set, disables reusing client composition buffers. This can be set by
    // debug.sf.disable_client_composition_cache
    bool mDisableClientCompositionCache = false;

    // Disables expensive rendering for all displays
    // This is scheduled on the main thread
    void disableExpensiveRendering();
    FloatRect getMaxDisplayBounds();

    // If set, composition engine tries to predict the composition strategy provided by HWC
    // based on the previous frame. If the strategy can be predicted, gpu composition will
    // run parallel to the hwc validateDisplay call and re-run if the predition is incorrect.
    bool mPredictCompositionStrategy = false;

    // If true, then any layer with a SMPTE 170M transfer function is decoded using the sRGB
    // transfer instead. This is mainly to preserve legacy behavior, where implementations treated
    // SMPTE 170M as sRGB prior to color management being implemented, and now implementations rely
    // on this behavior to increase contrast for some media sources.
    bool mTreat170mAsSrgb = false;

protected:
    // We're reference counted, never destroy SurfaceFlinger directly
    virtual ~SurfaceFlinger();

    virtual void processDisplayAdded(const wp<IBinder>& displayToken, const DisplayDeviceState&)
            REQUIRES(mStateLock);

    virtual std::shared_ptr<renderengine::ExternalTexture> getExternalTextureFromBufferData(
            BufferData& bufferData, const char* layerName, uint64_t transactionId);

    // Returns true if any display matches a `bool(const DisplayDevice&)` predicate.
    template <typename Predicate>
    bool hasDisplay(Predicate p) const REQUIRES(mStateLock) {
        return static_cast<bool>(findDisplay(p));
    }

    bool exceedsMaxRenderTargetSize(uint32_t width, uint32_t height) const {
        return width > mMaxRenderTargetSize || height > mMaxRenderTargetSize;
    }

private:
    friend class BufferLayer;
    friend class Client;
    friend class FpsReporter;
    friend class TunnelModeEnabledReporter;
    friend class Layer;
    friend class RefreshRateOverlay;
    friend class RegionSamplingThread;
    friend class LayerRenderArea;
    friend class LayerTracing;
    friend class SurfaceComposerAIDL;

    // For unit tests
    friend class TestableSurfaceFlinger;
    friend class TransactionApplicationTest;
    friend class TunnelModeEnabledReporterTest;

    using VsyncModulator = scheduler::VsyncModulator;
    using TransactionSchedule = scheduler::TransactionSchedule;
    using TraverseLayersFunction = std::function<void(const LayerVector::Visitor&)>;
    using RenderAreaFuture = ftl::Future<std::unique_ptr<RenderArea>>;
    using DumpArgs = Vector<String16>;
    using Dumper = std::function<void(const DumpArgs&, bool asProto, std::string&)>;

    class State {
    public:
        explicit State(LayerVector::StateSet set) : stateSet(set), layersSortedByZ(set) {}
        State& operator=(const State& other) {
            // We explicitly don't copy stateSet so that, e.g., mDrawingState
            // always uses the Drawing StateSet.
            layersSortedByZ = other.layersSortedByZ;
            displays = other.displays;
            colorMatrixChanged = other.colorMatrixChanged;
            if (colorMatrixChanged) {
                colorMatrix = other.colorMatrix;
            }
            globalShadowSettings = other.globalShadowSettings;

            return *this;
        }

        const LayerVector::StateSet stateSet = LayerVector::StateSet::Invalid;
        LayerVector layersSortedByZ;

        // TODO(b/241285876): Replace deprecated DefaultKeyedVector with ftl::SmallMap.
        DefaultKeyedVector<wp<IBinder>, DisplayDeviceState> displays;

        std::optional<size_t> getDisplayIndex(PhysicalDisplayId displayId) const {
            for (size_t i = 0; i < displays.size(); i++) {
                const auto& state = displays.valueAt(i);
                if (state.physical && state.physical->id == displayId) {
                    return i;
                }
            }

            return {};
        }

        bool colorMatrixChanged = true;
        mat4 colorMatrix;

        renderengine::ShadowSettings globalShadowSettings;

        void traverse(const LayerVector::Visitor& visitor) const;
        void traverseInZOrder(const LayerVector::Visitor& visitor) const;
        void traverseInReverseZOrder(const LayerVector::Visitor& visitor) const;
    };

    // Keeps track of pending buffers per layer handle in the transaction queue or current/drawing
    // state before the buffers are latched. The layer owns the atomic counters and decrements the
    // count in the main thread when dropping or latching a buffer.
    //
    // The binder threads increment the same counter when a new transaction containing a buffer is
    // added to the transaction queue. The map is updated with the layer handle lifecycle updates.
    // This is done to avoid lock contention with the main thread.
    class BufferCountTracker {
    public:
        void increment(BBinder* layerHandle) {
            std::lock_guard<std::mutex> lock(mLock);
            auto it = mCounterByLayerHandle.find(layerHandle);
            if (it != mCounterByLayerHandle.end()) {
                auto [name, pendingBuffers] = it->second;
                int32_t count = ++(*pendingBuffers);
                ATRACE_INT(name.c_str(), count);
            } else {
                ALOGW("Handle not found! %p", layerHandle);
            }
        }

        void add(BBinder* layerHandle, const std::string& name, std::atomic<int32_t>* counter) {
            std::lock_guard<std::mutex> lock(mLock);
            mCounterByLayerHandle[layerHandle] = std::make_pair(name, counter);
        }

        void remove(BBinder* layerHandle) {
            std::lock_guard<std::mutex> lock(mLock);
            mCounterByLayerHandle.erase(layerHandle);
        }

    private:
        std::mutex mLock;
        std::unordered_map<BBinder*, std::pair<std::string, std::atomic<int32_t>*>>
                mCounterByLayerHandle GUARDED_BY(mLock);
    };

    enum class BootStage {
        BOOTLOADER,
        BOOTANIMATION,
        FINISHED,
    };

    template <typename F, std::enable_if_t<!std::is_member_function_pointer_v<F>>* = nullptr>
    static Dumper dumper(F&& dump) {
        using namespace std::placeholders;
        return std::bind(std::forward<F>(dump), _3);
    }

    template <typename F, std::enable_if_t<std::is_member_function_pointer_v<F>>* = nullptr>
    Dumper dumper(F dump) {
        using namespace std::placeholders;
        return std::bind(dump, this, _3);
    }

    template <typename F>
    Dumper argsDumper(F dump) {
        using namespace std::placeholders;
        return std::bind(dump, this, _1, _3);
    }

    template <typename F>
    Dumper protoDumper(F dump) {
        using namespace std::placeholders;
        return std::bind(dump, this, _1, _2, _3);
    }

    template <typename... Args,
              typename Handler = VsyncModulator::VsyncConfigOpt (VsyncModulator::*)(Args...)>
    void modulateVsync(Handler handler, Args... args) {
        if (const auto config = (*mVsyncModulator.*handler)(args...)) {
            const auto vsyncPeriod = mScheduler->getVsyncPeriodFromRefreshRateSelector();
            setVsyncConfig(*config, vsyncPeriod);
        }
    }

    // Maximum allowed number of display frames that can be set through backdoor
    static const int MAX_ALLOWED_DISPLAY_FRAMES = 2048;

    static const size_t MAX_LAYERS = 4096;

    // Implements IBinder.
    status_t onTransact(uint32_t code, const Parcel& data, Parcel* reply, uint32_t flags) override;
    status_t dump(int fd, const Vector<String16>& args) override { return priorityDump(fd, args); }
    bool callingThreadHasUnscopedSurfaceFlingerAccess(bool usePermissionCache = true)
            EXCLUDES(mStateLock);

    // Implements ISurfaceComposer
    sp<IBinder> createDisplay(const String8& displayName, bool secure);
    void destroyDisplay(const sp<IBinder>& displayToken);
    std::vector<PhysicalDisplayId> getPhysicalDisplayIds() const EXCLUDES(mStateLock) {
        Mutex::Autolock lock(mStateLock);
        return getPhysicalDisplayIdsLocked();
    }

    sp<IBinder> getPhysicalDisplayToken(PhysicalDisplayId displayId) const;
    status_t setTransactionState(const FrameTimelineInfo& frameTimelineInfo,
                                 const Vector<ComposerState>& state,
                                 const Vector<DisplayState>& displays, uint32_t flags,
                                 const sp<IBinder>& applyToken,
                                 const InputWindowCommands& inputWindowCommands,
                                 int64_t desiredPresentTime, bool isAutoTimestamp,
                                 const client_cache_t& uncacheBuffer, bool hasListenerCallbacks,
                                 const std::vector<ListenerCallbacks>& listenerCallbacks,
                                 uint64_t transactionId) override;
    void bootFinished();
    virtual status_t getSupportedFrameTimestamps(std::vector<FrameEvent>* outSupported) const;
    sp<IDisplayEventConnection> createDisplayEventConnection(
            gui::ISurfaceComposer::VsyncSource vsyncSource =
                    gui::ISurfaceComposer::VsyncSource::eVsyncSourceApp,
            EventRegistrationFlags eventRegistration = {});

    status_t captureDisplay(const DisplayCaptureArgs&, const sp<IScreenCaptureListener>&);
    status_t captureDisplay(DisplayId, const sp<IScreenCaptureListener>&);
    status_t captureLayers(const LayerCaptureArgs&, const sp<IScreenCaptureListener>&);

    status_t getDisplayStats(const sp<IBinder>& displayToken, DisplayStatInfo* stats);
    status_t getDisplayState(const sp<IBinder>& displayToken, ui::DisplayState*)
            EXCLUDES(mStateLock);
    status_t getStaticDisplayInfo(const sp<IBinder>& displayToken, ui::StaticDisplayInfo*)
            EXCLUDES(mStateLock);
    status_t getDynamicDisplayInfo(const sp<IBinder>& displayToken, ui::DynamicDisplayInfo*)
            EXCLUDES(mStateLock);
    status_t getDisplayNativePrimaries(const sp<IBinder>& displayToken, ui::DisplayPrimaries&);
    status_t setActiveColorMode(const sp<IBinder>& displayToken, ui::ColorMode colorMode);
    status_t getBootDisplayModeSupport(bool* outSupport) const;
    status_t setBootDisplayMode(const sp<display::DisplayToken>&, DisplayModeId);
    status_t getOverlaySupport(gui::OverlayProperties* outProperties) const;
    status_t clearBootDisplayMode(const sp<IBinder>& displayToken);
    void setAutoLowLatencyMode(const sp<IBinder>& displayToken, bool on);
    void setGameContentType(const sp<IBinder>& displayToken, bool on);
    void setPowerMode(const sp<IBinder>& displayToken, int mode);
    status_t overrideHdrTypes(const sp<IBinder>& displayToken,
                              const std::vector<ui::Hdr>& hdrTypes);
    status_t onPullAtom(const int32_t atomId, std::string* pulledData, bool* success);
    status_t getLayerDebugInfo(std::vector<gui::LayerDebugInfo>* outLayers);
    status_t getColorManagement(bool* outGetColorManagement) const;
    status_t getCompositionPreference(ui::Dataspace* outDataspace, ui::PixelFormat* outPixelFormat,
                                      ui::Dataspace* outWideColorGamutDataspace,
                                      ui::PixelFormat* outWideColorGamutPixelFormat) const;
    status_t getDisplayedContentSamplingAttributes(const sp<IBinder>& displayToken,
                                                   ui::PixelFormat* outFormat,
                                                   ui::Dataspace* outDataspace,
                                                   uint8_t* outComponentMask) const;
    status_t setDisplayContentSamplingEnabled(const sp<IBinder>& displayToken, bool enable,
                                              uint8_t componentMask, uint64_t maxFrames);
    status_t getDisplayedContentSample(const sp<IBinder>& displayToken, uint64_t maxFrames,
                                       uint64_t timestamp, DisplayedFrameStats* outStats) const;
    status_t getProtectedContentSupport(bool* outSupported) const;
    status_t isWideColorDisplay(const sp<IBinder>& displayToken, bool* outIsWideColorDisplay) const;
    status_t addRegionSamplingListener(const Rect& samplingArea, const sp<IBinder>& stopLayerHandle,
                                       const sp<IRegionSamplingListener>& listener);
    status_t removeRegionSamplingListener(const sp<IRegionSamplingListener>& listener);
    status_t addFpsListener(int32_t taskId, const sp<gui::IFpsListener>& listener);
    status_t removeFpsListener(const sp<gui::IFpsListener>& listener);
    status_t addTunnelModeEnabledListener(const sp<gui::ITunnelModeEnabledListener>& listener);
    status_t removeTunnelModeEnabledListener(const sp<gui::ITunnelModeEnabledListener>& listener);
    status_t setDesiredDisplayModeSpecs(const sp<IBinder>& displayToken,
                                        const gui::DisplayModeSpecs&);
    status_t getDesiredDisplayModeSpecs(const sp<IBinder>& displayToken, gui::DisplayModeSpecs*);
    status_t getDisplayBrightnessSupport(const sp<IBinder>& displayToken, bool* outSupport) const;
    status_t setDisplayBrightness(const sp<IBinder>& displayToken,
                                  const gui::DisplayBrightness& brightness);
    status_t addHdrLayerInfoListener(const sp<IBinder>& displayToken,
                                     const sp<gui::IHdrLayerInfoListener>& listener);
    status_t removeHdrLayerInfoListener(const sp<IBinder>& displayToken,
                                        const sp<gui::IHdrLayerInfoListener>& listener);
    status_t notifyPowerBoost(int32_t boostId);
    status_t setGlobalShadowSettings(const half4& ambientColor, const half4& spotColor,
                                     float lightPosY, float lightPosZ, float lightRadius);
    status_t getDisplayDecorationSupport(
            const sp<IBinder>& displayToken,
            std::optional<aidl::android::hardware::graphics::common::DisplayDecorationSupport>*
                    outSupport) const;
    status_t setFrameRate(const sp<IGraphicBufferProducer>& surface, float frameRate,
                          int8_t compatibility, int8_t changeFrameRateStrategy);

    status_t setFrameTimelineInfo(const sp<IGraphicBufferProducer>& surface,
                                  const gui::FrameTimelineInfo& frameTimelineInfo);

    status_t setOverrideFrameRate(uid_t uid, float frameRate);

    int getGpuContextPriority();

    status_t getMaxAcquiredBufferCount(int* buffers) const;

    status_t addWindowInfosListener(const sp<gui::IWindowInfosListener>& windowInfosListener) const;
    status_t removeWindowInfosListener(
            const sp<gui::IWindowInfosListener>& windowInfosListener) const;

    // Implements IBinder::DeathRecipient.
    void binderDied(const wp<IBinder>& who) override;

    // HWC2::ComposerCallback overrides:
    void onComposerHalVsync(hal::HWDisplayId, nsecs_t timestamp,
                            std::optional<hal::VsyncPeriodNanos>) override;
    void onComposerHalHotplug(hal::HWDisplayId, hal::Connection) override;
    void onComposerHalRefresh(hal::HWDisplayId) override;
    void onComposerHalVsyncPeriodTimingChanged(hal::HWDisplayId,
                                               const hal::VsyncPeriodChangeTimeline&) override;
    void onComposerHalSeamlessPossible(hal::HWDisplayId) override;
    void onComposerHalVsyncIdle(hal::HWDisplayId) override;

    // ICompositor overrides:

    // Configures physical displays, processing hotplug and/or mode setting via the Composer HAL.
    void configure() override;

    // Commits transactions for layers and displays. Returns whether any state has been invalidated,
    // i.e. whether a frame should be composited for each display.
    bool commit(TimePoint frameTime, VsyncId, TimePoint expectedVsyncTime) override;

    // Composites a frame for each display. CompositionEngine performs GPU and/or HAL composition
    // via RenderEngine and the Composer HAL, respectively.
    void composite(TimePoint frameTime, VsyncId) override;

    // Samples the composited frame via RegionSamplingThread.
    void sample() override;

    // ISchedulerCallback overrides:

    // Toggles hardware VSYNC by calling into HWC.
    // TODO(b/241286146): Rename for self-explanatory API.
    void setVsyncEnabled(bool) override;
    void requestDisplayModes(std::vector<display::DisplayModeRequest>) override;
    void kernelTimerChanged(bool expired) override;
    void triggerOnFrameRateOverridesChanged() override;

    // Toggles the kernel idle timer on or off depending the policy decisions around refresh rates.
    void toggleKernelIdleTimer() REQUIRES(mStateLock);

    using KernelIdleTimerController = scheduler::RefreshRateSelector::KernelIdleTimerController;

    // Get the controller and timeout that will help decide how the kernel idle timer will be
    // configured and what value to use as the timeout.
    std::pair<std::optional<KernelIdleTimerController>, std::chrono::milliseconds>
            getKernelIdleTimerProperties(DisplayId) REQUIRES(mStateLock);
    // Updates the kernel idle timer either through HWC or through sysprop
    // depending on which controller is provided
    void updateKernelIdleTimer(std::chrono::milliseconds timeoutMs, KernelIdleTimerController,
                               PhysicalDisplayId) REQUIRES(mStateLock);
    // Keeps track of whether the kernel idle timer is currently enabled, so we don't have to
    // make calls to sys prop each time.
    bool mKernelIdleTimerEnabled = false;
    // Show spinner with refresh rate overlay
    bool mRefreshRateOverlaySpinner = false;

    void setDesiredActiveMode(display::DisplayModeRequest&&) REQUIRES(mStateLock);

    status_t setActiveModeFromBackdoor(const sp<display::DisplayToken>&, DisplayModeId);
    // Sets the active mode and a new refresh rate in SF.
    void updateInternalStateWithChangedMode() REQUIRES(mStateLock, kMainThreadContext);
    // Calls to setActiveMode on the main thread if there is a pending mode change
    // that needs to be applied.
    void setActiveModeInHwcIfNeeded() REQUIRES(mStateLock, kMainThreadContext);
    void clearDesiredActiveModeState(const sp<DisplayDevice>&) REQUIRES(mStateLock);
    // Called when active mode is no longer is progress
    void desiredActiveModeChangeDone(const sp<DisplayDevice>&) REQUIRES(mStateLock);
    // Called on the main thread in response to setPowerMode()
    void setPowerModeInternal(const sp<DisplayDevice>& display, hal::PowerMode mode)
            REQUIRES(mStateLock, kMainThreadContext);

    // Returns true if the display has a visible HDR layer in its layer stack.
    bool hasVisibleHdrLayer(const sp<DisplayDevice>& display) REQUIRES(mStateLock);

    // Returns the preferred mode for PhysicalDisplayId if the Scheduler has selected one for that
    // display. Falls back to the display's defaultModeId otherwise.
    std::optional<ftl::NonNull<DisplayModePtr>> getPreferredDisplayMode(
            PhysicalDisplayId, DisplayModeId defaultModeId) const REQUIRES(mStateLock);

    status_t setDesiredDisplayModeSpecsInternal(
            const sp<DisplayDevice>&, const scheduler::RefreshRateSelector::PolicyVariant&)
            EXCLUDES(mStateLock) REQUIRES(kMainThreadContext);

    void commitTransactions() EXCLUDES(mStateLock) REQUIRES(kMainThreadContext);
    void commitTransactionsLocked(uint32_t transactionFlags)
            REQUIRES(mStateLock, kMainThreadContext);
    void doCommitTransactions() REQUIRES(mStateLock);

    // Returns whether a new buffer has been latched.
    bool latchBuffers();

    void updateLayerGeometry();
    void updateLayerMetadataSnapshot();

    void updateInputFlinger();
    void persistDisplayBrightness(bool needsComposite) REQUIRES(kMainThreadContext);
    void buildWindowInfos(std::vector<gui::WindowInfo>& outWindowInfos,
                          std::vector<gui::DisplayInfo>& outDisplayInfos);
    void commitInputWindowCommands() REQUIRES(mStateLock);
    void updateCursorAsync();

    void initScheduler(const sp<const DisplayDevice>&) REQUIRES(kMainThreadContext, mStateLock);
    void updatePhaseConfiguration(const Fps&) REQUIRES(mStateLock);
    void setVsyncConfig(const VsyncModulator::VsyncConfig&, nsecs_t vsyncPeriod);


    /*
     * Transactions
     */
    bool applyTransactionState(const FrameTimelineInfo& info, Vector<ComposerState>& state,
                               const Vector<DisplayState>& displays, uint32_t flags,
                               const InputWindowCommands& inputWindowCommands,
                               const int64_t desiredPresentTime, bool isAutoTimestamp,
                               const client_cache_t& uncacheBuffer, const int64_t postTime,
                               uint32_t permissions, bool hasListenerCallbacks,
                               const std::vector<ListenerCallbacks>& listenerCallbacks,
                               int originPid, int originUid, uint64_t transactionId)
            REQUIRES(mStateLock);
    // Flush pending transactions that were presented after desiredPresentTime.
    bool flushTransactionQueues(VsyncId) REQUIRES(kMainThreadContext);
    // Returns true if there is at least one transaction that needs to be flushed
    bool transactionFlushNeeded();
    void addTransactionReadyFilters();
    TransactionHandler::TransactionReadiness transactionReadyTimelineCheck(
            const TransactionHandler::TransactionFlushState& flushState)
            REQUIRES(kMainThreadContext);
    TransactionHandler::TransactionReadiness transactionReadyBufferCheck(
            const TransactionHandler::TransactionFlushState& flushState)
            REQUIRES(kMainThreadContext);

    uint32_t setClientStateLocked(const FrameTimelineInfo&, ComposerState&,
                                  int64_t desiredPresentTime, bool isAutoTimestamp,
                                  int64_t postTime, uint32_t permissions, uint64_t transactionId)
            REQUIRES(mStateLock);

    uint32_t getTransactionFlags() const;

    // Sets the masked bits, and schedules a commit if needed.
    void setTransactionFlags(uint32_t mask, TransactionSchedule = TransactionSchedule::Late,
                             const sp<IBinder>& applyToken = nullptr,
                             FrameHint = FrameHint::kActive);

    // Clears and returns the masked bits.
    uint32_t clearTransactionFlags(uint32_t mask);

    void commitOffscreenLayers();

    static LatchUnsignaledConfig getLatchUnsignaledConfig();
    bool shouldLatchUnsignaled(const sp<Layer>& layer, const layer_state_t&, size_t numStates,
                               bool firstTransaction) const;
    bool applyTransactions(std::vector<TransactionState>& transactions, VsyncId)
            REQUIRES(mStateLock);
    uint32_t setDisplayStateLocked(const DisplayState& s) REQUIRES(mStateLock);
    uint32_t addInputWindowCommands(const InputWindowCommands& inputWindowCommands)
            REQUIRES(mStateLock);
    bool frameIsEarly(TimePoint expectedPresentTime, VsyncId) const;

    /*
     * Layer management
     */
    status_t createLayer(LayerCreationArgs& args, gui::CreateSurfaceResult& outResult);

    status_t createBufferStateLayer(LayerCreationArgs& args, sp<IBinder>* outHandle,
                                    sp<Layer>* outLayer);

    status_t createEffectLayer(const LayerCreationArgs& args, sp<IBinder>* outHandle,
                               sp<Layer>* outLayer);

    status_t mirrorLayer(const LayerCreationArgs& args, const sp<IBinder>& mirrorFromHandle,
                         gui::CreateSurfaceResult& outResult);

    status_t mirrorDisplay(DisplayId displayId, const LayerCreationArgs& args,
                           gui::CreateSurfaceResult& outResult);

    void markLayerPendingRemovalLocked(const sp<Layer>& layer);

    // add a layer to SurfaceFlinger
    status_t addClientLayer(const LayerCreationArgs& args, const sp<IBinder>& handle,
                            const sp<Layer>& layer, const wp<Layer>& parentLayer,
                            uint32_t* outTransformHint);

    // Traverse through all the layers and compute and cache its bounds.
    void computeLayerBounds();

    // Boot animation, on/off animations and screen capture
    void startBootAnim();

    ftl::SharedFuture<FenceResult> captureScreenCommon(RenderAreaFuture, TraverseLayersFunction,
                                                       ui::Size bufferSize, ui::PixelFormat,
                                                       bool allowProtected, bool grayscale,
                                                       const sp<IScreenCaptureListener>&);
    ftl::SharedFuture<FenceResult> captureScreenCommon(
            RenderAreaFuture, TraverseLayersFunction,
            const std::shared_ptr<renderengine::ExternalTexture>&, bool regionSampling,
            bool grayscale, const sp<IScreenCaptureListener>&);
    ftl::SharedFuture<FenceResult> renderScreenImpl(
            std::unique_ptr<RenderArea>, TraverseLayersFunction,
            const std::shared_ptr<renderengine::ExternalTexture>&, bool canCaptureBlackoutContent,
            bool regionSampling, bool grayscale, ScreenCaptureResults&) EXCLUDES(mStateLock)
            REQUIRES(kMainThreadContext);

    // If the uid provided is not UNSET_UID, the traverse will skip any layers that don't have a
    // matching ownerUid
    void traverseLayersInLayerStack(ui::LayerStack, const int32_t uid, const LayerVector::Visitor&);

    void readPersistentProperties();

    uint32_t getMaxAcquiredBufferCountForCurrentRefreshRate(uid_t uid) const;

    /*
     * Display and layer stack management
     */

    // Called during boot, and restart after system_server death.
    void initializeDisplays();
    void onInitializeDisplays() REQUIRES(mStateLock, kMainThreadContext);

    sp<const DisplayDevice> getDisplayDeviceLocked(const wp<IBinder>& displayToken) const
            REQUIRES(mStateLock) {
        return const_cast<SurfaceFlinger*>(this)->getDisplayDeviceLocked(displayToken);
    }

    sp<DisplayDevice> getDisplayDeviceLocked(const wp<IBinder>& displayToken) REQUIRES(mStateLock) {
        const sp<DisplayDevice> nullDisplay;
        return mDisplays.get(displayToken).value_or(std::cref(nullDisplay));
    }

    sp<const DisplayDevice> getDisplayDeviceLocked(PhysicalDisplayId id) const
            REQUIRES(mStateLock) {
        return const_cast<SurfaceFlinger*>(this)->getDisplayDeviceLocked(id);
    }

    sp<DisplayDevice> getDisplayDeviceLocked(PhysicalDisplayId id) REQUIRES(mStateLock) {
        if (const auto token = getPhysicalDisplayTokenLocked(id)) {
            return getDisplayDeviceLocked(token);
        }
        return nullptr;
    }

    sp<const DisplayDevice> getDisplayDeviceLocked(DisplayId id) const REQUIRES(mStateLock) {
        // TODO(b/182939859): Replace tokens with IDs for display lookup.
        return findDisplay([id](const auto& display) { return display.getId() == id; });
    }

    // Returns the primary display or (for foldables) the active display, assuming that the inner
    // and outer displays have mutually exclusive power states.
    sp<const DisplayDevice> getDefaultDisplayDeviceLocked() const REQUIRES(mStateLock) {
        return const_cast<SurfaceFlinger*>(this)->getDefaultDisplayDeviceLocked();
    }

    sp<DisplayDevice> getDefaultDisplayDeviceLocked() REQUIRES(mStateLock) {
        if (const auto display = getDisplayDeviceLocked(mActiveDisplayId)) {
            return display;
        }
        // The active display is outdated, so fall back to the primary display.
        mActiveDisplayId = getPrimaryDisplayIdLocked();
        return getDisplayDeviceLocked(mActiveDisplayId);
    }

    sp<const DisplayDevice> getDefaultDisplayDevice() const EXCLUDES(mStateLock) {
        Mutex::Autolock lock(mStateLock);
        return getDefaultDisplayDeviceLocked();
    }

    using DisplayDeviceAndSnapshot =
            std::pair<sp<DisplayDevice>, display::PhysicalDisplay::SnapshotRef>;

    // Combinator for ftl::Optional<PhysicalDisplay>::and_then.
    auto getDisplayDeviceAndSnapshot() REQUIRES(mStateLock) {
        return [this](const display::PhysicalDisplay& display) REQUIRES(
                       mStateLock) -> ftl::Optional<DisplayDeviceAndSnapshot> {
            if (auto device = getDisplayDeviceLocked(display.snapshot().displayId())) {
                return std::make_pair(std::move(device), display.snapshotRef());
            }

            return {};
        };
    }

    // Returns the first display that matches a `bool(const DisplayDevice&)` predicate.
    template <typename Predicate>
    sp<DisplayDevice> findDisplay(Predicate p) const REQUIRES(mStateLock) {
        const auto it = std::find_if(mDisplays.begin(), mDisplays.end(),
                                     [&](const auto& pair) { return p(*pair.second); });

        return it == mDisplays.end() ? nullptr : it->second;
    }

    std::vector<PhysicalDisplayId> getPhysicalDisplayIdsLocked() const REQUIRES(mStateLock);

    // mark a region of a layer stack dirty. this updates the dirty
    // region of all screens presenting this layer stack.
    void invalidateLayerStack(const sp<const Layer>& layer, const Region& dirty);

    ui::LayerFilter makeLayerFilterForDisplay(DisplayId displayId, ui::LayerStack layerStack)
            REQUIRES(mStateLock) {
        return {layerStack,
                PhysicalDisplayId::tryCast(displayId)
                        .and_then(display::getPhysicalDisplay(mPhysicalDisplays))
                        .transform(&display::PhysicalDisplay::isInternal)
                        .value_or(false)};
    }

    /*
     * H/W composer
     */
    // The following thread safety rules apply when accessing HWComposer:
    // 1. When reading display state from HWComposer on the main thread, it's not necessary to
    //    acquire mStateLock.
    // 2. When accessing HWComposer on a thread other than the main thread, we always
    //    need to acquire mStateLock. This is because the main thread could be
    //    in the process of writing display state, e.g. creating or destroying a display.
    HWComposer& getHwComposer() const;

    /*
     * Compositing
     */
    void postComposition() REQUIRES(kMainThreadContext);

    /*
     * Display management
     */
    std::pair<DisplayModes, DisplayModePtr> loadDisplayModes(PhysicalDisplayId) const
            REQUIRES(mStateLock);

    // TODO(b/241285876): Move to DisplayConfigurator.
    //
    // Returns whether displays have been added/changed/removed, i.e. whether ICompositor should
    // commit display transactions.
    bool configureLocked() REQUIRES(mStateLock) REQUIRES(kMainThreadContext)
            EXCLUDES(mHotplugMutex);

    // Returns a string describing the hotplug, or nullptr if it was rejected.
    const char* processHotplug(PhysicalDisplayId, hal::HWDisplayId, bool connected,
                               DisplayIdentificationInfo&&) REQUIRES(mStateLock)
            REQUIRES(kMainThreadContext);

    sp<DisplayDevice> setupNewDisplayDeviceInternal(
            const wp<IBinder>& displayToken,
            std::shared_ptr<compositionengine::Display> compositionDisplay,
            const DisplayDeviceState& state,
            const sp<compositionengine::DisplaySurface>& displaySurface,
            const sp<IGraphicBufferProducer>& producer) REQUIRES(mStateLock);
    void processDisplayChangesLocked() REQUIRES(mStateLock, kMainThreadContext);
    void processDisplayRemoved(const wp<IBinder>& displayToken) REQUIRES(mStateLock);
    void processDisplayChanged(const wp<IBinder>& displayToken,
                               const DisplayDeviceState& currentState,
                               const DisplayDeviceState& drawingState)
            REQUIRES(mStateLock, kMainThreadContext);

    void dispatchDisplayHotplugEvent(PhysicalDisplayId displayId, bool connected);

    /*
     * VSYNC
     */
    nsecs_t getVsyncPeriodFromHWC() const REQUIRES(mStateLock);

    void setHWCVsyncEnabled(PhysicalDisplayId id, hal::Vsync enabled) {
        mLastHWCVsyncState = enabled;
        getHwComposer().setVsyncEnabled(id, enabled);
    }

    using FenceTimePtr = std::shared_ptr<FenceTime>;

    const FenceTimePtr& getPreviousPresentFence(TimePoint frameTime, Period)
            REQUIRES(kMainThreadContext);

    // Blocks the thread waiting for up to graceTimeMs in case the fence is about to signal.
    static bool isFencePending(const FenceTimePtr&, int graceTimeMs);

    // Calculates the expected present time for this frame. For negative offsets, performs a
    // correction using the predicted vsync for the next frame instead.
    TimePoint calculateExpectedPresentTime(TimePoint frameTime) const;

    /*
     * Display identification
     */
    sp<display::DisplayToken> getPhysicalDisplayTokenLocked(PhysicalDisplayId displayId) const
            REQUIRES(mStateLock) {
        const sp<display::DisplayToken> nullToken;
        return mPhysicalDisplays.get(displayId)
                .transform([](const display::PhysicalDisplay& display) { return display.token(); })
                .value_or(std::cref(nullToken));
    }

    std::optional<PhysicalDisplayId> getPhysicalDisplayIdLocked(
            const sp<display::DisplayToken>&) const REQUIRES(mStateLock);

    // Returns the first display connected at boot.
    //
    // TODO(b/229851933): SF conflates the primary display with the first display connected at boot,
    // which typically has DisplayConnectionType::Internal. (Theoretically, it must be an internal
    // display because SF does not support disconnecting it, though in practice HWC may circumvent
    // this limitation.)
    sp<IBinder> getPrimaryDisplayTokenLocked() const REQUIRES(mStateLock) {
        return getPhysicalDisplayTokenLocked(getPrimaryDisplayIdLocked());
    }

    PhysicalDisplayId getPrimaryDisplayIdLocked() const REQUIRES(mStateLock) {
        return getHwComposer().getPrimaryDisplayId();
    }

    // Toggles use of HAL/GPU virtual displays.
    void enableHalVirtualDisplays(bool);

    // Virtual display lifecycle for ID generation and HAL allocation.
    VirtualDisplayId acquireVirtualDisplay(ui::Size, ui::PixelFormat) REQUIRES(mStateLock);
    void releaseVirtualDisplay(VirtualDisplayId);

    void onActiveDisplayChangedLocked(const sp<DisplayDevice>& activeDisplay)
            REQUIRES(mStateLock, kMainThreadContext);

    void onActiveDisplaySizeChanged(const sp<const DisplayDevice>&);

    /*
     * Debugging & dumpsys
     */
    void dumpAllLocked(const DumpArgs& args, const std::string& compositionLayers,
                       std::string& result) const REQUIRES(mStateLock);
    void dumpHwcLayersMinidumpLocked(std::string& result) const REQUIRES(mStateLock);

    void appendSfConfigString(std::string& result) const;
    void listLayersLocked(std::string& result) const;
    void dumpStatsLocked(const DumpArgs& args, std::string& result) const REQUIRES(mStateLock);
    void clearStatsLocked(const DumpArgs& args, std::string& result);
    void dumpTimeStats(const DumpArgs& args, bool asProto, std::string& result) const;
    void dumpFrameTimeline(const DumpArgs& args, std::string& result) const;
    void logFrameStats(TimePoint now) REQUIRES(kMainThreadContext);

    void dumpScheduler(std::string& result) const REQUIRES(mStateLock);
    void dumpEvents(std::string& result) const REQUIRES(mStateLock);
    void dumpVsync(std::string& result) const REQUIRES(mStateLock);

    void dumpCompositionDisplays(std::string& result) const REQUIRES(mStateLock);
    void dumpDisplays(std::string& result) const REQUIRES(mStateLock);
    void dumpDisplayIdentificationData(std::string& result) const REQUIRES(mStateLock);
    void dumpRawDisplayIdentificationData(const DumpArgs&, std::string& result) const;
    void dumpWideColorInfo(std::string& result) const REQUIRES(mStateLock);

    LayersProto dumpDrawingStateProto(uint32_t traceFlags) const;
    void dumpOffscreenLayersProto(LayersProto& layersProto,
                                  uint32_t traceFlags = LayerTracing::TRACE_ALL) const;
    void dumpDisplayProto(LayersTraceProto& layersTraceProto) const;

    // Dumps state from HW Composer
    void dumpHwc(std::string& result) const;
    LayersProto dumpProtoFromMainThread(uint32_t traceFlags = LayerTracing::TRACE_ALL)
            EXCLUDES(mStateLock);
    void dumpOffscreenLayers(std::string& result) EXCLUDES(mStateLock);
    void dumpPlannerInfo(const DumpArgs& args, std::string& result) const REQUIRES(mStateLock);

    status_t doDump(int fd, const DumpArgs& args, bool asProto);

    status_t dumpCritical(int fd, const DumpArgs&, bool asProto);

    status_t dumpAll(int fd, const DumpArgs& args, bool asProto) override {
        return doDump(fd, args, asProto);
    }

    static mat4 calculateColorMatrix(float saturation);

    void updateColorMatrixLocked();

    // Verify that transaction is being called by an approved process:
    // either AID_GRAPHICS or AID_SYSTEM.
    status_t CheckTransactCodeCredentials(uint32_t code);

    // Add transaction to the Transaction Queue

    /*
     * Generic Layer Metadata
     */
    const std::unordered_map<std::string, uint32_t>& getGenericLayerMetadataKeyMap() const;

    static int calculateMaxAcquiredBufferCount(Fps refreshRate,
                                               std::chrono::nanoseconds presentLatency);
    int getMaxAcquiredBufferCountForRefreshRate(Fps refreshRate) const;

    void updateInternalDisplayVsyncLocked(const sp<DisplayDevice>& activeDisplay)
            REQUIRES(mStateLock, kMainThreadContext);

    bool isHdrLayer(Layer* layer) const;

    ui::Rotation getPhysicalDisplayOrientation(DisplayId, bool isPrimary) const
            REQUIRES(mStateLock);

    sp<StartPropertySetThread> mStartPropertySetThread;
    surfaceflinger::Factory& mFactory;
    pid_t mPid;
    std::future<void> mRenderEnginePrimeCacheFuture;

    // access must be protected by mStateLock
    mutable Mutex mStateLock;
    State mCurrentState{LayerVector::StateSet::Current};
    std::atomic<int32_t> mTransactionFlags = 0;
    std::atomic<uint32_t> mUniqueTransactionId = 1;
    SortedVector<sp<Layer>> mLayersPendingRemoval;

    // global color transform states
    Daltonizer mDaltonizer;
    float mGlobalSaturationFactor = 1.0f;
    mat4 mClientColorMatrix;

    size_t mMaxGraphicBufferProducerListSize = MAX_LAYERS;
    // If there are more GraphicBufferProducers tracked by SurfaceFlinger than
    // this threshold, then begin logging.
    size_t mGraphicBufferProducerListSizeLogThreshold =
            static_cast<size_t>(0.95 * static_cast<double>(MAX_LAYERS));

    // protected by mStateLock (but we could use another lock)
    bool mLayersRemoved = false;
    bool mLayersAdded = false;

    std::atomic_bool mMustComposite = false;
    std::atomic_bool mGeometryDirty = false;

    // constant members (no synchronization needed for access)
    const nsecs_t mBootTime = systemTime();
    bool mIsUserBuild = true;

    // Can only accessed from the main thread, these members
    // don't need synchronization
    State mDrawingState{LayerVector::StateSet::Drawing};
    bool mVisibleRegionsDirty = false;

    // VisibleRegions dirty is already cleared by postComp, but we need to track it to prevent
    // extra work in the HDR layer info listener.
    bool mVisibleRegionsWereDirtyThisFrame = false;
    // Used to ensure we omit a callback when HDR layer info listener is newly added but the
    // scene hasn't changed
    bool mAddingHDRLayerInfoListener = false;
    bool mIgnoreHdrCameraLayers = false;

    // Set during transaction application stage to track if the input info or children
    // for a layer has changed.
    // TODO: Also move visibleRegions over to a boolean system.
    bool mUpdateInputInfo = false;
    bool mSomeChildrenChanged;
    bool mSomeDataspaceChanged = false;
    bool mForceTransactionDisplayChange = false;

    // Set if LayerMetadata has changed since the last LayerMetadata snapshot.
    bool mLayerMetadataSnapshotNeeded = false;

    // Tracks layers that have pending frames which are candidates for being
    // latched.
    std::unordered_set<sp<Layer>, SpHash<Layer>> mLayersWithQueuedFrames;
    // Tracks layers that need to update a display's dirty region.
    std::vector<sp<Layer>> mLayersPendingRefresh;

    // True if in the previous frame at least one layer was composed via the GPU.
    bool mHadClientComposition = false;
    // True if in the previous frame at least one layer was composed via HW Composer.
    // Note that it is possible for a frame to be composed via both client and device
    // composition, for example in the case of overlays.
    bool mHadDeviceComposition = false;
    // True if in the previous frame, the client composition was skipped by reusing the buffer
    // used in a previous composition. This can happed if the client composition requests
    // did not change.
    bool mReusedClientComposition = false;

    BootStage mBootStage = BootStage::BOOTLOADER;

    struct HotplugEvent {
        hal::HWDisplayId hwcDisplayId;
        hal::Connection connection = hal::Connection::INVALID;
    };

    std::mutex mHotplugMutex;
    std::vector<HotplugEvent> mPendingHotplugEvents GUARDED_BY(mHotplugMutex);

    // Displays are composited in `mDisplays` order. Internal displays are inserted at boot and
    // never removed, so take precedence over external and virtual displays.
    //
    // May be read from any thread, but must only be written from the main thread.
    display::DisplayMap<wp<IBinder>, const sp<DisplayDevice>> mDisplays GUARDED_BY(mStateLock);

    display::PhysicalDisplays mPhysicalDisplays GUARDED_BY(mStateLock);

    // The inner or outer display for foldables, assuming they have mutually exclusive power states.
    PhysicalDisplayId mActiveDisplayId GUARDED_BY(mStateLock);

    struct {
        DisplayIdGenerator<GpuVirtualDisplayId> gpu;
        std::optional<DisplayIdGenerator<HalVirtualDisplayId>> hal;
    } mVirtualDisplayIdGenerators;

    std::atomic_uint mDebugFlashDelay = 0;
    std::atomic_bool mDebugDisableHWC = false;
    std::atomic_bool mDebugDisableTransformHint = false;
    std::atomic<nsecs_t> mDebugInTransaction = 0;
    std::atomic_bool mForceFullDamage = false;

    bool mLayerCachingEnabled = false;
    bool mPropagateBackpressureClientComposition = false;

    LayerTracing mLayerTracing{*this};
    bool mLayerTracingEnabled = false;

    std::optional<TransactionTracing> mTransactionTracing;
    std::atomic<bool> mTracingEnabledChanged = false;

    const std::shared_ptr<TimeStats> mTimeStats;
    const std::unique_ptr<FrameTracer> mFrameTracer;
    const std::unique_ptr<frametimeline::FrameTimeline> mFrameTimeline;

    VsyncId mLastCommittedVsyncId;

    // If blurs should be enabled on this device.
    bool mSupportsBlur = false;
    // If blurs are considered expensive and should require high GPU frequency.
    bool mBlursAreExpensive = false;
    std::atomic<uint32_t> mFrameMissedCount = 0;
    std::atomic<uint32_t> mHwcFrameMissedCount = 0;
    std::atomic<uint32_t> mGpuFrameMissedCount = 0;

    TransactionCallbackInvoker mTransactionCallbackInvoker;

    // We maintain a pool of pre-generated texture names to hand out to avoid
    // layer creation needing to run on the main thread (which it would
    // otherwise need to do to access RenderEngine).
    std::mutex mTexturePoolMutex;
    uint32_t mTexturePoolSize = 0;
    std::vector<uint32_t> mTexturePool;

    std::atomic<size_t> mNumLayers = 0;

    // to linkToDeath
    sp<IBinder> mWindowManager;
    // We want to avoid multiple calls to BOOT_FINISHED as they come in on
    // different threads without a lock and could trigger unsynchronized writes to
    // to mWindowManager or mInputFlinger
    std::atomic<bool> mBootFinished = false;

    std::thread::id mMainThreadId = std::this_thread::get_id();

    DisplayColorSetting mDisplayColorSetting = DisplayColorSetting::kEnhanced;

    // Color mode forced by setting persist.sys.sf.color_mode, it must:
    //     1. not be NATIVE color mode, NATIVE color mode means no forced color mode;
    //     2. be one of the supported color modes returned by hardware composer, otherwise
    //        it will not be respected.
    // persist.sys.sf.color_mode will only take effect when persist.sys.sf.native_mode
    // is not set to 1.
    // This property can be used to force SurfaceFlinger to always pick a certain color mode.
    ui::ColorMode mForceColorMode = ui::ColorMode::NATIVE;

    // Whether to enable wide color gamut (e.g. Display P3) for internal displays that support it.
    // If false, wide color modes are filtered out for all internal displays.
    bool mSupportsWideColor = false;

    ui::Dataspace mDefaultCompositionDataspace;
    ui::Dataspace mWideColorGamutCompositionDataspace;
    ui::Dataspace mColorSpaceAgnosticDataspace;
    float mDimmingRatio = -1.f;

    std::unique_ptr<renderengine::RenderEngine> mRenderEngine;
    std::unique_ptr<compositionengine::CompositionEngine> mCompositionEngine;
    // mMaxRenderTargetSize is only set once in init() so it doesn't need to be protected by
    // any mutex.
    size_t mMaxRenderTargetSize{1};

    const std::string mHwcServiceName;

    /*
     * Scheduler
     */
    std::unique_ptr<scheduler::Scheduler> mScheduler;
    scheduler::ConnectionHandle mAppConnectionHandle;
    scheduler::ConnectionHandle mSfConnectionHandle;

    // Stores phase offsets configured per refresh rate.
    std::unique_ptr<scheduler::VsyncConfiguration> mVsyncConfiguration;

    // Optional to defer construction until PhaseConfiguration is created.
    sp<VsyncModulator> mVsyncModulator;

    std::unique_ptr<scheduler::RefreshRateStats> mRefreshRateStats;
    scheduler::PresentLatencyTracker mPresentLatencyTracker GUARDED_BY(kMainThreadContext);

    struct FenceWithFenceTime {
        sp<Fence> fence = Fence::NO_FENCE;
        FenceTimePtr fenceTime = FenceTime::NO_FENCE;
    };
    std::array<FenceWithFenceTime, 2> mPreviousPresentFences;

    TimePoint mScheduledPresentTime GUARDED_BY(kMainThreadContext);
    TimePoint mExpectedPresentTime GUARDED_BY(kMainThreadContext);

    hal::Vsync mHWCVsyncPendingState = hal::Vsync::DISABLE;
    hal::Vsync mLastHWCVsyncState = hal::Vsync::DISABLE;

    // below flags are set by main thread only
    bool mSetActiveModePending = false;

    bool mLumaSampling = true;
    sp<RegionSamplingThread> mRegionSamplingThread;
    sp<FpsReporter> mFpsReporter;
    sp<TunnelModeEnabledReporter> mTunnelModeEnabledReporter;
    ui::DisplayPrimaries mInternalDisplayPrimaries;

    const float mEmulatedDisplayDensity;
    const float mInternalDisplayDensity;

    // Should only be accessed by the main thread.
    sp<os::IInputFlinger> mInputFlinger;
    InputWindowCommands mInputWindowCommands;

    std::unique_ptr<Hwc2::PowerAdvisor> mPowerAdvisor;

    void enableRefreshRateOverlay(bool enable) REQUIRES(mStateLock, kMainThreadContext);

    // Flag used to set override desired display mode from backdoor
    bool mDebugDisplayModeSetByBackdoor = false;

    // A set of layers that have no parent so they are not drawn on screen.
    // Should only be accessed by the main thread.
    // The Layer pointer is removed from the set when the destructor is called so there shouldn't
    // be any issues with a raw pointer referencing an invalid object.
    std::unordered_set<Layer*> mOffscreenLayers;

    BufferCountTracker mBufferCountTracker;

    std::unordered_map<DisplayId, sp<HdrLayerInfoReporter>> mHdrLayerInfoListeners
            GUARDED_BY(mStateLock);
    mutable std::mutex mCreatedLayersLock;
    struct LayerCreatedState {
        LayerCreatedState(const wp<Layer>& layer, const wp<Layer> parent, bool addToRoot)
              : layer(layer), initialParent(parent), addToRoot(addToRoot) {}
        wp<Layer> layer;
        // Indicates the initial parent of the created layer, only used for creating layer in
        // SurfaceFlinger. If nullptr, it may add the created layer into the current root layers.
        wp<Layer> initialParent;
        // Indicates whether the layer getting created should be added at root if there's no parent
        // and has permission ACCESS_SURFACE_FLINGER. If set to false and no parent, the layer will
        // be added offscreen.
        bool addToRoot;
    };

    // A temporay pool that store the created layers and will be added to current state in main
    // thread.
    std::vector<LayerCreatedState> mCreatedLayers GUARDED_BY(mCreatedLayersLock);
    bool commitCreatedLayers(VsyncId);
    void handleLayerCreatedLocked(const LayerCreatedState&, VsyncId) REQUIRES(mStateLock);

    mutable std::mutex mMirrorDisplayLock;
    struct MirrorDisplayState {
        MirrorDisplayState(ui::LayerStack layerStack, sp<IBinder>& rootHandle,
                           const sp<Client>& client)
              : layerStack(layerStack), rootHandle(rootHandle), client(client) {}

        ui::LayerStack layerStack;
        sp<IBinder> rootHandle;
        const sp<Client> client;
    };
    std::vector<MirrorDisplayState> mMirrorDisplays GUARDED_BY(mMirrorDisplayLock);
    bool commitMirrorDisplays(VsyncId);

    std::atomic<ui::Transform::RotationFlags> mActiveDisplayTransformHint;

    bool isRefreshRateOverlayEnabled() const REQUIRES(mStateLock) {
        return hasDisplay(
                [](const auto& display) { return display.isRefreshRateOverlayEnabled(); });
    }

    const sp<WindowInfosListenerInvoker> mWindowInfosListenerInvoker;
<<<<<<< HEAD
    void setRefreshRates(const sp<DisplayDevice>& display);
    void UpdateSmomoState();
    void updateSmomoLayerInfo(TransactionState &ts,
        int64_t desiredPresentTime, bool isAutoTimestamp);
    SmomoIntf* getSmomoInstance(const uint32_t layerStackId) const;

public:
    nsecs_t mVsyncPeriod = -1;
    DolphinWrapper mDolphinWrapper;
    LayerExtWrapper mLayerExt;
    struct SmomoInfo {
      uint32_t displayId;
      uint32_t layerStackId;
      bool active = false;
      SmomoIntf *smoMo = nullptr;
    };
    std::vector<SmomoInfo> mSmomoInstances;

private:
    bool mEarlyWakeUpEnabled = false;
    bool mDynamicSfIdleEnabled = false;
    bool wakeUpPresentationDisplays = false;
    bool mInternalPresentationDisplays = false;

    composer::ComposerExtnIntf *mComposerExtnIntf = nullptr;
    composer::FrameSchedulerIntf *mFrameSchedulerExtnIntf = nullptr;
    composer::DisplayExtnIntf *mDisplayExtnIntf = nullptr;
    bool mUseLayerExt = false;
    bool mSplitLayerExt = false;
    bool mHasScreenshot = false;
    float mThermalLevelFps = 0;
    float mLastCachedFps = 0;
    bool mAllowThermalFpsChange = false;
    std::unordered_map<float, int64_t> mAdvancedSfOffsets;
    bool mLatchMediaContent = false;
=======
>>>>>>> 60546afe

    FlagManager mFlagManager;

    // returns the framerate of the layer with the given sequence ID
    float getLayerFramerate(nsecs_t now, int32_t id) const {
        return mScheduler->getLayerFramerate(now, id);
    }

    bool mPowerHintSessionEnabled;

    struct {
        bool late = false;
        bool early = false;
    } mPowerHintSessionMode;

    TransactionHandler mTransactionHandler;
};

class SurfaceComposerAIDL : public gui::BnSurfaceComposer {
public:
    SurfaceComposerAIDL(sp<SurfaceFlinger> sf) : mFlinger(std::move(sf)) {}

    binder::Status bootFinished() override;
    binder::Status createDisplayEventConnection(
            VsyncSource vsyncSource, EventRegistration eventRegistration,
            sp<gui::IDisplayEventConnection>* outConnection) override;
    binder::Status createConnection(sp<gui::ISurfaceComposerClient>* outClient) override;
    binder::Status createDisplay(const std::string& displayName, bool secure,
                                 sp<IBinder>* outDisplay) override;
    binder::Status destroyDisplay(const sp<IBinder>& display) override;
    binder::Status getPhysicalDisplayIds(std::vector<int64_t>* outDisplayIds) override;
    binder::Status getPhysicalDisplayToken(int64_t displayId, sp<IBinder>* outDisplay) override;
    binder::Status setPowerMode(const sp<IBinder>& display, int mode) override;
    binder::Status getSupportedFrameTimestamps(std::vector<FrameEvent>* outSupported) override;
    binder::Status getDisplayStats(const sp<IBinder>& display,
                                   gui::DisplayStatInfo* outStatInfo) override;
    binder::Status getDisplayState(const sp<IBinder>& display,
                                   gui::DisplayState* outState) override;
    binder::Status getStaticDisplayInfo(const sp<IBinder>& display,
                                        gui::StaticDisplayInfo* outInfo) override;
    binder::Status getDynamicDisplayInfo(const sp<IBinder>& display,
                                         gui::DynamicDisplayInfo* outInfo) override;
    binder::Status getDisplayNativePrimaries(const sp<IBinder>& display,
                                             gui::DisplayPrimaries* outPrimaries) override;
    binder::Status setActiveColorMode(const sp<IBinder>& display, int colorMode) override;
    binder::Status setBootDisplayMode(const sp<IBinder>& display, int displayModeId) override;
    binder::Status clearBootDisplayMode(const sp<IBinder>& display) override;
    binder::Status getBootDisplayModeSupport(bool* outMode) override;
    binder::Status getOverlaySupport(gui::OverlayProperties* outProperties) override;
    binder::Status setAutoLowLatencyMode(const sp<IBinder>& display, bool on) override;
    binder::Status setGameContentType(const sp<IBinder>& display, bool on) override;
    binder::Status captureDisplay(const DisplayCaptureArgs&,
                                  const sp<IScreenCaptureListener>&) override;
    binder::Status captureDisplayById(int64_t, const sp<IScreenCaptureListener>&) override;
    binder::Status captureLayers(const LayerCaptureArgs&,
                                 const sp<IScreenCaptureListener>&) override;

    // TODO(b/239076119): Remove deprecated AIDL.
    [[deprecated]] binder::Status clearAnimationFrameStats() override {
        return binder::Status::ok();
    }
    [[deprecated]] binder::Status getAnimationFrameStats(gui::FrameStats*) override {
        return binder::Status::ok();
    }

    binder::Status overrideHdrTypes(const sp<IBinder>& display,
                                    const std::vector<int32_t>& hdrTypes) override;
    binder::Status onPullAtom(int32_t atomId, gui::PullAtomData* outPullData) override;
    binder::Status getLayerDebugInfo(std::vector<gui::LayerDebugInfo>* outLayers) override;
    binder::Status getColorManagement(bool* outGetColorManagement) override;
    binder::Status getCompositionPreference(gui::CompositionPreference* outPref) override;
    binder::Status getDisplayedContentSamplingAttributes(
            const sp<IBinder>& display, gui::ContentSamplingAttributes* outAttrs) override;
    binder::Status setDisplayContentSamplingEnabled(const sp<IBinder>& display, bool enable,
                                                    int8_t componentMask,
                                                    int64_t maxFrames) override;
    binder::Status getDisplayedContentSample(const sp<IBinder>& display, int64_t maxFrames,
                                             int64_t timestamp,
                                             gui::DisplayedFrameStats* outStats) override;
    binder::Status getProtectedContentSupport(bool* outSupporte) override;
    binder::Status isWideColorDisplay(const sp<IBinder>& token,
                                      bool* outIsWideColorDisplay) override;
    binder::Status addRegionSamplingListener(
            const gui::ARect& samplingArea, const sp<IBinder>& stopLayerHandle,
            const sp<gui::IRegionSamplingListener>& listener) override;
    binder::Status removeRegionSamplingListener(
            const sp<gui::IRegionSamplingListener>& listener) override;
    binder::Status addFpsListener(int32_t taskId, const sp<gui::IFpsListener>& listener) override;
    binder::Status removeFpsListener(const sp<gui::IFpsListener>& listener) override;
    binder::Status addTunnelModeEnabledListener(
            const sp<gui::ITunnelModeEnabledListener>& listener) override;
    binder::Status removeTunnelModeEnabledListener(
            const sp<gui::ITunnelModeEnabledListener>& listener) override;
    binder::Status setDesiredDisplayModeSpecs(const sp<IBinder>& displayToken,
                                              const gui::DisplayModeSpecs&) override;
    binder::Status getDesiredDisplayModeSpecs(const sp<IBinder>& displayToken,
                                              gui::DisplayModeSpecs* outSpecs) override;
    binder::Status getDisplayBrightnessSupport(const sp<IBinder>& displayToken,
                                               bool* outSupport) override;
    binder::Status setDisplayBrightness(const sp<IBinder>& displayToken,
                                        const gui::DisplayBrightness& brightness) override;
    binder::Status addHdrLayerInfoListener(const sp<IBinder>& displayToken,
                                           const sp<gui::IHdrLayerInfoListener>& listener) override;
    binder::Status removeHdrLayerInfoListener(
            const sp<IBinder>& displayToken,
            const sp<gui::IHdrLayerInfoListener>& listener) override;
    binder::Status notifyPowerBoost(int boostId) override;
    binder::Status setGlobalShadowSettings(const gui::Color& ambientColor,
                                           const gui::Color& spotColor, float lightPosY,
                                           float lightPosZ, float lightRadius) override;
    binder::Status getDisplayDecorationSupport(
            const sp<IBinder>& displayToken,
            std::optional<gui::DisplayDecorationSupport>* outSupport) override;
    binder::Status setOverrideFrameRate(int32_t uid, float frameRate) override;
    binder::Status getGpuContextPriority(int32_t* outPriority) override;
    binder::Status getMaxAcquiredBufferCount(int32_t* buffers) override;
    binder::Status addWindowInfosListener(
            const sp<gui::IWindowInfosListener>& windowInfosListener) override;
    binder::Status removeWindowInfosListener(
            const sp<gui::IWindowInfosListener>& windowInfosListener) override;

private:
    static const constexpr bool kUsePermissionCache = true;
    status_t checkAccessPermission(bool usePermissionCache = kUsePermissionCache);
    status_t checkControlDisplayBrightnessPermission();
    status_t checkReadFrameBufferPermission();

private:
    sp<SurfaceFlinger> mFlinger;
};

} // namespace android<|MERGE_RESOLUTION|>--- conflicted
+++ resolved
@@ -1350,44 +1350,6 @@
     }
 
     const sp<WindowInfosListenerInvoker> mWindowInfosListenerInvoker;
-<<<<<<< HEAD
-    void setRefreshRates(const sp<DisplayDevice>& display);
-    void UpdateSmomoState();
-    void updateSmomoLayerInfo(TransactionState &ts,
-        int64_t desiredPresentTime, bool isAutoTimestamp);
-    SmomoIntf* getSmomoInstance(const uint32_t layerStackId) const;
-
-public:
-    nsecs_t mVsyncPeriod = -1;
-    DolphinWrapper mDolphinWrapper;
-    LayerExtWrapper mLayerExt;
-    struct SmomoInfo {
-      uint32_t displayId;
-      uint32_t layerStackId;
-      bool active = false;
-      SmomoIntf *smoMo = nullptr;
-    };
-    std::vector<SmomoInfo> mSmomoInstances;
-
-private:
-    bool mEarlyWakeUpEnabled = false;
-    bool mDynamicSfIdleEnabled = false;
-    bool wakeUpPresentationDisplays = false;
-    bool mInternalPresentationDisplays = false;
-
-    composer::ComposerExtnIntf *mComposerExtnIntf = nullptr;
-    composer::FrameSchedulerIntf *mFrameSchedulerExtnIntf = nullptr;
-    composer::DisplayExtnIntf *mDisplayExtnIntf = nullptr;
-    bool mUseLayerExt = false;
-    bool mSplitLayerExt = false;
-    bool mHasScreenshot = false;
-    float mThermalLevelFps = 0;
-    float mLastCachedFps = 0;
-    bool mAllowThermalFpsChange = false;
-    std::unordered_map<float, int64_t> mAdvancedSfOffsets;
-    bool mLatchMediaContent = false;
-=======
->>>>>>> 60546afe
 
     FlagManager mFlagManager;
 
