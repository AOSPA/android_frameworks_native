/*
 * Copyright (C) 2007 The Android Open Source Project
 *
 * Licensed under the Apache License, Version 2.0 (the "License");
 * you may not use this file except in compliance with the License.
 * You may obtain a copy of the License at
 *
 *      http://www.apache.org/licenses/LICENSE-2.0
 *
 * distributed under the License is distributed on an "AS IS" BASIS,
 * WITHOUT WARRANTIES OR CONDITIONS OF ANY KIND, either express or implied.
 * See the License for the specific language governing permissions and
 * limitations under the License.
 */

#pragma once

#include <sys/types.h>

/*
 * NOTE: Make sure this file doesn't include  anything from <gl/ > or <gl2/ >
 */

#include <android-base/thread_annotations.h>
#include <android/gui/BnSurfaceComposer.h>
#include <android/gui/DisplayStatInfo.h>
#include <android/gui/DisplayState.h>
#include <android/gui/ISurfaceComposerClient.h>
#include <cutils/atomic.h>
#include <cutils/compiler.h>
#include <ftl/future.h>
#include <ftl/small_map.h>
#include <gui/BufferQueue.h>
#include <gui/CompositorTiming.h>
#include <gui/FrameTimestamps.h>
#include <gui/ISurfaceComposer.h>
#include <gui/ITransactionCompletedListener.h>
#include <gui/LayerDebugInfo.h>
#include <gui/LayerState.h>
#include <layerproto/LayerProtoHeader.h>
#include <math/mat4.h>
#include <renderengine/LayerSettings.h>
#include <serviceutils/PriorityDumper.h>
#include <system/graphics.h>
#include <ui/FenceTime.h>
#include <ui/PixelFormat.h>
#include <ui/Size.h>
#include <utils/Errors.h>
#include <utils/KeyedVector.h>
#include <utils/RefBase.h>
#include <utils/SortedVector.h>
#include <utils/Trace.h>
#include <utils/threads.h>

#include <compositionengine/FenceResult.h>
#include <compositionengine/OutputColorSetting.h>
#include <scheduler/Fps.h>

#include "ClientCache.h"
#include "DisplayDevice.h"
#include "DisplayHardware/HWC2.h"
#include "DisplayHardware/PowerAdvisor.h"
#include "DisplayIdGenerator.h"
#include "Effects/Daltonizer.h"
#include "FlagManager.h"
#include "FrameTracker.h"
#include "LayerVector.h"
#include "Scheduler/RefreshRateConfigs.h"
#include "Scheduler/RefreshRateStats.h"
#include "Scheduler/Scheduler.h"
#include "Scheduler/VsyncModulator.h"
#include "SurfaceFlingerFactory.h"
#include "ThreadContext.h"
#include "TracedOrdinal.h"
#include "Tracing/LayerTracing.h"
#include "Tracing/TransactionTracing.h"
#include "TransactionCallbackInvoker.h"
#include "TransactionState.h"

#include <atomic>
#include <cstdint>
#include <functional>
#include <map>
#include <memory>
#include <mutex>
#include <optional>
#include <queue>
#include <set>
#include <string>
#include <thread>
#include <type_traits>
#include <unordered_map>
#include <unordered_set>
#include <utility>
#include <list>

#include <aidl/android/hardware/graphics/common/DisplayDecorationSupport.h>

using namespace android::surfaceflinger;

namespace smomo {
class SmomoIntf;
} // namespace smomo

namespace composer {
class ComposerExtnIntf;
class ComposerExtnLib;
class FrameSchedulerIntf;
class DisplayExtnIntf;
} // namespace composer

using smomo::SmomoIntf;

namespace composer {
class LayerExtnIntf;
}

using composer::LayerExtnIntf;

namespace android {

class Client;
class EventThread;
class FlagManager;
class FpsReporter;
class TunnelModeEnabledReporter;
class HdrLayerInfoReporter;
class HWComposer;
class IGraphicBufferProducer;
class Layer;
class MessageBase;
class RefreshRateOverlay;
class RegionSamplingThread;
class RenderArea;
class TimeStats;
class FrameTracer;
class ScreenCapturer;
class WindowInfosListenerInvoker;

using gui::CaptureArgs;
using gui::DisplayCaptureArgs;
using gui::IRegionSamplingListener;
using gui::LayerCaptureArgs;
using gui::ScreenCaptureResults;

namespace frametimeline {
class FrameTimeline;
}

namespace os {
    class IInputFlinger;
}

namespace compositionengine {
class DisplaySurface;
class OutputLayer;

struct CompositionRefreshArgs;
} // namespace compositionengine

namespace renderengine {
class RenderEngine;
} // namespace renderengine

enum {
    eTransactionNeeded = 0x01,
    eTraversalNeeded = 0x02,
    eDisplayTransactionNeeded = 0x04,
    eTransformHintUpdateNeeded = 0x08,
    eTransactionFlushNeeded = 0x10,
    eTransactionMask = 0x1f,
};

// Latch Unsignaled buffer behaviours
enum class LatchUnsignaledConfig {
    // All buffers are latched signaled.
    Disabled,

    // Latch unsignaled is permitted when a single layer is updated in a frame,
    // and the update includes just a buffer update (i.e. no sync transactions
    // or geometry changes).
    AutoSingleLayer,

    // All buffers are latched unsignaled. This behaviour is discouraged as it
    // can break sync transactions, stall the display and cause undesired side effects.
    Always,
};

using DisplayColorSetting = compositionengine::OutputColorSetting;

struct SurfaceFlingerBE {
    // Only accessed from the main thread.
    struct CompositePresentTime {
        nsecs_t composite = -1;
        std::shared_ptr<FenceTime> display = FenceTime::NO_FENCE;
    };
    std::queue<CompositePresentTime> mCompositePresentTimes;

    static const size_t NUM_BUCKETS = 8; // < 1-7, 7+
    nsecs_t mFrameBuckets[NUM_BUCKETS] = {};
    nsecs_t mTotalTime = 0;
    std::atomic<nsecs_t> mLastSwapTime = 0;
};

class DolphinWrapper {
public:
    DolphinWrapper() { init(); }
    ~DolphinWrapper();
    bool init();

    bool (*dolphinInit)() = nullptr;
    void (*dolphinSetVsyncPeriod)(nsecs_t vsyncPeriod) = nullptr;
    void (*dolphinTrackBufferIncrement)(const char* name, int counter) = nullptr;
    void (*dolphinTrackBufferDecrement)(const char* name, int counter) = nullptr;
    void (*dolphinTrackVsyncSignal)(nsecs_t frameTime, int64_t vsyncId,
                                    nsecs_t expectedVsyncTime) = nullptr;

private:
    void *mDolphinHandle = nullptr;
};

class LayerExtWrapper {
public:
    LayerExtWrapper() {}
    ~LayerExtWrapper();

    bool init();

    LayerExtnIntf* operator->() { return mInst; }
    operator bool() { return mInst != nullptr; }

    LayerExtWrapper(const LayerExtWrapper&) = delete;
    LayerExtWrapper& operator=(const LayerExtWrapper&) = delete;

private:
    LayerExtnIntf *mInst = nullptr;
    void *mLayerExtLibHandle = nullptr;

    using CreateLayerExtnFuncPtr = std::add_pointer<bool(uint16_t, LayerExtnIntf**)>::type;
    using DestroyLayerExtnFuncPtr = std::add_pointer<void(LayerExtnIntf*)>::type;
    CreateLayerExtnFuncPtr mLayerExtCreateFunc;
    DestroyLayerExtnFuncPtr mLayerExtDestroyFunc;
};

class SurfaceFlinger : public BnSurfaceComposer,
                       public PriorityDumper,
                       private IBinder::DeathRecipient,
                       private HWC2::ComposerCallback,
                       private ICompositor,
                       private scheduler::ISchedulerCallback {
public:
    struct SkipInitializationTag {};

    SurfaceFlinger(surfaceflinger::Factory&, SkipInitializationTag) ANDROID_API;
    explicit SurfaceFlinger(surfaceflinger::Factory&) ANDROID_API;

    // set main thread scheduling policy
    static status_t setSchedFifo(bool enabled) ANDROID_API;

    // set main thread scheduling attributes
    static status_t setSchedAttr(bool enabled);

    static char const* getServiceName() ANDROID_API { return "SurfaceFlinger"; }

    // This is the phase offset in nanoseconds of the software vsync event
    // relative to the vsync event reported by HWComposer.  The software vsync
    // event is when SurfaceFlinger and Choreographer-based applications run each
    // frame.
    //
    // This phase offset allows adjustment of the minimum latency from application
    // wake-up time (by Choreographer) to the time at which the resulting window
    // image is displayed.  This value may be either positive (after the HW vsync)
    // or negative (before the HW vsync). Setting it to 0 will result in a lower
    // latency bound of two vsync periods because the app and SurfaceFlinger
    // will run just after the HW vsync.  Setting it to a positive number will
    // result in the minimum latency being:
    //
    //     (2 * VSYNC_PERIOD - (vsyncPhaseOffsetNs % VSYNC_PERIOD))
    //
    // Note that reducing this latency makes it more likely for the applications
    // to not have their window content image ready in time.  When this happens
    // the latency will end up being an additional vsync period, and animations
    // will hiccup.  Therefore, this latency should be tuned somewhat
    // conservatively (or at least with awareness of the trade-off being made).
    static int64_t vsyncPhaseOffsetNs;
    static int64_t sfVsyncPhaseOffsetNs;

    // If fences from sync Framework are supported.
    static bool hasSyncFramework;

    // The offset in nanoseconds to use when VsyncController timestamps present fence
    // signaling time.
    static int64_t dispSyncPresentTimeOffset;

    // Some hardware can do RGB->YUV conversion more efficiently in hardware
    // controlled by HWC than in hardware controlled by the video encoder.
    // This instruct VirtualDisplaySurface to use HWC for such conversion on
    // GL composition.
    static bool useHwcForRgbToYuv;

    // Controls the number of buffers SurfaceFlinger will allocate for use in
    // FramebufferSurface
    static int64_t maxFrameBufferAcquiredBuffers;

    // Controls the maximum width and height in pixels that the graphics pipeline can support for
    // GPU fallback composition. For example, 8k devices with 4k GPUs, or 4k devices with 2k GPUs.
    static uint32_t maxGraphicsWidth;
    static uint32_t maxGraphicsHeight;

    // Indicate if a device has wide color gamut display. This is typically
    // found on devices with wide color gamut (e.g. Display-P3) display.
    static bool hasWideColorDisplay;

    // Indicate if device wants color management on its display.
    static const constexpr bool useColorManagement = true;

    static bool useContextPriority;

    static bool sDirectStreaming;

    // The data space and pixel format that SurfaceFlinger expects hardware composer
    // to composite efficiently. Meaning under most scenarios, hardware composer
    // will accept layers with the data space and pixel format.
    static ui::Dataspace defaultCompositionDataspace;
    static ui::PixelFormat defaultCompositionPixelFormat;

    // The data space and pixel format that SurfaceFlinger expects hardware composer
    // to composite efficiently for wide color gamut surfaces. Meaning under most scenarios,
    // hardware composer will accept layers with the data space and pixel format.
    static ui::Dataspace wideColorGamutCompositionDataspace;
    static ui::PixelFormat wideColorGamutCompositionPixelFormat;

    static constexpr SkipInitializationTag SkipInitialization;

    static LatchUnsignaledConfig enableLatchUnsignaledConfig;

    // must be called before clients can connect
    void init() ANDROID_API;

    // starts SurfaceFlinger main loop in the current thread
    void run() ANDROID_API;

    SurfaceFlingerBE& getBE() { return mBE; }
    const SurfaceFlingerBE& getBE() const { return mBE; }

    // Indicates frame activity, i.e. whether commit and/or composite is taking place.
    enum class FrameHint { kNone, kActive };

    // Schedule commit of transactions on the main thread ahead of the next VSYNC.
    void scheduleCommit(FrameHint);
    // As above, but also force composite regardless if transactions were committed.
    void scheduleComposite(FrameHint);
    void scheduleCompositeImmed();
    // As above, but also force dirty geometry to repaint.
    void scheduleRepaint();
    // Schedule sampling independently from commit or composite.
    void scheduleSample();

    surfaceflinger::Factory& getFactory() { return mFactory; }

    // The CompositionEngine encapsulates all composition related interfaces and actions.
    compositionengine::CompositionEngine& getCompositionEngine() const;

    // Obtains a name from the texture pool, or, if the pool is empty, posts a
    // synchronous message to the main thread to obtain one on the fly
    uint32_t getNewTexture();

    // utility function to delete a texture on the main thread
    void deleteTextureAsync(uint32_t texture);

    // enable/disable h/w composer event
    // TODO: this should be made accessible only to EventThread
    // main thread function to enable/disable h/w composer event
    void setVsyncEnabledInternal(bool enabled);
    renderengine::RenderEngine& getRenderEngine() const;

    void onLayerFirstRef(Layer*);
    void onLayerDestroyed(Layer*);
    void onLayerUpdate();

    void removeHierarchyFromOffscreenLayers(Layer* layer);
    void removeFromOffscreenLayers(Layer* layer);

    // TODO: Remove atomic if move dtor to main thread CL lands
    std::atomic<uint32_t> mNumClones;

    TransactionCallbackInvoker& getTransactionCallbackInvoker() {
        return mTransactionCallbackInvoker;
    }

    // Converts from a binder handle to a Layer
    // Returns nullptr if the handle does not point to an existing layer.
    // Otherwise, returns a weak reference so that callers off the main-thread
    // won't accidentally hold onto the last strong reference.
    wp<Layer> fromHandle(const sp<IBinder>& handle) const;

    // If set, disables reusing client composition buffers. This can be set by
    // debug.sf.disable_client_composition_cache
    bool mDisableClientCompositionCache = false;

    // Disables expensive rendering for all displays
    // This is scheduled on the main thread
    void disableExpensiveRendering();
    FloatRect getMaxDisplayBounds();

    // If set, composition engine tries to predict the composition strategy provided by HWC
    // based on the previous frame. If the strategy can be predicted, gpu composition will
    // run parallel to the hwc validateDisplay call and re-run if the predition is incorrect.
    bool mPredictCompositionStrategy = false;

    // If true, then any layer with a SMPTE 170M transfer function is decoded using the sRGB
    // transfer instead. This is mainly to preserve legacy behavior, where implementations treated
    // SMPTE 170M as sRGB prior to color management being implemented, and now implementations rely
    // on this behavior to increase contrast for some media sources.
    bool mTreat170mAsSrgb = false;

    nsecs_t mVsyncTimeStamp = -1;
    void NotifyIdleStatus();
    void NotifyResolutionSwitch(int displayId, int32_t width, int32_t height, int32_t vsyncPeriod);

protected:
    // We're reference counted, never destroy SurfaceFlinger directly
    virtual ~SurfaceFlinger();

    virtual void processDisplayAdded(const wp<IBinder>& displayToken, const DisplayDeviceState&)
            REQUIRES(mStateLock);

    virtual std::shared_ptr<renderengine::ExternalTexture> getExternalTextureFromBufferData(
            const BufferData& bufferData, const char* layerName) const;

    // Returns true if any display matches a `bool(const DisplayDevice&)` predicate.
    template <typename Predicate>
    bool hasDisplay(Predicate p) const REQUIRES(mStateLock) {
        return static_cast<bool>(findDisplay(p));
    }

    bool exceedsMaxRenderTargetSize(uint32_t width, uint32_t height) const {
        return width > mMaxRenderTargetSize || height > mMaxRenderTargetSize;
    }

private:
    friend class BufferLayer;
    friend class BufferStateLayer;
    friend class Client;
    friend class FpsReporter;
    friend class TunnelModeEnabledReporter;
    friend class Layer;
    friend class RefreshRateOverlay;
    friend class RegionSamplingThread;
    friend class LayerRenderArea;
    friend class LayerTracing;

    // For unit tests
    friend class TestableSurfaceFlinger;
    friend class TransactionApplicationTest;
    friend class TunnelModeEnabledReporterTest;

    using VsyncModulator = scheduler::VsyncModulator;
    using TransactionSchedule = scheduler::TransactionSchedule;
    using TraverseLayersFunction = std::function<void(const LayerVector::Visitor&)>;
    using RenderAreaFuture = ftl::Future<std::unique_ptr<RenderArea>>;
    using DumpArgs = Vector<String16>;
    using Dumper = std::function<void(const DumpArgs&, bool asProto, std::string&)>;

    // This value is specified in number of frames.  Log frame stats at most
    // every half hour.
    enum { LOG_FRAME_STATS_PERIOD =  30*60*60 };

    class State {
    public:
        explicit State(LayerVector::StateSet set) : stateSet(set), layersSortedByZ(set) {}
        State& operator=(const State& other) {
            // We explicitly don't copy stateSet so that, e.g., mDrawingState
            // always uses the Drawing StateSet.
            layersSortedByZ = other.layersSortedByZ;
            displays = other.displays;
            colorMatrixChanged = other.colorMatrixChanged;
            if (colorMatrixChanged) {
                colorMatrix = other.colorMatrix;
            }
            globalShadowSettings = other.globalShadowSettings;

            return *this;
        }

        const LayerVector::StateSet stateSet = LayerVector::StateSet::Invalid;
        LayerVector layersSortedByZ;
        DefaultKeyedVector< wp<IBinder>, DisplayDeviceState> displays;

        bool colorMatrixChanged = true;
        mat4 colorMatrix;

        renderengine::ShadowSettings globalShadowSettings;

        void traverse(const LayerVector::Visitor& visitor) const;
        void traverseInZOrder(const LayerVector::Visitor& visitor) const;
        void traverseInReverseZOrder(const LayerVector::Visitor& visitor) const;
    };

    // Keeps track of pending buffers per layer handle in the transaction queue or current/drawing
    // state before the buffers are latched. The layer owns the atomic counters and decrements the
    // count in the main thread when dropping or latching a buffer.
    //
    // The binder threads increment the same counter when a new transaction containing a buffer is
    // added to the transaction queue. The map is updated with the layer handle lifecycle updates.
    // This is done to avoid lock contention with the main thread.
    class BufferCountTracker {
    public:
        void increment(BBinder* layerHandle) {
            std::lock_guard<std::mutex> lock(mLock);
            auto it = mCounterByLayerHandle.find(layerHandle);
            if (it != mCounterByLayerHandle.end()) {
                auto [name, pendingBuffers] = it->second;
                if (mDolphinWrapper.dolphinTrackBufferIncrement) {
                    const std::string transactionName(name);
                    int newCount = (*pendingBuffers) + 1;
                    mLock.unlock();
                    mDolphinWrapper.dolphinTrackBufferIncrement(transactionName.c_str(),
                            newCount);
                    mLock.lock();
                    it = mCounterByLayerHandle.find(layerHandle);
                    if (it == mCounterByLayerHandle.end()) {
                        return;
                    }
                }
                int32_t count = ++(*pendingBuffers);
                ATRACE_INT(name.c_str(), count);
            } else {
                ALOGW("Handle not found! %p", layerHandle);
            }
        }

        void add(BBinder* layerHandle, const std::string& name, std::atomic<int32_t>* counter) {
            std::lock_guard<std::mutex> lock(mLock);
            mCounterByLayerHandle[layerHandle] = std::make_pair(name, counter);
        }

        void remove(BBinder* layerHandle) {
            std::lock_guard<std::mutex> lock(mLock);
            mCounterByLayerHandle.erase(layerHandle);
        }

    private:
        std::mutex mLock;
        std::unordered_map<BBinder*, std::pair<std::string, std::atomic<int32_t>*>>
                mCounterByLayerHandle GUARDED_BY(mLock);
        DolphinWrapper mDolphinWrapper;
    };

    using ActiveModeInfo = DisplayDevice::ActiveModeInfo;
    using KernelIdleTimerController =
            ::android::scheduler::RefreshRateConfigs::KernelIdleTimerController;

    enum class BootStage {
        BOOTLOADER,
        BOOTANIMATION,
        FINISHED,
    };

    struct HotplugEvent {
        hal::HWDisplayId hwcDisplayId;
        hal::Connection connection = hal::Connection::INVALID;
    };

    template <typename F, std::enable_if_t<!std::is_member_function_pointer_v<F>>* = nullptr>
    static Dumper dumper(F&& dump) {
        using namespace std::placeholders;
        return std::bind(std::forward<F>(dump), _3);
    }

    template <typename F, std::enable_if_t<std::is_member_function_pointer_v<F>>* = nullptr>
    Dumper dumper(F dump) {
        using namespace std::placeholders;
        return std::bind(dump, this, _3);
    }

    template <typename F>
    Dumper argsDumper(F dump) {
        using namespace std::placeholders;
        return std::bind(dump, this, _1, _3);
    }

    template <typename F>
    Dumper protoDumper(F dump) {
        using namespace std::placeholders;
        return std::bind(dump, this, _1, _2, _3);
    }

    template <typename... Args,
              typename Handler = VsyncModulator::VsyncConfigOpt (VsyncModulator::*)(Args...)>
    void modulateVsync(Handler handler, Args... args) {
        if (const auto config = (*mVsyncModulator.*handler)(args...)) {
            const auto vsyncPeriod = mScheduler->getVsyncPeriodFromRefreshRateConfigs();
            setVsyncConfig(*config, vsyncPeriod);
        }
    }

    // Maximum allowed number of display frames that can be set through backdoor
    static const int MAX_ALLOWED_DISPLAY_FRAMES = 2048;

    static const size_t MAX_LAYERS = 4096;

    // Implements IBinder.
    status_t onTransact(uint32_t code, const Parcel& data, Parcel* reply, uint32_t flags) override;
    status_t dump(int fd, const Vector<String16>& args) override { return priorityDump(fd, args); }
    bool callingThreadHasUnscopedSurfaceFlingerAccess(bool usePermissionCache = true)
            EXCLUDES(mStateLock);

    // the following method are moved from ISurfaceComposer.h
    // TODO(b/74619554): Remove this stopgap once the framework is display-agnostic.
    std::optional<PhysicalDisplayId> getInternalDisplayId() const {
        const auto displayIds = getPhysicalDisplayIds();
        return displayIds.empty() ? std::nullopt : std::make_optional(displayIds.front());
    }

    // Implements ISurfaceComposer
    sp<IBinder> createDisplay(const String8& displayName, bool secure);
    void destroyDisplay(const sp<IBinder>& displayToken);
    std::vector<PhysicalDisplayId> getPhysicalDisplayIds() const EXCLUDES(mStateLock) {
        Mutex::Autolock lock(mStateLock);
        return getPhysicalDisplayIdsLocked();
    }
    status_t getPrimaryPhysicalDisplayId(PhysicalDisplayId*) const EXCLUDES(mStateLock);

    sp<IBinder> getPhysicalDisplayToken(PhysicalDisplayId displayId) const;
    status_t setTransactionState(const FrameTimelineInfo& frameTimelineInfo,
                                 const Vector<ComposerState>& state,
                                 const Vector<DisplayState>& displays, uint32_t flags,
                                 const sp<IBinder>& applyToken,
                                 const InputWindowCommands& inputWindowCommands,
                                 int64_t desiredPresentTime, bool isAutoTimestamp,
                                 const client_cache_t& uncacheBuffer, bool hasListenerCallbacks,
                                 const std::vector<ListenerCallbacks>& listenerCallbacks,
                                 uint64_t transactionId) override;
    void bootFinished();
    virtual status_t getSupportedFrameTimestamps(std::vector<FrameEvent>* outSupported) const;
    sp<IDisplayEventConnection> createDisplayEventConnection(
            gui::ISurfaceComposer::VsyncSource vsyncSource =
                    gui::ISurfaceComposer::VsyncSource::eVsyncSourceApp,
            EventRegistrationFlags eventRegistration = {});

    status_t captureDisplay(const DisplayCaptureArgs&, const sp<IScreenCaptureListener>&);
    status_t captureDisplay(DisplayId, const sp<IScreenCaptureListener>&);
    status_t captureLayers(const LayerCaptureArgs&, const sp<IScreenCaptureListener>&);

    status_t getDisplayStats(const sp<IBinder>& displayToken, DisplayStatInfo* stats);
    status_t getDisplayState(const sp<IBinder>& displayToken, ui::DisplayState*)
            EXCLUDES(mStateLock);
    status_t getStaticDisplayInfo(const sp<IBinder>& displayToken, ui::StaticDisplayInfo*)
            EXCLUDES(mStateLock);
    status_t getDynamicDisplayInfo(const sp<IBinder>& displayToken, ui::DynamicDisplayInfo*)
            EXCLUDES(mStateLock);
    status_t getDisplayNativePrimaries(const sp<IBinder>& displayToken, ui::DisplayPrimaries&);
    status_t setActiveColorMode(const sp<IBinder>& displayToken, ui::ColorMode colorMode);
    status_t getBootDisplayModeSupport(bool* outSupport) const;
    status_t setBootDisplayMode(const sp<IBinder>& displayToken, ui::DisplayModeId id);
    status_t clearBootDisplayMode(const sp<IBinder>& displayToken);
    void setAutoLowLatencyMode(const sp<IBinder>& displayToken, bool on);
    void setGameContentType(const sp<IBinder>& displayToken, bool on);
    void setPowerMode(const sp<IBinder>& displayToken, int mode);
    status_t clearAnimationFrameStats();
    status_t getAnimationFrameStats(FrameStats* outStats) const;
    status_t overrideHdrTypes(const sp<IBinder>& displayToken,
                              const std::vector<ui::Hdr>& hdrTypes);
    status_t onPullAtom(const int32_t atomId, std::string* pulledData, bool* success);
    status_t enableVSyncInjections(bool enable);
    status_t injectVSync(nsecs_t when);
    status_t getLayerDebugInfo(std::vector<gui::LayerDebugInfo>* outLayers);
    status_t getColorManagement(bool* outGetColorManagement) const;
    status_t getCompositionPreference(ui::Dataspace* outDataspace, ui::PixelFormat* outPixelFormat,
                                      ui::Dataspace* outWideColorGamutDataspace,
                                      ui::PixelFormat* outWideColorGamutPixelFormat) const;
    status_t getDisplayedContentSamplingAttributes(const sp<IBinder>& displayToken,
                                                   ui::PixelFormat* outFormat,
                                                   ui::Dataspace* outDataspace,
                                                   uint8_t* outComponentMask) const;
    status_t setDisplayContentSamplingEnabled(const sp<IBinder>& displayToken, bool enable,
                                              uint8_t componentMask, uint64_t maxFrames);
    status_t getDisplayedContentSample(const sp<IBinder>& displayToken, uint64_t maxFrames,
                                       uint64_t timestamp, DisplayedFrameStats* outStats) const;
    status_t getProtectedContentSupport(bool* outSupported) const;
    status_t isWideColorDisplay(const sp<IBinder>& displayToken, bool* outIsWideColorDisplay) const;
    status_t isDeviceRCSupported(const sp<IBinder>& displayToken,
                                 bool* outDeviceRCSupported) const;
    status_t addRegionSamplingListener(const Rect& samplingArea, const sp<IBinder>& stopLayerHandle,
                                       const sp<IRegionSamplingListener>& listener);
    status_t removeRegionSamplingListener(const sp<IRegionSamplingListener>& listener);
    status_t addFpsListener(int32_t taskId, const sp<gui::IFpsListener>& listener);
    status_t removeFpsListener(const sp<gui::IFpsListener>& listener);
    status_t addTunnelModeEnabledListener(const sp<gui::ITunnelModeEnabledListener>& listener);
    status_t removeTunnelModeEnabledListener(const sp<gui::ITunnelModeEnabledListener>& listener);
    status_t setDesiredDisplayModeSpecs(const sp<IBinder>& displayToken,
                                        ui::DisplayModeId displayModeId, bool allowGroupSwitching,
                                        float primaryRefreshRateMin, float primaryRefreshRateMax,
                                        float appRequestRefreshRateMin,
                                        float appRequestRefreshRateMax);
    status_t getDesiredDisplayModeSpecs(const sp<IBinder>& displayToken,
                                        ui::DisplayModeId* outDefaultMode,
                                        bool* outAllowGroupSwitching,
                                        float* outPrimaryRefreshRateMin,
                                        float* outPrimaryRefreshRateMax,
                                        float* outAppRequestRefreshRateMin,
                                        float* outAppRequestRefreshRateMax);
    status_t getDisplayBrightnessSupport(const sp<IBinder>& displayToken, bool* outSupport) const;
    status_t setDisplayBrightness(const sp<IBinder>& displayToken,
                                  const gui::DisplayBrightness& brightness);
    status_t addHdrLayerInfoListener(const sp<IBinder>& displayToken,
                                     const sp<gui::IHdrLayerInfoListener>& listener);
    status_t removeHdrLayerInfoListener(const sp<IBinder>& displayToken,
                                        const sp<gui::IHdrLayerInfoListener>& listener);
    status_t notifyPowerBoost(int32_t boostId);
    status_t setGlobalShadowSettings(const half4& ambientColor, const half4& spotColor,
                                     float lightPosY, float lightPosZ, float lightRadius);
    status_t getDisplayDecorationSupport(
            const sp<IBinder>& displayToken,
            std::optional<aidl::android::hardware::graphics::common::DisplayDecorationSupport>*
                    outSupport) const;
    status_t setFrameRate(const sp<IGraphicBufferProducer>& surface, float frameRate,
                          int8_t compatibility, int8_t changeFrameRateStrategy);
    status_t setDisplayElapseTime(const sp<DisplayDevice>& display,
        std::chrono::steady_clock::time_point earliestPresentTime) const;
    status_t isSupportedConfigSwitch(const sp<IBinder>& displayToken, int config);

    status_t setFrameTimelineInfo(const sp<IGraphicBufferProducer>& surface,
                                  const gui::FrameTimelineInfo& frameTimelineInfo);

    status_t setOverrideFrameRate(uid_t uid, float frameRate);

    status_t addTransactionTraceListener(const sp<gui::ITransactionTraceListener>& listener);

    int getGpuContextPriority();

    status_t getMaxAcquiredBufferCount(int* buffers) const;

    status_t addWindowInfosListener(const sp<gui::IWindowInfosListener>& windowInfosListener) const;
    status_t removeWindowInfosListener(
            const sp<gui::IWindowInfosListener>& windowInfosListener) const;

    // Implements IBinder::DeathRecipient.
    void binderDied(const wp<IBinder>& who) override;

    // HWC2::ComposerCallback overrides:
    void onComposerHalVsync(hal::HWDisplayId, int64_t timestamp,
                            std::optional<hal::VsyncPeriodNanos>) override;
    void onComposerHalHotplug(hal::HWDisplayId, hal::Connection) override;
    void onComposerHalRefresh(hal::HWDisplayId) override;
    void onComposerHalVsyncPeriodTimingChanged(hal::HWDisplayId,
                                               const hal::VsyncPeriodChangeTimeline&) override;
    void onComposerHalSeamlessPossible(hal::HWDisplayId) override;
    void onComposerHalVsyncIdle(hal::HWDisplayId) override;
    void setPowerModeOnMainThread(const sp<IBinder>& displayToken, int mode);

    // ICompositor overrides:

    // Commits transactions for layers and displays. Returns whether any state has been invalidated,
    // i.e. whether a frame should be composited for each display.
    bool commit(nsecs_t frameTime, int64_t vsyncId, nsecs_t expectedVsyncTime) override;

    // Composites a frame for each display. CompositionEngine performs GPU and/or HAL composition
    // via RenderEngine and the Composer HAL, respectively.
    void composite(nsecs_t frameTime, int64_t vsyncId) override;

    // Samples the composited frame via RegionSamplingThread.
    void sample() override;

    /*
     * ISchedulerCallback
     */

    // Toggles hardware VSYNC by calling into HWC.
    void setVsyncEnabled(bool) override;
    // Sets the desired display mode if allowed by policy.
    void requestDisplayMode(DisplayModePtr, DisplayModeEvent) override;
    // Called when kernel idle timer has expired. Used to update the refresh rate overlay.
    void kernelTimerChanged(bool expired) override;
    // Called when the frame rate override list changed to trigger an event.
    void triggerOnFrameRateOverridesChanged() override;
    // Toggles the kernel idle timer on or off depending the policy decisions around refresh rates.
    void toggleKernelIdleTimer() REQUIRES(mStateLock);
    // Get the controller and timeout that will help decide how the kernel idle timer will be
    // configured and what value to use as the timeout.
    std::pair<std::optional<KernelIdleTimerController>, std::chrono::milliseconds>
            getKernelIdleTimerProperties(DisplayId) REQUIRES(mStateLock);
    // Updates the kernel idle timer either through HWC or through sysprop
    // depending on which controller is provided
    void updateKernelIdleTimer(std::chrono::milliseconds timeoutMs, KernelIdleTimerController,
                               PhysicalDisplayId) REQUIRES(mStateLock);
    // Keeps track of whether the kernel idle timer is currently enabled, so we don't have to
    // make calls to sys prop each time.
    bool mKernelIdleTimerEnabled = false;
    // Show spinner with refresh rate overlay
    bool mRefreshRateOverlaySpinner = false;

    // Called on the main thread in response to initializeDisplays()
    void onInitializeDisplays() REQUIRES(mStateLock);
    // Sets the desired active mode bit. It obtains the lock, and sets mDesiredActiveMode.
    void setDesiredActiveMode(const ActiveModeInfo& info) REQUIRES(mStateLock);
    status_t setActiveModeFromBackdoor(const sp<IBinder>& displayToken, int id);
    // Sets the active mode and a new refresh rate in SF.
    void updateInternalStateWithChangedMode() REQUIRES(mStateLock);
    // Calls to setActiveMode on the main thread if there is a pending mode change
    // that needs to be applied.
    void setActiveModeInHwcIfNeeded() REQUIRES(mStateLock);
    void clearDesiredActiveModeState(const sp<DisplayDevice>&) REQUIRES(mStateLock);
    // Called when active mode is no longer is progress
    void desiredActiveModeChangeDone(const sp<DisplayDevice>&) REQUIRES(mStateLock);
    // Called on the main thread in response to setPowerMode()
    void setPowerModeInternal(const sp<DisplayDevice>& display, hal::PowerMode mode)
            REQUIRES(mStateLock);

    // Returns true if the display has a visible HDR layer in its layer stack.
    bool hasVisibleHdrLayer(const sp<DisplayDevice>& display) REQUIRES(mStateLock);

    // Sets the desired display mode specs.
    status_t setDesiredDisplayModeSpecsInternal(
            const sp<DisplayDevice>& display,
            const std::optional<scheduler::RefreshRateConfigs::Policy>& policy, bool overridePolicy)
            EXCLUDES(mStateLock);

    void commitTransactions() EXCLUDES(mStateLock);
    void commitTransactionsLocked(uint32_t transactionFlags) REQUIRES(mStateLock);
    void doCommitTransactions() REQUIRES(mStateLock);

    // Returns whether a new buffer has been latched.
    bool latchBuffers();

    // Check if unified draw supported
    void startUnifiedDraw();
    void InitComposerExtn();
    void createSmomoInstance(const DisplayDeviceState& state);
    void destroySmomoInstance(const sp<DisplayDevice>& display);

    void updateLayerGeometry();

    void updateInputFlinger();
    void persistDisplayBrightness(bool needsComposite) REQUIRES(kMainThreadContext);
    void buildWindowInfos(std::vector<gui::WindowInfo>& outWindowInfos,
                          std::vector<gui::DisplayInfo>& outDisplayInfos);
    void commitInputWindowCommands() REQUIRES(mStateLock);
    void updateCursorAsync();
    void updateFrameScheduler();
    void syncToDisplayHardware();

    void initScheduler(const sp<DisplayDevice>& display) REQUIRES(mStateLock);
    void updatePhaseConfiguration(const Fps&) REQUIRES(mStateLock);
    void setVsyncConfig(const VsyncModulator::VsyncConfig&, nsecs_t vsyncPeriod);


    /*
     * Transactions
     */
    bool applyTransactionState(const FrameTimelineInfo& info, Vector<ComposerState>& state,
                               const Vector<DisplayState>& displays, uint32_t flags,
                               const InputWindowCommands& inputWindowCommands,
                               const int64_t desiredPresentTime, bool isAutoTimestamp,
                               const client_cache_t& uncacheBuffer, const int64_t postTime,
                               uint32_t permissions, bool hasListenerCallbacks,
                               const std::vector<ListenerCallbacks>& listenerCallbacks,
                               int originPid, int originUid, uint64_t transactionId)
            REQUIRES(mStateLock);
    // flush pending transaction that was presented after desiredPresentTime.
    bool flushTransactionQueues(int64_t vsyncId);
    // Returns true if there is at least one transaction that needs to be flushed
    bool transactionFlushNeeded();

    int flushPendingTransactionQueues(
            std::vector<TransactionState>& transactions,
            std::unordered_map<sp<IBinder>, uint64_t, SpHash<IBinder>>& bufferLayersReadyToPresent,
            std::unordered_set<sp<IBinder>, SpHash<IBinder>>& applyTokensWithUnsignaledTransactions,
            bool tryApplyUnsignaled) REQUIRES(mStateLock, mQueueLock);

    int flushUnsignaledPendingTransactionQueues(
            std::vector<TransactionState>& transactions,
            std::unordered_map<sp<IBinder>, uint64_t, SpHash<IBinder>>& bufferLayersReadyToPresent,
            std::unordered_set<sp<IBinder>, SpHash<IBinder>>& applyTokensWithUnsignaledTransactions)
            REQUIRES(mStateLock, mQueueLock);

    uint32_t setClientStateLocked(const FrameTimelineInfo&, ComposerState&,
                                  int64_t desiredPresentTime, bool isAutoTimestamp,
                                  int64_t postTime, uint32_t permissions) REQUIRES(mStateLock);

    uint32_t getTransactionFlags() const;

    // Sets the masked bits, and schedules a commit if needed.
    void setTransactionFlags(uint32_t mask, TransactionSchedule = TransactionSchedule::Late,
                             const sp<IBinder>& applyToken = nullptr,
                             FrameHint = FrameHint::kActive);

    // Clears and returns the masked bits.
    uint32_t clearTransactionFlags(uint32_t mask);

    void commitOffscreenLayers();

    enum class TransactionReadiness {
        NotReady,
        NotReadyBarrier,
        Ready,
        ReadyUnsignaled,
    };
    TransactionReadiness transactionIsReadyToBeApplied(TransactionState& state,
            const FrameTimelineInfo& info, bool isAutoTimestamp, int64_t desiredPresentTime,
            uid_t originUid, Vector<ComposerState>& states,
            const std::unordered_map<
                sp<IBinder>, uint64_t, SpHash<IBinder>>& bufferLayersReadyToPresent,
            size_t totalTXapplied, bool tryApplyUnsignaled) const REQUIRES(mStateLock);
    static LatchUnsignaledConfig getLatchUnsignaledConfig();
    bool shouldLatchUnsignaled(const sp<Layer>& layer, const layer_state_t&, size_t numStates,
                               size_t totalTXapplied) const;
    bool stopTransactionProcessing(const std::unordered_set<sp<IBinder>, SpHash<IBinder>>&
                                           applyTokensWithUnsignaledTransactions) const;
    bool applyTransactions(std::vector<TransactionState>& transactions, int64_t vsyncId)
            REQUIRES(mStateLock);
    uint32_t setDisplayStateLocked(const DisplayState& s) REQUIRES(mStateLock);
    void checkVirtualDisplayHint(const Vector<DisplayState>& displays);
    uint32_t addInputWindowCommands(const InputWindowCommands& inputWindowCommands)
            REQUIRES(mStateLock);
    bool frameIsEarly(nsecs_t expectedPresentTime, int64_t vsyncId) const;
    /*
     * Layer management
     */
    status_t createLayer(LayerCreationArgs& args, sp<IBinder>* outHandle,
                         const sp<IBinder>& parentHandle, int32_t* outLayerId,
                         const sp<Layer>& parentLayer = nullptr,
                         uint32_t* outTransformHint = nullptr);

    status_t createBufferStateLayer(LayerCreationArgs& args, sp<IBinder>* outHandle,
                                    sp<Layer>* outLayer);

    status_t createEffectLayer(const LayerCreationArgs& args, sp<IBinder>* outHandle,
                               sp<Layer>* outLayer);

    status_t createContainerLayer(const LayerCreationArgs& args, sp<IBinder>* outHandle,
                                  sp<Layer>* outLayer);

    status_t mirrorLayer(const LayerCreationArgs& args, const sp<IBinder>& mirrorFromHandle,
                         sp<IBinder>* outHandle, int32_t* outLayerId);

    // called when all clients have released all their references to
    // this layer meaning it is entirely safe to destroy all
    // resources associated to this layer.
    void onHandleDestroyed(BBinder* handle, sp<Layer>& layer);
    void markLayerPendingRemovalLocked(const sp<Layer>& layer);

    // add a layer to SurfaceFlinger
    status_t addClientLayer(const sp<Client>& client, const sp<IBinder>& handle,
                            const sp<Layer>& lbc, const wp<Layer>& parentLayer, bool addToRoot,
                            uint32_t* outTransformHint);

    // Traverse through all the layers and compute and cache its bounds.
    void computeLayerBounds();

    // Boot animation, on/off animations and screen capture
    void startBootAnim();

    ftl::SharedFuture<FenceResult> captureScreenCommon(RenderAreaFuture, TraverseLayersFunction,
                                                       ui::Size bufferSize, ui::PixelFormat,
                                                       bool allowProtected, bool grayscale,
                                                       const sp<IScreenCaptureListener>&);
    ftl::SharedFuture<FenceResult> captureScreenCommon(
            RenderAreaFuture, TraverseLayersFunction,
            const std::shared_ptr<renderengine::ExternalTexture>&, bool regionSampling,
            bool grayscale, const sp<IScreenCaptureListener>&);
    ftl::SharedFuture<FenceResult> renderScreenImpl(
            const RenderArea&, TraverseLayersFunction,
            const std::shared_ptr<renderengine::ExternalTexture>&, bool canCaptureBlackoutContent,
            bool regionSampling, bool grayscale, ScreenCaptureResults&) EXCLUDES(mStateLock);


    bool canAllocateHwcDisplayIdForVDS(uint64_t usage);
    bool skipColorLayer(const char* layerType);

    // If the uid provided is not UNSET_UID, the traverse will skip any layers that don't have a
    // matching ownerUid
    void traverseLayersInLayerStack(ui::LayerStack, const int32_t uid, const LayerVector::Visitor&);

    void readPersistentProperties();

    uint32_t getMaxAcquiredBufferCountForCurrentRefreshRate(uid_t uid) const;

    /*
     * Display and layer stack management
     */
    // called when starting, or restarting after system_server death
    void initializeDisplays();

    sp<const DisplayDevice> getDisplayDeviceLocked(const wp<IBinder>& displayToken) const
            REQUIRES(mStateLock) {
        return const_cast<SurfaceFlinger*>(this)->getDisplayDeviceLocked(displayToken);
    }

    sp<DisplayDevice> getDisplayDeviceLocked(const wp<IBinder>& displayToken) REQUIRES(mStateLock) {
        const sp<DisplayDevice> nullDisplay;
        return mDisplays.get(displayToken).value_or(std::cref(nullDisplay));
    }

    sp<const DisplayDevice> getDisplayDeviceLocked(PhysicalDisplayId id) const
            REQUIRES(mStateLock) {
        return const_cast<SurfaceFlinger*>(this)->getDisplayDeviceLocked(id);
    }

    sp<DisplayDevice> getDisplayDeviceLocked(PhysicalDisplayId id) REQUIRES(mStateLock) {
        if (const auto token = getPhysicalDisplayTokenLocked(id)) {
            return getDisplayDeviceLocked(token);
        }
        return nullptr;
    }

    sp<const DisplayDevice> getDisplayDeviceLocked(DisplayId id) const REQUIRES(mStateLock) {
        // TODO(b/182939859): Replace tokens with IDs for display lookup.
        return findDisplay([id](const auto& display) { return display.getId() == id; });
    }

    // Returns the primary display or (for foldables) the active display, assuming that the inner
    // and outer displays have mutually exclusive power states.
    sp<const DisplayDevice> getDefaultDisplayDeviceLocked() const REQUIRES(mStateLock) {
        return const_cast<SurfaceFlinger*>(this)->getDefaultDisplayDeviceLocked();
    }

    sp<DisplayDevice> getDefaultDisplayDeviceLocked() REQUIRES(mStateLock) {
        if (const auto display = getDisplayDeviceLocked(mActiveDisplayToken)) {
            return display;
        }
        // The active display is outdated, so fall back to the primary display.
        mActiveDisplayToken.clear();
        if (const auto token = getPrimaryDisplayTokenLocked()) {
            return getDisplayDeviceLocked(token);
        }
        return nullptr;
    }

    sp<const DisplayDevice> getDefaultDisplayDevice() const EXCLUDES(mStateLock) {
        Mutex::Autolock lock(mStateLock);
        return getDefaultDisplayDeviceLocked();
    }

    // Returns the first display that matches a `bool(const DisplayDevice&)` predicate.
    template <typename Predicate>
    sp<DisplayDevice> findDisplay(Predicate p) const REQUIRES(mStateLock) {
        const auto it = std::find_if(mDisplays.begin(), mDisplays.end(),
                                     [&](const auto& pair) { return p(*pair.second); });

        return it == mDisplays.end() ? nullptr : it->second;
    }

    std::vector<PhysicalDisplayId> getPhysicalDisplayIdsLocked() const REQUIRES(mStateLock);

    // mark a region of a layer stack dirty. this updates the dirty
    // region of all screens presenting this layer stack.
    void invalidateLayerStack(const sp<const Layer>& layer, const Region& dirty);

    bool isDisplayActiveLocked(const sp<const DisplayDevice>& display) const REQUIRES(mStateLock) {
        return display->getDisplayToken() == mActiveDisplayToken;
    }

    /*
     * H/W composer
     */
    // The following thread safety rules apply when accessing HWComposer:
    // 1. When reading display state from HWComposer on the main thread, it's not necessary to
    //    acquire mStateLock.
    // 2. When accessing HWComposer on a thread other than the main thread, we always
    //    need to acquire mStateLock. This is because the main thread could be
    //    in the process of writing display state, e.g. creating or destroying a display.
    HWComposer& getHwComposer() const;

    /*
     * Compositing
     */
    sp<DisplayDevice> getVsyncSource();
    void updateVsyncSource();
    void postComposition();

    // Returns the composite-to-present latency of the latest presented frame.
    nsecs_t trackPresentLatency(nsecs_t compositeTime, std::shared_ptr<FenceTime> presentFenceTime);

    void postFrame() REQUIRES(kMainThreadContext);

    /*
     * Display management
     */
    std::pair<DisplayModes, DisplayModePtr> loadDisplayModes(PhysicalDisplayId) const
            REQUIRES(mStateLock);

    sp<DisplayDevice> setupNewDisplayDeviceInternal(
            const wp<IBinder>& displayToken,
            std::shared_ptr<compositionengine::Display> compositionDisplay,
            const DisplayDeviceState& state,
            const sp<compositionengine::DisplaySurface>& displaySurface,
            const sp<IGraphicBufferProducer>& producer) REQUIRES(mStateLock);
    void processDisplayChangesLocked() REQUIRES(mStateLock);
    void processDisplayRemoved(const wp<IBinder>& displayToken) REQUIRES(mStateLock);
    void processDisplayChanged(const wp<IBinder>& displayToken,
                               const DisplayDeviceState& currentState,
                               const DisplayDeviceState& drawingState) REQUIRES(mStateLock);
    void processDisplayHotplugEventsLocked() REQUIRES(mStateLock);
    void setFrameBufferSizeForScaling(sp<DisplayDevice> displayDevice,
                                      DisplayDeviceState& currentState,
                                      const DisplayDeviceState& drawingState);

    void dispatchDisplayHotplugEvent(PhysicalDisplayId displayId, bool connected);

    /*
     * VSYNC
     */
    nsecs_t getVsyncPeriodFromHWC() const REQUIRES(mStateLock);

    void setHWCVsyncEnabled(PhysicalDisplayId id, hal::Vsync enabled) {
        mLastHWCVsyncState = enabled;
        getHwComposer().setVsyncEnabled(id, enabled);
    }

<<<<<<< HEAD
    void setRefreshRateTo(int32_t refreshRate);

    struct FenceWithFenceTime {
        sp<Fence> fence = Fence::NO_FENCE;
        std::shared_ptr<FenceTime> fenceTime = FenceTime::NO_FENCE;
    };

    // Gets the fence for the previous frame.
    // Must be called on the main thread.
    FenceWithFenceTime previousFrameFence();
=======
    using FenceTimePtr = std::shared_ptr<FenceTime>;
>>>>>>> 8e40d078

    const FenceTimePtr& getPreviousPresentFence(nsecs_t frameTime, Period)
            REQUIRES(kMainThreadContext);

    // Blocks the thread waiting for up to graceTimeMs in case the fence is about to signal.
    static bool isFencePending(const FenceTimePtr&, int graceTimeMs);

    // Calculates the expected present time for this frame. For negative offsets, performs a
    // correction using the predicted vsync for the next frame instead.
    TimePoint calculateExpectedPresentTime(nsecs_t frameTime) const;

    /*
     * Display identification
     */
    sp<IBinder> getPhysicalDisplayTokenLocked(PhysicalDisplayId displayId) const
            REQUIRES(mStateLock) {
        const sp<IBinder> nullToken;
        return mPhysicalDisplayTokens.get(displayId).value_or(std::cref(nullToken));
    }

    std::optional<PhysicalDisplayId> getPhysicalDisplayIdLocked(
            const sp<IBinder>& displayToken) const REQUIRES(mStateLock) {
        for (const auto& [id, token] : mPhysicalDisplayTokens) {
            if (token == displayToken) {
                return id;
            }
        }
        return {};
    }

    // Returns the first display connected at boot.
    //
    // TODO(b/229851933): SF conflates the primary display with the first display connected at boot,
    // which typically has DisplayConnectionType::Internal. (Theoretically, it must be an internal
    // display because SF does not support disconnecting it, though in practice HWC may circumvent
    // this limitation.)
    sp<IBinder> getPrimaryDisplayTokenLocked() const REQUIRES(mStateLock) {
        return getPhysicalDisplayTokenLocked(getPrimaryDisplayIdLocked());
    }

    PhysicalDisplayId getPrimaryDisplayIdLocked() const REQUIRES(mStateLock) {
        return getHwComposer().getPrimaryDisplayId();
    }

    // Toggles use of HAL/GPU virtual displays.
    void enableHalVirtualDisplays(bool);

    // Virtual display lifecycle for ID generation and HAL allocation.
    VirtualDisplayId acquireVirtualDisplay(ui::Size, ui::PixelFormat, bool canAllocateHwcForVDS)
            REQUIRES(mStateLock);
    void releaseVirtualDisplay(VirtualDisplayId);

    void onActiveDisplayChangedLocked(const sp<DisplayDevice>& activeDisplay) REQUIRES(mStateLock);

    void onActiveDisplaySizeChanged(const sp<DisplayDevice>& activeDisplay);

    /*
     * Debugging & dumpsys
     */
    void dumpAllLocked(const DumpArgs& args, std::string& result) const REQUIRES(mStateLock);
    void dumpMini(std::string& result) const REQUIRES(mStateLock);
    void appendSfConfigString(std::string& result) const;
    void listLayersLocked(std::string& result) const;
    void dumpStatsLocked(const DumpArgs& args, std::string& result) const REQUIRES(mStateLock);
    void clearStatsLocked(const DumpArgs& args, std::string& result);
    void dumpTimeStats(const DumpArgs& args, bool asProto, std::string& result) const;
    void dumpFrameTimeline(const DumpArgs& args, std::string& result) const;
    void logFrameStats() REQUIRES(kMainThreadContext);

    void dumpVSync(std::string& result) const REQUIRES(mStateLock);
    void dumpStaticScreenStats(std::string& result) const;

    void dumpCompositionDisplays(std::string& result) const REQUIRES(mStateLock);
    void dumpDisplays(std::string& result) const REQUIRES(mStateLock);
    void dumpDisplayIdentificationData(std::string& result) const REQUIRES(mStateLock);
    void dumpRawDisplayIdentificationData(const DumpArgs&, std::string& result) const;
    void dumpWideColorInfo(std::string& result) const REQUIRES(mStateLock);

    LayersProto dumpDrawingStateProto(uint32_t traceFlags) const;
    void dumpOffscreenLayersProto(LayersProto& layersProto,
                                  uint32_t traceFlags = LayerTracing::TRACE_ALL) const;
    void dumpDisplayProto(LayersTraceProto& layersTraceProto) const;

    // Dumps state from HW Composer
    void dumpHwc(std::string& result) const;
    LayersProto dumpProtoFromMainThread(uint32_t traceFlags = LayerTracing::TRACE_ALL)
            EXCLUDES(mStateLock);
    void dumpOffscreenLayers(std::string& result) EXCLUDES(mStateLock);
    void dumpPlannerInfo(const DumpArgs& args, std::string& result) const REQUIRES(mStateLock);

    status_t doDump(int fd, const DumpArgs& args, bool asProto);

    status_t doDumpContinuous(int fd, const DumpArgs& args);
    void dumpDrawCycle(bool prePrepare);

    struct {
      Mutex lock;
      const char *name = "/data/misc/wmtrace/dumpsys.txt";
      bool running = false;
      bool noLimit = false;
      bool fullDump = false;
      bool replaceAfterCommit = false;
      long int position = 0;
    } mFileDump;

    status_t dumpCritical(int fd, const DumpArgs&, bool asProto);

    status_t dumpAll(int fd, const DumpArgs& args, bool asProto) override {
        return doDump(fd, args, asProto);
    }

    void setContentFps(uint32_t contentFps);

    bool isInternalDisplay(const sp<DisplayDevice>& display);

    bool getHwcDisplayId(const sp<DisplayDevice>& display, uint32_t *hwcDisplayId);

    void updateDisplayExtension(uint32_t displayId, uint32_t configId, bool connected);

    void setDisplayExtnActiveConfig(uint32_t displayId, uint32_t activeConfigId);

    void notifyAllDisplaysUpdateImminent();

    void notifyDisplayUpdateImminent();

    void handlePresentationDisplaysEarlyWakeup(size_t updatingDisplays, uint32_t layerStackId);

    void updateInternalDisplaysPresentationMode();

    void createPhaseOffsetExtn();

    void setupDisplayExtnFeatures();

    void setupIdleTimeoutHandling(uint32_t displayId);

    bool isDisplayExtnEnabled() { return (mEarlyWakeUpEnabled || mDynamicSfIdleEnabled); }

    void setEarlyWakeUpConfig(const sp<DisplayDevice>& display, hal::PowerMode mode);

    bool IsDisplayExternalOrVirtual(const sp<DisplayDevice>& displayDevice);

    void setDisplayAnimating();

    static mat4 calculateColorMatrix(float saturation);

    void updateColorMatrixLocked();

    // Verify that transaction is being called by an approved process:
    // either AID_GRAPHICS or AID_SYSTEM.
    status_t CheckTransactCodeCredentials(uint32_t code);

    // Add transaction to the Transaction Queue
    void queueTransaction(TransactionState& state) EXCLUDES(mQueueLock);
    void waitForSynchronousTransaction(const CountDownLatch& transactionCommittedSignal);
    void signalSynchronousTransactions(const uint32_t flag);

    /*
     * Generic Layer Metadata
     */
    const std::unordered_map<std::string, uint32_t>& getGenericLayerMetadataKeyMap() const;

    /*
     * Misc
     */

    std::vector<ui::ColorMode> getDisplayColorModes(const DisplayDevice&) REQUIRES(mStateLock);

    static int calculateMaxAcquiredBufferCount(Fps refreshRate,
                                               std::chrono::nanoseconds presentLatency);
    int getMaxAcquiredBufferCountForRefreshRate(Fps refreshRate) const;
    void setDesiredModeByThermalLevel(float newFpsRequest);
    bool isFpsDeferNeeded(const ActiveModeInfo& info) REQUIRES(mStateLock);
    virtual void getModeFromFps(float fps,DisplayModePtr& outMode);
    void handleNewLevelFps(float currFps, float newLevelFps, float* fpsToSet);

    void updateInternalDisplayVsyncLocked(const sp<DisplayDevice>& activeDisplay)
            REQUIRES(mStateLock);

    bool isHdrLayer(Layer* layer) const;

    ui::Rotation getPhysicalDisplayOrientation(DisplayId, bool isPrimary) const
            REQUIRES(mStateLock);

    sp<StartPropertySetThread> mStartPropertySetThread;
    surfaceflinger::Factory& mFactory;
    pid_t mPid;
    std::future<void> mRenderEnginePrimeCacheFuture;

    // access must be protected by mStateLock
    mutable Mutex mStateLock;
    mutable Mutex mVsyncLock;
    State mCurrentState{LayerVector::StateSet::Current};
    std::atomic<int32_t> mTransactionFlags = 0;
    std::vector<std::shared_ptr<CountDownLatch>> mTransactionCommittedSignals;
    bool mAnimTransactionPending = false;
    std::atomic<uint32_t> mUniqueTransactionId = 1;
    SortedVector<sp<Layer>> mLayersPendingRemoval;

    // global color transform states
    Daltonizer mDaltonizer;
    float mGlobalSaturationFactor = 1.0f;
    mat4 mClientColorMatrix;

    size_t mMaxGraphicBufferProducerListSize = MAX_LAYERS;
    // If there are more GraphicBufferProducers tracked by SurfaceFlinger than
    // this threshold, then begin logging.
    size_t mGraphicBufferProducerListSizeLogThreshold =
            static_cast<size_t>(0.95 * static_cast<double>(MAX_LAYERS));

    // protected by mStateLock (but we could use another lock)
    bool mLayersRemoved = false;
    bool mLayersAdded = false;

    std::atomic_bool mMustComposite = false;
    std::atomic_bool mGeometryDirty = false;

    // constant members (no synchronization needed for access)
    const nsecs_t mBootTime = systemTime();
    bool mGpuToCpuSupported = false;
    bool mIsUserBuild = true;

    // Can only accessed from the main thread, these members
    // don't need synchronization
    State mDrawingState{LayerVector::StateSet::Drawing};
    bool mVisibleRegionsDirty = false;

    // VisibleRegions dirty is already cleared by postComp, but we need to track it to prevent
    // extra work in the HDR layer info listener.
    bool mVisibleRegionsWereDirtyThisFrame = false;
    // Used to ensure we omit a callback when HDR layer info listener is newly added but the
    // scene hasn't changed
    bool mAddingHDRLayerInfoListener = false;
    bool mIgnoreHdrCameraLayers = false;

    // Set during transaction application stage to track if the input info or children
    // for a layer has changed.
    // TODO: Also move visibleRegions over to a boolean system.
    bool mUpdateInputInfo = false;
    bool mSomeChildrenChanged;
    bool mSomeDataspaceChanged = false;
    bool mForceTransactionDisplayChange = false;

    bool mAnimCompositionPending = false;

    // Tracks layers that have pending frames which are candidates for being
    // latched.
    std::unordered_set<sp<Layer>, SpHash<Layer>> mLayersWithQueuedFrames;
    // Tracks layers that need to update a display's dirty region.
    std::vector<sp<Layer>> mLayersPendingRefresh;

    // True if in the previous frame at least one layer was composed via the GPU.
    bool mHadClientComposition = false;
    // True if in the previous frame at least one layer was composed via HW Composer.
    // Note that it is possible for a frame to be composed via both client and device
    // composition, for example in the case of overlays.
    bool mHadDeviceComposition = false;
    // True if in the previous frame, the client composition was skipped by reusing the buffer
    // used in a previous composition. This can happed if the client composition requests
    // did not change.
    bool mReusedClientComposition = false;

    BootStage mBootStage = BootStage::BOOTLOADER;

    std::vector<HotplugEvent> mPendingHotplugEvents GUARDED_BY(mStateLock);

    // Displays are composited in `mDisplays` order. Internal displays are inserted at boot and
    // never removed, so take precedence over external and virtual displays.
    //
    // The static capacities were chosen to exceed a typical number of physical/virtual displays.
    //
    // May be read from any thread, but must only be written from the main thread.
    ftl::SmallMap<wp<IBinder>, const sp<DisplayDevice>, 5> mDisplays GUARDED_BY(mStateLock);
    ftl::SmallMap<PhysicalDisplayId, const sp<IBinder>, 3> mPhysicalDisplayTokens
            GUARDED_BY(mStateLock);

    struct {
        DisplayIdGenerator<GpuVirtualDisplayId> gpu;
        std::optional<DisplayIdGenerator<HalVirtualDisplayId>> hal;
    } mVirtualDisplayIdGenerators;

    // don't use a lock for these, we don't care
    int mDebugRegion = 0;
    bool mVsyncSourceReliableOnDoze = false;
    bool mPluggableVsyncPrioritized = false;
    std::atomic_uint mDebugFlashDelay = 0;
    std::atomic_bool mDebugDisableHWC = false;
    std::atomic_bool mDebugDisableTransformHint = false;
    std::atomic<nsecs_t> mDebugInTransaction = 0;
    std::atomic_bool mForceFullDamage = false;

    bool mLayerCachingEnabled = false;
    bool mPropagateBackpressure = true;
    bool mPropagateBackpressureClientComposition = false;
    sp<SurfaceInterceptor> mInterceptor;

    LayerTracing mLayerTracing{*this};
    bool mLayerTracingEnabled = false;

    std::optional<TransactionTracing> mTransactionTracing;
    std::atomic<bool> mTracingEnabledChanged = false;

    const std::shared_ptr<TimeStats> mTimeStats;
    const std::unique_ptr<FrameTracer> mFrameTracer;
    const std::unique_ptr<frametimeline::FrameTimeline> mFrameTimeline;

    int64_t mLastCommittedVsyncId = -1;

    // If blurs should be enabled on this device.
    bool mSupportsBlur = false;
    // If blurs are considered expensive and should require high GPU frequency.
    bool mBlursAreExpensive = false;
    bool mUseAdvanceSfOffset = false;
    bool mUseFbScaling = false;
    bool mAsyncVdsCreationSupported = false;
    std::atomic<uint32_t> mFrameMissedCount = 0;
    std::atomic<uint32_t> mHwcFrameMissedCount = 0;
    std::atomic<uint32_t> mGpuFrameMissedCount = 0;

    TransactionCallbackInvoker mTransactionCallbackInvoker;

    // Thread-safe.
    FrameTracker mAnimFrameTracker;

    // We maintain a pool of pre-generated texture names to hand out to avoid
    // layer creation needing to run on the main thread (which it would
    // otherwise need to do to access RenderEngine).
    std::mutex mTexturePoolMutex;
    uint32_t mTexturePoolSize = 0;
    std::vector<uint32_t> mTexturePool;

    mutable Mutex mQueueLock;
    Condition mTransactionQueueCV;
    std::unordered_map<sp<IBinder>, std::queue<TransactionState>, IListenerHash>
            mPendingTransactionQueues GUARDED_BY(mQueueLock);
    std::deque<TransactionState> mTransactionQueue GUARDED_BY(mQueueLock);
    /*
     * Feature prototyping
     */

    // Static screen stats
    bool mHasPoweredOff = false;

    std::atomic<size_t> mNumLayers = 0;
    // Vsync Source
    sp<DisplayDevice> mActiveVsyncSource = NULL;
    sp<DisplayDevice> mNextVsyncSource = NULL;
    std::list<sp<DisplayDevice>> mDisplaysList;

    // to linkToDeath
    sp<IBinder> mWindowManager;
    // We want to avoid multiple calls to BOOT_FINISHED as they come in on
    // different threads without a lock and could trigger unsynchronized writes to
    // to mWindowManager or mInputFlinger
    std::atomic<bool> mBootFinished = false;

    std::thread::id mMainThreadId = std::this_thread::get_id();

    DisplayColorSetting mDisplayColorSetting = DisplayColorSetting::kEnhanced;

    // Color mode forced by setting persist.sys.sf.color_mode, it must:
    //     1. not be NATIVE color mode, NATIVE color mode means no forced color mode;
    //     2. be one of the supported color modes returned by hardware composer, otherwise
    //        it will not be respected.
    // persist.sys.sf.color_mode will only take effect when persist.sys.sf.native_mode
    // is not set to 1.
    // This property can be used to force SurfaceFlinger to always pick a certain color mode.
    ui::ColorMode mForceColorMode = ui::ColorMode::NATIVE;

    ui::Dataspace mDefaultCompositionDataspace;
    ui::Dataspace mWideColorGamutCompositionDataspace;
    ui::Dataspace mColorSpaceAgnosticDataspace;
    float mDimmingRatio = -1.f;

    SurfaceFlingerBE mBE;
    std::unique_ptr<compositionengine::CompositionEngine> mCompositionEngine;
    // mMaxRenderTargetSize is only set once in init() so it doesn't need to be protected by
    // any mutex.
    size_t mMaxRenderTargetSize{1};

    const std::string mHwcServiceName;

    bool hasMockHwc() const { return mHwcServiceName == "mock"; }

    /*
     * Scheduler
     */
    std::unique_ptr<scheduler::Scheduler> mScheduler;
    scheduler::ConnectionHandle mAppConnectionHandle;
    scheduler::ConnectionHandle mSfConnectionHandle;

    // Stores phase offsets configured per refresh rate.
    std::unique_ptr<scheduler::VsyncConfiguration> mVsyncConfiguration;

    // Optional to defer construction until PhaseConfiguration is created.
    sp<VsyncModulator> mVsyncModulator;

    std::unique_ptr<scheduler::RefreshRateStats> mRefreshRateStats;

    struct FenceWithFenceTime {
        sp<Fence> fence = Fence::NO_FENCE;
        FenceTimePtr fenceTime = FenceTime::NO_FENCE;
    };
    std::array<FenceWithFenceTime, 2> mPreviousPresentFences;

    std::atomic<nsecs_t> mExpectedPresentTime = 0;
    nsecs_t mScheduledPresentTime = 0;
    hal::Vsync mHWCVsyncPendingState = hal::Vsync::DISABLE;
    hal::Vsync mLastHWCVsyncState = hal::Vsync::DISABLE;

    // below flags are set by main thread only
    bool mSetActiveModePending = false;

    bool mLumaSampling = true;
    sp<RegionSamplingThread> mRegionSamplingThread;
    sp<FpsReporter> mFpsReporter;
    sp<TunnelModeEnabledReporter> mTunnelModeEnabledReporter;
    ui::DisplayPrimaries mInternalDisplayPrimaries;

    const float mInternalDisplayDensity;
    const float mEmulatedDisplayDensity;

    // Should only be accessed by the main thread.
    sp<os::IInputFlinger> mInputFlinger;
    InputWindowCommands mInputWindowCommands;

    std::unique_ptr<Hwc2::PowerAdvisor> mPowerAdvisor;

    void enableRefreshRateOverlay(bool enable) REQUIRES(mStateLock);

    // Flag used to set override desired display mode from backdoor
    bool mDebugDisplayModeSetByBackdoor = false;

    // A set of layers that have no parent so they are not drawn on screen.
    // Should only be accessed by the main thread.
    // The Layer pointer is removed from the set when the destructor is called so there shouldn't
    // be any issues with a raw pointer referencing an invalid object.
    std::unordered_set<Layer*> mOffscreenLayers;

    BufferCountTracker mBufferCountTracker;

    std::unordered_map<DisplayId, sp<HdrLayerInfoReporter>> mHdrLayerInfoListeners
            GUARDED_BY(mStateLock);
    mutable std::mutex mCreatedLayersLock;
    struct LayerCreatedState {
        LayerCreatedState(const wp<Layer>& layer, const wp<Layer> parent, bool addToRoot)
              : layer(layer), initialParent(parent), addToRoot(addToRoot) {}
        wp<Layer> layer;
        // Indicates the initial parent of the created layer, only used for creating layer in
        // SurfaceFlinger. If nullptr, it may add the created layer into the current root layers.
        wp<Layer> initialParent;
        // Indicates whether the layer getting created should be added at root if there's no parent
        // and has permission ACCESS_SURFACE_FLINGER. If set to false and no parent, the layer will
        // be added offscreen.
        bool addToRoot;
    };

    // A temporay pool that store the created layers and will be added to current state in main
    // thread.
    std::vector<LayerCreatedState> mCreatedLayers GUARDED_BY(mCreatedLayersLock);
    bool commitCreatedLayers(int64_t vsyncId);
    void handleLayerCreatedLocked(const LayerCreatedState& state, int64_t vsyncId)
            REQUIRES(mStateLock);

    std::atomic<ui::Transform::RotationFlags> mActiveDisplayTransformHint;

    bool isRefreshRateOverlayEnabled() const REQUIRES(mStateLock) {
        return hasDisplay(
                [](const auto& display) { return display.isRefreshRateOverlayEnabled(); });
    }

    wp<IBinder> mActiveDisplayToken GUARDED_BY(mStateLock);

    const sp<WindowInfosListenerInvoker> mWindowInfosListenerInvoker;
    void setRefreshRates(const sp<DisplayDevice>& display);
    void UpdateSmomoState();
    void updateSmomoLayerInfo(TransactionState &ts,
        int64_t desiredPresentTime, bool isAutoTimestamp);
    SmomoIntf* getSmomoInstance(const uint32_t layerStackId) const;

public:
    nsecs_t mVsyncPeriod = -1;
    DolphinWrapper mDolphinWrapper;
    LayerExtWrapper mLayerExt;
    struct SmomoInfo {
      uint32_t displayId;
      uint32_t layerStackId;
      bool active = false;
      SmomoIntf *smoMo = nullptr;
    };
    std::vector<SmomoInfo> mSmomoInstances;

private:
    bool mEarlyWakeUpEnabled = false;
    bool mDynamicSfIdleEnabled = false;
    bool wakeUpPresentationDisplays = false;
    bool mInternalPresentationDisplays = false;

    composer::ComposerExtnIntf *mComposerExtnIntf = nullptr;
    composer::FrameSchedulerIntf *mFrameSchedulerExtnIntf = nullptr;
    composer::DisplayExtnIntf *mDisplayExtnIntf = nullptr;
    bool mUseLayerExt = false;
    bool mSplitLayerExt = false;
    bool mHasScreenshot = false;
    float mThermalLevelFps = 0;
    float mLastCachedFps = 0;
    bool mAllowThermalFpsChange = false;
    std::unordered_map<float, int64_t> mAdvancedSfOffsets;
    bool mLatchMediaContent = true;

    FlagManager mFlagManager;
    int mRETid = 0;
    int mSFTid = 0;
    bool mTidSentSuccessfully = false;
    bool mSendEarlyWakeUp = false;
    bool mSentInitialFps = false;
    std::mutex mEarlyWakeUpMutex;
    int mUiLayerFrameCount = 0;

    // returns the framerate of the layer with the given sequence ID
    float getLayerFramerate(nsecs_t now, int32_t id) const {
        return mScheduler->getLayerFramerate(now, id);
    }

    bool mPowerHintSessionEnabled;

    struct {
        bool late = false;
        bool early = false;
    } mPowerHintSessionMode;

    nsecs_t mAnimationTransactionTimeout = s2ns(5);

    friend class SurfaceComposerAIDL;
};

class SurfaceComposerAIDL : public gui::BnSurfaceComposer {
public:
    SurfaceComposerAIDL(sp<SurfaceFlinger> sf) : mFlinger(std::move(sf)) {}

    binder::Status bootFinished() override;
    binder::Status createDisplayEventConnection(
            VsyncSource vsyncSource, EventRegistration eventRegistration,
            sp<gui::IDisplayEventConnection>* outConnection) override;
    binder::Status createConnection(sp<gui::ISurfaceComposerClient>* outClient) override;
    binder::Status createDisplay(const std::string& displayName, bool secure,
                                 sp<IBinder>* outDisplay) override;
    binder::Status destroyDisplay(const sp<IBinder>& display) override;
    binder::Status getPhysicalDisplayIds(std::vector<int64_t>* outDisplayIds) override;
    binder::Status getPrimaryPhysicalDisplayId(int64_t* outDisplayId) override;
    binder::Status getPhysicalDisplayToken(int64_t displayId, sp<IBinder>* outDisplay) override;
    binder::Status setPowerMode(const sp<IBinder>& display, int mode) override;
    binder::Status getSupportedFrameTimestamps(std::vector<FrameEvent>* outSupported) override;
    binder::Status getDisplayStats(const sp<IBinder>& display,
                                   gui::DisplayStatInfo* outStatInfo) override;
    binder::Status getDisplayState(const sp<IBinder>& display,
                                   gui::DisplayState* outState) override;
    binder::Status getStaticDisplayInfo(const sp<IBinder>& display,
                                        gui::StaticDisplayInfo* outInfo) override;
    binder::Status getDynamicDisplayInfo(const sp<IBinder>& display,
                                         gui::DynamicDisplayInfo* outInfo) override;
    binder::Status getDisplayNativePrimaries(const sp<IBinder>& display,
                                             gui::DisplayPrimaries* outPrimaries) override;
    binder::Status setActiveColorMode(const sp<IBinder>& display, int colorMode) override;
    binder::Status setBootDisplayMode(const sp<IBinder>& display, int displayModeId) override;
    binder::Status clearBootDisplayMode(const sp<IBinder>& display) override;
    binder::Status getBootDisplayModeSupport(bool* outMode) override;
    binder::Status setAutoLowLatencyMode(const sp<IBinder>& display, bool on) override;
    binder::Status setGameContentType(const sp<IBinder>& display, bool on) override;
    binder::Status captureDisplay(const DisplayCaptureArgs&,
                                  const sp<IScreenCaptureListener>&) override;
    binder::Status captureDisplayById(int64_t, const sp<IScreenCaptureListener>&) override;
    binder::Status captureLayers(const LayerCaptureArgs&,
                                 const sp<IScreenCaptureListener>&) override;
    binder::Status clearAnimationFrameStats() override;
    binder::Status getAnimationFrameStats(gui::FrameStats* outStats) override;
    binder::Status overrideHdrTypes(const sp<IBinder>& display,
                                    const std::vector<int32_t>& hdrTypes) override;
    binder::Status onPullAtom(int32_t atomId, gui::PullAtomData* outPullData) override;
    binder::Status enableVSyncInjections(bool enable) override;
    binder::Status injectVSync(int64_t when) override;
    binder::Status getLayerDebugInfo(std::vector<gui::LayerDebugInfo>* outLayers) override;
    binder::Status getColorManagement(bool* outGetColorManagement) override;
    binder::Status getCompositionPreference(gui::CompositionPreference* outPref) override;
    binder::Status getDisplayedContentSamplingAttributes(
            const sp<IBinder>& display, gui::ContentSamplingAttributes* outAttrs) override;
    binder::Status setDisplayContentSamplingEnabled(const sp<IBinder>& display, bool enable,
                                                    int8_t componentMask,
                                                    int64_t maxFrames) override;
    binder::Status getDisplayedContentSample(const sp<IBinder>& display, int64_t maxFrames,
                                             int64_t timestamp,
                                             gui::DisplayedFrameStats* outStats) override;
    binder::Status getProtectedContentSupport(bool* outSupporte) override;
    binder::Status isWideColorDisplay(const sp<IBinder>& token,
                                      bool* outIsWideColorDisplay) override;
    binder::Status isDeviceRCSupported(const sp<IBinder>& token,
                                       bool* outIsDeviceRCSupported) override;
    binder::Status addRegionSamplingListener(
            const gui::ARect& samplingArea, const sp<IBinder>& stopLayerHandle,
            const sp<gui::IRegionSamplingListener>& listener) override;
    binder::Status removeRegionSamplingListener(
            const sp<gui::IRegionSamplingListener>& listener) override;
    binder::Status addFpsListener(int32_t taskId, const sp<gui::IFpsListener>& listener) override;
    binder::Status removeFpsListener(const sp<gui::IFpsListener>& listener) override;
    binder::Status addTunnelModeEnabledListener(
            const sp<gui::ITunnelModeEnabledListener>& listener) override;
    binder::Status removeTunnelModeEnabledListener(
            const sp<gui::ITunnelModeEnabledListener>& listener) override;
    binder::Status setDesiredDisplayModeSpecs(const sp<IBinder>& displayToken, int32_t defaultMode,
                                              bool allowGroupSwitching, float primaryRefreshRateMin,
                                              float primaryRefreshRateMax,
                                              float appRequestRefreshRateMin,
                                              float appRequestRefreshRateMax) override;
    binder::Status getDesiredDisplayModeSpecs(const sp<IBinder>& displayToken,
                                              gui::DisplayModeSpecs* outSpecs) override;
    binder::Status getDisplayBrightnessSupport(const sp<IBinder>& displayToken,
                                               bool* outSupport) override;
    binder::Status setDisplayBrightness(const sp<IBinder>& displayToken,
                                        const gui::DisplayBrightness& brightness) override;
    binder::Status addHdrLayerInfoListener(const sp<IBinder>& displayToken,
                                           const sp<gui::IHdrLayerInfoListener>& listener) override;
    binder::Status removeHdrLayerInfoListener(
            const sp<IBinder>& displayToken,
            const sp<gui::IHdrLayerInfoListener>& listener) override;
    binder::Status notifyPowerBoost(int boostId) override;
    binder::Status setGlobalShadowSettings(const gui::Color& ambientColor,
                                           const gui::Color& spotColor, float lightPosY,
                                           float lightPosZ, float lightRadius) override;
    binder::Status getDisplayDecorationSupport(
            const sp<IBinder>& displayToken,
            std::optional<gui::DisplayDecorationSupport>* outSupport) override;
    binder::Status setOverrideFrameRate(int32_t uid, float frameRate) override;
    binder::Status addTransactionTraceListener(
            const sp<gui::ITransactionTraceListener>& listener) override;
    binder::Status getGpuContextPriority(int32_t* outPriority) override;
    binder::Status getMaxAcquiredBufferCount(int32_t* buffers) override;
    binder::Status addWindowInfosListener(
            const sp<gui::IWindowInfosListener>& windowInfosListener) override;
    binder::Status removeWindowInfosListener(
            const sp<gui::IWindowInfosListener>& windowInfosListener) override;

private:
    static const constexpr bool kUsePermissionCache = true;
    status_t checkAccessPermission(bool usePermissionCache = kUsePermissionCache);
    status_t checkControlDisplayBrightnessPermission();
    status_t checkReadFrameBufferPermission();

private:
    sp<SurfaceFlinger> mFlinger;
};

} // namespace android<|MERGE_RESOLUTION|>--- conflicted
+++ resolved
@@ -1109,20 +1109,18 @@
         getHwComposer().setVsyncEnabled(id, enabled);
     }
 
-<<<<<<< HEAD
+    using FenceTimePtr = std::shared_ptr<FenceTime>;
+
     void setRefreshRateTo(int32_t refreshRate);
 
     struct FenceWithFenceTime {
         sp<Fence> fence = Fence::NO_FENCE;
-        std::shared_ptr<FenceTime> fenceTime = FenceTime::NO_FENCE;
+        FenceTimePtr fenceTime = FenceTime::NO_FENCE;
     };
 
     // Gets the fence for the previous frame.
     // Must be called on the main thread.
     FenceWithFenceTime previousFrameFence();
-=======
-    using FenceTimePtr = std::shared_ptr<FenceTime>;
->>>>>>> 8e40d078
 
     const FenceTimePtr& getPreviousPresentFence(nsecs_t frameTime, Period)
             REQUIRES(kMainThreadContext);
@@ -1521,10 +1519,6 @@
 
     std::unique_ptr<scheduler::RefreshRateStats> mRefreshRateStats;
 
-    struct FenceWithFenceTime {
-        sp<Fence> fence = Fence::NO_FENCE;
-        FenceTimePtr fenceTime = FenceTime::NO_FENCE;
-    };
     std::array<FenceWithFenceTime, 2> mPreviousPresentFences;
 
     std::atomic<nsecs_t> mExpectedPresentTime = 0;
