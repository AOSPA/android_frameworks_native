--- conflicted
+++ resolved
@@ -740,11 +740,8 @@
     void onComposerHalVsyncPeriodTimingChanged(hal::HWDisplayId,
                                                const hal::VsyncPeriodChangeTimeline&) override;
     void onComposerHalSeamlessPossible(hal::HWDisplayId) override;
-<<<<<<< HEAD
+    void onComposerHalVsyncIdle(hal::HWDisplayId) override;
     void setPowerModeOnMainThread(const sp<IBinder>& displayToken, int mode);
-=======
-    void onComposerHalVsyncIdle(hal::HWDisplayId) override;
->>>>>>> 60b1b754
 
     // ICompositor overrides:
 
