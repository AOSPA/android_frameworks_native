--- conflicted
+++ resolved
@@ -197,7 +197,11 @@
     std::atomic<nsecs_t> mLastSwapTime = 0;
 };
 
-<<<<<<< HEAD
+struct SCOPED_CAPABILITY UnnecessaryLock {
+    explicit UnnecessaryLock(Mutex& mutex) ACQUIRE(mutex) {}
+    ~UnnecessaryLock() RELEASE() {}
+};
+
 class DolphinWrapper {
 public:
     DolphinWrapper() { init(); }
@@ -259,11 +263,6 @@
     using DestroyLayerExtnFuncPtr = std::add_pointer<void(LayerExtnIntf*)>::type;
     CreateLayerExtnFuncPtr mLayerExtCreateFunc;
     DestroyLayerExtnFuncPtr mLayerExtDestroyFunc;
-=======
-struct SCOPED_CAPABILITY UnnecessaryLock {
-    explicit UnnecessaryLock(Mutex& mutex) ACQUIRE(mutex) {}
-    ~UnnecessaryLock() RELEASE() {}
->>>>>>> e4480959
 };
 
 class SurfaceFlinger : public BnSurfaceComposer,
