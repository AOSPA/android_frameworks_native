--- conflicted
+++ resolved
@@ -273,11 +273,8 @@
 
     static bool useContextPriority;
 
-<<<<<<< HEAD
     static bool sDirectStreaming;
 
-=======
->>>>>>> 4b02403d
     // The data space and pixel format that SurfaceFlinger expects hardware composer
     // to composite efficiently. Meaning under most scenarios, hardware composer
     // will accept layers with the data space and pixel format.
@@ -372,10 +369,7 @@
     friend class BufferStateLayer;
     friend class MonitoredProducer;
     friend class RegionSamplingThread;
-<<<<<<< HEAD
-=======
     friend class SurfaceTracing;
->>>>>>> 4b02403d
 
     // For unit tests
     friend class TestableSurfaceFlinger;
@@ -502,12 +496,9 @@
                                       const std::vector<int32_t>& allowedConfigs) override;
     status_t getAllowedDisplayConfigs(const sp<IBinder>& displayToken,
                                       std::vector<int32_t>* outAllowedConfigs) override;
-<<<<<<< HEAD
-=======
     status_t getDisplayBrightnessSupport(const sp<IBinder>& displayToken,
                                          bool* outSupport) const override;
     status_t setDisplayBrightness(const sp<IBinder>& displayToken, float brightness) const override;
->>>>>>> 4b02403d
 
     /* ------------------------------------------------------------------------
      * DeathRecipient interface
@@ -588,12 +579,8 @@
     void applyTransactionState(const Vector<ComposerState>& state,
                                const Vector<DisplayState>& displays, uint32_t flags,
                                const InputWindowCommands& inputWindowCommands,
-<<<<<<< HEAD
-                               bool privileged) REQUIRES(mStateLock);
-=======
                                const int64_t desiredPresentTime, const int64_t postTime,
                                bool privileged, bool isMainThread = false) REQUIRES(mStateLock);
->>>>>>> 4b02403d
     bool flushTransactionQueues();
     uint32_t getTransactionFlags(uint32_t flags);
     uint32_t peekTransactionFlags();
@@ -601,14 +588,6 @@
     uint32_t setTransactionFlags(uint32_t flags);
     uint32_t setTransactionFlags(uint32_t flags, Scheduler::TransactionStart transactionStart);
     void latchAndReleaseBuffer(const sp<Layer>& layer);
-<<<<<<< HEAD
-    void commitTransaction();
-    bool containsAnyInvalidClientState(const Vector<ComposerState>& states);
-    bool transactionIsReadyToBeApplied(int64_t desiredPresentTime,
-                                       const Vector<ComposerState>& states);
-    uint32_t setClientStateLocked(const ComposerState& composerState, bool privileged);
-    uint32_t setDisplayStateLocked(const DisplayState& s);
-=======
     void commitTransaction() REQUIRES(mStateLock);
     bool containsAnyInvalidClientState(const Vector<ComposerState>& states);
     bool transactionIsReadyToBeApplied(int64_t desiredPresentTime,
@@ -616,7 +595,6 @@
     uint32_t setClientStateLocked(const ComposerState& composerState, int64_t desiredPresentTime,
                                   int64_t postTime, bool privileged) REQUIRES(mStateLock);
     uint32_t setDisplayStateLocked(const DisplayState& s) REQUIRES(mStateLock);
->>>>>>> 4b02403d
     uint32_t addInputWindowCommands(const InputWindowCommands& inputWindowCommands)
             REQUIRES(mStateLock);
 
@@ -628,30 +606,14 @@
                          sp<IBinder>* handle, sp<IGraphicBufferProducer>* gbp, sp<Layer>* parent);
 
     status_t createBufferQueueLayer(const sp<Client>& client, const String8& name, uint32_t w,
-<<<<<<< HEAD
-                                    uint32_t h, uint32_t flags, PixelFormat& format,
-                                    sp<IBinder>* outHandle, sp<IGraphicBufferProducer>* outGbp,
-                                    sp<Layer>* outLayer);
-
-    status_t createBufferStateLayer(const sp<Client>& client, const String8& name, uint32_t w,
-                                    uint32_t h, uint32_t flags, sp<IBinder>* outHandle,
-                                    sp<Layer>* outLayer);
-=======
                                     uint32_t h, uint32_t flags, LayerMetadata metadata,
                                     PixelFormat& format, sp<IBinder>* outHandle,
                                     sp<IGraphicBufferProducer>* outGbp, sp<Layer>* outLayer);
->>>>>>> 4b02403d
 
     status_t createBufferStateLayer(const sp<Client>& client, const String8& name, uint32_t w,
                                     uint32_t h, uint32_t flags, LayerMetadata metadata,
                                     sp<IBinder>* outHandle, sp<Layer>* outLayer);
 
-<<<<<<< HEAD
-    status_t createContainerLayer(const sp<Client>& client, const String8& name,
-            uint32_t w, uint32_t h, uint32_t flags, sp<IBinder>* outHandle,
-            sp<Layer>* outLayer);
-
-=======
     status_t createColorLayer(const sp<Client>& client, const String8& name, uint32_t w, uint32_t h,
                               uint32_t flags, LayerMetadata metadata, sp<IBinder>* outHandle,
                               sp<Layer>* outLayer);
@@ -660,7 +622,6 @@
                                   uint32_t h, uint32_t flags, LayerMetadata metadata,
                                   sp<IBinder>* outHandle, sp<Layer>* outLayer);
 
->>>>>>> 4b02403d
     String8 getUniqueLayerName(const String8& name);
 
     // called when all clients have released all their references to
@@ -701,12 +662,9 @@
     void traverseLayersInDisplay(const sp<const DisplayDevice>& display,
                                  const LayerVector::Visitor& visitor);
 
-<<<<<<< HEAD
     bool canAllocateHwcDisplayIdForVDS(uint64_t usage);
     bool skipColorLayer(const char* layerType);
 
-=======
->>>>>>> 4b02403d
     sp<StartPropertySetThread> mStartPropertySetThread;
 
     /* ------------------------------------------------------------------------
@@ -827,10 +785,6 @@
     void prepareFrame(const sp<DisplayDevice>& display);
     void doComposition(const sp<DisplayDevice>& display, bool repainEverything);
     void doDebugFlashRegions(const sp<DisplayDevice>& display, bool repaintEverything);
-<<<<<<< HEAD
-    void doTracing(const char* where);
-=======
->>>>>>> 4b02403d
     void logLayerStats();
     void doDisplayComposition(const sp<DisplayDevice>& display, const Region& dirtyRegion);
 
@@ -920,7 +874,6 @@
         using namespace std::placeholders;
         return std::bind(dump, this, _1, _3);
     }
-<<<<<<< HEAD
 
     template <typename F>
     Dumper protoDumper(F dump) {
@@ -928,15 +881,6 @@
         return std::bind(dump, this, _1, _2, _3);
     }
 
-=======
-
-    template <typename F>
-    Dumper protoDumper(F dump) {
-        using namespace std::placeholders;
-        return std::bind(dump, this, _1, _2, _3);
-    }
-
->>>>>>> 4b02403d
     void dumpAllLocked(const DumpArgs& args, std::string& result) const REQUIRES(mStateLock);
 
     void appendSfConfigString(std::string& result) const;
@@ -956,13 +900,9 @@
     void dumpBufferingStats(std::string& result) const;
     void dumpDisplayIdentificationData(std::string& result) const;
     void dumpWideColorInfo(std::string& result) const;
-<<<<<<< HEAD
-    LayersProto dumpProtoInfo(LayerVector::StateSet stateSet) const;
-=======
     LayersProto dumpProtoInfo(LayerVector::StateSet stateSet,
                               uint32_t traceFlags = SurfaceTracing::TRACE_ALL) const;
     void withTracingLock(std::function<void()> operation) REQUIRES(mStateLock);
->>>>>>> 4b02403d
     LayersProto dumpVisibleLayersProtoInfo(const sp<DisplayDevice>& display) const;
 
     bool isLayerTripleBufferingDisabled() const {
@@ -971,7 +911,8 @@
 
     status_t doDump(int fd, const DumpArgs& args, bool asProto);
 
-<<<<<<< HEAD
+    status_t dumpCritical(int fd, const DumpArgs&, bool asProto);
+
     status_t doDumpContinuous(int fd, const DumpArgs& args);
     void dumpDrawCycle(bool prePrepare);
 
@@ -983,13 +924,6 @@
       bool replaceAfterCommit = false;
       long int position = 0;
     } mFileDump;
-
-    status_t dumpCritical(int fd, const DumpArgs&, bool asProto) override {
-        return doDump(fd, DumpArgs(), asProto);
-    }
-=======
-    status_t dumpCritical(int fd, const DumpArgs&, bool asProto);
->>>>>>> 4b02403d
 
     status_t dumpAll(int fd, const DumpArgs& args, bool asProto) override {
         return doDump(fd, args, asProto);
@@ -1107,18 +1041,10 @@
     std::shared_ptr<TimeStats> mTimeStats;
     bool mUseHwcVirtualDisplays = false;
     std::atomic<uint32_t> mFrameMissedCount{0};
-<<<<<<< HEAD
-
-    TransactionCompletedThread mTransactionCompletedThread;
-
-    bool mLumaSampling = true;
-    sp<RegionSamplingThread> mRegionSamplingThread = new RegionSamplingThread(*this);
-=======
     std::atomic<uint32_t> mHwcFrameMissedCount{0};
     std::atomic<uint32_t> mGpuFrameMissedCount{0};
 
     TransactionCompletedThread mTransactionCompletedThread;
->>>>>>> 4b02403d
 
     // Restrict layers to use two buffers in their bufferqueues.
     bool mLayerTripleBufferingDisabled = false;
@@ -1150,32 +1076,19 @@
     struct TransactionState {
         TransactionState(const Vector<ComposerState>& composerStates,
                          const Vector<DisplayState>& displayStates, uint32_t transactionFlags,
-<<<<<<< HEAD
-                         int64_t desiredPresentTime,
-                         bool privileged)
-              : states(composerStates),
-                displays(displayStates),
-                flags(transactionFlags),
-                time(desiredPresentTime),
-=======
                          int64_t desiredPresentTime, int64_t postTime, bool privileged)
               : states(composerStates),
                 displays(displayStates),
                 flags(transactionFlags),
                 desiredPresentTime(desiredPresentTime),
                 postTime(postTime),
->>>>>>> 4b02403d
                 privileged(privileged) {}
 
         Vector<ComposerState> states;
         Vector<DisplayState> displays;
         uint32_t flags;
-<<<<<<< HEAD
-        int64_t time;
-=======
         const int64_t desiredPresentTime;
         const int64_t postTime;
->>>>>>> 4b02403d
         bool privileged;
     };
     std::unordered_map<sp<IBinder>, std::queue<TransactionState>, IBinderHash> mTransactionQueues;
@@ -1220,10 +1133,6 @@
     /* ------------------------------------------------------------------------
      * Scheduler
      */
-<<<<<<< HEAD
-    bool mUse90Hz = false;
-=======
->>>>>>> 4b02403d
     bool mUseSmart90ForVideo = false;
     std::unique_ptr<Scheduler> mScheduler;
     sp<Scheduler::ConnectionHandle> mAppConnectionHandle;
@@ -1259,19 +1168,12 @@
 
     // below flags are set by main thread only
     bool mDesiredActiveConfigChanged GUARDED_BY(mActiveConfigLock) = false;
-<<<<<<< HEAD
-    bool mWaitForNextInvalidate = false;
-    bool mCheckPendingFence = false;
-
-    /* ------------------------------------------------------------------------ */
-=======
     bool mCheckPendingFence = false;
 
     /* ------------------------------------------------------------------------ */
     bool mLumaSampling = true;
     sp<RegionSamplingThread> mRegionSamplingThread;
 
->>>>>>> 4b02403d
     sp<IInputFlinger> mInputFlinger;
 
     InputWindowCommands mPendingInputWindowCommands GUARDED_BY(mStateLock);
