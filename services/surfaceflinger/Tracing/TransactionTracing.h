/*
 * Copyright 2021 The Android Open Source Project
 *
 * Licensed under the Apache License, Version 2.0 (the "License");
 * you may not use this file except in compliance with the License.
 * You may obtain a copy of the License at
 *
 *      http://www.apache.org/licenses/LICENSE-2.0
 *
 * Unless required by applicable law or agreed to in writing, software
 * distributed under the License is distributed on an "AS IS" BASIS,
 * WITHOUT WARRANTIES OR CONDITIONS OF ANY KIND, either express or implied.
 * See the License for the specific language governing permissions and
 * limitations under the License.
 */

#pragma once

#include <android-base/thread_annotations.h>
#include <layerproto/TransactionProto.h>
#include <utils/Errors.h>
#include <utils/Timers.h>

#include <memory>
#include <mutex>
#include <thread>

#include "FrontEnd/DisplayInfo.h"
#include "FrontEnd/LayerCreationArgs.h"
#include "FrontEnd/Update.h"
#include "LocklessStack.h"
#include "RingBuffer.h"
#include "TransactionProtoParser.h"

using namespace android::surfaceflinger;

namespace android {

class SurfaceFlinger;
class TransactionTracingTest;

/*
 * Records all committed transactions into a ring bufffer.
 *
 * Transactions come in via the binder thread. They are serialized to proto
 * and stored in a map using the transaction id as key. Main thread will
 * pass the list of transaction ids that are committed every vsync and notify
 * the tracing thread. The tracing thread will then wake up and add the
 * committed transactions to the ring buffer.
 *
 * When generating SF dump state, we will flush the buffer to a file which
 * will then be included in the bugreport.
 *
 */
class TransactionTracing {
public:
    TransactionTracing();
    ~TransactionTracing();

    void addQueuedTransaction(const TransactionState&);
    void addCommittedTransactions(int64_t vsyncId, nsecs_t commitTime, frontend::Update& update,
                                  const frontend::DisplayInfos&, bool displayInfoChanged);
    status_t writeToFile(std::string filename = FILE_NAME);
    void setBufferSize(size_t bufferSizeInBytes);
    void onLayerRemoved(int layerId);
    void dump(std::string&) const;
    static constexpr auto CONTINUOUS_TRACING_BUFFER_SIZE = 512 * 1024;
    static constexpr auto ACTIVE_TRACING_BUFFER_SIZE = 100 * 1024 * 1024;
    // version 1 - switching to support new frontend
    static constexpr auto TRACING_VERSION = 1;

private:
    friend class TransactionTracingTest;
    friend class SurfaceFlinger;

<<<<<<< HEAD
    static constexpr auto FILE_NAME = "/data/misc/wmtrace/transactions_trace.winscope";
=======
    static constexpr auto DIR_NAME = "/data/misc/wmtrace/";
    static constexpr auto FILE_NAME = "transactions_trace.winscope";
    static constexpr auto FILE_PATH = "/data/misc/wmtrace/transactions_trace.winscope";
>>>>>>> c15fef58

    mutable std::mutex mTraceLock;
    RingBuffer<proto::TransactionTraceFile, proto::TransactionTraceEntry> mBuffer
            GUARDED_BY(mTraceLock);
    size_t mBufferSizeInBytes GUARDED_BY(mTraceLock) = CONTINUOUS_TRACING_BUFFER_SIZE;
    std::unordered_map<uint64_t, proto::TransactionState> mQueuedTransactions
            GUARDED_BY(mTraceLock);
    LocklessStack<proto::TransactionState> mTransactionQueue;
    nsecs_t mStartingTimestamp GUARDED_BY(mTraceLock);
    std::unordered_map<int, proto::LayerCreationArgs> mCreatedLayers GUARDED_BY(mTraceLock);
    std::map<uint32_t /* layerId */, TracingLayerState> mStartingStates GUARDED_BY(mTraceLock);
    frontend::DisplayInfos mStartingDisplayInfos GUARDED_BY(mTraceLock);

    std::set<uint32_t /* layerId */> mRemovedLayerHandlesAtStart GUARDED_BY(mTraceLock);
    TransactionProtoParser mProtoParser;

    // We do not want main thread to block so main thread will try to acquire mMainThreadLock,
    // otherwise will push data to temporary container.
    std::mutex mMainThreadLock;
    std::thread mThread GUARDED_BY(mMainThreadLock);
    bool mDone GUARDED_BY(mMainThreadLock) = false;
    std::condition_variable mTransactionsAvailableCv;
    std::condition_variable mTransactionsAddedToBufferCv;
    struct CommittedUpdates {
        std::vector<uint64_t> transactionIds;
        std::vector<LayerCreationArgs> createdLayers;
        std::vector<uint32_t> destroyedLayerHandles;
        bool displayInfoChanged;
        frontend::DisplayInfos displayInfos;
        int64_t vsyncId;
        int64_t timestamp;
    };
    std::vector<CommittedUpdates> mUpdates GUARDED_BY(mMainThreadLock);
    std::vector<CommittedUpdates> mPendingUpdates; // only accessed by main thread

    std::vector<uint32_t /* layerId */> mDestroyedLayers GUARDED_BY(mMainThreadLock);
    std::vector<uint32_t /* layerId */> mPendingDestroyedLayers; // only accessed by main thread

    proto::TransactionTraceFile createTraceFileProto() const;
    void loop();
    void addEntry(const std::vector<CommittedUpdates>& committedTransactions,
                  const std::vector<uint32_t>& removedLayers) EXCLUDES(mTraceLock);
    int32_t getLayerIdLocked(const sp<IBinder>& layerHandle) REQUIRES(mTraceLock);
    void tryPushToTracingThread() EXCLUDES(mMainThreadLock);
    void addStartingStateToProtoLocked(proto::TransactionTraceFile& proto) REQUIRES(mTraceLock);
    void updateStartingStateLocked(const proto::TransactionTraceEntry& entry) REQUIRES(mTraceLock);
    // TEST
    // Wait until all the committed transactions for the specified vsync id are added to the buffer.
    void flush(int64_t vsyncId) EXCLUDES(mMainThreadLock);
    // Return buffer contents as trace file proto
    proto::TransactionTraceFile writeToProto() EXCLUDES(mMainThreadLock);
};

} // namespace android<|MERGE_RESOLUTION|>--- conflicted
+++ resolved
@@ -19,6 +19,7 @@
 #include <android-base/thread_annotations.h>
 #include <layerproto/TransactionProto.h>
 #include <utils/Errors.h>
+#include <utils/Singleton.h>
 #include <utils/Timers.h>
 
 #include <memory>
@@ -60,10 +61,12 @@
     void addQueuedTransaction(const TransactionState&);
     void addCommittedTransactions(int64_t vsyncId, nsecs_t commitTime, frontend::Update& update,
                                   const frontend::DisplayInfos&, bool displayInfoChanged);
-    status_t writeToFile(std::string filename = FILE_NAME);
+    status_t writeToFile(const std::string& filename = FILE_PATH);
     void setBufferSize(size_t bufferSizeInBytes);
     void onLayerRemoved(int layerId);
     void dump(std::string&) const;
+    // Wait until all the committed transactions for the specified vsync id are added to the buffer.
+    void flush() EXCLUDES(mMainThreadLock);
     static constexpr auto CONTINUOUS_TRACING_BUFFER_SIZE = 512 * 1024;
     static constexpr auto ACTIVE_TRACING_BUFFER_SIZE = 100 * 1024 * 1024;
     // version 1 - switching to support new frontend
@@ -73,13 +76,9 @@
     friend class TransactionTracingTest;
     friend class SurfaceFlinger;
 
-<<<<<<< HEAD
-    static constexpr auto FILE_NAME = "/data/misc/wmtrace/transactions_trace.winscope";
-=======
     static constexpr auto DIR_NAME = "/data/misc/wmtrace/";
     static constexpr auto FILE_NAME = "transactions_trace.winscope";
     static constexpr auto FILE_PATH = "/data/misc/wmtrace/transactions_trace.winscope";
->>>>>>> c15fef58
 
     mutable std::mutex mTraceLock;
     RingBuffer<proto::TransactionTraceFile, proto::TransactionTraceEntry> mBuffer
@@ -117,6 +116,7 @@
 
     std::vector<uint32_t /* layerId */> mDestroyedLayers GUARDED_BY(mMainThreadLock);
     std::vector<uint32_t /* layerId */> mPendingDestroyedLayers; // only accessed by main thread
+    int64_t mLastUpdatedVsyncId = -1;
 
     proto::TransactionTraceFile createTraceFileProto() const;
     void loop();
@@ -127,10 +127,21 @@
     void addStartingStateToProtoLocked(proto::TransactionTraceFile& proto) REQUIRES(mTraceLock);
     void updateStartingStateLocked(const proto::TransactionTraceEntry& entry) REQUIRES(mTraceLock);
     // TEST
-    // Wait until all the committed transactions for the specified vsync id are added to the buffer.
-    void flush(int64_t vsyncId) EXCLUDES(mMainThreadLock);
     // Return buffer contents as trace file proto
     proto::TransactionTraceFile writeToProto() EXCLUDES(mMainThreadLock);
 };
 
+class TransactionTraceWriter : public Singleton<TransactionTraceWriter> {
+    friend class Singleton<TransactionTracing>;
+    std::function<void(const std::string& prefix, bool overwrite)> mWriterFunction =
+            [](const std::string&, bool) {};
+
+public:
+    void setWriterFunction(
+            std::function<void(const std::string& prefix, bool overwrite)> function) {
+        mWriterFunction = std::move(function);
+    }
+    void invoke(const std::string& prefix, bool overwrite) { mWriterFunction(prefix, overwrite); }
+};
+
 } // namespace android