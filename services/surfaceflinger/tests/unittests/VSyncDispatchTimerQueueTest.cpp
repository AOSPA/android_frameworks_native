/*
 * Copyright 2019 The Android Open Source Project
 *
 * Licensed under the Apache License, Version 2.0 (the "License");
 * you may not use this file except in compliance with the License.
 * You may obtain a copy of the License at
 *
 *      http://www.apache.org/licenses/LICENSE-2.0
 *
 * Unless required by applicable law or agreed to in writing, software
 * distributed under the License is distributed on an "AS IS" BASIS,
 * WITHOUT WARRANTIES OR CONDITIONS OF ANY KIND, either express or implied.
 * See the License for the specific language governing permissions and
 * limitations under the License.
 */

// TODO(b/129481165): remove the #pragma below and fix conversion issues
#pragma clang diagnostic push
#pragma clang diagnostic ignored "-Wconversion"
#pragma clang diagnostic ignored "-Wextra"

#undef LOG_TAG
#define LOG_TAG "LibSurfaceFlingerUnittests"
#define LOG_NDEBUG 0

#include <thread>

#include <gmock/gmock.h>
#include <gtest/gtest.h>

#include <scheduler/TimeKeeper.h>

#include "FlagUtils.h"
#include "Scheduler/VSyncDispatchTimerQueue.h"
#include "Scheduler/VSyncTracker.h"

#include <com_android_graphics_surfaceflinger_flags.h>

using namespace testing;
using namespace std::literals;

namespace android::scheduler {
using namespace com::android::graphics::surfaceflinger;

class MockVSyncTracker : public VSyncTracker {
public:
    MockVSyncTracker(nsecs_t period) : mPeriod{period} {
        ON_CALL(*this, nextAnticipatedVSyncTimeFrom(_))
                .WillByDefault(Invoke(this, &MockVSyncTracker::nextVSyncTime));
        ON_CALL(*this, addVsyncTimestamp(_)).WillByDefault(Return(true));
        ON_CALL(*this, currentPeriod())
                .WillByDefault(Invoke(this, &MockVSyncTracker::getCurrentPeriod));
    }

    MOCK_METHOD1(addVsyncTimestamp, bool(nsecs_t));
    MOCK_CONST_METHOD1(nextAnticipatedVSyncTimeFrom, nsecs_t(nsecs_t));
    MOCK_CONST_METHOD0(currentPeriod, nsecs_t());
    MOCK_METHOD1(setPeriod, void(nsecs_t));
    MOCK_METHOD0(resetModel, void());
    MOCK_CONST_METHOD0(needsMoreSamples, bool());
    MOCK_CONST_METHOD2(isVSyncInPhase, bool(nsecs_t, Fps));
    MOCK_METHOD(void, setRenderRate, (Fps), (override));
    MOCK_CONST_METHOD1(dump, void(std::string&));

    nsecs_t nextVSyncTime(nsecs_t timePoint) const {
        if (timePoint % mPeriod == 0) {
            return timePoint;
        }
        return (timePoint - (timePoint % mPeriod) + mPeriod);
    }

    nsecs_t getCurrentPeriod() const { return mPeriod; }

protected:
    nsecs_t const mPeriod;
};

class ControllableClock : public TimeKeeper {
public:
    ControllableClock() {
        ON_CALL(*this, alarmAt(_, _))
                .WillByDefault(Invoke(this, &ControllableClock::alarmAtDefaultBehavior));
        ON_CALL(*this, now()).WillByDefault(Invoke(this, &ControllableClock::fakeTime));
    }

    MOCK_METHOD(nsecs_t, now, (), (const));
    MOCK_METHOD(void, alarmAt, (std::function<void()>, nsecs_t), (override));
    MOCK_METHOD(void, alarmCancel, (), (override));
    MOCK_METHOD(void, dump, (std::string&), (const, override));

    void alarmAtDefaultBehavior(std::function<void()> const& callback, nsecs_t time) {
        mCallback = callback;
        mNextCallbackTime = time;
    }

    nsecs_t fakeTime() const { return mCurrentTime; }

    void advanceToNextCallback() {
        mCurrentTime = mNextCallbackTime;
        if (mCallback) {
            mCallback();
        }
    }

    void advanceBy(nsecs_t advancement) {
        mCurrentTime += advancement;
        if (mCurrentTime >= (mNextCallbackTime + mLag) && mCallback) {
            mCallback();
        }
    };

    void setLag(nsecs_t lag) { mLag = lag; }

private:
    std::function<void()> mCallback;
    nsecs_t mNextCallbackTime = 0;
    nsecs_t mCurrentTime = 0;
    nsecs_t mLag = 0;
};

class CountingCallback {
public:
    CountingCallback(std::shared_ptr<VSyncDispatch> dispatch)
          : mDispatch(std::move(dispatch)),
            mToken(mDispatch->registerCallback(std::bind(&CountingCallback::counter, this,
                                                         std::placeholders::_1,
                                                         std::placeholders::_2,
                                                         std::placeholders::_3),
                                               "test")) {}
    ~CountingCallback() { mDispatch->unregisterCallback(mToken); }

    operator VSyncDispatch::CallbackToken() const { return mToken; }

    void counter(nsecs_t time, nsecs_t wakeup_time, nsecs_t readyTime) {
        mCalls.push_back(time);
        mWakeupTime.push_back(wakeup_time);
        mReadyTime.push_back(readyTime);
    }

    std::shared_ptr<VSyncDispatch> mDispatch;
    VSyncDispatch::CallbackToken mToken;
    std::vector<nsecs_t> mCalls;
    std::vector<nsecs_t> mWakeupTime;
    std::vector<nsecs_t> mReadyTime;
};

class PausingCallback {
public:
    PausingCallback(std::shared_ptr<VSyncDispatch> dispatch, std::chrono::milliseconds pauseAmount)
          : mDispatch(std::move(dispatch)),
            mToken(mDispatch->registerCallback(std::bind(&PausingCallback::pause, this,
                                                         std::placeholders::_1,
                                                         std::placeholders::_2),
                                               "test")),
            mRegistered(true),
            mPauseAmount(pauseAmount) {}
    ~PausingCallback() { unregister(); }

    operator VSyncDispatch::CallbackToken() const { return mToken; }

    void pause(nsecs_t, nsecs_t) {
        std::unique_lock lock(mMutex);
        mPause = true;
        mCv.notify_all();

        mCv.wait_for(lock, mPauseAmount, [this] { return !mPause; });

        mResourcePresent = (mResource.lock() != nullptr);
    }

    bool waitForPause() {
        std::unique_lock lock(mMutex);
        auto waiting = mCv.wait_for(lock, 10s, [this] { return mPause; });
        return waiting;
    }

    void stashResource(std::weak_ptr<void> const& resource) { mResource = resource; }

    bool resourcePresent() { return mResourcePresent; }

    void unpause() {
        std::unique_lock lock(mMutex);
        mPause = false;
        mCv.notify_all();
    }

    void unregister() {
        if (mRegistered) {
            mDispatch->unregisterCallback(mToken);
            mRegistered = false;
        }
    }

    std::shared_ptr<VSyncDispatch> mDispatch;
    VSyncDispatch::CallbackToken mToken;
    bool mRegistered = true;

    std::mutex mMutex;
    std::condition_variable mCv;
    bool mPause = false;
    std::weak_ptr<void> mResource;
    bool mResourcePresent = false;
    std::chrono::milliseconds const mPauseAmount;
};

class VSyncDispatchTimerQueueTest : public testing::Test {
protected:
    std::unique_ptr<TimeKeeper> createTimeKeeper() {
        class TimeKeeperWrapper : public TimeKeeper {
        public:
            TimeKeeperWrapper(TimeKeeper& control) : mControllableClock(control) {}

            nsecs_t now() const final { return mControllableClock.now(); }

            void alarmAt(std::function<void()> callback, nsecs_t time) final {
                mControllableClock.alarmAt(std::move(callback), time);
            }

            void alarmCancel() final { mControllableClock.alarmCancel(); }
            void dump(std::string&) const final {}

        private:
            TimeKeeper& mControllableClock;
        };
        return std::make_unique<TimeKeeperWrapper>(mMockClock);
    }

    ~VSyncDispatchTimerQueueTest() {
        // destructor of  dispatch will cancelAlarm(). Ignore final cancel in common test.
        Mock::VerifyAndClearExpectations(&mMockClock);
    }

    void advanceToNextCallback() { mMockClock.advanceToNextCallback(); }

    NiceMock<ControllableClock> mMockClock;
    static nsecs_t constexpr mDispatchGroupThreshold = 5;
    nsecs_t const mPeriod = 1000;
    nsecs_t const mVsyncMoveThreshold = 300;
    std::shared_ptr<NiceMock<MockVSyncTracker>> mStubTracker =
            std::make_shared<NiceMock<MockVSyncTracker>>(mPeriod);
    std::shared_ptr<VSyncDispatch> mDispatch =
            std::make_shared<VSyncDispatchTimerQueue>(createTimeKeeper(), mStubTracker,
                                                      mDispatchGroupThreshold, mVsyncMoveThreshold);
};

TEST_F(VSyncDispatchTimerQueueTest, unregistersSetAlarmOnDestruction) {
    EXPECT_CALL(mMockClock, alarmAt(_, 900));
    EXPECT_CALL(mMockClock, alarmCancel());
    {
        std::shared_ptr<VSyncDispatch> mDispatch =
                std::make_shared<VSyncDispatchTimerQueue>(createTimeKeeper(), mStubTracker,
                                                          mDispatchGroupThreshold,
                                                          mVsyncMoveThreshold);
        CountingCallback cb(mDispatch);
        const auto result = mDispatch->schedule(cb,
                                                {.workDuration = 100,
                                                 .readyDuration = 0,
                                                 .earliestVsync = 1000});
        EXPECT_TRUE(result.has_value());
        EXPECT_EQ(900, *result);
    }
}

TEST_F(VSyncDispatchTimerQueueTest, basicAlarmSettingFuture) {
    auto intended = mPeriod - 230;
    EXPECT_CALL(mMockClock, alarmAt(_, 900));

    CountingCallback cb(mDispatch);
    const auto result = mDispatch->schedule(cb,
                                            {.workDuration = 100,
                                             .readyDuration = 0,
                                             .earliestVsync = intended});
    EXPECT_TRUE(result.has_value());
    EXPECT_EQ(900, *result);

    advanceToNextCallback();

    ASSERT_THAT(cb.mCalls.size(), Eq(1));
    EXPECT_THAT(cb.mCalls[0], Eq(mPeriod));
}

TEST_F(VSyncDispatchTimerQueueTest, updateAlarmSettingFuture) {
    auto intended = mPeriod - 230;
    Sequence seq;
    EXPECT_CALL(mMockClock, alarmAt(_, 900)).InSequence(seq);
    EXPECT_CALL(mMockClock, alarmAt(_, 700)).InSequence(seq);

    CountingCallback cb(mDispatch);
    auto result = mDispatch->schedule(cb,
                                      {.workDuration = 100,
                                       .readyDuration = 0,
                                       .earliestVsync = intended});
    EXPECT_TRUE(result.has_value());
    EXPECT_EQ(900, *result);

    result =
            mDispatch->update(cb,
                              {.workDuration = 300, .readyDuration = 0, .earliestVsync = intended});
    EXPECT_TRUE(result.has_value());
    EXPECT_EQ(700, *result);

    advanceToNextCallback();

    ASSERT_THAT(cb.mCalls.size(), Eq(1));
    EXPECT_THAT(cb.mCalls[0], Eq(mPeriod));
    EXPECT_THAT(cb.mWakeupTime[0], Eq(700));
}

TEST_F(VSyncDispatchTimerQueueTest, updateDoesntSchedule) {
    auto intended = mPeriod - 230;
    EXPECT_CALL(mMockClock, alarmAt(_, _)).Times(0);

    CountingCallback cb(mDispatch);
    const auto result =
            mDispatch->update(cb,
                              {.workDuration = 300, .readyDuration = 0, .earliestVsync = intended});
    EXPECT_FALSE(result.has_value());
}

TEST_F(VSyncDispatchTimerQueueTest, basicAlarmSettingFutureWithAdjustmentToTrueVsync) {
    EXPECT_CALL(*mStubTracker.get(), nextAnticipatedVSyncTimeFrom(1000)).WillOnce(Return(1150));
    EXPECT_CALL(mMockClock, alarmAt(_, 1050));

    CountingCallback cb(mDispatch);
    mDispatch->schedule(cb, {.workDuration = 100, .readyDuration = 0, .earliestVsync = mPeriod});
    advanceToNextCallback();

    ASSERT_THAT(cb.mCalls.size(), Eq(1));
    EXPECT_THAT(cb.mCalls[0], Eq(1150));
}

TEST_F(VSyncDispatchTimerQueueTest, basicAlarmSettingAdjustmentPast) {
    auto const now = 234;
    mMockClock.advanceBy(234);
    auto const workDuration = 10 * mPeriod;
    EXPECT_CALL(*mStubTracker.get(), nextAnticipatedVSyncTimeFrom(now + workDuration))
            .WillOnce(Return(mPeriod * 11));
    EXPECT_CALL(mMockClock, alarmAt(_, mPeriod));

    CountingCallback cb(mDispatch);
    const auto result = mDispatch->schedule(cb,
                                            {.workDuration = workDuration,
                                             .readyDuration = 0,
                                             .earliestVsync = mPeriod});
    EXPECT_TRUE(result.has_value());
    EXPECT_EQ(mPeriod, *result);
}

TEST_F(VSyncDispatchTimerQueueTest, basicAlarmCancel) {
    EXPECT_CALL(mMockClock, alarmAt(_, 900));
    EXPECT_CALL(mMockClock, alarmCancel());

    CountingCallback cb(mDispatch);
    const auto result = mDispatch->schedule(cb,
                                            {.workDuration = 100,
                                             .readyDuration = 0,
                                             .earliestVsync = mPeriod});
    EXPECT_TRUE(result.has_value());
    EXPECT_EQ(mPeriod - 100, *result);
    EXPECT_EQ(mDispatch->cancel(cb), CancelResult::Cancelled);
}

TEST_F(VSyncDispatchTimerQueueTest, basicAlarmCancelTooLate) {
    EXPECT_CALL(mMockClock, alarmAt(_, 900));
    EXPECT_CALL(mMockClock, alarmCancel());

    CountingCallback cb(mDispatch);
    const auto result = mDispatch->schedule(cb,
                                            {.workDuration = 100,
                                             .readyDuration = 0,
                                             .earliestVsync = mPeriod});
    EXPECT_TRUE(result.has_value());
    EXPECT_EQ(mPeriod - 100, *result);
    mMockClock.advanceBy(950);
    EXPECT_EQ(mDispatch->cancel(cb), CancelResult::TooLate);
}

TEST_F(VSyncDispatchTimerQueueTest, basicAlarmCancelTooLateWhenRunning) {
    EXPECT_CALL(mMockClock, alarmAt(_, 900));
    EXPECT_CALL(mMockClock, alarmCancel());

    PausingCallback cb(mDispatch, std::chrono::duration_cast<std::chrono::milliseconds>(1s));
    const auto result = mDispatch->schedule(cb,
                                            {.workDuration = 100,
                                             .readyDuration = 0,
                                             .earliestVsync = mPeriod});
    EXPECT_TRUE(result.has_value());
    EXPECT_EQ(mPeriod - 100, *result);

    std::thread pausingThread([&] { mMockClock.advanceToNextCallback(); });
    EXPECT_TRUE(cb.waitForPause());
    EXPECT_EQ(mDispatch->cancel(cb), CancelResult::TooLate);
    cb.unpause();
    pausingThread.join();
}

TEST_F(VSyncDispatchTimerQueueTest, unregisterSynchronizes) {
    EXPECT_CALL(mMockClock, alarmAt(_, 900));
    EXPECT_CALL(mMockClock, alarmCancel());

    auto resource = std::make_shared<int>(110);

    PausingCallback cb(mDispatch, 50ms);
    cb.stashResource(resource);
    const auto result = mDispatch->schedule(cb,
                                            {.workDuration = 100,
                                             .readyDuration = 0,
                                             .earliestVsync = mPeriod});
    EXPECT_TRUE(result.has_value());
    EXPECT_EQ(mPeriod - 100, *result);

    std::thread pausingThread([&] { mMockClock.advanceToNextCallback(); });
    EXPECT_TRUE(cb.waitForPause());

    cb.unregister();
    resource.reset();

    cb.unpause();
    pausingThread.join();

    EXPECT_TRUE(cb.resourcePresent());
}

TEST_F(VSyncDispatchTimerQueueTest, basicTwoAlarmSetting) {
    EXPECT_CALL(*mStubTracker.get(), nextAnticipatedVSyncTimeFrom(1000))
            .Times(4)
            .WillOnce(Return(1055))
            .WillOnce(Return(1063))
            .WillOnce(Return(1063))
            .WillOnce(Return(1075));

    Sequence seq;
    EXPECT_CALL(mMockClock, alarmAt(_, 955)).InSequence(seq);
    EXPECT_CALL(mMockClock, alarmAt(_, 813)).InSequence(seq);
    EXPECT_CALL(mMockClock, alarmAt(_, 975)).InSequence(seq);

    CountingCallback cb0(mDispatch);
    CountingCallback cb1(mDispatch);

    mDispatch->schedule(cb0, {.workDuration = 100, .readyDuration = 0, .earliestVsync = mPeriod});
    mDispatch->schedule(cb1, {.workDuration = 250, .readyDuration = 0, .earliestVsync = mPeriod});

    advanceToNextCallback();
    advanceToNextCallback();

    ASSERT_THAT(cb0.mCalls.size(), Eq(1));
    EXPECT_THAT(cb0.mCalls[0], Eq(1075));
    ASSERT_THAT(cb1.mCalls.size(), Eq(1));
    EXPECT_THAT(cb1.mCalls[0], Eq(1063));
}

TEST_F(VSyncDispatchTimerQueueTest, noCloseCallbacksAfterPeriodChange) {
    EXPECT_CALL(*mStubTracker.get(), nextAnticipatedVSyncTimeFrom(_))
            .Times(4)
            .WillOnce(Return(1000))
            .WillOnce(Return(2000))
            .WillOnce(Return(2500))
            .WillOnce(Return(4000));

    Sequence seq;
    EXPECT_CALL(mMockClock, alarmAt(_, 900)).InSequence(seq);
    EXPECT_CALL(mMockClock, alarmAt(_, 1900)).InSequence(seq);
    EXPECT_CALL(mMockClock, alarmAt(_, 3900)).InSequence(seq);

    CountingCallback cb(mDispatch);

    mDispatch->schedule(cb, {.workDuration = 100, .readyDuration = 0, .earliestVsync = 0});

    advanceToNextCallback();

    ASSERT_THAT(cb.mCalls.size(), Eq(1));
    EXPECT_THAT(cb.mCalls[0], Eq(1000));

    mDispatch->schedule(cb, {.workDuration = 100, .readyDuration = 0, .earliestVsync = 1000});

    advanceToNextCallback();

    ASSERT_THAT(cb.mCalls.size(), Eq(2));
    EXPECT_THAT(cb.mCalls[1], Eq(2000));

    mDispatch->schedule(cb, {.workDuration = 100, .readyDuration = 0, .earliestVsync = 2000});

    advanceToNextCallback();

    ASSERT_THAT(cb.mCalls.size(), Eq(3));
    EXPECT_THAT(cb.mCalls[2], Eq(4000));
}

TEST_F(VSyncDispatchTimerQueueTest, rearmsFaroutTimeoutWhenCancellingCloseOne) {
    EXPECT_CALL(*mStubTracker.get(), nextAnticipatedVSyncTimeFrom(_))
            .Times(4)
            .WillOnce(Return(10000))
            .WillOnce(Return(1000))
            .WillOnce(Return(10000))
            .WillOnce(Return(10000));

    Sequence seq;
    EXPECT_CALL(mMockClock, alarmAt(_, 9900)).InSequence(seq);
    EXPECT_CALL(mMockClock, alarmAt(_, 750)).InSequence(seq);
    EXPECT_CALL(mMockClock, alarmAt(_, 9900)).InSequence(seq);

    CountingCallback cb0(mDispatch);
    CountingCallback cb1(mDispatch);

    mDispatch->schedule(cb0,
                        {.workDuration = 100, .readyDuration = 0, .earliestVsync = mPeriod * 10});
    mDispatch->schedule(cb1, {.workDuration = 250, .readyDuration = 0, .earliestVsync = mPeriod});
    mDispatch->cancel(cb1);
}

TEST_F(VSyncDispatchTimerQueueTest, noUnnecessaryRearmsWhenRescheduling) {
    Sequence seq;
    EXPECT_CALL(mMockClock, alarmAt(_, 600)).InSequence(seq);
    EXPECT_CALL(mMockClock, alarmAt(_, 700)).InSequence(seq);

    CountingCallback cb0(mDispatch);
    CountingCallback cb1(mDispatch);

    mDispatch->schedule(cb0, {.workDuration = 400, .readyDuration = 0, .earliestVsync = 1000});
    mDispatch->schedule(cb1, {.workDuration = 200, .readyDuration = 0, .earliestVsync = 1000});
    mDispatch->schedule(cb1, {.workDuration = 300, .readyDuration = 0, .earliestVsync = 1000});
    advanceToNextCallback();
}

TEST_F(VSyncDispatchTimerQueueTest, necessaryRearmsWhenModifying) {
    Sequence seq;
    EXPECT_CALL(mMockClock, alarmAt(_, 600)).InSequence(seq);
    EXPECT_CALL(mMockClock, alarmAt(_, 500)).InSequence(seq);
    EXPECT_CALL(mMockClock, alarmAt(_, 600)).InSequence(seq);

    CountingCallback cb0(mDispatch);
    CountingCallback cb1(mDispatch);

    mDispatch->schedule(cb0, {.workDuration = 400, .readyDuration = 0, .earliestVsync = 1000});
    mDispatch->schedule(cb1, {.workDuration = 200, .readyDuration = 0, .earliestVsync = 1000});
    mDispatch->schedule(cb1, {.workDuration = 500, .readyDuration = 0, .earliestVsync = 1000});
    advanceToNextCallback();
}

TEST_F(VSyncDispatchTimerQueueTest, modifyIntoGroup) {
    Sequence seq;
    EXPECT_CALL(mMockClock, alarmAt(_, 600)).InSequence(seq);
    EXPECT_CALL(mMockClock, alarmAt(_, 1600)).InSequence(seq);
    EXPECT_CALL(mMockClock, alarmAt(_, 1590)).InSequence(seq);
    EXPECT_CALL(mMockClock, alarmAt(_, 1600)).InSequence(seq);

    auto offset = 400;
    auto closeOffset = offset + mDispatchGroupThreshold - 1;
    auto notCloseOffset = offset + 2 * mDispatchGroupThreshold;

    CountingCallback cb0(mDispatch);
    CountingCallback cb1(mDispatch);

    mDispatch->schedule(cb0, {.workDuration = 400, .readyDuration = 0, .earliestVsync = 1000});
    mDispatch->schedule(cb1, {.workDuration = 200, .readyDuration = 0, .earliestVsync = 1000});
    mDispatch->schedule(cb1,
                        {.workDuration = closeOffset, .readyDuration = 0, .earliestVsync = 1000});

    advanceToNextCallback();
    ASSERT_THAT(cb0.mCalls.size(), Eq(1));
    EXPECT_THAT(cb0.mCalls[0], Eq(mPeriod));
    ASSERT_THAT(cb1.mCalls.size(), Eq(1));
    EXPECT_THAT(cb1.mCalls[0], Eq(mPeriod));

    mDispatch->schedule(cb0, {.workDuration = 400, .readyDuration = 0, .earliestVsync = 2000});
    mDispatch->schedule(cb1,
                        {.workDuration = notCloseOffset,
                         .readyDuration = 0,
                         .earliestVsync = 2000});
    advanceToNextCallback();
    ASSERT_THAT(cb1.mCalls.size(), Eq(2));
    EXPECT_THAT(cb1.mCalls[1], Eq(2000));

    advanceToNextCallback();
    ASSERT_THAT(cb0.mCalls.size(), Eq(2));
    EXPECT_THAT(cb0.mCalls[1], Eq(2000));
}

TEST_F(VSyncDispatchTimerQueueTest, rearmsWhenEndingAndDoesntCancel) {
    Sequence seq;
    EXPECT_CALL(mMockClock, alarmAt(_, 900)).InSequence(seq);
    EXPECT_CALL(mMockClock, alarmAt(_, 800)).InSequence(seq);
    EXPECT_CALL(mMockClock, alarmAt(_, 900)).InSequence(seq);
    EXPECT_CALL(mMockClock, alarmCancel());

    CountingCallback cb0(mDispatch);
    CountingCallback cb1(mDispatch);

    mDispatch->schedule(cb0, {.workDuration = 100, .readyDuration = 0, .earliestVsync = 1000});
    mDispatch->schedule(cb1, {.workDuration = 200, .readyDuration = 0, .earliestVsync = 1000});
    advanceToNextCallback();
    EXPECT_EQ(mDispatch->cancel(cb0), CancelResult::Cancelled);
}

TEST_F(VSyncDispatchTimerQueueTest, setAlarmCallsAtCorrectTimeWithChangingVsync) {
    EXPECT_CALL(*mStubTracker.get(), nextAnticipatedVSyncTimeFrom(_))
            .Times(3)
            .WillOnce(Return(950))
            .WillOnce(Return(1975))
            .WillOnce(Return(2950));

    CountingCallback cb(mDispatch);
    mDispatch->schedule(cb, {.workDuration = 100, .readyDuration = 0, .earliestVsync = 920});

    mMockClock.advanceBy(850);
    EXPECT_THAT(cb.mCalls.size(), Eq(1));

    mDispatch->schedule(cb, {.workDuration = 100, .readyDuration = 0, .earliestVsync = 1900});
    mMockClock.advanceBy(900);
    EXPECT_THAT(cb.mCalls.size(), Eq(1));
    mMockClock.advanceBy(125);
    EXPECT_THAT(cb.mCalls.size(), Eq(2));

    mDispatch->schedule(cb, {.workDuration = 100, .readyDuration = 0, .earliestVsync = 2900});
    mMockClock.advanceBy(975);
    EXPECT_THAT(cb.mCalls.size(), Eq(3));
}

TEST_F(VSyncDispatchTimerQueueTest, callbackReentrancy) {
    Sequence seq;
    EXPECT_CALL(mMockClock, alarmAt(_, 900)).InSequence(seq);
    EXPECT_CALL(mMockClock, alarmAt(_, 1900)).InSequence(seq);

    VSyncDispatch::CallbackToken tmp;
    tmp = mDispatch->registerCallback(
            [&](auto, auto, auto) {
                mDispatch->schedule(tmp,
                                    {.workDuration = 100,
                                     .readyDuration = 0,
                                     .earliestVsync = 2000});
            },
            "o.o");

    mDispatch->schedule(tmp, {.workDuration = 100, .readyDuration = 0, .earliestVsync = 1000});
    advanceToNextCallback();
}

TEST_F(VSyncDispatchTimerQueueTest, callbackReentrantWithPastWakeup) {
    VSyncDispatch::CallbackToken tmp;
    std::optional<nsecs_t> lastTarget;
    tmp = mDispatch->registerCallback(
            [&](auto timestamp, auto, auto) {
                auto result =
                        mDispatch->schedule(tmp,
                                            {.workDuration = 400,
                                             .readyDuration = 0,
                                             .earliestVsync = timestamp - mVsyncMoveThreshold});
                EXPECT_TRUE(result.has_value());
                EXPECT_EQ(mPeriod + timestamp - 400, *result);
                result = mDispatch->schedule(tmp,
                                             {.workDuration = 400,
                                              .readyDuration = 0,
                                              .earliestVsync = timestamp});
                EXPECT_TRUE(result.has_value());
                EXPECT_EQ(mPeriod + timestamp - 400, *result);
                result = mDispatch->schedule(tmp,
                                             {.workDuration = 400,
                                              .readyDuration = 0,
                                              .earliestVsync = timestamp + mVsyncMoveThreshold});
                EXPECT_TRUE(result.has_value());
                EXPECT_EQ(mPeriod + timestamp - 400, *result);
                lastTarget = timestamp;
            },
            "oo");

    mDispatch->schedule(tmp, {.workDuration = 999, .readyDuration = 0, .earliestVsync = 1000});
    advanceToNextCallback();
    EXPECT_THAT(lastTarget, Eq(1000));

    advanceToNextCallback();
    EXPECT_THAT(lastTarget, Eq(2000));
}

TEST_F(VSyncDispatchTimerQueueTest, modificationsAroundVsyncTime) {
    Sequence seq;
    EXPECT_CALL(mMockClock, alarmAt(_, 1000)).InSequence(seq);
    EXPECT_CALL(mMockClock, alarmAt(_, 950)).InSequence(seq);
    EXPECT_CALL(mMockClock, alarmAt(_, 1950)).InSequence(seq);
    EXPECT_CALL(mMockClock, alarmAt(_, 1900)).InSequence(seq);

    CountingCallback cb(mDispatch);
    mDispatch->schedule(cb, {.workDuration = 0, .readyDuration = 0, .earliestVsync = 1000});

    mMockClock.advanceBy(750);
    mDispatch->schedule(cb, {.workDuration = 50, .readyDuration = 0, .earliestVsync = 1000});

    advanceToNextCallback();
    mDispatch->schedule(cb, {.workDuration = 50, .readyDuration = 0, .earliestVsync = 2000});

    mMockClock.advanceBy(800);
    mDispatch->schedule(cb, {.workDuration = 100, .readyDuration = 0, .earliestVsync = 2000});
}

TEST_F(VSyncDispatchTimerQueueTest, lateModifications) {
    Sequence seq;
    EXPECT_CALL(mMockClock, alarmAt(_, 500)).InSequence(seq);
    EXPECT_CALL(mMockClock, alarmAt(_, 900)).InSequence(seq);
    EXPECT_CALL(mMockClock, alarmAt(_, 850)).InSequence(seq);
    EXPECT_CALL(mMockClock, alarmAt(_, 1800)).InSequence(seq);

    CountingCallback cb0(mDispatch);
    CountingCallback cb1(mDispatch);

    mDispatch->schedule(cb0, {.workDuration = 500, .readyDuration = 0, .earliestVsync = 1000});
    mDispatch->schedule(cb1, {.workDuration = 100, .readyDuration = 0, .earliestVsync = 1000});

    advanceToNextCallback();
    mDispatch->schedule(cb0, {.workDuration = 200, .readyDuration = 0, .earliestVsync = 2000});
    mDispatch->schedule(cb1, {.workDuration = 150, .readyDuration = 0, .earliestVsync = 1000});

    advanceToNextCallback();
    advanceToNextCallback();
}

TEST_F(VSyncDispatchTimerQueueTest, doesntCancelPriorValidTimerForFutureMod) {
    Sequence seq;
    EXPECT_CALL(mMockClock, alarmAt(_, 500)).InSequence(seq);

    CountingCallback cb0(mDispatch);
    CountingCallback cb1(mDispatch);
    mDispatch->schedule(cb0, {.workDuration = 500, .readyDuration = 0, .earliestVsync = 1000});
    mDispatch->schedule(cb1, {.workDuration = 500, .readyDuration = 0, .earliestVsync = 20000});
}

TEST_F(VSyncDispatchTimerQueueTest, setsTimerAfterCancellation) {
    Sequence seq;
    EXPECT_CALL(mMockClock, alarmAt(_, 500)).InSequence(seq);
    EXPECT_CALL(mMockClock, alarmCancel()).InSequence(seq);
    EXPECT_CALL(mMockClock, alarmAt(_, 900)).InSequence(seq);

    CountingCallback cb0(mDispatch);
    mDispatch->schedule(cb0, {.workDuration = 500, .readyDuration = 0, .earliestVsync = 1000});
    mDispatch->cancel(cb0);
    mDispatch->schedule(cb0, {.workDuration = 100, .readyDuration = 0, .earliestVsync = 1000});
}

TEST_F(VSyncDispatchTimerQueueTest, makingUpIdsError) {
    VSyncDispatch::CallbackToken token(100);
    EXPECT_FALSE(
            mDispatch
                    ->schedule(token,
                               {.workDuration = 100, .readyDuration = 0, .earliestVsync = 1000})
                    .has_value());
    EXPECT_THAT(mDispatch->cancel(token), Eq(CancelResult::Error));
}

TEST_F(VSyncDispatchTimerQueueTest, canMoveCallbackBackwardsInTime) {
    CountingCallback cb0(mDispatch);
    auto result =
            mDispatch->schedule(cb0,
                                {.workDuration = 500, .readyDuration = 0, .earliestVsync = 1000});
    EXPECT_TRUE(result.has_value());
    EXPECT_EQ(500, *result);
    result = mDispatch->schedule(cb0,
                                 {.workDuration = 100, .readyDuration = 0, .earliestVsync = 1000});
    EXPECT_TRUE(result.has_value());
    EXPECT_EQ(900, *result);
}

// b/1450138150
TEST_F(VSyncDispatchTimerQueueTest, doesNotMoveCallbackBackwardsAndSkipAScheduledTargetVSync) {
    SET_FLAG_FOR_TEST(flags::dont_skip_on_early, false);

    EXPECT_CALL(mMockClock, alarmAt(_, 500));
    CountingCallback cb(mDispatch);
    auto result =
            mDispatch->schedule(cb,
                                {.workDuration = 500, .readyDuration = 0, .earliestVsync = 1000});
    EXPECT_TRUE(result.has_value());
    EXPECT_EQ(500, *result);
    mMockClock.advanceBy(400);

    result = mDispatch->schedule(cb,
                                 {.workDuration = 800, .readyDuration = 0, .earliestVsync = 1000});
    EXPECT_TRUE(result.has_value());
    EXPECT_EQ(1200, *result);

    advanceToNextCallback();
    ASSERT_THAT(cb.mCalls.size(), Eq(1));
}

// b/1450138150
TEST_F(VSyncDispatchTimerQueueTest, movesCallbackBackwardsAndSkipAScheduledTargetVSync) {
    SET_FLAG_FOR_TEST(flags::dont_skip_on_early, true);

    EXPECT_CALL(mMockClock, alarmAt(_, 500));
    CountingCallback cb(mDispatch);
    auto result =
            mDispatch->schedule(cb,
                                {.workDuration = 500, .readyDuration = 0, .earliestVsync = 1000});
    EXPECT_TRUE(result.has_value());
    EXPECT_EQ(500, *result);
    mMockClock.advanceBy(400);

    result = mDispatch->schedule(cb,
                                 {.workDuration = 800, .readyDuration = 0, .earliestVsync = 1000});
    EXPECT_TRUE(result.has_value());
    EXPECT_EQ(400, *result);

    advanceToNextCallback();
    ASSERT_THAT(cb.mCalls.size(), Eq(1));
}

TEST_F(VSyncDispatchTimerQueueTest, targetOffsetMovingBackALittleCanStillSchedule) {
    EXPECT_CALL(*mStubTracker.get(), nextAnticipatedVSyncTimeFrom(1000))
            .Times(2)
            .WillOnce(Return(1000))
            .WillOnce(Return(1002));
    CountingCallback cb(mDispatch);
    auto result =
            mDispatch->schedule(cb,
                                {.workDuration = 500, .readyDuration = 0, .earliestVsync = 1000});
    EXPECT_TRUE(result.has_value());
    EXPECT_EQ(500, *result);
    mMockClock.advanceBy(400);
    result = mDispatch->schedule(cb,
                                 {.workDuration = 400, .readyDuration = 0, .earliestVsync = 1000});
    EXPECT_TRUE(result.has_value());
    EXPECT_EQ(602, *result);
}

TEST_F(VSyncDispatchTimerQueueTest, canScheduleNegativeOffsetAgainstDifferentPeriods) {
    CountingCallback cb0(mDispatch);
    auto result =
            mDispatch->schedule(cb0,
                                {.workDuration = 500, .readyDuration = 0, .earliestVsync = 1000});
    EXPECT_TRUE(result.has_value());
    EXPECT_EQ(500, *result);
    advanceToNextCallback();
    result = mDispatch->schedule(cb0,
                                 {.workDuration = 1100, .readyDuration = 0, .earliestVsync = 2000});
    EXPECT_TRUE(result.has_value());
    EXPECT_EQ(900, *result);
}

TEST_F(VSyncDispatchTimerQueueTest, canScheduleLargeNegativeOffset) {
    Sequence seq;
    EXPECT_CALL(mMockClock, alarmAt(_, 500)).InSequence(seq);
    EXPECT_CALL(mMockClock, alarmAt(_, 1100)).InSequence(seq);
    CountingCallback cb0(mDispatch);
    auto result =
            mDispatch->schedule(cb0,
                                {.workDuration = 500, .readyDuration = 0, .earliestVsync = 1000});
    EXPECT_TRUE(result.has_value());
    EXPECT_EQ(500, *result);
    advanceToNextCallback();
    result = mDispatch->schedule(cb0,
                                 {.workDuration = 1900, .readyDuration = 0, .earliestVsync = 2000});
    EXPECT_TRUE(result.has_value());
    EXPECT_EQ(1100, *result);
}

TEST_F(VSyncDispatchTimerQueueTest, scheduleUpdatesDoesNotAffectSchedulingState) {
    SET_FLAG_FOR_TEST(flags::dont_skip_on_early, false);

    EXPECT_CALL(mMockClock, alarmAt(_, 600));

    CountingCallback cb(mDispatch);
    auto result =
            mDispatch->schedule(cb,
                                {.workDuration = 400, .readyDuration = 0, .earliestVsync = 1000});
    EXPECT_TRUE(result.has_value());
    EXPECT_EQ(600, *result);

    result = mDispatch->schedule(cb,
                                 {.workDuration = 1400, .readyDuration = 0, .earliestVsync = 1000});
    EXPECT_TRUE(result.has_value());
    EXPECT_EQ(600, *result);

    advanceToNextCallback();
}

TEST_F(VSyncDispatchTimerQueueTest, scheduleUpdatesDoesAffectSchedulingState) {
    SET_FLAG_FOR_TEST(flags::dont_skip_on_early, true);

    EXPECT_CALL(mMockClock, alarmAt(_, 600));

    CountingCallback cb(mDispatch);
    auto result =
            mDispatch->schedule(cb,
                                {.workDuration = 400, .readyDuration = 0, .earliestVsync = 1000});
    EXPECT_TRUE(result.has_value());
    EXPECT_EQ(600, *result);

    result = mDispatch->schedule(cb,
                                 {.workDuration = 1400, .readyDuration = 0, .earliestVsync = 1000});
    EXPECT_TRUE(result.has_value());
    EXPECT_EQ(0, *result);

    advanceToNextCallback();
}

TEST_F(VSyncDispatchTimerQueueTest, helperMove) {
    EXPECT_CALL(mMockClock, alarmAt(_, 500)).Times(1);
    EXPECT_CALL(mMockClock, alarmCancel()).Times(1);

    VSyncCallbackRegistration cb(
            mDispatch, [](auto, auto, auto) {}, "");
    VSyncCallbackRegistration cb1(std::move(cb));
    cb.schedule({.workDuration = 100, .readyDuration = 0, .earliestVsync = 1000});
    cb.cancel();

    cb1.schedule({.workDuration = 500, .readyDuration = 0, .earliestVsync = 1000});
    cb1.cancel();
}

TEST_F(VSyncDispatchTimerQueueTest, helperMoveAssign) {
    EXPECT_CALL(mMockClock, alarmAt(_, 500)).Times(1);
    EXPECT_CALL(mMockClock, alarmCancel()).Times(1);

    VSyncCallbackRegistration cb(
            mDispatch, [](auto, auto, auto) {}, "");
    VSyncCallbackRegistration cb1(
            mDispatch, [](auto, auto, auto) {}, "");
    cb1 = std::move(cb);
    cb.schedule({.workDuration = 100, .readyDuration = 0, .earliestVsync = 1000});
    cb.cancel();

    cb1.schedule({.workDuration = 500, .readyDuration = 0, .earliestVsync = 1000});
    cb1.cancel();
}

// b/154303580
TEST_F(VSyncDispatchTimerQueueTest, skipsSchedulingIfTimerReschedulingIsImminent) {
    Sequence seq;
    EXPECT_CALL(mMockClock, alarmAt(_, 600)).InSequence(seq);
    EXPECT_CALL(mMockClock, alarmAt(_, 1900)).InSequence(seq);
    CountingCallback cb1(mDispatch);
    CountingCallback cb2(mDispatch);

    auto result =
            mDispatch->schedule(cb1,
                                {.workDuration = 400, .readyDuration = 0, .earliestVsync = 1000});
    EXPECT_TRUE(result.has_value());
    EXPECT_EQ(600, *result);

    mMockClock.setLag(100);
    mMockClock.advanceBy(620);

    result = mDispatch->schedule(cb2,
                                 {.workDuration = 100, .readyDuration = 0, .earliestVsync = 2000});
    EXPECT_TRUE(result.has_value());
    EXPECT_EQ(1900, *result);
    mMockClock.advanceBy(80);

    EXPECT_THAT(cb1.mCalls.size(), Eq(1));
    EXPECT_THAT(cb2.mCalls.size(), Eq(0));
}

// b/154303580.
// If the same callback tries to reschedule itself after it's too late, timer opts to apply the
// update later, as opposed to blocking the calling thread.
TEST_F(VSyncDispatchTimerQueueTest, skipsSchedulingIfTimerReschedulingIsImminentSameCallback) {
    Sequence seq;
    EXPECT_CALL(mMockClock, alarmAt(_, 600)).InSequence(seq);
    EXPECT_CALL(mMockClock, alarmAt(_, 1630)).InSequence(seq);
    CountingCallback cb(mDispatch);

    auto result =
            mDispatch->schedule(cb,
                                {.workDuration = 400, .readyDuration = 0, .earliestVsync = 1000});
    EXPECT_TRUE(result.has_value());
    EXPECT_EQ(600, *result);

    mMockClock.setLag(100);
    mMockClock.advanceBy(620);

    result = mDispatch->schedule(cb,
                                 {.workDuration = 370, .readyDuration = 0, .earliestVsync = 2000});
    EXPECT_TRUE(result.has_value());
    EXPECT_EQ(1630, *result);
    mMockClock.advanceBy(80);

    EXPECT_THAT(cb.mCalls.size(), Eq(1));
}

// b/154303580.
TEST_F(VSyncDispatchTimerQueueTest, skipsRearmingWhenNotNextScheduled) {
    Sequence seq;
    EXPECT_CALL(mMockClock, alarmAt(_, 600)).InSequence(seq);
    EXPECT_CALL(mMockClock, alarmCancel()).InSequence(seq);
    CountingCallback cb1(mDispatch);
    CountingCallback cb2(mDispatch);

    auto result =
            mDispatch->schedule(cb1,
                                {.workDuration = 400, .readyDuration = 0, .earliestVsync = 1000});
    EXPECT_TRUE(result.has_value());
    EXPECT_EQ(600, *result);
    result = mDispatch->schedule(cb2,
                                 {.workDuration = 100, .readyDuration = 0, .earliestVsync = 2000});
    EXPECT_TRUE(result.has_value());
    EXPECT_EQ(1900, *result);

    mMockClock.setLag(100);
    mMockClock.advanceBy(620);

    EXPECT_EQ(mDispatch->cancel(cb2), CancelResult::Cancelled);

    mMockClock.advanceBy(80);

    EXPECT_THAT(cb1.mCalls.size(), Eq(1));
    EXPECT_THAT(cb2.mCalls.size(), Eq(0));
}

TEST_F(VSyncDispatchTimerQueueTest, rearmsWhenCancelledAndIsNextScheduled) {
    Sequence seq;
    EXPECT_CALL(mMockClock, alarmAt(_, 600)).InSequence(seq);
    EXPECT_CALL(mMockClock, alarmAt(_, 1900)).InSequence(seq);
    EXPECT_CALL(mMockClock, alarmCancel()).InSequence(seq);
    CountingCallback cb1(mDispatch);
    CountingCallback cb2(mDispatch);

    auto result =
            mDispatch->schedule(cb1,
                                {.workDuration = 400, .readyDuration = 0, .earliestVsync = 1000});
    EXPECT_TRUE(result.has_value());
    EXPECT_EQ(600, *result);
    result = mDispatch->schedule(cb2,
                                 {.workDuration = 100, .readyDuration = 0, .earliestVsync = 2000});
    EXPECT_TRUE(result.has_value());
    EXPECT_EQ(1900, *result);

    mMockClock.setLag(100);
    mMockClock.advanceBy(620);

    EXPECT_EQ(mDispatch->cancel(cb1), CancelResult::Cancelled);

    EXPECT_THAT(cb1.mCalls.size(), Eq(0));
    EXPECT_THAT(cb2.mCalls.size(), Eq(0));
    mMockClock.advanceToNextCallback();

    EXPECT_THAT(cb1.mCalls.size(), Eq(0));
    EXPECT_THAT(cb2.mCalls.size(), Eq(1));
}

TEST_F(VSyncDispatchTimerQueueTest, laggedTimerGroupsCallbacksWithinLag) {
    CountingCallback cb1(mDispatch);
    CountingCallback cb2(mDispatch);

    Sequence seq;
    EXPECT_CALL(*mStubTracker.get(), nextAnticipatedVSyncTimeFrom(1000))
            .InSequence(seq)
            .WillOnce(Return(1000));
    EXPECT_CALL(mMockClock, alarmAt(_, 600)).InSequence(seq);
    EXPECT_CALL(*mStubTracker.get(), nextAnticipatedVSyncTimeFrom(1000))
            .InSequence(seq)
            .WillOnce(Return(1000));

    auto result =
            mDispatch->schedule(cb1,
                                {.workDuration = 400, .readyDuration = 0, .earliestVsync = 1000});
    EXPECT_TRUE(result.has_value());
    EXPECT_EQ(600, *result);
    result = mDispatch->schedule(cb2,
                                 {.workDuration = 390, .readyDuration = 0, .earliestVsync = 1000});
    EXPECT_TRUE(result.has_value());
    EXPECT_EQ(610, *result);

    mMockClock.setLag(100);
    mMockClock.advanceBy(700);

    ASSERT_THAT(cb1.mWakeupTime.size(), Eq(1));
    EXPECT_THAT(cb1.mWakeupTime[0], Eq(600));
    ASSERT_THAT(cb1.mReadyTime.size(), Eq(1));
    EXPECT_THAT(cb1.mReadyTime[0], Eq(1000));
    ASSERT_THAT(cb2.mWakeupTime.size(), Eq(1));
    EXPECT_THAT(cb2.mWakeupTime[0], Eq(610));
    ASSERT_THAT(cb2.mReadyTime.size(), Eq(1));
    EXPECT_THAT(cb2.mReadyTime[0], Eq(1000));
}

TEST_F(VSyncDispatchTimerQueueTest, basicAlarmSettingFutureWithReadyDuration) {
    auto intended = mPeriod - 230;
    EXPECT_CALL(mMockClock, alarmAt(_, 900));

    CountingCallback cb(mDispatch);
    const auto result = mDispatch->schedule(cb,
                                            {.workDuration = 70,
                                             .readyDuration = 30,
                                             .earliestVsync = intended});
    EXPECT_TRUE(result.has_value());
    EXPECT_EQ(900, *result);
    advanceToNextCallback();

    ASSERT_THAT(cb.mCalls.size(), Eq(1));
    EXPECT_THAT(cb.mCalls[0], Eq(mPeriod));
    ASSERT_THAT(cb.mWakeupTime.size(), Eq(1));
    EXPECT_THAT(cb.mWakeupTime[0], 900);
    ASSERT_THAT(cb.mReadyTime.size(), Eq(1));
    EXPECT_THAT(cb.mReadyTime[0], 970);
}

TEST_F(VSyncDispatchTimerQueueTest, updatesVsyncTimeForCloseWakeupTime) {
    SET_FLAG_FOR_TEST(flags::dont_skip_on_early, false);

    Sequence seq;
    EXPECT_CALL(mMockClock, alarmAt(_, 600)).InSequence(seq);

    CountingCallback cb(mDispatch);

    mDispatch->schedule(cb, {.workDuration = 400, .readyDuration = 0, .earliestVsync = 1000});
    mDispatch->schedule(cb, {.workDuration = 1400, .readyDuration = 0, .earliestVsync = 1000});

    advanceToNextCallback();

    advanceToNextCallback();

    ASSERT_THAT(cb.mCalls.size(), Eq(1));
    EXPECT_THAT(cb.mCalls[0], Eq(2000));
    ASSERT_THAT(cb.mWakeupTime.size(), Eq(1));
    EXPECT_THAT(cb.mWakeupTime[0], Eq(600));
    ASSERT_THAT(cb.mReadyTime.size(), Eq(1));
    EXPECT_THAT(cb.mReadyTime[0], Eq(2000));
}

<<<<<<< HEAD
// TODO(b/304338314): Set the flag value instead of skipping the test
=======
TEST_F(VSyncDispatchTimerQueueTest, doesNotUpdatesVsyncTimeForCloseWakeupTime) {
    SET_FLAG_FOR_TEST(flags::dont_skip_on_early, true);

    Sequence seq;
    EXPECT_CALL(mMockClock, alarmAt(_, 600)).InSequence(seq);

    CountingCallback cb(mDispatch);

    mDispatch->schedule(cb, {.workDuration = 400, .readyDuration = 0, .earliestVsync = 1000});
    mDispatch->schedule(cb, {.workDuration = 1400, .readyDuration = 0, .earliestVsync = 1000});

    advanceToNextCallback();

    advanceToNextCallback();

    ASSERT_THAT(cb.mCalls.size(), Eq(1));
    EXPECT_THAT(cb.mCalls[0], Eq(1000));
    ASSERT_THAT(cb.mWakeupTime.size(), Eq(1));
    EXPECT_THAT(cb.mWakeupTime[0], Eq(600));
    ASSERT_THAT(cb.mReadyTime.size(), Eq(1));
    EXPECT_THAT(cb.mReadyTime[0], Eq(1000));
}

>>>>>>> 83affc95
TEST_F(VSyncDispatchTimerQueueTest, skipAVsyc) {
    // SET_FLAG_FOR_TEST(flags::dont_skip_on_early, false);
    if (flags::dont_skip_on_early()) GTEST_SKIP();

    EXPECT_CALL(mMockClock, alarmAt(_, 500));
    CountingCallback cb(mDispatch);
    auto result =
            mDispatch->schedule(cb,
                                {.workDuration = 500, .readyDuration = 0, .earliestVsync = 1000});
    EXPECT_TRUE(result.has_value());
    EXPECT_EQ(500, *result);
    mMockClock.advanceBy(300);

    result = mDispatch->schedule(cb,
                                 {.workDuration = 800, .readyDuration = 0, .earliestVsync = 1000});
    EXPECT_TRUE(result.has_value());
    EXPECT_EQ(1200, *result);

    advanceToNextCallback();
    ASSERT_THAT(cb.mCalls.size(), Eq(1));
}

// TODO(b/304338314): Set the flag value instead of skipping the test
TEST_F(VSyncDispatchTimerQueueTest, dontskipAVsyc) {
    // SET_FLAG_FOR_TEST(flags::dont_skip_on_early, true);
    if (!flags::dont_skip_on_early()) GTEST_SKIP();

    EXPECT_CALL(mMockClock, alarmAt(_, 500));
    CountingCallback cb(mDispatch);
    auto result =
            mDispatch->schedule(cb,
                                {.workDuration = 500, .readyDuration = 0, .earliestVsync = 1000});
    EXPECT_TRUE(result.has_value());
    EXPECT_EQ(500, *result);
    mMockClock.advanceBy(300);

    result = mDispatch->schedule(cb,
                                 {.workDuration = 800, .readyDuration = 0, .earliestVsync = 1000});
    EXPECT_TRUE(result.has_value());
    EXPECT_EQ(300, *result);

    advanceToNextCallback();
    ASSERT_THAT(cb.mCalls.size(), Eq(1));
}

class VSyncDispatchTimerQueueEntryTest : public testing::Test {
protected:
    nsecs_t const mPeriod = 1000;
    nsecs_t const mVsyncMoveThreshold = 200;
    std::shared_ptr<NiceMock<MockVSyncTracker>> mStubTracker =
            std::make_shared<NiceMock<MockVSyncTracker>>(mPeriod);
};

TEST_F(VSyncDispatchTimerQueueEntryTest, stateAfterInitialization) {
    std::string name("basicname");
    VSyncDispatchTimerQueueEntry entry(
            name, [](auto, auto, auto) {}, mVsyncMoveThreshold);
    EXPECT_THAT(entry.name(), Eq(name));
    EXPECT_FALSE(entry.lastExecutedVsyncTarget());
    EXPECT_FALSE(entry.wakeupTime());
}

TEST_F(VSyncDispatchTimerQueueEntryTest, stateScheduling) {
    VSyncDispatchTimerQueueEntry entry(
            "test", [](auto, auto, auto) {}, mVsyncMoveThreshold);

    EXPECT_FALSE(entry.wakeupTime());
    EXPECT_TRUE(entry.schedule({.workDuration = 100, .readyDuration = 0, .earliestVsync = 500},
                               *mStubTracker.get(), 0)
                        .has_value());
    auto const wakeup = entry.wakeupTime();
    ASSERT_TRUE(wakeup);
    EXPECT_THAT(*wakeup, Eq(900));

    entry.disarm();
    EXPECT_FALSE(entry.wakeupTime());
}

TEST_F(VSyncDispatchTimerQueueEntryTest, stateSchedulingReallyLongWakeupLatency) {
    auto const duration = 500;
    auto const now = 8750;

    EXPECT_CALL(*mStubTracker.get(), nextAnticipatedVSyncTimeFrom(now + duration))
            .Times(1)
            .WillOnce(Return(10000));
    VSyncDispatchTimerQueueEntry entry(
            "test", [](auto, auto, auto) {}, mVsyncMoveThreshold);

    EXPECT_FALSE(entry.wakeupTime());
    EXPECT_TRUE(entry.schedule({.workDuration = 500, .readyDuration = 0, .earliestVsync = 994},
                               *mStubTracker.get(), now)
                        .has_value());
    auto const wakeup = entry.wakeupTime();
    ASSERT_TRUE(wakeup);
    EXPECT_THAT(*wakeup, Eq(9500));
}

TEST_F(VSyncDispatchTimerQueueEntryTest, runCallback) {
    auto callCount = 0;
    auto vsyncCalledTime = 0;
    auto wakeupCalledTime = 0;
    auto readyCalledTime = 0;
    VSyncDispatchTimerQueueEntry entry(
            "test",
            [&](auto vsyncTime, auto wakeupTime, auto readyTime) {
                callCount++;
                vsyncCalledTime = vsyncTime;
                wakeupCalledTime = wakeupTime;
                readyCalledTime = readyTime;
            },
            mVsyncMoveThreshold);

    EXPECT_TRUE(entry.schedule({.workDuration = 100, .readyDuration = 0, .earliestVsync = 500},
                               *mStubTracker.get(), 0)
                        .has_value());
    auto const wakeup = entry.wakeupTime();
    ASSERT_TRUE(wakeup);
    EXPECT_THAT(*wakeup, Eq(900));

    auto const ready = entry.readyTime();
    ASSERT_TRUE(ready);
    EXPECT_THAT(*ready, Eq(1000));

    entry.callback(entry.executing(), *wakeup, *ready);

    EXPECT_THAT(callCount, Eq(1));
    EXPECT_THAT(vsyncCalledTime, Eq(mPeriod));
    EXPECT_THAT(wakeupCalledTime, Eq(*wakeup));
    EXPECT_FALSE(entry.wakeupTime());
    auto lastCalledTarget = entry.lastExecutedVsyncTarget();
    ASSERT_TRUE(lastCalledTarget);
    EXPECT_THAT(*lastCalledTarget, Eq(mPeriod));
}

TEST_F(VSyncDispatchTimerQueueEntryTest, updateCallback) {
    EXPECT_CALL(*mStubTracker.get(), nextAnticipatedVSyncTimeFrom(_))
            .Times(2)
            .WillOnce(Return(1000))
            .WillOnce(Return(1020));

    VSyncDispatchTimerQueueEntry entry(
            "test", [](auto, auto, auto) {}, mVsyncMoveThreshold);

    EXPECT_FALSE(entry.wakeupTime());
    entry.update(*mStubTracker.get(), 0);
    EXPECT_FALSE(entry.wakeupTime());

    EXPECT_TRUE(entry.schedule({.workDuration = 100, .readyDuration = 0, .earliestVsync = 500},
                               *mStubTracker.get(), 0)
                        .has_value());
    auto wakeup = entry.wakeupTime();
    ASSERT_TRUE(wakeup);
    EXPECT_THAT(wakeup, Eq(900));

    entry.update(*mStubTracker.get(), 0);
    wakeup = entry.wakeupTime();
    ASSERT_TRUE(wakeup);
    EXPECT_THAT(*wakeup, Eq(920));
}

TEST_F(VSyncDispatchTimerQueueEntryTest, skipsUpdateIfJustScheduled) {
    VSyncDispatchTimerQueueEntry entry(
            "test", [](auto, auto, auto) {}, mVsyncMoveThreshold);
    EXPECT_TRUE(entry.schedule({.workDuration = 100, .readyDuration = 0, .earliestVsync = 500},
                               *mStubTracker.get(), 0)
                        .has_value());
    entry.update(*mStubTracker.get(), 0);

    auto const wakeup = entry.wakeupTime();
    ASSERT_TRUE(wakeup);
    EXPECT_THAT(*wakeup, Eq(wakeup));
}

TEST_F(VSyncDispatchTimerQueueEntryTest, willSnapToNextTargettableVSync) {
    VSyncDispatchTimerQueueEntry entry(
            "test", [](auto, auto, auto) {}, mVsyncMoveThreshold);
    EXPECT_TRUE(entry.schedule({.workDuration = 100, .readyDuration = 0, .earliestVsync = 500},
                               *mStubTracker.get(), 0)
                        .has_value());
    entry.executing(); // 1000 is executing
    // had 1000 not been executing, this could have been scheduled for time 800.
    EXPECT_TRUE(entry.schedule({.workDuration = 200, .readyDuration = 0, .earliestVsync = 500},
                               *mStubTracker.get(), 0)
                        .has_value());
    EXPECT_THAT(*entry.wakeupTime(), Eq(1800));
    EXPECT_THAT(*entry.readyTime(), Eq(2000));

    EXPECT_TRUE(entry.schedule({.workDuration = 50, .readyDuration = 0, .earliestVsync = 500},
                               *mStubTracker.get(), 0)
                        .has_value());
    EXPECT_THAT(*entry.wakeupTime(), Eq(1950));
    EXPECT_THAT(*entry.readyTime(), Eq(2000));

    EXPECT_TRUE(entry.schedule({.workDuration = 200, .readyDuration = 0, .earliestVsync = 1001},
                               *mStubTracker.get(), 0)
                        .has_value());
    EXPECT_THAT(*entry.wakeupTime(), Eq(1800));
    EXPECT_THAT(*entry.readyTime(), Eq(2000));
}

TEST_F(VSyncDispatchTimerQueueEntryTest,
       willRequestNextEstimateWhenSnappingToNextTargettableVSync) {
    VSyncDispatchTimerQueueEntry entry(
            "test", [](auto, auto, auto) {}, mVsyncMoveThreshold);

    Sequence seq;
    EXPECT_CALL(*mStubTracker.get(), nextAnticipatedVSyncTimeFrom(500))
            .InSequence(seq)
            .WillOnce(Return(1000));
    EXPECT_CALL(*mStubTracker.get(), nextAnticipatedVSyncTimeFrom(500))
            .InSequence(seq)
            .WillOnce(Return(1000));
    EXPECT_CALL(*mStubTracker.get(), nextAnticipatedVSyncTimeFrom(1000 + mVsyncMoveThreshold))
            .InSequence(seq)
            .WillOnce(Return(2000));

    EXPECT_TRUE(entry.schedule({.workDuration = 100, .readyDuration = 0, .earliestVsync = 500},
                               *mStubTracker.get(), 0)
                        .has_value());

    entry.executing(); // 1000 is executing

    EXPECT_TRUE(entry.schedule({.workDuration = 200, .readyDuration = 0, .earliestVsync = 500},
                               *mStubTracker.get(), 0)
                        .has_value());
}

TEST_F(VSyncDispatchTimerQueueEntryTest, reportsScheduledIfStillTime) {
    VSyncDispatchTimerQueueEntry entry(
            "test", [](auto, auto, auto) {}, mVsyncMoveThreshold);
    EXPECT_TRUE(entry.schedule({.workDuration = 100, .readyDuration = 0, .earliestVsync = 500},
                               *mStubTracker.get(), 0)
                        .has_value());
    EXPECT_TRUE(entry.schedule({.workDuration = 200, .readyDuration = 0, .earliestVsync = 500},
                               *mStubTracker.get(), 0)
                        .has_value());
    EXPECT_TRUE(entry.schedule({.workDuration = 50, .readyDuration = 0, .earliestVsync = 500},
                               *mStubTracker.get(), 0)
                        .has_value());
    EXPECT_TRUE(entry.schedule({.workDuration = 1200, .readyDuration = 0, .earliestVsync = 500},
                               *mStubTracker.get(), 0)
                        .has_value());
}

TEST_F(VSyncDispatchTimerQueueEntryTest, storesPendingUpdatesUntilUpdate) {
    static constexpr auto effectualOffset = 200;
    VSyncDispatchTimerQueueEntry entry(
            "test", [](auto, auto, auto) {}, mVsyncMoveThreshold);
    EXPECT_FALSE(entry.hasPendingWorkloadUpdate());
    entry.addPendingWorkloadUpdate({.workDuration = 100, .readyDuration = 0, .earliestVsync = 400});
    entry.addPendingWorkloadUpdate(
            {.workDuration = effectualOffset, .readyDuration = 0, .earliestVsync = 400});
    EXPECT_TRUE(entry.hasPendingWorkloadUpdate());
    entry.update(*mStubTracker.get(), 0);
    EXPECT_FALSE(entry.hasPendingWorkloadUpdate());
    EXPECT_THAT(*entry.wakeupTime(), Eq(mPeriod - effectualOffset));
}

TEST_F(VSyncDispatchTimerQueueEntryTest, runCallbackWithReadyDuration) {
    auto callCount = 0;
    auto vsyncCalledTime = 0;
    auto wakeupCalledTime = 0;
    auto readyCalledTime = 0;
    VSyncDispatchTimerQueueEntry entry(
            "test",
            [&](auto vsyncTime, auto wakeupTime, auto readyTime) {
                callCount++;
                vsyncCalledTime = vsyncTime;
                wakeupCalledTime = wakeupTime;
                readyCalledTime = readyTime;
            },
            mVsyncMoveThreshold);

    EXPECT_TRUE(entry.schedule({.workDuration = 70, .readyDuration = 30, .earliestVsync = 500},
                               *mStubTracker.get(), 0)
                        .has_value());
    auto const wakeup = entry.wakeupTime();
    ASSERT_TRUE(wakeup);
    EXPECT_THAT(*wakeup, Eq(900));

    auto const ready = entry.readyTime();
    ASSERT_TRUE(ready);
    EXPECT_THAT(*ready, Eq(970));

    entry.callback(entry.executing(), *wakeup, *ready);

    EXPECT_THAT(callCount, Eq(1));
    EXPECT_THAT(vsyncCalledTime, Eq(mPeriod));
    EXPECT_THAT(wakeupCalledTime, Eq(*wakeup));
    EXPECT_FALSE(entry.wakeupTime());
    auto lastCalledTarget = entry.lastExecutedVsyncTarget();
    ASSERT_TRUE(lastCalledTarget);
    EXPECT_THAT(*lastCalledTarget, Eq(mPeriod));
}

} // namespace android::scheduler

// TODO(b/129481165): remove the #pragma below and fix conversion issues
#pragma clang diagnostic pop // ignored "-Wconversion -Wextra"<|MERGE_RESOLUTION|>--- conflicted
+++ resolved
@@ -759,7 +759,9 @@
 
 // b/1450138150
 TEST_F(VSyncDispatchTimerQueueTest, doesNotMoveCallbackBackwardsAndSkipAScheduledTargetVSync) {
-    SET_FLAG_FOR_TEST(flags::dont_skip_on_early, false);
+    // TODO(b/304338314): Set the flag value instead of skipping the test
+    // SET_FLAG_FOR_TEST(flags::dont_skip_on_early, false);
+    if (flags::dont_skip_on_early()) GTEST_SKIP();
 
     EXPECT_CALL(mMockClock, alarmAt(_, 500));
     CountingCallback cb(mDispatch);
@@ -781,7 +783,9 @@
 
 // b/1450138150
 TEST_F(VSyncDispatchTimerQueueTest, movesCallbackBackwardsAndSkipAScheduledTargetVSync) {
-    SET_FLAG_FOR_TEST(flags::dont_skip_on_early, true);
+    // TODO(b/304338314): Set the flag value instead of skipping the test
+    // SET_FLAG_FOR_TEST(flags::dont_skip_on_early, true);
+    if (flags::dont_skip_on_early()) GTEST_SKIP();
 
     EXPECT_CALL(mMockClock, alarmAt(_, 500));
     CountingCallback cb(mDispatch);
@@ -851,7 +855,9 @@
 }
 
 TEST_F(VSyncDispatchTimerQueueTest, scheduleUpdatesDoesNotAffectSchedulingState) {
-    SET_FLAG_FOR_TEST(flags::dont_skip_on_early, false);
+    // TODO(b/304338314): Set the flag value instead of skipping the test
+    // SET_FLAG_FOR_TEST(flags::dont_skip_on_early, false);
+    if (flags::dont_skip_on_early()) GTEST_SKIP();
 
     EXPECT_CALL(mMockClock, alarmAt(_, 600));
 
@@ -871,7 +877,9 @@
 }
 
 TEST_F(VSyncDispatchTimerQueueTest, scheduleUpdatesDoesAffectSchedulingState) {
-    SET_FLAG_FOR_TEST(flags::dont_skip_on_early, true);
+    // TODO(b/304338314): Set the flag value instead of skipping the test
+    // SET_FLAG_FOR_TEST(flags::dont_skip_on_early, true);
+    if (!flags::dont_skip_on_early()) GTEST_SKIP();
 
     EXPECT_CALL(mMockClock, alarmAt(_, 600));
 
@@ -1092,7 +1100,9 @@
 }
 
 TEST_F(VSyncDispatchTimerQueueTest, updatesVsyncTimeForCloseWakeupTime) {
-    SET_FLAG_FOR_TEST(flags::dont_skip_on_early, false);
+    // TODO(b/304338314): Set the flag value instead of skipping the test
+    // SET_FLAG_FOR_TEST(flags::dont_skip_on_early, false);
+    if (!flags::dont_skip_on_early()) GTEST_SKIP();
 
     Sequence seq;
     EXPECT_CALL(mMockClock, alarmAt(_, 600)).InSequence(seq);
@@ -1114,11 +1124,11 @@
     EXPECT_THAT(cb.mReadyTime[0], Eq(2000));
 }
 
-<<<<<<< HEAD
 // TODO(b/304338314): Set the flag value instead of skipping the test
-=======
 TEST_F(VSyncDispatchTimerQueueTest, doesNotUpdatesVsyncTimeForCloseWakeupTime) {
-    SET_FLAG_FOR_TEST(flags::dont_skip_on_early, true);
+    // TODO(b/304338314): Set the flag value instead of skipping the test
+    // SET_FLAG_FOR_TEST(flags::dont_skip_on_early, true);
+    if (!flags::dont_skip_on_early()) GTEST_SKIP();
 
     Sequence seq;
     EXPECT_CALL(mMockClock, alarmAt(_, 600)).InSequence(seq);
@@ -1140,7 +1150,6 @@
     EXPECT_THAT(cb.mReadyTime[0], Eq(1000));
 }
 
->>>>>>> 83affc95
 TEST_F(VSyncDispatchTimerQueueTest, skipAVsyc) {
     // SET_FLAG_FOR_TEST(flags::dont_skip_on_early, false);
     if (flags::dont_skip_on_early()) GTEST_SKIP();
