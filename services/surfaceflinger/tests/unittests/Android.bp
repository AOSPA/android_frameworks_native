// Copyright 2018 The Android Open Source Project
//
// Licensed under the Apache License, Version 2.0 (the "License");
// you may not use this file except in compliance with the License.
// You may obtain a copy of the License at
//
//      http://www.apache.org/licenses/LICENSE-2.0
//
// Unless required by applicable law or agreed to in writing, software
// distributed under the License is distributed on an "AS IS" BASIS,
// WITHOUT WARRANTIES OR CONDITIONS OF ANY KIND, either express or implied.
// See the License for the specific language governing permissions and
// limitations under the License.

package {
    // See: http://go/android-license-faq
    // A large-scale-change added 'default_applicable_licenses' to import
    // all of the 'license_kinds' from "frameworks_native_license"
    // to get the below license kinds:
    //   SPDX-license-identifier-Apache-2.0
    default_applicable_licenses: ["frameworks_native_license"],
}

filegroup {
    name: "libsurfaceflinger_mock_sources",
    srcs: [
        "mock/DisplayHardware/MockComposer.cpp",
        "mock/DisplayHardware/MockHWC2.cpp",
        "mock/DisplayHardware/MockPowerAdvisor.cpp",
        "mock/MockEventThread.cpp",
        "mock/MockFrameTimeline.cpp",
        "mock/MockFrameTracer.cpp",
        "mock/MockNativeWindowSurface.cpp",
        "mock/MockSurfaceInterceptor.cpp",
        "mock/MockTimeStats.cpp",
        "mock/MockVsyncController.cpp",
        "mock/MockVSyncTracker.cpp",
        "mock/system/window/MockNativeWindow.cpp",
    ],
}

cc_test {
    name: "libsurfaceflinger_unittest",
    defaults: [
<<<<<<< HEAD
        "libdisplayconfig_defaults",
        "libdisplayconfigaidl_defaults",
        "unfieddraw_defaults",
=======
        "libsurfaceflinger_mocks_defaults",
>>>>>>> e4480959
        "skia_renderengine_deps",
        "surfaceflinger_defaults",
    ],
    test_suites: ["device-tests"],
    sanitize: {
        // Using the address sanitizer not only helps uncover issues in the code
        // covered by the tests, but also covers some of the tricky injection of
        // fakes the unit tests currently do.
        //
        // Note: If you get an runtime link error like:
        //
        //   CANNOT LINK EXECUTABLE "/data/local/tmp/libsurfaceflinger_unittest": library "libclang_rt.asan-aarch64-android.so" not found
        //
        // it is because the address sanitizer shared objects are not installed
        // by default in the system image.
        //
        // You can either "make dist tests" before flashing, or set this
        // option to false temporarily.
        address: true,
    },
    srcs: [
        ":libsurfaceflinger_mock_sources",
        ":libsurfaceflinger_sources",
        "libsurfaceflinger_unittest_main.cpp",
        "CachingTest.cpp",
        "CompositionTest.cpp",
        "DispSyncSourceTest.cpp",
        "DisplayIdGeneratorTest.cpp",
        "DisplayTransactionTest.cpp",
        "DisplayDevice_GetBestColorModeTest.cpp",
        "DisplayDevice_InitiateModeChange.cpp",
        "DisplayDevice_SetDisplayBrightnessTest.cpp",
        "DisplayDevice_SetProjectionTest.cpp",
        "EventThreadTest.cpp",
        "FlagManagerTest.cpp",
        "FpsReporterTest.cpp",
        "FpsTest.cpp",
        "FramebufferSurfaceTest.cpp",
        "FrameRateOverrideMappingsTest.cpp",
        "FrameTimelineTest.cpp",
        "GameModeTest.cpp",
        "HWComposerTest.cpp",
        "OneShotTimerTest.cpp",
        "LayerHistoryTest.cpp",
        "LayerInfoTest.cpp",
        "LayerMetadataTest.cpp",
        "MessageQueueTest.cpp",
        "SurfaceFlinger_CreateDisplayTest.cpp",
        "SurfaceFlinger_DestroyDisplayTest.cpp",
        "SurfaceFlinger_DisplayModeSwitching.cpp",
        "SurfaceFlinger_DisplayTransactionCommitTest.cpp",
        "SurfaceFlinger_GetDisplayNativePrimariesTest.cpp",
        "SurfaceFlinger_HotplugTest.cpp",
        "SurfaceFlinger_NotifyPowerBoostTest.cpp",
        "SurfaceFlinger_OnInitializeDisplaysTest.cpp",
        "SurfaceFlinger_SetDisplayStateTest.cpp",
        "SurfaceFlinger_SetPowerModeInternalTest.cpp",
        "SurfaceFlinger_SetupNewDisplayDeviceInternalTest.cpp",
        "SchedulerTest.cpp",
        "SetFrameRateTest.cpp",
        "RefreshRateConfigsTest.cpp",
        "RefreshRateSelectionTest.cpp",
        "RefreshRateStatsTest.cpp",
        "RegionSamplingTest.cpp",
        "TimeStatsTest.cpp",
        "FrameTracerTest.cpp",
        "TransactionApplicationTest.cpp",
        "TransactionFrameTracerTest.cpp",
        "TransactionProtoParserTest.cpp",
        "TransactionSurfaceFrameTest.cpp",
        "TransactionTracingTest.cpp",
        "TunnelModeEnabledReporterTest.cpp",
        "StrongTypingTest.cpp",
        "VSyncDispatchTimerQueueTest.cpp",
        "VSyncDispatchRealtimeTest.cpp",
        "VsyncModulatorTest.cpp",
        "VSyncPredictorTest.cpp",
        "VSyncReactorTest.cpp",
        "VsyncConfigurationTest.cpp",
    ],
}

cc_defaults {
    name: "libsurfaceflinger_mocks_defaults",
    static_libs: [
        "android.hardware.common-V2-ndk",
        "android.hardware.common.fmq-V1-ndk",
        "android.hardware.graphics.common-V3-ndk",
        "android.hardware.graphics.composer@2.1",
        "android.hardware.graphics.composer@2.2",
        "android.hardware.graphics.composer@2.3",
        "android.hardware.graphics.composer@2.4",
        "android.hardware.graphics.composer3-V1-ndk",
        "android.hardware.power@1.0",
        "android.hardware.power@1.1",
        "android.hardware.power@1.2",
        "android.hardware.power@1.3",
        "android.hardware.power-V2-cpp",
        "libaidlcommonsupport",
        "libcompositionengine_mocks",
        "libcompositionengine",
        "libframetimeline",
        "libgmock",
        "libgui_mocks",
        "liblayers_proto",
        "libperfetto_client_experimental",
        "librenderengine",
        "librenderengine_mocks",
        "libscheduler",
        "libserviceutils",
        "libtimestats",
        "libtimestats_atoms_proto",
        "libtimestats_proto",
        "libtonemap",
        "libtrace_proto",
        "perfetto_trace_protos",
        "vendor.qti.hardware.display.composer@3.0",
        "vendor.qti.hardware.display.config-V4-ndk",
    ],
    shared_libs: [
        "android.hardware.configstore-utils",
        "android.hardware.configstore@1.0",
        "android.hardware.configstore@1.1",
        "android.hardware.graphics.allocator@2.0",
        "android.hardware.graphics.allocator@3.0",
        "android.hardware.graphics.common@1.2",
        "libbase",
        "libbinder",
        "libbinder_ndk",
        "libcutils",
        "libEGL",
        "libfmq",
        "libGLESv1_CM",
        "libGLESv2",
        "libgui",
        "libhidlbase",
        "libinput",
        "liblog",
        "libnativewindow",
        "libprocessgroup",
        "libprotobuf-cpp-lite",
        "libSurfaceFlingerProp",
        "libsync",
        "libui",
        "libutils",
        "server_configurable_flags",
    ],
    header_libs: [
        "android.hardware.graphics.composer3-command-buffer",
        "android.hardware.graphics.composer@2.1-command-buffer",
        "android.hardware.graphics.composer@2.2-command-buffer",
        "android.hardware.graphics.composer@2.3-command-buffer",
        "android.hardware.graphics.composer@2.4-command-buffer",
        "display_intf_headers",
        "libscheduler_test_headers",
        "libsurfaceflinger_headers",
    ],
}

cc_library_headers {
    name: "libsurfaceflinger_mocks_headers",
    export_include_dirs: ["."],
}<|MERGE_RESOLUTION|>--- conflicted
+++ resolved
@@ -42,13 +42,10 @@
 cc_test {
     name: "libsurfaceflinger_unittest",
     defaults: [
-<<<<<<< HEAD
+        "libsurfaceflinger_mocks_defaults",
         "libdisplayconfig_defaults",
         "libdisplayconfigaidl_defaults",
         "unfieddraw_defaults",
-=======
-        "libsurfaceflinger_mocks_defaults",
->>>>>>> e4480959
         "skia_renderengine_deps",
         "surfaceflinger_defaults",
     ],
