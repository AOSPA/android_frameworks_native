--- conflicted
+++ resolved
@@ -87,18 +87,14 @@
     MOCK_METHOD(hal::Error, getSupportedContentTypes, (std::vector<hal::ContentType> *),
                 (const, override));
     MOCK_METHOD(hal::Error, setContentType, (hal::ContentType), (override));
-<<<<<<< HEAD
-    MOCK_METHOD(hal::Error, getClientTargetProperty, (hal::ClientTargetProperty *), (override));
+    MOCK_METHOD(hal::Error, getClientTargetProperty, (hal::ClientTargetProperty *, float *),
+                (override));
     MOCK_METHOD(hal::Error, setDisplayElapseTime, (uint64_t), (override));
 #ifdef QTI_UNIFIED_DRAW
     MOCK_METHOD(hal::Error, setClientTarget_3_1, (int32_t, const android::sp<android::Fence>&,
                 hal::Dataspace), (override));
     MOCK_METHOD(hal::Error, tryDrawMethod, (IQtiComposerClient::DrawMethod), (override));
 #endif
-=======
-    MOCK_METHOD(hal::Error, getClientTargetProperty, (hal::ClientTargetProperty *, float *),
-                (override));
->>>>>>> b2224fd3
 };
 
 class Layer : public HWC2::Layer {
