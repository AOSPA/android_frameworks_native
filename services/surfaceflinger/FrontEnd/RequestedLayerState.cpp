--- conflicted
+++ resolved
@@ -133,13 +133,10 @@
     const uint32_t oldFlags = flags;
     const half oldAlpha = color.a;
     const bool hadBuffer = externalTexture != nullptr;
-<<<<<<< HEAD
-=======
     uint64_t oldFramenumber = hadBuffer ? bufferData->frameNumber : 0;
     const ui::Size oldBufferSize = hadBuffer
             ? ui::Size(externalTexture->getWidth(), externalTexture->getHeight())
             : ui::Size();
->>>>>>> c15fef58
     const bool hadSideStream = sidebandStream != nullptr;
     const layer_state_t& clientState = resolvedComposerState.state;
     const bool hadBlur = hasBlur();
@@ -157,12 +154,9 @@
             changes |= RequestedLayerState::Changes::Geometry;
         }
     }
+
     if (clientState.what & layer_state_t::eBufferChanged) {
         externalTexture = resolvedComposerState.externalTexture;
-        barrierProducerId = std::max(bufferData->producerId, barrierProducerId);
-        barrierFrameNumber = std::max(bufferData->frameNumber, barrierFrameNumber);
-        // TODO(b/277265947) log and flush transaction trace when we detect out of order updates
-
         const bool hasBuffer = externalTexture != nullptr;
         if (hasBuffer || hasBuffer != hadBuffer) {
             changes |= RequestedLayerState::Changes::Buffer;
@@ -179,6 +173,28 @@
             changes |= RequestedLayerState::Changes::Geometry |
                     RequestedLayerState::Changes::VisibleRegion |
                     RequestedLayerState::Changes::Visibility | RequestedLayerState::Changes::Input;
+        }
+
+        if (hasBuffer) {
+            const bool frameNumberChanged =
+                    bufferData->flags.test(BufferData::BufferDataChange::frameNumberChanged);
+            const uint64_t frameNumber =
+                    frameNumberChanged ? bufferData->frameNumber : oldFramenumber + 1;
+            bufferData->frameNumber = frameNumber;
+
+            if ((barrierProducerId > bufferData->producerId) ||
+                ((barrierProducerId == bufferData->producerId) &&
+                 (barrierFrameNumber > bufferData->frameNumber))) {
+                ALOGE("Out of order buffers detected for %s producedId=%d frameNumber=%" PRIu64
+                      " -> producedId=%d frameNumber=%" PRIu64,
+                      getDebugString().c_str(), bufferData->producerId, bufferData->frameNumber,
+                      bufferData->producerId, frameNumber);
+                TransactionTraceWriter::getInstance().invoke("out_of_order_buffers_",
+                                                             /*overwrite=*/false);
+            }
+
+            barrierProducerId = std::max(bufferData->producerId, barrierProducerId);
+            barrierFrameNumber = std::max(bufferData->frameNumber, barrierFrameNumber);
         }
     }
 
