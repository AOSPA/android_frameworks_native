/*
 * Copyright (C) 2018 The Android Open Source Project
 *
 * Licensed under the Apache License, Version 2.0 (the "License");
 * you may not use this file except in compliance with the License.
 * You may obtain a copy of the License at
 *
 *      http://www.apache.org/licenses/LICENSE-2.0
 *
 * Unless required by applicable law or agreed to in writing, software
 * distributed under the License is distributed on an "AS IS" BASIS,
 * WITHOUT WARRANTIES OR CONDITIONS OF ANY KIND, either express or implied.
 * See the License for the specific language governing permissions and
 * limitations under the License.
 */

#pragma once

#include "BufferLayer.h"

#include <utils/String8.h>

namespace android {

namespace frametimeline {
class SurfaceFrame;
}

/*
 * A new BufferQueue and a new BufferLayerConsumer are created when the
 * BufferLayer is first referenced.
 *
 * This also implements onFrameAvailable(), which notifies SurfaceFlinger
 * that new data has arrived.
 */
class BufferQueueLayer : public BufferLayer {
public:
    // Only call while mStateLock is held
    explicit BufferQueueLayer(const LayerCreationArgs&);
    ~BufferQueueLayer() override;

    // Implements Layer.
    const char* getType() const override { return "BufferQueueLayer"; }

    void onLayerDisplayed(const sp<Fence>& releaseFence) override;

    std::vector<OccupancyTracker::Segment> getOccupancyHistory(bool forceFlush) override;

    // If a buffer was replaced this frame, release the former buffer
    void releasePendingBuffer(nsecs_t dequeueReadyTime) override;

    void setDefaultBufferSize(uint32_t w, uint32_t h) override;

    int32_t getQueuedFrameCount() const override;

    bool shouldPresentNow(nsecs_t expectedPresentTime) const override;

    // Implements BufferLayer.
    bool fenceHasSignaled() const override;
    bool framePresentTimeIsCurrent(nsecs_t expectedPresentTime) const override;

    status_t setDefaultBufferProperties(uint32_t w, uint32_t h, PixelFormat format);
    sp<IGraphicBufferProducer> getProducer() const;

protected:
    void gatherBufferInfo() override;

    // -----------------------------------------------------------------------
    // Interface implementation for BufferLayerConsumer::ContentsChangedListener
    // -----------------------------------------------------------------------
    class ContentsChangedListener : public BufferLayerConsumer::ContentsChangedListener {
    public:
        ContentsChangedListener(BufferQueueLayer* bufferQueueLayer)
              : mBufferQueueLayer(bufferQueueLayer) {}
        void abandon();

    protected:
        void onFrameAvailable(const BufferItem& item) override;
        void onFrameReplaced(const BufferItem& item) override;
        void onSidebandStreamChanged() override;
        void onFrameDequeued(const uint64_t bufferId) override;
        void onFrameDetached(const uint64_t bufferId) override;
        void onFrameCancelled(const uint64_t bufferId) override;

    private:
        BufferQueueLayer* mBufferQueueLayer = nullptr;
        Mutex mMutex;
    };

private:
    uint64_t getFrameNumber(nsecs_t expectedPresentTime) const override;

    bool getAutoRefresh() const override;
    bool getSidebandStreamChanged() const override;

    bool latchSidebandStream(bool& recomputeVisibleRegions) override;
    void setTransformHint(ui::Transform::RotationFlags displayTransformHint) override;

    bool hasFrameUpdate() const override;

    status_t updateTexImage(bool& recomputeVisibleRegions, nsecs_t latchTime,
                            nsecs_t expectedPresentTime) override;

    status_t updateActiveBuffer() override;
    status_t updateFrameNumber(nsecs_t latchTime) override;
    void setFrameTimelineVsyncForBuffer(int64_t frameTimelineVsyncId) override;

    sp<Layer> createClone() override;

    void onFirstRef() override;

    void onFrameAvailable(const BufferItem& item);
    void onFrameReplaced(const BufferItem& item);
    void onSidebandStreamChanged();
    void onFrameDequeued(const uint64_t bufferId);
    void onFrameDetached(const uint64_t bufferId);
    void onFrameCancelled(const uint64_t bufferId);

    // Temporary - Used only for LEGACY camera mode.
    uint32_t getProducerStickyTransform() const;

    sp<BufferLayerConsumer> mConsumer;
    sp<IGraphicBufferProducer> mProducer;

    bool mUpdateTexImageFailed{false};

    uint64_t mPreviousBufferId = 0;
    uint64_t mPreviousReleasedFrameNumber = 0;

    // Local copy of the queued contents of the incoming BufferQueue
    mutable Mutex mQueueItemLock;
    Condition mQueueItemCondition;

    struct BufferData {
        BufferData(BufferItem item, std::unique_ptr<frametimeline::SurfaceFrame> surfaceFrame)
              : item(item), surfaceFrame(std::move(surfaceFrame)) {}
        BufferItem item;
        std::unique_ptr<frametimeline::SurfaceFrame> surfaceFrame;
    };
    std::vector<BufferData> mQueueItems;
    std::atomic<uint64_t> mLastFrameNumberReceived{0};

    bool mAutoRefresh{false};

    // thread-safe
    std::atomic<int32_t> mQueuedFrames{0};
    std::atomic<bool> mSidebandStreamChanged{false};

    sp<ContentsChangedListener> mContentsChangedListener;
<<<<<<< HEAD
    nsecs_t mLastTimeStamp = -1;
=======

    // The last vsync id received on this layer. This will be used when we get
    // a buffer to correlate the buffer with the vsync id. Can only be accessed
    // with the SF state lock held.
    std::optional<int64_t> mFrameTimelineVsyncId;
>>>>>>> 2a54e9bb
};

} // namespace android<|MERGE_RESOLUTION|>--- conflicted
+++ resolved
@@ -147,15 +147,12 @@
     std::atomic<bool> mSidebandStreamChanged{false};
 
     sp<ContentsChangedListener> mContentsChangedListener;
-<<<<<<< HEAD
-    nsecs_t mLastTimeStamp = -1;
-=======
 
     // The last vsync id received on this layer. This will be used when we get
     // a buffer to correlate the buffer with the vsync id. Can only be accessed
     // with the SF state lock held.
     std::optional<int64_t> mFrameTimelineVsyncId;
->>>>>>> 2a54e9bb
+    nsecs_t mLastTimeStamp = -1;
 };
 
 } // namespace android