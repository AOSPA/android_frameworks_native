/*
 * Copyright (C) 2007 The Android Open Source Project
 *
 * Licensed under the Apache License, Version 2.0 (the "License");
 * you may not use this file except in compliance with the License.
 * You may obtain a copy of the License at
 *
 *      http://www.apache.org/licenses/LICENSE-2.0
 *
 * Unless required by applicable law or agreed to in writing, software
 * distributed under the License is distributed on an "AS IS" BASIS,
 * WITHOUT WARRANTIES OR CONDITIONS OF ANY KIND, either express or implied.
 * See the License for the specific language governing permissions and
 * limitations under the License.
 */

/* Changes from Qualcomm Innovation Center are provided under the following license:
 *
 * Copyright (c) 2023 Qualcomm Innovation Center, Inc. All rights reserved.
 * SPDX-License-Identifier: BSD-3-Clause-Clear
 */

#pragma once

#include <memory>
#include <string>
#include <unordered_map>

#include <android-base/thread_annotations.h>
#include <android/native_window.h>
#include <binder/IBinder.h>
#include <ftl/concat.h>
#include <ftl/optional.h>
#include <gui/LayerState.h>
#include <math/mat4.h>
#include <renderengine/RenderEngine.h>
#include <system/window.h>
#include <ui/DisplayId.h>
#include <ui/DisplayIdentification.h>
#include <ui/DisplayState.h>
#include <ui/GraphicTypes.h>
#include <ui/HdrCapabilities.h>
#include <ui/Region.h>
#include <ui/StaticDisplayInfo.h>
#include <ui/Transform.h>
#include <utils/Errors.h>
#include <utils/Mutex.h>
#include <utils/RefBase.h>
#include <utils/Timers.h>

#include "Display/DisplayModeRequest.h"
#include "DisplayHardware/DisplayMode.h"
#include "DisplayHardware/Hal.h"
#include "DisplayHardware/PowerAdvisor.h"
#include "FrontEnd/DisplayInfo.h"
#include "Scheduler/RefreshRateSelector.h"
#include "ThreadContext.h"
#include "TracedOrdinal.h"
#include "Utils/Dumper.h"

namespace android {

class Fence;
class HWComposer;
class HdrSdrRatioOverlay;
class IGraphicBufferProducer;
class Layer;
class RefreshRateOverlay;
class SurfaceFlinger;

struct CompositionInfo;
struct DisplayDeviceCreationArgs;

namespace compositionengine {
class Display;
class DisplaySurface;
} // namespace compositionengine

namespace display {
class DisplaySnapshot;
} // namespace display

/* QTI_BEGIN */
namespace surfaceflingerextension {
class QtiDisplaySurfaceExtensionIntf;
} // namespace surfaceflingerextension

namespace compositionengineextension {
class QtiDisplayExtension;
} // namespace compositionengineextension
/* QTI_END */

class DisplayDevice : public RefBase {
public:
    constexpr static float sDefaultMinLumiance = 0.0;
    constexpr static float sDefaultMaxLumiance = 500.0;
    enum { eReceivesInput = 0x01 };

    explicit DisplayDevice(DisplayDeviceCreationArgs& args);

    // Must be destroyed on the main thread because it may call into HWComposer.
    virtual ~DisplayDevice();

    std::shared_ptr<compositionengine::Display> getCompositionDisplay() const {
        return mCompositionDisplay;
    }

    bool isVirtual() const { return VirtualDisplayId::tryCast(getId()).has_value(); }
    bool isPrimary() const { return mIsPrimary; }

    // isSecure indicates whether this display can be trusted to display
    // secure surfaces.
    bool isSecure() const;

    int getWidth() const;
    int getHeight() const;
    ui::Size getSize() const { return {getWidth(), getHeight()}; }

    void setLayerFilter(ui::LayerFilter);
    void setDisplaySize(int width, int height);
    void setProjection(ui::Rotation orientation, Rect viewport, Rect frame);
    void stageBrightness(float brightness) REQUIRES(kMainThreadContext);
    void persistBrightness(bool needsComposite) REQUIRES(kMainThreadContext);
    bool isBrightnessStale() const REQUIRES(kMainThreadContext);
    void setFlags(uint32_t flags);

    ui::Rotation getPhysicalOrientation() const { return mPhysicalOrientation; }
    ui::Rotation getOrientation() const { return mOrientation; }

    std::optional<float> getStagedBrightness() const REQUIRES(kMainThreadContext);
    ui::Transform::RotationFlags getTransformHint() const;
    const ui::Transform& getTransform() const;
    const Rect& getLayerStackSpaceRect() const;
    const Rect& getOrientedDisplaySpaceRect() const;
    ui::LayerStack getLayerStack() const;
    bool receivesInput() const { return mFlags & eReceivesInput; }

    DisplayId getId() const;

    // Shorthand to upcast the ID of a display whose type is known as a precondition.
    PhysicalDisplayId getPhysicalId() const {
        const auto id = PhysicalDisplayId::tryCast(getId());
        LOG_FATAL_IF(!id);
        return *id;
    }

    VirtualDisplayId getVirtualId() const {
        const auto id = VirtualDisplayId::tryCast(getId());
        LOG_FATAL_IF(!id);
        return *id;
    }

    const wp<IBinder>& getDisplayToken() const { return mDisplayToken; }
    int32_t getSequenceId() const { return mSequenceId; }

    const Region& getUndefinedRegion() const;

    int32_t getSupportedPerFrameMetadata() const;

    bool hasWideColorGamut() const;
    // Whether h/w composer has native support for specific HDR type.
    bool hasHDR10PlusSupport() const;
    bool hasHDR10Support() const;
    bool hasHLGSupport() const;
    bool hasDolbyVisionSupport() const;

    void overrideHdrTypes(const std::vector<ui::Hdr>& hdrTypes);

    // The returned HdrCapabilities is the combination of HDR capabilities from
    // hardware composer and RenderEngine. When the DisplayDevice supports wide
    // color gamut, RenderEngine is able to simulate HDR support in Display P3
    // color space for both PQ and HLG HDR contents. The minimum and maximum
    // luminance will be set to sDefaultMinLumiance and sDefaultMaxLumiance
    // respectively if hardware composer doesn't return meaningful values.
    HdrCapabilities getHdrCapabilities() const;

    // Return true if intent is supported by the display.
    bool hasRenderIntent(ui::RenderIntent intent) const;

    const Rect getBounds() const;
    const Rect bounds() const { return getBounds(); }

    void setDisplayName(const std::string& displayName);
    const std::string& getDisplayName() const { return mDisplayName; }

    surfaceflinger::frontend::DisplayInfo getFrontEndInfo() const;

    /* ------------------------------------------------------------------------
     * Display power mode management.
     */
    std::optional<hardware::graphics::composer::hal::PowerMode> getPowerMode() const;
    void setPowerMode(hardware::graphics::composer::hal::PowerMode mode);
    bool isPoweredOn() const;
    void tracePowerMode();

    // Enables layer caching on this DisplayDevice
    void enableLayerCaching(bool enable);

    ui::Dataspace getCompositionDataSpace() const;

    /* ------------------------------------------------------------------------
     * Display mode management.
     */

    enum class DesiredModeAction { None, InitiateDisplayModeSwitch, InitiateRenderRateSwitch };

    DesiredModeAction setDesiredMode(display::DisplayModeRequest&&, bool force = false)
            EXCLUDES(mDesiredModeLock);

    using DisplayModeRequestOpt = ftl::Optional<display::DisplayModeRequest>;

    DisplayModeRequestOpt getDesiredMode() const EXCLUDES(mDesiredModeLock);
    void clearDesiredMode() EXCLUDES(mDesiredModeLock);

    DisplayModeRequestOpt getPendingMode() const REQUIRES(kMainThreadContext) {
        return mPendingModeOpt;
    }
    bool isModeSetPending() const REQUIRES(kMainThreadContext) { return mIsModeSetPending; }

    scheduler::FrameRateMode getActiveMode() const REQUIRES(kMainThreadContext) {
        return mRefreshRateSelector->getActiveMode();
    }

    void setActiveMode(DisplayModeId, Fps vsyncRate, Fps renderFps);

    bool initiateModeChange(display::DisplayModeRequest&&, const hal::VsyncPeriodChangeConstraints&,
                            hal::VsyncPeriodChangeTimeline& outTimeline)
            REQUIRES(kMainThreadContext);

    void finalizeModeChange(DisplayModeId, Fps vsyncRate, Fps renderFps)
            REQUIRES(kMainThreadContext);

    scheduler::RefreshRateSelector& refreshRateSelector() const { return *mRefreshRateSelector; }

    // Extends the lifetime of the RefreshRateSelector, so it can outlive this DisplayDevice.
    std::shared_ptr<scheduler::RefreshRateSelector> holdRefreshRateSelector() const {
        return mRefreshRateSelector;
    }

    void animateOverlay();

    // Enables an overlay to be displayed with the current refresh rate
    void enableRefreshRateOverlay(bool enable, bool setByHwc, bool showSpinner, bool showRenderRate,
                                  bool showInMiddle) REQUIRES(kMainThreadContext);
    void updateRefreshRateOverlayRate(Fps vsyncRate, Fps renderFps, bool setByHwc = false);
    bool isRefreshRateOverlayEnabled() const { return mRefreshRateOverlay != nullptr; }
    bool onKernelTimerChanged(std::optional<DisplayModeId>, bool timerExpired);

    // Enables an overlay to be display with the hdr/sdr ratio
    void enableHdrSdrRatioOverlay(bool enable) REQUIRES(kMainThreadContext);
    void updateHdrSdrRatioOverlayRatio(float currentHdrSdrRatio);
    bool isHdrSdrRatioOverlayEnabled() const { return mHdrSdrRatioOverlay != nullptr; }

    nsecs_t getVsyncPeriodFromHWC() const;

    Fps getAdjustedRefreshRate() const { return mAdjustedRefreshRate; }

    // Round the requested refresh rate to match a divisor of the pacesetter
    // display's refresh rate. Only supported for virtual displays.
    void adjustRefreshRate(Fps pacesetterDisplayRefreshRate);

    // release HWC resources (if any) for removable displays
    void disconnect();

    void dump(utils::Dumper&) const;

    /* QTI_BEGIN */
    void qtiResetVsyncPeriod();
    void qtiSetPowerModeOverrideConfig(bool supported);
    bool qtiGetPowerModeOverrideConfig() const;
    /* QTI_END */

private:
    template <size_t N>
    inline std::string concatId(const char (&str)[N]) const {
        return std::string(ftl::Concat(str, ' ', getId().value).str());
    }

    const sp<SurfaceFlinger> mFlinger;
    HWComposer& mHwComposer;
    const wp<IBinder> mDisplayToken;
    const int32_t mSequenceId;

    const std::shared_ptr<compositionengine::Display> mCompositionDisplay;

    std::string mDisplayName;
    std::string mPendingModeFpsTrace;
    std::string mActiveModeFpsTrace;
    std::string mRenderRateFpsTrace;

    const ui::Rotation mPhysicalOrientation;
    ui::Rotation mOrientation = ui::ROTATION_0;
    bool mIsOrientationChanged = false;

    // Allow nullopt as initial power mode.
    using TracedPowerMode = TracedOrdinal<hardware::graphics::composer::hal::PowerMode>;
    std::optional<TracedPowerMode> mPowerMode;

    std::optional<float> mStagedBrightness;
    std::optional<float> mBrightness;

    // TODO(b/182939859): Remove special cases for primary display.
    const bool mIsPrimary;

    uint32_t mFlags = 0;

    // Requested refresh rate in fps, supported only for virtual displays.
    // when this value is non zero, SurfaceFlinger will try to drop frames
    // for virtual displays to match this requested refresh rate.
    const Fps mRequestedRefreshRate;

    // Adjusted refresh rate, rounded to match a divisor of the pacesetter
    // display's refresh rate. Only supported for virtual displays.
    Fps mAdjustedRefreshRate = 0_Hz;

    std::vector<ui::Hdr> mOverrideHdrTypes;

    std::shared_ptr<scheduler::RefreshRateSelector> mRefreshRateSelector;
    std::unique_ptr<RefreshRateOverlay> mRefreshRateOverlay;
    std::unique_ptr<HdrSdrRatioOverlay> mHdrSdrRatioOverlay;
    // This parameter is only used for hdr/sdr ratio overlay
    float mHdrSdrRatio = 1.0f;

    mutable std::mutex mDesiredModeLock;
    DisplayModeRequestOpt mDesiredModeOpt GUARDED_BY(mDesiredModeLock);
    TracedOrdinal<bool> mHasDesiredModeTrace GUARDED_BY(mDesiredModeLock);

<<<<<<< HEAD
    /* QTI_BEGIN */
    mutable std::mutex mQtiModeLock;
    mutable bool mQtiVsyncPeriodUpdated = true;
    mutable nsecs_t mQtiVsyncPeriod = 0;
    bool mQtiIsPowerModeOverride = false;
    /* QTI_END */
    ActiveModeInfo mPendingMode GUARDED_BY(kMainThreadContext);
=======
    DisplayModeRequestOpt mPendingModeOpt GUARDED_BY(kMainThreadContext);
>>>>>>> 31d553c1
    bool mIsModeSetPending GUARDED_BY(kMainThreadContext) = false;
};

struct DisplayDeviceState {
    struct Physical {
        PhysicalDisplayId id;
        hardware::graphics::composer::hal::HWDisplayId hwcDisplayId;
        DisplayModePtr activeMode;

        bool operator==(const Physical& other) const {
            return id == other.id && hwcDisplayId == other.hwcDisplayId;
        }
    };

    bool isVirtual() const { return !physical; }

    int32_t sequenceId = sNextSequenceId++;
    std::optional<Physical> physical;
    sp<IGraphicBufferProducer> surface;
    ui::LayerStack layerStack;
    uint32_t flags = 0;
    Rect layerStackSpaceRect;
    Rect orientedDisplaySpaceRect;
    ui::Rotation orientation = ui::ROTATION_0;
    uint32_t width = 0;
    uint32_t height = 0;
    std::string displayName;
    bool isSecure = false;
    bool isProtected = false;
    // Refer to DisplayDevice::mRequestedRefreshRate, for virtual display only
    Fps requestedRefreshRate;

private:
    static std::atomic<int32_t> sNextSequenceId;
};

struct DisplayDeviceCreationArgs {
    // We use a constructor to ensure some of the values are set, without
    // assuming a default value.
    DisplayDeviceCreationArgs(const sp<SurfaceFlinger>&, HWComposer& hwComposer,
                              const wp<IBinder>& displayToken,
                              std::shared_ptr<compositionengine::Display>);
    const sp<SurfaceFlinger> flinger;
    HWComposer& hwComposer;
    const wp<IBinder> displayToken;
    const std::shared_ptr<compositionengine::Display> compositionDisplay;
    std::shared_ptr<scheduler::RefreshRateSelector> refreshRateSelector;

    int32_t sequenceId{0};
    bool isSecure{false};
    bool isProtected{false};
    sp<ANativeWindow> nativeWindow;
    sp<compositionengine::DisplaySurface> displaySurface;
    ui::Rotation physicalOrientation{ui::ROTATION_0};
    bool hasWideColorGamut{false};
    HdrCapabilities hdrCapabilities;
    int32_t supportedPerFrameMetadata{0};
    std::unordered_map<ui::ColorMode, std::vector<ui::RenderIntent>> hwcColorModes;
    std::optional<hardware::graphics::composer::hal::PowerMode> initialPowerMode;
    bool isPrimary{false};
    DisplayModeId activeModeId;
    // QTI_BEGIN
    android::surfaceflingerextension::QtiDisplaySurfaceExtensionIntf* mQtiDSExtnIntf = nullptr;
    // QTI_END
    // Refer to DisplayDevice::mRequestedRefreshRate, for virtual display only
    Fps requestedRefreshRate;
};

} // namespace android<|MERGE_RESOLUTION|>--- conflicted
+++ resolved
@@ -325,17 +325,13 @@
     DisplayModeRequestOpt mDesiredModeOpt GUARDED_BY(mDesiredModeLock);
     TracedOrdinal<bool> mHasDesiredModeTrace GUARDED_BY(mDesiredModeLock);
 
-<<<<<<< HEAD
     /* QTI_BEGIN */
     mutable std::mutex mQtiModeLock;
     mutable bool mQtiVsyncPeriodUpdated = true;
     mutable nsecs_t mQtiVsyncPeriod = 0;
     bool mQtiIsPowerModeOverride = false;
     /* QTI_END */
-    ActiveModeInfo mPendingMode GUARDED_BY(kMainThreadContext);
-=======
     DisplayModeRequestOpt mPendingModeOpt GUARDED_BY(kMainThreadContext);
->>>>>>> 31d553c1
     bool mIsModeSetPending GUARDED_BY(kMainThreadContext) = false;
 };
 
