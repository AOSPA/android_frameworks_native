--- conflicted
+++ resolved
@@ -59,12 +59,8 @@
         "libui",
         "libinput",
         "libutils",
-<<<<<<< HEAD
+        "libSurfaceFlingerProp",
         "libqdMetaData.system",
-        "libSurfaceFlingerProperties",
-=======
-        "libSurfaceFlingerProp",
->>>>>>> c5a83eb2
     ],
     static_libs: [
         "libcompositionengine",
