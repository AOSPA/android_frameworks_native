--- conflicted
+++ resolved
@@ -47,11 +47,7 @@
         "libhwbinder",
         "liblayers_proto",
         "liblog",
-<<<<<<< HEAD
-    	"libnativewindow",
-=======
 	"libnativewindow",
->>>>>>> eed5d453
         "libpdx_default_transport",
         "libprotobuf-cpp-lite",
         "libsync",
@@ -143,10 +139,7 @@
         "Scheduler/DispSyncSource.cpp",
         "Scheduler/EventControlThread.cpp",
         "Scheduler/EventThread.cpp",
-<<<<<<< HEAD
-=======
         "Scheduler/IdleTimer.cpp",
->>>>>>> eed5d453
         "Scheduler/LayerHistory.cpp",
         "Scheduler/MessageQueue.cpp",
         "Scheduler/Scheduler.cpp",
