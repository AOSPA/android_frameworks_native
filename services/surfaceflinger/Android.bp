--- conflicted
+++ resolved
@@ -81,13 +81,9 @@
     name: "libsurfaceflinger_defaults",
     defaults: [
         "surfaceflinger_defaults",
-<<<<<<< HEAD
-        "skia_deps",
+        "skia_renderengine_deps",
         "libdisplayconfig_defaults",
         "unfieddraw_defaults",
-=======
-        "skia_renderengine_deps",
->>>>>>> d2536211
     ],
     cflags: [
         "-DLOG_TAG=\"SurfaceFlinger\"",
