/*
 * Copyright (C) 2009 The Android Open Source Project
 *
 * Licensed under the Apache License, Version 2.0 (the "License");
 * you may not use this file except in compliance with the License.
 * You may obtain a copy of the License at
 *
 *      http://www.apache.org/licenses/LICENSE-2.0
 *
 * Unless required by applicable law or agreed to in writing, software
 * distributed under the License is distributed on an "AS IS" BASIS,
 * WITHOUT WARRANTIES OR CONDITIONS OF ANY KIND, either express or implied.
 * See the License for the specific language governing permissions and
 * limitations under the License.
 */

// TODO(b/129481165): remove the #pragma below and fix conversion issues
#pragma clang diagnostic push
#pragma clang diagnostic ignored "-Wconversion"

#include <binder/IPCThreadState.h>

#include <utils/Log.h>
#include <utils/Timers.h>
#include <utils/threads.h>

#include <gui/DisplayEventReceiver.h>
#include <gui/IDisplayEventConnection.h>

#include "EventThread.h"
#include "MessageQueue.h"
#include "SurfaceFlinger.h"

namespace android::impl {

void MessageQueue::Handler::dispatchRefresh() {
    if ((android_atomic_or(eventMaskRefresh, &mEventMask) & eventMaskRefresh) == 0) {
        mQueue.mLooper->sendMessage(this, Message(MessageQueue::REFRESH));
    }
}

void MessageQueue::Handler::dispatchInvalidate(int64_t vsyncId, nsecs_t expectedVSyncTimestamp) {
    if ((android_atomic_or(eventMaskInvalidate, &mEventMask) & eventMaskInvalidate) == 0) {
        mVsyncId = vsyncId;
        mExpectedVSyncTime = expectedVSyncTimestamp;
        mQueue.mLooper->sendMessage(this, Message(MessageQueue::INVALIDATE));
    }
}

void MessageQueue::Handler::handleMessage(const Message& message) {
    switch (message.what) {
        case INVALIDATE:
            android_atomic_and(~eventMaskInvalidate, &mEventMask);
            mQueue.mFlinger->onMessageReceived(message.what, mVsyncId, mExpectedVSyncTime);
            break;
        case REFRESH:
            android_atomic_and(~eventMaskRefresh, &mEventMask);
            mQueue.mFlinger->onMessageReceived(message.what, mVsyncId, mExpectedVSyncTime);
            break;
    }
}

// ---------------------------------------------------------------------------

void MessageQueue::init(const sp<SurfaceFlinger>& flinger) {
    mFlinger = flinger;
    mLooper = new Looper(true);
    mHandler = new Handler(*this);
}

void MessageQueue::setEventConnection(const sp<EventThreadConnection>& connection) {
    if (mEventTube.getFd() >= 0) {
        mLooper->removeFd(mEventTube.getFd());
    }

    mEvents = connection;
    mEvents->stealReceiveChannel(&mEventTube);
    mLooper->addFd(mEventTube.getFd(), 0, Looper::EVENT_INPUT, MessageQueue::cb_eventReceiver,
                   this);
}

void MessageQueue::waitMessage() {
    do {
        IPCThreadState::self()->flushCommands();
        int32_t ret = mLooper->pollOnce(-1);
        switch (ret) {
            case Looper::POLL_WAKE:
            case Looper::POLL_CALLBACK:
                continue;
            case Looper::POLL_ERROR:
                ALOGE("Looper::POLL_ERROR");
                continue;
            case Looper::POLL_TIMEOUT:
                // timeout (should not happen)
                continue;
            default:
                // should not happen
                ALOGE("Looper::pollOnce() returned unknown status %d", ret);
                continue;
        }
    } while (true);
}

void MessageQueue::postMessage(sp<MessageHandler>&& handler) {
    mLooper->sendMessage(handler, Message());
}

void MessageQueue::invalidate() {
    mEvents->requestNextVsync();
}

void MessageQueue::refresh() {
    mHandler->dispatchRefresh();
}

int MessageQueue::cb_eventReceiver(int fd, int events, void* data) {
    MessageQueue* queue = reinterpret_cast<MessageQueue*>(data);
    return queue->eventReceiver(fd, events);
}

int MessageQueue::eventReceiver(int /*fd*/, int /*events*/) {
    ssize_t n;
    DisplayEventReceiver::Event buffer[8];
    while ((n = DisplayEventReceiver::getEvents(&mEventTube, buffer, 8)) > 0) {
        for (int i = 0; i < n; i++) {
            if (buffer[i].header.type == DisplayEventReceiver::DISPLAY_EVENT_VSYNC) {
<<<<<<< HEAD
                mFlinger->mVsyncTimeStamp = systemTime(SYSTEM_TIME_MONOTONIC);
                mHandler->dispatchInvalidate(buffer[i].vsync.expectedVSyncTimestamp);
=======
                mHandler->dispatchInvalidate(buffer[i].vsync.vsyncId,
                                             buffer[i].vsync.expectedVSyncTimestamp);
>>>>>>> af19596f
                break;
            }
        }
    }
    return 1;
}

} // namespace android::impl

// TODO(b/129481165): remove the #pragma below and fix conversion issues
#pragma clang diagnostic pop // ignored "-Wconversion"<|MERGE_RESOLUTION|>--- conflicted
+++ resolved
@@ -124,13 +124,9 @@
     while ((n = DisplayEventReceiver::getEvents(&mEventTube, buffer, 8)) > 0) {
         for (int i = 0; i < n; i++) {
             if (buffer[i].header.type == DisplayEventReceiver::DISPLAY_EVENT_VSYNC) {
-<<<<<<< HEAD
                 mFlinger->mVsyncTimeStamp = systemTime(SYSTEM_TIME_MONOTONIC);
-                mHandler->dispatchInvalidate(buffer[i].vsync.expectedVSyncTimestamp);
-=======
                 mHandler->dispatchInvalidate(buffer[i].vsync.vsyncId,
                                              buffer[i].vsync.expectedVSyncTimestamp);
->>>>>>> af19596f
                 break;
             }
         }
