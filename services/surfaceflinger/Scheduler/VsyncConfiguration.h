--- conflicted
+++ resolved
@@ -104,16 +104,12 @@
     void dump(std::string& result) const override;
 
 protected:
-<<<<<<< HEAD
     /* QTI_BEGIN */
     friend class android::surfaceflingerextension::QtiPhaseOffsetsExtension;
     friend class android::surfaceflingerextension::QtiWorkDurationsExtension;
     /* QTI_END */
 
-    virtual VsyncConfiguration::VsyncConfigSet constructOffsets(nsecs_t vsyncDuration) const = 0;
-=======
     virtual VsyncConfigSet constructOffsets(nsecs_t vsyncDuration) const = 0;
->>>>>>> b0ba2136
 
     VsyncConfigSet getConfigsForRefreshRateLocked(Fps fps) const REQUIRES(mLock);
 
@@ -143,15 +139,11 @@
                  nsecs_t hwcMinWorkDuration);
 
 private:
-<<<<<<< HEAD
     /* QTI_BEGIN */
     friend class android::surfaceflingerextension::QtiPhaseOffsetsExtension;
     /* QTI_END */
 
-    VsyncConfiguration::VsyncConfigSet constructOffsets(nsecs_t vsyncDuration) const override;
-=======
     VsyncConfigSet constructOffsets(nsecs_t vsyncDuration) const override;
->>>>>>> b0ba2136
 
     VsyncConfigSet getDefaultOffsets(nsecs_t vsyncPeriod) const;
     VsyncConfigSet getHighFpsOffsets(nsecs_t vsyncPeriod) const;
@@ -190,15 +182,11 @@
                  nsecs_t hwcMinWorkDuration);
 
 private:
-<<<<<<< HEAD
     /* QTI_BEGIN */
     friend class android::surfaceflingerextension::QtiWorkDurationsExtension;
     /* QTI_END */
 
-    VsyncConfiguration::VsyncConfigSet constructOffsets(nsecs_t vsyncDuration) const override;
-=======
     VsyncConfigSet constructOffsets(nsecs_t vsyncDuration) const override;
->>>>>>> b0ba2136
 
     const nsecs_t mSfDuration;
     const nsecs_t mAppDuration;
