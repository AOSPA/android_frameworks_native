--- conflicted
+++ resolved
@@ -90,11 +90,10 @@
 
     bool isSmallDirtyArea(uint32_t dirtyArea, float threshold) const;
 
-<<<<<<< HEAD
     /* QTI_BEGIN */
     void qtiUpdateThermalFps(float fps) { mQtiThermalFps = fps; }
     /* QTI_END */
-=======
+
     // Updates the frame rate override set by game mode intervention
     void updateGameModeFrameRateOverride(FrameRateOverride frameRateOverride) EXCLUDES(mLock);
 
@@ -103,7 +102,6 @@
 
     std::pair<Fps, Fps> getGameFrameRateOverride(uid_t uid) const EXCLUDES(mLock);
     std::pair<Fps, Fps> getGameFrameRateOverrideLocked(uid_t uid) const REQUIRES(mLock);
->>>>>>> dcf761db
 
 private:
     friend class LayerHistoryTest;
@@ -154,19 +152,17 @@
     // Whether a mode change is in progress or not
     std::atomic<bool> mModeChangePending = false;
 
-<<<<<<< HEAD
     /* QTI_BEGIN */
     // If Thermal mitigation enabled, limit to thermal Fps
     float mQtiThermalFps = 0.0f;
     /* QTI_END */
-=======
+
     // A list to look up the game frame rate overrides
     // Each entry includes:
     // 1. the uid of the app
     // 2. a pair of game mode intervention frame frame and game default frame rate override
     // set to 0.0 if there is no such override
     std::map<uid_t, std::pair<Fps, Fps>> mGameFrameRateOverride GUARDED_BY(mLock);
->>>>>>> dcf761db
 };
 
 } // namespace scheduler
