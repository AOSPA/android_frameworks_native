--- conflicted
+++ resolved
@@ -209,9 +209,8 @@
     return handle;
 }
 
-<<<<<<< HEAD
 sp<EventThreadConnection> Scheduler::createConnectionInternal(EventThread* eventThread,
-                 bool triggerRefresh, ISurfaceComposer::EventRegistrationFlags eventRegistration) {
+                 bool triggerRefresh, EventRegistrationFlags eventRegistration) {
     // Refresh need to be triggered from app thread alone.
     // Triggering it from sf connection can result in infinite loop due to requestnextvsync.
     if (triggerRefresh) {
@@ -222,16 +221,7 @@
 }
 
 sp<IDisplayEventConnection> Scheduler::createDisplayEventConnection(ConnectionHandle handle,
-                 bool triggerRefresh, ISurfaceComposer::EventRegistrationFlags eventRegistration) {
-=======
-sp<EventThreadConnection> Scheduler::createConnectionInternal(
-        EventThread* eventThread, EventRegistrationFlags eventRegistration) {
-    return eventThread->createEventConnection([&] { resync(); }, eventRegistration);
-}
-
-sp<IDisplayEventConnection> Scheduler::createDisplayEventConnection(
-        ConnectionHandle handle, EventRegistrationFlags eventRegistration) {
->>>>>>> 2e02e9aa
+        bool triggerRefresh, EventRegistrationFlags eventRegistration) {
     std::lock_guard<std::mutex> lock(mConnectionsLock);
     RETURN_IF_INVALID_HANDLE(handle, nullptr);
     return createConnectionInternal(mConnections[handle].thread.get(), triggerRefresh,
