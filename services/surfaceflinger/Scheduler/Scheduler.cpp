/*
 * Copyright 2018 The Android Open Source Project
 *
 * Licensed under the Apache License, Version 2.0 (the "License");
 * you may not use this file except in compliance with the License.
 * You may obtain a copy of the License at
 *
 *      http://www.apache.org/licenses/LICENSE-2.0
 *
 * Unless required by applicable law or agreed to in writing, software
 * distributed under the License is distributed on an "AS IS" BASIS,
 * WITHOUT WARRANTIES OR CONDITIONS OF ANY KIND, either express or implied.
 * See the License for the specific language governing permissions and
 * limitations under the License.
 */

#undef LOG_TAG
#define LOG_TAG "Scheduler"
#define ATRACE_TAG ATRACE_TAG_GRAPHICS

#include "Scheduler.h"

#include <android-base/properties.h>
#include <android-base/stringprintf.h>
#include <android/hardware/configstore/1.0/ISurfaceFlingerConfigs.h>
#include <android/hardware/configstore/1.1/ISurfaceFlingerConfigs.h>
#include <configstore/Utils.h>
#include <ftl/fake_guard.h>
#include <gui/WindowInfo.h>
#include <system/window.h>
#include <utils/Timers.h>
#include <utils/Trace.h>

#include <FrameTimeline/FrameTimeline.h>
#include <algorithm>
#include <cinttypes>
#include <cstdint>
#include <functional>
#include <memory>
#include <numeric>

#include "../Layer.h"
#include "DispSyncSource.h"
#include "EventThread.h"
#include "FrameRateOverrideMappings.h"
#include "InjectVSyncSource.h"
#include "OneShotTimer.h"
#include "SurfaceFlingerProperties.h"
#include "VSyncPredictor.h"
#include "VSyncReactor.h"

#define RETURN_IF_INVALID_HANDLE(handle, ...)                        \
    do {                                                             \
        if (mConnections.count(handle) == 0) {                       \
            ALOGE("Invalid connection handle %" PRIuPTR, handle.id); \
            return __VA_ARGS__;                                      \
        }                                                            \
    } while (false)

namespace android::scheduler {

Scheduler::Scheduler(ICompositor& compositor, ISchedulerCallback& callback, FeatureFlags features)
      : impl::MessageQueue(compositor), mFeatures(features), mSchedulerCallback(callback) {}

Scheduler::~Scheduler() {
    // Stop timers and wait for their threads to exit.
    mDisplayPowerTimer.reset();
    mTouchTimer.reset();

    // Stop idle timer and clear callbacks, as the RefreshRateConfigs may outlive the Scheduler.
    setRefreshRateConfigs(nullptr);
}

void Scheduler::startTimers() {
    using namespace sysprop;
    using namespace std::string_literals;

    if (const int64_t millis = set_touch_timer_ms(0); millis > 0) {
        // Touch events are coming to SF every 100ms, so the timer needs to be higher than that
        mTouchTimer.emplace(
                "TouchTimer", std::chrono::milliseconds(millis),
                [this] { touchTimerCallback(TimerState::Reset); },
                [this] { touchTimerCallback(TimerState::Expired); });
        mTouchTimer->start();
    }

    if (const int64_t millis = set_display_power_timer_ms(0); millis > 0) {
        mDisplayPowerTimer.emplace(
                "DisplayPowerTimer", std::chrono::milliseconds(millis),
                [this] { displayPowerTimerCallback(TimerState::Reset); },
                [this] { displayPowerTimerCallback(TimerState::Expired); });
        mDisplayPowerTimer->start();
    }
}

void Scheduler::setRefreshRateConfigs(std::shared_ptr<RefreshRateConfigs> configs) {
    // The current RefreshRateConfigs instance may outlive this call, so unbind its idle timer.
    {
        // mRefreshRateConfigsLock is not locked here to avoid the deadlock
        // as the callback can attempt to acquire the lock before stopIdleTimer can finish
        // the execution. It's safe to FakeGuard as main thread is the only thread that
        // writes to the mRefreshRateConfigs.
        ftl::FakeGuard guard(mRefreshRateConfigsLock);
        if (mRefreshRateConfigs) {
            mRefreshRateConfigs->stopIdleTimer();
            mRefreshRateConfigs->clearIdleTimerCallbacks();
        }
    }
    {
        // Clear state that depends on the current instance.
        std::scoped_lock lock(mPolicyLock);
        mPolicy = {};
    }

    std::scoped_lock lock(mRefreshRateConfigsLock);
    mRefreshRateConfigs = std::move(configs);
    if (!mRefreshRateConfigs) return;

    mRefreshRateConfigs->setIdleTimerCallbacks(
            {.platform = {.onReset = [this] { idleTimerCallback(TimerState::Reset); },
                          .onExpired = [this] { idleTimerCallback(TimerState::Expired); }},
             .kernel = {.onReset = [this] { kernelIdleTimerCallback(TimerState::Reset); },
                        .onExpired = [this] { kernelIdleTimerCallback(TimerState::Expired); }}});

    mRefreshRateConfigs->startIdleTimer();
}

void Scheduler::run() {
    while (true) {
        waitMessage();
    }
}

void Scheduler::createVsyncSchedule(FeatureFlags features) {
    mVsyncSchedule.emplace(features);
}

std::unique_ptr<VSyncSource> Scheduler::makePrimaryDispSyncSource(
        const char* name, std::chrono::nanoseconds workDuration,
        std::chrono::nanoseconds readyDuration, bool traceVsync) {
    return std::make_unique<scheduler::DispSyncSource>(mVsyncSchedule->getDispatch(),
                                                       mVsyncSchedule->getTracker(), workDuration,
                                                       readyDuration, traceVsync, name);
}

std::optional<Fps> Scheduler::getFrameRateOverride(uid_t uid) const {
    const auto refreshRateConfigs = holdRefreshRateConfigs();
    const bool supportsFrameRateOverrideByContent =
            refreshRateConfigs->supportsFrameRateOverrideByContent();
    return mFrameRateOverrideMappings
            .getFrameRateOverrideForUid(uid, supportsFrameRateOverrideByContent);
}

bool Scheduler::isVsyncValid(nsecs_t expectedVsyncTimestamp, uid_t uid) const {
    const auto frameRate = getFrameRateOverride(uid);
    if (!frameRate.has_value()) {
        return true;
    }

    return mVsyncSchedule->getTracker().isVSyncInPhase(expectedVsyncTimestamp, *frameRate);
}

impl::EventThread::ThrottleVsyncCallback Scheduler::makeThrottleVsyncCallback() const {
    std::scoped_lock lock(mRefreshRateConfigsLock);

    return [this](nsecs_t expectedVsyncTimestamp, uid_t uid) {
        return !isVsyncValid(expectedVsyncTimestamp, uid);
    };
}

impl::EventThread::GetVsyncPeriodFunction Scheduler::makeGetVsyncPeriodFunction() const {
    return [this](uid_t uid) {
        const Fps refreshRate = holdRefreshRateConfigs()->getActiveMode()->getFps();
        const nsecs_t currentPeriod = mVsyncSchedule->period().ns() ?: refreshRate.getPeriodNsecs();

        const auto frameRate = getFrameRateOverride(uid);
        if (!frameRate.has_value()) {
            return currentPeriod;
        }

        const auto divisor = RefreshRateConfigs::getFrameRateDivisor(refreshRate, *frameRate);
        if (divisor <= 1) {
            return currentPeriod;
        }
        return currentPeriod * divisor;
    };
}

ConnectionHandle Scheduler::createConnection(
        const char* connectionName, frametimeline::TokenManager* tokenManager,
        std::chrono::nanoseconds workDuration, std::chrono::nanoseconds readyDuration,
        impl::EventThread::InterceptVSyncsCallback interceptCallback) {
    auto vsyncSource = makePrimaryDispSyncSource(connectionName, workDuration, readyDuration);
    auto throttleVsync = makeThrottleVsyncCallback();
    auto getVsyncPeriod = makeGetVsyncPeriodFunction();
    auto eventThread = std::make_unique<impl::EventThread>(std::move(vsyncSource), tokenManager,
                                                           std::move(interceptCallback),
                                                           std::move(throttleVsync),
                                                           std::move(getVsyncPeriod));
    bool triggerRefresh = !strcmp(connectionName, "app");
    return createConnection(std::move(eventThread), triggerRefresh);
}

ConnectionHandle Scheduler::createConnection(std::unique_ptr<EventThread> eventThread,
                                             bool triggerRefresh) {
    const ConnectionHandle handle = ConnectionHandle{mNextConnectionHandleId++};
    ALOGV("Creating a connection handle with ID %" PRIuPTR, handle.id);

    auto connection = createConnectionInternal(eventThread.get(), triggerRefresh);

    std::lock_guard<std::mutex> lock(mConnectionsLock);
    mConnections.emplace(handle, Connection{connection, std::move(eventThread)});
    return handle;
}

sp<EventThreadConnection> Scheduler::createConnectionInternal(EventThread* eventThread,
                 bool triggerRefresh, EventRegistrationFlags eventRegistration) {
    // Refresh need to be triggered from app thread alone.
    // Triggering it from sf connection can result in infinite loop due to requestnextvsync.
    if (triggerRefresh) {
        return eventThread->createEventConnection([&] { resyncAndRefresh(); }, eventRegistration);
    } else {
        return eventThread->createEventConnection([&] { resync(); }, eventRegistration);
    }
}

sp<IDisplayEventConnection> Scheduler::createDisplayEventConnection(ConnectionHandle handle,
        bool triggerRefresh, EventRegistrationFlags eventRegistration) {
    std::lock_guard<std::mutex> lock(mConnectionsLock);
    RETURN_IF_INVALID_HANDLE(handle, nullptr);
    return createConnectionInternal(mConnections[handle].thread.get(), triggerRefresh,
                                    eventRegistration);
}

sp<EventThreadConnection> Scheduler::getEventConnection(ConnectionHandle handle) {
    std::lock_guard<std::mutex> lock(mConnectionsLock);
    RETURN_IF_INVALID_HANDLE(handle, nullptr);
    return mConnections[handle].connection;
}

void Scheduler::onHotplugReceived(ConnectionHandle handle, PhysicalDisplayId displayId,
                                  bool connected) {
    android::EventThread* thread;
    {
        std::lock_guard<std::mutex> lock(mConnectionsLock);
        RETURN_IF_INVALID_HANDLE(handle);
        thread = mConnections[handle].thread.get();
    }

    thread->onHotplugReceived(displayId, connected);
}

void Scheduler::onScreenAcquired(ConnectionHandle handle) {
    android::EventThread* thread;
    {
        std::lock_guard<std::mutex> lock(mConnectionsLock);
        RETURN_IF_INVALID_HANDLE(handle);
        thread = mConnections[handle].thread.get();
    }
    thread->onScreenAcquired();
    mScreenAcquired = true;
}

void Scheduler::onScreenReleased(ConnectionHandle handle) {
    android::EventThread* thread;
    {
        std::lock_guard<std::mutex> lock(mConnectionsLock);
        RETURN_IF_INVALID_HANDLE(handle);
        thread = mConnections[handle].thread.get();
    }
    thread->onScreenReleased();
    mScreenAcquired = false;
}

void Scheduler::onFrameRateOverridesChanged(ConnectionHandle handle, PhysicalDisplayId displayId) {
    const auto refreshRateConfigs = holdRefreshRateConfigs();
    const bool supportsFrameRateOverrideByContent =
            refreshRateConfigs->supportsFrameRateOverrideByContent();

    std::vector<FrameRateOverride> overrides =
            mFrameRateOverrideMappings.getAllFrameRateOverrides(supportsFrameRateOverrideByContent);

    android::EventThread* thread;
    {
        std::lock_guard lock(mConnectionsLock);
        RETURN_IF_INVALID_HANDLE(handle);
        thread = mConnections[handle].thread.get();
    }
    thread->onFrameRateOverridesChanged(displayId, std::move(overrides));
}

void Scheduler::onPrimaryDisplayModeChanged(ConnectionHandle handle, DisplayModePtr mode) {
    {
        std::lock_guard<std::mutex> lock(mPolicyLock);
        // Cache the last reported modes for primary display.
        mPolicy.cachedModeChangedParams = {handle, mode};

        // Invalidate content based refresh rate selection so it could be calculated
        // again for the new refresh rate.
        mPolicy.contentRequirements.clear();
    }
    onNonPrimaryDisplayModeChanged(handle, mode);
}

void Scheduler::dispatchCachedReportedMode() {
    // Check optional fields first.
    if (!mPolicy.mode) {
        ALOGW("No mode ID found, not dispatching cached mode.");
        return;
    }
    if (!mPolicy.cachedModeChangedParams) {
        ALOGW("No mode changed params found, not dispatching cached mode.");
        return;
    }

    // If the mode is not the current mode, this means that a
    // mode change is in progress. In that case we shouldn't dispatch an event
    // as it will be dispatched when the current mode changes.
    if (std::scoped_lock lock(mRefreshRateConfigsLock);
        mRefreshRateConfigs->getActiveMode() != mPolicy.mode) {
        return;
    }

    // If there is no change from cached mode, there is no need to dispatch an event
    if (mPolicy.mode == mPolicy.cachedModeChangedParams->mode) {
        return;
    }

    mPolicy.cachedModeChangedParams->mode = mPolicy.mode;
    onNonPrimaryDisplayModeChanged(mPolicy.cachedModeChangedParams->handle,
                                   mPolicy.cachedModeChangedParams->mode);
}

void Scheduler::onNonPrimaryDisplayModeChanged(ConnectionHandle handle, DisplayModePtr mode) {
    android::EventThread* thread;
    {
        std::lock_guard<std::mutex> lock(mConnectionsLock);
        RETURN_IF_INVALID_HANDLE(handle);
        thread = mConnections[handle].thread.get();
    }
    thread->onModeChanged(mode);
}

size_t Scheduler::getEventThreadConnectionCount(ConnectionHandle handle) {
    std::lock_guard<std::mutex> lock(mConnectionsLock);
    RETURN_IF_INVALID_HANDLE(handle, 0);
    return mConnections[handle].thread->getEventThreadConnectionCount();
}

void Scheduler::dump(ConnectionHandle handle, std::string& result) const {
    android::EventThread* thread;
    {
        std::lock_guard<std::mutex> lock(mConnectionsLock);
        RETURN_IF_INVALID_HANDLE(handle);
        thread = mConnections.at(handle).thread.get();
    }
    thread->dump(result);
}

void Scheduler::setDuration(ConnectionHandle handle, std::chrono::nanoseconds workDuration,
                            std::chrono::nanoseconds readyDuration) {
    android::EventThread* thread;
    {
        std::lock_guard<std::mutex> lock(mConnectionsLock);
        RETURN_IF_INVALID_HANDLE(handle);
        thread = mConnections[handle].thread.get();
    }
    thread->setDuration(workDuration, readyDuration);
}

ConnectionHandle Scheduler::enableVSyncInjection(bool enable) {
    if (mInjectVSyncs == enable) {
        return {};
    }

    ALOGV("%s VSYNC injection", enable ? "Enabling" : "Disabling");

    if (!mInjectorConnectionHandle) {
        auto vsyncSource = std::make_unique<InjectVSyncSource>();
        mVSyncInjector = vsyncSource.get();

        auto eventThread =
                std::make_unique<impl::EventThread>(std::move(vsyncSource),
                                                    /*tokenManager=*/nullptr,
                                                    impl::EventThread::InterceptVSyncsCallback(),
                                                    impl::EventThread::ThrottleVsyncCallback(),
                                                    impl::EventThread::GetVsyncPeriodFunction());

        // EventThread does not dispatch VSYNC unless the display is connected and powered on.
        eventThread->onHotplugReceived(PhysicalDisplayId::fromPort(0), true);
        eventThread->onScreenAcquired();

        mInjectorConnectionHandle = createConnection(std::move(eventThread), false /*No Refresh*/);
    }

    mInjectVSyncs = enable;
    return mInjectorConnectionHandle;
}

bool Scheduler::injectVSync(nsecs_t when, nsecs_t expectedVSyncTime, nsecs_t deadlineTimestamp) {
    if (!mInjectVSyncs || !mVSyncInjector) {
        return false;
    }

    mVSyncInjector->onInjectSyncEvent(when, expectedVSyncTime, deadlineTimestamp);
    return true;
}

void Scheduler::enableHardwareVsync() {
    std::lock_guard<std::mutex> lock(mHWVsyncLock);
    if (!mPrimaryHWVsyncEnabled && mHWVsyncAvailable) {
        mVsyncSchedule->getTracker().resetModel();
        mSchedulerCallback.setVsyncEnabled(true);
        mPrimaryHWVsyncEnabled = true;
    }
}

void Scheduler::disableHardwareVsync(bool makeUnavailable) {
    std::lock_guard<std::mutex> lock(mHWVsyncLock);
    if (mPrimaryHWVsyncEnabled) {
        mSchedulerCallback.setVsyncEnabled(false);
        mPrimaryHWVsyncEnabled = false;
    }
    if (makeUnavailable) {
        mHWVsyncAvailable = false;
    }
}

void Scheduler::resyncToHardwareVsync(bool makeAvailable, Fps refreshRate, bool force_resync) {
    {
        std::lock_guard<std::mutex> lock(mHWVsyncLock);
        if (makeAvailable) {
            mHWVsyncAvailable = makeAvailable;
        } else if (!mHWVsyncAvailable) {
            // Hardware vsync is not currently available, so abort the resync
            // attempt for now
            return;
        }
    }

    setVsyncPeriod(refreshRate.getPeriodNsecs(), force_resync);
}

void Scheduler::resyncAndRefresh() {
    resync();

    if (!mDisplayIdle) {
        return;
    }

    ATRACE_CALL();

    const auto refreshRate = [&] {
        std::scoped_lock lock(mRefreshRateConfigsLock);
        return mRefreshRateConfigs->getActiveMode()->getFps();
    }();
    mLastVsyncPeriodChangeTimeline->refreshRequired = false;
    resyncToHardwareVsync(true /* makeAvailable */, refreshRate, true);
    mDisplayIdle = false;
}

void Scheduler::resync() {
    static constexpr nsecs_t kIgnoreDelay = ms2ns(750);

    const nsecs_t now = systemTime();
    const nsecs_t last = mLastResyncTime.exchange(now);

    if (now - last > kIgnoreDelay) {
        const auto refreshRate = [&] {
            std::scoped_lock lock(mRefreshRateConfigsLock);
            return mRefreshRateConfigs->getActiveMode()->getFps();
        }();
        resyncToHardwareVsync(false, refreshRate);
    }
}

void Scheduler::setVsyncPeriod(nsecs_t period, bool force_resync) {
    if (period <= 0) return;

    std::lock_guard<std::mutex> lock(mHWVsyncLock);
    mVsyncSchedule->getController().startPeriodTransition(period);

    if (!mPrimaryHWVsyncEnabled || force_resync) {
        mVsyncSchedule->getTracker().resetModel();
        mSchedulerCallback.setVsyncEnabled(true);
        mPrimaryHWVsyncEnabled = true;
    }
}

void Scheduler::addResyncSample(nsecs_t timestamp, std::optional<nsecs_t> hwcVsyncPeriod,
                                bool* periodFlushed) {
    bool needsHwVsync = false;
    *periodFlushed = false;
    { // Scope for the lock
        std::lock_guard<std::mutex> lock(mHWVsyncLock);
        if (mPrimaryHWVsyncEnabled) {
            needsHwVsync =
                    mVsyncSchedule->getController().addHwVsyncTimestamp(timestamp, hwcVsyncPeriod,
                                                                        periodFlushed);
        }
    }

    if (needsHwVsync) {
        enableHardwareVsync();
    } else {
        disableHardwareVsync(false);
    }
}

void Scheduler::addPresentFence(std::shared_ptr<FenceTime> fence) {
    if (mVsyncSchedule->getController().addPresentFence(std::move(fence))) {
        enableHardwareVsync();
    } else {
        disableHardwareVsync(false);
    }
}

void Scheduler::registerLayer(Layer* layer) {
    // If the content detection feature is off, we still keep the layer history,
    // since we use it for other features (like Frame Rate API), so layers
    // still need to be registered.
    mLayerHistory.registerLayer(layer, mFeatures.test(Feature::kContentDetection));
}

void Scheduler::deregisterLayer(Layer* layer) {
    mLayerHistory.deregisterLayer(layer);
}

void Scheduler::recordLayerHistory(Layer* layer, nsecs_t presentTime,
                                   LayerHistory::LayerUpdateType updateType) {
    {
        std::scoped_lock lock(mRefreshRateConfigsLock);
        if (!mRefreshRateConfigs->canSwitch()) return;
    }

    mLayerHistory.record(layer, presentTime, systemTime(), updateType);
}

void Scheduler::setModeChangePending(bool pending) {
    mLayerHistory.setModeChangePending(pending);
}

void Scheduler::setDefaultFrameRateCompatibility(Layer* layer) {
    mLayerHistory.setDefaultFrameRateCompatibility(layer,
                                                   mFeatures.test(Feature::kContentDetection));
}

void Scheduler::chooseRefreshRateForContent() {
    const auto configs = holdRefreshRateConfigs();
    if (!configs->canSwitch()) return;

    ATRACE_CALL();

    LayerHistory::Summary summary = mLayerHistory.summarize(*configs, systemTime());
    applyPolicy(&Policy::contentRequirements, std::move(summary));
}

void Scheduler::resetIdleTimer() {
    std::scoped_lock lock(mRefreshRateConfigsLock);
    mRefreshRateConfigs->resetIdleTimer(/*kernelOnly*/ false);
}

void Scheduler::onTouchHint() {
    if (mTouchTimer) {
        mTouchTimer->reset();

        std::scoped_lock lock(mRefreshRateConfigsLock);
        mRefreshRateConfigs->resetIdleTimer(/*kernelOnly*/ true);
    }
}

void Scheduler::setDisplayPowerMode(hal::PowerMode powerMode) {
    {
        std::lock_guard<std::mutex> lock(mPolicyLock);
        mPolicy.displayPowerMode = powerMode;
    }
    mVsyncSchedule->getController().setDisplayPowerMode(powerMode);

    if (mDisplayPowerTimer) {
        mDisplayPowerTimer->reset();
    }

    // Display Power event will boost the refresh rate to performance.
    // Clear Layer History to get fresh FPS detection
    mLayerHistory.clear();
}

void Scheduler::kernelIdleTimerCallback(TimerState state) {
    ATRACE_INT("ExpiredKernelIdleTimer", static_cast<int>(state));

    // TODO(145561154): cleanup the kernel idle timer implementation and the refresh rate
    // magic number
    const Fps refreshRate = [&] {
        std::scoped_lock lock(mRefreshRateConfigsLock);
        return mRefreshRateConfigs->getActiveMode()->getFps();
    }();

    constexpr Fps FPS_THRESHOLD_FOR_KERNEL_TIMER = 65_Hz;
    using namespace fps_approx_ops;

    if (state == TimerState::Reset && refreshRate > FPS_THRESHOLD_FOR_KERNEL_TIMER) {
        // If we're not in performance mode then the kernel timer shouldn't do
        // anything, as the refresh rate during DPU power collapse will be the
        // same.
        resyncToHardwareVsync(true /* makeAvailable */, refreshRate);
    } else if (state == TimerState::Expired && refreshRate <= FPS_THRESHOLD_FOR_KERNEL_TIMER) {
        // Disable HW VSYNC if the timer expired, as we don't need it enabled if
        // we're not pushing frames, and if we're in PERFORMANCE mode then we'll
        // need to update the VsyncController model anyway.
        disableHardwareVsync(false /* makeUnavailable */);
    }

    mSchedulerCallback.kernelTimerChanged(state == TimerState::Expired);
}

void Scheduler::idleTimerCallback(TimerState state) {
    if (mHandleIdleTimeout) {
        applyPolicy(&Policy::idleTimer, state);
    }
    ATRACE_INT("ExpiredIdleTimer", static_cast<int>(state));
}

void Scheduler::touchTimerCallback(TimerState state) {
    const TouchState touch = state == TimerState::Reset ? TouchState::Active : TouchState::Inactive;
    // Touch event will boost the refresh rate to performance.
    // Clear layer history to get fresh FPS detection.
    // NOTE: Instead of checking all the layers, we should be checking the layer
    // that is currently on top. b/142507166 will give us this capability.
    if (applyPolicy(&Policy::touch, touch).touch) {
        mLayerHistory.clear();
    }
    ATRACE_INT("TouchState", static_cast<int>(touch));
}

void Scheduler::displayPowerTimerCallback(TimerState state) {
    applyPolicy(&Policy::displayPowerTimer, state);
    ATRACE_INT("ExpiredDisplayPowerTimer", static_cast<int>(state));
}

void Scheduler::dump(std::string& result) const {
    using base::StringAppendF;

    StringAppendF(&result, "+  Touch timer: %s\n",
                  mTouchTimer ? mTouchTimer->dump().c_str() : "off");
    StringAppendF(&result, "+  Content detection: %s %s\n\n",
                  mFeatures.test(Feature::kContentDetection) ? "on" : "off",
                  mLayerHistory.dump().c_str());

    mFrameRateOverrideMappings.dump(result);

    {
        std::lock_guard lock(mHWVsyncLock);
        StringAppendF(&result,
                      "mScreenAcquired=%d mPrimaryHWVsyncEnabled=%d mHWVsyncAvailable=%d\n",
                      mScreenAcquired.load(), mPrimaryHWVsyncEnabled, mHWVsyncAvailable);
    }
}

void Scheduler::dumpVsync(std::string& out) const {
    mVsyncSchedule->dump(out);
}

bool Scheduler::updateFrameRateOverrides(GlobalSignals consideredSignals, Fps displayRefreshRate) {
    const auto refreshRateConfigs = holdRefreshRateConfigs();

    // we always update mFrameRateOverridesByContent here
    // supportsFrameRateOverridesByContent will be checked
    // when getting FrameRateOverrides from mFrameRateOverrideMappings
    if (!consideredSignals.idle) {
        const auto frameRateOverrides =
                refreshRateConfigs->getFrameRateOverrides(mPolicy.contentRequirements,
                                                          displayRefreshRate, consideredSignals);
        return mFrameRateOverrideMappings.updateFrameRateOverridesByContent(frameRateOverrides);
    }
    return false;
}

template <typename S, typename T>
auto Scheduler::applyPolicy(S Policy::*statePtr, T&& newState) -> GlobalSignals {
    DisplayModePtr newMode;
    GlobalSignals consideredSignals;

    bool refreshRateChanged = false;
    bool frameRateOverridesChanged;

    const auto refreshRateConfigs = holdRefreshRateConfigs();
    {
        std::lock_guard<std::mutex> lock(mPolicyLock);

        auto& currentState = mPolicy.*statePtr;
        if (currentState == newState) return {};
        currentState = std::forward<T>(newState);

        std::tie(newMode, consideredSignals) = chooseDisplayMode();
        // TODO(b/226947083) QC value-adds were deleted here due to change in
        // datatype
        frameRateOverridesChanged = updateFrameRateOverrides(consideredSignals, newMode->getFps());

        if (mPolicy.mode == newMode) {
            // We don't need to change the display mode, but we might need to send an event
            // about a mode change, since it was suppressed if previously considered idle.
            if (!consideredSignals.idle) {
                dispatchCachedReportedMode();
            }
        } else {
            mPolicy.mode = newMode;

            refreshRateChanged = true;
        }
    }
    if (refreshRateChanged) {
        // TODO(b/226947083) QC value-adds were deleted here due to change in
        // datatype
        mSchedulerCallback.requestDisplayMode(std::move(newMode),
                                              consideredSignals.idle ? DisplayModeEvent::None
                                                                     : DisplayModeEvent::Changed);
    }
    if (frameRateOverridesChanged) {
        mSchedulerCallback.triggerOnFrameRateOverridesChanged();
    }
    return consideredSignals;
}

auto Scheduler::chooseDisplayMode() -> std::pair<DisplayModePtr, GlobalSignals> {
    ATRACE_CALL();

    const auto configs = holdRefreshRateConfigs();

    // If Display Power is not in normal operation we want to be in performance mode. When coming
    // back to normal mode, a grace period is given with DisplayPowerTimer.
    if (mDisplayPowerTimer &&
        (mPolicy.displayPowerMode != hal::PowerMode::ON ||
         mPolicy.displayPowerTimer == TimerState::Reset)) {
        constexpr GlobalSignals kNoSignals;
        return {configs->getMaxRefreshRateByPolicy(), kNoSignals};
    }

    const GlobalSignals signals{.touch = mTouchTimer && mPolicy.touch == TouchState::Active,
                                .idle = mPolicy.idleTimer == TimerState::Expired};

    return configs->getBestRefreshRate(mPolicy.contentRequirements, signals);
}

DisplayModePtr Scheduler::getPreferredDisplayMode() {
    std::lock_guard<std::mutex> lock(mPolicyLock);
    // Make sure the stored mode is up to date.
    if (mPolicy.mode) {
        mPolicy.mode = chooseDisplayMode().first;
    }
    return mPolicy.mode;
}

void Scheduler::onNewVsyncPeriodChangeTimeline(const hal::VsyncPeriodChangeTimeline& timeline) {
    std::lock_guard<std::mutex> lock(mVsyncTimelineLock);
    mLastVsyncPeriodChangeTimeline = std::make_optional(timeline);

    const auto maxAppliedTime = systemTime() + MAX_VSYNC_APPLIED_TIME.count();
    if (timeline.newVsyncAppliedTimeNanos > maxAppliedTime) {
        mLastVsyncPeriodChangeTimeline->newVsyncAppliedTimeNanos = maxAppliedTime;
    }
}

bool Scheduler::onPostComposition(nsecs_t presentTime) {
    std::lock_guard<std::mutex> lock(mVsyncTimelineLock);
    if (mLastVsyncPeriodChangeTimeline && mLastVsyncPeriodChangeTimeline->refreshRequired) {
        if (presentTime < mLastVsyncPeriodChangeTimeline->refreshTimeNanos) {
            // We need to composite again as refreshTimeNanos is still in the future.
            return true;
        }

        mLastVsyncPeriodChangeTimeline->refreshRequired = false;
    }
    return false;
}

void Scheduler::onActiveDisplayAreaChanged(uint32_t displayArea) {
    mLayerHistory.setDisplayArea(displayArea);
}

void Scheduler::setGameModeRefreshRateForUid(FrameRateOverride frameRateOverride) {
    if (frameRateOverride.frameRateHz > 0.f && frameRateOverride.frameRateHz < 1.f) {
        return;
    }

    mFrameRateOverrideMappings.setGameModeRefreshRateForUid(frameRateOverride);
}

void Scheduler::setPreferredRefreshRateForUid(FrameRateOverride frameRateOverride) {
    if (frameRateOverride.frameRateHz > 0.f && frameRateOverride.frameRateHz < 1.f) {
        return;
    }

    mFrameRateOverrideMappings.setPreferredRefreshRateForUid(frameRateOverride);
}

<<<<<<< HEAD
std::chrono::steady_clock::time_point Scheduler::getPreviousVsyncFrom(
        nsecs_t expectedPresentTime) const {
    const auto presentTime = std::chrono::nanoseconds(expectedPresentTime);
    const auto vsyncPeriod = std::chrono::nanoseconds(mVsyncSchedule->getTracker().currentPeriod());
    return std::chrono::steady_clock::time_point(presentTime - vsyncPeriod);
}

void Scheduler::setIdleState() {
    mDisplayIdle = true;
}

void Scheduler::updateThermalFps(float fps) {
    mThermalFps = fps;
    mLayerHistory.updateThermalFps(fps);
}

=======
>>>>>>> 8e40d078
} // namespace android::scheduler<|MERGE_RESOLUTION|>--- conflicted
+++ resolved
@@ -368,6 +368,12 @@
     thread->setDuration(workDuration, readyDuration);
 }
 
+DisplayStatInfo Scheduler::getDisplayStatInfo(nsecs_t now) {
+    const auto vsyncTime = mVsyncSchedule->getTracker().nextAnticipatedVSyncTimeFrom(now);
+    const auto vsyncPeriod = mVsyncSchedule->getTracker().currentPeriod();
+    return DisplayStatInfo{.vsyncTime = vsyncTime, .vsyncPeriod = vsyncPeriod};
+}
+
 ConnectionHandle Scheduler::enableVSyncInjection(bool enable) {
     if (mInjectVSyncs == enable) {
         return {};
@@ -793,14 +799,6 @@
     mFrameRateOverrideMappings.setPreferredRefreshRateForUid(frameRateOverride);
 }
 
-<<<<<<< HEAD
-std::chrono::steady_clock::time_point Scheduler::getPreviousVsyncFrom(
-        nsecs_t expectedPresentTime) const {
-    const auto presentTime = std::chrono::nanoseconds(expectedPresentTime);
-    const auto vsyncPeriod = std::chrono::nanoseconds(mVsyncSchedule->getTracker().currentPeriod());
-    return std::chrono::steady_clock::time_point(presentTime - vsyncPeriod);
-}
-
 void Scheduler::setIdleState() {
     mDisplayIdle = true;
 }
@@ -810,6 +808,4 @@
     mLayerHistory.updateThermalFps(fps);
 }
 
-=======
->>>>>>> 8e40d078
 } // namespace android::scheduler