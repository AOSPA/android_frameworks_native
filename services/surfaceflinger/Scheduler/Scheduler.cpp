--- conflicted
+++ resolved
@@ -428,11 +428,7 @@
     }
 }
 
-<<<<<<< HEAD
-void Scheduler::resyncToHardwareVsync(bool makeAvailable, nsecs_t period, bool force_resync) {
-=======
-void Scheduler::resyncToHardwareVsync(bool makeAvailable, Fps refreshRate) {
->>>>>>> ac6ebd17
+void Scheduler::resyncToHardwareVsync(bool makeAvailable, Fps refreshRate, bool force_resync) {
     {
         std::lock_guard<std::mutex> lock(mHWVsyncLock);
         if (makeAvailable) {
@@ -444,12 +440,7 @@
         }
     }
 
-<<<<<<< HEAD
-    if (period <= 0) {
-        return;
-    }
-
-    setVsyncPeriod(period, force_resync);
+    setVsyncPeriod(refreshRate.getPeriodNsecs(), force_resync);
 }
 
 void Scheduler::resyncAndRefresh() {
@@ -463,14 +454,11 @@
 
     const auto refreshRate = [&] {
         std::scoped_lock lock(mRefreshRateConfigsLock);
-        return mRefreshRateConfigs->getCurrentRefreshRate();
+        return mRefreshRateConfigs->getActiveMode()->getFps();
     }();
-    mSchedulerCallback.scheduleComposite(FrameHint::kNone);
-    resyncToHardwareVsync(true /* makeAvailable */, refreshRate.getVsyncPeriod(), true);
+    mLastVsyncPeriodChangeTimeline->refreshRequired = false;
+    resyncToHardwareVsync(true /* makeAvailable */, refreshRate, true);
     mDisplayIdle = false;
-=======
-    setVsyncPeriod(refreshRate.getPeriodNsecs());
->>>>>>> ac6ebd17
 }
 
 void Scheduler::resync() {
@@ -488,13 +476,9 @@
     }
 }
 
-<<<<<<< HEAD
 void Scheduler::setVsyncPeriod(nsecs_t period, bool force_resync) {
-=======
-void Scheduler::setVsyncPeriod(nsecs_t period) {
     if (period <= 0) return;
 
->>>>>>> ac6ebd17
     std::lock_guard<std::mutex> lock(mHWVsyncLock);
     mVsyncSchedule->getController().startPeriodTransition(period);
 
@@ -718,7 +702,8 @@
         currentState = std::forward<T>(newState);
 
         std::tie(newMode, consideredSignals) = chooseDisplayMode();
-        const auto newRefreshRate = refreshRateConfigs->getRefreshRateFromModeId(newMode->getId());
+        // TODO(b/226947083) QC value-adds were deleted here due to change in
+        // datatype
         frameRateOverridesChanged = updateFrameRateOverrides(consideredSignals, newMode->getFps());
 
         if (mPolicy.mode == newMode) {
@@ -730,39 +715,15 @@
         } else {
             mPolicy.mode = newMode;
 
-            if (mThermalFps > 0 && (int32_t)newRefreshRate.getFps().getValue() >
-                (int32_t)mThermalFps) {
-                DisplayModePtr mode;
-                mSchedulerCallback.getModeFromFps(mThermalFps, mode);
-                mPolicy.mode = mode;
-            }
-
             refreshRateChanged = true;
         }
     }
     if (refreshRateChanged) {
-<<<<<<< HEAD
-        const auto newRefreshRate = refreshRateConfigs->getRefreshRateFromModeId(newMode->getId());
-
-        if (mThermalFps > 0 && (int32_t)newRefreshRate.getFps().getValue() >
-            (int32_t)mThermalFps) {
-            DisplayModePtr mode;
-            mSchedulerCallback.getModeFromFps(mThermalFps, mode);
-            auto newThermalRefreshRate = refreshRateConfigs->
-                                         getRefreshRateFromModeId(mode->getId());
-            mSchedulerCallback.changeRefreshRate(newRefreshRate,
-                                              consideredSignals.idle ? DisplayModeEvent::None
-                                                                     : DisplayModeEvent::Changed);
-        } else {
-            mSchedulerCallback.changeRefreshRate(newRefreshRate,
-                                             consideredSignals.idle ? DisplayModeEvent::None
-                                                                    : DisplayModeEvent::Changed);
-        }
-=======
+        // TODO(b/226947083) QC value-adds were deleted here due to change in
+        // datatype
         mSchedulerCallback.requestDisplayMode(std::move(newMode),
                                               consideredSignals.idle ? DisplayModeEvent::None
                                                                      : DisplayModeEvent::Changed);
->>>>>>> ac6ebd17
     }
     if (frameRateOverridesChanged) {
         mSchedulerCallback.triggerOnFrameRateOverridesChanged();
