--- conflicted
+++ resolved
@@ -171,11 +171,8 @@
     // The period is the vsync period from the current display configuration.
     void resyncToHardwareVsync(bool makeAvailable, nsecs_t period, bool force_resync = false);
     void resync() EXCLUDES(mRefreshRateConfigsLock);
-<<<<<<< HEAD
+    void forceNextResync() { mLastResyncTime = 0; }
     void resyncAndRefresh();
-=======
-    void forceNextResync() { mLastResyncTime = 0; }
->>>>>>> 3de7693e
 
     // Passes a vsync sample to VsyncController. periodFlushed will be true if
     // VsyncController detected that the vsync period changed, and false otherwise.
