/*
 * Copyright 2018 The Android Open Source Project
 *
 * Licensed under the Apache License, Version 2.0 (the "License");
 * you may not use this file except in compliance with the License.
 * You may obtain a copy of the License at
 *
 *      http://www.apache.org/licenses/LICENSE-2.0
 *
 * Unless required by applicable law or agreed to in writing, software
 * distributed under the License is distributed on an "AS IS" BASIS,
 * WITHOUT WARRANTIES OR CONDITIONS OF ANY KIND, either express or implied.
 * See the License for the specific language governing permissions and
 * limitations under the License.
 */

#pragma once

#include <atomic>
#include <cstdint>
#include <functional>
#include <future>
#include <memory>
#include <mutex>
#include <optional>
#include <unordered_map>

// TODO(b/129481165): remove the #pragma below and fix conversion issues
#pragma clang diagnostic push
#pragma clang diagnostic ignored "-Wconversion"
#pragma clang diagnostic ignored "-Wextra"
#include <ui/GraphicTypes.h>
#pragma clang diagnostic pop // ignored "-Wconversion -Wextra"

#include <ui/DisplayStatInfo.h>

#include <scheduler/Features.h>

#include "EventThread.h"
#include "FrameRateOverrideMappings.h"
#include "LayerHistory.h"
#include "MessageQueue.h"
#include "OneShotTimer.h"
#include "RefreshRateConfigs.h"
#include "VsyncSchedule.h"

namespace android::scheduler {

// Opaque handle to scheduler connection.
struct ConnectionHandle {
    using Id = std::uintptr_t;
    static constexpr Id INVALID_ID = static_cast<Id>(-1);

    Id id = INVALID_ID;

    explicit operator bool() const { return id != INVALID_ID; }
};

inline bool operator==(ConnectionHandle lhs, ConnectionHandle rhs) {
    return lhs.id == rhs.id;
}

} // namespace android::scheduler

namespace std {

template <>
struct hash<android::scheduler::ConnectionHandle> {
    size_t operator()(android::scheduler::ConnectionHandle handle) const {
        return hash<android::scheduler::ConnectionHandle::Id>()(handle.id);
    }
};

} // namespace std

namespace android {

class FenceTime;
class InjectVSyncSource;

namespace frametimeline {
class TokenManager;
} // namespace frametimeline

namespace scheduler {

struct ISchedulerCallback {
    using DisplayModeEvent = scheduler::DisplayModeEvent;

    virtual void setVsyncEnabled(bool) = 0;
    virtual void requestDisplayMode(DisplayModePtr, DisplayModeEvent) = 0;
    virtual void kernelTimerChanged(bool expired) = 0;
    virtual void triggerOnFrameRateOverridesChanged() = 0;
    virtual void getModeFromFps(float, DisplayModePtr&) = 0;

protected:
    ~ISchedulerCallback() = default;
};

class Scheduler : impl::MessageQueue {
    using Impl = impl::MessageQueue;

public:
    Scheduler(ICompositor&, ISchedulerCallback&, FeatureFlags);
    virtual ~Scheduler();

    void startTimers();
    void setRefreshRateConfigs(std::shared_ptr<RefreshRateConfigs>)
            EXCLUDES(mRefreshRateConfigsLock);

    void run();

    void createVsyncSchedule(FeatureFlags);

    using Impl::initVsync;
    using Impl::setInjector;

    using Impl::getScheduledFrameTime;
    using Impl::setDuration;

    using Impl::scheduleFrame;
    using Impl::scheduleFrameImmed;

    // Schedule an asynchronous or synchronous task on the main thread.
    template <typename F, typename T = std::invoke_result_t<F>>
    [[nodiscard]] std::future<T> schedule(F&& f) {
        auto [task, future] = makeTask(std::move(f));
        postMessage(std::move(task));
        return std::move(future);
    }

    ConnectionHandle createConnection(const char* connectionName, frametimeline::TokenManager*,
                                      std::chrono::nanoseconds workDuration,
                                      std::chrono::nanoseconds readyDuration,
                                      impl::EventThread::InterceptVSyncsCallback);

<<<<<<< HEAD
    sp<IDisplayEventConnection> createDisplayEventConnection(ConnectionHandle, bool triggerRefresh,
                                  ISurfaceComposer::EventRegistrationFlags eventRegistration = {});
=======
    sp<IDisplayEventConnection> createDisplayEventConnection(
            ConnectionHandle, EventRegistrationFlags eventRegistration = {});
>>>>>>> 2e02e9aa

    sp<EventThreadConnection> getEventConnection(ConnectionHandle);

    void onHotplugReceived(ConnectionHandle, PhysicalDisplayId, bool connected);
    void onPrimaryDisplayModeChanged(ConnectionHandle, DisplayModePtr) EXCLUDES(mPolicyLock);
    void onNonPrimaryDisplayModeChanged(ConnectionHandle, DisplayModePtr);
    void onScreenAcquired(ConnectionHandle);
    void onScreenReleased(ConnectionHandle);

    void onFrameRateOverridesChanged(ConnectionHandle, PhysicalDisplayId)
            EXCLUDES(mConnectionsLock);

    // Modifies work duration in the event thread.
    void setDuration(ConnectionHandle, std::chrono::nanoseconds workDuration,
                     std::chrono::nanoseconds readyDuration);

    DisplayStatInfo getDisplayStatInfo(nsecs_t now);

    // Returns injector handle if injection has toggled, or an invalid handle otherwise.
    ConnectionHandle enableVSyncInjection(bool enable);
    // Returns false if injection is disabled.
    bool injectVSync(nsecs_t when, nsecs_t expectedVSyncTime, nsecs_t deadlineTimestamp);
    void enableHardwareVsync();
    void disableHardwareVsync(bool makeUnavailable);

    // Resyncs the scheduler to hardware vsync.
    // If makeAvailable is true, then hardware vsync will be turned on.
    // Otherwise, if hardware vsync is not already enabled then this method will
    // no-op.
    void resyncToHardwareVsync(bool makeAvailable, Fps refreshRate, bool force_resync = false);
    void resync() EXCLUDES(mRefreshRateConfigsLock);
    void forceNextResync() { mLastResyncTime = 0; }
    void resyncAndRefresh();

    // Passes a vsync sample to VsyncController. periodFlushed will be true if
    // VsyncController detected that the vsync period changed, and false otherwise.
    void addResyncSample(nsecs_t timestamp, std::optional<nsecs_t> hwcVsyncPeriod,
                         bool* periodFlushed);
    void addPresentFence(std::shared_ptr<FenceTime>);

    // Layers are registered on creation, and unregistered when the weak reference expires.
    void registerLayer(Layer*);
    void recordLayerHistory(Layer*, nsecs_t presentTime, LayerHistory::LayerUpdateType updateType)
            EXCLUDES(mRefreshRateConfigsLock);
    void setModeChangePending(bool pending);
    void deregisterLayer(Layer*);

    // Detects content using layer history, and selects a matching refresh rate.
    void chooseRefreshRateForContent() EXCLUDES(mRefreshRateConfigsLock);

    void resetIdleTimer();
    void handleIdleTimeout(bool enable) { mHandleIdleTimeout = enable; }

    // Indicates that touch interaction is taking place.
    void onTouchHint();

    void setDisplayPowerState(bool normal);

    VSyncDispatch& getVsyncDispatch() { return mVsyncSchedule->getDispatch(); }

    // Returns true if a given vsync timestamp is considered valid vsync
    // for a given uid
    bool isVsyncValid(nsecs_t expectedVsyncTimestamp, uid_t uid) const;

    std::chrono::steady_clock::time_point getPreviousVsyncFrom(nsecs_t expectedPresentTime) const;

    void dump(std::string&) const;
    void dump(ConnectionHandle, std::string&) const;
    void dumpVsync(std::string&) const;

    // Get the appropriate refresh for current conditions.
    DisplayModePtr getPreferredDisplayMode();

    // Notifies the scheduler about a refresh rate timeline change.
    void onNewVsyncPeriodChangeTimeline(const hal::VsyncPeriodChangeTimeline& timeline);

    // Notifies the scheduler post composition. Returns if recomposite is needed.
    bool onPostComposition(nsecs_t presentTime);

    // Notifies the scheduler when the display size has changed. Called from SF's main thread
    void onActiveDisplayAreaChanged(uint32_t displayArea);

    size_t getEventThreadConnectionCount(ConnectionHandle handle);

    std::unique_ptr<VSyncSource> makePrimaryDispSyncSource(const char* name,
                                                           std::chrono::nanoseconds workDuration,
                                                           std::chrono::nanoseconds readyDuration,
                                                           bool traceVsync = true);

    // Stores the preferred refresh rate that an app should run at.
    // FrameRateOverride.refreshRateHz == 0 means no preference.
    void setPreferredRefreshRateForUid(FrameRateOverride);

    void setGameModeRefreshRateForUid(FrameRateOverride);

    // Retrieves the overridden refresh rate for a given uid.
    std::optional<Fps> getFrameRateOverride(uid_t uid) const EXCLUDES(mRefreshRateConfigsLock);

    nsecs_t getVsyncPeriodFromRefreshRateConfigs() const EXCLUDES(mRefreshRateConfigsLock) {
        std::scoped_lock lock(mRefreshRateConfigsLock);
        return mRefreshRateConfigs->getActiveMode()->getFps().getPeriodNsecs();
    }

    // Returns the framerate of the layer with the given sequence ID
    float getLayerFramerate(nsecs_t now, int32_t id) const {
        return mLayerHistory.getLayerFramerate(now, id);
    }

    void setIdleState();
    void updateThermalFps(float fps);

private:
    friend class TestableScheduler;

    enum class ContentDetectionState { Off, On };
    enum class TimerState { Reset, Expired };
    enum class TouchState { Inactive, Active };

    // Create a connection on the given EventThread.
<<<<<<< HEAD
    ConnectionHandle createConnection(std::unique_ptr<EventThread>, bool triggerRefresh);
    sp<EventThreadConnection> createConnectionInternal(EventThread*, bool triggerRefresh,
                                  ISurfaceComposer::EventRegistrationFlags eventRegistration = {});
=======
    ConnectionHandle createConnection(std::unique_ptr<EventThread>);
    sp<EventThreadConnection> createConnectionInternal(
            EventThread*, EventRegistrationFlags eventRegistration = {});
>>>>>>> 2e02e9aa

    // Update feature state machine to given state when corresponding timer resets or expires.
    void kernelIdleTimerCallback(TimerState) EXCLUDES(mRefreshRateConfigsLock);
    void idleTimerCallback(TimerState);
    void touchTimerCallback(TimerState);
    void displayPowerTimerCallback(TimerState);

    void setVsyncPeriod(nsecs_t period, bool force_resync = false);

    using GlobalSignals = RefreshRateConfigs::GlobalSignals;

    struct Policy;

    // Sets the S state of the policy to the T value under mPolicyLock, and chooses a display mode
    // that fulfills the new policy if the state changed. Returns the signals that were considered.
    template <typename S, typename T>
    GlobalSignals applyPolicy(S Policy::*, T&&) EXCLUDES(mPolicyLock);

    // Returns the display mode that fulfills the policy, and the signals that were considered.
    std::pair<DisplayModePtr, GlobalSignals> chooseDisplayMode() REQUIRES(mPolicyLock);

    bool updateFrameRateOverrides(GlobalSignals, Fps displayRefreshRate) REQUIRES(mPolicyLock);

    void dispatchCachedReportedMode() REQUIRES(mPolicyLock) EXCLUDES(mRefreshRateConfigsLock);

    impl::EventThread::ThrottleVsyncCallback makeThrottleVsyncCallback() const
            EXCLUDES(mRefreshRateConfigsLock);
    impl::EventThread::GetVsyncPeriodFunction makeGetVsyncPeriodFunction() const;

    std::shared_ptr<RefreshRateConfigs> holdRefreshRateConfigs() const
            EXCLUDES(mRefreshRateConfigsLock) {
        std::scoped_lock lock(mRefreshRateConfigsLock);
        return mRefreshRateConfigs;
    }

    // Stores EventThread associated with a given VSyncSource, and an initial EventThreadConnection.
    struct Connection {
        sp<EventThreadConnection> connection;
        std::unique_ptr<EventThread> thread;
    };

    ConnectionHandle::Id mNextConnectionHandleId = 0;
    mutable std::mutex mConnectionsLock;
    std::unordered_map<ConnectionHandle, Connection> mConnections GUARDED_BY(mConnectionsLock);

    bool mInjectVSyncs = false;
    InjectVSyncSource* mVSyncInjector = nullptr;
    ConnectionHandle mInjectorConnectionHandle;

    mutable std::mutex mHWVsyncLock;
    bool mPrimaryHWVsyncEnabled GUARDED_BY(mHWVsyncLock) = false;
    bool mHWVsyncAvailable GUARDED_BY(mHWVsyncLock) = false;

    std::atomic<nsecs_t> mLastResyncTime = 0;

    const FeatureFlags mFeatures;
    std::optional<VsyncSchedule> mVsyncSchedule;

    // Used to choose refresh rate if content detection is enabled.
    LayerHistory mLayerHistory;

    // Timer used to monitor touch events.
    std::optional<OneShotTimer> mTouchTimer;
    // Timer used to monitor display power mode.
    std::optional<OneShotTimer> mDisplayPowerTimer;

    ISchedulerCallback& mSchedulerCallback;

    mutable std::mutex mPolicyLock;

    struct Policy {
        // Policy for choosing the display mode.
        LayerHistory::Summary contentRequirements;
        TimerState idleTimer = TimerState::Reset;
        TouchState touch = TouchState::Inactive;
        TimerState displayPowerTimer = TimerState::Expired;
        bool isDisplayPowerStateNormal = true;

        // Chosen display mode.
        DisplayModePtr mode;

        struct ModeChangedParams {
            ConnectionHandle handle;
            DisplayModePtr mode;
        };

        // Parameters for latest dispatch of mode change event.
        std::optional<ModeChangedParams> cachedModeChangedParams;
    } mPolicy GUARDED_BY(mPolicyLock);

    mutable std::mutex mRefreshRateConfigsLock;
    std::shared_ptr<RefreshRateConfigs> mRefreshRateConfigs GUARDED_BY(mRefreshRateConfigsLock);

    std::mutex mVsyncTimelineLock;
    std::optional<hal::VsyncPeriodChangeTimeline> mLastVsyncPeriodChangeTimeline
            GUARDED_BY(mVsyncTimelineLock);
    static constexpr std::chrono::nanoseconds MAX_VSYNC_APPLIED_TIME = 200ms;

    FrameRateOverrideMappings mFrameRateOverrideMappings;

    // Keeps track of whether the screen is acquired for debug
    std::atomic<bool> mScreenAcquired = false;

    // This flag indicates display in idle. Refresh as and when vsync is requested.
    bool mDisplayIdle;

    // This state variable indicates whether to handle the Idle Timer Callback.
    std::atomic<bool> mHandleIdleTimeout = true;

    // Cache thermal Fps, and limit to the given level
    float mThermalFps = 0.0f;
};

} // namespace scheduler
} // namespace android<|MERGE_RESOLUTION|>--- conflicted
+++ resolved
@@ -134,13 +134,8 @@
                                       std::chrono::nanoseconds readyDuration,
                                       impl::EventThread::InterceptVSyncsCallback);
 
-<<<<<<< HEAD
     sp<IDisplayEventConnection> createDisplayEventConnection(ConnectionHandle, bool triggerRefresh,
-                                  ISurfaceComposer::EventRegistrationFlags eventRegistration = {});
-=======
-    sp<IDisplayEventConnection> createDisplayEventConnection(
-            ConnectionHandle, EventRegistrationFlags eventRegistration = {});
->>>>>>> 2e02e9aa
+            EventRegistrationFlags eventRegistration = {});
 
     sp<EventThreadConnection> getEventConnection(ConnectionHandle);
 
@@ -260,15 +255,9 @@
     enum class TouchState { Inactive, Active };
 
     // Create a connection on the given EventThread.
-<<<<<<< HEAD
     ConnectionHandle createConnection(std::unique_ptr<EventThread>, bool triggerRefresh);
     sp<EventThreadConnection> createConnectionInternal(EventThread*, bool triggerRefresh,
-                                  ISurfaceComposer::EventRegistrationFlags eventRegistration = {});
-=======
-    ConnectionHandle createConnection(std::unique_ptr<EventThread>);
-    sp<EventThreadConnection> createConnectionInternal(
-            EventThread*, EventRegistrationFlags eventRegistration = {});
->>>>>>> 2e02e9aa
+            EventRegistrationFlags eventRegistration = {});
 
     // Update feature state machine to given state when corresponding timer resets or expires.
     void kernelIdleTimerCallback(TimerState) EXCLUDES(mRefreshRateConfigsLock);
