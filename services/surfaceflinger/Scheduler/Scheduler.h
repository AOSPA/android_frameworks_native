--- conflicted
+++ resolved
@@ -33,12 +33,9 @@
 #include <ui/GraphicTypes.h>
 #pragma clang diagnostic pop // ignored "-Wconversion -Wextra"
 
-<<<<<<< HEAD
 #include <ui/DisplayStatInfo.h>
 
-=======
 #include <DisplayDevice.h>
->>>>>>> a10ae393
 #include <scheduler/Features.h>
 #include <scheduler/Time.h>
 
@@ -181,15 +178,7 @@
     void setDuration(ConnectionHandle, std::chrono::nanoseconds workDuration,
                      std::chrono::nanoseconds readyDuration);
 
-<<<<<<< HEAD
     DisplayStatInfo getDisplayStatInfo(nsecs_t now);
-
-    // Returns injector handle if injection has toggled, or an invalid handle otherwise.
-    ConnectionHandle enableVSyncInjection(bool enable);
-    // Returns false if injection is disabled.
-    bool injectVSync(nsecs_t when, nsecs_t expectedVSyncTime, nsecs_t deadlineTimestamp);
-=======
->>>>>>> a10ae393
     void enableHardwareVsync();
     void disableHardwareVsync(bool makeUnavailable);
 
@@ -275,13 +264,11 @@
         return mLayerHistory.getLayerFramerate(now, id);
     }
 
-<<<<<<< HEAD
+    void registerDisplay(const sp<const DisplayDevice>&);
+    void unregisterDisplay(PhysicalDisplayId);
+
     void setIdleState();
     void updateThermalFps(float fps);
-=======
-    void registerDisplay(const sp<const DisplayDevice>&);
-    void unregisterDisplay(PhysicalDisplayId);
->>>>>>> a10ae393
 
 private:
     friend class TestableScheduler;
