--- conflicted
+++ resolved
@@ -574,15 +574,12 @@
     static constexpr std::chrono::nanoseconds MAX_VSYNC_APPLIED_TIME = 200ms;
 
     FrameRateOverrideMappings mFrameRateOverrideMappings;
-<<<<<<< HEAD
+    SmallAreaDetectionAllowMappings mSmallAreaDetectionAllowMappings;
 
     /* QTI_BEGIN */
     // Cache thermal Fps, and limit to the given level
     float mQtiThermalFps = 90.0f;
     /* QTI_END */
-=======
-    SmallAreaDetectionAllowMappings mSmallAreaDetectionAllowMappings;
->>>>>>> ca7524a7
 };
 
 } // namespace scheduler
