--- conflicted
+++ resolved
@@ -104,12 +104,8 @@
 
         bool isFramePending() const;
 
-<<<<<<< HEAD
-        virtual void dispatchFrame(int64_t vsyncId, nsecs_t expectedVsyncTime);
+        virtual void dispatchFrame(VsyncId, TimePoint expectedVsyncTime);
         virtual void dispatchFrameImmed();
-=======
-        virtual void dispatchFrame(VsyncId, TimePoint expectedVsyncTime);
->>>>>>> 74878a63
     };
 
     friend class Handler;
