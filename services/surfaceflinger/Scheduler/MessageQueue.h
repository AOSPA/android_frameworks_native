/*
 * Copyright (C) 2009 The Android Open Source Project
 *
 * Licensed under the Apache License, Version 2.0 (the "License");
 * you may not use this file except in compliance with the License.
 * You may obtain a copy of the License at
 *
 *      http://www.apache.org/licenses/LICENSE-2.0
 *
 * Unless required by applicable law or agreed to in writing, software
 * distributed under the License is distributed on an "AS IS" BASIS,
 * WITHOUT WARRANTIES OR CONDITIONS OF ANY KIND, either express or implied.
 * See the License for the specific language governing permissions and
 * limitations under the License.
 */

/* Changes from Qualcomm Innovation Center are provided under the following license:
 *
 * Copyright (c) 2023 Qualcomm Innovation Center, Inc. All rights reserved.
 * SPDX-License-Identifier: BSD-3-Clause-Clear
 */

#pragma once

#include <cstdint>
#include <future>
#include <type_traits>
#include <utility>

#include <android-base/thread_annotations.h>
#include <android/gui/IDisplayEventConnection.h>
#include <private/gui/BitTube.h>
#include <utils/Looper.h>
#include <utils/StrongPointer.h>
#include <utils/Timers.h>

#include <scheduler/Time.h>
#include <scheduler/VsyncId.h>

#include "EventThread.h"
#include "TracedOrdinal.h"
#include "VSyncDispatch.h"

namespace android {

struct ICompositor;

template <typename F>
class Task : public MessageHandler {
    template <typename G>
    friend auto makeTask(G&&);

    template <typename... Args>
    friend sp<Task<F>> sp<Task<F>>::make(Args&&... args);

    explicit Task(F&& f) : mTask(std::move(f)) {}

    void handleMessage(const Message&) override { mTask(); }

    using T = std::invoke_result_t<F>;
    std::packaged_task<T()> mTask;
};

template <typename F>
inline auto makeTask(F&& f) {
    sp<Task<F>> task = sp<Task<F>>::make(std::forward<F>(f));
    return std::make_pair(task, task->mTask.get_future());
}

class MessageQueue {
public:
    virtual ~MessageQueue() = default;

    virtual void initVsyncInternal(std::shared_ptr<scheduler::VSyncDispatch>,
                                   frametimeline::TokenManager&,
                                   std::chrono::nanoseconds workDuration) = 0;
    virtual void destroyVsync() = 0;
    virtual void setDuration(std::chrono::nanoseconds workDuration) = 0;
    virtual void waitMessage() = 0;
    virtual void postMessage(sp<MessageHandler>&&) = 0;
    virtual void postMessageDelayed(sp<MessageHandler>&&, nsecs_t uptimeDelay) = 0;
    virtual void scheduleConfigure() = 0;
    virtual void scheduleFrame() = 0;

<<<<<<< HEAD
    /* QTI_BEGIN */
    virtual void qtiScheduleFrameImmed() = 0;
    /* QTI_END */

    using Clock = std::chrono::steady_clock;
    virtual std::optional<Clock::time_point> getScheduledFrameTime() const = 0;
=======
    virtual std::optional<scheduler::ScheduleResult> getScheduledFrameResult() const = 0;
>>>>>>> d299bbd7
};

namespace impl {

class MessageQueue : public android::MessageQueue {
protected:
    class Handler : public MessageHandler {
        MessageQueue& mQueue;
        std::atomic_bool mFramePending = false;

        std::atomic<VsyncId> mVsyncId;
        std::atomic<TimePoint> mExpectedVsyncTime;

    public:
        explicit Handler(MessageQueue& queue) : mQueue(queue) {}
        void handleMessage(const Message& message) override;

        virtual TimePoint getExpectedVsyncTime() const { return mExpectedVsyncTime.load(); }

        virtual bool isFramePending() const;

        virtual void dispatchFrame(VsyncId, TimePoint expectedVsyncTime);

        /* QTI_BEGIN */
        virtual void qtiDispatchFrameImmed();
        /* QTI_END */
    };

    friend class Handler;

    // For tests.
    MessageQueue(ICompositor&, sp<Handler>);

    void vsyncCallback(nsecs_t vsyncTime, nsecs_t targetWakeupTime, nsecs_t readyTime);

    void onNewVsyncSchedule(std::shared_ptr<scheduler::VSyncDispatch>) EXCLUDES(mVsync.mutex);

private:
    virtual void onFrameSignal(ICompositor&, VsyncId, TimePoint expectedVsyncTime) = 0;

    ICompositor& mCompositor;
    const sp<Looper> mLooper;
    const sp<Handler> mHandler;

    struct Vsync {
        frametimeline::TokenManager* tokenManager = nullptr;

        mutable std::mutex mutex;
        std::unique_ptr<scheduler::VSyncCallbackRegistration> registration GUARDED_BY(mutex);
        TracedOrdinal<std::chrono::nanoseconds> workDuration
                GUARDED_BY(mutex) = {"VsyncWorkDuration-sf", std::chrono::nanoseconds(0)};
        TimePoint lastCallbackTime GUARDED_BY(mutex);
        std::optional<scheduler::ScheduleResult> scheduledFrameTimeOpt GUARDED_BY(mutex);
        TracedOrdinal<int> value = {"VSYNC-sf", 0};
    };

    Vsync mVsync;

    // Returns the old registration so it can be destructed outside the lock to
    // avoid deadlock.
    std::unique_ptr<scheduler::VSyncCallbackRegistration> onNewVsyncScheduleLocked(
            std::shared_ptr<scheduler::VSyncDispatch>) REQUIRES(mVsync.mutex);

public:
    explicit MessageQueue(ICompositor&);

    void initVsyncInternal(std::shared_ptr<scheduler::VSyncDispatch>, frametimeline::TokenManager&,
                           std::chrono::nanoseconds workDuration) override;
    void destroyVsync() override;
    void setDuration(std::chrono::nanoseconds workDuration) override;

    void waitMessage() override;
    void postMessage(sp<MessageHandler>&&) override;
    void postMessageDelayed(sp<MessageHandler>&&, nsecs_t uptimeDelay) override;

    void scheduleConfigure() override;
    void scheduleFrame() override;

<<<<<<< HEAD
    /* QTI_BEGIN */
    void qtiScheduleFrameImmed() override;
    /* QTI_END */

    std::optional<Clock::time_point> getScheduledFrameTime() const override;
=======
    std::optional<scheduler::ScheduleResult> getScheduledFrameResult() const override;
>>>>>>> d299bbd7
};

} // namespace impl
} // namespace android<|MERGE_RESOLUTION|>--- conflicted
+++ resolved
@@ -82,16 +82,11 @@
     virtual void scheduleConfigure() = 0;
     virtual void scheduleFrame() = 0;
 
-<<<<<<< HEAD
     /* QTI_BEGIN */
     virtual void qtiScheduleFrameImmed() = 0;
     /* QTI_END */
 
-    using Clock = std::chrono::steady_clock;
-    virtual std::optional<Clock::time_point> getScheduledFrameTime() const = 0;
-=======
     virtual std::optional<scheduler::ScheduleResult> getScheduledFrameResult() const = 0;
->>>>>>> d299bbd7
 };
 
 namespace impl {
@@ -170,15 +165,11 @@
     void scheduleConfigure() override;
     void scheduleFrame() override;
 
-<<<<<<< HEAD
     /* QTI_BEGIN */
     void qtiScheduleFrameImmed() override;
     /* QTI_END */
 
-    std::optional<Clock::time_point> getScheduledFrameTime() const override;
-=======
     std::optional<scheduler::ScheduleResult> getScheduledFrameResult() const override;
->>>>>>> d299bbd7
 };
 
 } // namespace impl
