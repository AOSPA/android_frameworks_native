/*
 * Copyright (C) 2011 The Android Open Source Project
 *
 * Licensed under the Apache License, Version 2.0 (the "License");
 * you may not use this file except in compliance with the License.
 * You may obtain a copy of the License at
 *
 *      http://www.apache.org/licenses/LICENSE-2.0
 *
 * Unless required by applicable law or agreed to in writing, software
 * distributed under the License is distributed on an "AS IS" BASIS,
 * WITHOUT WARRANTIES OR CONDITIONS OF ANY KIND, either express or implied.
 * See the License for the specific language governing permissions and
 * limitations under the License.
 */

#define ATRACE_TAG ATRACE_TAG_GRAPHICS

#include <pthread.h>
#include <sched.h>
#include <sys/types.h>
#include <chrono>
#include <cstdint>

#include <cutils/compiler.h>
#include <cutils/sched_policy.h>

#include <gui/DisplayEventReceiver.h>

#include <utils/Errors.h>
#include <utils/String8.h>
#include <utils/Trace.h>

#include "EventThread.h"

using namespace std::chrono_literals;

// ---------------------------------------------------------------------------

namespace android {

// ---------------------------------------------------------------------------

EventThread::~EventThread() = default;

namespace impl {

EventThread::EventThread(std::unique_ptr<VSyncSource> src,
                         ResyncWithRateLimitCallback resyncWithRateLimitCallback,
                         InterceptVSyncsCallback interceptVSyncsCallback, const char* threadName)
      : EventThread(nullptr, std::move(src), resyncWithRateLimitCallback, interceptVSyncsCallback,
                    threadName) {}

EventThread::EventThread(VSyncSource* src, ResyncWithRateLimitCallback resyncWithRateLimitCallback,
                         InterceptVSyncsCallback interceptVSyncsCallback, const char* threadName)
      : EventThread(src, nullptr, resyncWithRateLimitCallback, interceptVSyncsCallback,
                    threadName) {}

EventThread::EventThread(VSyncSource* src, std::unique_ptr<VSyncSource> uniqueSrc,
                         ResyncWithRateLimitCallback resyncWithRateLimitCallback,
                         InterceptVSyncsCallback interceptVSyncsCallback, const char* threadName)
      : mVSyncSource(src),
        mVSyncSourceUnique(std::move(uniqueSrc)),
        mResyncWithRateLimitCallback(resyncWithRateLimitCallback),
        mInterceptVSyncsCallback(interceptVSyncsCallback) {
    if (src == nullptr) {
        mVSyncSource = mVSyncSourceUnique.get();
    }
    for (auto& event : mVSyncEvent) {
        event.header.type = DisplayEventReceiver::DISPLAY_EVENT_VSYNC;
        event.header.id = 0;
        event.header.timestamp = 0;
        event.vsync.count = 0;
    }

    mThread = std::thread(&EventThread::threadMain, this);

    pthread_setname_np(mThread.native_handle(), threadName);

    pid_t tid = pthread_gettid_np(mThread.native_handle());

    // Use SCHED_FIFO to minimize jitter
    constexpr int EVENT_THREAD_PRIORITY = 2;
    struct sched_param param = {0};
    param.sched_priority = EVENT_THREAD_PRIORITY;
    if (pthread_setschedparam(mThread.native_handle(), SCHED_FIFO, &param) != 0) {
        ALOGE("Couldn't set SCHED_FIFO for EventThread");
    }

    set_sched_policy(tid, SP_FOREGROUND);
}

EventThread::~EventThread() {
    {
        std::lock_guard<std::mutex> lock(mMutex);
        mKeepRunning = false;
        mCondition.notify_all();
    }
    mThread.join();
}

void EventThread::setPhaseOffset(nsecs_t phaseOffset) {
    std::lock_guard<std::mutex> lock(mMutex);
    mVSyncSource->setPhaseOffset(phaseOffset);
}

sp<BnDisplayEventConnection> EventThread::createEventConnection() const {
    return new Connection(const_cast<EventThread*>(this));
}

status_t EventThread::registerDisplayEventConnection(
        const sp<EventThread::Connection>& connection) {
    std::lock_guard<std::mutex> lock(mMutex);

    // this should never happen
    auto it = std::find(mDisplayEventConnections.cbegin(),
            mDisplayEventConnections.cend(), connection);
    if (it != mDisplayEventConnections.cend()) {
        ALOGW("DisplayEventConnection %p already exists", connection.get());
        mCondition.notify_all();
        return ALREADY_EXISTS;
    }

    mDisplayEventConnections.push_back(connection);
    mCondition.notify_all();
    return NO_ERROR;
}

void EventThread::removeDisplayEventConnectionLocked(
        const wp<EventThread::Connection>& connection) {
    auto it = std::find(mDisplayEventConnections.cbegin(),
            mDisplayEventConnections.cend(), connection);
    if (it != mDisplayEventConnections.cend()) {
        mDisplayEventConnections.erase(it);
    }
}

void EventThread::setVsyncRate(uint32_t count, const sp<EventThread::Connection>& connection) {
    if (int32_t(count) >= 0) { // server must protect against bad params
        std::lock_guard<std::mutex> lock(mMutex);
        const int32_t new_count = (count == 0) ? -1 : count;
        if (connection->count != new_count) {
            connection->count = new_count;
            mCondition.notify_all();
        }
    }
}

void EventThread::requestNextVsync(const sp<EventThread::Connection>& connection) {
    std::lock_guard<std::mutex> lock(mMutex);

    if (mResyncWithRateLimitCallback) {
        mResyncWithRateLimitCallback();
    }

    if (connection->count < 0) {
        connection->count = 0;
        mCondition.notify_all();
    }
}

void EventThread::onScreenReleased() {
    std::lock_guard<std::mutex> lock(mMutex);
    if (!mUseSoftwareVSync) {
        // disable reliance on h/w vsync
        mUseSoftwareVSync = true;
        mCondition.notify_all();
    }
}

void EventThread::onScreenAcquired() {
    std::lock_guard<std::mutex> lock(mMutex);
    if (mUseSoftwareVSync) {
        // resume use of h/w vsync
        mUseSoftwareVSync = false;
        mCondition.notify_all();
    }
}

void EventThread::onVSyncEvent(nsecs_t timestamp) {
    std::lock_guard<std::mutex> lock(mMutex);
    mVSyncEvent[0].header.type = DisplayEventReceiver::DISPLAY_EVENT_VSYNC;
    mVSyncEvent[0].header.id = 0;
    mVSyncEvent[0].header.timestamp = timestamp;
    mVSyncEvent[0].vsync.count++;
    mCondition.notify_all();
}

void EventThread::onHotplugReceived(DisplayType displayType, bool connected) {
    std::lock_guard<std::mutex> lock(mMutex);

    DisplayEventReceiver::Event event;
    event.header.type = DisplayEventReceiver::DISPLAY_EVENT_HOTPLUG;
    event.header.id = displayType == DisplayType::Primary ? 0 : 1;
    event.header.timestamp = systemTime();
    event.hotplug.connected = connected;

    mPendingEvents.push(event);
    mCondition.notify_all();
}

void EventThread::threadMain() NO_THREAD_SAFETY_ANALYSIS {
    std::unique_lock<std::mutex> lock(mMutex);
    while (mKeepRunning) {
        DisplayEventReceiver::Event event;
        std::vector<sp<EventThread::Connection>> signalConnections;
        signalConnections = waitForEventLocked(&lock, &event);

        // dispatch events to listeners...
        for (const sp<Connection>& conn : signalConnections) {
            // now see if we still need to report this event
            status_t err = conn->postEvent(event);
            if (err == -EAGAIN || err == -EWOULDBLOCK) {
                // The destination doesn't accept events anymore, it's probably
                // full. For now, we just drop the events on the floor.
                // FIXME: Note that some events cannot be dropped and would have
                // to be re-sent later.
                // Right-now we don't have the ability to do this.
                ALOGW("EventThread: dropping event (%08x) for connection %p", event.header.type,
                      conn.get());
            } else if (err < 0) {
                // handle any other error on the pipe as fatal. the only
                // reasonable thing to do is to clean-up this connection.
                // The most common error we'll get here is -EPIPE.
                removeDisplayEventConnectionLocked(conn);
            }
        }
    }
}

// This will return when (1) a vsync event has been received, and (2) there was
// at least one connection interested in receiving it when we started waiting.
std::vector<sp<EventThread::Connection>> EventThread::waitForEventLocked(
        std::unique_lock<std::mutex>* lock, DisplayEventReceiver::Event* outEvent) {
    std::vector<sp<EventThread::Connection>> signalConnections;

    while (signalConnections.empty() && mKeepRunning) {
        bool eventPending = false;
        bool waitForVSync = false;

        size_t vsyncCount = 0;
        nsecs_t timestamp = 0;
        for (auto& event : mVSyncEvent) {
            timestamp = event.header.timestamp;
            if (timestamp) {
                // we have a vsync event to dispatch
                if (mInterceptVSyncsCallback) {
                    mInterceptVSyncsCallback(timestamp);
                }
                *outEvent = event;
                event.header.timestamp = 0;
                vsyncCount = event.vsync.count;
                break;
            }
        }

        // find out connections waiting for events
        size_t count = mDisplayEventConnections.size();
        if (!timestamp && count) {
            // no vsync event, see if there are some other event
            eventPending = !mPendingEvents.empty();
            if (eventPending) {
                // we have some other event to dispatch
                *outEvent = mPendingEvents.front();
                mPendingEvents.pop();
            }
        }

<<<<<<< HEAD
        for (size_t i = 0; i < count;) {
            sp<Connection> connection(mDisplayEventConnections[i].promote());
=======
        // find out connections waiting for events
        auto it = mDisplayEventConnections.begin();
        while (it != mDisplayEventConnections.end()) {
            sp<Connection> connection(it->promote());
>>>>>>> 0b2b01b3
            if (connection != nullptr) {
                bool added = false;
                if (connection->count >= 0) {
                    // we need vsync events because at least
                    // one connection is waiting for it
                    waitForVSync = true;
                    if (timestamp) {
                        // we consume the event only if it's time
                        // (ie: we received a vsync event)
                        if (connection->count == 0) {
                            // fired this time around
                            connection->count = -1;
                            signalConnections.push_back(connection);
                            added = true;
                        } else if (connection->count == 1 ||
                                   (vsyncCount % connection->count) == 0) {
                            // continuous event, and time to report it
                            signalConnections.push_back(connection);
                            added = true;
                        }
                    }
                }

                if (eventPending && !timestamp && !added) {
                    // we don't have a vsync event to process
                    // (timestamp==0), but we have some pending
                    // messages.
                    signalConnections.push_back(connection);
                }
                ++it;
            } else {
                // we couldn't promote this reference, the connection has
                // died, so clean-up!
                it = mDisplayEventConnections.erase(it);
            }
        }

        // Here we figure out if we need to enable or disable vsyncs
        if (timestamp && !waitForVSync) {
            // we received a VSYNC but we have no clients
            // don't report it, and disable VSYNC events
            disableVSyncLocked();
        } else if (!timestamp && waitForVSync) {
            // we have at least one client, so we want vsync enabled
            // (TODO: this function is called right after we finish
            // notifying clients of a vsync, so this call will be made
            // at the vsync rate, e.g. 60fps.  If we can accurately
            // track the current state we could avoid making this call
            // so often.)
            enableVSyncLocked();
        }

        // note: !timestamp implies signalConnections.isEmpty(), because we
        // don't populate signalConnections if there's no vsync pending
        if (!timestamp && !eventPending) {
            // wait for something to happen
            if (waitForVSync) {
                // This is where we spend most of our time, waiting
                // for vsync events and new client registrations.
                //
                // If the screen is off, we can't use h/w vsync, so we
                // use a 16ms timeout instead.  It doesn't need to be
                // precise, we just need to keep feeding our clients.
                //
                // We don't want to stall if there's a driver bug, so we
                // use a (long) timeout when waiting for h/w vsync, and
                // generate fake events when necessary.
                bool softwareSync = mUseSoftwareVSync;
                auto timeout = softwareSync ? 16ms : 1000ms;
                if (mCondition.wait_for(*lock, timeout) == std::cv_status::timeout) {
                    if (!softwareSync) {
                        ALOGW("Timed out waiting for hw vsync; faking it");
                    }
                    // FIXME: how do we decide which display id the fake
                    // vsync came from ?
                    mVSyncEvent[0].header.type = DisplayEventReceiver::DISPLAY_EVENT_VSYNC;
                    mVSyncEvent[0].header.id = 0;
                    mVSyncEvent[0].header.timestamp = systemTime(SYSTEM_TIME_MONOTONIC);
                    mVSyncEvent[0].vsync.count++;
                }
            } else {
                // Nobody is interested in vsync, so we just want to sleep.
                // h/w vsync should be disabled, so this will wait until we
                // get a new connection, or an existing connection becomes
                // interested in receiving vsync again.
                mCondition.wait(*lock);
            }
        }
    }

    // here we're guaranteed to have a timestamp and some connections to signal
    // (The connections might have dropped out of mDisplayEventConnections
    // while we were asleep, but we'll still have strong references to them.)
    return signalConnections;
}

void EventThread::enableVSyncLocked() {
    if (!mUseSoftwareVSync) {
        // never enable h/w VSYNC when screen is off
        if (!mVsyncEnabled) {
            mVsyncEnabled = true;
            mVSyncSource->setCallback(this);
            mVSyncSource->setVSyncEnabled(true);
        }
    }
    mDebugVsyncEnabled = true;
}

void EventThread::disableVSyncLocked() {
    if (mVsyncEnabled) {
        mVsyncEnabled = false;
        mVSyncSource->setVSyncEnabled(false);
        mDebugVsyncEnabled = false;
    }
}

void EventThread::dump(String8& result) const {
    std::lock_guard<std::mutex> lock(mMutex);
    result.appendFormat("VSYNC state: %s\n", mDebugVsyncEnabled ? "enabled" : "disabled");
    result.appendFormat("  soft-vsync: %s\n", mUseSoftwareVSync ? "enabled" : "disabled");
    result.appendFormat("  numListeners=%zu,\n  events-delivered: %u\n",
                        mDisplayEventConnections.size(), mVSyncEvent[0].vsync.count);
    for (const wp<Connection>& weak : mDisplayEventConnections) {
        sp<Connection> connection = weak.promote();
        result.appendFormat("    %p: count=%d\n", connection.get(),
                            connection != nullptr ? connection->count : 0);
    }
    result.appendFormat("  other-events-pending: %zu\n", mPendingEvents.size());
}

// ---------------------------------------------------------------------------

EventThread::Connection::Connection(EventThread* eventThread)
      : count(-1), mEventThread(eventThread), mChannel(gui::BitTube::DefaultSize) {}

EventThread::Connection::~Connection() {
    // do nothing here -- clean-up will happen automatically
    // when the main thread wakes up
}

void EventThread::Connection::onFirstRef() {
    // NOTE: mEventThread doesn't hold a strong reference on us
    mEventThread->registerDisplayEventConnection(this);
}

status_t EventThread::Connection::stealReceiveChannel(gui::BitTube* outChannel) {
    outChannel->setReceiveFd(mChannel.moveReceiveFd());
    return NO_ERROR;
}

status_t EventThread::Connection::setVsyncRate(uint32_t count) {
    mEventThread->setVsyncRate(count, this);
    return NO_ERROR;
}

void EventThread::Connection::requestNextVsync() {
    mEventThread->requestNextVsync(this);
}

status_t EventThread::Connection::postEvent(const DisplayEventReceiver::Event& event) {
    ssize_t size = DisplayEventReceiver::sendEvents(&mChannel, &event, 1);
    return size < 0 ? status_t(size) : status_t(NO_ERROR);
}

// ---------------------------------------------------------------------------

} // namespace impl
} // namespace android<|MERGE_RESOLUTION|>--- conflicted
+++ resolved
@@ -266,15 +266,10 @@
             }
         }
 
-<<<<<<< HEAD
-        for (size_t i = 0; i < count;) {
-            sp<Connection> connection(mDisplayEventConnections[i].promote());
-=======
         // find out connections waiting for events
         auto it = mDisplayEventConnections.begin();
         while (it != mDisplayEventConnections.end()) {
             sp<Connection> connection(it->promote());
->>>>>>> 0b2b01b3
             if (connection != nullptr) {
                 bool added = false;
                 if (connection->count >= 0) {
