--- conflicted
+++ resolved
@@ -68,11 +68,7 @@
 }
 
 bool ColorLayer::isVisible() const {
-<<<<<<< HEAD
-    return !isHiddenByPolicy() && getAlpha();
-=======
     return !isHiddenByPolicy() && getAlpha() > 0.0f;
->>>>>>> 71cd5c2c
 }
 
 void ColorLayer::setPerFrameData(const sp<const DisplayDevice>& display) {
