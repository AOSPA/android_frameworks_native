/*
 * Copyright (C) 2007 The Android Open Source Project
 *
 * Licensed under the Apache License, Version 2.0 (the "License");
 * you may not use this file except in compliance with the License.
 * You may obtain a copy of the License at
 *
 *      http://www.apache.org/licenses/LICENSE-2.0
 *
 * Unless required by applicable law or agreed to in writing, software
 * distributed under the License is distributed on an "AS IS" BASIS,
 * WITHOUT WARRANTIES OR CONDITIONS OF ANY KIND, either express or implied.
 * See the License for the specific language governing permissions and
 * limitations under the License.
 */

// #define LOG_NDEBUG 0
#undef LOG_TAG
#define LOG_TAG "ColorLayer"

#include "ColorLayer.h"

#include <stdint.h>
#include <stdlib.h>
#include <sys/types.h>

#include <compositionengine/CompositionEngine.h>
#include <compositionengine/Display.h>
#include <compositionengine/Layer.h>
#include <compositionengine/LayerCreationArgs.h>
<<<<<<< HEAD
=======
#include <compositionengine/LayerFECompositionState.h>
>>>>>>> 6fbb7b84
#include <compositionengine/OutputLayer.h>
#include <compositionengine/impl/LayerCompositionState.h>
#include <compositionengine/impl/OutputLayerCompositionState.h>
#include <renderengine/RenderEngine.h>
#include <ui/GraphicBuffer.h>
#include <utils/Errors.h>
#include <utils/Log.h>

<<<<<<< HEAD
#include "ColorLayer.h"
=======
>>>>>>> 6fbb7b84
#include "DisplayDevice.h"
#include "SurfaceFlinger.h"

namespace android {
// ---------------------------------------------------------------------------

ColorLayer::ColorLayer(const LayerCreationArgs& args)
      : Layer(args),
        mCompositionLayer{mFlinger->getCompositionEngine().createLayer(
                compositionengine::LayerCreationArgs{this})} {}

ColorLayer::~ColorLayer() = default;
<<<<<<< HEAD

bool ColorLayer::prepareClientLayer(const RenderArea& renderArea, const Region& clip,
                                    bool useIdentityTransform, Region& clearRegion,
                                    const bool supportProtectedContent,
                                    renderengine::LayerSettings& layer) {
    Layer::prepareClientLayer(renderArea, clip, useIdentityTransform, clearRegion,
                              supportProtectedContent, layer);
    half4 color(getColor());
    half3 solidColor(color.r, color.g, color.b);
    layer.source.solidColor = solidColor;
    return true;
}

bool ColorLayer::isVisible() const {
    return !isHiddenByPolicy() && getAlpha() > 0.0f;
}

bool ColorLayer::setColor(const half3& color) {
    if (mCurrentState.color.r == color.r && mCurrentState.color.g == color.g &&
        mCurrentState.color.b == color.b) {
        return false;
    }

    mCurrentState.sequence++;
    mCurrentState.color.r = color.r;
    mCurrentState.color.g = color.g;
    mCurrentState.color.b = color.b;
    mCurrentState.modified = true;
    setTransactionFlags(eTransactionNeeded);
    return true;
}

bool ColorLayer::setDataspace(ui::Dataspace dataspace) {
    if (mCurrentState.dataspace == dataspace) {
        return false;
    }

    mCurrentState.sequence++;
    mCurrentState.dataspace = dataspace;
    mCurrentState.modified = true;
    setTransactionFlags(eTransactionNeeded);
    return true;
}

void ColorLayer::setPerFrameData(const sp<const DisplayDevice>& display,
                                 const ui::Transform& transform, const Rect& viewport,
                                 int32_t /* supportedPerFrameMetadata */,
                                 const ui::Dataspace targetDataspace) {
    RETURN_IF_NO_HWC_LAYER(display);

    Region visible = transform.transform(visibleRegion.intersect(viewport));

    const auto outputLayer = findOutputLayerForDisplay(display);
    LOG_FATAL_IF(!outputLayer || !outputLayer->getState().hwc);

    auto& hwcLayer = (*outputLayer->getState().hwc).hwcLayer;

    auto error = hwcLayer->setVisibleRegion(visible);
    if (error != HWC2::Error::None) {
        ALOGE("[%s] Failed to set visible region: %s (%d)", mName.string(),
              to_string(error).c_str(), static_cast<int32_t>(error));
        visible.dump(LOG_TAG);
=======

std::optional<renderengine::LayerSettings> ColorLayer::prepareClientComposition(
        compositionengine::LayerFE::ClientCompositionTargetSettings& targetSettings) {
    auto result = Layer::prepareClientComposition(targetSettings);
    if (!result) {
        return result;
    }
    result->source.solidColor = getColor().rgb;
    return result;
}

bool ColorLayer::isVisible() const {
    return !isHiddenByPolicy() && getAlpha() > 0.0f;
}

bool ColorLayer::setColor(const half3& color) {
    if (mCurrentState.color.r == color.r && mCurrentState.color.g == color.g &&
        mCurrentState.color.b == color.b) {
        return false;
>>>>>>> 6fbb7b84
    }
    outputLayer->editState().visibleRegion = visible;

<<<<<<< HEAD
    setCompositionType(display, Hwc2::IComposerClient::Composition::SOLID_COLOR);

    const ui::Dataspace dataspace =
            isColorSpaceAgnostic() && targetDataspace != ui::Dataspace::UNKNOWN ? targetDataspace
                                                                                : mCurrentDataSpace;
    error = hwcLayer->setDataspace(dataspace);
    if (error != HWC2::Error::None) {
        ALOGE("[%s] Failed to set dataspace %d: %s (%d)", mName.string(), dataspace,
              to_string(error).c_str(), static_cast<int32_t>(error));
    }

    auto& layerCompositionState = getCompositionLayer()->editState().frontEnd;
    layerCompositionState.dataspace = mCurrentDataSpace;

    half4 color = getColor();
    error = hwcLayer->setColor({static_cast<uint8_t>(std::round(255.0f * color.r)),
                                static_cast<uint8_t>(std::round(255.0f * color.g)),
                                static_cast<uint8_t>(std::round(255.0f * color.b)), 255});
    if (error != HWC2::Error::None) {
        ALOGE("[%s] Failed to set color: %s (%d)", mName.string(), to_string(error).c_str(),
              static_cast<int32_t>(error));
    }
    layerCompositionState.color = {static_cast<uint8_t>(std::round(255.0f * color.r)),
                                   static_cast<uint8_t>(std::round(255.0f * color.g)),
                                   static_cast<uint8_t>(std::round(255.0f * color.b)), 255};

    // Clear out the transform, because it doesn't make sense absent a source buffer
    error = hwcLayer->setTransform(HWC2::Transform::None);
    if (error != HWC2::Error::None) {
        ALOGE("[%s] Failed to clear transform: %s (%d)", mName.string(), to_string(error).c_str(),
              static_cast<int32_t>(error));
    }
    outputLayer->editState().bufferTransform = static_cast<Hwc2::Transform>(0);

    error = hwcLayer->setColorTransform(getColorTransform());
    if (error != HWC2::Error::None) {
        ALOGE("[%s] Failed to setColorTransform: %s (%d)", mName.string(),
                to_string(error).c_str(), static_cast<int32_t>(error));
    }
    layerCompositionState.colorTransform = getColorTransform();

    error = hwcLayer->setSurfaceDamage(surfaceDamageRegion);
    if (error != HWC2::Error::None) {
        ALOGE("[%s] Failed to set surface damage: %s (%d)", mName.string(),
              to_string(error).c_str(), static_cast<int32_t>(error));
        surfaceDamageRegion.dump(LOG_TAG);
    }
    layerCompositionState.surfaceDamage = surfaceDamageRegion;
=======
    mCurrentState.sequence++;
    mCurrentState.color.r = color.r;
    mCurrentState.color.g = color.g;
    mCurrentState.color.b = color.b;
    mCurrentState.modified = true;
    setTransactionFlags(eTransactionNeeded);
    return true;
}

bool ColorLayer::setDataspace(ui::Dataspace dataspace) {
    if (mCurrentState.dataspace == dataspace) {
        return false;
    }

    mCurrentState.sequence++;
    mCurrentState.dataspace = dataspace;
    mCurrentState.modified = true;
    setTransactionFlags(eTransactionNeeded);
    return true;
}

void ColorLayer::latchPerFrameState(
        compositionengine::LayerFECompositionState& compositionState) const {
    Layer::latchPerFrameState(compositionState);

    compositionState.color = getColor();
    compositionState.compositionType = Hwc2::IComposerClient::Composition::SOLID_COLOR;
>>>>>>> 6fbb7b84
}

void ColorLayer::commitTransaction(const State& stateToCommit) {
    Layer::commitTransaction(stateToCommit);
    mCurrentDataSpace = mDrawingState.dataspace;
}

std::shared_ptr<compositionengine::Layer> ColorLayer::getCompositionLayer() const {
    return mCompositionLayer;
<<<<<<< HEAD
=======
}

bool ColorLayer::isOpaque(const Layer::State& s) const {
    return (s.flags & layer_state_t::eLayerOpaque) != 0;
>>>>>>> 6fbb7b84
}

// ---------------------------------------------------------------------------

}; // namespace android<|MERGE_RESOLUTION|>--- conflicted
+++ resolved
@@ -28,10 +28,7 @@
 #include <compositionengine/Display.h>
 #include <compositionengine/Layer.h>
 #include <compositionengine/LayerCreationArgs.h>
-<<<<<<< HEAD
-=======
 #include <compositionengine/LayerFECompositionState.h>
->>>>>>> 6fbb7b84
 #include <compositionengine/OutputLayer.h>
 #include <compositionengine/impl/LayerCompositionState.h>
 #include <compositionengine/impl/OutputLayerCompositionState.h>
@@ -40,10 +37,6 @@
 #include <utils/Errors.h>
 #include <utils/Log.h>
 
-<<<<<<< HEAD
-#include "ColorLayer.h"
-=======
->>>>>>> 6fbb7b84
 #include "DisplayDevice.h"
 #include "SurfaceFlinger.h"
 
@@ -56,18 +49,15 @@
                 compositionengine::LayerCreationArgs{this})} {}
 
 ColorLayer::~ColorLayer() = default;
-<<<<<<< HEAD
 
-bool ColorLayer::prepareClientLayer(const RenderArea& renderArea, const Region& clip,
-                                    bool useIdentityTransform, Region& clearRegion,
-                                    const bool supportProtectedContent,
-                                    renderengine::LayerSettings& layer) {
-    Layer::prepareClientLayer(renderArea, clip, useIdentityTransform, clearRegion,
-                              supportProtectedContent, layer);
-    half4 color(getColor());
-    half3 solidColor(color.r, color.g, color.b);
-    layer.source.solidColor = solidColor;
-    return true;
+std::optional<renderengine::LayerSettings> ColorLayer::prepareClientComposition(
+        compositionengine::LayerFE::ClientCompositionTargetSettings& targetSettings) {
+    auto result = Layer::prepareClientComposition(targetSettings);
+    if (!result) {
+        return result;
+    }
+    result->source.solidColor = getColor().rgb;
+    return result;
 }
 
 bool ColorLayer::isVisible() const {
@@ -101,126 +91,12 @@
     return true;
 }
 
-void ColorLayer::setPerFrameData(const sp<const DisplayDevice>& display,
-                                 const ui::Transform& transform, const Rect& viewport,
-                                 int32_t /* supportedPerFrameMetadata */,
-                                 const ui::Dataspace targetDataspace) {
-    RETURN_IF_NO_HWC_LAYER(display);
-
-    Region visible = transform.transform(visibleRegion.intersect(viewport));
-
-    const auto outputLayer = findOutputLayerForDisplay(display);
-    LOG_FATAL_IF(!outputLayer || !outputLayer->getState().hwc);
-
-    auto& hwcLayer = (*outputLayer->getState().hwc).hwcLayer;
-
-    auto error = hwcLayer->setVisibleRegion(visible);
-    if (error != HWC2::Error::None) {
-        ALOGE("[%s] Failed to set visible region: %s (%d)", mName.string(),
-              to_string(error).c_str(), static_cast<int32_t>(error));
-        visible.dump(LOG_TAG);
-=======
-
-std::optional<renderengine::LayerSettings> ColorLayer::prepareClientComposition(
-        compositionengine::LayerFE::ClientCompositionTargetSettings& targetSettings) {
-    auto result = Layer::prepareClientComposition(targetSettings);
-    if (!result) {
-        return result;
-    }
-    result->source.solidColor = getColor().rgb;
-    return result;
-}
-
-bool ColorLayer::isVisible() const {
-    return !isHiddenByPolicy() && getAlpha() > 0.0f;
-}
-
-bool ColorLayer::setColor(const half3& color) {
-    if (mCurrentState.color.r == color.r && mCurrentState.color.g == color.g &&
-        mCurrentState.color.b == color.b) {
-        return false;
->>>>>>> 6fbb7b84
-    }
-    outputLayer->editState().visibleRegion = visible;
-
-<<<<<<< HEAD
-    setCompositionType(display, Hwc2::IComposerClient::Composition::SOLID_COLOR);
-
-    const ui::Dataspace dataspace =
-            isColorSpaceAgnostic() && targetDataspace != ui::Dataspace::UNKNOWN ? targetDataspace
-                                                                                : mCurrentDataSpace;
-    error = hwcLayer->setDataspace(dataspace);
-    if (error != HWC2::Error::None) {
-        ALOGE("[%s] Failed to set dataspace %d: %s (%d)", mName.string(), dataspace,
-              to_string(error).c_str(), static_cast<int32_t>(error));
-    }
-
-    auto& layerCompositionState = getCompositionLayer()->editState().frontEnd;
-    layerCompositionState.dataspace = mCurrentDataSpace;
-
-    half4 color = getColor();
-    error = hwcLayer->setColor({static_cast<uint8_t>(std::round(255.0f * color.r)),
-                                static_cast<uint8_t>(std::round(255.0f * color.g)),
-                                static_cast<uint8_t>(std::round(255.0f * color.b)), 255});
-    if (error != HWC2::Error::None) {
-        ALOGE("[%s] Failed to set color: %s (%d)", mName.string(), to_string(error).c_str(),
-              static_cast<int32_t>(error));
-    }
-    layerCompositionState.color = {static_cast<uint8_t>(std::round(255.0f * color.r)),
-                                   static_cast<uint8_t>(std::round(255.0f * color.g)),
-                                   static_cast<uint8_t>(std::round(255.0f * color.b)), 255};
-
-    // Clear out the transform, because it doesn't make sense absent a source buffer
-    error = hwcLayer->setTransform(HWC2::Transform::None);
-    if (error != HWC2::Error::None) {
-        ALOGE("[%s] Failed to clear transform: %s (%d)", mName.string(), to_string(error).c_str(),
-              static_cast<int32_t>(error));
-    }
-    outputLayer->editState().bufferTransform = static_cast<Hwc2::Transform>(0);
-
-    error = hwcLayer->setColorTransform(getColorTransform());
-    if (error != HWC2::Error::None) {
-        ALOGE("[%s] Failed to setColorTransform: %s (%d)", mName.string(),
-                to_string(error).c_str(), static_cast<int32_t>(error));
-    }
-    layerCompositionState.colorTransform = getColorTransform();
-
-    error = hwcLayer->setSurfaceDamage(surfaceDamageRegion);
-    if (error != HWC2::Error::None) {
-        ALOGE("[%s] Failed to set surface damage: %s (%d)", mName.string(),
-              to_string(error).c_str(), static_cast<int32_t>(error));
-        surfaceDamageRegion.dump(LOG_TAG);
-    }
-    layerCompositionState.surfaceDamage = surfaceDamageRegion;
-=======
-    mCurrentState.sequence++;
-    mCurrentState.color.r = color.r;
-    mCurrentState.color.g = color.g;
-    mCurrentState.color.b = color.b;
-    mCurrentState.modified = true;
-    setTransactionFlags(eTransactionNeeded);
-    return true;
-}
-
-bool ColorLayer::setDataspace(ui::Dataspace dataspace) {
-    if (mCurrentState.dataspace == dataspace) {
-        return false;
-    }
-
-    mCurrentState.sequence++;
-    mCurrentState.dataspace = dataspace;
-    mCurrentState.modified = true;
-    setTransactionFlags(eTransactionNeeded);
-    return true;
-}
-
 void ColorLayer::latchPerFrameState(
         compositionengine::LayerFECompositionState& compositionState) const {
     Layer::latchPerFrameState(compositionState);
 
     compositionState.color = getColor();
     compositionState.compositionType = Hwc2::IComposerClient::Composition::SOLID_COLOR;
->>>>>>> 6fbb7b84
 }
 
 void ColorLayer::commitTransaction(const State& stateToCommit) {
@@ -230,13 +106,10 @@
 
 std::shared_ptr<compositionengine::Layer> ColorLayer::getCompositionLayer() const {
     return mCompositionLayer;
-<<<<<<< HEAD
-=======
 }
 
 bool ColorLayer::isOpaque(const Layer::State& s) const {
     return (s.flags & layer_state_t::eLayerOpaque) != 0;
->>>>>>> 6fbb7b84
 }
 
 // ---------------------------------------------------------------------------
