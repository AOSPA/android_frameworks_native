--- conflicted
+++ resolved
@@ -421,7 +421,6 @@
     mFlinger->mInterceptor->saveBufferUpdate(layerId, item.mGraphicBuffer->getWidth(),
                                              item.mGraphicBuffer->getHeight(), item.mFrameNumber);
 
-<<<<<<< HEAD
     if (mFlinger->mSmoMo) {
         smomo::SmomoBufferStats bufferStats;
         bufferStats.id = getSequence();
@@ -432,10 +431,7 @@
         mFlinger->mSmoMo->CollectLayerStats(bufferStats);
     }
 
-    mFlinger->signalLayerUpdate();
-=======
     mFlinger->onLayerUpdate();
->>>>>>> 185bffc5
     mConsumer->onBufferAvailable(item);
 }
 
