/*
 * Copyright 2021 The Android Open Source Project
 *
 * Licensed under the Apache License, Version 2.0 (the "License");
 * you may not use this file except in compliance with the License.
 * You may obtain a copy of the License at
 *
 *      http://www.apache.org/licenses/LICENSE-2.0
 *
 * Unless required by applicable law or agreed to in writing, software
 * distributed under the License is distributed on an "AS IS" BASIS,
 * WITHOUT WARRANTIES OR CONDITIONS OF ANY KIND, either express or implied.
 * See the License for the specific language governing permissions and
 * limitations under the License.
 */

#pragma once

#include "ComposerHal.h"

#include <ftl/shared_mutex.h>
#include <ui/DisplayMap.h>

#include <functional>
#include <optional>
#include <string>
#include <utility>
#include <vector>

// TODO(b/129481165): remove the #pragma below and fix conversion issues
#pragma clang diagnostic push
#pragma clang diagnostic ignored "-Wconversion"
#pragma clang diagnostic ignored "-Wextra"

#include <android/hardware/graphics/composer/2.4/IComposer.h>
#include <android/hardware/graphics/composer/2.4/IComposerClient.h>

#include <aidl/android/hardware/graphics/composer3/IComposer.h>
#include <aidl/android/hardware/graphics/composer3/IComposerClient.h>
#include <android/hardware/graphics/composer3/ComposerClientReader.h>
#include <android/hardware/graphics/composer3/ComposerClientWriter.h>

#include <aidl/android/hardware/graphics/composer3/Composition.h>
#include <aidl/android/hardware/graphics/composer3/DisplayCapability.h>

// TODO(b/129481165): remove the #pragma below and fix conversion issues
#pragma clang diagnostic pop // ignored "-Wconversion -Wextra"

/* QTI_BEGIN */
namespace android::surfaceflingerextension {
class QtiAidlComposerHalExtension;
}

#include "../QtiExtension/QtiAidlCommandWriter.h"
#ifdef QTI_COMPOSER3_EXTENSIONS
#include <aidl/vendor/qti/hardware/display/composer3/IQtiComposer3Client.h>
using aidl::vendor::qti::hardware::display::composer3::IQtiComposer3Client;
#endif

/* QTI_END */

namespace android::Hwc2 {

using aidl::android::hardware::graphics::common::DisplayDecorationSupport;
using aidl::android::hardware::graphics::common::HdrConversionCapability;
using aidl::android::hardware::graphics::common::HdrConversionStrategy;
using aidl::android::hardware::graphics::composer3::ComposerClientReader;
using aidl::android::hardware::graphics::composer3::ComposerClientWriter;
using aidl::android::hardware::graphics::composer3::OverlayProperties;

class AidlIComposerCallbackWrapper;

// Composer is a wrapper to IComposer, a proxy to server-side composer.
class AidlComposer final : public Hwc2::Composer {
public:
    static bool isDeclared(const std::string& serviceName);

    explicit AidlComposer(const std::string& serviceName);
    ~AidlComposer() override;

    bool isSupported(OptionalFeature) const;

    std::vector<aidl::android::hardware::graphics::composer3::Capability> getCapabilities()
            override;
    std::string dumpDebugInfo() override;

    void registerCallback(HWC2::ComposerCallback& callback) override;

    // Explicitly flush all pending commands in the command buffer.
    Error executeCommands(Display) override;

    uint32_t getMaxVirtualDisplayCount() override;
    Error createVirtualDisplay(uint32_t width, uint32_t height, PixelFormat* format,
                               Display* outDisplay) override;
    Error destroyVirtualDisplay(Display display) override;

    Error acceptDisplayChanges(Display display) override;

    Error createLayer(Display display, Layer* outLayer) override;
    Error destroyLayer(Display display, Layer layer) override;

    Error getActiveConfig(Display display, Config* outConfig) override;
    Error getChangedCompositionTypes(
            Display display, std::vector<Layer>* outLayers,
            std::vector<aidl::android::hardware::graphics::composer3::Composition>* outTypes)
            override;
    Error getColorModes(Display display, std::vector<ColorMode>* outModes) override;
    Error getDisplayAttribute(Display display, Config config, IComposerClient::Attribute attribute,
                              int32_t* outValue) override;
    Error getDisplayConfigs(Display display, std::vector<Config>* outConfigs);
    Error getDisplayName(Display display, std::string* outName) override;

    Error getDisplayRequests(Display display, uint32_t* outDisplayRequestMask,
                             std::vector<Layer>* outLayers,
                             std::vector<uint32_t>* outLayerRequestMasks) override;

    Error getDozeSupport(Display display, bool* outSupport) override;
    Error hasDisplayIdleTimerCapability(Display display, bool* outSupport) override;
    Error getHdrCapabilities(Display display, std::vector<Hdr>* outHdrTypes, float* outMaxLuminance,
                             float* outMaxAverageLuminance, float* outMinLuminance) override;
    Error getOverlaySupport(OverlayProperties* outProperties) override;

    Error getReleaseFences(Display display, std::vector<Layer>* outLayers,
                           std::vector<int>* outReleaseFences) override;

    Error presentDisplay(Display display, int* outPresentFence) override;

    Error setActiveConfig(Display display, Config config) override;

    /*
     * The composer caches client targets internally.  When target is nullptr,
     * the composer uses slot to look up the client target from its cache.
     * When target is not nullptr, the cache is updated with the new target.
     */
    Error setClientTarget(Display display, uint32_t slot, const sp<GraphicBuffer>& target,
                          int acquireFence, Dataspace dataspace,
                          const std::vector<IComposerClient::Rect>& damage) override;
    Error setColorMode(Display display, ColorMode mode, RenderIntent renderIntent) override;
    Error setColorTransform(Display display, const float* matrix) override;
    Error setOutputBuffer(Display display, const native_handle_t* buffer,
                          int releaseFence) override;
    Error setPowerMode(Display display, IComposerClient::PowerMode mode) override;
    Error setVsyncEnabled(Display display, IComposerClient::Vsync enabled) override;

    Error setClientTargetSlotCount(Display display) override;

    Error validateDisplay(Display display, nsecs_t expectedPresentTime, uint32_t* outNumTypes,
                          uint32_t* outNumRequests) override;

    Error presentOrValidateDisplay(Display display, nsecs_t expectedPresentTime,
                                   uint32_t* outNumTypes, uint32_t* outNumRequests,
                                   int* outPresentFence, uint32_t* state) override;

    Error setCursorPosition(Display display, Layer layer, int32_t x, int32_t y) override;
    /* see setClientTarget for the purpose of slot */
    Error setLayerBuffer(Display display, Layer layer, uint32_t slot,
                         const sp<GraphicBuffer>& buffer, int acquireFence) override;
    Error setLayerBufferSlotsToClear(Display display, Layer layer,
                                     const std::vector<uint32_t>& slotsToClear,
                                     uint32_t activeBufferSlot) override;
    Error setLayerSurfaceDamage(Display display, Layer layer,
                                const std::vector<IComposerClient::Rect>& damage) override;
    Error setLayerBlendMode(Display display, Layer layer, IComposerClient::BlendMode mode) override;
    Error setLayerColor(Display display, Layer layer, const Color& color) override;
    Error setLayerCompositionType(
            Display display, Layer layer,
            aidl::android::hardware::graphics::composer3::Composition type) override;
    Error setLayerDataspace(Display display, Layer layer, Dataspace dataspace) override;
    Error setLayerDisplayFrame(Display display, Layer layer,
                               const IComposerClient::Rect& frame) override;
    Error setLayerPlaneAlpha(Display display, Layer layer, float alpha) override;
    Error setLayerSidebandStream(Display display, Layer layer,
                                 const native_handle_t* stream) override;
    Error setLayerSourceCrop(Display display, Layer layer,
                             const IComposerClient::FRect& crop) override;
    Error setLayerTransform(Display display, Layer layer, Transform transform) override;
    Error setLayerVisibleRegion(Display display, Layer layer,
                                const std::vector<IComposerClient::Rect>& visible) override;
    Error setLayerZOrder(Display display, Layer layer, uint32_t z) override;

    // Composer HAL 2.2
    Error setLayerPerFrameMetadata(
            Display display, Layer layer,
            const std::vector<IComposerClient::PerFrameMetadata>& perFrameMetadatas) override;
    std::vector<IComposerClient::PerFrameMetadataKey> getPerFrameMetadataKeys(
            Display display) override;
    Error getRenderIntents(Display display, ColorMode colorMode,
                           std::vector<RenderIntent>* outRenderIntents) override;
    Error getDataspaceSaturationMatrix(Dataspace dataspace, mat4* outMatrix) override;

    // Composer HAL 2.3
    Error getDisplayIdentificationData(Display display, uint8_t* outPort,
                                       std::vector<uint8_t>* outData) override;
    Error setLayerColorTransform(Display display, Layer layer, const float* matrix) override;
    Error getDisplayedContentSamplingAttributes(Display display, PixelFormat* outFormat,
                                                Dataspace* outDataspace,
                                                uint8_t* outComponentMask) override;
    Error setDisplayContentSamplingEnabled(Display display, bool enabled, uint8_t componentMask,
                                           uint64_t maxFrames) override;
    Error getDisplayedContentSample(Display display, uint64_t maxFrames, uint64_t timestamp,
                                    DisplayedFrameStats* outStats) override;
    Error setLayerPerFrameMetadataBlobs(
            Display display, Layer layer,
            const std::vector<IComposerClient::PerFrameMetadataBlob>& metadata) override;
    Error setDisplayBrightness(Display display, float brightness, float brightnessNits,
                               const DisplayBrightnessOptions& options) override;

    // Composer HAL 2.4
    Error getDisplayCapabilities(
            Display display,
            std::vector<aidl::android::hardware::graphics::composer3::DisplayCapability>*
                    outCapabilities) override;
    V2_4::Error getDisplayConnectionType(Display display,
                                         IComposerClient::DisplayConnectionType* outType) override;
    V2_4::Error getDisplayVsyncPeriod(Display display, VsyncPeriodNanos* outVsyncPeriod) override;
    V2_4::Error setActiveConfigWithConstraints(
            Display display, Config config,
            const IComposerClient::VsyncPeriodChangeConstraints& vsyncPeriodChangeConstraints,
            VsyncPeriodChangeTimeline* outTimeline) override;
    V2_4::Error setAutoLowLatencyMode(Display displayId, bool on) override;
    V2_4::Error getSupportedContentTypes(
            Display displayId,
            std::vector<IComposerClient::ContentType>* outSupportedContentTypes) override;
    V2_4::Error setContentType(Display displayId,
                               IComposerClient::ContentType contentType) override;
    V2_4::Error setLayerGenericMetadata(Display display, Layer layer, const std::string& key,
                                        bool mandatory, const std::vector<uint8_t>& value) override;
    V2_4::Error getLayerGenericMetadataKeys(
            std::vector<IComposerClient::LayerGenericMetadataKey>* outKeys) override;
    Error getClientTargetProperty(
            Display display,
            aidl::android::hardware::graphics::composer3::ClientTargetPropertyWithBrightness*
                    outClientTargetProperty) override;

    // AIDL Composer HAL
    Error setLayerBrightness(Display display, Layer layer, float brightness) override;
    Error setLayerBlockingRegion(Display display, Layer layer,
                                 const std::vector<IComposerClient::Rect>& blocking) override;
    Error setBootDisplayConfig(Display displayId, Config) override;
    Error clearBootDisplayConfig(Display displayId) override;
    Error getPreferredBootDisplayConfig(Display displayId, Config*) override;
    Error getDisplayDecorationSupport(Display display,
                                      std::optional<DisplayDecorationSupport>* support) override;
    Error setIdleTimerEnabled(Display displayId, std::chrono::milliseconds timeout) override;

    Error getPhysicalDisplayOrientation(Display displayId,
                                        AidlTransform* outDisplayOrientation) override;
    void onHotplugConnect(Display) override;
    void onHotplugDisconnect(Display) override;
    Error getHdrConversionCapabilities(std::vector<HdrConversionCapability>*) override;
    Error setHdrConversionStrategy(HdrConversionStrategy, Hdr*) override;
    Error setRefreshRateChangedCallbackDebugEnabled(Display, bool) override;

private:
    /* QTI_BEGIN */
    friend class android::surfaceflingerextension::QtiAidlComposerHalExtension;
    /* QTI_END */

    // Many public functions above simply write a command into the command
    // queue to batch the calls.  validateDisplay and presentDisplay will call
    // this function to execute the command queue.
    Error execute(Display) REQUIRES_SHARED(mMutex);

    // returns the default instance name for the given service
    static std::string instance(const std::string& serviceName);

    ftl::Optional<std::reference_wrapper</* QTI_BEGIN */ QtiAidlCommandWriter /* QTI_END */>>
            getWriter(Display) REQUIRES_SHARED(mMutex);
    ftl::Optional<std::reference_wrapper<ComposerClientReader>> getReader(Display)
            REQUIRES_SHARED(mMutex);
    void addDisplay(Display) EXCLUDES(mMutex);
    void removeDisplay(Display) EXCLUDES(mMutex);
    void addReader(Display) REQUIRES(mMutex);
    void removeReader(Display) REQUIRES(mMutex);

    bool hasMultiThreadedPresentSupport(Display);

    // 64KiB minus a small space for metadata such as read/write pointers
    static constexpr size_t kWriterInitialSize = 64 * 1024 / sizeof(uint32_t) - 16;
    // Max number of buffers that may be cached for a given layer
    // We obtain this number by:
    // 1. Tightly coupling this cache to the max size of BufferQueue
    // 2. Adding an additional slot for the layer caching feature in SurfaceFlinger (see: Planner.h)
    static const constexpr uint32_t kMaxLayerBufferCount = BufferQueue::NUM_BUFFER_SLOTS + 1;

    // Without DisplayCapability::MULTI_THREADED_PRESENT, we use a single reader
    // for all displays. With the capability, we use a separate reader for each
    // display.
    bool mSingleReader = true;
    // Invalid displayId used as a key to mReaders when mSingleReader is true.
    static constexpr int64_t kSingleReaderKey = 0;

<<<<<<< HEAD
    // TODO (b/256881188): Use display::PhysicalDisplayMap instead of hard-coded `3`
    ftl::SmallMap<Display, /* QTI_BEGIN */ QtiAidlCommandWriter /* QTI_END */, 3> mWriters
            GUARDED_BY(mMutex);
    ftl::SmallMap<Display, ComposerClientReader, 3> mReaders GUARDED_BY(mMutex);
=======
    ui::PhysicalDisplayMap<Display, ComposerClientWriter> mWriters GUARDED_BY(mMutex);
    ui::PhysicalDisplayMap<Display, ComposerClientReader> mReaders GUARDED_BY(mMutex);

>>>>>>> d41769fc
    // Protect access to mWriters and mReaders with a shared_mutex. Adding and
    // removing a display require exclusive access, since the iterator or the
    // writer/reader may be invalidated. Other calls need shared access while
    // using the writer/reader, so they can use their display's writer/reader
    // without it being deleted or the iterator being invalidated.
    // TODO (b/257958323): Use std::shared_mutex and RAII once they support
    // threading annotations.
    ftl::SharedMutex mMutex;

    // Buffer slots for layers are cleared by setting the slot buffer to this buffer.
    sp<GraphicBuffer> mClearSlotBuffer;

    // Aidl interface
    using AidlIComposer = aidl::android::hardware::graphics::composer3::IComposer;
    using AidlIComposerClient = aidl::android::hardware::graphics::composer3::IComposerClient;
    std::shared_ptr<AidlIComposer> mAidlComposer;
    std::shared_ptr<AidlIComposerClient> mAidlComposerClient;
    std::shared_ptr<AidlIComposerCallbackWrapper> mAidlComposerCallback;
    /* QTI_BEGIN */
#ifdef QTI_COMPOSER3_EXTENSIONS
    std::shared_ptr<IQtiComposer3Client> qtiComposer3Client;
#endif
    /* QTI_END */
};

} // namespace android::Hwc2<|MERGE_RESOLUTION|>--- conflicted
+++ resolved
@@ -290,16 +290,10 @@
     // Invalid displayId used as a key to mReaders when mSingleReader is true.
     static constexpr int64_t kSingleReaderKey = 0;
 
-<<<<<<< HEAD
     // TODO (b/256881188): Use display::PhysicalDisplayMap instead of hard-coded `3`
-    ftl::SmallMap<Display, /* QTI_BEGIN */ QtiAidlCommandWriter /* QTI_END */, 3> mWriters
+    ui::PhysicalDisplayMap<Display, /* QTI_BEGIN */ QtiAidlCommandWriter /* QTI_END */> mWriters
             GUARDED_BY(mMutex);
-    ftl::SmallMap<Display, ComposerClientReader, 3> mReaders GUARDED_BY(mMutex);
-=======
-    ui::PhysicalDisplayMap<Display, ComposerClientWriter> mWriters GUARDED_BY(mMutex);
     ui::PhysicalDisplayMap<Display, ComposerClientReader> mReaders GUARDED_BY(mMutex);
-
->>>>>>> d41769fc
     // Protect access to mWriters and mReaders with a shared_mutex. Adding and
     // removing a display require exclusive access, since the iterator or the
     // writer/reader may be invalidated. Other calls need shared access while
