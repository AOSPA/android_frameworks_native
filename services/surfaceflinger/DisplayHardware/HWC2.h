/*
 * Copyright 2015 The Android Open Source Project
 *
 * Licensed under the Apache License, Version 2.0 (the "License");
 * you may not use this file except in compliance with the License.
 * You may obtain a copy of the License at
 *
 *      http://www.apache.org/licenses/LICENSE-2.0
 *
 * Unless required by applicable law or agreed to in writing, software
 * distributed under the License is distributed on an "AS IS" BASIS,
 * WITHOUT WARRANTIES OR CONDITIONS OF ANY KIND, either express or implied.
 * See the License for the specific language governing permissions and
 * limitations under the License.
 */

#pragma once

#include <android-base/expected.h>
#include <android-base/thread_annotations.h>
#include <gui/HdrMetadata.h>
#include <math/mat4.h>
#include <ui/HdrCapabilities.h>
#include <ui/Region.h>
#include <ui/StaticDisplayInfo.h>
#include <utils/Log.h>
#include <utils/StrongPointer.h>
#include <utils/Timers.h>

#include <functional>
#include <future>
#include <string>
#include <unordered_map>
#include <unordered_set>
#include <vector>

#include "ComposerHal.h"
#include "Hal.h"

#include <aidl/android/hardware/graphics/common/DisplayDecorationSupport.h>
#include <aidl/android/hardware/graphics/composer3/Capability.h>
#include <aidl/android/hardware/graphics/composer3/Color.h>
#include <aidl/android/hardware/graphics/composer3/Composition.h>
#include <aidl/android/hardware/graphics/composer3/DisplayCapability.h>

#ifdef QTI_UNIFIED_DRAW
#include <vendor/qti/hardware/display/composer/3.1/IQtiComposerClient.h>
#endif
namespace android {

class Fence;
class FloatRect;
class GraphicBuffer;
class TestableSurfaceFlinger;
struct DisplayedFrameStats;

namespace Hwc2 {
class Composer;
} // namespace Hwc2

namespace HWC2 {

class Layer;

namespace hal = android::hardware::graphics::composer::hal;
#ifdef QTI_UNIFIED_DRAW
using vendor::qti::hardware::display::composer::V3_1::IQtiComposerClient;
#endif
// Implement this interface to receive hardware composer events.
//
// These callback functions will generally be called on a hwbinder thread, but
// when first registering the callback the onComposerHalHotplug() function will
// immediately be called on the thread calling registerCallback().
struct ComposerCallback {
    virtual void onComposerHalHotplug(hal::HWDisplayId, hal::Connection) = 0;
    virtual void onComposerHalRefresh(hal::HWDisplayId) = 0;
    virtual void onComposerHalVsync(hal::HWDisplayId, int64_t timestamp,
                                    std::optional<hal::VsyncPeriodNanos>) = 0;
    virtual void onComposerHalVsyncPeriodTimingChanged(hal::HWDisplayId,
                                                       const hal::VsyncPeriodChangeTimeline&) = 0;
    virtual void onComposerHalSeamlessPossible(hal::HWDisplayId) = 0;
    virtual void onComposerHalVsyncIdle(hal::HWDisplayId) = 0;

protected:
    ~ComposerCallback() = default;
};

// Convenience C++ class to access per display functions directly.
class Display {
public:
    virtual ~Display();

    virtual hal::HWDisplayId getId() const = 0;
    virtual bool isConnected() const = 0;
    virtual void setConnected(bool connected) = 0; // For use by Device only
    virtual bool hasCapability(
            aidl::android::hardware::graphics::composer3::DisplayCapability) const = 0;
    virtual bool isVsyncPeriodSwitchSupported() const = 0;
    virtual bool hasDisplayIdleTimerCapability() const = 0;
    virtual void onLayerDestroyed(hal::HWLayerId layerId) = 0;

    [[nodiscard]] virtual hal::Error acceptChanges() = 0;
    [[nodiscard]] virtual base::expected<std::shared_ptr<HWC2::Layer>, hal::Error>
    createLayer() = 0;
    [[nodiscard]] virtual hal::Error getChangedCompositionTypes(
            std::unordered_map<Layer*, aidl::android::hardware::graphics::composer3::Composition>*
                    outTypes) = 0;
    [[nodiscard]] virtual hal::Error getColorModes(std::vector<hal::ColorMode>* outModes) const = 0;
    // Returns a bitmask which contains HdrMetadata::Type::*.
    [[nodiscard]] virtual int32_t getSupportedPerFrameMetadata() const = 0;
    [[nodiscard]] virtual hal::Error getRenderIntents(
            hal::ColorMode colorMode, std::vector<hal::RenderIntent>* outRenderIntents) const = 0;
    [[nodiscard]] virtual hal::Error getDataspaceSaturationMatrix(hal::Dataspace dataspace,
                                                                  android::mat4* outMatrix) = 0;

    [[nodiscard]] virtual hal::Error getName(std::string* outName) const = 0;
    [[nodiscard]] virtual hal::Error getRequests(
            hal::DisplayRequest* outDisplayRequests,
            std::unordered_map<Layer*, hal::LayerRequest>* outLayerRequests) = 0;
    [[nodiscard]] virtual hal::Error getConnectionType(ui::DisplayConnectionType*) const = 0;
    [[nodiscard]] virtual hal::Error supportsDoze(bool* outSupport) const = 0;
    [[nodiscard]] virtual hal::Error getHdrCapabilities(
            android::HdrCapabilities* outCapabilities) const = 0;
    [[nodiscard]] virtual hal::Error getDisplayedContentSamplingAttributes(
            hal::PixelFormat* outFormat, hal::Dataspace* outDataspace,
            uint8_t* outComponentMask) const = 0;
    [[nodiscard]] virtual hal::Error setDisplayContentSamplingEnabled(bool enabled,
                                                                      uint8_t componentMask,
                                                                      uint64_t maxFrames) const = 0;
    [[nodiscard]] virtual hal::Error getDisplayedContentSample(
            uint64_t maxFrames, uint64_t timestamp,
            android::DisplayedFrameStats* outStats) const = 0;
    [[nodiscard]] virtual hal::Error getReleaseFences(
            std::unordered_map<Layer*, android::sp<android::Fence>>* outFences) const = 0;
    [[nodiscard]] virtual hal::Error present(android::sp<android::Fence>* outPresentFence) = 0;
    [[nodiscard]] virtual hal::Error setClientTarget(
            uint32_t slot, const android::sp<android::GraphicBuffer>& target,
            const android::sp<android::Fence>& acquireFence, hal::Dataspace dataspace) = 0;
    [[nodiscard]] virtual hal::Error setColorMode(hal::ColorMode mode,
                                                  hal::RenderIntent renderIntent) = 0;
    [[nodiscard]] virtual hal::Error setColorTransform(const android::mat4& matrix) = 0;
    [[nodiscard]] virtual hal::Error setOutputBuffer(
            const android::sp<android::GraphicBuffer>& buffer,
            const android::sp<android::Fence>& releaseFence) = 0;
    [[nodiscard]] virtual hal::Error setPowerMode(hal::PowerMode mode) = 0;
    [[nodiscard]] virtual hal::Error setVsyncEnabled(hal::Vsync enabled) = 0;
    [[nodiscard]] virtual hal::Error validate(nsecs_t expectedPresentTime, uint32_t* outNumTypes,
                                              uint32_t* outNumRequests) = 0;
    [[nodiscard]] virtual hal::Error presentOrValidate(nsecs_t expectedPresentTime,
                                                       uint32_t* outNumTypes,
                                                       uint32_t* outNumRequests,
                                                       android::sp<android::Fence>* outPresentFence,
                                                       uint32_t* state) = 0;
    [[nodiscard]] virtual std::future<hal::Error> setDisplayBrightness(
            float brightness, const Hwc2::Composer::DisplayBrightnessOptions& options) = 0;
    [[nodiscard]] virtual hal::Error setActiveConfigWithConstraints(
            hal::HWConfigId configId, const hal::VsyncPeriodChangeConstraints& constraints,
            hal::VsyncPeriodChangeTimeline* outTimeline) = 0;
    [[nodiscard]] virtual hal::Error setBootDisplayConfig(hal::HWConfigId configId) = 0;
    [[nodiscard]] virtual hal::Error clearBootDisplayConfig() = 0;
    [[nodiscard]] virtual hal::Error getPreferredBootDisplayConfig(
            hal::HWConfigId* configId) const = 0;
    [[nodiscard]] virtual hal::Error setAutoLowLatencyMode(bool on) = 0;
    [[nodiscard]] virtual hal::Error getSupportedContentTypes(
            std::vector<hal::ContentType>*) const = 0;
    [[nodiscard]] virtual hal::Error setContentType(hal::ContentType) = 0;
    [[nodiscard]] virtual hal::Error getClientTargetProperty(
            hal::ClientTargetProperty* outClientTargetProperty, float* outWhitePointNits) = 0;
    [[nodiscard]] virtual hal::Error getDisplayDecorationSupport(
            std::optional<aidl::android::hardware::graphics::common::DisplayDecorationSupport>*
                    support) = 0;
<<<<<<< HEAD
    [[clang::warn_unused_result]] virtual hal::Error setIdleTimerEnabled(
            std::chrono::milliseconds timeout) = 0;
    [[clang::warn_unused_result]] virtual hal::Error setDisplayElapseTime(uint64_t timeStamp) = 0;
#ifdef QTI_UNIFIED_DRAW
    [[clang::warn_unused_result]] virtual hal::Error setClientTarget_3_1(
            int32_t slot, const android::sp<android::Fence>& acquireFence,
            hal::Dataspace dataspace) = 0;
    [[clang::warn_unused_result]] virtual hal::Error tryDrawMethod(
            IQtiComposerClient::DrawMethod drawMethod) = 0;
#endif
=======
    [[nodiscard]] virtual hal::Error setIdleTimerEnabled(std::chrono::milliseconds timeout) = 0;
    [[nodiscard]] virtual hal::Error getPhysicalDisplayOrientation(
            Hwc2::AidlTransform* outTransform) const = 0;
>>>>>>> ac6ebd17
};

namespace impl {

class Layer;

class Display : public HWC2::Display {
public:
    Display(android::Hwc2::Composer&,
            const std::unordered_set<aidl::android::hardware::graphics::composer3::Capability>&,
            hal::HWDisplayId, hal::DisplayType);
    ~Display() override;

    // Required by HWC2
    hal::Error acceptChanges() override;
    base::expected<std::shared_ptr<HWC2::Layer>, hal::Error> createLayer() override;
    hal::Error getChangedCompositionTypes(
            std::unordered_map<HWC2::Layer*,
                               aidl::android::hardware::graphics::composer3::Composition>* outTypes)
            override;
    hal::Error getColorModes(std::vector<hal::ColorMode>* outModes) const override;
    // Returns a bitmask which contains HdrMetadata::Type::*.
    int32_t getSupportedPerFrameMetadata() const override;
    hal::Error getRenderIntents(hal::ColorMode colorMode,
                                std::vector<hal::RenderIntent>* outRenderIntents) const override;
    hal::Error getDataspaceSaturationMatrix(hal::Dataspace, android::mat4* outMatrix) override;

    hal::Error getName(std::string* outName) const override;
    hal::Error getRequests(
            hal::DisplayRequest* outDisplayRequests,
            std::unordered_map<HWC2::Layer*, hal::LayerRequest>* outLayerRequests) override;
    hal::Error getConnectionType(ui::DisplayConnectionType*) const override;
    hal::Error supportsDoze(bool* outSupport) const override EXCLUDES(mDisplayCapabilitiesMutex);
    hal::Error getHdrCapabilities(android::HdrCapabilities* outCapabilities) const override;
    hal::Error getDisplayedContentSamplingAttributes(hal::PixelFormat* outFormat,
                                                     hal::Dataspace* outDataspace,
                                                     uint8_t* outComponentMask) const override;
    hal::Error setDisplayContentSamplingEnabled(bool enabled, uint8_t componentMask,
                                                uint64_t maxFrames) const override;
    hal::Error getDisplayedContentSample(uint64_t maxFrames, uint64_t timestamp,
                                         android::DisplayedFrameStats* outStats) const override;
    hal::Error getReleaseFences(std::unordered_map<HWC2::Layer*, android::sp<android::Fence>>*
                                        outFences) const override;
    hal::Error present(android::sp<android::Fence>* outPresentFence) override;
    hal::Error setClientTarget(uint32_t slot, const android::sp<android::GraphicBuffer>& target,
                               const android::sp<android::Fence>& acquireFence,
                               hal::Dataspace dataspace) override;
    hal::Error setColorMode(hal::ColorMode, hal::RenderIntent) override;
    hal::Error setColorTransform(const android::mat4& matrix) override;
    hal::Error setOutputBuffer(const android::sp<android::GraphicBuffer>&,
                               const android::sp<android::Fence>& releaseFence) override;
    hal::Error setPowerMode(hal::PowerMode) override;
    hal::Error setVsyncEnabled(hal::Vsync enabled) override;
    hal::Error validate(nsecs_t expectedPresentTime, uint32_t* outNumTypes,
                        uint32_t* outNumRequests) override;
    hal::Error presentOrValidate(nsecs_t expectedPresentTime, uint32_t* outNumTypes,
                                 uint32_t* outNumRequests,
                                 android::sp<android::Fence>* outPresentFence,
                                 uint32_t* state) override;
    std::future<hal::Error> setDisplayBrightness(
            float brightness, const Hwc2::Composer::DisplayBrightnessOptions& options) override;
    hal::Error setActiveConfigWithConstraints(hal::HWConfigId configId,
                                              const hal::VsyncPeriodChangeConstraints& constraints,
                                              hal::VsyncPeriodChangeTimeline* outTimeline) override;
    hal::Error setBootDisplayConfig(hal::HWConfigId configId) override;
    hal::Error clearBootDisplayConfig() override;
    hal::Error getPreferredBootDisplayConfig(hal::HWConfigId* configId) const override;
    hal::Error setAutoLowLatencyMode(bool on) override;
    hal::Error getSupportedContentTypes(
            std::vector<hal::ContentType>* outSupportedContentTypes) const override;
    hal::Error setContentType(hal::ContentType) override;
    hal::Error getClientTargetProperty(hal::ClientTargetProperty* outClientTargetProperty,
                                       float* outWhitePointNits) override;
    hal::Error getDisplayDecorationSupport(
            std::optional<aidl::android::hardware::graphics::common::DisplayDecorationSupport>*
                    support) override;
    hal::Error setIdleTimerEnabled(std::chrono::milliseconds timeout) override;

    hal::Error setDisplayElapseTime(uint64_t timeStamp) override;
#ifdef QTI_UNIFIED_DRAW
    hal::Error setClientTarget_3_1(int32_t slot, const android::sp<android::Fence>& acquireFence,
            hal::Dataspace dataspace) override;
    hal::Error tryDrawMethod(IQtiComposerClient::DrawMethod drawMethod) override;
#endif
    // Other Display methods
    hal::HWDisplayId getId() const override { return mId; }
    bool isConnected() const override { return mIsConnected; }
    void setConnected(bool connected) override; // For use by Device only
    bool hasCapability(aidl::android::hardware::graphics::composer3::DisplayCapability)
            const override EXCLUDES(mDisplayCapabilitiesMutex);
    bool isVsyncPeriodSwitchSupported() const override;
    bool hasDisplayIdleTimerCapability() const override;
    void onLayerDestroyed(hal::HWLayerId layerId) override;
    hal::Error getPhysicalDisplayOrientation(Hwc2::AidlTransform* outTransform) const override;

private:

    // This may fail (and return a null pointer) if no layer with this ID exists
    // on this display
    std::shared_ptr<HWC2::Layer> getLayerById(hal::HWLayerId id) const;

    friend android::TestableSurfaceFlinger;

    // Member variables

    // These are references to data owned by HWC2::Device, which will outlive
    // this HWC2::Display, so these references are guaranteed to be valid for
    // the lifetime of this object.
    android::Hwc2::Composer& mComposer;
    const std::unordered_set<aidl::android::hardware::graphics::composer3::Capability>&
            mCapabilities;

    const hal::HWDisplayId mId;
    hal::DisplayType mType;
    bool mIsConnected = false;

    using Layers = std::unordered_map<hal::HWLayerId, std::weak_ptr<HWC2::impl::Layer>>;
    Layers mLayers;

    mutable std::mutex mDisplayCapabilitiesMutex;
    std::once_flag mDisplayCapabilityQueryFlag;
    std::optional<
            std::unordered_set<aidl::android::hardware::graphics::composer3::DisplayCapability>>
            mDisplayCapabilities GUARDED_BY(mDisplayCapabilitiesMutex);
};

} // namespace impl

class Layer {
public:
    virtual ~Layer();

    virtual hal::HWLayerId getId() const = 0;

    [[nodiscard]] virtual hal::Error setCursorPosition(int32_t x, int32_t y) = 0;
    [[nodiscard]] virtual hal::Error setBuffer(uint32_t slot,
                                               const android::sp<android::GraphicBuffer>& buffer,
                                               const android::sp<android::Fence>& acquireFence) = 0;
    [[nodiscard]] virtual hal::Error setSurfaceDamage(const android::Region& damage) = 0;

    [[nodiscard]] virtual hal::Error setBlendMode(hal::BlendMode mode) = 0;
    [[nodiscard]] virtual hal::Error setColor(
            aidl::android::hardware::graphics::composer3::Color color) = 0;
    [[nodiscard]] virtual hal::Error setCompositionType(
            aidl::android::hardware::graphics::composer3::Composition type) = 0;
<<<<<<< HEAD
    [[clang::warn_unused_result]] virtual hal::Error setDataspace(hal::Dataspace dataspace) = 0;
    [[clang::warn_unused_result]] virtual hal::Error setPerFrameMetadata(
            const int32_t supportedPerFrameMetadata, const android::HdrMetadata& metadata) = 0;
    [[clang::warn_unused_result]] virtual hal::Error setDisplayFrame(
            const android::Rect& frame) = 0;
    [[clang::warn_unused_result]] virtual hal::Error setPlaneAlpha(float alpha) = 0;
    [[clang::warn_unused_result]] virtual hal::Error setSidebandStream(
            const native_handle_t* stream) = 0;
    [[clang::warn_unused_result]] virtual hal::Error setSourceCrop(
            const android::FloatRect& crop) = 0;
    [[clang::warn_unused_result]] virtual hal::Error setTransform(hal::Transform transform) = 0;
    [[clang::warn_unused_result]] virtual hal::Error setVisibleRegion(
            const android::Region& region) = 0;
    [[clang::warn_unused_result]] virtual hal::Error setZOrder(uint32_t z) = 0;
    [[clang::warn_unused_result]] virtual hal::Error setType(uint32_t type) = 0;
=======
    [[nodiscard]] virtual hal::Error setDataspace(hal::Dataspace dataspace) = 0;
    [[nodiscard]] virtual hal::Error setPerFrameMetadata(const int32_t supportedPerFrameMetadata,
                                                         const android::HdrMetadata& metadata) = 0;
    [[nodiscard]] virtual hal::Error setDisplayFrame(const android::Rect& frame) = 0;
    [[nodiscard]] virtual hal::Error setPlaneAlpha(float alpha) = 0;
    [[nodiscard]] virtual hal::Error setSidebandStream(const native_handle_t* stream) = 0;
    [[nodiscard]] virtual hal::Error setSourceCrop(const android::FloatRect& crop) = 0;
    [[nodiscard]] virtual hal::Error setTransform(hal::Transform transform) = 0;
    [[nodiscard]] virtual hal::Error setVisibleRegion(const android::Region& region) = 0;
    [[nodiscard]] virtual hal::Error setZOrder(uint32_t z) = 0;
>>>>>>> ac6ebd17

    // Composer HAL 2.3
    [[nodiscard]] virtual hal::Error setColorTransform(const android::mat4& matrix) = 0;

    // Composer HAL 2.4
    [[nodiscard]] virtual hal::Error setLayerGenericMetadata(const std::string& name,
                                                             bool mandatory,
                                                             const std::vector<uint8_t>& value) = 0;

    // AIDL HAL
<<<<<<< HEAD
    [[clang::warn_unused_result]] virtual hal::Error setBrightness(float brightness) = 0;
    [[clang::warn_unused_result]] virtual hal::Error setBlockingRegion(
            const android::Region& region) = 0;
#ifdef QTI_UNIFIED_DRAW
    [[clang::warn_unused_result]] virtual hal::Error setLayerFlag(
            IQtiComposerClient::LayerFlag layerFlag) = 0;
#endif
=======
    [[nodiscard]] virtual hal::Error setBrightness(float brightness) = 0;
    [[nodiscard]] virtual hal::Error setBlockingRegion(const android::Region& region) = 0;
>>>>>>> ac6ebd17
};

namespace impl {

// Convenience C++ class to access per layer functions directly.

class Layer : public HWC2::Layer {
public:
    Layer(android::Hwc2::Composer& composer,
          const std::unordered_set<aidl::android::hardware::graphics::composer3::Capability>&
                  capabilities,
          HWC2::Display& display, hal::HWLayerId layerId);
    ~Layer() override;

    void onOwningDisplayDestroyed();

    hal::HWLayerId getId() const override { return mId; }

    hal::Error setCursorPosition(int32_t x, int32_t y) override;
    hal::Error setBuffer(uint32_t slot, const android::sp<android::GraphicBuffer>& buffer,
                         const android::sp<android::Fence>& acquireFence) override;
    hal::Error setSurfaceDamage(const android::Region& damage) override;

    hal::Error setBlendMode(hal::BlendMode mode) override;
    hal::Error setColor(aidl::android::hardware::graphics::composer3::Color color) override;
    hal::Error setCompositionType(
            aidl::android::hardware::graphics::composer3::Composition type) override;
    hal::Error setDataspace(hal::Dataspace dataspace) override;
    hal::Error setPerFrameMetadata(const int32_t supportedPerFrameMetadata,
                                   const android::HdrMetadata& metadata) override;
    hal::Error setDisplayFrame(const android::Rect& frame) override;
    hal::Error setPlaneAlpha(float alpha) override;
    hal::Error setSidebandStream(const native_handle_t* stream) override;
    hal::Error setSourceCrop(const android::FloatRect& crop) override;
    hal::Error setTransform(hal::Transform transform) override;
    hal::Error setVisibleRegion(const android::Region& region) override;
    hal::Error setZOrder(uint32_t z) override;
    hal::Error setType(uint32_t type) override;

    // Composer HAL 2.3
    hal::Error setColorTransform(const android::mat4& matrix) override;

    // Composer HAL 2.4
    hal::Error setLayerGenericMetadata(const std::string& name, bool mandatory,
                                       const std::vector<uint8_t>& value) override;

    // AIDL HAL
    hal::Error setBrightness(float brightness) override;
    hal::Error setBlockingRegion(const android::Region& region) override;
#ifdef QTI_UNIFIED_DRAW
    hal::Error setLayerFlag(IQtiComposerClient::LayerFlag layerFlag) override;
#endif

private:
    // These are references to data owned by HWC2::Device, which will outlive
    // this HWC2::Layer, so these references are guaranteed to be valid for
    // the lifetime of this object.
    android::Hwc2::Composer& mComposer;
    const std::unordered_set<aidl::android::hardware::graphics::composer3::Capability>&
            mCapabilities;

    HWC2::Display* mDisplay;
    hal::HWLayerId mId;

    // Cached HWC2 data, to ensure the same commands aren't sent to the HWC
    // multiple times.
    android::Region mVisibleRegion = android::Region::INVALID_REGION;
    android::Region mDamageRegion = android::Region::INVALID_REGION;
    android::Region mBlockingRegion = android::Region::INVALID_REGION;
    hal::Dataspace mDataSpace = hal::Dataspace::UNKNOWN;
    android::HdrMetadata mHdrMetadata;
    android::mat4 mColorMatrix;
    uint32_t mBufferSlot;
    uint32_t mType{0};
#ifdef QTI_UNIFIED_DRAW
    IQtiComposerClient::LayerFlag mLayerFlag = IQtiComposerClient::LayerFlag::DEFAULT;
#endif
};

} // namespace impl
} // namespace HWC2
} // namespace android<|MERGE_RESOLUTION|>--- conflicted
+++ resolved
@@ -169,9 +169,9 @@
     [[nodiscard]] virtual hal::Error getDisplayDecorationSupport(
             std::optional<aidl::android::hardware::graphics::common::DisplayDecorationSupport>*
                     support) = 0;
-<<<<<<< HEAD
-    [[clang::warn_unused_result]] virtual hal::Error setIdleTimerEnabled(
-            std::chrono::milliseconds timeout) = 0;
+    [[nodiscard]] virtual hal::Error setIdleTimerEnabled(std::chrono::milliseconds timeout) = 0;
+    [[nodiscard]] virtual hal::Error getPhysicalDisplayOrientation(
+            Hwc2::AidlTransform* outTransform) const = 0;
     [[clang::warn_unused_result]] virtual hal::Error setDisplayElapseTime(uint64_t timeStamp) = 0;
 #ifdef QTI_UNIFIED_DRAW
     [[clang::warn_unused_result]] virtual hal::Error setClientTarget_3_1(
@@ -180,11 +180,6 @@
     [[clang::warn_unused_result]] virtual hal::Error tryDrawMethod(
             IQtiComposerClient::DrawMethod drawMethod) = 0;
 #endif
-=======
-    [[nodiscard]] virtual hal::Error setIdleTimerEnabled(std::chrono::milliseconds timeout) = 0;
-    [[nodiscard]] virtual hal::Error getPhysicalDisplayOrientation(
-            Hwc2::AidlTransform* outTransform) const = 0;
->>>>>>> ac6ebd17
 };
 
 namespace impl {
@@ -330,23 +325,6 @@
             aidl::android::hardware::graphics::composer3::Color color) = 0;
     [[nodiscard]] virtual hal::Error setCompositionType(
             aidl::android::hardware::graphics::composer3::Composition type) = 0;
-<<<<<<< HEAD
-    [[clang::warn_unused_result]] virtual hal::Error setDataspace(hal::Dataspace dataspace) = 0;
-    [[clang::warn_unused_result]] virtual hal::Error setPerFrameMetadata(
-            const int32_t supportedPerFrameMetadata, const android::HdrMetadata& metadata) = 0;
-    [[clang::warn_unused_result]] virtual hal::Error setDisplayFrame(
-            const android::Rect& frame) = 0;
-    [[clang::warn_unused_result]] virtual hal::Error setPlaneAlpha(float alpha) = 0;
-    [[clang::warn_unused_result]] virtual hal::Error setSidebandStream(
-            const native_handle_t* stream) = 0;
-    [[clang::warn_unused_result]] virtual hal::Error setSourceCrop(
-            const android::FloatRect& crop) = 0;
-    [[clang::warn_unused_result]] virtual hal::Error setTransform(hal::Transform transform) = 0;
-    [[clang::warn_unused_result]] virtual hal::Error setVisibleRegion(
-            const android::Region& region) = 0;
-    [[clang::warn_unused_result]] virtual hal::Error setZOrder(uint32_t z) = 0;
-    [[clang::warn_unused_result]] virtual hal::Error setType(uint32_t type) = 0;
-=======
     [[nodiscard]] virtual hal::Error setDataspace(hal::Dataspace dataspace) = 0;
     [[nodiscard]] virtual hal::Error setPerFrameMetadata(const int32_t supportedPerFrameMetadata,
                                                          const android::HdrMetadata& metadata) = 0;
@@ -357,7 +335,7 @@
     [[nodiscard]] virtual hal::Error setTransform(hal::Transform transform) = 0;
     [[nodiscard]] virtual hal::Error setVisibleRegion(const android::Region& region) = 0;
     [[nodiscard]] virtual hal::Error setZOrder(uint32_t z) = 0;
->>>>>>> ac6ebd17
+    [[nodiscard]] virtual hal::Error setType(uint32_t type) = 0;
 
     // Composer HAL 2.3
     [[nodiscard]] virtual hal::Error setColorTransform(const android::mat4& matrix) = 0;
@@ -368,18 +346,12 @@
                                                              const std::vector<uint8_t>& value) = 0;
 
     // AIDL HAL
-<<<<<<< HEAD
-    [[clang::warn_unused_result]] virtual hal::Error setBrightness(float brightness) = 0;
-    [[clang::warn_unused_result]] virtual hal::Error setBlockingRegion(
-            const android::Region& region) = 0;
-#ifdef QTI_UNIFIED_DRAW
-    [[clang::warn_unused_result]] virtual hal::Error setLayerFlag(
-            IQtiComposerClient::LayerFlag layerFlag) = 0;
-#endif
-=======
     [[nodiscard]] virtual hal::Error setBrightness(float brightness) = 0;
     [[nodiscard]] virtual hal::Error setBlockingRegion(const android::Region& region) = 0;
->>>>>>> ac6ebd17
+#ifdef QTI_UNIFIED_DRAW
+    [[nodiscard]] virtual hal::Error setLayerFlag(
+            IQtiComposerClient::LayerFlag layerFlag) = 0;
+#endif
 };
 
 namespace impl {
