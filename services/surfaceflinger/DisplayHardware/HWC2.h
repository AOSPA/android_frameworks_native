/*
 * Copyright 2015 The Android Open Source Project
 *
 * Licensed under the Apache License, Version 2.0 (the "License");
 * you may not use this file except in compliance with the License.
 * You may obtain a copy of the License at
 *
 *      http://www.apache.org/licenses/LICENSE-2.0
 *
 * Unless required by applicable law or agreed to in writing, software
 * distributed under the License is distributed on an "AS IS" BASIS,
 * WITHOUT WARRANTIES OR CONDITIONS OF ANY KIND, either express or implied.
 * See the License for the specific language governing permissions and
 * limitations under the License.
 */

#ifndef ANDROID_SF_HWC2_H
#define ANDROID_SF_HWC2_H

#include <gui/HdrMetadata.h>
#include <math/mat4.h>
#include <ui/DisplayInfo.h>
#include <ui/HdrCapabilities.h>
#include <ui/Region.h>
#include <utils/Log.h>
#include <utils/StrongPointer.h>
#include <utils/Timers.h>

#include <functional>
#include <future>
#include <string>
#include <unordered_map>
#include <unordered_set>
#include <vector>

#include "Hal.h"

namespace android {
    struct DisplayedFrameStats;
    class Fence;
    class FloatRect;
    class GraphicBuffer;
    namespace Hwc2 {
        class Composer;
    }

    class TestableSurfaceFlinger;

namespace HWC2 {

class Layer;

namespace hal = android::hardware::graphics::composer::hal;

// Implement this interface to receive hardware composer events.
//
// These callback functions will generally be called on a hwbinder thread, but
// when first registering the callback the onHotplugReceived() function will
// immediately be called on the thread calling registerCallback().
//
// All calls receive a sequenceId, which will be the value that was supplied to
// HWC2::Device::registerCallback(). It's used to help differentiate callbacks
// from different hardware composer instances.
class ComposerCallback {
 public:
     virtual void onHotplugReceived(int32_t sequenceId, hal::HWDisplayId display,
                                    hal::Connection connection) = 0;
     virtual void onRefreshReceived(int32_t sequenceId, hal::HWDisplayId display) = 0;
     virtual void onVsyncReceived(int32_t sequenceId, hal::HWDisplayId display, int64_t timestamp,
                                  std::optional<hal::VsyncPeriodNanos> vsyncPeriod) = 0;
     virtual void onVsyncPeriodTimingChangedReceived(
             int32_t sequenceId, hal::HWDisplayId display,
             const hal::VsyncPeriodChangeTimeline& updatedTimeline) = 0;
     virtual void onSeamlessPossible(int32_t sequenceId, hal::HWDisplayId display) = 0;

     virtual ~ComposerCallback() = default;
};

// Convenience C++ class to access per display functions directly.
class Display {
public:
    virtual ~Display();

    class Config {
    public:
        class Builder
        {
        public:
            Builder(Display& display, hal::HWConfigId id);

            std::shared_ptr<const Config> build() {
                return std::const_pointer_cast<const Config>(
                        std::move(mConfig));
            }

            Builder& setWidth(int32_t width) {
                mConfig->mWidth = width;
                return *this;
            }
            Builder& setHeight(int32_t height) {
                mConfig->mHeight = height;
                return *this;
            }
            Builder& setVsyncPeriod(int32_t vsyncPeriod) {
                mConfig->mVsyncPeriod = vsyncPeriod;
                return *this;
            }
            Builder& setDpiX(int32_t dpiX) {
                if (dpiX == -1) {
                    mConfig->mDpiX = getDefaultDensity();
                } else {
                    mConfig->mDpiX = dpiX / 1000.0f;
                }
                return *this;
            }
            Builder& setDpiY(int32_t dpiY) {
                if (dpiY == -1) {
                    mConfig->mDpiY = getDefaultDensity();
                } else {
                    mConfig->mDpiY = dpiY / 1000.0f;
                }
                return *this;
            }
            Builder& setConfigGroup(int32_t configGroup) {
                mConfig->mConfigGroup = configGroup;
                return *this;
            }

        private:
            float getDefaultDensity();
            std::shared_ptr<Config> mConfig;
        };

        hal::HWDisplayId getDisplayId() const { return mDisplay.getId(); }
        hal::HWConfigId getId() const { return mId; }

        int32_t getWidth() const { return mWidth; }
        int32_t getHeight() const { return mHeight; }
        nsecs_t getVsyncPeriod() const { return mVsyncPeriod; }
        float getDpiX() const { return mDpiX; }
        float getDpiY() const { return mDpiY; }
        int32_t getConfigGroup() const { return mConfigGroup; }

    private:
        Config(Display& display, hal::HWConfigId id);

        Display& mDisplay;
        hal::HWConfigId mId;

        int32_t mWidth;
        int32_t mHeight;
        nsecs_t mVsyncPeriod;
        float mDpiX;
        float mDpiY;
        int32_t mConfigGroup;
    };

    virtual hal::HWDisplayId getId() const = 0;
    virtual bool isConnected() const = 0;
    virtual void setConnected(bool connected) = 0; // For use by Device only
    virtual const std::unordered_set<hal::DisplayCapability>& getCapabilities() const = 0;
    virtual bool isVsyncPeriodSwitchSupported() const = 0;

    [[clang::warn_unused_result]] virtual hal::Error acceptChanges() = 0;
    [[clang::warn_unused_result]] virtual hal::Error createLayer(Layer** outLayer) = 0;
    [[clang::warn_unused_result]] virtual hal::Error destroyLayer(Layer* layer) = 0;
    [[clang::warn_unused_result]] virtual hal::Error getActiveConfig(
            std::shared_ptr<const Config>* outConfig) const = 0;
    [[clang::warn_unused_result]] virtual hal::Error getActiveConfigIndex(int* outIndex) const = 0;
    [[clang::warn_unused_result]] virtual hal::Error getChangedCompositionTypes(
            std::unordered_map<Layer*, hal::Composition>* outTypes) = 0;
    [[clang::warn_unused_result]] virtual hal::Error getColorModes(
            std::vector<hal::ColorMode>* outModes) const = 0;
    // Returns a bitmask which contains HdrMetadata::Type::*.
    [[clang::warn_unused_result]] virtual int32_t getSupportedPerFrameMetadata() const = 0;
    [[clang::warn_unused_result]] virtual hal::Error getRenderIntents(
            hal::ColorMode colorMode, std::vector<hal::RenderIntent>* outRenderIntents) const = 0;
    [[clang::warn_unused_result]] virtual hal::Error getDataspaceSaturationMatrix(
            hal::Dataspace dataspace, android::mat4* outMatrix) = 0;

    // Doesn't call into the HWC2 device, so no errors are possible
    [[clang::warn_unused_result]] virtual std::vector<std::shared_ptr<const Config>> getConfigs()
            const = 0;

    [[clang::warn_unused_result]] virtual hal::Error getName(std::string* outName) const = 0;
    [[clang::warn_unused_result]] virtual hal::Error getRequests(
            hal::DisplayRequest* outDisplayRequests,
            std::unordered_map<Layer*, hal::LayerRequest>* outLayerRequests) = 0;
    [[clang::warn_unused_result]] virtual hal::Error getConnectionType(
            android::DisplayConnectionType*) const = 0;
    [[clang::warn_unused_result]] virtual hal::Error supportsDoze(bool* outSupport) const = 0;
    [[clang::warn_unused_result]] virtual hal::Error getHdrCapabilities(
            android::HdrCapabilities* outCapabilities) const = 0;
    [[clang::warn_unused_result]] virtual hal::Error getDisplayedContentSamplingAttributes(
            hal::PixelFormat* outFormat, hal::Dataspace* outDataspace,
            uint8_t* outComponentMask) const = 0;
    [[clang::warn_unused_result]] virtual hal::Error setDisplayContentSamplingEnabled(
            bool enabled, uint8_t componentMask, uint64_t maxFrames) const = 0;
    [[clang::warn_unused_result]] virtual hal::Error getDisplayedContentSample(
            uint64_t maxFrames, uint64_t timestamp,
            android::DisplayedFrameStats* outStats) const = 0;
    [[clang::warn_unused_result]] virtual hal::Error getReleaseFences(
            std::unordered_map<Layer*, android::sp<android::Fence>>* outFences) const = 0;
    [[clang::warn_unused_result]] virtual hal::Error present(
            android::sp<android::Fence>* outPresentFence) = 0;
    [[clang::warn_unused_result]] virtual hal::Error setActiveConfig(
            const std::shared_ptr<const Config>& config) = 0;
    [[clang::warn_unused_result]] virtual hal::Error setClientTarget(
            uint32_t slot, const android::sp<android::GraphicBuffer>& target,
            const android::sp<android::Fence>& acquireFence, hal::Dataspace dataspace) = 0;
    [[clang::warn_unused_result]] virtual hal::Error setColorMode(
            hal::ColorMode mode, hal::RenderIntent renderIntent) = 0;
    [[clang::warn_unused_result]] virtual hal::Error setColorTransform(
            const android::mat4& matrix, hal::ColorTransform hint) = 0;
    [[clang::warn_unused_result]] virtual hal::Error setOutputBuffer(
            const android::sp<android::GraphicBuffer>& buffer,
            const android::sp<android::Fence>& releaseFence) = 0;
    [[clang::warn_unused_result]] virtual hal::Error setPowerMode(hal::PowerMode mode) = 0;
    [[clang::warn_unused_result]] virtual hal::Error setVsyncEnabled(hal::Vsync enabled) = 0;
    [[clang::warn_unused_result]] virtual hal::Error validate(uint32_t* outNumTypes,
                                                              uint32_t* outNumRequests) = 0;
    [[clang::warn_unused_result]] virtual hal::Error presentOrValidate(
            uint32_t* outNumTypes, uint32_t* outNumRequests,
            android::sp<android::Fence>* outPresentFence, uint32_t* state) = 0;
    [[clang::warn_unused_result]] virtual std::future<hal::Error> setDisplayBrightness(
            float brightness) = 0;
    [[clang::warn_unused_result]] virtual hal::Error getDisplayVsyncPeriod(
            nsecs_t* outVsyncPeriod) const = 0;
    [[clang::warn_unused_result]] virtual hal::Error setActiveConfigWithConstraints(
            const std::shared_ptr<const HWC2::Display::Config>& config,
            const hal::VsyncPeriodChangeConstraints& constraints,
            hal::VsyncPeriodChangeTimeline* outTimeline) = 0;
    [[clang::warn_unused_result]] virtual hal::Error setAutoLowLatencyMode(bool on) = 0;
    [[clang::warn_unused_result]] virtual hal::Error getSupportedContentTypes(
            std::vector<hal::ContentType>*) const = 0;
    [[clang::warn_unused_result]] virtual hal::Error setContentType(hal::ContentType) = 0;
<<<<<<< HEAD
    [[clang::warn_unused_result]] virtual hal::Error setDisplayElapseTime(uint64_t timeStamp) = 0;
=======
    [[clang::warn_unused_result]] virtual hal::Error getClientTargetProperty(
            hal::ClientTargetProperty* outClientTargetProperty) = 0;
>>>>>>> b7f9d1ae
};

namespace impl {

class Display : public HWC2::Display {
public:
    Display(android::Hwc2::Composer& composer,
            const std::unordered_set<hal::Capability>& capabilities, hal::HWDisplayId id,
            hal::DisplayType type);
    ~Display() override;

    // Required by HWC2
    hal::Error acceptChanges() override;
    hal::Error createLayer(Layer** outLayer) override;
    hal::Error destroyLayer(Layer* layer) override;
    hal::Error getActiveConfig(std::shared_ptr<const Config>* outConfig) const override;
    hal::Error getActiveConfigIndex(int* outIndex) const override;
    hal::Error getChangedCompositionTypes(
            std::unordered_map<Layer*, hal::Composition>* outTypes) override;
    hal::Error getColorModes(std::vector<hal::ColorMode>* outModes) const override;
    // Returns a bitmask which contains HdrMetadata::Type::*.
    int32_t getSupportedPerFrameMetadata() const override;
    hal::Error getRenderIntents(hal::ColorMode colorMode,
                                std::vector<hal::RenderIntent>* outRenderIntents) const override;
    hal::Error getDataspaceSaturationMatrix(hal::Dataspace dataspace,
                                            android::mat4* outMatrix) override;

    // Doesn't call into the HWC2 device, so no errors are possible
    std::vector<std::shared_ptr<const Config>> getConfigs() const override;

    hal::Error getName(std::string* outName) const override;
    hal::Error getRequests(
            hal::DisplayRequest* outDisplayRequests,
            std::unordered_map<Layer*, hal::LayerRequest>* outLayerRequests) override;
    hal::Error getConnectionType(android::DisplayConnectionType*) const override;
    hal::Error supportsDoze(bool* outSupport) const override;
    hal::Error getHdrCapabilities(android::HdrCapabilities* outCapabilities) const override;
    hal::Error getDisplayedContentSamplingAttributes(hal::PixelFormat* outFormat,
                                                     hal::Dataspace* outDataspace,
                                                     uint8_t* outComponentMask) const override;
    hal::Error setDisplayContentSamplingEnabled(bool enabled, uint8_t componentMask,
                                                uint64_t maxFrames) const override;
    hal::Error getDisplayedContentSample(uint64_t maxFrames, uint64_t timestamp,
                                         android::DisplayedFrameStats* outStats) const override;
    hal::Error getReleaseFences(
            std::unordered_map<Layer*, android::sp<android::Fence>>* outFences) const override;
    hal::Error present(android::sp<android::Fence>* outPresentFence) override;
    hal::Error setActiveConfig(const std::shared_ptr<const HWC2::Display::Config>& config) override;
    hal::Error setClientTarget(uint32_t slot, const android::sp<android::GraphicBuffer>& target,
                               const android::sp<android::Fence>& acquireFence,
                               hal::Dataspace dataspace) override;
    hal::Error setColorMode(hal::ColorMode mode, hal::RenderIntent renderIntent) override;
    hal::Error setColorTransform(const android::mat4& matrix, hal::ColorTransform hint) override;
    hal::Error setOutputBuffer(const android::sp<android::GraphicBuffer>& buffer,
                               const android::sp<android::Fence>& releaseFence) override;
    hal::Error setPowerMode(hal::PowerMode mode) override;
    hal::Error setVsyncEnabled(hal::Vsync enabled) override;
    hal::Error validate(uint32_t* outNumTypes, uint32_t* outNumRequests) override;
    hal::Error presentOrValidate(uint32_t* outNumTypes, uint32_t* outNumRequests,
                                 android::sp<android::Fence>* outPresentFence,
                                 uint32_t* state) override;
    std::future<hal::Error> setDisplayBrightness(float brightness) override;
    hal::Error getDisplayVsyncPeriod(nsecs_t* outVsyncPeriod) const override;
    hal::Error setActiveConfigWithConstraints(
            const std::shared_ptr<const HWC2::Display::Config>& config,
            const hal::VsyncPeriodChangeConstraints& constraints,
            hal::VsyncPeriodChangeTimeline* outTimeline) override;
    hal::Error setAutoLowLatencyMode(bool on) override;
    hal::Error getSupportedContentTypes(
            std::vector<hal::ContentType>* outSupportedContentTypes) const override;
    hal::Error setContentType(hal::ContentType) override;
<<<<<<< HEAD
    hal::Error setDisplayElapseTime(uint64_t timeStamp) override;
=======
    hal::Error getClientTargetProperty(hal::ClientTargetProperty* outClientTargetProperty) override;
>>>>>>> b7f9d1ae

    // Other Display methods
    hal::HWDisplayId getId() const override { return mId; }
    bool isConnected() const override { return mIsConnected; }
    void setConnected(bool connected) override; // For use by Device only
    const std::unordered_set<hal::DisplayCapability>& getCapabilities() const override {
        return mDisplayCapabilities;
    };
    virtual bool isVsyncPeriodSwitchSupported() const override;

private:
    int32_t getAttribute(hal::HWConfigId configId, hal::Attribute attribute);
    void loadConfig(hal::HWConfigId configId);
    void loadConfigs();

    // This may fail (and return a null pointer) if no layer with this ID exists
    // on this display
    Layer* getLayerById(hal::HWLayerId id) const;

    friend android::TestableSurfaceFlinger;

    // Member variables

    // These are references to data owned by HWC2::Device, which will outlive
    // this HWC2::Display, so these references are guaranteed to be valid for
    // the lifetime of this object.
    android::Hwc2::Composer& mComposer;
    const std::unordered_set<hal::Capability>& mCapabilities;

    const hal::HWDisplayId mId;
    hal::DisplayType mType;
    bool mIsConnected = false;

    std::unordered_map<hal::HWLayerId, std::unique_ptr<Layer>> mLayers;
    std::map<hal::HWConfigId, std::shared_ptr<const Config>> mConfigs;

    std::once_flag mDisplayCapabilityQueryFlag;
    std::unordered_set<hal::DisplayCapability> mDisplayCapabilities;
};

} // namespace impl

class Layer {
public:
    virtual ~Layer();

    virtual hal::HWLayerId getId() const = 0;

    [[clang::warn_unused_result]] virtual hal::Error setCursorPosition(int32_t x, int32_t y) = 0;
    [[clang::warn_unused_result]] virtual hal::Error setBuffer(
            uint32_t slot, const android::sp<android::GraphicBuffer>& buffer,
            const android::sp<android::Fence>& acquireFence) = 0;
    [[clang::warn_unused_result]] virtual hal::Error setSurfaceDamage(
            const android::Region& damage) = 0;

    [[clang::warn_unused_result]] virtual hal::Error setBlendMode(hal::BlendMode mode) = 0;
    [[clang::warn_unused_result]] virtual hal::Error setColor(hal::Color color) = 0;
    [[clang::warn_unused_result]] virtual hal::Error setCompositionType(hal::Composition type) = 0;
    [[clang::warn_unused_result]] virtual hal::Error setDataspace(hal::Dataspace dataspace) = 0;
    [[clang::warn_unused_result]] virtual hal::Error setPerFrameMetadata(
            const int32_t supportedPerFrameMetadata, const android::HdrMetadata& metadata) = 0;
    [[clang::warn_unused_result]] virtual hal::Error setDisplayFrame(
            const android::Rect& frame) = 0;
    [[clang::warn_unused_result]] virtual hal::Error setPlaneAlpha(float alpha) = 0;
    [[clang::warn_unused_result]] virtual hal::Error setSidebandStream(
            const native_handle_t* stream) = 0;
    [[clang::warn_unused_result]] virtual hal::Error setSourceCrop(
            const android::FloatRect& crop) = 0;
    [[clang::warn_unused_result]] virtual hal::Error setTransform(hal::Transform transform) = 0;
    [[clang::warn_unused_result]] virtual hal::Error setVisibleRegion(
            const android::Region& region) = 0;
    [[clang::warn_unused_result]] virtual hal::Error setZOrder(uint32_t z) = 0;
    [[clang::warn_unused_result]] virtual hal::Error setInfo(uint32_t type, uint32_t appId) = 0;
    [[clang::warn_unused_result]] virtual hal::Error setType(uint32_t type) = 0;

    // Composer HAL 2.3
    [[clang::warn_unused_result]] virtual hal::Error setColorTransform(
            const android::mat4& matrix) = 0;

    // Composer HAL 2.4
    [[clang::warn_unused_result]] virtual hal::Error setLayerGenericMetadata(
            const std::string& name, bool mandatory, const std::vector<uint8_t>& value) = 0;
};

namespace impl {

// Convenience C++ class to access per layer functions directly.

class Layer : public HWC2::Layer {
public:
    Layer(android::Hwc2::Composer& composer,
          const std::unordered_set<hal::Capability>& capabilities, hal::HWDisplayId displayId,
          hal::HWLayerId layerId);
    ~Layer() override;

    hal::HWLayerId getId() const override { return mId; }

    hal::Error setCursorPosition(int32_t x, int32_t y) override;
    hal::Error setBuffer(uint32_t slot, const android::sp<android::GraphicBuffer>& buffer,
                         const android::sp<android::Fence>& acquireFence) override;
    hal::Error setSurfaceDamage(const android::Region& damage) override;

    hal::Error setBlendMode(hal::BlendMode mode) override;
    hal::Error setColor(hal::Color color) override;
    hal::Error setCompositionType(hal::Composition type) override;
    hal::Error setDataspace(hal::Dataspace dataspace) override;
    hal::Error setPerFrameMetadata(const int32_t supportedPerFrameMetadata,
                                   const android::HdrMetadata& metadata) override;
    hal::Error setDisplayFrame(const android::Rect& frame) override;
    hal::Error setPlaneAlpha(float alpha) override;
    hal::Error setSidebandStream(const native_handle_t* stream) override;
    hal::Error setSourceCrop(const android::FloatRect& crop) override;
    hal::Error setTransform(hal::Transform transform) override;
    hal::Error setVisibleRegion(const android::Region& region) override;
    hal::Error setZOrder(uint32_t z) override;
    hal::Error setInfo(uint32_t type, uint32_t appId) override;
    hal::Error setType(uint32_t type) override;

    // Composer HAL 2.3
    hal::Error setColorTransform(const android::mat4& matrix) override;

    // Composer HAL 2.4
    hal::Error setLayerGenericMetadata(const std::string& name, bool mandatory,
                                       const std::vector<uint8_t>& value) override;

private:
    // These are references to data owned by HWC2::Device, which will outlive
    // this HWC2::Layer, so these references are guaranteed to be valid for
    // the lifetime of this object.
    android::Hwc2::Composer& mComposer;
    const std::unordered_set<hal::Capability>& mCapabilities;

    hal::HWDisplayId mDisplayId;
    hal::HWLayerId mId;

    // Cached HWC2 data, to ensure the same commands aren't sent to the HWC
    // multiple times.
    android::Region mVisibleRegion = android::Region::INVALID_REGION;
    android::Region mDamageRegion = android::Region::INVALID_REGION;
    hal::Dataspace mDataSpace = hal::Dataspace::UNKNOWN;
    android::HdrMetadata mHdrMetadata;
    android::mat4 mColorMatrix;
    uint32_t mBufferSlot;
    uint32_t mType{0};
};

} // namespace impl
} // namespace HWC2
} // namespace android

#endif // ANDROID_SF_HWC2_H<|MERGE_RESOLUTION|>--- conflicted
+++ resolved
@@ -234,12 +234,9 @@
     [[clang::warn_unused_result]] virtual hal::Error getSupportedContentTypes(
             std::vector<hal::ContentType>*) const = 0;
     [[clang::warn_unused_result]] virtual hal::Error setContentType(hal::ContentType) = 0;
-<<<<<<< HEAD
-    [[clang::warn_unused_result]] virtual hal::Error setDisplayElapseTime(uint64_t timeStamp) = 0;
-=======
     [[clang::warn_unused_result]] virtual hal::Error getClientTargetProperty(
             hal::ClientTargetProperty* outClientTargetProperty) = 0;
->>>>>>> b7f9d1ae
+    [[clang::warn_unused_result]] virtual hal::Error setDisplayElapseTime(uint64_t timeStamp) = 0;
 };
 
 namespace impl {
@@ -311,11 +308,8 @@
     hal::Error getSupportedContentTypes(
             std::vector<hal::ContentType>* outSupportedContentTypes) const override;
     hal::Error setContentType(hal::ContentType) override;
-<<<<<<< HEAD
+    hal::Error getClientTargetProperty(hal::ClientTargetProperty* outClientTargetProperty) override;
     hal::Error setDisplayElapseTime(uint64_t timeStamp) override;
-=======
-    hal::Error getClientTargetProperty(hal::ClientTargetProperty* outClientTargetProperty) override;
->>>>>>> b7f9d1ae
 
     // Other Display methods
     hal::HWDisplayId getId() const override { return mId; }
