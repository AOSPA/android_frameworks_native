--- conflicted
+++ resolved
@@ -35,7 +35,6 @@
 #include <algorithm>
 #include <cinttypes>
 
-<<<<<<< HEAD
 #ifdef QTI_UNIFIED_DRAW
 #include <vendor/qti/hardware/display/composer/3.1/IQtiComposerClient.h>
 #include <vendor/qti/hardware/display/composer/3.1/IQtiComposer.h>
@@ -49,9 +48,8 @@
 class ClientInterface;
 }
 #endif
-=======
+
 using aidl::android::hardware::graphics::composer3::DisplayCapability;
->>>>>>> 165098a7
 
 namespace android {
 
@@ -260,18 +258,6 @@
 #endif
 }
 
-<<<<<<< HEAD
-#ifdef QTI_UNIFIED_DRAW
-Error HidlComposer::tryDrawMethod(Display display, IQtiComposerClient::DrawMethod drawMethod)
-{
-    if (mClient_3_1) {
-      return mClient_3_1->tryDrawMethod(display, drawMethod);
-    }
-
-    return kDefaultError;
-}
-#endif
-=======
 bool HidlComposer::isSupported(OptionalFeature feature) const {
     switch (feature) {
         case OptionalFeature::RefreshRateSwitching:
@@ -280,7 +266,18 @@
             return false;
     }
 }
->>>>>>> 165098a7
+
+#ifdef QTI_UNIFIED_DRAW
+Error HidlComposer::tryDrawMethod(Display display, IQtiComposerClient::DrawMethod drawMethod)
+{
+    if (mClient_3_1) {
+      return mClient_3_1->tryDrawMethod(display, drawMethod);
+    }
+
+    return kDefaultError;
+}
+#endif
+
 
 std::vector<IComposer::Capability> HidlComposer::getCapabilities() {
     std::vector<IComposer::Capability> capabilities;
