/*
 * Copyright 2016 The Android Open Source Project
 *
 * Licensed under the Apache License, Version 2.0 (the "License");
 * you may not use this file except in compliance with the License.
 * You may obtain a copy of the License at
 *
 *      http://www.apache.org/licenses/LICENSE-2.0
 *
 * Unless required by applicable law or agreed to in writing, software
 * distributed under the License is distributed on an "AS IS" BASIS,
 * WITHOUT WARRANTIES OR CONDITIONS OF ANY KIND, either express or implied.
 * See the License for the specific language governing permissions and
 * limitations under the License.
 */

// TODO(b/129481165): remove the #pragma below and fix conversion issues
#pragma clang diagnostic push
#pragma clang diagnostic ignored "-Wconversion"

#undef LOG_TAG
#define LOG_TAG "HwcComposer"
#define ATRACE_TAG ATRACE_TAG_GRAPHICS

#include "HidlComposerHal.h"

#include <android/binder_manager.h>
#include <composer-command-buffer/2.2/ComposerCommandBuffer.h>
#include <hidl/HidlTransportSupport.h>
#include <hidl/HidlTransportUtils.h>
#include <log/log.h>
#include <utils/Trace.h>
#include "HWC2.h"
#include "Hal.h"

#include <algorithm>
#include <cinttypes>

<<<<<<< HEAD
#ifdef QTI_UNIFIED_DRAW
#include <vendor/qti/hardware/display/composer/3.1/IQtiComposerClient.h>
#include <vendor/qti/hardware/display/composer/3.1/IQtiComposer.h>
#else
#include <vendor/qti/hardware/display/composer/3.0/IQtiComposerClient.h>
#endif

#ifdef QTI_DISPLAY_CONFIG_ENABLED
#include <config/client_interface.h>
namespace DisplayConfig {
class ClientInterface;
}
#endif

=======
using aidl::android::hardware::graphics::composer3::Capability;
>>>>>>> e4480959
using aidl::android::hardware::graphics::composer3::DisplayCapability;

namespace android {

using hardware::hidl_handle;
using hardware::hidl_vec;
using hardware::Return;
#ifdef QTI_UNIFIED_DRAW
using vendor::qti::hardware::display::composer::V3_1::IQtiComposerClient;
using vendor::qti::hardware::display::composer::V3_1::IQtiComposer;
#else
using vendor::qti::hardware::display::composer::V3_0::IQtiComposerClient;
#endif
namespace Hwc2 {
namespace {

using android::hardware::Return;
using android::hardware::Void;
using android::HWC2::ComposerCallback;

class ComposerCallbackBridge : public IComposerCallback {
public:
    ComposerCallbackBridge(ComposerCallback& callback, bool vsyncSwitchingSupported)
          : mCallback(callback), mVsyncSwitchingSupported(vsyncSwitchingSupported) {}

    Return<void> onHotplug(Display display, Connection connection) override {
        mCallback.onComposerHalHotplug(display, connection);
        return Void();
    }

    Return<void> onRefresh(Display display) override {
        mCallback.onComposerHalRefresh(display);
        return Void();
    }

    Return<void> onVsync(Display display, int64_t timestamp) override {
        if (!mVsyncSwitchingSupported) {
            mCallback.onComposerHalVsync(display, timestamp, std::nullopt);
        } else {
            ALOGW("Unexpected onVsync callback on composer >= 2.4, ignoring.");
        }
        return Void();
    }

    Return<void> onVsync_2_4(Display display, int64_t timestamp,
                             VsyncPeriodNanos vsyncPeriodNanos) override {
        if (mVsyncSwitchingSupported) {
            mCallback.onComposerHalVsync(display, timestamp, vsyncPeriodNanos);
        } else {
            ALOGW("Unexpected onVsync_2_4 callback on composer <= 2.3, ignoring.");
        }
        return Void();
    }

    Return<void> onVsyncPeriodTimingChanged(Display display,
                                            const VsyncPeriodChangeTimeline& timeline) override {
        mCallback.onComposerHalVsyncPeriodTimingChanged(display, timeline);
        return Void();
    }

    Return<void> onSeamlessPossible(Display display) override {
        mCallback.onComposerHalSeamlessPossible(display);
        return Void();
    }

private:
    ComposerCallback& mCallback;
    const bool mVsyncSwitchingSupported;
};

} // namespace

HidlComposer::~HidlComposer() = default;

namespace {

class BufferHandle {
public:
    explicit BufferHandle(const native_handle_t* buffer) {
        // nullptr is not a valid handle to HIDL
        mHandle = (buffer) ? buffer : native_handle_init(mStorage, 0, 0);
    }

    operator const hidl_handle&() const // NOLINT(google-explicit-constructor)
    {
        return mHandle;
    }

private:
    NATIVE_HANDLE_DECLARE_STORAGE(mStorage, 0, 0);
    hidl_handle mHandle;
};

class FenceHandle {
public:
    FenceHandle(int fd, bool owned) : mOwned(owned) {
        native_handle_t* handle;
        if (fd >= 0) {
            handle = native_handle_init(mStorage, 1, 0);
            handle->data[0] = fd;
        } else {
            // nullptr is not a valid handle to HIDL
            handle = native_handle_init(mStorage, 0, 0);
        }
        mHandle = handle;
    }

    ~FenceHandle() {
        if (mOwned) {
            native_handle_close(mHandle);
        }
    }

    operator const hidl_handle&() const // NOLINT(google-explicit-constructor)
    {
        return mHandle;
    }

private:
    bool mOwned;
    NATIVE_HANDLE_DECLARE_STORAGE(mStorage, 1, 0);
    hidl_handle mHandle;
};

// assume NO_RESOURCES when Status::isOk returns false
constexpr Error kDefaultError = Error::NO_RESOURCES;
constexpr V2_4::Error kDefaultError_2_4 = static_cast<V2_4::Error>(kDefaultError);

template <typename T, typename U>
T unwrapRet(Return<T>& ret, const U& default_val) {
    return (ret.isOk()) ? static_cast<T>(ret) : static_cast<T>(default_val);
}

Error unwrapRet(Return<Error>& ret) {
    return unwrapRet(ret, kDefaultError);
}

template <typename To, typename From>
To translate(From x) {
    return static_cast<To>(x);
}

template <typename To, typename From>
std::vector<To> translate(const hidl_vec<From>& in) {
    std::vector<To> out;
    out.reserve(in.size());
    std::transform(in.begin(), in.end(), std::back_inserter(out),
                   [](From x) { return translate<To>(x); });
    return out;
}

} // anonymous namespace

void HidlComposer::CommandWriter::setLayerType(uint32_t type)
{
    constexpr uint16_t kSetLayerTypeLength = 1;
    beginCommand(static_cast<V2_1::IComposerClient::Command>(
                         IQtiComposerClient::Command::SET_LAYER_TYPE),
                 kSetLayerTypeLength);
    write(type);
    endCommand();
}

void HidlComposer::CommandWriter::setDisplayElapseTime(uint64_t time)
{
    constexpr uint16_t kSetDisplayElapseTimeLength = 2;
    beginCommand(static_cast<V2_1::IComposerClient::Command>(
                         IQtiComposerClient::Command::SET_DISPLAY_ELAPSE_TIME),
                 kSetDisplayElapseTimeLength);
    write64(time);
    endCommand();
}

#ifdef QTI_UNIFIED_DRAW
void HidlComposer::CommandWriter::setClientTarget_3_1(
        int32_t slot, int acquireFence, Dataspace dataspace)
{
    constexpr uint16_t  KSetClientTargetLength = 3;
    beginCommand(static_cast<V2_1::IComposerClient::Command>(
                 IQtiComposerClient::Command::SET_CLIENT_TARGET_3_1),
                 KSetClientTargetLength);
    write(slot);
    writeFence(acquireFence);
    writeSigned(static_cast<int32_t>(dataspace));
    endCommand();

}

void HidlComposer::CommandWriter::setLayerFlag(uint32_t type)
{
    constexpr uint16_t kSetLayerFlagLength = 1;
    beginCommand(static_cast<V2_1::IComposerClient::Command>(
                 IQtiComposerClient::Command::SET_LAYER_FLAG_3_1),
                 kSetLayerFlagLength);
    write(type);
    endCommand();
}
#endif

HidlComposer::HidlComposer(const std::string& serviceName) : mWriter(kWriterInitialSize) {
    mComposer = V2_1::IComposer::getService(serviceName);

    if (mComposer == nullptr) {
        LOG_ALWAYS_FATAL("failed to get hwcomposer service");
    }

#ifdef QTI_UNIFIED_DRAW
    if (sp<IQtiComposer> composer_3_1 = IQtiComposer::castFrom(mComposer)) {
        composer_3_1->createClient_3_1([&](const auto& tmpError, const auto& tmpClient) {
            if (tmpError == V2_1::Error::NONE) {
                mClient_3_1 = tmpClient;
                mClient = tmpClient;
                mClient_2_2 = tmpClient;
                mClient_2_3 = tmpClient;
                mClient_2_4 = tmpClient;
           }
       });
   } else
#endif

    if (sp<IComposer> composer_2_4 = IComposer::castFrom(mComposer)) {
        composer_2_4->createClient_2_4([&](const auto& tmpError, const auto& tmpClient) {
            if (tmpError == V2_4::Error::NONE) {
                mClient = tmpClient;
                mClient_2_2 = tmpClient;
                mClient_2_3 = tmpClient;
                mClient_2_4 = tmpClient;
            }
        });
    } else if (sp<V2_3::IComposer> composer_2_3 = V2_3::IComposer::castFrom(mComposer)) {
        composer_2_3->createClient_2_3([&](const auto& tmpError, const auto& tmpClient) {
            if (tmpError == Error::NONE) {
                mClient = tmpClient;
                mClient_2_2 = tmpClient;
                mClient_2_3 = tmpClient;
            }
        });
    } else {
        mComposer->createClient([&](const auto& tmpError, const auto& tmpClient) {
            if (tmpError != Error::NONE) {
                return;
            }

            mClient = tmpClient;
            if (sp<V2_2::IComposer> composer_2_2 = V2_2::IComposer::castFrom(mComposer)) {
                mClient_2_2 = V2_2::IComposerClient::castFrom(mClient);
                LOG_ALWAYS_FATAL_IF(mClient_2_2 == nullptr,
                                    "IComposer 2.2 did not return IComposerClient 2.2");
            }
        });
    }

    if (mClient == nullptr) {
        LOG_ALWAYS_FATAL("failed to create composer client");
    }

    // On successful creation of composer client only AllowIdleFallback
#ifdef QTI_DISPLAY_CONFIG_ENABLED
    if (mClient) {
        ::DisplayConfig::ClientInterface *mDisplayConfigIntf = nullptr;
        ::DisplayConfig::ClientInterface::Create("SurfaceFlinger"+std::to_string(0),
                                                        nullptr, &mDisplayConfigIntf);
        if (mDisplayConfigIntf) {
#ifdef DISPLAY_CONFIG_API_LEVEL_2
            std::string value = "";
            std::string idle_fallback_prop = "enable_allow_idle_fallback";
            int ret = mDisplayConfigIntf->GetDebugProperty(idle_fallback_prop, &value);
            ALOGI("enable_allow_idle_fallback, ret:%d value:%s", ret, value.c_str());
            if (!ret && (value == "1")) {
                if(mDisplayConfigIntf->AllowIdleFallback()) {
                   ALOGW("failed to set Idle time");
                }
            }
#endif
            ::DisplayConfig::ClientInterface::Destroy(mDisplayConfigIntf);
        }
    }
#endif
}

bool HidlComposer::isSupported(OptionalFeature feature) const {
    switch (feature) {
        case OptionalFeature::RefreshRateSwitching:
            return mClient_2_4 != nullptr;
        case OptionalFeature::ExpectedPresentTime:
        case OptionalFeature::DisplayBrightnessCommand:
        case OptionalFeature::BootDisplayConfig:
            return false;
    }
}

<<<<<<< HEAD
#ifdef QTI_UNIFIED_DRAW
Error HidlComposer::tryDrawMethod(Display display, IQtiComposerClient::DrawMethod drawMethod)
{
    if (mClient_3_1) {
      return mClient_3_1->tryDrawMethod(display, drawMethod);
    }

    return kDefaultError;
}
#endif


std::vector<IComposer::Capability> HidlComposer::getCapabilities() {
    std::vector<IComposer::Capability> capabilities;
    mComposer->getCapabilities(
            [&](const auto& tmpCapabilities) { capabilities = tmpCapabilities; });
=======
std::vector<Capability> HidlComposer::getCapabilities() {
    std::vector<Capability> capabilities;
    mComposer->getCapabilities([&](const auto& tmpCapabilities) {
        capabilities = translate<Capability>(tmpCapabilities);
    });
>>>>>>> e4480959
    return capabilities;
}

std::string HidlComposer::dumpDebugInfo() {
    std::string info;
    mComposer->dumpDebugInfo([&](const auto& tmpInfo) { info = tmpInfo.c_str(); });

    return info;
}

void HidlComposer::registerCallback(const sp<IComposerCallback>& callback) {
    android::hardware::setMinSchedulerPolicy(callback, SCHED_FIFO, 2);

    auto ret = [&]() {
        if (mClient_2_4) {
            return mClient_2_4->registerCallback_2_4(callback);
        }
        return mClient->registerCallback(callback);
    }();
    if (!ret.isOk()) {
        ALOGE("failed to register IComposerCallback");
    }
}

void HidlComposer::resetCommands() {
    mWriter.reset();
}

Error HidlComposer::executeCommands() {
    return execute();
}

uint32_t HidlComposer::getMaxVirtualDisplayCount() {
    auto ret = mClient->getMaxVirtualDisplayCount();
    return unwrapRet(ret, 0);
}

Error HidlComposer::createVirtualDisplay(uint32_t width, uint32_t height, PixelFormat* format,
                                         Display* outDisplay) {
    const uint32_t bufferSlotCount = 1;
    Error error = kDefaultError;
    if (mClient_2_2) {
        mClient_2_2->createVirtualDisplay_2_2(width, height,
                                              static_cast<types::V1_1::PixelFormat>(*format),
                                              bufferSlotCount,
                                              [&](const auto& tmpError, const auto& tmpDisplay,
                                                  const auto& tmpFormat) {
                                                  error = tmpError;
                                                  if (error != Error::NONE) {
                                                      return;
                                                  }

                                                  *outDisplay = tmpDisplay;
                                                  *format = static_cast<types::V1_2::PixelFormat>(
                                                          tmpFormat);
                                              });
    } else {
        mClient->createVirtualDisplay(width, height, static_cast<types::V1_0::PixelFormat>(*format),
                                      bufferSlotCount,
                                      [&](const auto& tmpError, const auto& tmpDisplay,
                                          const auto& tmpFormat) {
                                          error = tmpError;
                                          if (error != Error::NONE) {
                                              return;
                                          }

                                          *outDisplay = tmpDisplay;
                                          *format = static_cast<PixelFormat>(tmpFormat);
                                      });
    }

    return error;
}

Error HidlComposer::destroyVirtualDisplay(Display display) {
    auto ret = mClient->destroyVirtualDisplay(display);
    return unwrapRet(ret);
}

Error HidlComposer::acceptDisplayChanges(Display display) {
    mWriter.selectDisplay(display);
    mWriter.acceptDisplayChanges();
    return Error::NONE;
}

Error HidlComposer::createLayer(Display display, Layer* outLayer) {
    Error error = kDefaultError;
    mClient->createLayer(display, kMaxLayerBufferCount,
                         [&](const auto& tmpError, const auto& tmpLayer) {
                             error = tmpError;
                             if (error != Error::NONE) {
                                 return;
                             }

                             *outLayer = tmpLayer;
                         });

    return error;
}

Error HidlComposer::destroyLayer(Display display, Layer layer) {
    auto ret = mClient->destroyLayer(display, layer);
    return unwrapRet(ret);
}

Error HidlComposer::getActiveConfig(Display display, Config* outConfig) {
    Error error = kDefaultError;
    mClient->getActiveConfig(display, [&](const auto& tmpError, const auto& tmpConfig) {
        error = tmpError;
        if (error != Error::NONE) {
            return;
        }

        *outConfig = tmpConfig;
    });

    return error;
}

Error HidlComposer::getChangedCompositionTypes(
        Display display, std::vector<Layer>* outLayers,
        std::vector<aidl::android::hardware::graphics::composer3::Composition>* outTypes) {
    mReader.takeChangedCompositionTypes(display, outLayers, outTypes);
    return Error::NONE;
}

Error HidlComposer::getColorModes(Display display, std::vector<ColorMode>* outModes) {
    Error error = kDefaultError;

    if (mClient_2_3) {
        mClient_2_3->getColorModes_2_3(display, [&](const auto& tmpError, const auto& tmpModes) {
            error = tmpError;
            if (error != Error::NONE) {
                return;
            }

            *outModes = tmpModes;
        });
    } else if (mClient_2_2) {
        mClient_2_2->getColorModes_2_2(display, [&](const auto& tmpError, const auto& tmpModes) {
            error = tmpError;
            if (error != Error::NONE) {
                return;
            }

            for (types::V1_1::ColorMode colorMode : tmpModes) {
                outModes->push_back(static_cast<ColorMode>(colorMode));
            }
        });
    } else {
        mClient->getColorModes(display, [&](const auto& tmpError, const auto& tmpModes) {
            error = tmpError;
            if (error != Error::NONE) {
                return;
            }
            for (types::V1_0::ColorMode colorMode : tmpModes) {
                outModes->push_back(static_cast<ColorMode>(colorMode));
            }
        });
    }

    return error;
}

Error HidlComposer::getDisplayAttribute(Display display, Config config,
                                        IComposerClient::Attribute attribute, int32_t* outValue) {
    Error error = kDefaultError;
    if (mClient_2_4) {
        mClient_2_4->getDisplayAttribute_2_4(display, config, attribute,
                                             [&](const auto& tmpError, const auto& tmpValue) {
                                                 error = static_cast<Error>(tmpError);
                                                 if (error != Error::NONE) {
                                                     return;
                                                 }

                                                 *outValue = tmpValue;
                                             });
    } else {
        mClient->getDisplayAttribute(display, config,
                                     static_cast<V2_1::IComposerClient::Attribute>(attribute),
                                     [&](const auto& tmpError, const auto& tmpValue) {
                                         error = tmpError;
                                         if (error != Error::NONE) {
                                             return;
                                         }

                                         *outValue = tmpValue;
                                     });
    }

    return error;
}

Error HidlComposer::getDisplayConfigs(Display display, std::vector<Config>* outConfigs) {
    Error error = kDefaultError;
    mClient->getDisplayConfigs(display, [&](const auto& tmpError, const auto& tmpConfigs) {
        error = tmpError;
        if (error != Error::NONE) {
            return;
        }

        *outConfigs = tmpConfigs;
    });

    return error;
}

Error HidlComposer::getDisplayName(Display display, std::string* outName) {
    Error error = kDefaultError;
    mClient->getDisplayName(display, [&](const auto& tmpError, const auto& tmpName) {
        error = tmpError;
        if (error != Error::NONE) {
            return;
        }

        *outName = tmpName.c_str();
    });

    return error;
}

Error HidlComposer::getDisplayRequests(Display display, uint32_t* outDisplayRequestMask,
                                       std::vector<Layer>* outLayers,
                                       std::vector<uint32_t>* outLayerRequestMasks) {
    mReader.takeDisplayRequests(display, outDisplayRequestMask, outLayers, outLayerRequestMasks);
    return Error::NONE;
}

Error HidlComposer::getDozeSupport(Display display, bool* outSupport) {
    Error error = kDefaultError;
    mClient->getDozeSupport(display, [&](const auto& tmpError, const auto& tmpSupport) {
        error = tmpError;
        if (error != Error::NONE) {
            return;
        }

        *outSupport = tmpSupport;
    });

    return error;
}

Error HidlComposer::getHdrCapabilities(Display display, std::vector<Hdr>* outTypes,
                                       float* outMaxLuminance, float* outMaxAverageLuminance,
                                       float* outMinLuminance) {
    Error error = kDefaultError;
    if (mClient_2_3) {
        mClient_2_3->getHdrCapabilities_2_3(display,
                                            [&](const auto& tmpError, const auto& tmpTypes,
                                                const auto& tmpMaxLuminance,
                                                const auto& tmpMaxAverageLuminance,
                                                const auto& tmpMinLuminance) {
                                                error = tmpError;
                                                if (error != Error::NONE) {
                                                    return;
                                                }

                                                *outTypes = tmpTypes;
                                                *outMaxLuminance = tmpMaxLuminance;
                                                *outMaxAverageLuminance = tmpMaxAverageLuminance;
                                                *outMinLuminance = tmpMinLuminance;
                                            });
    } else {
        mClient->getHdrCapabilities(display,
                                    [&](const auto& tmpError, const auto& tmpTypes,
                                        const auto& tmpMaxLuminance,
                                        const auto& tmpMaxAverageLuminance,
                                        const auto& tmpMinLuminance) {
                                        error = tmpError;
                                        if (error != Error::NONE) {
                                            return;
                                        }

                                        outTypes->clear();
                                        for (auto type : tmpTypes) {
                                            outTypes->push_back(static_cast<Hdr>(type));
                                        }

                                        *outMaxLuminance = tmpMaxLuminance;
                                        *outMaxAverageLuminance = tmpMaxAverageLuminance;
                                        *outMinLuminance = tmpMinLuminance;
                                    });
    }

    return error;
}

Error HidlComposer::getReleaseFences(Display display, std::vector<Layer>* outLayers,
                                     std::vector<int>* outReleaseFences) {
    mReader.takeReleaseFences(display, outLayers, outReleaseFences);
    return Error::NONE;
}

Error HidlComposer::presentDisplay(Display display, int* outPresentFence) {
    ATRACE_NAME("HwcPresentDisplay");
    mWriter.selectDisplay(display);
    mWriter.presentDisplay();

    Error error = execute();
    if (error != Error::NONE) {
        return error;
    }

    mReader.takePresentFence(display, outPresentFence);

    return Error::NONE;
}

Error HidlComposer::setActiveConfig(Display display, Config config) {
    auto ret = mClient->setActiveConfig(display, config);
    return unwrapRet(ret);
}

Error HidlComposer::setClientTarget(Display display, uint32_t slot, const sp<GraphicBuffer>& target,
                                    int acquireFence, Dataspace dataspace,
                                    const std::vector<IComposerClient::Rect>& damage) {
    mWriter.selectDisplay(display);

    const native_handle_t* handle = nullptr;
    if (target.get()) {
        handle = target->getNativeBuffer()->handle;
    }

    mWriter.setClientTarget(slot, handle, acquireFence, dataspace, damage);
    return Error::NONE;
}

Error HidlComposer::setColorMode(Display display, ColorMode mode, RenderIntent renderIntent) {
    hardware::Return<Error> ret(kDefaultError);
    if (mClient_2_3) {
        ret = mClient_2_3->setColorMode_2_3(display, mode, renderIntent);
    } else if (mClient_2_2) {
        ret = mClient_2_2->setColorMode_2_2(display, static_cast<types::V1_1::ColorMode>(mode),
                                            renderIntent);
    } else {
        ret = mClient->setColorMode(display, static_cast<types::V1_0::ColorMode>(mode));
    }
    return unwrapRet(ret);
}

Error HidlComposer::setColorTransform(Display display, const float* matrix) {
    mWriter.selectDisplay(display);
    const bool isIdentity = (mat4(matrix) == mat4());
    mWriter.setColorTransform(matrix,
                              isIdentity ? ColorTransform::IDENTITY
                                         : ColorTransform::ARBITRARY_MATRIX);
    return Error::NONE;
}

Error HidlComposer::setOutputBuffer(Display display, const native_handle_t* buffer,
                                    int releaseFence) {
    mWriter.selectDisplay(display);
    mWriter.setOutputBuffer(0, buffer, dup(releaseFence));
    return Error::NONE;
}

Error HidlComposer::setDisplayElapseTime(Display display, uint64_t timeStamp)
{
    mWriter.selectDisplay(display);
    mWriter.setDisplayElapseTime(timeStamp);
    return Error::NONE;
}

#ifdef QTI_UNIFIED_DRAW
Error HidlComposer::setClientTarget_3_1(Display display, int32_t slot, int acquireFence,
        Dataspace dataspace)
{
    mWriter.selectDisplay(display);
    mWriter.setClientTarget_3_1(slot, acquireFence, dataspace);
    return Error::NONE;
}

Error HidlComposer::setLayerFlag(Display display, Layer layer,
        IQtiComposerClient::LayerFlag layerFlag)
{
    if (mClient_3_1 == nullptr) {
      return Error::NONE;
    }
    mWriter.selectDisplay(display);
    mWriter.selectLayer(layer);
    mWriter.setLayerFlag(static_cast<uint32_t>(layerFlag));
    return Error::NONE;
}
#endif

Error HidlComposer::setPowerMode(Display display, IComposerClient::PowerMode mode) {
    Return<Error> ret(Error::UNSUPPORTED);
    if (mClient_2_2) {
        ret = mClient_2_2->setPowerMode_2_2(display, mode);
    } else if (mode != IComposerClient::PowerMode::ON_SUSPEND) {
        ret = mClient->setPowerMode(display, static_cast<V2_1::IComposerClient::PowerMode>(mode));
    }

    return unwrapRet(ret);
}

Error HidlComposer::setVsyncEnabled(Display display, IComposerClient::Vsync enabled) {
    auto ret = mClient->setVsyncEnabled(display, enabled);
    return unwrapRet(ret);
}

Error HidlComposer::setClientTargetSlotCount(Display display) {
    const uint32_t bufferSlotCount = BufferQueue::NUM_BUFFER_SLOTS;
    auto ret = mClient->setClientTargetSlotCount(display, bufferSlotCount);
    return unwrapRet(ret);
}

Error HidlComposer::validateDisplay(Display display, nsecs_t /*expectedPresentTime*/,
                                    uint32_t* outNumTypes, uint32_t* outNumRequests) {
    ATRACE_NAME("HwcValidateDisplay");
    mWriter.selectDisplay(display);
    mWriter.validateDisplay();

    Error error = execute();
    if (error != Error::NONE) {
        return error;
    }

    mReader.hasChanges(display, outNumTypes, outNumRequests);

    return Error::NONE;
}

Error HidlComposer::presentOrValidateDisplay(Display display, nsecs_t /*expectedPresentTime*/,
                                             uint32_t* outNumTypes, uint32_t* outNumRequests,
                                             int* outPresentFence, uint32_t* state) {
    ATRACE_NAME("HwcPresentOrValidateDisplay");
    mWriter.selectDisplay(display);
    mWriter.presentOrvalidateDisplay();

    Error error = execute();
    if (error != Error::NONE) {
        return error;
    }

    mReader.takePresentOrValidateStage(display, state);

    if (*state == 2) { // Validate and present succeeded.
        mReader.takePresentFence(display, outPresentFence);
        mReader.hasChanges(display, outNumTypes, outNumRequests);
    }

    if (*state == 1) { // Present succeeded
        mReader.takePresentFence(display, outPresentFence);
    }

    if (*state == 0) { // Validate succeeded.
        mReader.hasChanges(display, outNumTypes, outNumRequests);
    }

    return Error::NONE;
}

Error HidlComposer::setCursorPosition(Display display, Layer layer, int32_t x, int32_t y) {
    mWriter.selectDisplay(display);
    mWriter.selectLayer(layer);
    mWriter.setLayerCursorPosition(x, y);
    return Error::NONE;
}

Error HidlComposer::setLayerBuffer(Display display, Layer layer, uint32_t slot,
                                   const sp<GraphicBuffer>& buffer, int acquireFence) {
    mWriter.selectDisplay(display);
    mWriter.selectLayer(layer);

    const native_handle_t* handle = nullptr;
    if (buffer.get()) {
        handle = buffer->getNativeBuffer()->handle;
    }

    mWriter.setLayerBuffer(slot, handle, acquireFence);
    return Error::NONE;
}

Error HidlComposer::setLayerSurfaceDamage(Display display, Layer layer,
                                          const std::vector<IComposerClient::Rect>& damage) {
    mWriter.selectDisplay(display);
    mWriter.selectLayer(layer);
    mWriter.setLayerSurfaceDamage(damage);
    return Error::NONE;
}

Error HidlComposer::setLayerBlendMode(Display display, Layer layer,
                                      IComposerClient::BlendMode mode) {
    mWriter.selectDisplay(display);
    mWriter.selectLayer(layer);
    mWriter.setLayerBlendMode(mode);
    return Error::NONE;
}

static IComposerClient::Color to_hidl_type(
        aidl::android::hardware::graphics::composer3::Color color) {
    const auto floatColorToUint8Clamped = [](float val) -> uint8_t {
        const auto intVal = static_cast<uint64_t>(std::round(255.0f * val));
        const auto minVal = static_cast<uint64_t>(0);
        const auto maxVal = static_cast<uint64_t>(255);
        return std::clamp(intVal, minVal, maxVal);
    };

    return IComposerClient::Color{
            floatColorToUint8Clamped(color.r),
            floatColorToUint8Clamped(color.g),
            floatColorToUint8Clamped(color.b),
            floatColorToUint8Clamped(color.a),
    };
}

Error HidlComposer::setLayerColor(
        Display display, Layer layer,
        const aidl::android::hardware::graphics::composer3::Color& color) {
    mWriter.selectDisplay(display);
    mWriter.selectLayer(layer);
    mWriter.setLayerColor(to_hidl_type(color));
    return Error::NONE;
}

static IComposerClient::Composition to_hidl_type(
        aidl::android::hardware::graphics::composer3::Composition type) {
    LOG_ALWAYS_FATAL_IF(static_cast<int32_t>(type) >
                                static_cast<int32_t>(IComposerClient::Composition::SIDEBAND),
                        "Trying to use %s, which is not supported by HidlComposer!",
                        android::to_string(type).c_str());

    return static_cast<IComposerClient::Composition>(type);
}

Error HidlComposer::setLayerCompositionType(
        Display display, Layer layer,
        aidl::android::hardware::graphics::composer3::Composition type) {
    mWriter.selectDisplay(display);
    mWriter.selectLayer(layer);
    mWriter.setLayerCompositionType(to_hidl_type(type));
    return Error::NONE;
}

Error HidlComposer::setLayerDataspace(Display display, Layer layer, Dataspace dataspace) {
    mWriter.selectDisplay(display);
    mWriter.selectLayer(layer);
    mWriter.setLayerDataspace(dataspace);
    return Error::NONE;
}

Error HidlComposer::setLayerDisplayFrame(Display display, Layer layer,
                                         const IComposerClient::Rect& frame) {
    mWriter.selectDisplay(display);
    mWriter.selectLayer(layer);
    mWriter.setLayerDisplayFrame(frame);
    return Error::NONE;
}

Error HidlComposer::setLayerPlaneAlpha(Display display, Layer layer, float alpha) {
    mWriter.selectDisplay(display);
    mWriter.selectLayer(layer);
    mWriter.setLayerPlaneAlpha(alpha);
    return Error::NONE;
}

Error HidlComposer::setLayerSidebandStream(Display display, Layer layer,
                                           const native_handle_t* stream) {
    mWriter.selectDisplay(display);
    mWriter.selectLayer(layer);
    mWriter.setLayerSidebandStream(stream);
    return Error::NONE;
}

Error HidlComposer::setLayerSourceCrop(Display display, Layer layer,
                                       const IComposerClient::FRect& crop) {
    mWriter.selectDisplay(display);
    mWriter.selectLayer(layer);
    mWriter.setLayerSourceCrop(crop);
    return Error::NONE;
}

Error HidlComposer::setLayerTransform(Display display, Layer layer, Transform transform) {
    mWriter.selectDisplay(display);
    mWriter.selectLayer(layer);
    mWriter.setLayerTransform(transform);
    return Error::NONE;
}

Error HidlComposer::setLayerVisibleRegion(Display display, Layer layer,
                                          const std::vector<IComposerClient::Rect>& visible) {
    mWriter.selectDisplay(display);
    mWriter.selectLayer(layer);
    mWriter.setLayerVisibleRegion(visible);
    return Error::NONE;
}

Error HidlComposer::setLayerZOrder(Display display, Layer layer, uint32_t z) {
    mWriter.selectDisplay(display);
    mWriter.selectLayer(layer);
    mWriter.setLayerZOrder(z);
    return Error::NONE;
}

Error HidlComposer::setLayerType(Display display, Layer layer, uint32_t type)
{
    if (mClient_2_4) {
        mWriter.selectDisplay(display);
        mWriter.selectLayer(layer);
        mWriter.setLayerType(type);
    }

    return Error::NONE;
}

Error HidlComposer::execute() {
    // prepare input command queue
    bool queueChanged = false;
    uint32_t commandLength = 0;
    hidl_vec<hidl_handle> commandHandles;
    if (!mWriter.writeQueue(&queueChanged, &commandLength, &commandHandles)) {
        mWriter.reset();
        return Error::NO_RESOURCES;
    }

    // set up new input command queue if necessary
    if (queueChanged) {
        auto ret = mClient->setInputCommandQueue(*mWriter.getMQDescriptor());
        auto error = unwrapRet(ret);
        if (error != Error::NONE) {
            mWriter.reset();
            return error;
        }
    }

    if (commandLength == 0) {
        mWriter.reset();
        return Error::NONE;
    }

    Error error = kDefaultError;
    hardware::Return<void> ret;
    auto hidl_callback = [&](const auto& tmpError, const auto& tmpOutChanged,
                             const auto& tmpOutLength, const auto& tmpOutHandles) {
        error = tmpError;

        // set up new output command queue if necessary
        if (error == Error::NONE && tmpOutChanged) {
            error = kDefaultError;
            mClient->getOutputCommandQueue([&](const auto& tmpError, const auto& tmpDescriptor) {
                error = tmpError;
                if (error != Error::NONE) {
                    return;
                }

                mReader.setMQDescriptor(tmpDescriptor);
            });
        }

        if (error != Error::NONE) {
            return;
        }

        if (mReader.readQueue(tmpOutLength, tmpOutHandles)) {
            error = mReader.parse();
            mReader.reset();
        } else {
            error = Error::NO_RESOURCES;
        }
    };
    if (mClient_2_2) {
        ret = mClient_2_2->executeCommands_2_2(commandLength, commandHandles, hidl_callback);
    } else {
        ret = mClient->executeCommands(commandLength, commandHandles, hidl_callback);
    }
    // executeCommands can fail because of out-of-fd and we do not want to
    // abort() in that case
    if (!ret.isOk()) {
        ALOGE("executeCommands failed because of %s", ret.description().c_str());
    }

    if (error == Error::NONE) {
        std::vector<CommandReader::CommandError> commandErrors = mReader.takeErrors();

        for (const auto& cmdErr : commandErrors) {
            auto command =
                    static_cast<IComposerClient::Command>(mWriter.getCommand(cmdErr.location));

            if (command == IComposerClient::Command::VALIDATE_DISPLAY ||
                command == IComposerClient::Command::PRESENT_DISPLAY ||
                command == IComposerClient::Command::PRESENT_OR_VALIDATE_DISPLAY) {
                error = cmdErr.error;
            } else {
                ALOGW("command 0x%x generated error %d", command, cmdErr.error);
            }
        }
    }

    mWriter.reset();

    return error;
}

// Composer HAL 2.2

Error HidlComposer::setLayerPerFrameMetadata(
        Display display, Layer layer,
        const std::vector<IComposerClient::PerFrameMetadata>& perFrameMetadatas) {
    if (!mClient_2_2) {
        return Error::UNSUPPORTED;
    }

    mWriter.selectDisplay(display);
    mWriter.selectLayer(layer);
    mWriter.setLayerPerFrameMetadata(perFrameMetadatas);
    return Error::NONE;
}

std::vector<IComposerClient::PerFrameMetadataKey> HidlComposer::getPerFrameMetadataKeys(
        Display display) {
    std::vector<IComposerClient::PerFrameMetadataKey> keys;
    if (!mClient_2_2) {
        return keys;
    }

    Error error = kDefaultError;
    if (mClient_2_3) {
        mClient_2_3->getPerFrameMetadataKeys_2_3(display,
                                                 [&](const auto& tmpError, const auto& tmpKeys) {
                                                     error = tmpError;
                                                     if (error != Error::NONE) {
                                                         ALOGW("getPerFrameMetadataKeys failed "
                                                               "with %d",
                                                               tmpError);
                                                         return;
                                                     }
                                                     keys = tmpKeys;
                                                 });
    } else {
        mClient_2_2
                ->getPerFrameMetadataKeys(display, [&](const auto& tmpError, const auto& tmpKeys) {
                    error = tmpError;
                    if (error != Error::NONE) {
                        ALOGW("getPerFrameMetadataKeys failed with %d", tmpError);
                        return;
                    }

                    keys.clear();
                    for (auto key : tmpKeys) {
                        keys.push_back(static_cast<IComposerClient::PerFrameMetadataKey>(key));
                    }
                });
    }

    return keys;
}

Error HidlComposer::getRenderIntents(Display display, ColorMode colorMode,
                                     std::vector<RenderIntent>* outRenderIntents) {
    if (!mClient_2_2) {
        outRenderIntents->push_back(RenderIntent::COLORIMETRIC);
        return Error::NONE;
    }

    Error error = kDefaultError;

    auto getRenderIntentsLambda = [&](const auto& tmpError, const auto& tmpKeys) {
        error = tmpError;
        if (error != Error::NONE) {
            return;
        }

        *outRenderIntents = tmpKeys;
    };

    if (mClient_2_3) {
        mClient_2_3->getRenderIntents_2_3(display, colorMode, getRenderIntentsLambda);
    } else {
        mClient_2_2->getRenderIntents(display, static_cast<types::V1_1::ColorMode>(colorMode),
                                      getRenderIntentsLambda);
    }

    return error;
}

Error HidlComposer::getDataspaceSaturationMatrix(Dataspace dataspace, mat4* outMatrix) {
    if (!mClient_2_2) {
        *outMatrix = mat4();
        return Error::NONE;
    }

    Error error = kDefaultError;
    mClient_2_2->getDataspaceSaturationMatrix(static_cast<types::V1_1::Dataspace>(dataspace),
                                              [&](const auto& tmpError, const auto& tmpMatrix) {
                                                  error = tmpError;
                                                  if (error != Error::NONE) {
                                                      return;
                                                  }
                                                  *outMatrix = mat4(tmpMatrix.data());
                                              });

    return error;
}

// Composer HAL 2.3

Error HidlComposer::getDisplayIdentificationData(Display display, uint8_t* outPort,
                                                 std::vector<uint8_t>* outData) {
    if (!mClient_2_3) {
        return Error::UNSUPPORTED;
    }

    Error error = kDefaultError;
    mClient_2_3->getDisplayIdentificationData(display,
                                              [&](const auto& tmpError, const auto& tmpPort,
                                                  const auto& tmpData) {
                                                  error = tmpError;
                                                  if (error != Error::NONE) {
                                                      return;
                                                  }

                                                  *outPort = tmpPort;
                                                  *outData = tmpData;
                                              });

    return error;
}

Error HidlComposer::setLayerColorTransform(Display display, Layer layer, const float* matrix) {
    if (!mClient_2_3) {
        return Error::UNSUPPORTED;
    }

    mWriter.selectDisplay(display);
    mWriter.selectLayer(layer);
    mWriter.setLayerColorTransform(matrix);
    return Error::NONE;
}

Error HidlComposer::getDisplayedContentSamplingAttributes(Display display, PixelFormat* outFormat,
                                                          Dataspace* outDataspace,
                                                          uint8_t* outComponentMask) {
    if (!outFormat || !outDataspace || !outComponentMask) {
        return Error::BAD_PARAMETER;
    }
    if (!mClient_2_3) {
        return Error::UNSUPPORTED;
    }
    Error error = kDefaultError;
    mClient_2_3->getDisplayedContentSamplingAttributes(display,
                                                       [&](const auto tmpError,
                                                           const auto& tmpFormat,
                                                           const auto& tmpDataspace,
                                                           const auto& tmpComponentMask) {
                                                           error = tmpError;
                                                           if (error == Error::NONE) {
                                                               *outFormat = tmpFormat;
                                                               *outDataspace = tmpDataspace;
                                                               *outComponentMask =
                                                                       static_cast<uint8_t>(
                                                                               tmpComponentMask);
                                                           }
                                                       });
    return error;
}

Error HidlComposer::setDisplayContentSamplingEnabled(Display display, bool enabled,
                                                     uint8_t componentMask, uint64_t maxFrames) {
    if (!mClient_2_3) {
        return Error::UNSUPPORTED;
    }

    auto enable = enabled ? V2_3::IComposerClient::DisplayedContentSampling::ENABLE
                          : V2_3::IComposerClient::DisplayedContentSampling::DISABLE;
    return mClient_2_3->setDisplayedContentSamplingEnabled(display, enable, componentMask,
                                                           maxFrames);
}

Error HidlComposer::getDisplayedContentSample(Display display, uint64_t maxFrames,
                                              uint64_t timestamp, DisplayedFrameStats* outStats) {
    if (!outStats) {
        return Error::BAD_PARAMETER;
    }
    if (!mClient_2_3) {
        return Error::UNSUPPORTED;
    }
    Error error = kDefaultError;
    mClient_2_3->getDisplayedContentSample(display, maxFrames, timestamp,
                                           [&](const auto tmpError, auto tmpNumFrames,
                                               const auto& tmpSamples0, const auto& tmpSamples1,
                                               const auto& tmpSamples2, const auto& tmpSamples3) {
                                               error = tmpError;
                                               if (error == Error::NONE) {
                                                   outStats->numFrames = tmpNumFrames;
                                                   outStats->component_0_sample = tmpSamples0;
                                                   outStats->component_1_sample = tmpSamples1;
                                                   outStats->component_2_sample = tmpSamples2;
                                                   outStats->component_3_sample = tmpSamples3;
                                               }
                                           });
    return error;
}

Error HidlComposer::setLayerPerFrameMetadataBlobs(
        Display display, Layer layer,
        const std::vector<IComposerClient::PerFrameMetadataBlob>& metadata) {
    if (!mClient_2_3) {
        return Error::UNSUPPORTED;
    }

    mWriter.selectDisplay(display);
    mWriter.selectLayer(layer);
    mWriter.setLayerPerFrameMetadataBlobs(metadata);
    return Error::NONE;
}

Error HidlComposer::setDisplayBrightness(Display display, float brightness,
                                         const DisplayBrightnessOptions&) {
    if (!mClient_2_3) {
        return Error::UNSUPPORTED;
    }
    return mClient_2_3->setDisplayBrightness(display, brightness);
}

// Composer HAL 2.4

Error HidlComposer::getDisplayCapabilities(Display display,
                                           std::vector<DisplayCapability>* outCapabilities) {
    if (!mClient_2_3) {
        return Error::UNSUPPORTED;
    }

    V2_4::Error error = kDefaultError_2_4;
    if (mClient_2_4) {
        mClient_2_4->getDisplayCapabilities_2_4(display,
                                                [&](const auto& tmpError, const auto& tmpCaps) {
                                                    error = tmpError;
                                                    if (error != V2_4::Error::NONE) {
                                                        return;
                                                    }
                                                    *outCapabilities =
                                                            translate<DisplayCapability>(tmpCaps);
                                                });
    } else {
        mClient_2_3
                ->getDisplayCapabilities(display, [&](const auto& tmpError, const auto& tmpCaps) {
                    error = static_cast<V2_4::Error>(tmpError);
                    if (error != V2_4::Error::NONE) {
                        return;
                    }

                    *outCapabilities = translate<DisplayCapability>(tmpCaps);
                });
    }

    return static_cast<Error>(error);
}

V2_4::Error HidlComposer::getDisplayConnectionType(
        Display display, IComposerClient::DisplayConnectionType* outType) {
    using Error = V2_4::Error;
    if (!mClient_2_4) {
        return Error::UNSUPPORTED;
    }

    Error error = kDefaultError_2_4;
    mClient_2_4->getDisplayConnectionType(display, [&](const auto& tmpError, const auto& tmpType) {
        error = tmpError;
        if (error != V2_4::Error::NONE) {
            return;
        }

        *outType = tmpType;
    });

    return error;
}

V2_4::Error HidlComposer::getDisplayVsyncPeriod(Display display, VsyncPeriodNanos* outVsyncPeriod) {
    using Error = V2_4::Error;
    if (!mClient_2_4) {
        return Error::UNSUPPORTED;
    }

    Error error = kDefaultError_2_4;
    mClient_2_4->getDisplayVsyncPeriod(display,
                                       [&](const auto& tmpError, const auto& tmpVsyncPeriod) {
                                           error = tmpError;
                                           if (error != Error::NONE) {
                                               return;
                                           }

                                           *outVsyncPeriod = tmpVsyncPeriod;
                                       });

    return error;
}

V2_4::Error HidlComposer::setActiveConfigWithConstraints(
        Display display, Config config,
        const IComposerClient::VsyncPeriodChangeConstraints& vsyncPeriodChangeConstraints,
        VsyncPeriodChangeTimeline* outTimeline) {
    using Error = V2_4::Error;
    if (!mClient_2_4) {
        return Error::UNSUPPORTED;
    }

    Error error = kDefaultError_2_4;
    mClient_2_4->setActiveConfigWithConstraints(display, config, vsyncPeriodChangeConstraints,
                                                [&](const auto& tmpError, const auto& tmpTimeline) {
                                                    error = tmpError;
                                                    if (error != Error::NONE) {
                                                        return;
                                                    }

                                                    *outTimeline = tmpTimeline;
                                                });

    return error;
}

V2_4::Error HidlComposer::setAutoLowLatencyMode(Display display, bool on) {
    using Error = V2_4::Error;
    if (!mClient_2_4) {
        return Error::UNSUPPORTED;
    }

    return mClient_2_4->setAutoLowLatencyMode(display, on);
}

V2_4::Error HidlComposer::getSupportedContentTypes(
        Display displayId, std::vector<IComposerClient::ContentType>* outSupportedContentTypes) {
    using Error = V2_4::Error;
    if (!mClient_2_4) {
        return Error::UNSUPPORTED;
    }

    Error error = kDefaultError_2_4;
    mClient_2_4->getSupportedContentTypes(displayId,
                                          [&](const auto& tmpError,
                                              const auto& tmpSupportedContentTypes) {
                                              error = tmpError;
                                              if (error != Error::NONE) {
                                                  return;
                                              }

                                              *outSupportedContentTypes = tmpSupportedContentTypes;
                                          });
    return error;
}

V2_4::Error HidlComposer::setContentType(Display display,
                                         IComposerClient::ContentType contentType) {
    using Error = V2_4::Error;
    if (!mClient_2_4) {
        return Error::UNSUPPORTED;
    }

    return mClient_2_4->setContentType(display, contentType);
}

V2_4::Error HidlComposer::setLayerGenericMetadata(Display display, Layer layer,
                                                  const std::string& key, bool mandatory,
                                                  const std::vector<uint8_t>& value) {
    using Error = V2_4::Error;
    if (!mClient_2_4) {
        return Error::UNSUPPORTED;
    }
    mWriter.selectDisplay(display);
    mWriter.selectLayer(layer);
    mWriter.setLayerGenericMetadata(key, mandatory, value);
    return Error::NONE;
}

V2_4::Error HidlComposer::getLayerGenericMetadataKeys(
        std::vector<IComposerClient::LayerGenericMetadataKey>* outKeys) {
    using Error = V2_4::Error;
    if (!mClient_2_4) {
        return Error::UNSUPPORTED;
    }
    Error error = kDefaultError_2_4;
    mClient_2_4->getLayerGenericMetadataKeys([&](const auto& tmpError, const auto& tmpKeys) {
        error = tmpError;
        if (error != Error::NONE) {
            return;
        }

        *outKeys = tmpKeys;
    });
    return error;
}

Error HidlComposer::setBootDisplayConfig(Display /*displayId*/, Config) {
    return Error::UNSUPPORTED;
}

Error HidlComposer::clearBootDisplayConfig(Display /*displayId*/) {
    return Error::UNSUPPORTED;
}

Error HidlComposer::getPreferredBootDisplayConfig(Display /*displayId*/, Config*) {
    return Error::UNSUPPORTED;
}

Error HidlComposer::getClientTargetProperty(
        Display display, IComposerClient::ClientTargetProperty* outClientTargetProperty,
        float* outBrightness) {
    mReader.takeClientTargetProperty(display, outClientTargetProperty);
    *outBrightness = 1.f;
    return Error::NONE;
}

Error HidlComposer::setLayerBrightness(Display, Layer, float) {
    return Error::NONE;
}

Error HidlComposer::setLayerBlockingRegion(Display, Layer,
                                           const std::vector<IComposerClient::Rect>&) {
    return Error::NONE;
}

Error HidlComposer::getDisplayDecorationSupport(
        Display,
        std::optional<aidl::android::hardware::graphics::common::DisplayDecorationSupport>*
                support) {
    support->reset();
    return Error::UNSUPPORTED;
}

void HidlComposer::registerCallback(ComposerCallback& callback) {
    const bool vsyncSwitchingSupported =
            isSupported(Hwc2::Composer::OptionalFeature::RefreshRateSwitching);

    registerCallback(sp<ComposerCallbackBridge>::make(callback, vsyncSwitchingSupported));
}

CommandReader::~CommandReader() {
    resetData();
}

Error CommandReader::parse() {
    resetData();

    IComposerClient::Command command;
    uint16_t length = 0;

    while (!isEmpty()) {
        if (!beginCommand(&command, &length)) {
            break;
        }

        bool parsed = false;
        switch (command) {
            case IComposerClient::Command::SELECT_DISPLAY:
                parsed = parseSelectDisplay(length);
                break;
            case IComposerClient::Command::SET_ERROR:
                parsed = parseSetError(length);
                break;
            case IComposerClient::Command::SET_CHANGED_COMPOSITION_TYPES:
                parsed = parseSetChangedCompositionTypes(length);
                break;
            case IComposerClient::Command::SET_DISPLAY_REQUESTS:
                parsed = parseSetDisplayRequests(length);
                break;
            case IComposerClient::Command::SET_PRESENT_FENCE:
                parsed = parseSetPresentFence(length);
                break;
            case IComposerClient::Command::SET_RELEASE_FENCES:
                parsed = parseSetReleaseFences(length);
                break;
            case IComposerClient::Command ::SET_PRESENT_OR_VALIDATE_DISPLAY_RESULT:
                parsed = parseSetPresentOrValidateDisplayResult(length);
                break;
            case IComposerClient::Command::SET_CLIENT_TARGET_PROPERTY:
                parsed = parseSetClientTargetProperty(length);
                break;
            default:
                parsed = false;
                break;
        }

        endCommand();

        if (!parsed) {
            ALOGE("failed to parse command 0x%x length %" PRIu16, command, length);
            break;
        }
    }

    return isEmpty() ? Error::NONE : Error::NO_RESOURCES;
}

bool CommandReader::parseSelectDisplay(uint16_t length) {
    if (length != CommandWriterBase::kSelectDisplayLength) {
        return false;
    }

    mCurrentReturnData = &mReturnData[read64()];

    return true;
}

bool CommandReader::parseSetError(uint16_t length) {
    if (length != CommandWriterBase::kSetErrorLength) {
        return false;
    }

    auto location = read();
    auto error = static_cast<Error>(readSigned());

    mErrors.emplace_back(CommandError{location, error});

    return true;
}

bool CommandReader::parseSetChangedCompositionTypes(uint16_t length) {
    // (layer id, composition type) pairs
    if (length % 3 != 0 || !mCurrentReturnData) {
        return false;
    }

    uint32_t count = length / 3;
    mCurrentReturnData->changedLayers.reserve(count);
    mCurrentReturnData->compositionTypes.reserve(count);
    while (count > 0) {
        auto layer = read64();
        auto type = static_cast<aidl::android::hardware::graphics::composer3::Composition>(
                readSigned());

        mCurrentReturnData->changedLayers.push_back(layer);
        mCurrentReturnData->compositionTypes.push_back(type);

        count--;
    }

    return true;
}

bool CommandReader::parseSetDisplayRequests(uint16_t length) {
    // display requests followed by (layer id, layer requests) pairs
    if (length % 3 != 1 || !mCurrentReturnData) {
        return false;
    }

    mCurrentReturnData->displayRequests = read();

    uint32_t count = (length - 1) / 3;
    mCurrentReturnData->requestedLayers.reserve(count);
    mCurrentReturnData->requestMasks.reserve(count);
    while (count > 0) {
        auto layer = read64();
        auto layerRequestMask = read();

        mCurrentReturnData->requestedLayers.push_back(layer);
        mCurrentReturnData->requestMasks.push_back(layerRequestMask);

        count--;
    }

    return true;
}

bool CommandReader::parseSetPresentFence(uint16_t length) {
    if (length != CommandWriterBase::kSetPresentFenceLength || !mCurrentReturnData) {
        return false;
    }

    if (mCurrentReturnData->presentFence >= 0) {
        close(mCurrentReturnData->presentFence);
    }
    mCurrentReturnData->presentFence = readFence();

    return true;
}

bool CommandReader::parseSetReleaseFences(uint16_t length) {
    // (layer id, release fence index) pairs
    if (length % 3 != 0 || !mCurrentReturnData) {
        return false;
    }

    uint32_t count = length / 3;
    mCurrentReturnData->releasedLayers.reserve(count);
    mCurrentReturnData->releaseFences.reserve(count);
    while (count > 0) {
        auto layer = read64();
        auto fence = readFence();

        mCurrentReturnData->releasedLayers.push_back(layer);
        mCurrentReturnData->releaseFences.push_back(fence);

        count--;
    }

    return true;
}

bool CommandReader::parseSetPresentOrValidateDisplayResult(uint16_t length) {
    if (length != CommandWriterBase::kPresentOrValidateDisplayResultLength || !mCurrentReturnData) {
        return false;
    }
    mCurrentReturnData->presentOrValidateState = read();
    return true;
}

bool CommandReader::parseSetClientTargetProperty(uint16_t length) {
    if (length != CommandWriterBase::kSetClientTargetPropertyLength || !mCurrentReturnData) {
        return false;
    }
    mCurrentReturnData->clientTargetProperty.pixelFormat = static_cast<PixelFormat>(readSigned());
    mCurrentReturnData->clientTargetProperty.dataspace = static_cast<Dataspace>(readSigned());
    return true;
}

void CommandReader::resetData() {
    mErrors.clear();

    for (auto& data : mReturnData) {
        if (data.second.presentFence >= 0) {
            close(data.second.presentFence);
        }
        for (auto fence : data.second.releaseFences) {
            if (fence >= 0) {
                close(fence);
            }
        }
    }

    mReturnData.clear();
    mCurrentReturnData = nullptr;
}

std::vector<CommandReader::CommandError> CommandReader::takeErrors() {
    return std::move(mErrors);
}

bool CommandReader::hasChanges(Display display, uint32_t* outNumChangedCompositionTypes,
                               uint32_t* outNumLayerRequestMasks) const {
    auto found = mReturnData.find(display);
    if (found == mReturnData.end()) {
        *outNumChangedCompositionTypes = 0;
        *outNumLayerRequestMasks = 0;
        return false;
    }

    const ReturnData& data = found->second;

    *outNumChangedCompositionTypes = data.compositionTypes.size();
    *outNumLayerRequestMasks = data.requestMasks.size();

    return !(data.compositionTypes.empty() && data.requestMasks.empty());
}

void CommandReader::takeChangedCompositionTypes(
        Display display, std::vector<Layer>* outLayers,
        std::vector<aidl::android::hardware::graphics::composer3::Composition>* outTypes) {
    auto found = mReturnData.find(display);
    if (found == mReturnData.end()) {
        outLayers->clear();
        outTypes->clear();
        return;
    }

    ReturnData& data = found->second;

    *outLayers = std::move(data.changedLayers);
    *outTypes = std::move(data.compositionTypes);
}

void CommandReader::takeDisplayRequests(Display display, uint32_t* outDisplayRequestMask,
                                        std::vector<Layer>* outLayers,
                                        std::vector<uint32_t>* outLayerRequestMasks) {
    auto found = mReturnData.find(display);
    if (found == mReturnData.end()) {
        *outDisplayRequestMask = 0;
        outLayers->clear();
        outLayerRequestMasks->clear();
        return;
    }

    ReturnData& data = found->second;

    *outDisplayRequestMask = data.displayRequests;
    *outLayers = std::move(data.requestedLayers);
    *outLayerRequestMasks = std::move(data.requestMasks);
}

void CommandReader::takeReleaseFences(Display display, std::vector<Layer>* outLayers,
                                      std::vector<int>* outReleaseFences) {
    auto found = mReturnData.find(display);
    if (found == mReturnData.end()) {
        outLayers->clear();
        outReleaseFences->clear();
        return;
    }

    ReturnData& data = found->second;

    *outLayers = std::move(data.releasedLayers);
    *outReleaseFences = std::move(data.releaseFences);
}

void CommandReader::takePresentFence(Display display, int* outPresentFence) {
    auto found = mReturnData.find(display);
    if (found == mReturnData.end()) {
        *outPresentFence = -1;
        return;
    }

    ReturnData& data = found->second;

    *outPresentFence = data.presentFence;
    data.presentFence = -1;
}

void CommandReader::takePresentOrValidateStage(Display display, uint32_t* state) {
    auto found = mReturnData.find(display);
    if (found == mReturnData.end()) {
        *state = -1;
        return;
    }
    ReturnData& data = found->second;
    *state = data.presentOrValidateState;
}

void CommandReader::takeClientTargetProperty(
        Display display, IComposerClient::ClientTargetProperty* outClientTargetProperty) {
    auto found = mReturnData.find(display);

    // If not found, return the default values.
    if (found == mReturnData.end()) {
        outClientTargetProperty->pixelFormat = PixelFormat::RGBA_8888;
        outClientTargetProperty->dataspace = Dataspace::UNKNOWN;
        return;
    }

    ReturnData& data = found->second;
    *outClientTargetProperty = data.clientTargetProperty;
}

} // namespace Hwc2
} // namespace android

// TODO(b/129481165): remove the #pragma below and fix conversion issues
#pragma clang diagnostic pop // ignored "-Wconversion"<|MERGE_RESOLUTION|>--- conflicted
+++ resolved
@@ -36,7 +36,6 @@
 #include <algorithm>
 #include <cinttypes>
 
-<<<<<<< HEAD
 #ifdef QTI_UNIFIED_DRAW
 #include <vendor/qti/hardware/display/composer/3.1/IQtiComposerClient.h>
 #include <vendor/qti/hardware/display/composer/3.1/IQtiComposer.h>
@@ -51,9 +50,7 @@
 }
 #endif
 
-=======
 using aidl::android::hardware::graphics::composer3::Capability;
->>>>>>> e4480959
 using aidl::android::hardware::graphics::composer3::DisplayCapability;
 
 namespace android {
@@ -345,7 +342,6 @@
     }
 }
 
-<<<<<<< HEAD
 #ifdef QTI_UNIFIED_DRAW
 Error HidlComposer::tryDrawMethod(Display display, IQtiComposerClient::DrawMethod drawMethod)
 {
@@ -358,17 +354,11 @@
 #endif
 
 
-std::vector<IComposer::Capability> HidlComposer::getCapabilities() {
-    std::vector<IComposer::Capability> capabilities;
-    mComposer->getCapabilities(
-            [&](const auto& tmpCapabilities) { capabilities = tmpCapabilities; });
-=======
 std::vector<Capability> HidlComposer::getCapabilities() {
     std::vector<Capability> capabilities;
     mComposer->getCapabilities([&](const auto& tmpCapabilities) {
         capabilities = translate<Capability>(tmpCapabilities);
     });
->>>>>>> e4480959
     return capabilities;
 }
 
