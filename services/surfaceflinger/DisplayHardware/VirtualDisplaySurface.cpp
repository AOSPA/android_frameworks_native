--- conflicted
+++ resolved
@@ -69,16 +69,8 @@
         mOutputFence(Fence::NO_FENCE),
         mFbProducerSlot(BufferQueue::INVALID_BUFFER_SLOT),
         mOutputProducerSlot(BufferQueue::INVALID_BUFFER_SLOT),
-<<<<<<< HEAD
-        mDbgState(DBG_STATE_IDLE),
-        mDbgLastCompositionType(COMPOSITION_UNKNOWN),
-        mMustRecompose(false),
-        mForceHwcCopy(SurfaceFlinger::useHwcForRgbToYuv),
         mSecure(secure),
-        mSinkUsage(0) {
-=======
         mForceHwcCopy(SurfaceFlinger::useHwcForRgbToYuv) {
->>>>>>> fe952492
     mSource[SOURCE_SINK] = sink;
     mSource[SOURCE_SCRATCH] = bqProducer;
 
@@ -126,21 +118,14 @@
     }
 
     mMustRecompose = mustRecompose;
-<<<<<<< HEAD
     //For WFD use cases we must always set the recompose flag in order
     //to support pause/resume functionality
     if (mOutputUsage & GRALLOC_USAGE_HW_VIDEO_ENCODER) {
         mMustRecompose = true;
     }
-    VDS_LOGW_IF(mDbgState != DBG_STATE_IDLE,
-            "Unexpected beginFrame() in %s state", dbgStateStr());
-    mDbgState = DBG_STATE_BEGUN;
-=======
-
     VDS_LOGW_IF(mDebugState != DebugState::Idle, "Unexpected %s in %s state", __func__,
                 ftl::enum_string(mDebugState).c_str());
     mDebugState = DebugState::Begun;
->>>>>>> fe952492
 
     return refreshOutputBuffer();
 }
@@ -173,13 +158,8 @@
         mDebugLastCompositionType = mCompositionType;
     }
 
-<<<<<<< HEAD
-    if (mCompositionType != COMPOSITION_GPU &&
+    if (mCompositionType != CompositionType::Gpu &&
         (mOutputFormat != mDefaultOutputFormat || !(mOutputUsage & GRALLOC_USAGE_HW_COMPOSER))) {
-=======
-    if (mCompositionType != CompositionType::Gpu &&
-        (mOutputFormat != mDefaultOutputFormat || mOutputUsage != GRALLOC_USAGE_HW_COMPOSER)) {
->>>>>>> fe952492
         // We must have just switched from GPU-only to MIXED or HWC
         // composition. Stop using the format and usage requested by the GPU
         // driver; they may be suboptimal when HWC is writing to the output
@@ -274,13 +254,8 @@
     if (mOutputProducerSlot >= 0) {
         int sslot = mapProducer2SourceSlot(SOURCE_SINK, mOutputProducerSlot);
         QueueBufferOutput qbo;
-<<<<<<< HEAD
-        VDS_LOGV("onFrameCommitted: queue sink sslot=%d", sslot);
+        VDS_LOGV("%s: queue sink sslot=%d", __func__, sslot);
         if (retireFence->isValid() && mMustRecompose) {
-=======
-        VDS_LOGV("%s: queue sink sslot=%d", __func__, sslot);
-        if (mMustRecompose) {
->>>>>>> fe952492
             status_t result = mSource[SOURCE_SINK]->queueBuffer(sslot,
                     QueueBufferInput(
                         systemTime(), false /* isAutoTimestamp */,
@@ -356,8 +331,8 @@
     if (source == SOURCE_SCRATCH) {
         usage |= GRALLOC_USAGE_HW_FB;
         usage &= ~(GRALLOC_USAGE_HW_VIDEO_ENCODER);
-        VDS_LOGV("dequeueBuffer(%s): updated scratch buffer usage flags=%#" PRIx64,
-                dbgSourceStr(source), usage);
+        VDS_LOGV("%s(%s): updated scratch buffer usage flags=%#" PRIx64,
+                __func__, ftl::enum_string(source).c_str(), usage);
     }
 
     status_t result =
@@ -708,7 +683,6 @@
     return type == CompositionType::Unknown ? "Unknown"s : Flags(type).string();
 }
 
-<<<<<<< HEAD
 /* Helper to update the output usage when the display is secure */
 
 void VirtualDisplaySurface::setOutputUsage(uint64_t /*flag*/) {
@@ -724,9 +698,6 @@
     }
 }
 
-// ---------------------------------------------------------------------------
-=======
->>>>>>> fe952492
 } // namespace android
 
 // TODO(b/129481165): remove the #pragma below and fix conversion issues
