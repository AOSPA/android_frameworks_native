/*
 * Copyright 2018 The Android Open Source Project
 *
 * Licensed under the Apache License, Version 2.0 (the "License");
 * you may not use this file except in compliance with the License.
 * You may obtain a copy of the License at
 *
 *      http://www.apache.org/licenses/LICENSE-2.0
 *
 * Unless required by applicable law or agreed to in writing, software
 * distributed under the License is distributed on an "AS IS" BASIS,
 * WITHOUT WARRANTIES OR CONDITIONS OF ANY KIND, either express or implied.
 * See the License for the specific language governing permissions and
 * limitations under the License.
 */

#pragma once

#include <atomic>
#include <chrono>
#include <unordered_map>
#include <unordered_set>

#include <ui/DisplayId.h>
#include <ui/FenceTime.h>
#include <utils/Mutex.h>

#include <android/hardware/power/IPower.h>
#include <compositionengine/impl/OutputCompositionState.h>
#include <scheduler/Time.h>
#include <ui/DisplayIdentification.h>
#include "../Scheduler/OneShotTimer.h"

using namespace std::chrono_literals;

namespace android {

class SurfaceFlinger;

namespace Hwc2 {

class PowerAdvisor {
public:
    virtual ~PowerAdvisor();

    // Initializes resources that cannot be initialized on construction
    virtual void init() = 0;
    virtual void onBootFinished() = 0;
    virtual void setExpensiveRenderingExpected(DisplayId displayId, bool expected) = 0;
    virtual bool isUsingExpensiveRendering() = 0;
    virtual void notifyDisplayUpdateImminent() = 0;
    // Checks both if it supports and if it's enabled
    virtual bool usePowerHintSession() = 0;
    virtual bool supportsPowerHintSession() = 0;
    virtual bool isPowerHintSessionRunning() = 0;
    // Sends a power hint that updates to the target work duration for the frame
    virtual void setTargetWorkDuration(Duration targetDuration) = 0;
    // Sends a power hint for the actual known work duration at the end of the frame
    virtual void sendActualWorkDuration() = 0;
    // Sends a power hint for the upcoming frame predicted from previous frame timing
    virtual void sendPredictedWorkDuration() = 0;
    // Sets whether the power hint session is enabled
    virtual void enablePowerHint(bool enabled) = 0;
    // Initializes the power hint session
    virtual bool startPowerHintSession(const std::vector<int32_t>& threadIds) = 0;
    // Provides PowerAdvisor with a copy of the gpu fence so it can determine the gpu end time
    virtual void setGpuFenceTime(DisplayId displayId, std::unique_ptr<FenceTime>&& fenceTime) = 0;
    // Reports the start and end times of a hwc validate call this frame for a given display
    virtual void setHwcValidateTiming(DisplayId displayId, TimePoint validateStartTime,
                                      TimePoint validateEndTime) = 0;
    // Reports the start and end times of a hwc present call this frame for a given display
    virtual void setHwcPresentTiming(DisplayId displayId, TimePoint presentStartTime,
                                     TimePoint presentEndTime) = 0;
    // Reports the expected time that the current frame will present to the display
    virtual void setExpectedPresentTime(TimePoint expectedPresentTime) = 0;
    // Reports the most recent present fence time and end time once known
    virtual void setSfPresentTiming(TimePoint presentFenceTime, TimePoint presentEndTime) = 0;
    // Reports whether a display used client composition this frame
    virtual void setRequiresClientComposition(DisplayId displayId,
                                              bool requiresClientComposition) = 0;
    // Reports whether a given display skipped validation this frame
    virtual void setSkippedValidate(DisplayId displayId, bool skipped) = 0;
    // Reports when a hwc present is delayed, and the time that it will resume
    virtual void setHwcPresentDelayedTime(DisplayId displayId,
                                          TimePoint earliestFrameStartTime) = 0;
    // Reports the start delay for SurfaceFlinger this frame
    virtual void setFrameDelay(Duration frameDelayDuration) = 0;
    // Reports the SurfaceFlinger commit start time this frame
    virtual void setCommitStart(TimePoint commitStartTime) = 0;
    // Reports the SurfaceFlinger composite end time this frame
    virtual void setCompositeEnd(TimePoint compositeEndTime) = 0;
    // Reports the list of the currently active displays
    virtual void setDisplays(std::vector<DisplayId>& displayIds) = 0;
    // Sets the target duration for the entire pipeline including the gpu
<<<<<<< HEAD
    virtual void setTotalFrameTargetWorkDuration(nsecs_t targetDuration) = 0;
    virtual bool canNotifyDisplayUpdateImminent() = 0;
=======
    virtual void setTotalFrameTargetWorkDuration(Duration targetDuration) = 0;
>>>>>>> 4efbdefb
};

namespace impl {

// PowerAdvisor is a wrapper around IPower HAL which takes into account the
// full state of the system when sending out power hints to things like the GPU.
class PowerAdvisor final : public Hwc2::PowerAdvisor {
public:
    class HalWrapper {
    public:
        virtual ~HalWrapper() = default;

        virtual bool setExpensiveRendering(bool enabled) = 0;
        virtual bool notifyDisplayUpdateImminent() = 0;
        virtual bool supportsPowerHintSession() = 0;
        virtual bool isPowerHintSessionRunning() = 0;
        virtual void restartPowerHintSession() = 0;
        virtual void setPowerHintSessionThreadIds(const std::vector<int32_t>& threadIds) = 0;
        virtual bool startPowerHintSession() = 0;
        virtual void setTargetWorkDuration(Duration targetDuration) = 0;
        virtual void sendActualWorkDuration(Duration actualDuration, TimePoint timestamp) = 0;
        virtual bool shouldReconnectHAL() = 0;
        virtual std::vector<int32_t> getPowerHintSessionThreadIds() = 0;
        virtual std::optional<Duration> getTargetWorkDuration() = 0;
    };

    PowerAdvisor(SurfaceFlinger& flinger);
    ~PowerAdvisor() override;

    void init() override;
    void onBootFinished() override;
    void setExpensiveRenderingExpected(DisplayId displayId, bool expected) override;
    bool isUsingExpensiveRendering() override { return mNotifiedExpensiveRendering; };
    void notifyDisplayUpdateImminent() override;
    bool usePowerHintSession() override;
    bool supportsPowerHintSession() override;
    bool isPowerHintSessionRunning() override;
    void setTargetWorkDuration(Duration targetDuration) override;
    void sendActualWorkDuration() override;
    void sendPredictedWorkDuration() override;
    void enablePowerHint(bool enabled) override;
    bool startPowerHintSession(const std::vector<int32_t>& threadIds) override;
    void setGpuFenceTime(DisplayId displayId, std::unique_ptr<FenceTime>&& fenceTime);
    void setHwcValidateTiming(DisplayId displayId, TimePoint validateStartTime,
                              TimePoint validateEndTime) override;
    void setHwcPresentTiming(DisplayId displayId, TimePoint presentStartTime,
                             TimePoint presentEndTime) override;
    void setSkippedValidate(DisplayId displayId, bool skipped) override;
    void setRequiresClientComposition(DisplayId displayId, bool requiresClientComposition) override;
    void setExpectedPresentTime(TimePoint expectedPresentTime) override;
    void setSfPresentTiming(TimePoint presentFenceTime, TimePoint presentEndTime) override;
    void setHwcPresentDelayedTime(DisplayId displayId, TimePoint earliestFrameStartTime) override;

    void setFrameDelay(Duration frameDelayDuration) override;
    void setCommitStart(TimePoint commitStartTime) override;
    void setCompositeEnd(TimePoint compositeEndTime) override;
    void setDisplays(std::vector<DisplayId>& displayIds) override;
<<<<<<< HEAD
    void setTotalFrameTargetWorkDuration(nsecs_t targetDuration) override;
    bool canNotifyDisplayUpdateImminent() override;
=======
    void setTotalFrameTargetWorkDuration(Duration targetDuration) override;
>>>>>>> 4efbdefb

private:
    friend class PowerAdvisorTest;

    // Tracks if powerhal exists
    bool mHasHal = true;
    // Holds the hal wrapper for getPowerHal
    std::unique_ptr<HalWrapper> mHalWrapper GUARDED_BY(mPowerHalMutex) = nullptr;

    HalWrapper* getPowerHal() REQUIRES(mPowerHalMutex);
    bool mReconnectPowerHal GUARDED_BY(mPowerHalMutex) = false;
    std::mutex mPowerHalMutex;

    std::atomic_bool mBootFinished = false;

    std::unordered_set<DisplayId> mExpensiveDisplays;
    bool mNotifiedExpensiveRendering = false;

    SurfaceFlinger& mFlinger;
    std::atomic_bool mSendUpdateImminent = true;
    std::atomic<nsecs_t> mLastScreenUpdatedTime = 0;
    std::optional<scheduler::OneShotTimer> mScreenUpdateTimer;

    // Higher-level timing data used for estimation
    struct DisplayTimeline {
        // The start of hwc present, or the start of validate if it happened there instead
        TimePoint hwcPresentStartTime;
        // The end of hwc present or validate, whichever one actually presented
        TimePoint hwcPresentEndTime;
        // How long the actual hwc present was delayed after hwcPresentStartTime
        Duration hwcPresentDelayDuration{0ns};
        // When we think we started waiting for the present fence after calling into hwc present and
        // after potentially waiting for the earliest present time
        TimePoint presentFenceWaitStartTime;
        // How long we ran after we finished waiting for the fence but before hwc present finished
        Duration postPresentFenceHwcPresentDuration{0ns};
        // Are we likely to have waited for the present fence during composition
        bool probablyWaitsForPresentFence = false;
        // Estimate one frame's timeline from that of a previous frame
        DisplayTimeline estimateTimelineFromReference(TimePoint fenceTime,
                                                      TimePoint displayStartTime);
    };

    struct GpuTimeline {
        Duration duration{0ns};
        TimePoint startTime;
    };

    // Power hint session data recorded from the pipeline
    struct DisplayTimingData {
        std::unique_ptr<FenceTime> gpuEndFenceTime;
        std::optional<TimePoint> gpuStartTime;
        std::optional<TimePoint> lastValidGpuEndTime;
        std::optional<TimePoint> lastValidGpuStartTime;
        std::optional<TimePoint> hwcPresentStartTime;
        std::optional<TimePoint> hwcPresentEndTime;
        std::optional<TimePoint> hwcValidateStartTime;
        std::optional<TimePoint> hwcValidateEndTime;
        std::optional<TimePoint> hwcPresentDelayedTime;
        bool usedClientComposition = false;
        bool skippedValidate = false;
        // Calculate high-level timing milestones from more granular display timing data
        DisplayTimeline calculateDisplayTimeline(TimePoint fenceTime);
        // Estimate the gpu duration for a given display from previous gpu timing data
        std::optional<GpuTimeline> estimateGpuTiming(std::optional<TimePoint> previousEndTime);
    };

    template <class T, size_t N>
    class RingBuffer {
        std::array<T, N> elements = {};
        size_t mIndex = 0;
        size_t numElements = 0;

    public:
        void append(T item) {
            mIndex = (mIndex + 1) % N;
            numElements = std::min(N, numElements + 1);
            elements[mIndex] = item;
        }
        bool isFull() const { return numElements == N; }
        // Allows access like [0] == current, [-1] = previous, etc..
        T& operator[](int offset) {
            size_t positiveOffset =
                    static_cast<size_t>((offset % static_cast<int>(N)) + static_cast<int>(N));
            return elements[(mIndex + positiveOffset) % N];
        }
    };

    // Filter and sort the display ids by a given property
    std::vector<DisplayId> getOrderedDisplayIds(
            std::optional<TimePoint> DisplayTimingData::*sortBy);
    // Estimates a frame's total work duration including gpu time.
    // Runs either at the beginning or end of a frame, using the most recent data available
    std::optional<Duration> estimateWorkDuration(bool earlyHint);
    // There are two different targets and actual work durations we care about,
    // this normalizes them together and takes the max of the two
    Duration combineTimingEstimates(Duration totalDuration, Duration flingerDuration);

    std::unordered_map<DisplayId, DisplayTimingData> mDisplayTimingData;

    // Current frame's delay
    Duration mFrameDelayDuration{0ns};
    // Last frame's post-composition duration
    Duration mLastPostcompDuration{0ns};
    // Buffer of recent commit start times
    RingBuffer<TimePoint, 2> mCommitStartTimes;
    // Buffer of recent expected present times
    RingBuffer<TimePoint, 2> mExpectedPresentTimes;
    // Most recent present fence time, provided by SF after composition engine finishes presenting
    TimePoint mLastPresentFenceTime;
    // Most recent composition engine present end time, returned with the present fence from SF
    TimePoint mLastSfPresentEndTime;
    // Target duration for the entire pipeline including gpu
    std::optional<Duration> mTotalFrameTargetDuration;
    // Updated list of display IDs
    std::vector<DisplayId> mDisplayIds;

    std::optional<bool> mPowerHintEnabled;
    std::optional<bool> mSupportsPowerHint;
    bool mPowerHintSessionRunning = false;

    // An adjustable safety margin which pads the "actual" value sent to PowerHAL,
    // encouraging more aggressive boosting to give SurfaceFlinger a larger margin for error
    static constexpr const Duration kTargetSafetyMargin{1ms};

    // How long we expect hwc to run after the present call until it waits for the fence
    static constexpr const Duration kFenceWaitStartDelayValidated{150us};
    static constexpr const Duration kFenceWaitStartDelaySkippedValidate{250us};
};

class AidlPowerHalWrapper : public PowerAdvisor::HalWrapper {
public:
    explicit AidlPowerHalWrapper(sp<hardware::power::IPower> powerHal);
    ~AidlPowerHalWrapper() override;

    static std::unique_ptr<HalWrapper> connect();

    bool setExpensiveRendering(bool enabled) override;
    bool notifyDisplayUpdateImminent() override;
    bool supportsPowerHintSession() override;
    bool isPowerHintSessionRunning() override;
    void restartPowerHintSession() override;
    void setPowerHintSessionThreadIds(const std::vector<int32_t>& threadIds) override;
    bool startPowerHintSession() override;
    void setTargetWorkDuration(Duration targetDuration) override;
    void sendActualWorkDuration(Duration actualDuration, TimePoint timestamp) override;
    bool shouldReconnectHAL() override;
    std::vector<int32_t> getPowerHintSessionThreadIds() override;
    std::optional<Duration> getTargetWorkDuration() override;

private:
    friend class AidlPowerHalWrapperTest;

    bool checkPowerHintSessionSupported();
    void closePowerHintSession();

    const sp<hardware::power::IPower> mPowerHal = nullptr;
    bool mHasExpensiveRendering = false;
    bool mHasDisplayUpdateImminent = false;
    // Used to indicate an error state and need for reconstruction
    bool mShouldReconnectHal = false;

    // Power hint session data

    // Concurrent access for this is protected by mPowerHalMutex
    sp<hardware::power::IPowerHintSession> mPowerHintSession = nullptr;
    // Queue of actual durations saved to report
    std::vector<hardware::power::WorkDuration> mPowerHintQueue;
    // The latest values we have received for target and actual
    Duration mTargetDuration = kDefaultTargetDuration;
    std::optional<Duration> mActualDuration;
    // The list of thread ids, stored so we can restart the session from this class if needed
    std::vector<int32_t> mPowerHintThreadIds;
    bool mSupportsPowerHint = false;
    Duration mLastTargetDurationSent = kDefaultTargetDuration;
    // Whether we should emit ATRACE_INT data for hint sessions
    static const bool sTraceHintSessionData;
    static constexpr Duration kDefaultTargetDuration{16ms};
};

} // namespace impl
} // namespace Hwc2
} // namespace android<|MERGE_RESOLUTION|>--- conflicted
+++ resolved
@@ -92,12 +92,8 @@
     // Reports the list of the currently active displays
     virtual void setDisplays(std::vector<DisplayId>& displayIds) = 0;
     // Sets the target duration for the entire pipeline including the gpu
-<<<<<<< HEAD
-    virtual void setTotalFrameTargetWorkDuration(nsecs_t targetDuration) = 0;
+    virtual void setTotalFrameTargetWorkDuration(Duration targetDuration) = 0;
     virtual bool canNotifyDisplayUpdateImminent() = 0;
-=======
-    virtual void setTotalFrameTargetWorkDuration(Duration targetDuration) = 0;
->>>>>>> 4efbdefb
 };
 
 namespace impl {
@@ -155,12 +151,8 @@
     void setCommitStart(TimePoint commitStartTime) override;
     void setCompositeEnd(TimePoint compositeEndTime) override;
     void setDisplays(std::vector<DisplayId>& displayIds) override;
-<<<<<<< HEAD
-    void setTotalFrameTargetWorkDuration(nsecs_t targetDuration) override;
+    void setTotalFrameTargetWorkDuration(Duration targetDuration) override;
     bool canNotifyDisplayUpdateImminent() override;
-=======
-    void setTotalFrameTargetWorkDuration(Duration targetDuration) override;
->>>>>>> 4efbdefb
 
 private:
     friend class PowerAdvisorTest;
