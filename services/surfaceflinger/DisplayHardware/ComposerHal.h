/*
 * Copyright 2016 The Android Open Source Project
 *
 * Licensed under the Apache License, Version 2.0 (the "License");
 * you may not use this file except in compliance with the License.
 * You may obtain a copy of the License at
 *
 *      http://www.apache.org/licenses/LICENSE-2.0
 *
 * Unless required by applicable law or agreed to in writing, software
 * distributed under the License is distributed on an "AS IS" BASIS,
 * WITHOUT WARRANTIES OR CONDITIONS OF ANY KIND, either express or implied.
 * See the License for the specific language governing permissions and
 * limitations under the License.
 */

#pragma once

#include <memory>

// TODO(b/129481165): remove the #pragma below and fix conversion issues
#pragma clang diagnostic push
#pragma clang diagnostic ignored "-Wconversion"
#pragma clang diagnostic ignored "-Wextra"

#include <composer-command-buffer/2.4/ComposerCommandBuffer.h>
#include <gui/BufferQueue.h>
#include <gui/HdrMetadata.h>
#include <math/mat4.h>
#include <ui/DisplayedFrameStats.h>
#include <ui/GraphicBuffer.h>
#include <utils/StrongPointer.h>
<<<<<<< HEAD
#ifdef QTI_UNIFIED_DRAW
#include <vendor/qti/hardware/display/composer/3.1/IQtiComposerClient.h>
#endif
=======

#include <aidl/android/hardware/graphics/composer3/Composition.h>

>>>>>>> b2224fd3
// TODO(b/129481165): remove the #pragma below and fix conversion issues
#pragma clang diagnostic pop // ignored "-Wconversion -Wextra"

namespace android::Hwc2 {

#ifdef QTI_UNIFIED_DRAW
using vendor::qti::hardware::display::composer::V3_1::IQtiComposerClient;
#endif
namespace types = hardware::graphics::common;

namespace V2_1 = hardware::graphics::composer::V2_1;
namespace V2_2 = hardware::graphics::composer::V2_2;
namespace V2_3 = hardware::graphics::composer::V2_3;
namespace V2_4 = hardware::graphics::composer::V2_4;

using types::V1_0::ColorTransform;
using types::V1_0::Transform;
using types::V1_1::RenderIntent;
using types::V1_2::ColorMode;
using types::V1_2::Dataspace;
using types::V1_2::Hdr;
using types::V1_2::PixelFormat;

using V2_1::Config;
using V2_1::Display;
using V2_1::Error;
using V2_1::Layer;
using V2_4::CommandReaderBase;
using V2_4::CommandWriterBase;
using V2_4::IComposer;
using V2_4::IComposerCallback;
using V2_4::IComposerClient;
using V2_4::VsyncPeriodChangeTimeline;
using V2_4::VsyncPeriodNanos;
using DisplayCapability = IComposerClient::DisplayCapability;
using PerFrameMetadata = IComposerClient::PerFrameMetadata;
using PerFrameMetadataKey = IComposerClient::PerFrameMetadataKey;
using PerFrameMetadataBlob = IComposerClient::PerFrameMetadataBlob;

class Composer {
public:
    static std::unique_ptr<Composer> create(const std::string& serviceName);

    virtual ~Composer() = 0;

    virtual std::vector<IComposer::Capability> getCapabilities() = 0;
    virtual std::string dumpDebugInfo() = 0;

    virtual void registerCallback(const sp<IComposerCallback>& callback) = 0;

    // Reset all pending commands in the command buffer. Useful if you want to
    // skip a frame but have already queued some commands.
    virtual void resetCommands() = 0;

    // Explicitly flush all pending commands in the command buffer.
    virtual Error executeCommands() = 0;

    virtual uint32_t getMaxVirtualDisplayCount() = 0;
    virtual Error createVirtualDisplay(uint32_t width, uint32_t height, PixelFormat*,
                                       Display* outDisplay) = 0;
    virtual Error destroyVirtualDisplay(Display display) = 0;

    virtual Error acceptDisplayChanges(Display display) = 0;

    virtual Error createLayer(Display display, Layer* outLayer) = 0;
    virtual Error destroyLayer(Display display, Layer layer) = 0;

    virtual Error getActiveConfig(Display display, Config* outConfig) = 0;
    virtual Error getChangedCompositionTypes(
            Display display, std::vector<Layer>* outLayers,
            std::vector<aidl::android::hardware::graphics::composer3::Composition>* outTypes) = 0;
    virtual Error getColorModes(Display display, std::vector<ColorMode>* outModes) = 0;
    virtual Error getDisplayAttribute(Display display, Config config,
                                      IComposerClient::Attribute attribute, int32_t* outValue) = 0;
    virtual Error getDisplayConfigs(Display display, std::vector<Config>* outConfigs) = 0;
    virtual Error getDisplayName(Display display, std::string* outName) = 0;

    virtual Error getDisplayRequests(Display display, uint32_t* outDisplayRequestMask,
                                     std::vector<Layer>* outLayers,
                                     std::vector<uint32_t>* outLayerRequestMasks) = 0;

    virtual Error getDozeSupport(Display display, bool* outSupport) = 0;
    virtual Error getHdrCapabilities(Display display, std::vector<Hdr>* outTypes,
                                     float* outMaxLuminance, float* outMaxAverageLuminance,
                                     float* outMinLuminance) = 0;

    virtual Error getReleaseFences(Display display, std::vector<Layer>* outLayers,
                                   std::vector<int>* outReleaseFences) = 0;

    virtual Error presentDisplay(Display display, int* outPresentFence) = 0;

    virtual Error setActiveConfig(Display display, Config config) = 0;

    /*
     * The composer caches client targets internally.  When target is nullptr,
     * the composer uses slot to look up the client target from its cache.
     * When target is not nullptr, the cache is updated with the new target.
     */
    virtual Error setClientTarget(Display display, uint32_t slot, const sp<GraphicBuffer>& target,
                                  int acquireFence, Dataspace dataspace,
                                  const std::vector<IComposerClient::Rect>& damage) = 0;
    virtual Error setColorMode(Display display, ColorMode mode, RenderIntent renderIntent) = 0;
    virtual Error setColorTransform(Display display, const float* matrix, ColorTransform hint) = 0;
    virtual Error setOutputBuffer(Display display, const native_handle_t* buffer,
                                  int releaseFence) = 0;
    virtual Error setPowerMode(Display display, IComposerClient::PowerMode mode) = 0;
    virtual Error setVsyncEnabled(Display display, IComposerClient::Vsync enabled) = 0;

    virtual Error setClientTargetSlotCount(Display display) = 0;

    virtual Error validateDisplay(Display display, uint32_t* outNumTypes,
                                  uint32_t* outNumRequests) = 0;

    virtual Error presentOrValidateDisplay(Display display, uint32_t* outNumTypes,
                                           uint32_t* outNumRequests, int* outPresentFence,
                                           uint32_t* state) = 0;

    virtual Error setCursorPosition(Display display, Layer layer, int32_t x, int32_t y) = 0;
    /* see setClientTarget for the purpose of slot */
    virtual Error setLayerBuffer(Display display, Layer layer, uint32_t slot,
                                 const sp<GraphicBuffer>& buffer, int acquireFence) = 0;
    virtual Error setLayerSurfaceDamage(Display display, Layer layer,
                                        const std::vector<IComposerClient::Rect>& damage) = 0;
    virtual Error setLayerBlendMode(Display display, Layer layer,
                                    IComposerClient::BlendMode mode) = 0;
    virtual Error setLayerColor(Display display, Layer layer,
                                const IComposerClient::Color& color) = 0;
    virtual Error setLayerCompositionType(
            Display display, Layer layer,
            aidl::android::hardware::graphics::composer3::Composition type) = 0;
    virtual Error setLayerDataspace(Display display, Layer layer, Dataspace dataspace) = 0;
    virtual Error setLayerDisplayFrame(Display display, Layer layer,
                                       const IComposerClient::Rect& frame) = 0;
    virtual Error setLayerPlaneAlpha(Display display, Layer layer, float alpha) = 0;
    virtual Error setLayerSidebandStream(Display display, Layer layer,
                                         const native_handle_t* stream) = 0;
    virtual Error setLayerSourceCrop(Display display, Layer layer,
                                     const IComposerClient::FRect& crop) = 0;
    virtual Error setLayerTransform(Display display, Layer layer, Transform transform) = 0;
    virtual Error setLayerVisibleRegion(Display display, Layer layer,
                                        const std::vector<IComposerClient::Rect>& visible) = 0;
    virtual Error setLayerZOrder(Display display, Layer layer, uint32_t z) = 0;
    virtual Error setLayerType(Display display, Layer layer, uint32_t type) = 0;

    // Composer HAL 2.2
    virtual Error setLayerPerFrameMetadata(
            Display display, Layer layer,
            const std::vector<IComposerClient::PerFrameMetadata>& perFrameMetadatas) = 0;
    virtual std::vector<IComposerClient::PerFrameMetadataKey> getPerFrameMetadataKeys(
            Display display) = 0;
    virtual Error getRenderIntents(Display display, ColorMode colorMode,
            std::vector<RenderIntent>* outRenderIntents) = 0;
    virtual Error getDataspaceSaturationMatrix(Dataspace dataspace, mat4* outMatrix) = 0;

    // Composer HAL 2.3
    virtual Error getDisplayIdentificationData(Display display, uint8_t* outPort,
                                               std::vector<uint8_t>* outData) = 0;
    virtual Error setLayerColorTransform(Display display, Layer layer,
                                         const float* matrix) = 0;
    virtual Error getDisplayedContentSamplingAttributes(Display display, PixelFormat* outFormat,
                                                        Dataspace* outDataspace,
                                                        uint8_t* outComponentMask) = 0;
    virtual Error setDisplayContentSamplingEnabled(Display display, bool enabled,
                                                   uint8_t componentMask, uint64_t maxFrames) = 0;
    virtual Error getDisplayedContentSample(Display display, uint64_t maxFrames, uint64_t timestamp,
                                            DisplayedFrameStats* outStats) = 0;
    virtual Error setLayerPerFrameMetadataBlobs(
            Display display, Layer layer, const std::vector<PerFrameMetadataBlob>& metadata) = 0;
    virtual Error setDisplayBrightness(Display display, float brightness) = 0;

    // Composer HAL 2.4
    virtual bool isVsyncPeriodSwitchSupported() = 0;
    virtual Error getDisplayCapabilities(Display display,
                                         std::vector<DisplayCapability>* outCapabilities) = 0;
    virtual V2_4::Error getDisplayConnectionType(
            Display display, IComposerClient::DisplayConnectionType* outType) = 0;
    virtual V2_4::Error getDisplayVsyncPeriod(Display display,
                                              VsyncPeriodNanos* outVsyncPeriod) = 0;
    virtual V2_4::Error setActiveConfigWithConstraints(
            Display display, Config config,
            const IComposerClient::VsyncPeriodChangeConstraints& vsyncPeriodChangeConstraints,
            VsyncPeriodChangeTimeline* outTimeline) = 0;

    virtual V2_4::Error setAutoLowLatencyMode(Display displayId, bool on) = 0;
    virtual V2_4::Error getSupportedContentTypes(
            Display displayId,
            std::vector<IComposerClient::ContentType>* outSupportedContentTypes) = 0;
    virtual V2_4::Error setContentType(Display displayId,
                                       IComposerClient::ContentType contentType) = 0;
    virtual V2_4::Error setLayerGenericMetadata(Display display, Layer layer,
                                                const std::string& key, bool mandatory,
                                                const std::vector<uint8_t>& value) = 0;
    virtual V2_4::Error getLayerGenericMetadataKeys(
            std::vector<IComposerClient::LayerGenericMetadataKey>* outKeys) = 0;
    virtual Error getClientTargetProperty(
<<<<<<< HEAD
            Display display, IComposerClient::ClientTargetProperty* outClientTargetProperty) = 0;
    virtual Error setDisplayElapseTime(Display display, uint64_t timeStamp) = 0;
#ifdef QTI_UNIFIED_DRAW
    virtual Error tryDrawMethod(Display display, IQtiComposerClient::DrawMethod drawMethod) = 0;
    virtual Error setLayerFlag(Display display, Layer layer,
                               IQtiComposerClient::LayerFlag layerFlag) = 0;
    virtual Error setClientTarget_3_1(Display display, int32_t slot,
                                      int acquireFence, Dataspace dataspace) = 0;
#endif
=======
            Display display, IComposerClient::ClientTargetProperty* outClientTargetProperty,
            float* outWhitePointNits) = 0;

    // AIDL Composer
    virtual Error setLayerWhitePointNits(Display display, Layer layer, float whitePointNits) = 0;
>>>>>>> b2224fd3
};

} // namespace android::Hwc2<|MERGE_RESOLUTION|>--- conflicted
+++ resolved
@@ -30,15 +30,13 @@
 #include <ui/DisplayedFrameStats.h>
 #include <ui/GraphicBuffer.h>
 #include <utils/StrongPointer.h>
-<<<<<<< HEAD
+
+#include <aidl/android/hardware/graphics/composer3/Composition.h>
+
 #ifdef QTI_UNIFIED_DRAW
 #include <vendor/qti/hardware/display/composer/3.1/IQtiComposerClient.h>
 #endif
-=======
-
-#include <aidl/android/hardware/graphics/composer3/Composition.h>
-
->>>>>>> b2224fd3
+
 // TODO(b/129481165): remove the #pragma below and fix conversion issues
 #pragma clang diagnostic pop // ignored "-Wconversion -Wextra"
 
@@ -234,8 +232,9 @@
     virtual V2_4::Error getLayerGenericMetadataKeys(
             std::vector<IComposerClient::LayerGenericMetadataKey>* outKeys) = 0;
     virtual Error getClientTargetProperty(
-<<<<<<< HEAD
-            Display display, IComposerClient::ClientTargetProperty* outClientTargetProperty) = 0;
+            Display display, IComposerClient::ClientTargetProperty* outClientTargetProperty,
+            float* outWhitePointNits) = 0;
+
     virtual Error setDisplayElapseTime(Display display, uint64_t timeStamp) = 0;
 #ifdef QTI_UNIFIED_DRAW
     virtual Error tryDrawMethod(Display display, IQtiComposerClient::DrawMethod drawMethod) = 0;
@@ -244,13 +243,8 @@
     virtual Error setClientTarget_3_1(Display display, int32_t slot,
                                       int acquireFence, Dataspace dataspace) = 0;
 #endif
-=======
-            Display display, IComposerClient::ClientTargetProperty* outClientTargetProperty,
-            float* outWhitePointNits) = 0;
-
     // AIDL Composer
     virtual Error setLayerWhitePointNits(Display display, Layer layer, float whitePointNits) = 0;
->>>>>>> b2224fd3
 };
 
 } // namespace android::Hwc2