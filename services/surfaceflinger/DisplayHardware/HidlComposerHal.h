/*
 * Copyright 2016 The Android Open Source Project
 *
 * Licensed under the Apache License, Version 2.0 (the "License");
 * you may not use this file except in compliance with the License.
 * You may obtain a copy of the License at
 *
 *      http://www.apache.org/licenses/LICENSE-2.0
 *
 * Unless required by applicable law or agreed to in writing, software
 * distributed under the License is distributed on an "AS IS" BASIS,
 * WITHOUT WARRANTIES OR CONDITIONS OF ANY KIND, either express or implied.
 * See the License for the specific language governing permissions and
 * limitations under the License.
 */

#pragma once

#include "ComposerHal.h"

#include <optional>
#include <string>
#include <unordered_map>
#include <utility>
#include <vector>

// TODO(b/129481165): remove the #pragma below and fix conversion issues
#pragma clang diagnostic push
#pragma clang diagnostic ignored "-Wconversion"
#pragma clang diagnostic ignored "-Wextra"

#include <composer-command-buffer/2.4/ComposerCommandBuffer.h>
#include <gui/BufferQueue.h>
#include <gui/HdrMetadata.h>
#include <math/mat4.h>
#include <ui/DisplayedFrameStats.h>
#include <ui/GraphicBuffer.h>
#include <utils/StrongPointer.h>

#include <aidl/android/hardware/graphics/composer3/Composition.h>

// TODO(b/129481165): remove the #pragma below and fix conversion issues
#pragma clang diagnostic pop // ignored "-Wconversion -Wextra"

namespace android::Hwc2 {

namespace types = hardware::graphics::common;

namespace V2_1 = hardware::graphics::composer::V2_1;
namespace V2_2 = hardware::graphics::composer::V2_2;
namespace V2_3 = hardware::graphics::composer::V2_3;
namespace V2_4 = hardware::graphics::composer::V2_4;

using types::V1_0::ColorTransform;
using types::V1_0::Transform;
using types::V1_1::RenderIntent;
using types::V1_2::ColorMode;
using types::V1_2::Dataspace;
using types::V1_2::Hdr;
using types::V1_2::PixelFormat;

using V2_1::Config;
using V2_1::Display;
using V2_1::Error;
using V2_1::Layer;
using V2_4::CommandReaderBase;
using V2_4::CommandWriterBase;
using V2_4::IComposer;
using V2_4::IComposerCallback;
using V2_4::IComposerClient;
using V2_4::VsyncPeriodChangeTimeline;
using V2_4::VsyncPeriodNanos;
using DisplayCapability = IComposerClient::DisplayCapability;
using PerFrameMetadata = IComposerClient::PerFrameMetadata;
using PerFrameMetadataKey = IComposerClient::PerFrameMetadataKey;
using PerFrameMetadataBlob = IComposerClient::PerFrameMetadataBlob;

class CommandReader : public CommandReaderBase {
public:
    ~CommandReader();

    // Parse and execute commands from the command queue.  The commands are
    // actually return values from the server and will be saved in ReturnData.
    Error parse();

    // Get and clear saved errors.
    struct CommandError {
        uint32_t location;
        Error error;
    };
    std::vector<CommandError> takeErrors();

    bool hasChanges(Display display, uint32_t* outNumChangedCompositionTypes,
                    uint32_t* outNumLayerRequestMasks) const;

    // Get and clear saved changed composition types.
    void takeChangedCompositionTypes(
            Display display, std::vector<Layer>* outLayers,
            std::vector<aidl::android::hardware::graphics::composer3::Composition>* outTypes);

    // Get and clear saved display requests.
    void takeDisplayRequests(Display display, uint32_t* outDisplayRequestMask,
                             std::vector<Layer>* outLayers,
                             std::vector<uint32_t>* outLayerRequestMasks);

    // Get and clear saved release fences.
    void takeReleaseFences(Display display, std::vector<Layer>* outLayers,
                           std::vector<int>* outReleaseFences);

    // Get and clear saved present fence.
    void takePresentFence(Display display, int* outPresentFence);

    // Get what stage succeeded during PresentOrValidate: Present or Validate
    void takePresentOrValidateStage(Display display, uint32_t* state);

    // Get the client target properties requested by hardware composer.
    void takeClientTargetProperty(Display display,
                                  IComposerClient::ClientTargetProperty* outClientTargetProperty);

private:
    void resetData();

    bool parseSelectDisplay(uint16_t length);
    bool parseSetError(uint16_t length);
    bool parseSetChangedCompositionTypes(uint16_t length);
    bool parseSetDisplayRequests(uint16_t length);
    bool parseSetPresentFence(uint16_t length);
    bool parseSetReleaseFences(uint16_t length);
    bool parseSetPresentOrValidateDisplayResult(uint16_t length);
    bool parseSetClientTargetProperty(uint16_t length);

    struct ReturnData {
        uint32_t displayRequests = 0;

        std::vector<Layer> changedLayers;
        std::vector<aidl::android::hardware::graphics::composer3::Composition> compositionTypes;

        std::vector<Layer> requestedLayers;
        std::vector<uint32_t> requestMasks;

        int presentFence = -1;

        std::vector<Layer> releasedLayers;
        std::vector<int> releaseFences;

        uint32_t presentOrValidateState;

        // Composer 2.4 implementation can return a client target property
        // structure to indicate the client target properties that hardware
        // composer requests. The composer client must change the client target
        // properties to match this request.
        IComposerClient::ClientTargetProperty clientTargetProperty{PixelFormat::RGBA_8888,
                                                                   Dataspace::UNKNOWN};
    };

    std::vector<CommandError> mErrors;
    std::unordered_map<Display, ReturnData> mReturnData;

    // When SELECT_DISPLAY is parsed, this is updated to point to the
    // display's return data in mReturnData.  We use it to avoid repeated
    // map lookups.
    ReturnData* mCurrentReturnData;
};

// Composer is a wrapper to IComposer, a proxy to server-side composer.
class HidlComposer final : public Composer {
public:
    explicit HidlComposer(const std::string& serviceName);
    ~HidlComposer() override;

    std::vector<IComposer::Capability> getCapabilities() override;
    std::string dumpDebugInfo() override;

    void registerCallback(const sp<IComposerCallback>& callback) override;

    // Reset all pending commands in the command buffer. Useful if you want to
    // skip a frame but have already queued some commands.
    void resetCommands() override;

    // Explicitly flush all pending commands in the command buffer.
    Error executeCommands() override;

    uint32_t getMaxVirtualDisplayCount() override;
    Error createVirtualDisplay(uint32_t width, uint32_t height, PixelFormat* format,
                               Display* outDisplay) override;
    Error destroyVirtualDisplay(Display display) override;

    Error acceptDisplayChanges(Display display) override;

    Error createLayer(Display display, Layer* outLayer) override;
    Error destroyLayer(Display display, Layer layer) override;

    Error getActiveConfig(Display display, Config* outConfig) override;
    Error getChangedCompositionTypes(
            Display display, std::vector<Layer>* outLayers,
            std::vector<aidl::android::hardware::graphics::composer3::Composition>* outTypes)
            override;
    Error getColorModes(Display display, std::vector<ColorMode>* outModes) override;
    Error getDisplayAttribute(Display display, Config config, IComposerClient::Attribute attribute,
                              int32_t* outValue) override;
    Error getDisplayConfigs(Display display, std::vector<Config>* outConfigs);
    Error getDisplayName(Display display, std::string* outName) override;

    Error getDisplayRequests(Display display, uint32_t* outDisplayRequestMask,
                             std::vector<Layer>* outLayers,
                             std::vector<uint32_t>* outLayerRequestMasks) override;

    Error getDozeSupport(Display display, bool* outSupport) override;
    Error getHdrCapabilities(Display display, std::vector<Hdr>* outTypes, float* outMaxLuminance,
                             float* outMaxAverageLuminance, float* outMinLuminance) override;

    Error getReleaseFences(Display display, std::vector<Layer>* outLayers,
                           std::vector<int>* outReleaseFences) override;

    Error presentDisplay(Display display, int* outPresentFence) override;

    Error setActiveConfig(Display display, Config config) override;

    /*
     * The composer caches client targets internally.  When target is nullptr,
     * the composer uses slot to look up the client target from its cache.
     * When target is not nullptr, the cache is updated with the new target.
     */
    Error setClientTarget(Display display, uint32_t slot, const sp<GraphicBuffer>& target,
                          int acquireFence, Dataspace dataspace,
                          const std::vector<IComposerClient::Rect>& damage) override;
    Error setColorMode(Display display, ColorMode mode, RenderIntent renderIntent) override;
    Error setColorTransform(Display display, const float* matrix, ColorTransform hint) override;
    Error setOutputBuffer(Display display, const native_handle_t* buffer,
                          int releaseFence) override;
    Error setPowerMode(Display display, IComposerClient::PowerMode mode) override;
    Error setVsyncEnabled(Display display, IComposerClient::Vsync enabled) override;

    Error setClientTargetSlotCount(Display display) override;

    Error validateDisplay(Display display, uint32_t* outNumTypes,
                          uint32_t* outNumRequests) override;

    Error presentOrValidateDisplay(Display display, uint32_t* outNumTypes, uint32_t* outNumRequests,
                                   int* outPresentFence, uint32_t* state) override;

    Error setCursorPosition(Display display, Layer layer, int32_t x, int32_t y) override;
    /* see setClientTarget for the purpose of slot */
    Error setLayerBuffer(Display display, Layer layer, uint32_t slot,
                         const sp<GraphicBuffer>& buffer, int acquireFence) override;
    Error setLayerSurfaceDamage(Display display, Layer layer,
                                const std::vector<IComposerClient::Rect>& damage) override;
    Error setLayerBlendMode(Display display, Layer layer, IComposerClient::BlendMode mode) override;
    Error setLayerColor(Display display, Layer layer, const IComposerClient::Color& color) override;
    Error setLayerCompositionType(
            Display display, Layer layer,
            aidl::android::hardware::graphics::composer3::Composition type) override;
    Error setLayerDataspace(Display display, Layer layer, Dataspace dataspace) override;
    Error setLayerDisplayFrame(Display display, Layer layer,
                               const IComposerClient::Rect& frame) override;
    Error setLayerPlaneAlpha(Display display, Layer layer, float alpha) override;
    Error setLayerSidebandStream(Display display, Layer layer,
                                 const native_handle_t* stream) override;
    Error setLayerSourceCrop(Display display, Layer layer,
                             const IComposerClient::FRect& crop) override;
    Error setLayerTransform(Display display, Layer layer, Transform transform) override;
    Error setLayerVisibleRegion(Display display, Layer layer,
                                const std::vector<IComposerClient::Rect>& visible) override;
    Error setLayerZOrder(Display display, Layer layer, uint32_t z) override;
    Error setLayerType(Display display, Layer layer, uint32_t type) override;

    // Composer HAL 2.2
    Error setLayerPerFrameMetadata(
            Display display, Layer layer,
            const std::vector<IComposerClient::PerFrameMetadata>& perFrameMetadatas) override;
    std::vector<IComposerClient::PerFrameMetadataKey> getPerFrameMetadataKeys(
            Display display) override;
    Error getRenderIntents(Display display, ColorMode colorMode,
                           std::vector<RenderIntent>* outRenderIntents) override;
    Error getDataspaceSaturationMatrix(Dataspace dataspace, mat4* outMatrix) override;

    // Composer HAL 2.3
    Error getDisplayIdentificationData(Display display, uint8_t* outPort,
                                       std::vector<uint8_t>* outData) override;
    Error setLayerColorTransform(Display display, Layer layer, const float* matrix) override;
    Error getDisplayedContentSamplingAttributes(Display display, PixelFormat* outFormat,
                                                Dataspace* outDataspace,
                                                uint8_t* outComponentMask) override;
    Error setDisplayContentSamplingEnabled(Display display, bool enabled, uint8_t componentMask,
                                           uint64_t maxFrames) override;
    Error getDisplayedContentSample(Display display, uint64_t maxFrames, uint64_t timestamp,
                                    DisplayedFrameStats* outStats) override;
    Error setLayerPerFrameMetadataBlobs(
            Display display, Layer layer,
            const std::vector<IComposerClient::PerFrameMetadataBlob>& metadata) override;
    Error setDisplayBrightness(Display display, float brightness) override;
    Error setDisplayElapseTime(Display display, uint64_t timeStamp) override;

    // Composer HAL 2.4
    bool isVsyncPeriodSwitchSupported() override { return mClient_2_4 != nullptr; }
    Error getDisplayCapabilities(Display display,
                                 std::vector<DisplayCapability>* outCapabilities) override;
    V2_4::Error getDisplayConnectionType(Display display,
                                         IComposerClient::DisplayConnectionType* outType) override;
    V2_4::Error getDisplayVsyncPeriod(Display display, VsyncPeriodNanos* outVsyncPeriod) override;
    V2_4::Error setActiveConfigWithConstraints(
            Display display, Config config,
            const IComposerClient::VsyncPeriodChangeConstraints& vsyncPeriodChangeConstraints,
            VsyncPeriodChangeTimeline* outTimeline) override;
    V2_4::Error setAutoLowLatencyMode(Display displayId, bool on) override;
    V2_4::Error getSupportedContentTypes(
            Display displayId,
            std::vector<IComposerClient::ContentType>* outSupportedContentTypes) override;
    V2_4::Error setContentType(Display displayId,
                               IComposerClient::ContentType contentType) override;
    V2_4::Error setLayerGenericMetadata(Display display, Layer layer, const std::string& key,
                                        bool mandatory, const std::vector<uint8_t>& value) override;
    V2_4::Error getLayerGenericMetadataKeys(
            std::vector<IComposerClient::LayerGenericMetadataKey>* outKeys) override;
<<<<<<< HEAD
    Error getClientTargetProperty(
            Display display,
            IComposerClient::ClientTargetProperty* outClientTargetProperty) override;
#ifdef QTI_UNIFIED_DRAW
    Error tryDrawMethod(Display display, IQtiComposerClient::DrawMethod drawMethod) override;
    Error setLayerFlag(Display display, Layer layer,
                       IQtiComposerClient::LayerFlag layerFlag) override;
    Error setClientTarget_3_1(Display display, int32_t slot, int acquireFence,
                              Dataspace dataspace) override;
#endif
=======
    Error getClientTargetProperty(Display display,
                                  IComposerClient::ClientTargetProperty* outClientTargetProperty,
                                  float* outWhitePointNits) override;
    Error setLayerWhitePointNits(Display display, Layer layer, float whitePointNits) override;
>>>>>>> b2224fd3

private:
    class CommandWriter : public CommandWriterBase {
    public:
        explicit CommandWriter(uint32_t initialMaxSize) : CommandWriterBase(initialMaxSize) {}
        ~CommandWriter() override {}

        void setDisplayElapseTime(uint64_t time);
        void setLayerType(uint32_t type);
#ifdef QTI_UNIFIED_DRAW
        void setLayerFlag(uint32_t type);
        void setClientTarget_3_1(int32_t slot, int acquireFence, Dataspace dataspace);
#endif
    };

    // Many public functions above simply write a command into the command
    // queue to batch the calls.  validateDisplay and presentDisplay will call
    // this function to execute the command queue.
    Error execute();

    sp<V2_1::IComposer> mComposer;

    sp<V2_1::IComposerClient> mClient;
    sp<V2_2::IComposerClient> mClient_2_2;
    sp<V2_3::IComposerClient> mClient_2_3;
    sp<IComposerClient> mClient_2_4;
#ifdef QTI_UNIFIED_DRAW
    sp<IQtiComposerClient> mClient_3_1;
#endif

    // 64KiB minus a small space for metadata such as read/write pointers
    static constexpr size_t kWriterInitialSize = 64 * 1024 / sizeof(uint32_t) - 16;
    // Max number of buffers that may be cached for a given layer
    // We obtain this number by:
    // 1. Tightly coupling this cache to the max size of BufferQueue
    // 2. Adding an additional slot for the layer caching feature in SurfaceFlinger (see: Planner.h)
    static const constexpr uint32_t kMaxLayerBufferCount = BufferQueue::NUM_BUFFER_SLOTS + 1;
    CommandWriter mWriter;
    CommandReader mReader;
};

} // namespace android::Hwc2<|MERGE_RESOLUTION|>--- conflicted
+++ resolved
@@ -312,10 +312,10 @@
                                         bool mandatory, const std::vector<uint8_t>& value) override;
     V2_4::Error getLayerGenericMetadataKeys(
             std::vector<IComposerClient::LayerGenericMetadataKey>* outKeys) override;
-<<<<<<< HEAD
-    Error getClientTargetProperty(
-            Display display,
-            IComposerClient::ClientTargetProperty* outClientTargetProperty) override;
+    Error getClientTargetProperty(Display display,
+                                  IComposerClient::ClientTargetProperty* outClientTargetProperty,
+                                  float* outWhitePointNits) override;
+    Error setLayerWhitePointNits(Display display, Layer layer, float whitePointNits) override;
 #ifdef QTI_UNIFIED_DRAW
     Error tryDrawMethod(Display display, IQtiComposerClient::DrawMethod drawMethod) override;
     Error setLayerFlag(Display display, Layer layer,
@@ -323,12 +323,6 @@
     Error setClientTarget_3_1(Display display, int32_t slot, int acquireFence,
                               Dataspace dataspace) override;
 #endif
-=======
-    Error getClientTargetProperty(Display display,
-                                  IComposerClient::ClientTargetProperty* outClientTargetProperty,
-                                  float* outWhitePointNits) override;
-    Error setLayerWhitePointNits(Display display, Layer layer, float whitePointNits) override;
->>>>>>> b2224fd3
 
 private:
     class CommandWriter : public CommandWriterBase {
