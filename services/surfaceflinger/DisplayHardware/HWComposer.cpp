/*
 * Copyright (C) 2010 The Android Open Source Project
 *
 * Licensed under the Apache License, Version 2.0 (the "License");
 * you may not use this file except in compliance with the License.
 * You may obtain a copy of the License at
 *
 *      http://www.apache.org/licenses/LICENSE-2.0
 *
 * Unless required by applicable law or agreed to in writing, software
 * distributed under the License is distributed on an "AS IS" BASIS,
 * WITHOUT WARRANTIES OR CONDITIONS OF ANY KIND, either express or implied.
 * See the License for the specific language governing permissions and
 * limitations under the License.
 */

// TODO(b/129481165): remove the #pragma below and fix conversion issues
#pragma clang diagnostic push
#pragma clang diagnostic ignored "-Wconversion"

// #define LOG_NDEBUG 0

#undef LOG_TAG
#define LOG_TAG "HWComposer"
#define ATRACE_TAG ATRACE_TAG_GRAPHICS

#include "HWComposer.h"

#include <compositionengine/Output.h>
#include <compositionengine/OutputLayer.h>
#include <compositionengine/impl/OutputLayerCompositionState.h>
#include <log/log.h>
#include <ui/DebugUtils.h>
#include <ui/GraphicBuffer.h>
#include <utils/Errors.h>
#include <utils/Trace.h>

#include "../Layer.h" // needed only for debugging
#include "../SurfaceFlinger.h"
#include "ComposerHal.h"
#include "HWC2.h"

#define LOG_HWC_DISPLAY_ERROR(hwcDisplayId, msg) \
    ALOGE("%s failed for HWC display %" PRIu64 ": %s", __FUNCTION__, hwcDisplayId, msg)

#define LOG_DISPLAY_ERROR(displayId, msg) \
    ALOGE("%s failed for display %s: %s", __FUNCTION__, to_string(displayId).c_str(), msg)

#define LOG_HWC_ERROR(what, error, displayId)                          \
    ALOGE("%s: %s failed for display %s: %s (%d)", __FUNCTION__, what, \
          to_string(displayId).c_str(), to_string(error).c_str(), static_cast<int32_t>(error))

#define RETURN_IF_INVALID_DISPLAY(displayId, ...)            \
    do {                                                     \
        if (mDisplayData.count(displayId) == 0) {            \
            LOG_DISPLAY_ERROR(displayId, "Invalid display"); \
            return __VA_ARGS__;                              \
        }                                                    \
    } while (false)

#define RETURN_IF_HWC_ERROR_FOR(what, error, displayId, ...) \
    do {                                                     \
        if (error != hal::Error::NONE) {                     \
            LOG_HWC_ERROR(what, error, displayId);           \
            return __VA_ARGS__;                              \
        }                                                    \
    } while (false)

#define RETURN_IF_HWC_ERROR(error, displayId, ...) \
    RETURN_IF_HWC_ERROR_FOR(__FUNCTION__, error, displayId, __VA_ARGS__)

namespace hal = android::hardware::graphics::composer::hal;

namespace {

using android::hardware::Return;
using android::hardware::Void;
using android::HWC2::ComposerCallback;

class ComposerCallbackBridge : public hal::IComposerCallback {
public:
    ComposerCallbackBridge(ComposerCallback* callback, int32_t sequenceId,
                           bool vsyncSwitchingSupported)
          : mCallback(callback),
            mSequenceId(sequenceId),
            mVsyncSwitchingSupported(vsyncSwitchingSupported) {}

    android::hardware::Return<void> onHotplug(hal::HWDisplayId display,
                                              hal::Connection conn) override {
        mCallback->onHotplugReceived(mSequenceId, display, conn);
        return android::hardware::Void();
    }

    android::hardware::Return<void> onRefresh(hal::HWDisplayId display) override {
        mCallback->onRefreshReceived(mSequenceId, display);
        return android::hardware::Void();
    }

    android::hardware::Return<void> onVsync(hal::HWDisplayId display, int64_t timestamp) override {
        if (!mVsyncSwitchingSupported) {
            mCallback->onVsyncReceived(mSequenceId, display, timestamp, std::nullopt);
        } else {
            ALOGW("Unexpected onVsync callback on composer >= 2.4, ignoring.");
        }
        return android::hardware::Void();
    }

    android::hardware::Return<void> onVsync_2_4(hal::HWDisplayId display, int64_t timestamp,
                                                hal::VsyncPeriodNanos vsyncPeriodNanos) override {
        if (mVsyncSwitchingSupported) {
            mCallback->onVsyncReceived(mSequenceId, display, timestamp,
                                       std::make_optional(vsyncPeriodNanos));
        } else {
            ALOGW("Unexpected onVsync_2_4 callback on composer <= 2.3, ignoring.");
        }
        return android::hardware::Void();
    }

    android::hardware::Return<void> onVsyncPeriodTimingChanged(
            hal::HWDisplayId display,
            const hal::VsyncPeriodChangeTimeline& updatedTimeline) override {
        mCallback->onVsyncPeriodTimingChangedReceived(mSequenceId, display, updatedTimeline);
        return android::hardware::Void();
    }

    android::hardware::Return<void> onSeamlessPossible(hal::HWDisplayId display) override {
        mCallback->onSeamlessPossible(mSequenceId, display);
        return android::hardware::Void();
    }

private:
    ComposerCallback* mCallback;
    const int32_t mSequenceId;
    const bool mVsyncSwitchingSupported;
};

} // namespace

namespace android {

HWComposer::~HWComposer() = default;

namespace impl {

HWComposer::HWComposer(std::unique_ptr<Hwc2::Composer> composer) : mComposer(std::move(composer)) {
}

HWComposer::HWComposer(const std::string& composerServiceName)
      : mComposer(std::make_unique<Hwc2::impl::Composer>(composerServiceName)) {
}

HWComposer::~HWComposer() {
    mDisplayData.clear();
}

void HWComposer::setConfiguration(HWC2::ComposerCallback* callback, int32_t sequenceId) {
    loadCapabilities();
    loadLayerMetadataSupport();

    if (mRegisteredCallback) {
        ALOGW("Callback already registered. Ignored extra registration attempt.");
        return;
    }
    mRegisteredCallback = true;
    sp<ComposerCallbackBridge> callbackBridge(
            new ComposerCallbackBridge(callback, sequenceId,
                                       mComposer->isVsyncPeriodSwitchSupported()));
    mComposer->registerCallback(callbackBridge);
}

bool HWComposer::getDisplayIdentificationData(hal::HWDisplayId hwcDisplayId, uint8_t* outPort,
                                              DisplayIdentificationData* outData) const {
    const auto error = static_cast<hal::Error>(
            mComposer->getDisplayIdentificationData(hwcDisplayId, outPort, outData));
    if (error != hal::Error::NONE) {
        if (error != hal::Error::UNSUPPORTED) {
            LOG_HWC_DISPLAY_ERROR(hwcDisplayId, to_string(error).c_str());
        }
        return false;
    }
    return true;
}

bool HWComposer::hasCapability(hal::Capability capability) const {
    return mCapabilities.count(capability) > 0;
}

bool HWComposer::hasDisplayCapability(DisplayId displayId,
                                      hal::DisplayCapability capability) const {
    RETURN_IF_INVALID_DISPLAY(displayId, false);
    return mDisplayData.at(displayId).hwcDisplay->getCapabilities().count(capability) > 0;
}

std::optional<DisplayIdentificationInfo> HWComposer::onHotplug(hal::HWDisplayId hwcDisplayId,
                                                               hal::Connection connection) {
    switch (connection) {
        case hal::Connection::CONNECTED:
            return onHotplugConnect(hwcDisplayId);
        case hal::Connection::DISCONNECTED:
            return onHotplugDisconnect(hwcDisplayId);
        case hal::Connection::INVALID:
            return {};
    }
}

bool HWComposer::onVsync(hal::HWDisplayId hwcDisplayId, int64_t timestamp) {
    const auto displayId = toPhysicalDisplayId(hwcDisplayId);
    if (!displayId) {
        LOG_HWC_DISPLAY_ERROR(hwcDisplayId, "Invalid HWC display");
        return false;
    }

    RETURN_IF_INVALID_DISPLAY(*displayId, false);

    auto& displayData = mDisplayData[*displayId];
    if (displayData.isVirtual) {
        LOG_DISPLAY_ERROR(*displayId, "Invalid operation on virtual display");
        return false;
    }

    {
        std::lock_guard lock(displayData.lastHwVsyncLock);

        // There have been reports of HWCs that signal several vsync events
        // with the same timestamp when turning the display off and on. This
        // is a bug in the HWC implementation, but filter the extra events
        // out here so they don't cause havoc downstream.
        if (timestamp == displayData.lastHwVsync) {
            ALOGW("Ignoring duplicate VSYNC event from HWC for display %s (t=%" PRId64 ")",
                  to_string(*displayId).c_str(), timestamp);
            return false;
        }

        displayData.lastHwVsync = timestamp;
    }

    const auto tag = "HW_VSYNC_" + to_string(*displayId);
    ATRACE_INT(tag.c_str(), displayData.vsyncTraceToggle);
    displayData.vsyncTraceToggle = !displayData.vsyncTraceToggle;

    return true;
}

std::optional<DisplayId> HWComposer::allocateVirtualDisplay(uint32_t width, uint32_t height,
                                                            ui::PixelFormat* format) {
    if (mRemainingHwcVirtualDisplays == 0) {
        ALOGE("%s: No remaining virtual displays", __FUNCTION__);
        return {};
    }

    if (SurfaceFlinger::maxVirtualDisplaySize != 0 &&
        (width > SurfaceFlinger::maxVirtualDisplaySize ||
         height > SurfaceFlinger::maxVirtualDisplaySize)) {
        ALOGE("%s: Display size %ux%u exceeds maximum dimension of %" PRIu64, __FUNCTION__, width,
              height, SurfaceFlinger::maxVirtualDisplaySize);
        return {};
    }
    hal::HWDisplayId hwcDisplayId = 0;
    const auto error = static_cast<hal::Error>(
            mComposer->createVirtualDisplay(width, height, format, &hwcDisplayId));
    if (error != hal::Error::NONE) {
        ALOGE("%s: Failed to create HWC virtual display", __FUNCTION__);
        return {};
    }

    auto display = std::make_unique<HWC2::impl::Display>(*mComposer.get(), mCapabilities,
                                                         hwcDisplayId, hal::DisplayType::VIRTUAL);
    display->setConnected(true);

    DisplayId displayId;
    if (mFreeVirtualDisplayIds.empty()) {
        displayId = getVirtualDisplayId(mNextVirtualDisplayId++);
    } else {
        displayId = *mFreeVirtualDisplayIds.begin();
        mFreeVirtualDisplayIds.erase(displayId);
    }

    auto& displayData = mDisplayData[displayId];
    displayData.hwcDisplay = std::move(display);
    displayData.isVirtual = true;

    --mRemainingHwcVirtualDisplays;
    return displayId;
}

void HWComposer::allocatePhysicalDisplay(hal::HWDisplayId hwcDisplayId, DisplayId displayId) {
    if (!mInternalHwcDisplayId) {
        mInternalHwcDisplayId = hwcDisplayId;
    } else if (mInternalHwcDisplayId != hwcDisplayId && !mExternalHwcDisplayId) {
        mExternalHwcDisplayId = hwcDisplayId;
    }

    auto& displayData = mDisplayData[displayId];
    auto newDisplay =
            std::make_unique<HWC2::impl::Display>(*mComposer.get(), mCapabilities, hwcDisplayId,
                                                  hal::DisplayType::PHYSICAL);
    newDisplay->setConnected(true);
    displayData.hwcDisplay = std::move(newDisplay);
    mPhysicalDisplayIdMap[hwcDisplayId] = displayId;
}

HWC2::Layer* HWComposer::createLayer(DisplayId displayId) {
    RETURN_IF_INVALID_DISPLAY(displayId, nullptr);

    HWC2::Layer* layer;
    auto error = mDisplayData[displayId].hwcDisplay->createLayer(&layer);
    RETURN_IF_HWC_ERROR(error, displayId, nullptr);
    return layer;
}

void HWComposer::destroyLayer(DisplayId displayId, HWC2::Layer* layer) {
    RETURN_IF_INVALID_DISPLAY(displayId);

    auto error = mDisplayData[displayId].hwcDisplay->destroyLayer(layer);
    RETURN_IF_HWC_ERROR(error, displayId);
}

nsecs_t HWComposer::getRefreshTimestamp(DisplayId displayId) const {
    RETURN_IF_INVALID_DISPLAY(displayId, 0);
    const auto& displayData = mDisplayData.at(displayId);
    // this returns the last refresh timestamp.
    // if the last one is not available, we estimate it based on
    // the refresh period and whatever closest timestamp we have.
    std::lock_guard lock(displayData.lastHwVsyncLock);
    nsecs_t now = systemTime(CLOCK_MONOTONIC);
    auto vsyncPeriodNanos = getDisplayVsyncPeriod(displayId);
    return now - ((now - displayData.lastHwVsync) % vsyncPeriodNanos);
}

bool HWComposer::isConnected(DisplayId displayId) const {
    RETURN_IF_INVALID_DISPLAY(displayId, false);
    return mDisplayData.at(displayId).hwcDisplay->isConnected();
}

std::vector<std::shared_ptr<const HWC2::Display::Config>> HWComposer::getConfigs(
        DisplayId displayId) const {
    RETURN_IF_INVALID_DISPLAY(displayId, {});

    const auto& displayData = mDisplayData.at(displayId);
    auto configs = displayData.hwcDisplay->getConfigs();
    if (displayData.configMap.empty()) {
        for (size_t i = 0; i < configs.size(); ++i) {
            displayData.configMap[i] = configs[i];
        }
    }
    return configs;
}

std::shared_ptr<const HWC2::Display::Config> HWComposer::getActiveConfig(
        DisplayId displayId) const {
    RETURN_IF_INVALID_DISPLAY(displayId, nullptr);

    std::shared_ptr<const HWC2::Display::Config> config;
    auto error = mDisplayData.at(displayId).hwcDisplay->getActiveConfig(&config);
    if (error == hal::Error::BAD_CONFIG) {
        LOG_DISPLAY_ERROR(displayId, "No active config");
        return nullptr;
    }

    RETURN_IF_HWC_ERROR(error, displayId, nullptr);

    if (!config) {
        LOG_DISPLAY_ERROR(displayId, "Unknown config");
        return nullptr;
    }

    return config;
}

// Composer 2.4

DisplayConnectionType HWComposer::getDisplayConnectionType(DisplayId displayId) const {
    RETURN_IF_INVALID_DISPLAY(displayId, DisplayConnectionType::Internal);
    const auto& hwcDisplay = mDisplayData.at(displayId).hwcDisplay;

    DisplayConnectionType type;
    const auto error = hwcDisplay->getConnectionType(&type);

    const auto FALLBACK_TYPE = hwcDisplay->getId() == mInternalHwcDisplayId
            ? DisplayConnectionType::Internal
            : DisplayConnectionType::External;

    RETURN_IF_HWC_ERROR(error, displayId, FALLBACK_TYPE);
    return type;
}

bool HWComposer::isVsyncPeriodSwitchSupported(DisplayId displayId) const {
    RETURN_IF_INVALID_DISPLAY(displayId, false);
    return mDisplayData.at(displayId).hwcDisplay->isVsyncPeriodSwitchSupported();
}

nsecs_t HWComposer::getDisplayVsyncPeriod(DisplayId displayId) const {
    RETURN_IF_INVALID_DISPLAY(displayId, 0);

    nsecs_t vsyncPeriodNanos;
    auto error = mDisplayData.at(displayId).hwcDisplay->getDisplayVsyncPeriod(&vsyncPeriodNanos);
    RETURN_IF_HWC_ERROR(error, displayId, 0);
    return vsyncPeriodNanos;
}

int HWComposer::getActiveConfigIndex(DisplayId displayId) const {
    RETURN_IF_INVALID_DISPLAY(displayId, -1);

    int index;
    auto error = mDisplayData.at(displayId).hwcDisplay->getActiveConfigIndex(&index);
    if (error == hal::Error::BAD_CONFIG) {
        LOG_DISPLAY_ERROR(displayId, "No active config");
        return -1;
    }

    RETURN_IF_HWC_ERROR(error, displayId, -1);

    if (index < 0) {
        LOG_DISPLAY_ERROR(displayId, "Unknown config");
        return -1;
    }

    return index;
}

std::vector<ui::ColorMode> HWComposer::getColorModes(DisplayId displayId) const {
    RETURN_IF_INVALID_DISPLAY(displayId, {});

    std::vector<ui::ColorMode> modes;
    auto error = mDisplayData.at(displayId).hwcDisplay->getColorModes(&modes);
    RETURN_IF_HWC_ERROR(error, displayId, {});
    return modes;
}

status_t HWComposer::setActiveColorMode(DisplayId displayId, ui::ColorMode mode,
                                        ui::RenderIntent renderIntent) {
    RETURN_IF_INVALID_DISPLAY(displayId, BAD_INDEX);

    auto& displayData = mDisplayData[displayId];
    auto error = displayData.hwcDisplay->setColorMode(mode, renderIntent);
    RETURN_IF_HWC_ERROR_FOR(("setColorMode(" + decodeColorMode(mode) + ", " +
                             decodeRenderIntent(renderIntent) + ")")
                                    .c_str(),
                            error, displayId, UNKNOWN_ERROR);

    return NO_ERROR;
}

void HWComposer::setVsyncEnabled(DisplayId displayId, hal::Vsync enabled) {
    RETURN_IF_INVALID_DISPLAY(displayId);
    auto& displayData = mDisplayData[displayId];

    if (displayData.isVirtual) {
        LOG_DISPLAY_ERROR(displayId, "Invalid operation on virtual display");
        return;
    }

    // NOTE: we use our own internal lock here because we have to call
    // into the HWC with the lock held, and we want to make sure
    // that even if HWC blocks (which it shouldn't), it won't
    // affect other threads.
    std::lock_guard lock(displayData.vsyncEnabledLock);
    if (enabled == displayData.vsyncEnabled) {
        return;
    }

    ATRACE_CALL();
    auto error = displayData.hwcDisplay->setVsyncEnabled(enabled);
    RETURN_IF_HWC_ERROR(error, displayId);

    displayData.vsyncEnabled = enabled;

    const auto tag = "HW_VSYNC_ON_" + to_string(displayId);
    ATRACE_INT(tag.c_str(), enabled == hal::Vsync::ENABLE ? 1 : 0);
}

status_t HWComposer::setClientTarget(DisplayId displayId, uint32_t slot,
                                     const sp<Fence>& acquireFence, const sp<GraphicBuffer>& target,
                                     ui::Dataspace dataspace) {
    RETURN_IF_INVALID_DISPLAY(displayId, BAD_INDEX);

    ALOGV("%s for display %s", __FUNCTION__, to_string(displayId).c_str());
    auto& hwcDisplay = mDisplayData[displayId].hwcDisplay;
    auto error = hwcDisplay->setClientTarget(slot, target, acquireFence, dataspace);
    RETURN_IF_HWC_ERROR(error, displayId, BAD_VALUE);
    return NO_ERROR;
}

status_t HWComposer::getDeviceCompositionChanges(
        DisplayId displayId, bool frameUsesClientComposition,
        std::optional<android::HWComposer::DeviceRequestedChanges>* outChanges) {
    ATRACE_CALL();

    RETURN_IF_INVALID_DISPLAY(displayId, BAD_INDEX);

    auto& displayData = mDisplayData[displayId];
    auto& hwcDisplay = displayData.hwcDisplay;
    if (!hwcDisplay->isConnected()) {
        return NO_ERROR;
    }

    uint32_t numTypes = 0;
    uint32_t numRequests = 0;

    hal::Error error = hal::Error::NONE;

    // First try to skip validate altogether when there is no client
    // composition.  When there is client composition, since we haven't
    // rendered to the client target yet, we should not attempt to skip
    // validate.
    displayData.validateWasSkipped = false;
    if (!frameUsesClientComposition) {
        sp<Fence> outPresentFence;
        uint32_t state = UINT32_MAX;
        error = hwcDisplay->presentOrValidate(&numTypes, &numRequests, &outPresentFence , &state);
        if (!hasChangesError(error)) {
            RETURN_IF_HWC_ERROR_FOR("presentOrValidate", error, displayId, UNKNOWN_ERROR);
        }
        if (state == 1) { //Present Succeeded.
            std::unordered_map<HWC2::Layer*, sp<Fence>> releaseFences;
            error = hwcDisplay->getReleaseFences(&releaseFences);
            displayData.releaseFences = std::move(releaseFences);
            displayData.lastPresentFence = outPresentFence;
            displayData.validateWasSkipped = true;
            displayData.presentError = error;
            return NO_ERROR;
        }
        // Present failed but Validate ran.
    } else {
        error = hwcDisplay->validate(&numTypes, &numRequests);
    }
    ALOGV("SkipValidate failed, Falling back to SLOW validate/present");
    if (!hasChangesError(error)) {
        RETURN_IF_HWC_ERROR_FOR("validate", error, displayId, BAD_INDEX);
    }

    android::HWComposer::DeviceRequestedChanges::ChangedTypes changedTypes;
    changedTypes.reserve(numTypes);
    error = hwcDisplay->getChangedCompositionTypes(&changedTypes);
    RETURN_IF_HWC_ERROR_FOR("getChangedCompositionTypes", error, displayId, BAD_INDEX);

    auto displayRequests = static_cast<hal::DisplayRequest>(0);
    android::HWComposer::DeviceRequestedChanges::LayerRequests layerRequests;
    layerRequests.reserve(numRequests);
    error = hwcDisplay->getRequests(&displayRequests, &layerRequests);
    RETURN_IF_HWC_ERROR_FOR("getRequests", error, displayId, BAD_INDEX);

    outChanges->emplace(DeviceRequestedChanges{std::move(changedTypes), std::move(displayRequests),
                                               std::move(layerRequests)});

    error = hwcDisplay->acceptChanges();
    RETURN_IF_HWC_ERROR_FOR("acceptChanges", error, displayId, BAD_INDEX);

    return NO_ERROR;
}

sp<Fence> HWComposer::getPresentFence(DisplayId displayId) const {
    RETURN_IF_INVALID_DISPLAY(displayId, Fence::NO_FENCE);
    return mDisplayData.at(displayId).lastPresentFence;
}

sp<Fence> HWComposer::getLayerReleaseFence(DisplayId displayId, HWC2::Layer* layer) const {
    RETURN_IF_INVALID_DISPLAY(displayId, Fence::NO_FENCE);
    const auto& displayFences = mDisplayData.at(displayId).releaseFences;
    auto fence = displayFences.find(layer);
    if (fence == displayFences.end()) {
        ALOGV("getLayerReleaseFence: Release fence not found");
        return Fence::NO_FENCE;
    }
    return fence->second;
}

status_t HWComposer::presentAndGetReleaseFences(DisplayId displayId) {
    ATRACE_CALL();

    RETURN_IF_INVALID_DISPLAY(displayId, BAD_INDEX);

    auto& displayData = mDisplayData[displayId];
    auto& hwcDisplay = displayData.hwcDisplay;

    if (displayData.validateWasSkipped) {
        // explicitly flush all pending commands
        auto error = static_cast<hal::Error>(mComposer->executeCommands());
        RETURN_IF_HWC_ERROR_FOR("executeCommands", error, displayId, UNKNOWN_ERROR);
        RETURN_IF_HWC_ERROR_FOR("present", displayData.presentError, displayId, UNKNOWN_ERROR);
        return NO_ERROR;
    }

    displayData.lastPresentFence = Fence::NO_FENCE;
    auto error = hwcDisplay->present(&displayData.lastPresentFence);
    RETURN_IF_HWC_ERROR_FOR("present", error, displayId, UNKNOWN_ERROR);

    std::unordered_map<HWC2::Layer*, sp<Fence>> releaseFences;
    error = hwcDisplay->getReleaseFences(&releaseFences);
    RETURN_IF_HWC_ERROR_FOR("getReleaseFences", error, displayId, UNKNOWN_ERROR);

    displayData.releaseFences = std::move(releaseFences);

    return NO_ERROR;
}

status_t HWComposer::setPowerMode(DisplayId displayId, hal::PowerMode mode) {
    RETURN_IF_INVALID_DISPLAY(displayId, BAD_INDEX);

    const auto& displayData = mDisplayData[displayId];
    if (displayData.isVirtual) {
        LOG_DISPLAY_ERROR(displayId, "Invalid operation on virtual display");
        return INVALID_OPERATION;
    }

<<<<<<< HEAD
    auto mode = static_cast<hal::PowerMode>(intMode);
=======
    if (mode == hal::PowerMode::OFF) {
        setVsyncEnabled(displayId, hal::Vsync::DISABLE);
    }
>>>>>>> a4a22ded

    auto& hwcDisplay = displayData.hwcDisplay;
    switch (mode) {
        case hal::PowerMode::OFF:
        case hal::PowerMode::ON:
            ALOGV("setPowerMode: Calling HWC %s", to_string(mode).c_str());
            {
                auto error = hwcDisplay->setPowerMode(mode);
                if (error != hal::Error::NONE) {
                    LOG_HWC_ERROR(("setPowerMode(" + to_string(mode) + ")").c_str(), error,
                                  displayId);
                }
            }
            break;
        case hal::PowerMode::DOZE:
        case hal::PowerMode::DOZE_SUSPEND:
            ALOGV("setPowerMode: Calling HWC %s", to_string(mode).c_str());
            {
                bool supportsDoze = false;
                auto error = hwcDisplay->supportsDoze(&supportsDoze);
                if (error != hal::Error::NONE) {
                    LOG_HWC_ERROR("supportsDoze", error, displayId);
                }

                if (!supportsDoze) {
                    mode = hal::PowerMode::ON;
                }

                error = hwcDisplay->setPowerMode(mode);
                if (error != hal::Error::NONE) {
                    LOG_HWC_ERROR(("setPowerMode(" + to_string(mode) + ")").c_str(), error,
                                  displayId);
                }
            }
            break;
        default:
            ALOGV("setPowerMode: Not calling HWC");
            break;
    }

    return NO_ERROR;
}

status_t HWComposer::setActiveConfigWithConstraints(
        DisplayId displayId, size_t configId, const hal::VsyncPeriodChangeConstraints& constraints,
        hal::VsyncPeriodChangeTimeline* outTimeline) {
    RETURN_IF_INVALID_DISPLAY(displayId, BAD_INDEX);

    auto& displayData = mDisplayData[displayId];
    if (displayData.configMap.count(configId) == 0) {
        LOG_DISPLAY_ERROR(displayId, ("Invalid config " + std::to_string(configId)).c_str());
        return BAD_INDEX;
    }

    auto error =
            displayData.hwcDisplay->setActiveConfigWithConstraints(displayData.configMap[configId],
                                                                   constraints, outTimeline);
    RETURN_IF_HWC_ERROR(error, displayId, UNKNOWN_ERROR);
    return NO_ERROR;
}

status_t HWComposer::setColorTransform(DisplayId displayId, const mat4& transform) {
    RETURN_IF_INVALID_DISPLAY(displayId, BAD_INDEX);

    auto& displayData = mDisplayData[displayId];
    bool isIdentity = transform == mat4();
    auto error = displayData.hwcDisplay
                         ->setColorTransform(transform,
                                             isIdentity ? hal::ColorTransform::IDENTITY
                                                        : hal::ColorTransform::ARBITRARY_MATRIX);
    RETURN_IF_HWC_ERROR(error, displayId, UNKNOWN_ERROR);
    return NO_ERROR;
}

void HWComposer::disconnectDisplay(DisplayId displayId) {
    RETURN_IF_INVALID_DISPLAY(displayId);
    auto& displayData = mDisplayData[displayId];

    // If this was a virtual display, add its slot back for reuse by future
    // virtual displays
    if (displayData.isVirtual) {
        mFreeVirtualDisplayIds.insert(displayId);
        ++mRemainingHwcVirtualDisplays;
    }

    const auto hwcDisplayId = displayData.hwcDisplay->getId();

    // TODO(b/74619554): Select internal/external display from remaining displays.
    if (hwcDisplayId == mInternalHwcDisplayId) {
        mInternalHwcDisplayId.reset();
    } else if (hwcDisplayId == mExternalHwcDisplayId) {
        mExternalHwcDisplayId.reset();
    }
    mPhysicalDisplayIdMap.erase(hwcDisplayId);
    mDisplayData.erase(displayId);
}

status_t HWComposer::setOutputBuffer(DisplayId displayId, const sp<Fence>& acquireFence,
                                     const sp<GraphicBuffer>& buffer) {
    RETURN_IF_INVALID_DISPLAY(displayId, BAD_INDEX);
    const auto& displayData = mDisplayData[displayId];

    if (!displayData.isVirtual) {
        LOG_DISPLAY_ERROR(displayId, "Invalid operation on physical display");
        return INVALID_OPERATION;
    }

    auto error = displayData.hwcDisplay->setOutputBuffer(buffer, acquireFence);
    RETURN_IF_HWC_ERROR(error, displayId, UNKNOWN_ERROR);
    return NO_ERROR;
}

void HWComposer::clearReleaseFences(DisplayId displayId) {
    RETURN_IF_INVALID_DISPLAY(displayId);
    mDisplayData[displayId].releaseFences.clear();
}

status_t HWComposer::getHdrCapabilities(DisplayId displayId, HdrCapabilities* outCapabilities) {
    RETURN_IF_INVALID_DISPLAY(displayId, BAD_INDEX);

    auto& hwcDisplay = mDisplayData[displayId].hwcDisplay;
    auto error = hwcDisplay->getHdrCapabilities(outCapabilities);
    RETURN_IF_HWC_ERROR(error, displayId, UNKNOWN_ERROR);
    return NO_ERROR;
}

int32_t HWComposer::getSupportedPerFrameMetadata(DisplayId displayId) const {
    RETURN_IF_INVALID_DISPLAY(displayId, 0);
    return mDisplayData.at(displayId).hwcDisplay->getSupportedPerFrameMetadata();
}

std::vector<ui::RenderIntent> HWComposer::getRenderIntents(DisplayId displayId,
                                                           ui::ColorMode colorMode) const {
    RETURN_IF_INVALID_DISPLAY(displayId, {});

    std::vector<ui::RenderIntent> renderIntents;
    auto error = mDisplayData.at(displayId).hwcDisplay->getRenderIntents(colorMode, &renderIntents);
    RETURN_IF_HWC_ERROR(error, displayId, {});
    return renderIntents;
}

mat4 HWComposer::getDataspaceSaturationMatrix(DisplayId displayId, ui::Dataspace dataspace) {
    RETURN_IF_INVALID_DISPLAY(displayId, {});

    mat4 matrix;
    auto error = mDisplayData[displayId].hwcDisplay->getDataspaceSaturationMatrix(dataspace,
            &matrix);
    RETURN_IF_HWC_ERROR(error, displayId, {});
    return matrix;
}

status_t HWComposer::getDisplayedContentSamplingAttributes(DisplayId displayId,
                                                           ui::PixelFormat* outFormat,
                                                           ui::Dataspace* outDataspace,
                                                           uint8_t* outComponentMask) {
    RETURN_IF_INVALID_DISPLAY(displayId, BAD_INDEX);
    const auto error =
            mDisplayData[displayId]
                    .hwcDisplay->getDisplayedContentSamplingAttributes(outFormat, outDataspace,
                                                                       outComponentMask);
    if (error == hal::Error::UNSUPPORTED) RETURN_IF_HWC_ERROR(error, displayId, INVALID_OPERATION);
    RETURN_IF_HWC_ERROR(error, displayId, UNKNOWN_ERROR);
    return NO_ERROR;
}

status_t HWComposer::setDisplayContentSamplingEnabled(DisplayId displayId, bool enabled,
                                                      uint8_t componentMask, uint64_t maxFrames) {
    RETURN_IF_INVALID_DISPLAY(displayId, BAD_INDEX);
    const auto error =
            mDisplayData[displayId].hwcDisplay->setDisplayContentSamplingEnabled(enabled,
                                                                                 componentMask,
                                                                                 maxFrames);

    if (error == hal::Error::UNSUPPORTED) RETURN_IF_HWC_ERROR(error, displayId, INVALID_OPERATION);
    if (error == hal::Error::BAD_PARAMETER) RETURN_IF_HWC_ERROR(error, displayId, BAD_VALUE);
    RETURN_IF_HWC_ERROR(error, displayId, UNKNOWN_ERROR);
    return NO_ERROR;
}

status_t HWComposer::getDisplayedContentSample(DisplayId displayId, uint64_t maxFrames,
                                               uint64_t timestamp, DisplayedFrameStats* outStats) {
    RETURN_IF_INVALID_DISPLAY(displayId, BAD_INDEX);
    const auto error =
            mDisplayData[displayId].hwcDisplay->getDisplayedContentSample(maxFrames, timestamp,
                                                                          outStats);
    RETURN_IF_HWC_ERROR(error, displayId, UNKNOWN_ERROR);
    return NO_ERROR;
}

status_t HWComposer::setDisplayBrightness(DisplayId displayId, float brightness) {
    RETURN_IF_INVALID_DISPLAY(displayId, BAD_INDEX);
    const auto error = mDisplayData[displayId].hwcDisplay->setDisplayBrightness(brightness);
    if (error == hal::Error::UNSUPPORTED) {
        RETURN_IF_HWC_ERROR(error, displayId, INVALID_OPERATION);
    }
    if (error == hal::Error::BAD_PARAMETER) {
        RETURN_IF_HWC_ERROR(error, displayId, BAD_VALUE);
    }
    RETURN_IF_HWC_ERROR(error, displayId, UNKNOWN_ERROR);
    return NO_ERROR;
}

bool HWComposer::isUsingVrComposer() const {
    return getComposer()->isUsingVrComposer();
}

status_t HWComposer::setAutoLowLatencyMode(DisplayId displayId, bool on) {
    RETURN_IF_INVALID_DISPLAY(displayId, BAD_INDEX);
    const auto error = mDisplayData[displayId].hwcDisplay->setAutoLowLatencyMode(on);
    if (error == hal::Error::UNSUPPORTED) {
        RETURN_IF_HWC_ERROR(error, displayId, INVALID_OPERATION);
    }
    if (error == hal::Error::BAD_PARAMETER) {
        RETURN_IF_HWC_ERROR(error, displayId, BAD_VALUE);
    }
    RETURN_IF_HWC_ERROR(error, displayId, UNKNOWN_ERROR);
    return NO_ERROR;
}

status_t HWComposer::getSupportedContentTypes(
        DisplayId displayId, std::vector<hal::ContentType>* outSupportedContentTypes) {
    RETURN_IF_INVALID_DISPLAY(displayId, BAD_INDEX);
    const auto error =
            mDisplayData[displayId].hwcDisplay->getSupportedContentTypes(outSupportedContentTypes);

    RETURN_IF_HWC_ERROR(error, displayId, UNKNOWN_ERROR);

    return NO_ERROR;
}

status_t HWComposer::setContentType(DisplayId displayId, hal::ContentType contentType) {
    RETURN_IF_INVALID_DISPLAY(displayId, BAD_INDEX);
    const auto error = mDisplayData[displayId].hwcDisplay->setContentType(contentType);
    if (error == hal::Error::UNSUPPORTED) {
        RETURN_IF_HWC_ERROR(error, displayId, INVALID_OPERATION);
    }
    if (error == hal::Error::BAD_PARAMETER) {
        RETURN_IF_HWC_ERROR(error, displayId, BAD_VALUE);
    }
    RETURN_IF_HWC_ERROR(error, displayId, UNKNOWN_ERROR);

    return NO_ERROR;
}

const std::unordered_map<std::string, bool>& HWComposer::getSupportedLayerGenericMetadata() const {
    return mSupportedLayerGenericMetadata;
}

void HWComposer::dump(std::string& result) const {
    result.append(mComposer->dumpDebugInfo());
}

std::optional<DisplayId> HWComposer::toPhysicalDisplayId(hal::HWDisplayId hwcDisplayId) const {
    if (const auto it = mPhysicalDisplayIdMap.find(hwcDisplayId);
        it != mPhysicalDisplayIdMap.end()) {
        return it->second;
    }
    return {};
}

std::optional<hal::HWDisplayId> HWComposer::fromPhysicalDisplayId(DisplayId displayId) const {
    if (const auto it = mDisplayData.find(displayId);
        it != mDisplayData.end() && !it->second.isVirtual) {
        return it->second.hwcDisplay->getId();
    }
    return {};
}

bool HWComposer::shouldIgnoreHotplugConnect(hal::HWDisplayId hwcDisplayId,
                                            bool hasDisplayIdentificationData) const {
    if (isUsingVrComposer() && mInternalHwcDisplayId) {
        ALOGE("Ignoring connection of external display %" PRIu64 " in VR mode", hwcDisplayId);
        return true;
    }

    if (mHasMultiDisplaySupport && !hasDisplayIdentificationData) {
        ALOGE("Ignoring connection of display %" PRIu64 " without identification data",
              hwcDisplayId);
        return true;
    }

    if (!mHasMultiDisplaySupport && mInternalHwcDisplayId && mExternalHwcDisplayId) {
        ALOGE("Ignoring connection of tertiary display %" PRIu64, hwcDisplayId);
        return true;
    }

    return false;
}

std::optional<DisplayIdentificationInfo> HWComposer::onHotplugConnect(
        hal::HWDisplayId hwcDisplayId) {
    std::optional<DisplayIdentificationInfo> info;
    if (const auto displayId = toPhysicalDisplayId(hwcDisplayId)) {
        info = DisplayIdentificationInfo{.id = *displayId,
                                         .name = std::string(),
                                         .deviceProductInfo = std::nullopt};
    } else {
        uint8_t port;
        DisplayIdentificationData data;
        const bool hasDisplayIdentificationData =
                getDisplayIdentificationData(hwcDisplayId, &port, &data);
        if (mPhysicalDisplayIdMap.empty()) {
            mHasMultiDisplaySupport = hasDisplayIdentificationData;
            ALOGI("Switching to %s multi-display mode",
                  mHasMultiDisplaySupport ? "generalized" : "legacy");
        }

        if (shouldIgnoreHotplugConnect(hwcDisplayId, hasDisplayIdentificationData)) {
            return {};
        }

        info = [this, hwcDisplayId, &port, &data, hasDisplayIdentificationData] {
            const bool isPrimary = !mInternalHwcDisplayId;
            if (mHasMultiDisplaySupport) {
                if (const auto info = parseDisplayIdentificationData(port, data)) {
                    return *info;
                }
                ALOGE("Failed to parse identification data for display %" PRIu64, hwcDisplayId);
            } else {
                ALOGW_IF(hasDisplayIdentificationData,
                         "Ignoring identification data for display %" PRIu64, hwcDisplayId);
                port = isPrimary ? LEGACY_DISPLAY_TYPE_PRIMARY : LEGACY_DISPLAY_TYPE_EXTERNAL;
            }

            return DisplayIdentificationInfo{.id = getFallbackDisplayId(port),
                                             .name = isPrimary ? "Internal display"
                                                               : "External display",
                                             .deviceProductInfo = std::nullopt};
        }();
    }

    if (!isConnected(info->id)) {
        allocatePhysicalDisplay(hwcDisplayId, info->id);
    }
    return info;
}

std::optional<DisplayIdentificationInfo> HWComposer::onHotplugDisconnect(
        hal::HWDisplayId hwcDisplayId) {
    const auto displayId = toPhysicalDisplayId(hwcDisplayId);
    if (!displayId) {
        ALOGE("Ignoring disconnection of invalid HWC display %" PRIu64, hwcDisplayId);
        return {};
    }

    // The display will later be destroyed by a call to
    // destroyDisplay(). For now we just mark it disconnected.
    if (isConnected(*displayId)) {
        mDisplayData[*displayId].hwcDisplay->setConnected(false);
    } else {
        ALOGW("Attempted to disconnect unknown display %" PRIu64, hwcDisplayId);
    }
    // The cleanup of Disconnect is handled through HWComposer::disconnectDisplay
    // via SurfaceFlinger's onHotplugReceived callback handling
    return DisplayIdentificationInfo{.id = *displayId,
                                     .name = std::string(),
                                     .deviceProductInfo = std::nullopt};
}

void HWComposer::loadCapabilities() {
    static_assert(sizeof(hal::Capability) == sizeof(int32_t), "Capability size has changed");
    auto capabilities = mComposer->getCapabilities();
    for (auto capability : capabilities) {
        mCapabilities.emplace(static_cast<hal::Capability>(capability));
    }
}

void HWComposer::loadLayerMetadataSupport() {
    mSupportedLayerGenericMetadata.clear();

    std::vector<Hwc2::IComposerClient::LayerGenericMetadataKey> supportedMetadataKeyInfo;
    const auto error = mComposer->getLayerGenericMetadataKeys(&supportedMetadataKeyInfo);
    if (error != hardware::graphics::composer::V2_4::Error::NONE) {
        ALOGE("%s: %s failed: %s (%d)", __FUNCTION__, "getLayerGenericMetadataKeys",
              toString(error).c_str(), static_cast<int32_t>(error));
        return;
    }

    for (const auto& [name, mandatory] : supportedMetadataKeyInfo) {
        mSupportedLayerGenericMetadata.emplace(name, mandatory);
    }
}

uint32_t HWComposer::getMaxVirtualDisplayCount() const {
    return mComposer->getMaxVirtualDisplayCount();
}

status_t HWComposer::setDisplayElapseTime(DisplayId displayId, uint64_t timeStamp) {
    RETURN_IF_INVALID_DISPLAY(displayId, BAD_INDEX);
    const auto& displayData = mDisplayData[displayId];

    auto error = displayData.hwcDisplay->setDisplayElapseTime(timeStamp);
    if (error == hal::Error::BAD_PARAMETER) RETURN_IF_HWC_ERROR(error, displayId, BAD_VALUE);
    RETURN_IF_HWC_ERROR(error, displayId, UNKNOWN_ERROR);
    return NO_ERROR;
}

} // namespace impl
} // namespace android

// TODO(b/129481165): remove the #pragma below and fix conversion issues
#pragma clang diagnostic pop // ignored "-Wconversion"<|MERGE_RESOLUTION|>--- conflicted
+++ resolved
@@ -603,14 +603,6 @@
         return INVALID_OPERATION;
     }
 
-<<<<<<< HEAD
-    auto mode = static_cast<hal::PowerMode>(intMode);
-=======
-    if (mode == hal::PowerMode::OFF) {
-        setVsyncEnabled(displayId, hal::Vsync::DISABLE);
-    }
->>>>>>> a4a22ded
-
     auto& hwcDisplay = displayData.hwcDisplay;
     switch (mode) {
         case hal::PowerMode::OFF:
