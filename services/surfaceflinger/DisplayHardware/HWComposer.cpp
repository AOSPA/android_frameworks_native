/*
 * Copyright (C) 2010 The Android Open Source Project
 *
 * Licensed under the Apache License, Version 2.0 (the "License");
 * you may not use this file except in compliance with the License.
 * You may obtain a copy of the License at
 *
 *      http://www.apache.org/licenses/LICENSE-2.0
 *
 * Unless required by applicable law or agreed to in writing, software
 * distributed under the License is distributed on an "AS IS" BASIS,
 * WITHOUT WARRANTIES OR CONDITIONS OF ANY KIND, either express or implied.
 * See the License for the specific language governing permissions and
 * limitations under the License.
 */

// TODO(b/129481165): remove the #pragma below and fix conversion issues
#pragma clang diagnostic push
#pragma clang diagnostic ignored "-Wconversion"

// #define LOG_NDEBUG 0

#undef LOG_TAG
#define LOG_TAG "HWComposer"
#define ATRACE_TAG ATRACE_TAG_GRAPHICS

#include "HWComposer.h"

#include <android-base/properties.h>
#include <compositionengine/Output.h>
#include <compositionengine/OutputLayer.h>
#include <compositionengine/impl/OutputLayerCompositionState.h>
#include <ftl/future.h>
#include <log/log.h>
#include <ui/DebugUtils.h>
#include <ui/GraphicBuffer.h>
#include <utils/Errors.h>
#include <utils/Trace.h>
#include <cutils/properties.h>

#include "../Layer.h" // needed only for debugging
#include "../SurfaceFlingerProperties.h"
#include "ComposerHal.h"
#include "HWC2.h"

#define LOG_HWC_DISPLAY_ERROR(hwcDisplayId, msg) \
    ALOGE("%s failed for HWC display %" PRIu64 ": %s", __FUNCTION__, hwcDisplayId, msg)

#define LOG_DISPLAY_ERROR(displayId, msg) \
    ALOGE("%s failed for display %s: %s", __FUNCTION__, to_string(displayId).c_str(), msg)

#define LOG_HWC_ERROR(what, error, displayId)                          \
    ALOGE("%s: %s failed for display %s: %s (%d)", __FUNCTION__, what, \
          to_string(displayId).c_str(), to_string(error).c_str(), static_cast<int32_t>(error))

#define RETURN_IF_INVALID_DISPLAY(displayId, ...)            \
    do {                                                     \
        if (mDisplayData.count(displayId) == 0) {            \
            LOG_DISPLAY_ERROR(displayId, "Invalid display"); \
            return __VA_ARGS__;                              \
        }                                                    \
    } while (false)

#define RETURN_IF_HWC_ERROR_FOR(what, error, displayId, ...) \
    do {                                                     \
        if (error != hal::Error::NONE) {                     \
            LOG_HWC_ERROR(what, error, displayId);           \
            return __VA_ARGS__;                              \
        }                                                    \
    } while (false)

#define RETURN_IF_HWC_ERROR(error, displayId, ...) \
    RETURN_IF_HWC_ERROR_FOR(__FUNCTION__, error, displayId, __VA_ARGS__)

namespace hal = android::hardware::graphics::composer::hal;

namespace android {
namespace {

using android::hardware::Return;
using android::hardware::Void;
using android::HWC2::ComposerCallback;

class ComposerCallbackBridge : public hal::IComposerCallback {
public:
    ComposerCallbackBridge(ComposerCallback* callback, bool vsyncSwitchingSupported)
          : mCallback(callback), mVsyncSwitchingSupported(vsyncSwitchingSupported) {}

    Return<void> onHotplug(hal::HWDisplayId display, hal::Connection connection) override {
        mCallback->onComposerHalHotplug(display, connection);
        return Void();
    }

    Return<void> onRefresh(hal::HWDisplayId display) override {
        mCallback->onComposerHalRefresh(display);
        return Void();
    }

    Return<void> onVsync(hal::HWDisplayId display, int64_t timestamp) override {
        if (!mVsyncSwitchingSupported) {
            mCallback->onComposerHalVsync(display, timestamp, std::nullopt);
        } else {
            ALOGW("Unexpected onVsync callback on composer >= 2.4, ignoring.");
        }
        return Void();
    }

    Return<void> onVsync_2_4(hal::HWDisplayId display, int64_t timestamp,
                             hal::VsyncPeriodNanos vsyncPeriodNanos) override {
        if (mVsyncSwitchingSupported) {
            mCallback->onComposerHalVsync(display, timestamp, vsyncPeriodNanos);
        } else {
            ALOGW("Unexpected onVsync_2_4 callback on composer <= 2.3, ignoring.");
        }
        return Void();
    }

    Return<void> onVsyncPeriodTimingChanged(
            hal::HWDisplayId display, const hal::VsyncPeriodChangeTimeline& timeline) override {
        mCallback->onComposerHalVsyncPeriodTimingChanged(display, timeline);
        return Void();
    }

    Return<void> onSeamlessPossible(hal::HWDisplayId display) override {
        mCallback->onComposerHalSeamlessPossible(display);
        return Void();
    }

private:
    ComposerCallback* const mCallback;
    const bool mVsyncSwitchingSupported;
};

} // namespace

HWComposer::~HWComposer() = default;

namespace impl {

HWComposer::HWComposer(std::unique_ptr<Hwc2::Composer> composer)
      : mComposer(std::move(composer)),
        mMaxVirtualDisplayDimension(static_cast<size_t>(sysprop::max_virtual_display_dimension(0))),
        mUpdateDeviceProductInfoOnHotplugReconnect(
                sysprop::update_device_product_info_on_hotplug_reconnect(false)),
        mSpecFenceEnabled(property_get_bool("vendor.display.enable_spec_fence", 0)) {}

HWComposer::HWComposer(const std::string& composerServiceName)
      : HWComposer(std::make_unique<Hwc2::impl::Composer>(composerServiceName)) {}

HWComposer::~HWComposer() {
    mDisplayData.clear();
}

void HWComposer::setCallback(HWC2::ComposerCallback* callback) {
    loadCapabilities();
    loadLayerMetadataSupport();

    if (mRegisteredCallback) {
        ALOGW("Callback already registered. Ignored extra registration attempt.");
        return;
    }
    mRegisteredCallback = true;

    mComposer->registerCallback(
            sp<ComposerCallbackBridge>::make(callback, mComposer->isVsyncPeriodSwitchSupported()));
}

bool HWComposer::getDisplayIdentificationData(hal::HWDisplayId hwcDisplayId, uint8_t* outPort,
                                              DisplayIdentificationData* outData) const {
    const auto error = static_cast<hal::Error>(
            mComposer->getDisplayIdentificationData(hwcDisplayId, outPort, outData));
    if (error != hal::Error::NONE) {
        if (error != hal::Error::UNSUPPORTED) {
            LOG_HWC_DISPLAY_ERROR(hwcDisplayId, to_string(error).c_str());
        }
        return false;
    }
    return true;
}

bool HWComposer::hasCapability(hal::Capability capability) const {
    return mCapabilities.count(capability) > 0;
}

bool HWComposer::hasDisplayCapability(HalDisplayId displayId,
                                      hal::DisplayCapability capability) const {
    RETURN_IF_INVALID_DISPLAY(displayId, false);
    return mDisplayData.at(displayId).hwcDisplay->getCapabilities().count(capability) > 0;
}

std::optional<DisplayIdentificationInfo> HWComposer::onHotplug(hal::HWDisplayId hwcDisplayId,
                                                               hal::Connection connection) {
    switch (connection) {
        case hal::Connection::CONNECTED:
            return onHotplugConnect(hwcDisplayId);
        case hal::Connection::DISCONNECTED:
            return onHotplugDisconnect(hwcDisplayId);
        case hal::Connection::INVALID:
            return {};
    }
}

bool HWComposer::updatesDeviceProductInfoOnHotplugReconnect() const {
    return mUpdateDeviceProductInfoOnHotplugReconnect;
}

bool HWComposer::onVsync(hal::HWDisplayId hwcDisplayId, int64_t timestamp) {
    const auto displayId = toPhysicalDisplayId(hwcDisplayId);
    if (!displayId) {
        LOG_HWC_DISPLAY_ERROR(hwcDisplayId, "Invalid HWC display");
        return false;
    }

    RETURN_IF_INVALID_DISPLAY(*displayId, false);

    auto& displayData = mDisplayData[*displayId];
    LOG_FATAL_IF(displayData.isVirtual, "%s: Invalid operation on virtual display with ID %s",
                 __FUNCTION__, to_string(*displayId).c_str());

    {
        // There have been reports of HWCs that signal several vsync events
        // with the same timestamp when turning the display off and on. This
        // is a bug in the HWC implementation, but filter the extra events
        // out here so they don't cause havoc downstream.
        if (timestamp == displayData.lastHwVsync) {
            ALOGW("Ignoring duplicate VSYNC event from HWC for display %s (t=%" PRId64 ")",
                  to_string(*displayId).c_str(), timestamp);
            return false;
        }

        displayData.lastHwVsync = timestamp;
    }

    const auto tag = "HW_VSYNC_" + to_string(*displayId);
    ATRACE_INT(tag.c_str(), displayData.vsyncTraceToggle);
    displayData.vsyncTraceToggle = !displayData.vsyncTraceToggle;

    return true;
}

size_t HWComposer::getMaxVirtualDisplayCount() const {
    return mComposer->getMaxVirtualDisplayCount();
}

size_t HWComposer::getMaxVirtualDisplayDimension() const {
    return mMaxVirtualDisplayDimension;
}

bool HWComposer::allocateVirtualDisplay(HalVirtualDisplayId displayId, ui::Size resolution,
                                        ui::PixelFormat* format,
                                        std::optional<PhysicalDisplayId> mirror) {
    if (!resolution.isValid()) {
        ALOGE("%s: Invalid resolution %dx%d", __func__, resolution.width, resolution.height);
        return false;
    }

    const uint32_t width = static_cast<uint32_t>(resolution.width);
    const uint32_t height = static_cast<uint32_t>(resolution.height);

    if (mMaxVirtualDisplayDimension > 0 &&
        (width > mMaxVirtualDisplayDimension || height > mMaxVirtualDisplayDimension)) {
        ALOGE("%s: Resolution %ux%u exceeds maximum dimension %zu", __func__, width, height,
              mMaxVirtualDisplayDimension);
        return false;
    }

    std::optional<hal::HWDisplayId> hwcMirrorId;
    if (mirror) {
        hwcMirrorId = fromPhysicalDisplayId(*mirror);
    }

    hal::HWDisplayId hwcDisplayId;
    const auto error = static_cast<hal::Error>(
            mComposer->createVirtualDisplay(width, height, format, hwcMirrorId, &hwcDisplayId));
    RETURN_IF_HWC_ERROR_FOR("createVirtualDisplay", error, displayId, false);

    auto display = std::make_unique<HWC2::impl::Display>(*mComposer.get(), mCapabilities,
                                                         hwcDisplayId, hal::DisplayType::VIRTUAL);
    display->setConnected(true);
    auto& displayData = mDisplayData[displayId];
    displayData.hwcDisplay = std::move(display);
    displayData.isVirtual = true;
    return true;
}

void HWComposer::allocatePhysicalDisplay(hal::HWDisplayId hwcDisplayId,
                                         PhysicalDisplayId displayId) {
    mPhysicalDisplayIdMap[hwcDisplayId] = displayId;

    if (!mInternalHwcDisplayId) {
        mInternalHwcDisplayId = hwcDisplayId;
    } else if (mInternalHwcDisplayId != hwcDisplayId && !mExternalHwcDisplayId) {
        mExternalHwcDisplayId = hwcDisplayId;
    }

    auto& displayData = mDisplayData[displayId];
    auto newDisplay =
            std::make_unique<HWC2::impl::Display>(*mComposer.get(), mCapabilities, hwcDisplayId,
                                                  hal::DisplayType::PHYSICAL);
    newDisplay->setConnected(true);
    displayData.hwcDisplay = std::move(newDisplay);
}

int32_t HWComposer::getAttribute(hal::HWDisplayId hwcDisplayId, hal::HWConfigId configId,
                                 hal::Attribute attribute) const {
    int32_t value = 0;
    auto error = static_cast<hal::Error>(
            mComposer->getDisplayAttribute(hwcDisplayId, configId, attribute, &value));

    RETURN_IF_HWC_ERROR_FOR("getDisplayAttribute", error, *toPhysicalDisplayId(hwcDisplayId), -1);
    return value;
}

std::shared_ptr<HWC2::Layer> HWComposer::createLayer(HalDisplayId displayId) {
    RETURN_IF_INVALID_DISPLAY(displayId, nullptr);

    auto expected = mDisplayData[displayId].hwcDisplay->createLayer();
    if (!expected.has_value()) {
        auto error = std::move(expected).error();
        RETURN_IF_HWC_ERROR(error, displayId, nullptr);
    }
    return std::move(expected).value();
}

bool HWComposer::isConnected(PhysicalDisplayId displayId) const {
    if (mDisplayData.count(displayId)) {
        return mDisplayData.at(displayId).hwcDisplay->isConnected();
    }

    return false;
}

std::vector<HWComposer::HWCDisplayMode> HWComposer::getModes(PhysicalDisplayId displayId) const {
    RETURN_IF_INVALID_DISPLAY(displayId, {});

    const auto hwcDisplayId = mDisplayData.at(displayId).hwcDisplay->getId();
    std::vector<hal::HWConfigId> configIds;
    auto error = static_cast<hal::Error>(mComposer->getDisplayConfigs(hwcDisplayId, &configIds));
    RETURN_IF_HWC_ERROR_FOR("getDisplayConfigs", error, *toPhysicalDisplayId(hwcDisplayId), {});

    std::vector<HWCDisplayMode> modes;
    modes.reserve(configIds.size());
    for (auto configId : configIds) {
        modes.push_back(HWCDisplayMode{
                .hwcId = configId,
                .width = getAttribute(hwcDisplayId, configId, hal::Attribute::WIDTH),
                .height = getAttribute(hwcDisplayId, configId, hal::Attribute::HEIGHT),
                .vsyncPeriod = getAttribute(hwcDisplayId, configId, hal::Attribute::VSYNC_PERIOD),
                .dpiX = getAttribute(hwcDisplayId, configId, hal::Attribute::DPI_X),
                .dpiY = getAttribute(hwcDisplayId, configId, hal::Attribute::DPI_Y),
                .configGroup = getAttribute(hwcDisplayId, configId, hal::Attribute::CONFIG_GROUP),
        });
    }

    return modes;
}

std::optional<hal::HWConfigId> HWComposer::getActiveMode(PhysicalDisplayId displayId) const {
    RETURN_IF_INVALID_DISPLAY(displayId, std::nullopt);

    const auto hwcId = *fromPhysicalDisplayId(displayId);
    ALOGV("[%" PRIu64 "] getActiveMode", hwcId);
    hal::HWConfigId configId;
    auto error = static_cast<hal::Error>(mComposer->getActiveConfig(hwcId, &configId));

    if (error == hal::Error::BAD_CONFIG) {
        LOG_DISPLAY_ERROR(displayId, "No active mode");
        return std::nullopt;
    }

    return configId;
}

// Composer 2.4

ui::DisplayConnectionType HWComposer::getDisplayConnectionType(PhysicalDisplayId displayId) const {
    RETURN_IF_INVALID_DISPLAY(displayId, ui::DisplayConnectionType::Internal);
    const auto& hwcDisplay = mDisplayData.at(displayId).hwcDisplay;

    ui::DisplayConnectionType type;
    const auto error = hwcDisplay->getConnectionType(&type);

    const auto FALLBACK_TYPE = hwcDisplay->getId() == mInternalHwcDisplayId
            ? ui::DisplayConnectionType::Internal
            : ui::DisplayConnectionType::External;

    RETURN_IF_HWC_ERROR(error, displayId, FALLBACK_TYPE);
    return type;
}

bool HWComposer::isVsyncPeriodSwitchSupported(PhysicalDisplayId displayId) const {
    RETURN_IF_INVALID_DISPLAY(displayId, false);
    return mDisplayData.at(displayId).hwcDisplay->isVsyncPeriodSwitchSupported();
}

status_t HWComposer::getDisplayVsyncPeriod(PhysicalDisplayId displayId,
                                           nsecs_t* outVsyncPeriod) const {
    RETURN_IF_INVALID_DISPLAY(displayId, 0);

    if (!isVsyncPeriodSwitchSupported(displayId)) {
        return INVALID_OPERATION;
    }
    const auto hwcId = *fromPhysicalDisplayId(displayId);
    Hwc2::VsyncPeriodNanos vsyncPeriodNanos = 0;
    auto error =
            static_cast<hal::Error>(mComposer->getDisplayVsyncPeriod(hwcId, &vsyncPeriodNanos));
    RETURN_IF_HWC_ERROR(error, displayId, 0);
    *outVsyncPeriod = static_cast<nsecs_t>(vsyncPeriodNanos);
    return NO_ERROR;
}

std::vector<ui::ColorMode> HWComposer::getColorModes(PhysicalDisplayId displayId) const {
    RETURN_IF_INVALID_DISPLAY(displayId, {});

    std::vector<ui::ColorMode> modes;
    auto error = mDisplayData.at(displayId).hwcDisplay->getColorModes(&modes);
    RETURN_IF_HWC_ERROR(error, displayId, {});
    return modes;
}

status_t HWComposer::setActiveColorMode(PhysicalDisplayId displayId, ui::ColorMode mode,
                                        ui::RenderIntent renderIntent) {
    RETURN_IF_INVALID_DISPLAY(displayId, BAD_INDEX);

    auto& displayData = mDisplayData[displayId];
    auto error = displayData.hwcDisplay->setColorMode(mode, renderIntent);
    RETURN_IF_HWC_ERROR_FOR(("setColorMode(" + decodeColorMode(mode) + ", " +
                             decodeRenderIntent(renderIntent) + ")")
                                    .c_str(),
                            error, displayId, UNKNOWN_ERROR);

    return NO_ERROR;
}

void HWComposer::setVsyncEnabled(PhysicalDisplayId displayId, hal::Vsync enabled) {
    RETURN_IF_INVALID_DISPLAY(displayId);
    auto& displayData = mDisplayData[displayId];

    LOG_FATAL_IF(displayData.isVirtual, "%s: Invalid operation on virtual display with ID %s",
                 __FUNCTION__, to_string(displayId).c_str());

    // NOTE: we use our own internal lock here because we have to call
    // into the HWC with the lock held, and we want to make sure
    // that even if HWC blocks (which it shouldn't), it won't
    // affect other threads.
    std::lock_guard lock(displayData.vsyncEnabledLock);
    if (enabled == displayData.vsyncEnabled) {
        return;
    }

    ATRACE_CALL();
    auto error = displayData.hwcDisplay->setVsyncEnabled(enabled);
    RETURN_IF_HWC_ERROR(error, displayId);

    displayData.vsyncEnabled = enabled;

    const auto tag = "HW_VSYNC_ON_" + to_string(displayId);
    ATRACE_INT(tag.c_str(), enabled == hal::Vsync::ENABLE ? 1 : 0);
}

status_t HWComposer::setClientTarget(HalDisplayId displayId, uint32_t slot,
                                     const sp<Fence>& acquireFence, const sp<GraphicBuffer>& target,
                                     ui::Dataspace dataspace) {
    RETURN_IF_INVALID_DISPLAY(displayId, BAD_INDEX);

    auto& displayData = mDisplayData[displayId];
    if (displayData.validateWasSkipped) {
      return NO_ERROR;
    }

    ALOGV("%s for display %s", __FUNCTION__, to_string(displayId).c_str());
    auto& hwcDisplay = mDisplayData[displayId].hwcDisplay;
    auto error = hwcDisplay->setClientTarget(slot, target, acquireFence, dataspace);
    RETURN_IF_HWC_ERROR(error, displayId, BAD_VALUE);
    return NO_ERROR;
}

status_t HWComposer::getDeviceCompositionChanges(
        HalDisplayId displayId, bool /*frameUsesClientComposition */,
        std::chrono::steady_clock::time_point earliestPresentTime __attribute__((unused)),
        const std::shared_ptr<FenceTime>& previousPresentFence __attribute__((unused)),
        std::optional<android::HWComposer::DeviceRequestedChanges>* outChanges) {
    ATRACE_CALL();

    RETURN_IF_INVALID_DISPLAY(displayId, BAD_INDEX);

    auto& displayData = mDisplayData[displayId];
    auto& hwcDisplay = displayData.hwcDisplay;
    if (!hwcDisplay->isConnected()) {
        return NO_ERROR;
    }

    uint32_t numTypes = 0;
    uint32_t numRequests = 0;

    hal::Error error = hal::Error::NONE;

    // First try to skip validate altogether. We can do that when
    // 1. The previous frame has not been presented yet or already passed the
    // earliest time to present. Otherwise, we may present a frame too early.
    // 2. There is no client composition. Otherwise, we first need to render the
    // client target buffer.
<<<<<<< HEAD
    const bool canSkipValidate = mSpecFenceEnabled ||
            std::chrono::steady_clock::now() >= earliestPresentTime;
=======
    const bool canSkipValidate = true;
>>>>>>> 6df66766
    displayData.validateWasSkipped = false;
    bool acceptChanges = true;
    if (canSkipValidate) {
        sp<Fence> outPresentFence;
        uint32_t state = UINT32_MAX;
        error = hwcDisplay->presentOrValidate(&numTypes, &numRequests, &outPresentFence , &state);
        if (!hasChangesError(error)) {
            RETURN_IF_HWC_ERROR_FOR("presentOrValidate", error, displayId, UNKNOWN_ERROR);
        }
        ALOGV("getDeviceCompositionChanges: state: %d", state);
        // state = 0 --> Only Validate.
        // state = 1 --> Validate and commit succeeded. Skip validate case. No comp changes.
        // state = 2 --> Validate and commit succeeded. Query Comp changes.
        if (state == 1 || state == 2) { //Present Succeeded.
            std::unordered_map<HWC2::Layer*, sp<Fence>> releaseFences;
            error = hwcDisplay->getReleaseFences(&releaseFences);
            displayData.releaseFences = std::move(releaseFences);
            displayData.lastPresentFence = outPresentFence;
            displayData.validateWasSkipped = true;
            displayData.presentError = error;
            ALOGV("Retrieving fences");
        }

        if (state == 1) {
            ALOGV("skip validate case present succeeded");
            return NO_ERROR;
        }

        acceptChanges = (state != 2);
    } else {
        error = hwcDisplay->validate(&numTypes, &numRequests);
    }

    ALOGV("SkipValidate failed, Falling back to SLOW validate/present");
    if (!hasChangesError(error)) {
        RETURN_IF_HWC_ERROR_FOR("validate", error, displayId, BAD_INDEX);
    }

    android::HWComposer::DeviceRequestedChanges::ChangedTypes changedTypes;
    changedTypes.reserve(numTypes);
    error = hwcDisplay->getChangedCompositionTypes(&changedTypes);
    RETURN_IF_HWC_ERROR_FOR("getChangedCompositionTypes", error, displayId, BAD_INDEX);

    auto displayRequests = static_cast<hal::DisplayRequest>(0);
    android::HWComposer::DeviceRequestedChanges::LayerRequests layerRequests;
    layerRequests.reserve(numRequests);
    error = hwcDisplay->getRequests(&displayRequests, &layerRequests);
    RETURN_IF_HWC_ERROR_FOR("getRequests", error, displayId, BAD_INDEX);

    DeviceRequestedChanges::ClientTargetProperty clientTargetProperty;
    error = hwcDisplay->getClientTargetProperty(&clientTargetProperty);

    outChanges->emplace(DeviceRequestedChanges{std::move(changedTypes), std::move(displayRequests),
                                               std::move(layerRequests),
                                               std::move(clientTargetProperty)});

    if (acceptChanges) {
        error = hwcDisplay->acceptChanges();
        RETURN_IF_HWC_ERROR_FOR("acceptChanges", error, displayId, BAD_INDEX);
    }

    return NO_ERROR;
}

sp<Fence> HWComposer::getPresentFence(HalDisplayId displayId) const {
    RETURN_IF_INVALID_DISPLAY(displayId, Fence::NO_FENCE);
    return mDisplayData.at(displayId).lastPresentFence;
}

sp<Fence> HWComposer::getLayerReleaseFence(HalDisplayId displayId, HWC2::Layer* layer) const {
    RETURN_IF_INVALID_DISPLAY(displayId, Fence::NO_FENCE);
    const auto& displayFences = mDisplayData.at(displayId).releaseFences;
    auto fence = displayFences.find(layer);
    if (fence == displayFences.end()) {
        ALOGV("getLayerReleaseFence: Release fence not found");
        return Fence::NO_FENCE;
    }
    return fence->second;
}

status_t HWComposer::presentAndGetReleaseFences(
        HalDisplayId displayId, std::chrono::steady_clock::time_point earliestPresentTime,
        const std::shared_ptr<FenceTime>& previousPresentFence) {
    ATRACE_CALL();

    RETURN_IF_INVALID_DISPLAY(displayId, BAD_INDEX);

    auto& displayData = mDisplayData[displayId];
    auto& hwcDisplay = displayData.hwcDisplay;

    if (displayData.validateWasSkipped) {
        // explicitly flush all pending commands
        auto error = static_cast<hal::Error>(mComposer->executeCommands());
        RETURN_IF_HWC_ERROR_FOR("executeCommands", error, displayId, UNKNOWN_ERROR);
        RETURN_IF_HWC_ERROR_FOR("present", displayData.presentError, displayId, UNKNOWN_ERROR);
        return NO_ERROR;
    }

    displayData.lastPresentFence = Fence::NO_FENCE;
    const bool previousFramePending =
            previousPresentFence->getSignalTime() == Fence::SIGNAL_TIME_PENDING;
    if (!previousFramePending) {
        ATRACE_NAME("wait for earliest present time");
        std::this_thread::sleep_until(earliestPresentTime);
    }

    auto error = hwcDisplay->present(&displayData.lastPresentFence);
    RETURN_IF_HWC_ERROR_FOR("present", error, displayId, UNKNOWN_ERROR);

    std::unordered_map<HWC2::Layer*, sp<Fence>> releaseFences;
    error = hwcDisplay->getReleaseFences(&releaseFences);
    RETURN_IF_HWC_ERROR_FOR("getReleaseFences", error, displayId, UNKNOWN_ERROR);

    displayData.releaseFences = std::move(releaseFences);

    return NO_ERROR;
}

status_t HWComposer::setPowerMode(PhysicalDisplayId displayId, hal::PowerMode mode) {
    RETURN_IF_INVALID_DISPLAY(displayId, BAD_INDEX);

    const auto& displayData = mDisplayData[displayId];
    LOG_FATAL_IF(displayData.isVirtual, "%s: Invalid operation on virtual display with ID %s",
                 __FUNCTION__, to_string(displayId).c_str());

    auto& hwcDisplay = displayData.hwcDisplay;
    switch (mode) {
        case hal::PowerMode::OFF:
        case hal::PowerMode::ON:
            ALOGV("setPowerMode: Calling HWC %s", to_string(mode).c_str());
            {
                auto error = hwcDisplay->setPowerMode(mode);
                if (error != hal::Error::NONE) {
                    LOG_HWC_ERROR(("setPowerMode(" + to_string(mode) + ")").c_str(), error,
                                  displayId);
                }
            }
            break;
        case hal::PowerMode::DOZE:
        case hal::PowerMode::DOZE_SUSPEND:
            ALOGV("setPowerMode: Calling HWC %s", to_string(mode).c_str());
            {
                bool supportsDoze = false;
                auto error = hwcDisplay->supportsDoze(&supportsDoze);
                if (error != hal::Error::NONE) {
                    LOG_HWC_ERROR("supportsDoze", error, displayId);
                }

                if (!supportsDoze) {
                    mode = hal::PowerMode::ON;
                }

                error = hwcDisplay->setPowerMode(mode);
                if (error != hal::Error::NONE) {
                    LOG_HWC_ERROR(("setPowerMode(" + to_string(mode) + ")").c_str(), error,
                                  displayId);
                }
            }
            break;
        default:
            ALOGV("setPowerMode: Not calling HWC");
            break;
    }

    return NO_ERROR;
}

status_t HWComposer::setActiveModeWithConstraints(
        PhysicalDisplayId displayId, hal::HWConfigId hwcModeId,
        const hal::VsyncPeriodChangeConstraints& constraints,
        hal::VsyncPeriodChangeTimeline* outTimeline) {
    RETURN_IF_INVALID_DISPLAY(displayId, BAD_INDEX);

    auto error = mDisplayData[displayId].hwcDisplay->setActiveConfigWithConstraints(hwcModeId,
                                                                                    constraints,
                                                                                    outTimeline);
    RETURN_IF_HWC_ERROR(error, displayId, UNKNOWN_ERROR);
    return NO_ERROR;
}

status_t HWComposer::setColorTransform(HalDisplayId displayId, const mat4& transform) {
    RETURN_IF_INVALID_DISPLAY(displayId, BAD_INDEX);

    auto& displayData = mDisplayData[displayId];
    bool isIdentity = transform == mat4();
    auto error = displayData.hwcDisplay
                         ->setColorTransform(transform,
                                             isIdentity ? hal::ColorTransform::IDENTITY
                                                        : hal::ColorTransform::ARBITRARY_MATRIX);
    RETURN_IF_HWC_ERROR(error, displayId, UNKNOWN_ERROR);
    return NO_ERROR;
}

void HWComposer::disconnectDisplay(HalDisplayId displayId) {
    RETURN_IF_INVALID_DISPLAY(displayId);
    auto& displayData = mDisplayData[displayId];
    const auto hwcDisplayId = displayData.hwcDisplay->getId();

    // TODO(b/74619554): Select internal/external display from remaining displays.
    if (hwcDisplayId == mInternalHwcDisplayId) {
        mInternalHwcDisplayId.reset();
    } else if (hwcDisplayId == mExternalHwcDisplayId) {
        mExternalHwcDisplayId.reset();
    }
    mPhysicalDisplayIdMap.erase(hwcDisplayId);
    mDisplayData.erase(displayId);
}

status_t HWComposer::setOutputBuffer(HalVirtualDisplayId displayId, const sp<Fence>& acquireFence,
                                     const sp<GraphicBuffer>& buffer) {
    RETURN_IF_INVALID_DISPLAY(displayId, BAD_INDEX);
    const auto& displayData = mDisplayData[displayId];

    LOG_FATAL_IF(!displayData.isVirtual, "%s: Invalid operation on physical display with ID %s",
                 __FUNCTION__, to_string(displayId).c_str());

    auto error = displayData.hwcDisplay->setOutputBuffer(buffer, acquireFence);
    RETURN_IF_HWC_ERROR(error, displayId, UNKNOWN_ERROR);
    return NO_ERROR;
}

void HWComposer::clearReleaseFences(HalDisplayId displayId) {
    RETURN_IF_INVALID_DISPLAY(displayId);
    mDisplayData[displayId].releaseFences.clear();
}

status_t HWComposer::getHdrCapabilities(HalDisplayId displayId, HdrCapabilities* outCapabilities) {
    RETURN_IF_INVALID_DISPLAY(displayId, BAD_INDEX);

    auto& hwcDisplay = mDisplayData[displayId].hwcDisplay;
    auto error = hwcDisplay->getHdrCapabilities(outCapabilities);
    RETURN_IF_HWC_ERROR(error, displayId, UNKNOWN_ERROR);
    return NO_ERROR;
}

int32_t HWComposer::getSupportedPerFrameMetadata(HalDisplayId displayId) const {
    RETURN_IF_INVALID_DISPLAY(displayId, 0);
    return mDisplayData.at(displayId).hwcDisplay->getSupportedPerFrameMetadata();
}

std::vector<ui::RenderIntent> HWComposer::getRenderIntents(HalDisplayId displayId,
                                                           ui::ColorMode colorMode) const {
    RETURN_IF_INVALID_DISPLAY(displayId, {});

    std::vector<ui::RenderIntent> renderIntents;
    auto error = mDisplayData.at(displayId).hwcDisplay->getRenderIntents(colorMode, &renderIntents);
    RETURN_IF_HWC_ERROR(error, displayId, {});
    return renderIntents;
}

mat4 HWComposer::getDataspaceSaturationMatrix(HalDisplayId displayId, ui::Dataspace dataspace) {
    RETURN_IF_INVALID_DISPLAY(displayId, {});

    mat4 matrix;
    auto error = mDisplayData[displayId].hwcDisplay->getDataspaceSaturationMatrix(dataspace,
            &matrix);
    RETURN_IF_HWC_ERROR(error, displayId, {});
    return matrix;
}

status_t HWComposer::getDisplayedContentSamplingAttributes(HalDisplayId displayId,
                                                           ui::PixelFormat* outFormat,
                                                           ui::Dataspace* outDataspace,
                                                           uint8_t* outComponentMask) {
    RETURN_IF_INVALID_DISPLAY(displayId, BAD_INDEX);
    const auto error =
            mDisplayData[displayId]
                    .hwcDisplay->getDisplayedContentSamplingAttributes(outFormat, outDataspace,
                                                                       outComponentMask);
    if (error == hal::Error::UNSUPPORTED) RETURN_IF_HWC_ERROR(error, displayId, INVALID_OPERATION);
    RETURN_IF_HWC_ERROR(error, displayId, UNKNOWN_ERROR);
    return NO_ERROR;
}

status_t HWComposer::setDisplayContentSamplingEnabled(HalDisplayId displayId, bool enabled,
                                                      uint8_t componentMask, uint64_t maxFrames) {
    RETURN_IF_INVALID_DISPLAY(displayId, BAD_INDEX);
    const auto error =
            mDisplayData[displayId].hwcDisplay->setDisplayContentSamplingEnabled(enabled,
                                                                                 componentMask,
                                                                                 maxFrames);

    if (error == hal::Error::UNSUPPORTED) RETURN_IF_HWC_ERROR(error, displayId, INVALID_OPERATION);
    if (error == hal::Error::BAD_PARAMETER) RETURN_IF_HWC_ERROR(error, displayId, BAD_VALUE);
    RETURN_IF_HWC_ERROR(error, displayId, UNKNOWN_ERROR);
    return NO_ERROR;
}

status_t HWComposer::getDisplayedContentSample(HalDisplayId displayId, uint64_t maxFrames,
                                               uint64_t timestamp, DisplayedFrameStats* outStats) {
    RETURN_IF_INVALID_DISPLAY(displayId, BAD_INDEX);
    const auto error =
            mDisplayData[displayId].hwcDisplay->getDisplayedContentSample(maxFrames, timestamp,
                                                                          outStats);
    RETURN_IF_HWC_ERROR(error, displayId, UNKNOWN_ERROR);
    return NO_ERROR;
}

std::future<status_t> HWComposer::setDisplayBrightness(PhysicalDisplayId displayId,
                                                       float brightness) {
    RETURN_IF_INVALID_DISPLAY(displayId, ftl::yield<status_t>(BAD_INDEX));
    auto& display = mDisplayData[displayId].hwcDisplay;

    return ftl::chain(display->setDisplayBrightness(brightness))
            .then([displayId](hal::Error error) -> status_t {
                if (error == hal::Error::UNSUPPORTED) {
                    RETURN_IF_HWC_ERROR(error, displayId, INVALID_OPERATION);
                }
                if (error == hal::Error::BAD_PARAMETER) {
                    RETURN_IF_HWC_ERROR(error, displayId, BAD_VALUE);
                }
                RETURN_IF_HWC_ERROR(error, displayId, UNKNOWN_ERROR);
                return NO_ERROR;
            });
}

status_t HWComposer::setAutoLowLatencyMode(PhysicalDisplayId displayId, bool on) {
    RETURN_IF_INVALID_DISPLAY(displayId, BAD_INDEX);
    const auto error = mDisplayData[displayId].hwcDisplay->setAutoLowLatencyMode(on);
    if (error == hal::Error::UNSUPPORTED) {
        RETURN_IF_HWC_ERROR(error, displayId, INVALID_OPERATION);
    }
    if (error == hal::Error::BAD_PARAMETER) {
        RETURN_IF_HWC_ERROR(error, displayId, BAD_VALUE);
    }
    RETURN_IF_HWC_ERROR(error, displayId, UNKNOWN_ERROR);
    return NO_ERROR;
}

status_t HWComposer::getSupportedContentTypes(
        PhysicalDisplayId displayId, std::vector<hal::ContentType>* outSupportedContentTypes) {
    RETURN_IF_INVALID_DISPLAY(displayId, BAD_INDEX);
    const auto error =
            mDisplayData[displayId].hwcDisplay->getSupportedContentTypes(outSupportedContentTypes);

    RETURN_IF_HWC_ERROR(error, displayId, UNKNOWN_ERROR);

    return NO_ERROR;
}

status_t HWComposer::setContentType(PhysicalDisplayId displayId, hal::ContentType contentType) {
    RETURN_IF_INVALID_DISPLAY(displayId, BAD_INDEX);
    const auto error = mDisplayData[displayId].hwcDisplay->setContentType(contentType);
    if (error == hal::Error::UNSUPPORTED) {
        RETURN_IF_HWC_ERROR(error, displayId, INVALID_OPERATION);
    }
    if (error == hal::Error::BAD_PARAMETER) {
        RETURN_IF_HWC_ERROR(error, displayId, BAD_VALUE);
    }
    RETURN_IF_HWC_ERROR(error, displayId, UNKNOWN_ERROR);

    return NO_ERROR;
}

const std::unordered_map<std::string, bool>& HWComposer::getSupportedLayerGenericMetadata() const {
    return mSupportedLayerGenericMetadata;
}

void HWComposer::dump(std::string& result) const {
    result.append(mComposer->dumpDebugInfo());
}

std::optional<PhysicalDisplayId> HWComposer::toPhysicalDisplayId(
        hal::HWDisplayId hwcDisplayId) const {
    if (const auto it = mPhysicalDisplayIdMap.find(hwcDisplayId);
        it != mPhysicalDisplayIdMap.end()) {
        return it->second;
    }
    return {};
}

std::optional<hal::HWDisplayId> HWComposer::fromPhysicalDisplayId(
        PhysicalDisplayId displayId) const {
    if (const auto it = mDisplayData.find(displayId);
        it != mDisplayData.end() && !it->second.isVirtual) {
        return it->second.hwcDisplay->getId();
    }
    return {};
}

std::optional<hal::HWDisplayId> HWComposer::fromVirtualDisplayId(
        HalVirtualDisplayId displayId) const {
    if (const auto it = mDisplayData.find(displayId);
        it != mDisplayData.end() && it->second.isVirtual) {
        return it->second.hwcDisplay->getId();
    }
    return {};
}

bool HWComposer::shouldIgnoreHotplugConnect(hal::HWDisplayId hwcDisplayId,
                                            bool hasDisplayIdentificationData) const {
    if (mHasMultiDisplaySupport && !hasDisplayIdentificationData) {
        ALOGE("Ignoring connection of display %" PRIu64 " without identification data",
              hwcDisplayId);
        return true;
    }

    if (!mHasMultiDisplaySupport && mInternalHwcDisplayId && mExternalHwcDisplayId) {
        ALOGE("Ignoring connection of tertiary display %" PRIu64, hwcDisplayId);
        return true;
    }

    return false;
}

std::optional<DisplayIdentificationInfo> HWComposer::onHotplugConnect(
        hal::HWDisplayId hwcDisplayId) {
    std::optional<DisplayIdentificationInfo> info;
    if (const auto displayId = toPhysicalDisplayId(hwcDisplayId)) {
        info = DisplayIdentificationInfo{.id = *displayId,
                                         .name = std::string(),
                                         .deviceProductInfo = std::nullopt};
        if (mUpdateDeviceProductInfoOnHotplugReconnect) {
            uint8_t port;
            DisplayIdentificationData data;
            getDisplayIdentificationData(hwcDisplayId, &port, &data);
            if (auto newInfo = parseDisplayIdentificationData(port, data)) {
                info->deviceProductInfo = std::move(newInfo->deviceProductInfo);
            } else {
                ALOGE("Failed to parse identification data for display %" PRIu64, hwcDisplayId);
            }
        }
    } else {
        uint8_t port;
        DisplayIdentificationData data;
        const bool hasDisplayIdentificationData =
                getDisplayIdentificationData(hwcDisplayId, &port, &data);
        if (mPhysicalDisplayIdMap.empty()) {
            mHasMultiDisplaySupport = hasDisplayIdentificationData;
            ALOGI("Switching to %s multi-display mode",
                  mHasMultiDisplaySupport ? "generalized" : "legacy");
        }

        if (shouldIgnoreHotplugConnect(hwcDisplayId, hasDisplayIdentificationData)) {
            return {};
        }

        info = [this, hwcDisplayId, &port, &data, hasDisplayIdentificationData] {
            const bool isPrimary = !mInternalHwcDisplayId;
            if (mHasMultiDisplaySupport) {
                if (const auto info = parseDisplayIdentificationData(port, data)) {
                    return *info;
                }
                ALOGE("Failed to parse identification data for display %" PRIu64, hwcDisplayId);
            } else {
                ALOGW_IF(hasDisplayIdentificationData,
                         "Ignoring identification data for display %" PRIu64, hwcDisplayId);
                port = isPrimary ? LEGACY_DISPLAY_TYPE_PRIMARY : LEGACY_DISPLAY_TYPE_EXTERNAL;
            }

            return DisplayIdentificationInfo{.id = PhysicalDisplayId::fromPort(port),
                                             .name = isPrimary ? "Internal display"
                                                               : "External display",
                                             .deviceProductInfo = std::nullopt};
        }();
    }

    if (!isConnected(info->id)) {
        allocatePhysicalDisplay(hwcDisplayId, info->id);
    }
    return info;
}

std::optional<DisplayIdentificationInfo> HWComposer::onHotplugDisconnect(
        hal::HWDisplayId hwcDisplayId) {
    const auto displayId = toPhysicalDisplayId(hwcDisplayId);
    if (!displayId) {
        ALOGE("Ignoring disconnection of invalid HWC display %" PRIu64, hwcDisplayId);
        return {};
    }

    // The display will later be destroyed by a call to
    // destroyDisplay(). For now we just mark it disconnected.
    if (isConnected(*displayId)) {
        mDisplayData[*displayId].hwcDisplay->setConnected(false);
    } else {
        ALOGW("Attempted to disconnect unknown display %" PRIu64, hwcDisplayId);
    }
    // The cleanup of Disconnect is handled through HWComposer::disconnectDisplay
    // via SurfaceFlinger's onHotplugReceived callback handling
    return DisplayIdentificationInfo{.id = *displayId,
                                     .name = std::string(),
                                     .deviceProductInfo = std::nullopt};
}

void HWComposer::loadCapabilities() {
    static_assert(sizeof(hal::Capability) == sizeof(int32_t), "Capability size has changed");
    auto capabilities = mComposer->getCapabilities();
    for (auto capability : capabilities) {
        mCapabilities.emplace(static_cast<hal::Capability>(capability));
    }
}

void HWComposer::loadLayerMetadataSupport() {
    mSupportedLayerGenericMetadata.clear();

    std::vector<Hwc2::IComposerClient::LayerGenericMetadataKey> supportedMetadataKeyInfo;
    const auto error = mComposer->getLayerGenericMetadataKeys(&supportedMetadataKeyInfo);
    if (error != hardware::graphics::composer::V2_4::Error::NONE) {
        if (error != hardware::graphics::composer::V2_4::Error::UNSUPPORTED) {
            ALOGE("%s: %s failed: %s (%d)", __FUNCTION__, "getLayerGenericMetadataKeys",
                  toString(error).c_str(), static_cast<int32_t>(error));
        }
        return;
    }

    for (const auto& [name, mandatory] : supportedMetadataKeyInfo) {
        mSupportedLayerGenericMetadata.emplace(name, mandatory);
    }
}

status_t HWComposer::setDisplayElapseTime(HalDisplayId displayId, uint64_t timeStamp) {
    RETURN_IF_INVALID_DISPLAY(displayId, BAD_INDEX);
    const auto& displayData = mDisplayData[displayId];

    auto error = displayData.hwcDisplay->setDisplayElapseTime(timeStamp);
    if (error == hal::Error::BAD_PARAMETER) RETURN_IF_HWC_ERROR(error, displayId, BAD_VALUE);
    RETURN_IF_HWC_ERROR(error, displayId, UNKNOWN_ERROR);
    return NO_ERROR;
}

#ifdef QTI_UNIFIED_DRAW
status_t HWComposer::setClientTarget_3_1(HalDisplayId displayId, int32_t slot,
         const sp<Fence>& acquireFence, ui::Dataspace dataspace) {
    RETURN_IF_INVALID_DISPLAY(displayId, BAD_INDEX);
    const auto& displayData = mDisplayData[displayId];

    auto error = displayData.hwcDisplay->setClientTarget_3_1(slot, acquireFence, dataspace);
    RETURN_IF_HWC_ERROR(error, displayId, BAD_VALUE);
    return NO_ERROR;
}

status_t HWComposer::tryDrawMethod(HalDisplayId displayId,
         IQtiComposerClient::DrawMethod drawMethod) {
    RETURN_IF_INVALID_DISPLAY(displayId, BAD_INDEX);
    const auto& displayData = mDisplayData[displayId];

    auto error = displayData.hwcDisplay->tryDrawMethod(drawMethod);
    RETURN_IF_HWC_ERROR(error, displayId, BAD_VALUE);
    return NO_ERROR;
}
#endif

} // namespace impl
} // namespace android

// TODO(b/129481165): remove the #pragma below and fix conversion issues
#pragma clang diagnostic pop // ignored "-Wconversion"<|MERGE_RESOLUTION|>--- conflicted
+++ resolved
@@ -36,7 +36,6 @@
 #include <ui/GraphicBuffer.h>
 #include <utils/Errors.h>
 #include <utils/Trace.h>
-#include <cutils/properties.h>
 
 #include "../Layer.h" // needed only for debugging
 #include "../SurfaceFlingerProperties.h"
@@ -141,8 +140,7 @@
       : mComposer(std::move(composer)),
         mMaxVirtualDisplayDimension(static_cast<size_t>(sysprop::max_virtual_display_dimension(0))),
         mUpdateDeviceProductInfoOnHotplugReconnect(
-                sysprop::update_device_product_info_on_hotplug_reconnect(false)),
-        mSpecFenceEnabled(property_get_bool("vendor.display.enable_spec_fence", 0)) {}
+                sysprop::update_device_product_info_on_hotplug_reconnect(false)) {}
 
 HWComposer::HWComposer(const std::string& composerServiceName)
       : HWComposer(std::make_unique<Hwc2::impl::Composer>(composerServiceName)) {}
@@ -500,12 +498,7 @@
     // earliest time to present. Otherwise, we may present a frame too early.
     // 2. There is no client composition. Otherwise, we first need to render the
     // client target buffer.
-<<<<<<< HEAD
-    const bool canSkipValidate = mSpecFenceEnabled ||
-            std::chrono::steady_clock::now() >= earliestPresentTime;
-=======
     const bool canSkipValidate = true;
->>>>>>> 6df66766
     displayData.validateWasSkipped = false;
     bool acceptChanges = true;
     if (canSkipValidate) {
