--- conflicted
+++ resolved
@@ -557,15 +557,7 @@
 
 status_t HWComposer::setPowerMode(PhysicalDisplayId displayId, hal::PowerMode mode) {
     RETURN_IF_INVALID_DISPLAY(displayId, BAD_INDEX);
-
-<<<<<<< HEAD
-=======
-    if (mode == hal::PowerMode::OFF) {
-        setVsyncEnabled(displayId, hal::Vsync::DISABLE);
-    }
-
     mDisplayData[displayId].powerMode = mode;
->>>>>>> 415176e1
     const auto& displayData = mDisplayData[displayId];
     auto& hwcDisplay = displayData.hwcDisplay;
     switch (mode) {
