#include <thread>

#include <log/log.h>
#include <private/dvr/bufferhub_rpc.h>
#include <private/dvr/consumer_channel.h>
#include <private/dvr/producer_channel.h>
#include <utils/Trace.h>

using android::pdx::BorrowedHandle;
using android::pdx::Channel;
using android::pdx::ErrorStatus;
using android::pdx::Message;
using android::pdx::Status;
using android::pdx::rpc::DispatchRemoteMethod;

namespace android {
namespace dvr {

ConsumerChannel::ConsumerChannel(BufferHubService* service, int buffer_id,
<<<<<<< HEAD
                                 int channel_id, uint64_t client_state_mask,
=======
                                 int channel_id, uint32_t client_state_mask,
>>>>>>> eed5d453
                                 const std::shared_ptr<Channel> producer)
    : BufferHubChannel(service, buffer_id, channel_id, kConsumerType),
      client_state_mask_(client_state_mask),
      producer_(producer) {
  GetProducer()->AddConsumer(this);
}

ConsumerChannel::~ConsumerChannel() {
  ALOGD_IF(TRACE,
           "ConsumerChannel::~ConsumerChannel: channel_id=%d buffer_id=%d",
           channel_id(), buffer_id());

  if (auto producer = GetProducer()) {
    producer->RemoveConsumer(this);
  }
}

BufferHubChannel::BufferInfo ConsumerChannel::GetBufferInfo() const {
  BufferHubChannel::BufferInfo info;
  if (auto producer = GetProducer()) {
    // If producer has not hung up, copy most buffer info from the producer.
    info = producer->GetBufferInfo();
  } else {
    info.signaled_mask = client_state_mask();
  }
  info.id = buffer_id();
  return info;
}

std::shared_ptr<ProducerChannel> ConsumerChannel::GetProducer() const {
  return std::static_pointer_cast<ProducerChannel>(producer_.lock());
}

void ConsumerChannel::HandleImpulse(Message& message) {
  ATRACE_NAME("ConsumerChannel::HandleImpulse");
  switch (message.GetOp()) {
    case BufferHubRPC::ConsumerAcquire::Opcode:
      OnConsumerAcquire(message);
      break;
    case BufferHubRPC::ConsumerRelease::Opcode:
      OnConsumerRelease(message, {});
      break;
  }
}

bool ConsumerChannel::HandleMessage(Message& message) {
  ATRACE_NAME("ConsumerChannel::HandleMessage");
  auto producer = GetProducer();
  if (!producer)
    REPLY_ERROR_RETURN(message, EPIPE, true);

  switch (message.GetOp()) {
    case BufferHubRPC::GetBuffer::Opcode:
      DispatchRemoteMethod<BufferHubRPC::GetBuffer>(
          *this, &ConsumerChannel::OnGetBuffer, message);
      return true;

    case BufferHubRPC::NewConsumer::Opcode:
      DispatchRemoteMethod<BufferHubRPC::NewConsumer>(
          *producer, &ProducerChannel::OnNewConsumer, message);
      return true;

    case BufferHubRPC::ConsumerAcquire::Opcode:
      DispatchRemoteMethod<BufferHubRPC::ConsumerAcquire>(
          *this, &ConsumerChannel::OnConsumerAcquire, message);
      return true;

    case BufferHubRPC::ConsumerRelease::Opcode:
      DispatchRemoteMethod<BufferHubRPC::ConsumerRelease>(
          *this, &ConsumerChannel::OnConsumerRelease, message);
      return true;

    default:
      return false;
  }
}

Status<BufferDescription<BorrowedHandle>> ConsumerChannel::OnGetBuffer(
    Message& /*message*/) {
  ATRACE_NAME("ConsumerChannel::OnGetBuffer");
  ALOGD_IF(TRACE, "ConsumerChannel::OnGetBuffer: buffer=%d", buffer_id());
  if (auto producer = GetProducer()) {
    return {producer->GetBuffer(client_state_mask_)};
  } else {
    return ErrorStatus(EPIPE);
  }
}

Status<LocalFence> ConsumerChannel::OnConsumerAcquire(Message& message) {
  ATRACE_NAME("ConsumerChannel::OnConsumerAcquire");
  auto producer = GetProducer();
  if (!producer)
    return ErrorStatus(EPIPE);

  if (acquired_ || released_) {
    ALOGE(
        "ConsumerChannel::OnConsumerAcquire: Acquire when not posted: "
        "acquired=%d released=%d channel_id=%d buffer_id=%d",
        acquired_, released_, message.GetChannelId(), producer->buffer_id());
    return ErrorStatus(EBUSY);
  } else {
    auto status = producer->OnConsumerAcquire(message);
    if (status) {
      ClearAvailable();
      acquired_ = true;
    }
    return status;
  }
}

Status<void> ConsumerChannel::OnConsumerRelease(Message& message,
                                                LocalFence release_fence) {
  ATRACE_NAME("ConsumerChannel::OnConsumerRelease");
  auto producer = GetProducer();
  if (!producer)
    return ErrorStatus(EPIPE);

  if (!acquired_ || released_) {
    ALOGE(
        "ConsumerChannel::OnConsumerRelease: Release when not acquired: "
        "acquired=%d released=%d channel_id=%d buffer_id=%d",
        acquired_, released_, message.GetChannelId(), producer->buffer_id());
    return ErrorStatus(EBUSY);
  } else {
    auto status =
        producer->OnConsumerRelease(message, std::move(release_fence));
    if (status) {
      ClearAvailable();
      acquired_ = false;
      released_ = true;
    }
    return status;
  }
}

<<<<<<< HEAD
bool ConsumerChannel::OnProducerPosted() {
  acquired_ = false;
  released_ = false;
  SignalAvailable();
  return true;
=======
void ConsumerChannel::OnProducerGained() {
  // Clear the signal if exist. There is a possiblity that the signal still
  // exist in consumer client when producer gains the buffer, e.g. newly added
  // consumer fail to acquire the previous posted buffer in time. Then, when
  // producer gains back the buffer, posts the buffer again and signal the
  // consumer later, there won't be an signal change in eventfd, and thus,
  // consumer will miss the posted buffer later. Thus, we need to clear the
  // signal in consumer clients if the signal exist.
  ClearAvailable();
}

void ConsumerChannel::OnProducerPosted() {
  acquired_ = false;
  released_ = false;
  SignalAvailable();
>>>>>>> eed5d453
}

void ConsumerChannel::OnProducerClosed() {
  producer_.reset();
  Hangup();
}

}  // namespace dvr
}  // namespace android<|MERGE_RESOLUTION|>--- conflicted
+++ resolved
@@ -17,11 +17,7 @@
 namespace dvr {
 
 ConsumerChannel::ConsumerChannel(BufferHubService* service, int buffer_id,
-<<<<<<< HEAD
-                                 int channel_id, uint64_t client_state_mask,
-=======
                                  int channel_id, uint32_t client_state_mask,
->>>>>>> eed5d453
                                  const std::shared_ptr<Channel> producer)
     : BufferHubChannel(service, buffer_id, channel_id, kConsumerType),
       client_state_mask_(client_state_mask),
@@ -157,13 +153,6 @@
   }
 }
 
-<<<<<<< HEAD
-bool ConsumerChannel::OnProducerPosted() {
-  acquired_ = false;
-  released_ = false;
-  SignalAvailable();
-  return true;
-=======
 void ConsumerChannel::OnProducerGained() {
   // Clear the signal if exist. There is a possiblity that the signal still
   // exist in consumer client when producer gains the buffer, e.g. newly added
@@ -179,7 +168,6 @@
   acquired_ = false;
   released_ = false;
   SignalAvailable();
->>>>>>> eed5d453
 }
 
 void ConsumerChannel::OnProducerClosed() {
