--- conflicted
+++ resolved
@@ -6,10 +6,6 @@
 #include <log/log.h>
 #include <pdx/service_dispatcher.h>
 #include <private/dvr/buffer_hub.h>
-<<<<<<< HEAD
-#include <private/dvr/buffer_hub_binder.h>
-=======
->>>>>>> eed5d453
 
 int main(int, char**) {
   int ret = -1;
@@ -42,13 +38,6 @@
   pdx_service = android::dvr::BufferHubService::Create();
   CHECK_ERROR(!pdx_service, error, "Failed to create bufferhub pdx service\n");
   dispatcher->AddService(pdx_service);
-<<<<<<< HEAD
-
-  ret = android::dvr::BufferHubBinderService::start(pdx_service);
-  CHECK_ERROR(ret != android::OK, error,
-              "Failed to create bufferhub binder service\n");
-=======
->>>>>>> eed5d453
 
   ret = dvrSetSchedulerClass(0, "graphics");
   CHECK_ERROR(ret < 0, error, "Failed to set thread priority");
