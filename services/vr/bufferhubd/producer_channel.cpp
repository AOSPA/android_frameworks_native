--- conflicted
+++ resolved
@@ -93,17 +93,10 @@
   // Using placement new here to reuse shared memory instead of new allocation
   // and also initialize the value to zero.
   buffer_state_ =
-<<<<<<< HEAD
-      new (&metadata_header_->buffer_state) std::atomic<uint64_t>(0);
-  fence_state_ = new (&metadata_header_->fence_state) std::atomic<uint64_t>(0);
-  active_clients_bit_mask_ =
-      new (&metadata_header_->active_clients_bit_mask) std::atomic<uint64_t>(0);
-=======
       new (&metadata_header_->buffer_state) std::atomic<uint32_t>(0);
   fence_state_ = new (&metadata_header_->fence_state) std::atomic<uint32_t>(0);
   active_clients_bit_mask_ =
       new (&metadata_header_->active_clients_bit_mask) std::atomic<uint32_t>(0);
->>>>>>> eed5d453
 
   // Producer channel is never created after consumer channel, and one buffer
   // only have one fixed producer for now. Thus, it is correct to assume
@@ -171,11 +164,7 @@
 ProducerChannel::~ProducerChannel() {
   ALOGD_IF(TRACE,
            "ProducerChannel::~ProducerChannel: channel_id=%d buffer_id=%d "
-<<<<<<< HEAD
-           "state=%" PRIx64 ".",
-=======
            "state=%" PRIx32 ".",
->>>>>>> eed5d453
            channel_id(), buffer_id(),
            buffer_state_->load(std::memory_order_acquire));
   for (auto consumer : consumer_channels_) {
@@ -186,22 +175,14 @@
 
 BufferHubChannel::BufferInfo ProducerChannel::GetBufferInfo() const {
   // Derive the mask of signaled buffers in this producer / consumer set.
-<<<<<<< HEAD
-  uint64_t signaled_mask = signaled() ? BufferHubDefs::kFirstClientBitMask : 0;
-=======
   uint32_t signaled_mask = signaled() ? BufferHubDefs::kFirstClientBitMask : 0;
->>>>>>> eed5d453
   for (const ConsumerChannel* consumer : consumer_channels_) {
     signaled_mask |= consumer->signaled() ? consumer->client_state_mask() : 0;
   }
 
   return BufferInfo(buffer_id(), consumer_channels_.size(), buffer_.width(),
                     buffer_.height(), buffer_.layer_count(), buffer_.format(),
-<<<<<<< HEAD
-                    buffer_.usage(), pending_consumers_,
-=======
                     buffer_.usage(),
->>>>>>> eed5d453
                     buffer_state_->load(std::memory_order_acquire),
                     signaled_mask, metadata_header_->queue_index);
 }
@@ -247,11 +228,7 @@
 }
 
 BufferDescription<BorrowedHandle> ProducerChannel::GetBuffer(
-<<<<<<< HEAD
-    uint64_t client_state_mask) {
-=======
     uint32_t client_state_mask) {
->>>>>>> eed5d453
   return {buffer_,
           metadata_buffer_,
           buffer_id(),
@@ -264,62 +241,6 @@
 Status<BufferDescription<BorrowedHandle>> ProducerChannel::OnGetBuffer(
     Message& /*message*/) {
   ATRACE_NAME("ProducerChannel::OnGetBuffer");
-<<<<<<< HEAD
-  ALOGD_IF(TRACE, "ProducerChannel::OnGetBuffer: buffer=%d, state=%" PRIx64 ".",
-           buffer_id(), buffer_state_->load(std::memory_order_acquire));
-  return {GetBuffer(BufferHubDefs::kFirstClientBitMask)};
-}
-
-Status<uint64_t> ProducerChannel::CreateConsumerStateMask() {
-  // Try find the next consumer state bit which has not been claimed by any
-  // consumer yet.
-  // memory_order_acquire is chosen here because all writes in other threads
-  // that release active_clients_bit_mask_ need to be visible here.
-  uint64_t current_active_clients_bit_mask =
-      active_clients_bit_mask_->load(std::memory_order_acquire);
-  uint64_t client_state_mask = BufferHubDefs::FindNextAvailableClientStateMask(
-      current_active_clients_bit_mask | orphaned_consumer_bit_mask_);
-  if (client_state_mask == 0ULL) {
-    ALOGE(
-        "ProducerChannel::CreateConsumer: reached the maximum mumber of "
-        "consumers per producer: 63.");
-    return ErrorStatus(E2BIG);
-  }
-  uint64_t updated_active_clients_bit_mask =
-      current_active_clients_bit_mask | client_state_mask;
-  // Set the updated value only if the current value stays the same as what was
-  // read before. If the comparison succeeds, update the value without
-  // reordering anything before or after this read-modify-write in the current
-  // thread, and the modification will be visible in other threads that acquire
-  // active_clients_bit_mask_. If the comparison fails, load the result of
-  // all writes from all threads to updated_active_clients_bit_mask.
-  // Keep on finding the next available slient state mask until succeed or out
-  // of memory.
-  while (!active_clients_bit_mask_->compare_exchange_weak(
-      current_active_clients_bit_mask, updated_active_clients_bit_mask,
-      std::memory_order_acq_rel, std::memory_order_acquire)) {
-    ALOGE("Current active clients bit mask is changed to %" PRIx64
-          ", which was expected to be %" PRIx64
-          ". Trying to generate a new client state mask to resolve race "
-          "condition.",
-          updated_active_clients_bit_mask, current_active_clients_bit_mask);
-    client_state_mask = BufferHubDefs::FindNextAvailableClientStateMask(
-        current_active_clients_bit_mask | orphaned_consumer_bit_mask_);
-    if (client_state_mask == 0ULL) {
-      ALOGE(
-          "ProducerChannel::CreateConsumer: reached the maximum mumber of "
-          "consumers per producer: 63.");
-      return ErrorStatus(E2BIG);
-    }
-    updated_active_clients_bit_mask =
-        current_active_clients_bit_mask | client_state_mask;
-  }
-
-  return {client_state_mask};
-}
-
-void ProducerChannel::RemoveConsumerClientMask(uint64_t consumer_state_mask) {
-=======
   ALOGD_IF(TRACE, "ProducerChannel::OnGetBuffer: buffer=%d, state=%" PRIx32 ".",
            buffer_id(), buffer_state_->load(std::memory_order_acquire));
   return {GetBuffer(BufferHubDefs::kFirstClientBitMask)};
@@ -374,7 +295,6 @@
 }
 
 void ProducerChannel::RemoveConsumerClientMask(uint32_t consumer_state_mask) {
->>>>>>> eed5d453
   // Clear up the buffer state and fence state in case there is already
   // something there due to possible race condition between producer post and
   // consumer failed to create channel.
@@ -388,29 +308,15 @@
 }
 
 Status<RemoteChannelHandle> ProducerChannel::CreateConsumer(
-<<<<<<< HEAD
-    Message& message, uint64_t consumer_state_mask) {
-  ATRACE_NAME("ProducerChannel::CreateConsumer");
-  ALOGD_IF(TRACE,
-           "ProducerChannel::CreateConsumer: buffer_id=%d, producer_owns=%d",
-           buffer_id(), producer_owns_);
-=======
     Message& message, uint32_t consumer_state_mask) {
   ATRACE_NAME(__FUNCTION__);
   ALOGD("%s: buffer_id=%d", __FUNCTION__, buffer_id());
->>>>>>> eed5d453
 
   int channel_id;
   auto status = message.PushChannel(0, nullptr, &channel_id);
   if (!status) {
-<<<<<<< HEAD
-    ALOGE(
-        "ProducerChannel::CreateConsumer: Failed to push consumer channel: %s",
-        status.GetErrorMessage().c_str());
-=======
     ALOGE("%s: Failed to push consumer channel: %s", __FUNCTION__,
           status.GetErrorMessage().c_str());
->>>>>>> eed5d453
     RemoveConsumerClientMask(consumer_state_mask);
     return ErrorStatus(ENOMEM);
   }
@@ -420,29 +326,12 @@
       shared_from_this());
   const auto channel_status = service()->SetChannel(channel_id, consumer);
   if (!channel_status) {
-<<<<<<< HEAD
-    ALOGE(
-        "ProducerChannel::CreateConsumer: failed to set new consumer channel: "
-        "%s",
-        channel_status.GetErrorMessage().c_str());
-=======
     ALOGE("%s: failed to set new consumer channel: %s.", __FUNCTION__,
           channel_status.GetErrorMessage().c_str());
->>>>>>> eed5d453
     RemoveConsumerClientMask(consumer_state_mask);
     return ErrorStatus(ENOMEM);
   }
 
-<<<<<<< HEAD
-  uint64_t current_buffer_state =
-      buffer_state_->load(std::memory_order_acquire);
-  if (!producer_owns_ &&
-      (BufferHubDefs::IsBufferPosted(current_buffer_state) ||
-       BufferHubDefs::IsBufferAcquired(current_buffer_state))) {
-    // Signal the new consumer when adding it to a posted producer.
-    if (consumer->OnProducerPosted())
-      pending_consumers_++;
-=======
   uint32_t current_buffer_state =
       buffer_state_->load(std::memory_order_acquire);
   if (BufferHubDefs::IsBufferReleased(current_buffer_state) ||
@@ -482,7 +371,6 @@
   }
   if (update_buffer_state) {
     consumer->OnProducerPosted();
->>>>>>> eed5d453
   }
 
   return {status.take()};
@@ -564,16 +452,10 @@
   ALOGD_IF(TRACE, "ProducerChannel::OnProducerDetach: buffer_id=%d",
            buffer_id());
 
-<<<<<<< HEAD
-  uint64_t buffer_state = buffer_state_->load(std::memory_order_acquire);
-  if (!BufferHubDefs::IsBufferGained(buffer_state)) {
-    // Can only detach a BufferProducer when it's in gained state.
-=======
   uint32_t buffer_state = buffer_state_->load(std::memory_order_acquire);
   if (!BufferHubDefs::IsClientGained(
       buffer_state, BufferHubDefs::kFirstClientStateMask)) {
     // Can only detach a ProducerBuffer when it's in gained state.
->>>>>>> eed5d453
     ALOGW(
         "ProducerChannel::OnProducerDetach: The buffer (id=%d, state=%"
         PRIx32
@@ -653,26 +535,11 @@
     }
   }
 
-<<<<<<< HEAD
-  DecrementPendingConsumers();
-  if (pending_consumers_ == 0) {
-    // Clear the producer bit atomically to transit into released state. This
-    // has to done by BufferHub as it requries synchronization among all
-    // consumers.
-    BufferHubDefs::ModifyBufferState(buffer_state_,
-                                     BufferHubDefs::kFirstClientBitMask, 0ULL);
-    ALOGD_IF(TRACE,
-             "ProducerChannel::OnConsumerRelease: releasing last consumer: "
-             "buffer_id=%d state=%" PRIx64 ".",
-             buffer_id(), buffer_state_->load(std::memory_order_acquire));
-
-=======
   uint32_t current_buffer_state =
       buffer_state_->load(std::memory_order_acquire);
   if (BufferHubDefs::IsBufferReleased(current_buffer_state &
                                       ~orphaned_consumer_bit_mask_)) {
     SignalAvailable();
->>>>>>> eed5d453
     if (orphaned_consumer_bit_mask_) {
       ALOGW(
           "%s: orphaned buffer detected during the this acquire/release cycle: "
@@ -683,52 +550,6 @@
     }
   }
 
-<<<<<<< HEAD
-  ALOGE_IF(
-      pending_consumers_ && BufferHubDefs::IsBufferReleased(
-                                buffer_state_->load(std::memory_order_acquire)),
-      "ProducerChannel::OnConsumerRelease: buffer state inconsistent: "
-      "pending_consumers=%d, buffer buffer is in releaed state.",
-      pending_consumers_);
-  return {};
-}
-
-void ProducerChannel::DecrementPendingConsumers() {
-  if (pending_consumers_ == 0) {
-    ALOGE("ProducerChannel::DecrementPendingConsumers: no pending consumer.");
-    return;
-  }
-
-  --pending_consumers_;
-  ALOGD_IF(TRACE,
-           "ProducerChannel::DecrementPendingConsumers: buffer_id=%d %d "
-           "consumers left",
-           buffer_id(), pending_consumers_);
-}
-
-void ProducerChannel::OnConsumerOrphaned(ConsumerChannel* channel) {
-  // Ignore the orphaned consumer.
-  DecrementPendingConsumers();
-
-  const uint64_t client_state_mask = channel->client_state_mask();
-  ALOGE_IF(orphaned_consumer_bit_mask_ & client_state_mask,
-           "ProducerChannel::OnConsumerOrphaned: Consumer "
-           "(client_state_mask=%" PRIx64 ") is already orphaned.",
-           client_state_mask);
-  orphaned_consumer_bit_mask_ |= client_state_mask;
-
-  // Atomically clear the fence state bit as an orphaned consumer will never
-  // signal a release fence. Also clear the buffer state as it won't be released
-  // as well.
-  fence_state_->fetch_and(~client_state_mask);
-  BufferHubDefs::ModifyBufferState(buffer_state_, client_state_mask, 0ULL);
-
-  ALOGW(
-      "ProducerChannel::OnConsumerOrphaned: detected new orphaned consumer "
-      "buffer_id=%d client_state_mask=%" PRIx64 " queue_index=%" PRIu64
-      " buffer_state=%" PRIx64 " fence_state=%" PRIx64 ".",
-      buffer_id(), client_state_mask, metadata_header_->queue_index,
-=======
   return {};
 }
 
@@ -761,7 +582,6 @@
       " buffer_state=%" PRIx32 " fence_state=%" PRIx32 ".",
       __FUNCTION__, buffer_id(), consumer_state_mask,
       metadata_header_->queue_index,
->>>>>>> eed5d453
       buffer_state_->load(std::memory_order_acquire),
       fence_state_->load(std::memory_order_acquire));
 }
@@ -775,14 +595,6 @@
       std::find(consumer_channels_.begin(), consumer_channels_.end(), channel));
   // Restore the consumer state bit and make it visible in other threads that
   // acquire the active_clients_bit_mask_.
-<<<<<<< HEAD
-  active_clients_bit_mask_->fetch_and(~channel->client_state_mask(),
-                                      std::memory_order_release);
-
-  const uint64_t buffer_state = buffer_state_->load(std::memory_order_acquire);
-  if (BufferHubDefs::IsBufferPosted(buffer_state) ||
-      BufferHubDefs::IsBufferAcquired(buffer_state)) {
-=======
   uint32_t consumer_state_mask = channel->client_state_mask();
   uint32_t current_active_clients_bit_mask =
       active_clients_bit_mask_->load(std::memory_order_acquire);
@@ -808,7 +620,6 @@
                                     consumer_state_mask) ||
       BufferHubDefs::IsClientAcquired(current_buffer_state,
                                       consumer_state_mask)) {
->>>>>>> eed5d453
     // The consumer client is being destoryed without releasing. This could
     // happen in corner cases when the consumer crashes. Here we mark it
     // orphaned before remove it from producer.
@@ -821,18 +632,10 @@
       BufferHubDefs::AnyClientGained(current_buffer_state)) {
     // The consumer is being close while it is suppose to signal a release
     // fence. Signal the dummy fence here.
-<<<<<<< HEAD
-    if (fence_state_->load(std::memory_order_acquire) &
-        channel->client_state_mask()) {
-      epoll_event event;
-      event.events = EPOLLIN;
-      event.data.u64 = channel->client_state_mask();
-=======
     if (fence_state_->load(std::memory_order_acquire) & consumer_state_mask) {
       epoll_event event;
       event.events = EPOLLIN;
       event.data.u32 = consumer_state_mask;
->>>>>>> eed5d453
       if (epoll_ctl(release_fence_fd_.Get(), EPOLL_CTL_MOD,
                     dummy_fence_fd_.Get(), &event) < 0) {
         ALOGE(
